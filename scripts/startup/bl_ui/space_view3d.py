# SPDX-FileCopyrightText: 2009-2023 Blender Authors
#
# SPDX-License-Identifier: GPL-2.0-or-later

# BFA NOTE: For this document in merges, it is best to preserve the
# Bforartists ones (HEAD) and compare the old Blender version with the new to see
# what changed.
# Once you compare Blender changes with an old version of Blender, splice it in manually.

import bpy
from bpy.types import Header, Menu, Panel, SurfaceCurve
from bl_ui.properties_paint_common import (
    UnifiedPaintPanel,
    brush_basic_texpaint_settings,
    brush_basic_grease_pencil_weight_settings,
    brush_basic_grease_pencil_vertex_settings,
    BrushAssetShelf,
)
from bl_ui.properties_grease_pencil_common import (
    AnnotationDataPanel,
    AnnotationOnionSkin,
    GreasePencilMaterialsPanel,
)
from bl_ui.space_toolsystem_common import (
    ToolActivePanelHelper,
)
from bpy.app.translations import (
    pgettext_iface as iface_,
    pgettext_rpt as rpt_,
    contexts as i18n_contexts,
)


class VIEW3D_HT_tool_header(Header):
    bl_space_type = "VIEW_3D"
    bl_region_type = "TOOL_HEADER"

    def draw(self, context):
        layout = self.layout

        self.draw_tool_settings(context)

        layout.separator_spacer()

        self.draw_mode_settings(context)

    def draw_tool_settings(self, context):
        layout = self.layout
        tool_mode = context.mode

        # Active Tool
        # -----------
        from bl_ui.space_toolsystem_common import ToolSelectPanelHelper

        tool = ToolSelectPanelHelper.draw_active_tool_header(
            context,
            layout,
            tool_key=("VIEW_3D", tool_mode),
        )
        # Object Mode Options
        # -------------------

        # Example of how tool_settings can be accessed as pop-overs.

        # TODO(campbell): editing options should be after active tool options
        # (obviously separated for from the users POV)
        draw_fn = getattr(_draw_tool_settings_context_mode, tool_mode, None)
        if draw_fn is not None:
            is_valid_context = draw_fn(context, layout, tool)

        def draw_3d_brush_settings(layout, tool_mode):
            layout.popover("VIEW3D_PT_tools_brush_settings_advanced", text="Brush")
            if tool_mode != "PAINT_WEIGHT":
                layout.popover("VIEW3D_PT_tools_brush_texture")
            if tool_mode == "PAINT_TEXTURE":
                layout.popover("VIEW3D_PT_tools_mask_texture")
            layout.popover("VIEW3D_PT_tools_brush_stroke")
            layout.popover("VIEW3D_PT_tools_brush_falloff")
            layout.popover("VIEW3D_PT_tools_brush_display")

        # NOTE: general mode options should be added to `draw_mode_settings`.
        if tool_mode == "SCULPT":
            if is_valid_context:
                draw_3d_brush_settings(layout, tool_mode)
        elif tool_mode == "PAINT_VERTEX":
            if is_valid_context:
                draw_3d_brush_settings(layout, tool_mode)
        elif tool_mode == "PAINT_WEIGHT":
            if is_valid_context:
                draw_3d_brush_settings(layout, tool_mode)
        elif tool_mode == "PAINT_TEXTURE":
            if is_valid_context:
                draw_3d_brush_settings(layout, tool_mode)
        elif tool_mode == "EDIT_ARMATURE":
            pass
        elif tool_mode == "EDIT_CURVE":
            pass
        elif tool_mode == "EDIT_MESH":
            pass
        elif tool_mode == "POSE":
            pass
        elif tool_mode == "PARTICLE":
            # Disable, only shows "Brush" panel, which is already in the top-bar.
            # if tool.use_brushes:
            #     layout.popover_group(context=".paint_common", **popover_kw)
            pass
        elif tool_mode == "PAINT_GREASE_PENCIL":
            if is_valid_context:
                brush = context.tool_settings.gpencil_paint.brush
                if brush:
                    if brush.gpencil_brush_type not in {"FILL", "TINT", "ERASE"}:
                        layout.popover("VIEW3D_PT_tools_grease_pencil_v3_brush_advanced")
                        layout.popover("VIEW3D_PT_tools_grease_pencil_v3_brush_stroke")
                    if brush.gpencil_brush_type == "FILL":
                        layout.popover("VIEW3D_PT_tools_grease_pencil_v3_brush_fill_advanced")
                    layout.popover("VIEW3D_PT_tools_grease_pencil_paint_appearance")
        elif tool_mode == "SCULPT_GREASE_PENCIL":
            if is_valid_context:
                brush = context.tool_settings.gpencil_sculpt_paint.brush
                if brush:
                    tool = brush.gpencil_sculpt_brush_type
                    if tool in {"SMOOTH", "RANDOMIZE"}:
                        layout.popover("VIEW3D_PT_tools_grease_pencil_sculpt_brush_popover")
                    layout.popover("VIEW3D_PT_tools_grease_pencil_sculpt_appearance")
        elif tool_mode in {"WEIGHT_GPENCIL", "WEIGHT_GREASE_PENCIL"}:
            if is_valid_context:
                layout.popover("VIEW3D_PT_tools_grease_pencil_weight_appearance")
        elif tool_mode in {"VERTEX_GPENCIL", "VERTEX_GREASE_PENCIL"}:
            if is_valid_context:
                layout.popover("VIEW3D_PT_tools_grease_pencil_vertex_appearance")

    def draw_mode_settings(self, context):
        layout = self.layout
        mode_string = context.mode
        tool_settings = context.tool_settings

        def row_for_mirror():
            row = layout.row(align=True)
            row.label(icon="MOD_MIRROR")
            sub = row.row(align=True)
            # sub.scale_x = 0.6 #bfa - just needed for text buttons. we use icons, and then the buttons are too small
            return row, sub

        if mode_string == "EDIT_ARMATURE":
            ob = context.object
            _row, sub = row_for_mirror()
            sub.prop(ob.data, "use_mirror_x", icon="MIRROR_X", toggle=True, icon_only=True)
        elif mode_string == "POSE":
            ob = context.object
            _row, sub = row_for_mirror()
            sub.prop(ob.pose, "use_mirror_x", icon="MIRROR_X", toggle=True, icon_only=True)
        elif mode_string in {
            "EDIT_MESH",
            "PAINT_WEIGHT",
            "SCULPT",
            "PAINT_VERTEX",
            "PAINT_TEXTURE",
        }:
            # Mesh Modes, Use Mesh Symmetry
            ob = context.object
            row, sub = row_for_mirror()
            sub.prop(ob, "use_mesh_mirror_x", icon="MIRROR_X", toggle=True, icon_only=True)
            sub.prop(ob, "use_mesh_mirror_y", icon="MIRROR_Y", toggle=True, icon_only=True)
            sub.prop(ob, "use_mesh_mirror_z", icon="MIRROR_Z", toggle=True, icon_only=True)
            if mode_string == "EDIT_MESH":
                layout.prop(tool_settings, "use_mesh_automerge", text="")
            elif mode_string == "PAINT_WEIGHT":
                row.popover(panel="VIEW3D_PT_tools_weightpaint_symmetry_for_topbar", text="")
            elif mode_string == "SCULPT":
                row.popover(panel="VIEW3D_PT_sculpt_symmetry_for_topbar", text="")
            elif mode_string == "PAINT_VERTEX":
                row.popover(panel="VIEW3D_PT_tools_vertexpaint_symmetry_for_topbar", text="")
        elif mode_string == "SCULPT_CURVES":
            ob = context.object
            _row, sub = row_for_mirror()
            sub.prop(ob.data, "use_mirror_x", icon="MIRROR_X", toggle=True, icon_only=True)
            sub.prop(ob.data, "use_mirror_y", icon="MIRROR_Y", toggle=True, icon_only=True)
            sub.prop(ob.data, "use_mirror_z", icon="MIRROR_Z", toggle=True, icon_only=True)

            row = layout.row(align=True)
            row.prop(
                ob.data,
                "use_sculpt_collision",
                icon="MOD_PHYSICS",
                icon_only=True,
                toggle=True,
            )
            sub = row.row(align=True)
            sub.active = ob.data.use_sculpt_collision
            sub.prop(ob.data, "surface_collision_distance")

        # Expand panels from the side-bar as popovers.
        popover_kw = {"space_type": "VIEW_3D", "region_type": "UI", "category": "Tool"}

        if mode_string == "SCULPT":
            layout.popover_group(context=".sculpt_mode", **popover_kw)
        elif mode_string == "PAINT_VERTEX":
            layout.popover_group(context=".vertexpaint", **popover_kw)
        elif mode_string == "PAINT_WEIGHT":
            layout.popover_group(context=".weightpaint", **popover_kw)
        elif mode_string == "PAINT_TEXTURE":
            layout.popover_group(context=".imagepaint", **popover_kw)
        elif mode_string == "EDIT_TEXT":
            layout.popover_group(context=".text_edit", **popover_kw)
        elif mode_string == "EDIT_ARMATURE":
            layout.popover_group(context=".armature_edit", **popover_kw)
        elif mode_string == "EDIT_METABALL":
            layout.popover_group(context=".mball_edit", **popover_kw)
        elif mode_string == "EDIT_LATTICE":
            layout.popover_group(context=".lattice_edit", **popover_kw)
        elif mode_string == "EDIT_CURVE":
            layout.popover_group(context=".curve_edit", **popover_kw)
        elif mode_string == "EDIT_MESH":
            layout.popover_group(context=".mesh_edit", **popover_kw)
        elif mode_string == "POSE":
            layout.popover_group(context=".posemode", **popover_kw)
        elif mode_string == "PARTICLE":
            layout.popover_group(context=".particlemode", **popover_kw)
        elif mode_string == "OBJECT":
            layout.popover_group(context=".objectmode", **popover_kw)

        if mode_string in {
            "EDIT_GREASE_PENCIL",
            "PAINT_GREASE_PENCIL",
            "SCULPT_GREASE_PENCIL",
            "WEIGHT_GREASE_PENCIL",
            "VERTEX_GREASE_PENCIL",
        }:
            row = layout.row(align=True)
            row.prop(tool_settings, "use_grease_pencil_multi_frame_editing", text="")

            if mode_string in {
                "EDIT_GREASE_PENCIL",
                "SCULPT_GREASE_PENCIL",
                "WEIGHT_GREASE_PENCIL",
                "VERTEX_GREASE_PENCIL",
            }:
                sub = row.row(align=True)
                if tool_settings.use_grease_pencil_multi_frame_editing:
                    sub.popover(
                        panel="VIEW3D_PT_grease_pencil_multi_frame",
                        text="",
                    )

            # BFA - menu
            if mode_string in {
                "EDIT_GREASE_PENCIL",
            }:
                sub = row.row(align=True)
                sub.popover(
                    panel="VIEW3D_PT_greasepencil_edit_options",
                    text="Options",
                )

        if mode_string == "PAINT_GREASE_PENCIL":
            layout.prop(tool_settings, "use_gpencil_draw_additive", text="", icon="FREEZE")
            layout.prop(tool_settings, "use_gpencil_automerge_strokes", text="")
            layout.prop(tool_settings, "use_gpencil_weight_data_add", text="", icon="WPAINT_HLT")
            layout.prop(tool_settings, "use_gpencil_draw_onback", text="", icon="MOD_OPACITY")


class _draw_tool_settings_context_mode:
    @staticmethod
    def SCULPT(context, layout, tool):
        if (tool is None) or (not tool.use_brushes):
            return False

        paint = context.tool_settings.sculpt
        brush = paint.brush

        BrushAssetShelf.draw_popup_selector(layout, context, brush)

        if brush is None:
            return False

        capabilities = brush.sculpt_capabilities

        ups = paint.unified_paint_settings

        if capabilities.has_color:
            row = layout.row(align=True)
            row.ui_units_x = 4
            UnifiedPaintPanel.prop_unified_color(row, context, brush, "color", text="")
            UnifiedPaintPanel.prop_unified_color(row, context, brush, "secondary_color", text="")
            row.separator()
            layout.prop(brush, "blend", text="", expand=False)

        size = "size"
        size_owner = ups if ups.use_unified_size else brush
        if size_owner.use_locked_size == "SCENE":
            size = "unprojected_size"

        UnifiedPaintPanel.prop_unified(
            layout,
            context,
            brush,
            size,
            pressure_name="use_pressure_size",
            unified_name="use_unified_size",
            text="Size",
            slider=True,
            header=True,
        )

        # strength, use_strength_pressure
        pressure_name = "use_pressure_strength" if capabilities.has_strength_pressure else None
        UnifiedPaintPanel.prop_unified(
            layout,
            context,
            brush,
            "strength",
            pressure_name=pressure_name,
            unified_name="use_unified_strength",
            text="Strength",
            header=True,
        )

        # direction
        if capabilities.has_direction:
            layout.row().prop(brush, "direction", expand=True, text="")

        return True

    @staticmethod
    def PAINT_TEXTURE(context, layout, tool):
        if (tool is None) or (not tool.use_brushes):
            return False

        paint = context.tool_settings.image_paint
        brush = paint.brush

        BrushAssetShelf.draw_popup_selector(layout, context, brush)

        if brush is None:
            return False

        brush_basic_texpaint_settings(layout, context, brush, compact=True)

        return True

    @staticmethod
    def PAINT_VERTEX(context, layout, tool):
        if (tool is None) or (not tool.use_brushes):
            return False

        paint = context.tool_settings.vertex_paint
        brush = paint.brush

        BrushAssetShelf.draw_popup_selector(layout, context, brush)

        if brush is None:
            return False

        brush_basic_texpaint_settings(layout, context, brush, compact=True)

        return True

    @staticmethod
    def PAINT_WEIGHT(context, layout, tool):
        if (tool is None) or (not tool.use_brushes):
            return False

        paint = context.tool_settings.weight_paint
        brush = paint.brush

        BrushAssetShelf.draw_popup_selector(layout, context, brush)

        if brush is None:
            return False

        capabilities = brush.weight_paint_capabilities
        if capabilities.has_weight:
            UnifiedPaintPanel.prop_unified(
                layout,
                context,
                brush,
                "weight",
                unified_name="use_unified_weight",
                slider=True,
                header=True,
            )

        UnifiedPaintPanel.prop_unified(
            layout,
            context,
            brush,
            "size",
            pressure_name="use_pressure_size",
            unified_name="use_unified_size",
            slider=True,
            text="Size",
            header=True,
        )
        UnifiedPaintPanel.prop_unified(
            layout,
            context,
            brush,
            "strength",
            pressure_name="use_pressure_strength",
            unified_name="use_unified_strength",
            header=True,
        )

        return True

    @staticmethod
    def SCULPT_GREASE_PENCIL(context, layout, tool):
        if (tool is None) or (not tool.use_brushes):
            return False

        paint = context.tool_settings.gpencil_sculpt_paint
        brush = paint.brush
        if brush is None:
            return False

        BrushAssetShelf.draw_popup_selector(layout, context, brush)

        capabilities = brush.sculpt_capabilities

        ups = paint.unified_paint_settings

        size = "size"
        size_owner = ups if ups.use_unified_size else brush
        if size_owner.use_locked_size == "SCENE":
            size = "unprojected_size"

        UnifiedPaintPanel.prop_unified(
            layout,
            context,
            brush,
            size,
            pressure_name="use_pressure_size",
            unified_name="use_unified_size",
            text="Size",
            slider=True,
            header=True,
        )

        # strength, use_strength_pressure
        pressure_name = "use_pressure_strength" if capabilities.has_strength_pressure else None
        UnifiedPaintPanel.prop_unified(
            layout,
            context,
            brush,
            "strength",
            pressure_name=pressure_name,
            unified_name="use_unified_strength",
            text="Strength",
            header=True,
        )

        # direction
        if brush.gpencil_sculpt_brush_type in {"THICKNESS", "STRENGTH", "PINCH", "TWIST"}:
            layout.row().prop(brush, "direction", expand=True, text="")

        # Brush falloff
        # layout.popover("VIEW3D_PT_tools_brush_falloff") # BFA - moved to be
        # consistent with other brushes in the properties_paint_common.py file

        return True

    @staticmethod
    def WEIGHT_GREASE_PENCIL(context, layout, tool):
        if (tool is None) or (not tool.use_brushes):
            return False

        paint = context.tool_settings.gpencil_weight_paint
        brush = paint.brush
        if brush is None:
            return False

        BrushAssetShelf.draw_popup_selector(layout, context, brush)

        brush_basic_grease_pencil_weight_settings(layout, context, brush, compact=True)

        layout.popover("VIEW3D_PT_tools_grease_pencil_weight_options", text="Options")
        layout.popover("VIEW3D_PT_tools_grease_pencil_brush_weight_falloff", text="Falloff")

        return True

    @staticmethod
    def VERTEX_GREASE_PENCIL(context, layout, tool):
        if (tool is None) or (not tool.use_brushes):
            return False

        tool_settings = context.tool_settings
        paint = tool_settings.gpencil_vertex_paint
        brush = paint.brush

        BrushAssetShelf.draw_popup_selector(layout, context, brush)

        if brush.gpencil_vertex_brush_type not in {"BLUR", "AVERAGE", "SMEAR"}:
            layout.separator(factor=0.4)
            ups = paint.unified_paint_settings
            prop_owner = ups if ups.use_unified_color else brush

            sub = layout.row(align=True)
            sub.prop_with_popover(prop_owner, "color", text="", panel="TOPBAR_PT_grease_pencil_vertex_color")
            sub.prop(prop_owner, "secondary_color", text="")
            sub.operator("paint.brush_colors_flip", icon="FILE_REFRESH", text="")

        brush_basic_grease_pencil_vertex_settings(layout, context, brush, compact=True)

        return True

    @staticmethod
    def PARTICLE(context, layout, tool):
        if (tool is None) or (not tool.use_brushes):
            return False

        # See: `VIEW3D_PT_tools_brush`, basically a duplicate
        tool_settings = context.tool_settings
        settings = tool_settings.particle_edit
        brush = settings.brush
        tool = settings.tool
        if tool == "NONE":
            return False

        layout.prop(brush, "size", slider=True)
        if tool == "ADD":
            layout.prop(brush, "count")

            layout.prop(settings, "use_default_interpolate")
            layout.prop(brush, "steps", slider=True)
            layout.prop(settings, "default_key_count", slider=True)
        else:
            layout.prop(brush, "strength", slider=True)

            if tool == "LENGTH":
                layout.row().prop(brush, "length_mode", expand=True)
            elif tool == "PUFF":
                layout.row().prop(brush, "puff_mode", expand=True)
                layout.prop(brush, "use_puff_volume")
            elif tool == "COMB":
                row = layout.row()
                row.active = settings.is_editable
                row.prop(settings, "use_emitter_deflect", text="Deflect Emitter")
                sub = row.row(align=True)
                sub.active = settings.use_emitter_deflect
                sub.prop(settings, "emitter_distance", text="Distance")

        return True

    @staticmethod
    def SCULPT_CURVES(context, layout, tool):
        if (tool is None) or (not tool.use_brushes):
            return False

        tool_settings = context.tool_settings
        paint = tool_settings.curves_sculpt
        brush = paint.brush

        BrushAssetShelf.draw_popup_selector(layout, context, brush)

        if brush is None:
            return False

        UnifiedPaintPanel.prop_unified(
            layout,
            context,
            brush,
            "size",
            unified_name="use_unified_size",
            pressure_name="use_pressure_size",
            text="Size",
            slider=True,
            header=True,
        )

        if brush.curves_sculpt_brush_type not in {"ADD", "DELETE"}:
            use_strength_pressure = brush.curves_sculpt_brush_type not in {"SLIDE"}
            UnifiedPaintPanel.prop_unified(
                layout,
                context,
                brush,
                "strength",
                unified_name="use_unified_strength",
                pressure_name="use_pressure_strength" if use_strength_pressure else None,
                header=True,
            )

        curves_tool = brush.curves_sculpt_brush_type

        if curves_tool == "COMB":
            layout.prop(brush, "falloff_shape", expand=True)
            layout.popover("VIEW3D_PT_tools_brush_falloff", text="Brush Falloff")
            layout.popover("VIEW3D_PT_curves_sculpt_parameter_falloff", text="Curve Falloff")
        elif curves_tool == "ADD":
            layout.prop(brush, "falloff_shape", expand=True)
            layout.prop(brush.curves_sculpt_settings, "add_amount")
            layout.popover("VIEW3D_PT_curves_sculpt_add_shape", text="Curve Shape")
            layout.prop(brush, "use_frontface", text="Front Faces Only")
        elif curves_tool == "GROW_SHRINK":
            layout.prop(brush, "direction", expand=True, text="")
            layout.prop(brush, "falloff_shape", expand=True)
            layout.popover("VIEW3D_PT_curves_sculpt_grow_shrink_scaling", text="Scaling")
            layout.popover("VIEW3D_PT_tools_brush_falloff")
        elif curves_tool == "SNAKE_HOOK":
            layout.prop(brush, "falloff_shape", expand=True)
            layout.popover("VIEW3D_PT_tools_brush_falloff")
        elif curves_tool == "DELETE":
            layout.prop(brush, "falloff_shape", expand=True)
        elif curves_tool == "SELECTION_PAINT":
            layout.prop(brush, "direction", expand=True, text="")
            layout.prop(brush, "falloff_shape", expand=True)
            layout.popover("VIEW3D_PT_tools_brush_falloff")
        elif curves_tool == "PINCH":
            layout.prop(brush, "direction", expand=True, text="")
            layout.prop(brush, "falloff_shape", expand=True)
            layout.popover("VIEW3D_PT_tools_brush_falloff")
        elif curves_tool == "SMOOTH":
            layout.prop(brush, "falloff_shape", expand=True)
            layout.popover("VIEW3D_PT_tools_brush_falloff")
        elif curves_tool == "PUFF":
            layout.prop(brush, "falloff_shape", expand=True)
            layout.popover("VIEW3D_PT_tools_brush_falloff")
        elif curves_tool == "DENSITY":
            layout.prop(brush, "falloff_shape", expand=True)
            row = layout.row(align=True)
            row.prop(brush.curves_sculpt_settings, "density_mode", text="", expand=True)
            row = layout.row(align=True)
            row.prop(brush.curves_sculpt_settings, "minimum_distance", text="Distance Min")
            row.operator_context = "INVOKE_REGION_WIN"
            row.operator("sculpt_curves.min_distance_edit", text="", icon="DRIVER_DISTANCE")
            row = layout.row(align=True)
            row.enabled = brush.curves_sculpt_settings.density_mode != "REMOVE"
            row.prop(brush.curves_sculpt_settings, "density_add_attempts", text="Count Max")
            layout.popover("VIEW3D_PT_tools_brush_falloff")
            layout.popover("VIEW3D_PT_curves_sculpt_add_shape", text="Curve Shape")
        elif curves_tool == "SLIDE":
            layout.popover("VIEW3D_PT_tools_brush_falloff")

        return True

    @staticmethod
    def PAINT_GREASE_PENCIL(context, layout, tool):
        if (tool is None) or (not tool.use_brushes):
            return False

        # These draw their own properties.
        if tool.idname in {
            "builtin.arc",
            "builtin.curve",
            "builtin.line",
            "builtin.box",
            "builtin.circle",
            "builtin.polyline",
        }:
            return False

        tool_settings = context.tool_settings
        paint = tool_settings.gpencil_paint

        brush = paint.brush
        if brush is None:
            return False

        row = layout.row(align=True)

        BrushAssetShelf.draw_popup_selector(row, context, brush)

        grease_pencil_tool = brush.gpencil_brush_type

        if grease_pencil_tool in {"DRAW", "FILL"}:
            from bl_ui.properties_paint_common import (
                brush_basic__draw_color_selector,
            )

            brush_basic__draw_color_selector(context, layout, brush, brush.gpencil_settings)

        if grease_pencil_tool == "TINT":
            row.separator(factor=0.4)
            row.prop_with_popover(brush, "color", text="", panel="TOPBAR_PT_grease_pencil_vertex_color")

        from bl_ui.properties_paint_common import (
            brush_basic_grease_pencil_paint_settings,
        )

        brush_basic_grease_pencil_paint_settings(layout, context, brush, None, compact=True)

        return True


def draw_topbar_grease_pencil_layer_panel(context, layout):
    grease_pencil = context.object.data
    layer = grease_pencil.layers.active
    group = grease_pencil.layer_groups.active

    icon = "OUTLINER_DATA_GP_LAYER"
    node_name = None
    if layer or group:
        icon = "OUTLINER_DATA_GP_LAYER" if layer else "GREASEPENCIL_LAYER_GROUP"  # BFA - wip, icons needs updating
        node_name = layer.name if layer else group.name

        # Clamp long names otherwise the selector can get too wide.
        max_width = 25
        if len(node_name) > max_width:
            node_name = node_name[: max_width - 5] + ".." + node_name[-3:]

    sub = layout.row()
    sub.popover(
        panel="TOPBAR_PT_grease_pencil_layers",
        text=node_name,
        icon=icon,
    )


class VIEW3D_HT_header(Header):
    bl_space_type = "VIEW_3D"

    @staticmethod
    def draw_xform_template(layout, context):
        obj = context.active_object
        object_mode = "OBJECT" if obj is None else obj.mode
        has_pose_mode = (object_mode == "POSE") or (object_mode == "WEIGHT_PAINT" and context.pose_object is not None)

        tool_settings = context.tool_settings

        # Mode & Transform Settings
        scene = context.scene

        # Orientation
        if has_pose_mode or object_mode in {"OBJECT", "EDIT", "EDIT_GPENCIL"}:
            orient_slot = scene.transform_orientation_slots[0]

            # BFA - WIP, add grease pencil curve type

            row = layout.row(align=True)
            row.prop_with_popover(
                orient_slot,
                "type",
                text="",
                panel="VIEW3D_PT_transform_orientations",
            )

        # Pivot
        if has_pose_mode or object_mode in {"OBJECT", "EDIT", "EDIT_GPENCIL", "SCULPT_GREASE_PENCIL"}:
            layout.prop(tool_settings, "transform_pivot_point", text="", icon_only=True)

        # Snap
        show_snap = False
        if obj is None:
            show_snap = True
        else:
            if has_pose_mode or (
                object_mode
                not in {
                    "SCULPT",
                    "SCULPT_CURVES",
                    "VERTEX_PAINT",
                    "WEIGHT_PAINT",
                    "TEXTURE_PAINT",
                    "PAINT_GREASE_PENCIL",
                    "SCULPT_GREASE_PENCIL",
                    "WEIGHT_GREASE_PENCIL",
                    "VERTEX_GREASE_PENCIL",
                }
            ):
                show_snap = True
            else:
                paint_settings = UnifiedPaintPanel.paint_settings(context)

                if paint_settings:
                    brush = paint_settings.brush
                    if brush and hasattr(brush, "stroke_method") and brush.stroke_method == "CURVE":
                        show_snap = True

        if show_snap:
            snap_items = bpy.types.ToolSettings.bl_rna.properties["snap_elements"].enum_items
            snap_elements = tool_settings.snap_elements
            if len(snap_elements) == 1:
                text = ""
                for elem in snap_elements:
                    icon = snap_items[elem].icon
                    break
            else:
                text = iface_("Mix", i18n_contexts.editor_view3d)
                icon = "NONE"
            del snap_items, snap_elements

            row = layout.row(align=True)
            row.prop(tool_settings, "use_snap", text="")

            sub = row.row(align=True)
            sub.popover(
                panel="VIEW3D_PT_snapping",
                icon=icon,
                text=text,
                translate=False,
            )

        # Proportional editing
        if (
            object_mode
            in {
                "EDIT",
                "PARTICLE_EDIT",
                "SCULPT_GREASE_PENCIL",
                "EDIT_GPENCIL",
                "OBJECT",
            }
            and context.mode != "EDIT_ARMATURE"
        ):
            row = layout.row(align=True)
            kw = {}
            if object_mode == "OBJECT":
                attr = "use_proportional_edit_objects"
            else:
                attr = "use_proportional_edit"

                if tool_settings.use_proportional_edit:
                    if tool_settings.use_proportional_connected:
                        kw["icon"] = "PROP_CON"
                    elif tool_settings.use_proportional_projected:
                        kw["icon"] = "PROP_PROJECTED"
                    else:
                        kw["icon"] = "PROP_ON"
                else:
                    kw["icon"] = "PROP_OFF"

            row.prop(tool_settings, attr, icon_only=True, **kw)
            sub = row.row(align=True)
            # BFA hide UI via "if" statement instead of greying out
            if getattr(tool_settings, attr):
                sub.prop_with_popover(
                    tool_settings,
                    "proportional_edit_falloff",
                    text="",
                    icon_only=True,
                    panel="VIEW3D_PT_proportional_edit",
                )

        # BFA - handle types for curves, formerly in the control points menu
        if object_mode in {"EDIT_CURVE"}:
            layout.operator_menu_enum("curve.handle_type_set", "type", text="", icon="HANDLE_AUTO")

        if object_mode == "EDIT" and obj.type == "GREASEPENCIL":
            draw_topbar_grease_pencil_layer_panel(context, layout)

    def draw(self, context):
        self.draw_editor_type_menu(context)

        layout = self.layout

        tool_settings = context.tool_settings
        view = context.space_data
        shading = view.shading
        overlay = view.overlay

        obj = context.active_object
        mode_string = context.mode
        object_mode = "OBJECT" if obj is None else obj.mode
        has_pose_mode = (object_mode == "POSE") or (object_mode == "WEIGHT_PAINT" and context.pose_object is not None)

        # Note: This is actually deadly in case enum_items have to be dynamically generated
        #       (because internal RNA array iterator will free everything immediately...).
        # XXX This is an RNA internal issue, not sure how to fix it.
        # Note: Tried to add an accessor to get translated UI strings instead of manual call
        #       to pgettext_iface below, but this fails because translated enum-items
        #       are always dynamically allocated.
        act_mode_item = bpy.types.Object.bl_rna.properties["mode"].enum_items[object_mode]
        act_mode_i18n_context = bpy.types.Object.bl_rna.properties["mode"].translation_context

        row = layout.row(align=True)
        row.separator()

        sub = row.row(align=True)
        sub.operator_menu_enum(
            "object.mode_set",
            "mode",
            text=iface_(act_mode_item.name, act_mode_i18n_context),
            icon=act_mode_item.icon,
        )
        del act_mode_item

        layout.template_header_3D_mode()

        # Contains buttons like Mode, Pivot, Layer, Mesh Select Mode...
        if obj:
            # Particle edit
            if object_mode == "PARTICLE_EDIT":
                row = layout.row()
                row.prop(tool_settings.particle_edit, "select_mode", text="", expand=True)
            elif object_mode in {"EDIT", "SCULPT_CURVES"} and obj.type == "CURVES":
                curves = obj.data

                row = layout.row(align=True)
                domain = curves.selection_domain
                row.operator(
                    "curves.set_selection_domain",
                    text="",
                    icon="CURVE_BEZCIRCLE",
                    depress=(domain == "POINT"),
                ).domain = "POINT"
                row.operator(
                    "curves.set_selection_domain",
                    text="",
                    icon="CURVE_PATH",
                    depress=(domain == "CURVE"),
                ).domain = "CURVE"

        # Grease Pencil
        if obj and obj.type == "GREASEPENCIL":
            # Select mode for Editing
            if object_mode == "EDIT":
                row = layout.row(align=True)
                row.operator(
                    "grease_pencil.set_selection_mode",
                    text="",
                    icon="GP_SELECT_POINTS",
                    depress=(tool_settings.gpencil_selectmode_edit == "POINT"),
                ).mode = "POINT"
                row.operator(
                    "grease_pencil.set_selection_mode",
                    text="",
                    icon="GP_SELECT_STROKES",
                    depress=(tool_settings.gpencil_selectmode_edit == "STROKE"),
                ).mode = "STROKE"
                row.operator(
                    "grease_pencil.set_selection_mode",
                    text="",
                    icon="GP_SELECT_BETWEEN_STROKES",
                    depress=(tool_settings.gpencil_selectmode_edit == "SEGMENT"),
                ).mode = "SEGMENT"

            if object_mode == "SCULPT_GREASE_PENCIL":
                row = layout.row(align=True)
                row.prop(tool_settings, "use_gpencil_select_mask_point", text="")
                row.prop(tool_settings, "use_gpencil_select_mask_stroke", text="")
                row.prop(tool_settings, "use_gpencil_select_mask_segment", text="")

            if object_mode == "VERTEX_GREASE_PENCIL":
                row = layout.row(align=True)
                row.prop(tool_settings, "use_gpencil_vertex_select_mask_point", text="")
                row.prop(tool_settings, "use_gpencil_vertex_select_mask_stroke", text="")
                row.prop(tool_settings, "use_gpencil_vertex_select_mask_segment", text="")

        overlay = view.overlay

        VIEW3D_MT_editor_menus.draw_collapsible(context, layout)

        layout.separator_spacer()

        if object_mode in {"PAINT_GREASE_PENCIL", "SCULPT_GREASE_PENCIL"}:
            # Grease pencil
            if object_mode == "PAINT_GREASE_PENCIL":
                sub = layout.row(align=True)
                sub.prop_with_popover(
                    tool_settings,
                    "gpencil_stroke_placement_view3d",
                    text="",
                    panel="VIEW3D_PT_grease_pencil_origin",
                )

            sub = layout.row(align=True)
            sub.active = tool_settings.gpencil_stroke_placement_view3d != "SURFACE"
            sub.prop_with_popover(
                tool_settings.gpencil_sculpt,
                "lock_axis",
                text="",
                panel="VIEW3D_PT_grease_pencil_lock",
            )

            draw_topbar_grease_pencil_layer_panel(context, layout)

            if object_mode == "PAINT_GREASE_PENCIL":
                # FIXME: this is bad practice!
                # Tool options are to be displayed in the top-bar.
                tool = context.workspace.tools.from_space_view3d_mode(object_mode)
                if tool and tool.idname == "builtin_brush.Draw":
                    settings = tool_settings.gpencil_sculpt.guide
                    row = layout.row(align=True)
                    row.prop(settings, "use_guide", text="", icon="GRID")
                    sub = row.row(align=True)
                    sub.active = settings.use_guide
                    sub.popover(
                        panel="VIEW3D_PT_grease_pencil_guide",
                        text="Guides",
                    )
            if object_mode == "SCULPT_GREASE_PENCIL":
                layout.popover(
                    panel="VIEW3D_PT_grease_pencil_sculpt_automasking",
                    text="",
                    icon=VIEW3D_HT_header._grease_pencil_sculpt_automasking_icon(tool_settings.gpencil_sculpt),
                )

        elif object_mode == "SCULPT":
            # If the active tool supports it, show the canvas selector popover.
            from bl_ui.space_toolsystem_common import ToolSelectPanelHelper

            tool = ToolSelectPanelHelper.tool_active_from_context(context)

            is_paint_tool = False
            if tool.use_brushes:
                paint = tool_settings.sculpt
                brush = paint.brush
                if brush:
                    is_paint_tool = brush.sculpt_brush_type in {"PAINT", "SMEAR"}
            else:
                is_paint_tool = tool and tool.use_paint_canvas

            shading = VIEW3D_PT_shading.get_shading(context)
            color_type = shading.color_type

            row = layout.row()
            row.active = is_paint_tool and color_type == "VERTEX"

            if context.preferences.experimental.use_sculpt_texture_paint:
                canvas_source = tool_settings.paint_mode.canvas_source
                icon = "GROUP_VCOL" if canvas_source == "COLOR_ATTRIBUTE" else canvas_source
                row.popover(panel="VIEW3D_PT_slots_paint_canvas", icon=icon)
                # TODO: Update this boolean condition so that the Canvas button is only active when
                # the appropriate color types are selected in Solid mode, I.E. 'TEXTURE'
                row.active = is_paint_tool
            else:
                row.popover(panel="VIEW3D_PT_slots_color_attributes", icon="GROUP_VCOL")

            layout.popover(
                panel="VIEW3D_PT_sculpt_snapping",
                icon="SNAP_INCREMENT",
                text="",
                translate=False,
            )

            layout.popover(
                panel="VIEW3D_PT_sculpt_automasking",
                text="",
                icon=VIEW3D_HT_header._sculpt_automasking_icon(tool_settings.sculpt),
            )

        elif object_mode == "VERTEX_PAINT":
            row = layout.row()
            row.popover(panel="VIEW3D_PT_slots_color_attributes", icon="GROUP_VCOL")
        elif object_mode == "VERTEX_GREASE_PENCIL":
            draw_topbar_grease_pencil_layer_panel(context, layout)
        elif object_mode == "WEIGHT_PAINT":
            row = layout.row()
            row.popover(panel="VIEW3D_PT_slots_vertex_groups", icon="GROUP_VERTEX")

            layout.popover(
                panel="VIEW3D_PT_sculpt_snapping",
                icon="SNAP_INCREMENT",
                text="",
                translate=False,
            )
        elif object_mode == "WEIGHT_GREASE_PENCIL":
            row = layout.row()
            row.popover(panel="VIEW3D_PT_slots_vertex_groups", icon="GROUP_VERTEX")
            draw_topbar_grease_pencil_layer_panel(context, row)

        elif object_mode == "TEXTURE_PAINT":
            tool_mode = tool_settings.image_paint.mode
            icon = "MATERIAL" if tool_mode == "MATERIAL" else "IMAGE_DATA"

            row = layout.row()
            row.popover(panel="VIEW3D_PT_slots_projectpaint", icon=icon)
            row.popover(
                panel="VIEW3D_PT_mask",
                icon=VIEW3D_HT_header._texture_mask_icon(tool_settings.image_paint),
                text="",
            )
        else:
            # Transform settings depending on tool header visibility
            VIEW3D_HT_header.draw_xform_template(layout, context)

        layout.separator_spacer()

        # Viewport Settings
        layout.popover(
            panel="VIEW3D_PT_object_type_visibility",
            icon_value=view.icon_from_show_object_viewport,
            text="",
        )

        # Gizmo toggle & popover.
        row = layout.row(align=True)
        # FIXME: place-holder icon.
        row.prop(view, "show_gizmo", text="", toggle=True, icon="GIZMO")
        sub = row.row(align=True)
        sub.active = view.show_gizmo
        sub.popover(
            panel="VIEW3D_PT_gizmo_display",
            text="",
        )

        # Overlay toggle & popover.
        row = layout.row(align=True)
        row.prop(overlay, "show_overlays", icon="OVERLAY", text="")
        sub = row.row(align=True)
        sub.active = overlay.show_overlays
        sub.popover(panel="VIEW3D_PT_overlay", text="")

        if mode_string == "EDIT_MESH":
            sub.popover(panel="VIEW3D_PT_overlay_edit_mesh", text="", icon="EDITMODE_HLT")
        if mode_string == "EDIT_CURVE":
            sub.popover(panel="VIEW3D_PT_overlay_edit_curve", text="", icon="EDITMODE_HLT")
        elif mode_string == "EDIT_CURVES":
            sub.popover(panel="VIEW3D_PT_overlay_edit_curves", text="", icon="EDITMODE_HLT")
        elif mode_string == "SCULPT":
            sub.popover(panel="VIEW3D_PT_overlay_sculpt", text="", icon="SCULPTMODE_HLT")
        elif mode_string == "SCULPT_CURVES":
            sub.popover(panel="VIEW3D_PT_overlay_sculpt_curves", text="", icon="SCULPTMODE_HLT")
        elif mode_string == "PAINT_WEIGHT":
            sub.popover(panel="VIEW3D_PT_overlay_weight_paint", text="", icon="WPAINT_HLT")
        elif mode_string == "PAINT_TEXTURE":
            sub.popover(panel="VIEW3D_PT_overlay_texture_paint", text="", icon="TPAINT_HLT")
        elif mode_string == "PAINT_VERTEX":
            sub.popover(panel="VIEW3D_PT_overlay_vertex_paint", text="", icon="VPAINT_HLT")
        elif obj is not None and obj.type == "GREASEPENCIL":
            sub.popover(panel="VIEW3D_PT_overlay_grease_pencil_options", text="", icon="OUTLINER_DATA_GREASEPENCIL")

        # Separate from `elif` chain because it may coexist with weight-paint.
        if has_pose_mode or (
            object_mode in {"EDIT_ARMATURE", "OBJECT"} and VIEW3D_PT_overlay_bones.is_using_wireframe(context)
        ):
            sub.popover(panel="VIEW3D_PT_overlay_bones", text="", icon="POSE_HLT")

        row = layout.row()
        row.active = (object_mode == "EDIT") or (shading.type in {"WIREFRAME", "SOLID"})

        # While exposing `shading.show_xray(_wireframe)` is correct.
        # this hides the key shortcut from users: #70433.
        if has_pose_mode:
            draw_depressed = overlay.show_xray_bone
        elif shading.type == "WIREFRAME":
            draw_depressed = shading.show_xray_wireframe
        else:
            draw_depressed = shading.show_xray
        row.operator(
            "view3d.toggle_xray",
            text="",
            icon="XRAY",
            depress=draw_depressed,
        )
        # BFA - custom operator from the Power User Tools to toggle the viewport silhuette
        row = layout.row(align=True)
        if context.preferences.addons.get("bfa_power_user_tools"):
            if context.window_manager.BFA_UI_addon_props.BFA_PROP_toggle_viewport:
                row.operator("view3d.viewport_silhouette_toggle", text="", icon="IMAGE_ALPHA")

        row = layout.row(align=True)
        row.prop(shading, "type", text="", expand=True)
        sub = row.row(align=True)
        # TODO, currently render shading type ignores mesh two-side, until it's supported
        # show the shading popover which shows double-sided option.

        # sub.enabled = shading.type != 'RENDERED'
        sub.popover(panel="VIEW3D_PT_shading", text="")

    @staticmethod
    def _sculpt_automasking_icon(sculpt):
        automask_enabled = (
            sculpt.use_automasking_topology
            or sculpt.use_automasking_face_sets
            or sculpt.use_automasking_boundary_edges
            or sculpt.use_automasking_boundary_face_sets
            or sculpt.use_automasking_cavity
            or sculpt.use_automasking_cavity_inverted
            or sculpt.use_automasking_start_normal
            or sculpt.use_automasking_view_normal
        )

        return "MOD_MASK" if automask_enabled else "MOD_MASK_OFF"  # BFA - mask icon

    @staticmethod
    def _grease_pencil_sculpt_automasking_icon(gpencil_sculpt):
        automask_enabled = (
            gpencil_sculpt.use_automasking_stroke
            or gpencil_sculpt.use_automasking_layer_stroke
            or gpencil_sculpt.use_automasking_material_stroke
            or gpencil_sculpt.use_automasking_material_active
            or gpencil_sculpt.use_automasking_layer_active
        )

        return "MOD_MASK" if automask_enabled else "MOD_MASK_OFF"  # BFA - mask icon

    @staticmethod
    def _texture_mask_icon(ipaint):
        mask_enabled = ipaint.use_stencil_layer or ipaint.use_cavity
        return "MOD_MASK" if mask_enabled else "MOD_MASK_OFF"  # BFA - mask icon


class VIEW3D_MT_editor_menus(Menu):
    bl_label = ""

    def draw(self, context):
        layout = self.layout
        obj = context.active_object
        mode_string = context.mode
        edit_object = context.edit_object
        tool_settings = context.tool_settings

        layout.menu("SCREEN_MT_user_menu", text="Quick")  # BFA
        layout.menu("VIEW3D_MT_view")
        layout.menu("VIEW3D_MT_view_navigation")  # BFA

        # Select Menu
        if mode_string in {"PAINT_WEIGHT", "PAINT_VERTEX", "PAINT_TEXTURE"}:
            mesh = obj.data
            if mesh.use_paint_mask:
                layout.menu("VIEW3D_MT_select_paint_mask")
            elif mesh.use_paint_mask_vertex and mode_string in {
                "PAINT_WEIGHT",
                "PAINT_VERTEX",
            }:
                layout.menu("VIEW3D_MT_select_paint_mask_vertex")
        elif mode_string not in {
            "SCULPT",
            "SCULPT_CURVES",
            "PAINT_GREASE_PENCIL",
            "SCULPT_GREASE_PENCIL",
            "WEIGHT_GREASE_PENCIL",
            "VERTEX_GREASE_PENCIL",
        }:
            layout.menu("VIEW3D_MT_select_" + mode_string.lower())

        if mode_string == "OBJECT":
            layout.menu("VIEW3D_MT_add")
        elif mode_string == "EDIT_MESH":
            layout.menu("VIEW3D_MT_mesh_add", text="Add", text_ctxt=i18n_contexts.operator_default)
        elif mode_string == "EDIT_CURVE":
            layout.menu("VIEW3D_MT_curve_add", text="Add", text_ctxt=i18n_contexts.operator_default)
        elif mode_string == "EDIT_CURVES":
            layout.menu("VIEW3D_MT_edit_curves_add", text="Add", text_ctxt=i18n_contexts.operator_default)
        elif mode_string == "EDIT_SURFACE":
            layout.menu("VIEW3D_MT_surface_add", text="Add", text_ctxt=i18n_contexts.operator_default)
        elif mode_string == "EDIT_METABALL":
            layout.menu("VIEW3D_MT_metaball_add", text="Add", text_ctxt=i18n_contexts.operator_default)
        elif mode_string == "EDIT_ARMATURE":
            layout.menu("TOPBAR_MT_edit_armature_add", text="Add", text_ctxt=i18n_contexts.operator_default)

        if edit_object:
            layout.menu("VIEW3D_MT_edit_" + edit_object.type.lower())

            if mode_string == "EDIT_MESH":
                layout.menu("VIEW3D_MT_edit_mesh_vertices")
                layout.menu("VIEW3D_MT_edit_mesh_edges")
                layout.menu("VIEW3D_MT_edit_mesh_faces")
                layout.menu("VIEW3D_MT_uv_map", text="UV")
                layout.template_node_operator_asset_root_items()
            elif mode_string in {"EDIT_CURVE", "EDIT_SURFACE"}:
                layout.menu("VIEW3D_MT_edit_curve_ctrlpoints")
                layout.menu("VIEW3D_MT_edit_curve_segments")
            elif mode_string == "EDIT_POINTCLOUD":
                layout.template_node_operator_asset_root_items()
            elif mode_string == "EDIT_CURVES":
                layout.menu("VIEW3D_MT_edit_curves_control_points")
                layout.menu("VIEW3D_MT_edit_curves_segments")
                layout.template_node_operator_asset_root_items()
            elif mode_string == "EDIT_GREASE_PENCIL":
                layout.menu("VIEW3D_MT_edit_greasepencil_point")
                layout.menu("VIEW3D_MT_edit_greasepencil_stroke")
                layout.template_node_operator_asset_root_items()

        elif obj:
            if mode_string not in {
                "PAINT_TEXTURE",
                "SCULPT_CURVES",
                "SCULPT_GREASE_PENCIL",
                "VERTEX_GREASE_PENCIL",
            }:
                layout.menu("VIEW3D_MT_" + mode_string.lower())
            if mode_string in {
                "PAINT_VERTEX",
                "PAINT_TEXTURE",
            }:  # BFA - sculpt has brushes but no operators yet.
                layout.menu("VIEW3D_MT_brush")  # BFA
            if mode_string == "SCULPT":
                layout.menu("VIEW3D_MT_mask")
                layout.menu("VIEW3D_MT_face_sets")
                layout.template_node_operator_asset_root_items()
            elif mode_string == "SCULPT_CURVES":
                layout.menu("VIEW3D_MT_select_sculpt_curves")
                layout.menu("VIEW3D_MT_sculpt_curves")
                layout.template_node_operator_asset_root_items()
            elif mode_string == "VERTEX_GREASE_PENCIL":
                layout.menu("VIEW3D_MT_select_edit_grease_pencil")
                layout.menu("VIEW3D_MT_paint_vertex_grease_pencil")
                layout.template_node_operator_asset_root_items()
            elif mode_string == "SCULPT_GREASE_PENCIL":
                is_selection_mask = (
                    tool_settings.use_gpencil_select_mask_point
                    or tool_settings.use_gpencil_select_mask_stroke
                    or tool_settings.use_gpencil_select_mask_segment
                )
                if is_selection_mask:
                    layout.menu("VIEW3D_MT_select_edit_grease_pencil")
                layout.template_node_operator_asset_root_items()
            else:
                layout.template_node_operator_asset_root_items()

        else:
            layout.menu("VIEW3D_MT_object")
            layout.template_node_operator_asset_root_items()


# ********** Menu **********


# ********** Utilities **********


class ShowHideMenu:
    bl_label = "Show/Hide"
    _operator_name = ""

    def draw(self, _context):
        layout = self.layout

        layout.operator(
            "{:s}.reveal".format(self._operator_name),
            text="Show Hidden",
            icon="HIDE_OFF",
        )
        layout.operator(
            "{:s}.hide".format(self._operator_name),
            text="Hide Selected",
            icon="HIDE_ON",
        ).unselected = False
        layout.operator(
            "{:s}.hide".format(self._operator_name),
            text="Hide Unselected",
            icon="HIDE_UNSELECTED",
        ).unselected = True


# Standard transforms which apply to all cases (mix-in class, not used directly).
class VIEW3D_MT_transform_base:
    bl_label = "Transform"
    bl_category = "View"

    # TODO: get rid of the custom text strings?
    def draw(self, context):
        layout = self.layout
        # BFA - removed translate, rotate and resize as redundant
        layout.operator("transform.tosphere", text="To Sphere", icon="TOSPHERE")
        layout.operator("transform.shear", text="Shear", icon="SHEAR")
        layout.operator("transform.bend", text="Bend", icon="BEND")
        layout.operator("transform.push_pull", text="Push/Pull", icon="PUSH_PULL")

        if context.mode in {
            "EDIT_MESH",
            "EDIT_ARMATURE",
            "EDIT_SURFACE",
            "EDIT_CURVE",
            "EDIT_CURVES",
            "EDIT_LATTICE",
            "EDIT_METABALL",
            "EDIT_POINTCLOUD",
        }:
            layout.operator("transform.vertex_warp", text="Warp", icon="MOD_WARP")
            layout.operator_context = "EXEC_REGION_WIN"
            layout.operator("transform.vertex_random", text="Randomize", icon="RANDOMIZE").offset = 0.1
            layout.operator_context = "INVOKE_REGION_WIN"


# Generic transform menu - geometry types
class VIEW3D_MT_transform(VIEW3D_MT_transform_base, Menu):
    def draw(self, context):
        # base menu
        VIEW3D_MT_transform_base.draw(self, context)

        # generic...
        layout = self.layout
        if context.mode == "EDIT_MESH":
            layout.operator("transform.shrink_fatten", text="Shrink/Fatten", icon="SHRINK_FATTEN")
            layout.operator("transform.skin_resize", icon="MOD_SKIN")
        elif context.mode in {
            "EDIT_CURVE",
            "EDIT_GREASE_PENCIL",
            "EDIT_CURVES",
            "EDIT_POINTCLOUD",
        }:
            layout.operator("transform.transform", text="Radius", icon="SHRINK_FATTEN").mode = "CURVE_SHRINKFATTEN"

        if context.mode != "EDIT_CURVES" and context.mode != "EDIT_GREASE_PENCIL":
            layout.separator()
            props = layout.operator(
                "transform.translate",
                text="Move Texture Space",
                icon="MOVE_TEXTURESPACE",
            )
            props.texture_space = True
            props = layout.operator(
                "transform.resize",
                text="Scale Texture Space",
                icon="SCALE_TEXTURESPACE",
            )
            props.texture_space = True


# Object-specific extensions to Transform menu
class VIEW3D_MT_transform_object(VIEW3D_MT_transform_base, Menu):
    def draw(self, context):
        layout = self.layout

        # base menu
        VIEW3D_MT_transform_base.draw(self, context)

        # object-specific option follow...
        layout.separator()

        layout.operator("transform.translate", text="Move Texture Space", icon="MOVE_TEXTURESPACE").texture_space = True
        layout.operator("transform.resize", text="Scale Texture Space", icon="SCALE_TEXTURESPACE").texture_space = True

        layout.separator()

        layout.operator_context = "EXEC_REGION_WIN"
        # XXX: see `alignmenu()` in `edit.c` of b2.4x to get this working.
        layout.operator(
            "transform.transform",
            text="Align to Transform Orientation",
            icon="ALIGN_TRANSFORM",
        ).mode = "ALIGN"

        layout.separator()

        layout.operator("object.randomize_transform", icon="RANDOMIZE_TRANSFORM")
        layout.operator("object.align", icon="ALIGN")

        # TODO: there is a strange context bug here.
        """
        layout.operator_context = 'INVOKE_REGION_WIN'
        layout.operator("object.transform_axis_target")
        """


# Armature EditMode extensions to Transform menu
class VIEW3D_MT_transform_armature(VIEW3D_MT_transform_base, Menu):
    def draw(self, context):
        layout = self.layout

        # base menu
        VIEW3D_MT_transform_base.draw(self, context)

        # armature specific extensions follow...
        obj = context.object
        if obj.type == "ARMATURE" and obj.mode in {"EDIT", "POSE"}:
            if obj.data.display_type == "BBONE":
                layout.separator()

                layout.operator("transform.transform", text="Scale BBone", icon="TRANSFORM_SCALE").mode = "BONE_SIZE"
            elif obj.data.display_type == "ENVELOPE":
                layout.separator()

                layout.operator(
                    "transform.transform",
                    text="Scale Envelope Distance",
                    icon="TRANSFORM_SCALE",
                ).mode = "BONE_SIZE"
                layout.operator(
                    "transform.transform", text="Scale Radius", icon="TRANSFORM_SCALE"
                ).mode = "BONE_ENVELOPE"

        if context.edit_object and context.edit_object.type == "ARMATURE":
            layout.separator()

            layout.operator("armature.align", icon="ALIGN")


class VIEW3D_MT_mirror(Menu):
    bl_label = "Mirror"
    bl_translation_context = i18n_contexts.operator_default

    def draw(self, _context):
        layout = self.layout

        layout.operator("transform.mirror", text="Interactive Mirror", icon="TRANSFORM_MIRROR")

        layout.separator()

        layout.operator_context = "EXEC_REGION_WIN"

        for space_name, space_id in (("Global", "GLOBAL"), ("Local", "LOCAL")):
            for axis_index, axis_name in enumerate("XYZ"):
                props = layout.operator(
                    "transform.mirror",
                    text="{:s} {:s}".format(axis_name, iface_(space_name)),
                    translate=False,
                    icon="MIRROR_" + axis_name,
                )  # BFA: set icon
                props.constraint_axis[axis_index] = True
                props.orient_type = space_id

            if space_id == "GLOBAL":
                layout.separator()

        if _context.edit_object and _context.edit_object.type in {"MESH", "SURFACE"}:
            layout.separator()
            layout.operator("object.vertex_group_mirror", icon="MIRROR_VERTEXGROUP")


class VIEW3D_MT_snap(Menu):
    bl_label = "Snap"

    def draw(self, _context):
        layout = self.layout

        layout.operator(
            "view3d.snap_selected_to_cursor",
            text="Selection to Cursor",
            icon="SELECTIONTOCURSOR",
        ).use_offset = False
        layout.operator(
            "view3d.snap_selected_to_cursor",
            text="Selection to Cursor (Keep Offset)",
            icon="SELECTIONTOCURSOROFFSET",
        ).use_offset = True
        layout.operator(
            "view3d.snap_selected_to_active",
            text="Selection to Active",
            icon="SELECTIONTOACTIVE",
        )
        layout.operator(
            "view3d.snap_selected_to_grid",
            text="Selection to Grid",
            icon="SELECTIONTOGRID",
        )

        layout.separator()

        layout.operator(
            "view3d.snap_cursor_to_selected",
            text="Cursor to Selected",
            icon="CURSORTOSELECTION",
        )
        layout.operator(
            "view3d.snap_cursor_to_center",
            text="Cursor to World Origin",
            icon="CURSORTOCENTER",
        )
        layout.operator(
            "view3d.snap_cursor_to_active",
            text="Cursor to Active",
            icon="CURSORTOACTIVE",
        )
        layout.operator("view3d.snap_cursor_to_grid", text="Cursor to Grid", icon="CURSORTOGRID")


# bfa - Tooltip and operator for Clear Seam.
class VIEW3D_MT_uv_map_clear_seam(bpy.types.Operator):
    """Clears the UV Seam for selected edges"""  # BFA - blender will use this as a tooltip for menu items and buttons.

    bl_idname = "mesh.clear_seam"  # unique identifier for buttons and menu items to reference.
    bl_label = "Clear Seam"  # display name in the interface.
    bl_options = {"REGISTER", "UNDO"}  # enable undo for the operator.

    def execute(self, context):  # execute() is called by blender when running the operator.
        bpy.ops.mesh.mark_seam(clear=True)
        return {"FINISHED"}


class VIEW3D_MT_uv_map(Menu):
    bl_label = "UV Mapping"

    def draw(self, _context):
        layout = self.layout

        layout.operator_enum("uv.unwrap", "method")

        layout.separator()

        layout.operator_context = "INVOKE_DEFAULT"
        layout.operator("uv.smart_project", icon="MOD_UVPROJECT")
        layout.operator("uv.lightmap_pack", icon="LIGHTMAPPACK")
        layout.operator("uv.follow_active_quads", icon="FOLLOWQUADS")

        layout.separator()

        layout.operator_context = "EXEC_REGION_WIN"
        layout.operator("uv.cube_project", icon="CUBEPROJECT")
        layout.operator("uv.cylinder_project", icon="CYLINDERPROJECT")
        layout.operator("uv.sphere_project", icon="SPHEREPROJECT")

        layout.separator()

        layout.operator_context = "INVOKE_REGION_WIN"
        layout.operator("uv.project_from_view", icon="PROJECTFROMVIEW").scale_to_bounds = False
        layout.operator(
            "uv.project_from_view",
            text="Project from View (Bounds)",
            icon="PROJECTFROMVIEW_BOUNDS",
        ).scale_to_bounds = True

        layout.separator()

        layout.operator("mesh.mark_seam", icon="MARK_SEAM").clear = False
        layout.operator("mesh.mark_seam", text="Clear Seam", icon="CLEAR_SEAM").clear = True

        layout.separator()

        layout.operator("uv.reset", icon="RESET")

        layout.template_node_operator_asset_menu_items(catalog_path="UV")


# ********** View menus **********


# bfa - set active camera does not exist in blender
class VIEW3D_MT_switchactivecamto(bpy.types.Operator):
    """Sets the current selected camera as the active camera to render from\nYou need to have a camera object selected"""

    bl_idname = "view3d.switchactivecamto"
    bl_label = "Set active Camera"
    bl_options = {"REGISTER", "UNDO"}

    def execute(self, context):
        context = bpy.context
        scene = context.scene
        if context.active_object is not None:
            currentCameraObj = bpy.data.objects[bpy.context.active_object.name]
            scene.camera = currentCameraObj
        return {"FINISHED"}


# bfa menu
class VIEW3D_MT_view_legacy(Menu):
    bl_label = "Legacy"

    def draw(self, context):
        layout = self.layout

        layout.operator("view3d.cursor3d", text="Set 3D Cursor", icon="CURSOR")


# BFA - Hidden legacy operators exposed to GUI
class VIEW3D_MT_view_annotations(Menu):
    bl_label = "Annotations (Legacy)"

    def draw(self, context):
        layout = self.layout

        layout.operator(
            "gpencil.annotate",
            text="Draw Annotation",
            icon="PAINT_DRAW",
        ).mode = "DRAW"
        layout.operator("gpencil.annotate", text="Draw Line Annotation", icon="PAINT_DRAW").mode = "DRAW_STRAIGHT"
        layout.operator("gpencil.annotate", text="Draw Polyline Annotation", icon="PAINT_DRAW").mode = "DRAW_POLY"
        layout.operator("gpencil.annotate", text="Erase Annotation", icon="ERASE").mode = "ERASER"

        layout.separator()

        layout.operator("gpencil.annotation_add", text="Add Annotation Layer", icon="ADD")
        layout.operator(
            "gpencil.annotation_active_frame_delete",
            text="Erase Annotation Active Keyframe",
            icon="DELETE",
        )


class VIEW3D_MT_view(Menu):
    bl_label = "View"

    def draw(self, context):
        layout = self.layout
        view = context.space_data
        overlay = view.overlay
        engine = context.engine

        layout.prop(view, "show_region_toolbar")
        layout.prop(view, "show_region_ui")
        layout.prop(view, "show_region_tool_header")
        layout.prop(view, "show_region_asset_shelf")
        layout.prop(view, "show_region_hud")
        layout.prop(view, "show_toolshelf_tabs")

        layout.separator()

        layout.menu("VIEW3D_MT_view_legacy")  # bfa menu

        layout.separator()

        layout.menu("VIEW3D_MT_view_annotations")  # bfa menu

        layout.separator()

        layout.operator("render.opengl", text="OpenGL Render Image", icon="RENDER_STILL")
        layout.operator("render.opengl", text="OpenGL Render Animation", icon="RENDER_ANIMATION").animation = True
        props = layout.operator("render.opengl", text="Viewport Render Keyframes", icon="RENDER_ANIMATION")
        props.animation = True
        props.render_keyed_only = True

        layout.separator()

        layout.operator_context = "INVOKE_REGION_WIN"
        layout.operator("view3d.clip_border", text="Clipping Border", icon="CLIPPINGBORDER")

        if engine == "CYCLES":
            layout.operator("view3d.render_border", icon="RENDERBORDER")
            layout.operator("view3d.clear_render_border", icon="RENDERBORDER_CLEAR")

        layout.separator()

        layout.menu("VIEW3D_MT_view_cameras", text="Cameras")

        layout.separator()

        layout.menu("VIEW3D_MT_view_align")
        layout.menu("VIEW3D_MT_view_align_selected")

        layout.separator()

        layout.operator("view3d.localview", text="Toggle Local View", icon="VIEW_GLOBAL_LOCAL")
        layout.operator("view3d.localview_remove_from", icon="VIEW_REMOVE_LOCAL")

        layout.separator()

        if context.mode in ["PAINT_TEXTURE", "PAINT_VERTEX", "PAINT_WEIGHT", "SCULPT"]:
            layout.operator("view3d.view_selected", text="Frame Last Stroke", icon="VIEW_SELECTED")
        else:
            layout.operator("view3d.view_selected", text="Frame Selected", icon="VIEW_SELECTED")

        if view.region_quadviews:
            layout.operator(
                "view3d.view_selected",
                text="Frame Selected (Quad View)",
                icon="ALIGNCAMERA_ACTIVE",
            ).use_all_regions = True
        layout.operator("view3d.view_all", text="Frame All", icon="VIEWALL").center = False
        if view.region_quadviews:
            layout.operator("view3d.view_all", text="Frame All (Quad View)", icon="VIEWALL").use_all_regions = True
        layout.operator(
            "view3d.view_all",
            text="Center Cursor and Frame All",
            icon="VIEWALL_RESETCURSOR",
        ).center = True

        layout.separator()

        layout.operator("screen.region_quadview", icon="QUADVIEW")

        layout.menu("VIEW3D_MT_view_render")
        layout.separator()

        layout.menu("INFO_MT_area")
        layout.menu("VIEW3D_MT_view_pie_menus")  # bfa menu


class VIEW3D_MT_view_local(Menu):
    bl_label = "Local View"

    def draw(self, _context):
        layout = self.layout

        layout.operator("view3d.localview", text="Toggle Local View", icon="VIEW_GLOBAL_LOCAL")
        layout.operator("view3d.localview_remove_from", icon="VIEW_REMOVE_LOCAL")


# bfa menu
class VIEW3D_MT_view_pie_menus(Menu):
    bl_label = "Pie Menus"

    def draw(self, _context):
        layout = self.layout

        layout.operator("wm.call_menu_pie", text="Object Mode", icon="MENU_PANEL").name = "VIEW3D_MT_object_mode_pie"
        layout.operator("wm.call_menu_pie", text="View", icon="MENU_PANEL").name = "VIEW3D_MT_view_pie"
        layout.operator("wm.call_menu_pie", text="Transform", icon="MENU_PANEL").name = "VIEW3D_MT_transform_gizmo_pie"
        layout.operator("wm.call_menu_pie", text="Shading", icon="MENU_PANEL").name = "VIEW3D_MT_shading_pie"
        layout.operator("wm.call_menu_pie", text="Pivot", icon="MENU_PANEL").name = "VIEW3D_MT_pivot_pie"
        layout.operator("wm.call_menu_pie", text="Snap", icon="MENU_PANEL").name = "VIEW3D_MT_snap_pie"
        layout.operator("wm.call_menu_pie", text="Orientations", icon="MENU_PANEL").name = "VIEW3D_MT_orientations_pie"
        layout.operator(
            "wm.call_menu_pie", text="Proportional Editing Falloff", icon="MENU_PANEL"
        ).name = "VIEW3D_MT_proportional_editing_falloff_pie"
        layout.operator(
            "wm.call_menu_pie", text="Sculpt Mask Edit", icon="MENU_PANEL"
        ).name = "VIEW3D_MT_sculpt_mask_edit_pie"
        layout.operator(
            "wm.call_menu_pie", text="Sculpt Faces Sets Edit", icon="MENU_PANEL"
        ).name = "VIEW3D_MT_sculpt_face_sets_edit_pie"
        layout.operator(
            "wm.call_menu_pie", text="Automasking", icon="MENU_PANEL"
        ).name = "VIEW3D_MT_sculpt_automasking_pie"
        layout.operator(
            "wm.call_menu_pie", text="Weightpaint Vertexgroup Lock", icon="MENU_PANEL"
        ).name = "VIEW3D_MT_wpaint_vgroup_lock_pie"
        layout.operator(
            "wm.call_menu_pie", text="Keyframe Insert", icon="MENU_PANEL"
        ).name = "ANIM_MT_keyframe_insert_pie"
        layout.separator()

        layout.operator("wm.call_menu_pie", text="Greasepencil Snap", icon="MENU_PANEL").name = "GPENCIL_MT_snap_pie"

        layout.separator()

        layout.operator("wm.toolbar_fallback_pie", text="Fallback Tool", icon="MENU_PANEL")  # BFA
        layout.operator("view3d.object_mode_pie_or_toggle", text="Modes", icon="MENU_PANEL")  # BFA


class VIEW3D_MT_view_cameras(Menu):
    bl_label = "Cameras"

    def draw(self, _context):
        layout = self.layout

        layout.operator("view3d.object_as_camera", icon="VIEW_SWITCHACTIVECAM")
        layout.operator("view3d.switchactivecamto", text="Set Active Camera", icon="VIEW_SWITCHACTIVECAM")
        layout.operator("view3d.view_camera", text="Active Camera", icon="VIEW_SWITCHTOCAM")
        layout.operator("view3d.view_center_camera", icon="VIEWCAMERACENTER")


class VIEW3D_MT_view_viewpoint(Menu):
    bl_label = "Viewpoint"

    def draw(self, _context):
        layout = self.layout

        layout.operator(
            "view3d.view_camera",
            text="Camera",
            icon="CAMERA_DATA",
            text_ctxt=i18n_contexts.editor_view3d,
        )  # BFA - Icon

        layout.separator()

        layout.operator(
            "view3d.view_axis",
            text="Top",
            icon="VIEW_TOP",
            text_ctxt=i18n_contexts.editor_view3d,
        ).type = "TOP"  # BFA - Icon
        layout.operator(
            "view3d.view_axis",
            text="Bottom",
            icon="VIEW_BOTTOM",
            text_ctxt=i18n_contexts.editor_view3d,
        ).type = "BOTTOM"  # BFA - Icon

        layout.separator()

        layout.operator(
            "view3d.view_axis",
            text="Front",
            icon="VIEW_FRONT",
            text_ctxt=i18n_contexts.editor_view3d,
        ).type = "FRONT"  # BFA - Icon
        layout.operator(
            "view3d.view_axis",
            text="Back",
            icon="VIEW_BACK",
            text_ctxt=i18n_contexts.editor_view3d,
        ).type = "BACK"  # BFA - Icon

        layout.separator()

        layout.operator(
            "view3d.view_axis",
            text="Right",
            icon="VIEW_RIGHT",
            text_ctxt=i18n_contexts.editor_view3d,
        ).type = "RIGHT"  # BFA - Icon
        layout.operator(
            "view3d.view_axis",
            text="Left",
            icon="VIEW_LEFT",
            text_ctxt=i18n_contexts.editor_view3d,
        ).type = "LEFT"  # BFA - Icon


# bfa menu
class VIEW3D_MT_view_navigation_legacy(Menu):
    bl_label = "Legacy"

    def draw(self, _context):
        layout = self.layout

        layout.operator_context = "EXEC_REGION_WIN"

        layout.operator("transform.translate", text="Move", icon="TRANSFORM_MOVE")
        layout.operator("transform.rotate", text="Rotate", icon="TRANSFORM_ROTATE")
        layout.operator("transform.resize", text="Scale", icon="TRANSFORM_SCALE")


class VIEW3D_MT_view_navigation(Menu):
    bl_label = "Navigation"

    def draw(self, _context):
        from math import pi

        layout = self.layout

        layout.menu("VIEW3D_MT_view_navigation_legacy")  # bfa menu

        layout.operator("view3d.view_orbit", text="Orbit Down", icon="ORBIT_DOWN").type = "ORBITDOWN"
        layout.operator("view3d.view_orbit", text="Orbit Up", icon="ORBIT_UP").type = "ORBITUP"
        layout.operator("view3d.view_orbit", text="Orbit Right", icon="ORBIT_RIGHT").type = "ORBITRIGHT"
        layout.operator("view3d.view_orbit", text="Orbit Left", icon="ORBIT_LEFT").type = "ORBITLEFT"
        props = layout.operator("view3d.view_orbit", text="Orbit Opposite", icon="ORBIT_OPPOSITE")
        props.type = "ORBITRIGHT"
        props.angle = pi

        layout.separator()

        layout.operator("view3d.view_roll", text="Roll Left", icon="ROLL_LEFT").angle = pi / -12.0
        layout.operator("view3d.view_roll", text="Roll Right", icon="ROLL_RIGHT").angle = pi / 12.0

        layout.separator()

        layout.operator("view3d.view_pan", text="Pan Down", icon="PAN_DOWN").type = "PANDOWN"
        layout.operator("view3d.view_pan", text="Pan Up", icon="PAN_UP").type = "PANUP"
        layout.operator("view3d.view_pan", text="Pan Right", icon="PAN_RIGHT").type = "PANRIGHT"
        layout.operator("view3d.view_pan", text="Pan Left", icon="PAN_LEFT").type = "PANLEFT"

        layout.separator()

        layout.operator("view3d.zoom_border", text="Zoom Border", icon="ZOOM_BORDER")
        layout.operator("view3d.zoom", text="Zoom In", icon="ZOOM_IN").delta = 1
        layout.operator("view3d.zoom", text="Zoom Out", icon="ZOOM_OUT").delta = -1
        layout.operator("view3d.zoom_camera_1_to_1", text="Zoom Camera 1:1", icon="ZOOM_CAMERA")
        layout.operator("view3d.dolly", text="Dolly View", icon="DOLLY")
        layout.operator("view3d.view_center_pick", icon="CENTERTOMOUSE")

        layout.separator()

        layout.operator("view3d.fly", icon="FLY_NAVIGATION")
        layout.operator("view3d.walk", icon="WALK_NAVIGATION")
        layout.operator("view3d.navigate", icon="VIEW_NAVIGATION")

        layout.separator()

        layout.operator("screen.animation_play", text="Playback Animation", icon="TRIA_RIGHT")


class VIEW3D_MT_view_align(Menu):
    bl_label = "Align View"

    def draw(self, _context):
        layout = self.layout
        i18n_text_ctxt = bpy.app.translations.contexts_C_to_py["BLT_I18NCONTEXT_EDITOR_VIEW3D"]  # bfa - needed by us

        layout.operator(
            "view3d.camera_to_view",
            text="Align Active Camera to View",
            icon="ALIGNCAMERA_VIEW",
        )
        layout.operator(
            "view3d.camera_to_view_selected",
            text="Align Active Camera to Selected",
            icon="ALIGNCAMERA_ACTIVE",
        )
        layout.operator("view3d.view_center_cursor", icon="CENTERTOCURSOR")

        layout.separator()

        layout.operator("view3d.view_lock_to_active", icon="LOCKTOACTIVE")
        layout.operator("view3d.view_center_lock", icon="LOCKTOCENTER")
        layout.operator("view3d.view_lock_clear", icon="LOCK_CLEAR")

        layout.separator()

        layout.operator(
            "view3d.view_persportho",
            text="Perspective/Orthographic",
            icon="PERSP_ORTHO",
        )

        layout.separator()

        layout.operator("view3d.view_axis", text="Top", icon="VIEW_TOP", text_ctxt=i18n_text_ctxt).type = "TOP"
        layout.operator(
            "view3d.view_axis",
            text="Bottom",
            icon="VIEW_BOTTOM",
            text_ctxt=i18n_text_ctxt,
        ).type = "BOTTOM"
        layout.operator(
            "view3d.view_axis",
            text="Front",
            icon="VIEW_FRONT",
            text_ctxt=i18n_text_ctxt,
        ).type = "FRONT"
        layout.operator("view3d.view_axis", text="Back", icon="VIEW_BACK", text_ctxt=i18n_text_ctxt).type = "BACK"
        layout.operator(
            "view3d.view_axis",
            text="Right",
            icon="VIEW_RIGHT",
            text_ctxt=i18n_text_ctxt,
        ).type = "RIGHT"
        layout.operator("view3d.view_axis", text="Left", icon="VIEW_LEFT", text_ctxt=i18n_text_ctxt).type = "LEFT"


class VIEW3D_MT_view_align_selected(Menu):
    bl_label = "Align View to Active"

    def draw(self, _context):
        layout = self.layout
        i18n_text_ctxt = bpy.app.translations.contexts_C_to_py["BLT_I18NCONTEXT_EDITOR_VIEW3D"]
        props = layout.operator(
            "view3d.view_axis",
            text="Top",
            icon="VIEW_ACTIVE_TOP",
            text_ctxt=i18n_text_ctxt,
        )
        props.align_active = True
        props.type = "TOP"

        props = layout.operator(
            "view3d.view_axis",
            text="Bottom",
            icon="VIEW_ACTIVE_BOTTOM",
            text_ctxt=i18n_text_ctxt,
        )
        props.align_active = True
        props.type = "BOTTOM"

        props = layout.operator(
            "view3d.view_axis",
            text="Front",
            icon="VIEW_ACTIVE_FRONT",
            text_ctxt=i18n_text_ctxt,
        )
        props.align_active = True
        props.type = "FRONT"

        props = layout.operator(
            "view3d.view_axis",
            text="Back",
            icon="VIEW_ACTIVE_BACK",
            text_ctxt=i18n_text_ctxt,
        )
        props.align_active = True
        props.type = "BACK"

        props = layout.operator(
            "view3d.view_axis",
            text="Right",
            icon="VIEW_ACTIVE_RIGHT",
            text_ctxt=i18n_text_ctxt,
        )
        props.align_active = True
        props.type = "RIGHT"

        props = layout.operator(
            "view3d.view_axis",
            text="Left",
            icon="VIEW_ACTIVE_LEFT",
            text_ctxt=i18n_text_ctxt,
        )
        props.align_active = True
        props.type = "LEFT"


class VIEW3D_MT_view_regions(Menu):
    bl_label = "View Regions"

    def draw(self, _context):
        layout = self.layout
        layout.operator("view3d.clip_border", text="Clipping Region...")
        layout.operator("view3d.render_border", text="Render Region...")

        layout.separator()

        layout.operator("view3d.clear_render_border")


class VIEW3D_MT_view_render(Menu):
    bl_label = "Render Preview"

    def draw(self, _context):
        layout = self.layout
        layout.operator(
            "render.opengl",
            text="Render Viewport Image",
            icon='RENDER_STILL',
        )
        layout.operator(
            "render.opengl",
            text="Render Viewport Animation",
            icon='RENDER_ANIMATION',
        ).animation = True

        layout.separator()
        props = layout.operator(
            "render.opengl",
            text="Render Viewport Keyframes",
        )
        props.animation = True
        props.render_keyed_only = True


# ********** Select menus, suffix from context.mode **********


class VIEW3D_MT_select_object_more_less(Menu):
    bl_label = "More/Less"

    def draw(self, _context):
        layout = self.layout

        layout.operator("object.select_more", text="More", icon="SELECTMORE")
        layout.operator("object.select_less", text="Less", icon="SELECTLESS")

        layout.separator()

        props = layout.operator(
            "object.select_hierarchy",
            text_ctxt=i18n_contexts.default,
            text="Parent",
            icon="PARENT",
        )
        props.extend = False
        props.direction = "PARENT"

        props = layout.operator("object.select_hierarchy", text="Child", icon="CHILD")
        props.extend = False
        props.direction = "CHILD"

        layout.separator()

        props = layout.operator("object.select_hierarchy", text="Extend Parent", icon="PARENT")
        props.extend = True
        props.direction = "PARENT"

        props = layout.operator("object.select_hierarchy", text="Extend Child", icon="CHILD")
        props.extend = True
        props.direction = "CHILD"


class VIEW3D_MT_select_object(Menu):
    bl_label = "Select"

    def draw(self, _context):
        layout = self.layout

        layout.menu("VIEW3D_MT_select_object_legacy")  # bfa menu
        layout.operator_menu_enum("view3d.select_lasso", "mode")

        layout.separator()

        layout.operator("object.select_all", text="All", icon="SELECT_ALL").action = "SELECT"
        layout.operator("object.select_all", text="None", icon="SELECT_NONE").action = "DESELECT"
        layout.operator("object.select_all", text="Invert", icon="INVERSE").action = "INVERT"

        layout.separator()

        layout.menu("VIEW3D_MT_select_grouped")  # bfa menu
        layout.menu("VIEW3D_MT_select_linked")  # bfa menu
        layout.menu("VIEW3D_MT_select_by_type")  # bfa menu

        layout.separator()
        layout.operator("object.select_random", text="Random", icon="RANDOMIZE")
        layout.operator("object.select_mirror", text="Mirror Selection", icon="TRANSFORM_MIRROR")

        layout.operator("object.select_pattern", text="By Pattern", icon="PATTERN")
        layout.operator("object.select_camera", text="Active Camera", icon="CAMERA_DATA")

        layout.separator()

        layout.menu("VIEW3D_MT_select_object_more_less", text="More/Less")


# BFA menu


class VIEW3D_MT_select_object_legacy(Menu):
    bl_label = "Legacy"

    def draw(self, _context):
        layout = self.layout

        layout.operator("view3d.select_box", icon="BOX_MASK")
        layout.operator("view3d.select_circle", icon="CIRCLE_SELECT")


# BFA menu
class VIEW3D_MT_select_by_type(Menu):
    bl_label = "All by Type"

    def draw(self, context):
        layout = self.layout

        layout.operator("object.select_by_type", text="Mesh", icon="OUTLINER_OB_MESH").type = "MESH"
        layout.operator("object.select_by_type", text="Curve", icon="OUTLINER_OB_CURVE").type = "CURVE"
        layout.operator("object.select_by_type", text="Surface", icon="OUTLINER_OB_SURFACE").type = "SURFACE"
        layout.operator("object.select_by_type", text="Meta", icon="OUTLINER_OB_META").type = "META"
        layout.operator("object.select_by_type", text="Font", icon="OUTLINER_OB_FONT").type = "FONT"

        layout.separator()

        layout.operator("object.select_by_type", text="Armature", icon="OUTLINER_OB_ARMATURE").type = "ARMATURE"
        layout.operator("object.select_by_type", text="Lattice", icon="OUTLINER_OB_LATTICE").type = "LATTICE"
        layout.operator("object.select_by_type", text="Empty", icon="OUTLINER_OB_EMPTY").type = "EMPTY"
        layout.operator("object.select_by_type", text="GPencil", icon="GREASEPENCIL").type = "GREASEPENCIL"

        layout.separator()

        layout.operator("object.select_by_type", text="Camera", icon="OUTLINER_OB_CAMERA").type = "CAMERA"
        layout.operator("object.select_by_type", text="Light", icon="OUTLINER_OB_LIGHT").type = "LIGHT"
        layout.operator("object.select_by_type", text="Speaker", icon="OUTLINER_OB_SPEAKER").type = "SPEAKER"
        layout.operator("object.select_by_type", text="Probe", icon="OUTLINER_OB_LIGHTPROBE").type = "LIGHT_PROBE"


# BFA menu
class VIEW3D_MT_select_grouped(Menu):
    bl_label = "Grouped"

    def draw(self, context):
        layout = self.layout

        layout.operator("object.select_grouped", text="Siblings", icon="SIBLINGS").type = "SIBLINGS"
        layout.operator("object.select_grouped", text="Parent", icon="PARENT").type = "PARENT"
        layout.operator("object.select_grouped", text="Children", icon="CHILD_RECURSIVE").type = "CHILDREN_RECURSIVE"
        layout.operator("object.select_grouped", text="Immediate Children", icon="CHILD").type = "CHILDREN"

        layout.separator()

        layout.operator("object.select_grouped", text="Type", icon="TYPE").type = "TYPE"
        layout.operator("object.select_grouped", text="Collection", icon="GROUP").type = "COLLECTION"
        layout.operator("object.select_grouped", text="Hook", icon="HOOK").type = "HOOK"

        layout.separator()

        layout.operator("object.select_grouped", text="Pass", icon="PASS").type = "PASS"
        layout.operator("object.select_grouped", text="Color", icon="COLOR").type = "COLOR"
        layout.operator("object.select_grouped", text="Keying Set", icon="KEYINGSET").type = "KEYINGSET"
        layout.operator("object.select_grouped", text="Light Type", icon="LIGHT").type = "LIGHT_TYPE"


# bfa menu
class VIEW3D_MT_select_linked(Menu):
    bl_label = "Linked"

    def draw(self, context):
        layout = self.layout

        layout.operator("object.select_linked", text="Object Data", icon="OBJECT_DATA").type = "OBDATA"
        layout.operator("object.select_linked", text="Material", icon="MATERIAL_DATA").type = "MATERIAL"
        layout.operator("object.select_linked", text="Instanced Collection", icon="GROUP").type = "DUPGROUP"
        layout.operator("object.select_linked", text="Particle System", icon="PARTICLES").type = "PARTICLE"
        layout.operator("object.select_linked", text="Library", icon="LIBRARY").type = "LIBRARY"
        layout.operator(
            "object.select_linked", text="Library (Object Data)", icon="LIBRARY_OBJECT"
        ).type = "LIBRARY_OBDATA"


# BFA - not used


class VIEW3D_MT_select_pose_more_less(Menu):
    bl_label = "More/Less"

    def draw(self, _context):
        layout = self.layout

        props = layout.operator(
            "pose.select_hierarchy",
            text="Parent",
            text_ctxt=i18n_contexts.default,
            icon="PARENT",
        )
        props.extend = False
        props.direction = "PARENT"

        props = layout.operator("pose.select_hierarchy", text="Child", icon="CHILD")
        props.extend = False
        props.direction = "CHILD"

        layout.separator()

        props = layout.operator("pose.select_hierarchy", text="Extend Parent", icon="PARENT")
        props.extend = True
        props.direction = "PARENT"

        props = layout.operator("pose.select_hierarchy", text="Extend Child", icon="CHILD")
        props.extend = True
        props.direction = "CHILD"


class VIEW3D_MT_select_pose(Menu):
    bl_label = "Select"

    def draw(self, _context):
        layout = self.layout

        layout.menu("VIEW3D_MT_select_object_legacy")  # bfa menu
        layout.operator_menu_enum("view3d.select_lasso", "mode")

        layout.separator()

        layout.operator("pose.select_all", text="All", icon="SELECT_ALL").action = "SELECT"
        layout.operator("pose.select_all", text="None", icon="SELECT_NONE").action = "DESELECT"
        layout.operator("pose.select_all", text="Invert", icon="INVERSE").action = "INVERT"

        layout.separator()

        layout.operator_menu_enum("pose.select_grouped", "type", text="Grouped")
        layout.operator("pose.select_linked", text="Linked", icon="LINKED")

        layout.menu("POSE_MT_selection_sets_select", text="Bone Selection Set")

        layout.operator(
            "pose.select_constraint_target",
            text="Constraint Target",
            icon="CONSTRAINT_BONE",
        )

        layout.separator()

        layout.operator("object.select_pattern", text="By Pattern", icon="PATTERN")

        layout.separator()

        layout.operator("pose.select_mirror", text="Flip Active", icon="FLIP")

        layout.separator()

        props = layout.operator("pose.select_hierarchy", text="Parent", icon="PARENT")
        props.extend = False
        props.direction = "PARENT"

        props = layout.operator("pose.select_hierarchy", text="Child", icon="CHILD")
        props.extend = False
        props.direction = "CHILD"

        layout.separator()

        props = layout.operator("pose.select_hierarchy", text="Extend Parent", icon="PARENT")
        props.extend = True
        props.direction = "PARENT"

        props = layout.operator("pose.select_hierarchy", text="Extend Child", icon="CHILD")
        props.extend = True
        props.direction = "CHILD"


# bfa menu
class VIEW3D_MT_select_particle_more_less(Menu):
    bl_label = "More/Less"

    def draw(self, _context):
        layout = self.layout

        layout.operator("particle.select_more", text="More", icon="SELECTMORE")
        layout.operator("particle.select_less", text="Less", icon="SELECTLESS")


class VIEW3D_MT_select_particle(Menu):
    bl_label = "Select"

    def draw(self, _context):
        layout = self.layout

        layout.menu("VIEW3D_MT_select_object_legacy")  # bfa menu
        layout.operator_menu_enum("view3d.select_lasso", "mode")

        layout.separator()

        layout.operator("particle.select_all", text="All", icon="SELECT_ALL").action = "SELECT"
        layout.operator("particle.select_all", text="None", icon="SELECT_NONE").action = "DESELECT"
        layout.operator("particle.select_all", text="Invert", icon="INVERSE").action = "INVERT"

        layout.separator()

        layout.operator("particle.select_linked", text="Linked", icon="LINKED")

        layout.separator()

        layout.operator("particle.select_random", text="Random", icon="RANDOMIZE")

        layout.separator()

        layout.operator("particle.select_roots", text="Roots", icon="SELECT_ROOT")
        layout.operator("particle.select_tips", text="Tips", icon="SELECT_TIP")

        layout.separator()

        layout.menu("VIEW3D_MT_select_particle_more_less")


class VIEW3D_MT_edit_mesh_select_similar(Menu):
    bl_label = "Similar"

    def draw(self, _context):
        layout = self.layout

        layout.operator_enum("mesh.select_similar", "type")

        layout.separator()

        layout.operator("mesh.select_similar_region", text="Face Regions", icon="FACEREGIONS")


class VIEW3D_MT_edit_mesh_select_by_trait(Menu):
    bl_label = "All by Trait"

    def draw(self, context):
        layout = self.layout
        _is_vert_mode, _is_edge_mode, is_face_mode = context.tool_settings.mesh_select_mode

        if is_face_mode is False:
            layout.operator(
                "mesh.select_non_manifold",
                text="Non Manifold",
                icon="SELECT_NONMANIFOLD",
            )
        layout.operator("mesh.select_loose", text="Loose Geometry", icon="SELECT_LOOSE")
        layout.operator("mesh.select_interior_faces", text="Interior Faces", icon="SELECT_INTERIOR")
        layout.operator(
            "mesh.select_face_by_sides",
            text="Faces by Sides",
            icon="SELECT_FACES_BY_SIDE",
        )
        layout.operator("mesh.select_by_pole_count", text="Poles by Count", icon="POLE")

        layout.separator()

        layout.operator(
            "mesh.select_ungrouped",
            text="Ungrouped Vertices",
            icon="SELECT_UNGROUPED_VERTS",
        )


class VIEW3D_MT_edit_mesh_select_more_less(Menu):
    bl_label = "More/Less"

    def draw(self, _context):
        layout = self.layout

        layout.operator("mesh.select_more", text="More", icon="SELECTMORE")
        layout.operator("mesh.select_less", text="Less", icon="SELECTLESS")

        layout.separator()

        layout.operator("mesh.select_next_item", text="Next Active", icon="NEXTACTIVE")
        layout.operator("mesh.select_prev_item", text="Previous Active", icon="PREVIOUSACTIVE")


# BFA - not used
class VIEW3D_MT_edit_mesh_select_linked(Menu):
    bl_label = "Select Linked"

    def draw(self, _context):
        layout = self.layout

        layout.operator("mesh.select_linked", text="Linked", icon="LINKED")
        layout.operator("mesh.shortest_path_select", text="Shortest Path", icon="SELECT_SHORTESTPATH")
        layout.operator("mesh.faces_select_linked_flat", text="Linked Flat Faces", icon="LINKED")


class VIEW3D_MT_edit_mesh_select_loops(Menu):
    bl_label = "Select Loops"

    def draw(self, _context):
        layout = self.layout

        layout.operator("mesh.loop_multi_select", text="Edge Loops").ring = False
        layout.operator("mesh.loop_multi_select", text="Edge Rings").ring = True

        layout.separator()

        layout.operator("mesh.loop_to_region")
        layout.operator("mesh.region_to_loop")


class VIEW3D_MT_select_edit_mesh(Menu):
    bl_label = "Select"

    def draw(self, _context):
        layout = self.layout

        layout.menu("VIEW3D_MT_select_object_legacy")  # bfa menu

        layout.operator_menu_enum("view3d.select_lasso", "mode")

        layout.separator()

        # primitive
        layout.operator("mesh.select_all", text="All", icon="SELECT_ALL").action = "SELECT"
        layout.operator("mesh.select_all", text="None", icon="SELECT_NONE").action = "DESELECT"
        layout.operator("mesh.select_all", text="Invert", icon="INVERSE").action = "INVERT"

        layout.separator()

        layout.operator("mesh.select_linked", text="Linked", icon="LINKED")
        layout.operator("mesh.faces_select_linked_flat", text="Linked Flat Faces", icon="LINKED")
        layout.operator("mesh.select_linked_pick", text="Linked Pick Select", icon="LINKED").deselect = False
        layout.operator("mesh.select_linked_pick", text="Linked Pick Deselect", icon="LINKED").deselect = True

        layout.separator()

        # other
        layout.menu("VIEW3D_MT_edit_mesh_select_similar")

        # numeric
        layout.separator()
        layout.operator("mesh.select_random", text="Random", icon="RANDOMIZE")
        layout.operator("mesh.select_nth", icon="CHECKER_DESELECT")

        layout.separator()
        layout.operator("mesh.select_mirror", text="Mirror Selection", icon="TRANSFORM_MIRROR")
        layout.operator("mesh.select_axis", text="Side of Active", icon="SELECT_SIDEOFACTIVE")
        layout.operator(
            "mesh.shortest_path_select",
            text="Shortest Path",
            icon="SELECT_SHORTESTPATH",
        )

        # geometric
        layout.separator()
        layout.operator("mesh.edges_select_sharp", text="Sharp Edges", icon="SELECT_SHARPEDGES")

        layout.separator()

        # loops
        layout.operator("mesh.loop_multi_select", text="Edge Loops", icon="SELECT_EDGELOOP").ring = False
        layout.operator("mesh.loop_multi_select", text="Edge Rings", icon="SELECT_EDGERING").ring = True
        layout.operator("mesh.loop_to_region", text="Loop Inner Region", icon="SELECT_LOOPINNER")
        layout.operator("mesh.region_to_loop", text="Boundary Loop", icon="SELECT_BOUNDARY")

        layout.separator()
        layout.menu("VIEW3D_MT_edit_mesh_select_by_trait")

        # attribute
        layout.separator()
        layout.operator("mesh.select_by_attribute", text="By Attribute", icon="NODE_ATTRIBUTE")

        # more/less
        layout.separator()
        layout.menu("VIEW3D_MT_edit_mesh_select_more_less")

        layout.separator()

        layout.template_node_operator_asset_menu_items(catalog_path=self.bl_label)


# bfa menu
class VIEW3D_MT_select_edit_curve_more_less(Menu):
    bl_label = "More/Less"

    def draw(self, _context):
        layout = self.layout

        layout.operator("curve.select_more", text="More", icon="SELECTMORE")
        layout.operator("curve.select_less", text="Less", icon="SELECTLESS")


class VIEW3D_MT_select_edit_curve(Menu):
    bl_label = "Select"

    def draw(self, _context):
        layout = self.layout

        layout.menu("VIEW3D_MT_select_object_legacy")  # bfa menu

        layout.operator_menu_enum("view3d.select_lasso", "mode")

        layout.separator()

        layout.operator("curve.select_all", text="All", icon="SELECT_ALL").action = "SELECT"
        layout.operator("curve.select_all", text="None", icon="SELECT_NONE").action = "DESELECT"
        layout.operator("curve.select_all", text="Invert", icon="INVERSE").action = "INVERT"

        layout.separator()

        layout.operator("curve.select_linked", text="Linked", icon="LINKED")
        layout.operator("curve.select_linked_pick", text="Linked Pick Select", icon="LINKED").deselect = False
        layout.operator("curve.select_linked_pick", text="Linked Pick Deselect", icon="LINKED").deselect = True

        layout.separator()

        layout.menu("VIEW3D_MT_select_edit_curve_select_similar")  # bfa menu

        layout.separator()

        layout.operator("curve.select_random", text="Random", icon="RANDOMIZE")
        layout.operator("curve.select_nth", icon="CHECKER_DESELECT")

        layout.separator()

        layout.operator("curve.de_select_first", icon="SELECT_FIRST")
        layout.operator("curve.de_select_last", icon="SELECT_LAST")
        layout.operator("curve.select_next", text="Next", icon="NEXTACTIVE")
        layout.operator("curve.select_previous", text="Previous", icon="PREVIOUSACTIVE")

        layout.separator()

        layout.menu("VIEW3D_MT_select_edit_curve_more_less")


# bfa menu
class VIEW3D_MT_select_edit_curve_select_similar(Menu):
    bl_label = "Similar"

    def draw(self, context):
        layout = self.layout

        layout.operator("curve.select_similar", text="Type", icon="TYPE").type = "TYPE"
        layout.operator("curve.select_similar", text="Radius", icon="RADIUS").type = "RADIUS"
        layout.operator("curve.select_similar", text="Weight", icon="MOD_VERTEX_WEIGHT").type = "WEIGHT"
        layout.operator("curve.select_similar", text="Direction", icon="SWITCH_DIRECTION").type = "DIRECTION"


# bfa menu
class VIEW3D_MT_select_edit_surface_more_less(Menu):
    bl_label = "More/Less"

    def draw(self, _context):
        layout = self.layout

        layout.operator("curve.select_more", text="More", icon="SELECTMORE")
        layout.operator("curve.select_less", text="Less", icon="SELECTLESS")


class VIEW3D_MT_select_edit_surface(Menu):
    bl_label = "Select"

    def draw(self, _context):
        layout = self.layout

        layout.menu("VIEW3D_MT_select_object_legacy")  # bfa menu
        layout.operator_menu_enum("view3d.select_lasso", "mode")

        layout.separator()

        layout.operator("curve.select_all", text="All", icon="SELECT_ALL").action = "SELECT"
        layout.operator("curve.select_all", text="None", icon="SELECT_NONE").action = "DESELECT"
        layout.operator("curve.select_all", text="Invert", icon="INVERSE").action = "INVERT"

        layout.separator()

        layout.operator("curve.select_linked", text="Linked", icon="LINKED")
        layout.menu("VIEW3D_MT_select_edit_curve_select_similar")  # bfa menu

        layout.separator()

        layout.operator("curve.select_random", text="Random", icon="RANDOMIZE")
        layout.operator("curve.select_nth", icon="CHECKER_DESELECT")

        layout.separator()

        layout.operator("curve.select_row", text="Control Point row", icon="CONTROLPOINTROW")

        layout.separator()

        layout.menu("VIEW3D_MT_select_edit_surface_more_less")


class VIEW3D_MT_select_edit_text(Menu):
    bl_label = "Select"

    def draw(self, _context):
        layout = self.layout

        layout.operator("font.select_all", text="All", icon="SELECT_ALL")

        layout.separator()

        layout.operator("font.move_select", text="Line End", icon="HAND").type = "LINE_END"
        layout.operator("font.move_select", text="Line Begin", icon="HAND").type = "LINE_BEGIN"

        layout.separator()

        layout.operator("font.move_select", text="Top", icon="HAND").type = "TEXT_BEGIN"
        layout.operator("font.move_select", text="Bottom", icon="HAND").type = "TEXT_END"

        layout.separator()

        layout.operator("font.move_select", text="Previous Block", icon="HAND").type = "PREVIOUS_PAGE"
        layout.operator("font.move_select", text="Next Block", icon="HAND").type = "NEXT_PAGE"

        layout.separator()

        layout.operator("font.move_select", text="Previous Character", icon="HAND").type = "PREVIOUS_CHARACTER"
        layout.operator("font.move_select", text="Next Character", icon="HAND").type = "NEXT_CHARACTER"

        layout.separator()

        layout.operator("font.move_select", text="Previous Word", icon="HAND").type = "PREVIOUS_WORD"
        layout.operator("font.move_select", text="Next Word", icon="HAND").type = "NEXT_WORD"

        layout.separator()

        layout.operator("font.move_select", text="Previous Line", icon="HAND").type = "PREVIOUS_LINE"
        layout.operator("font.move_select", text="Next Line", icon="HAND").type = "NEXT_LINE"


class VIEW3D_MT_select_edit_metaball(Menu):
    bl_label = "Select"

    def draw(self, _context):
        layout = self.layout

        layout.menu("VIEW3D_MT_select_object_legacy")  # bfa menu
        layout.operator_menu_enum("view3d.select_lasso", "mode")

        layout.separator()

        layout.operator("mball.select_all", text="All", icon="SELECT_ALL").action = "SELECT"
        layout.operator("mball.select_all", text="None", icon="SELECT_NONE").action = "DESELECT"
        layout.operator("mball.select_all", text="Invert", icon="INVERSE").action = "INVERT"

        layout.separator()

        layout.menu("VIEW3D_MT_select_edit_metaball_select_similar")  # bfa menu

        layout.separator()

        layout.operator("mball.select_random_metaelems", text="Random", icon="RANDOMIZE")


# bfa menu
class VIEW3D_MT_select_edit_metaball_select_similar(Menu):
    bl_label = "Similar"

    def draw(self, context):
        layout = self.layout

        layout.operator("mball.select_similar", text="Type", icon="TYPE").type = "TYPE"
        layout.operator("mball.select_similar", text="Radius", icon="RADIUS").type = "RADIUS"
        layout.operator("mball.select_similar", text="Stiffness", icon="BEND").type = "STIFFNESS"
        layout.operator("mball.select_similar", text="Rotation", icon="ROTATE").type = "ROTATION"


class VIEW3D_MT_edit_lattice_context_menu(Menu):
    bl_label = "Lattice"

    def draw(self, _context):
        layout = self.layout

        layout.menu("VIEW3D_MT_mirror")
        layout.menu("VIEW3D_MT_edit_lattice_flip")  # bfa menu - blender uses enum
        layout.menu("VIEW3D_MT_snap")

        layout.separator()

        layout.operator("lattice.make_regular", icon="MAKE_REGULAR")


# bfa menu
class VIEW3D_MT_select_edit_lattice_more_less(Menu):
    bl_label = "More/Less"

    def draw(self, _context):
        layout = self.layout

        layout.operator("lattice.select_more", text="More", icon="SELECTMORE")
        layout.operator("lattice.select_less", text="Less", icon="SELECTLESS")


class VIEW3D_MT_select_edit_lattice(Menu):
    bl_label = "Select"

    def draw(self, _context):
        layout = self.layout

        layout.menu("VIEW3D_MT_select_object_legacy")  # bfa menu
        layout.operator_menu_enum("view3d.select_lasso", "mode")

        layout.separator()

        layout.operator("lattice.select_all", text="All", icon="SELECT_ALL").action = "SELECT"
        layout.operator("lattice.select_all", text="None", icon="SELECT_NONE").action = "DESELECT"
        layout.operator("lattice.select_all", text="Invert", icon="INVERSE").action = "INVERT"

        layout.separator()

        layout.operator("lattice.select_mirror", text="Mirror", icon="TRANSFORM_MIRROR")
        layout.operator("lattice.select_random", text="Random", icon="RANDOMIZE")

        layout.separator()

        layout.operator(
            "lattice.select_ungrouped",
            text="Ungrouped Vertices",
            icon="SELECT_UNGROUPED_VERTS",
        )

        layout.separator()

        layout.menu("VIEW3D_MT_select_edit_lattice_more_less")  # bfa menu


# bfa menu
class VIEW3D_MT_select_edit_armature_more_less(Menu):
    bl_label = "More/Less"

    def draw(self, _context):
        layout = self.layout

        layout.operator("armature.select_more", text="More", icon="SELECTMORE")
        layout.operator("armature.select_less", text="Less", icon="SELECTLESS")


class VIEW3D_MT_select_edit_armature(Menu):
    bl_label = "Select"

    def draw(self, _context):
        layout = self.layout

        layout.menu("VIEW3D_MT_select_object_legacy")  # bfa menu
        layout.operator_menu_enum("view3d.select_lasso", "mode")

        layout.separator()

        layout.operator("armature.select_all", text="All", icon="SELECT_ALL").action = "SELECT"
        layout.operator("armature.select_all", text="None", icon="SELECT_NONE").action = "DESELECT"
        layout.operator("armature.select_all", text="Invert", icon="INVERSE").action = "INVERT"

        layout.separator()

        layout.operator_menu_enum("armature.select_similar", "type", text="Similar")

        layout.separator()

        layout.operator("armature.select_mirror", text="Mirror Selection", icon="TRANSFORM_MIRROR").extend = False
        layout.operator("object.select_pattern", text="By Pattern", icon="PATTERN")

        layout.separator()

        layout.operator("armature.select_linked", text="Linked", icon="LINKED")

        layout.separator()

        props = layout.operator(
            "armature.select_hierarchy",
            text="Parent",
            text_ctxt=i18n_contexts.default,
            icon="PARENT",
        )
        props.extend = False
        props.direction = "PARENT"

        props = layout.operator("armature.select_hierarchy", text="Child", icon="CHILD")
        props.extend = False
        props.direction = "CHILD"

        layout.separator()

        props = layout.operator("armature.select_hierarchy", text="Extend Parent", icon="PARENT")
        props.extend = True
        props.direction = "PARENT"

        props = layout.operator("armature.select_hierarchy", text="Extend Child", icon="CHILD")
        props.extend = True
        props.direction = "CHILD"

        layout.separator()
        layout.menu("VIEW3D_MT_select_edit_armature_more_less")  # bfa menu


# bfa menu
class VIEW3D_PT_greasepencil_edit_options(Panel):
    bl_space_type = "VIEW_3D"
    bl_region_type = "HEADER"
    bl_label = "Options"

    def draw(self, context):
        layout = self.layout
        settings = context.tool_settings.gpencil_sculpt

        layout.prop(settings, "use_scale_thickness", text="Scale Thickness")


# BFA - legacy menu
class VIEW3D_MT_select_greasepencil_legacy(Menu):
    bl_label = "Legacy"

    def draw(self, _context):
        layout = self.layout

        layout.operator("view3d.select_box", icon="BORDER_RECT")
        layout.operator("view3d.select_circle", icon="CIRCLE_SELECT")


# bfa menu
class VIEW3D_MT_select_edit_grease_pencil_more_less(Menu):
    bl_label = "More/Less"

    def draw(self, _context):
        layout = self.layout

        layout.operator("grease_pencil.select_more", text="More", icon="SELECTMORE")
        layout.operator("grease_pencil.select_less", text="Less", icon="SELECTLESS")


class VIEW3D_MT_select_edit_grease_pencil(Menu):
    bl_label = "Select"

    def draw(self, context):
        layout = self.layout

        layout.menu("VIEW3D_MT_select_greasepencil_legacy")  # bfa menu
        layout.operator_menu_enum("view3d.select_lasso", "mode")

        layout.separator()

        layout.operator("grease_pencil.select_all", text="All", icon="SELECT_ALL").action = "SELECT"
        layout.operator("grease_pencil.select_all", text="None", icon="SELECT_NONE").action = "DESELECT"
        layout.operator("grease_pencil.select_all", text="Invert", icon="INVERSE").action = "INVERT"

        layout.separator()

        if context.scene.tool_settings.gpencil_selectmode_edit != "STROKE":
            layout.operator("grease_pencil.select_linked", text="Linked", icon="LINKED")
        layout.operator_menu_enum("grease_pencil.select_similar", "mode", text="Similar")

        layout.separator()

        if context.scene.tool_settings.gpencil_selectmode_edit != "STROKE":
            layout.operator("grease_pencil.select_alternate", text="Alternated", icon="ALTERNATED")
        layout.operator("grease_pencil.select_random", text="Random", icon="RANDOMIZE")

        if context.scene.tool_settings.gpencil_selectmode_edit != "STROKE":
            layout.separator()

            props = layout.operator("grease_pencil.select_ends", text="First", icon="SELECT_TIP")
            props.amount_start = 1
            props.amount_end = 0
            props = layout.operator("grease_pencil.select_ends", text="Last", icon="SELECT_ROOT")
            props.amount_start = 0
            props.amount_end = 1

        # BFA - moved below
        if context.scene.tool_settings.gpencil_selectmode_edit != "STROKE":
            layout.separator()
            layout.menu("VIEW3D_MT_select_edit_grease_pencil_more_less")  # bfa menu

        layout.template_node_operator_asset_menu_items(catalog_path=self.bl_label)


class VIEW3D_MT_paint_grease_pencil(Menu):
    bl_label = "Draw"

    def draw(self, _context):
        layout = self.layout

        layout.menu("GREASE_PENCIL_MT_layer_active", text="Active Layer")

        layout.separator()

        layout.menu("VIEW3D_MT_edit_greasepencil_animation")  # BFA - menu
        layout.operator(
            "grease_pencil.interpolate_sequence",
            text="Interpolate Sequence",
            icon="SEQUENCE",
        )

        layout.separator()

        layout.menu("VIEW3D_MT_edit_greasepencil_showhide")
        layout.menu("VIEW3D_MT_edit_greasepencil_cleanup")

        layout.separator()

        layout.operator("paint.sample_color", icon="EYEDROPPER").merged = False


class VIEW3D_MT_paint_vertex_grease_pencil(Menu):
    bl_label = "Paint"

    def draw(self, _context):
        layout = self.layout

        layout.operator(
            "grease_pencil.vertex_color_set",
            text="Set Color Attribute",
            icon="NODE_VERTEX_COLOR",
        )
        layout.operator("grease_pencil.stroke_reset_vertex_color", icon="RESET")
        layout.separator()
        layout.operator("grease_pencil.vertex_color_invert", text="Invert", icon="NODE_INVERT")
        layout.operator("grease_pencil.vertex_color_levels", text="Levels", icon="LEVELS")
        layout.operator(
            "grease_pencil.vertex_color_hsv",
            text="Hue/Saturation/Value",
            icon="HUESATVAL",
        )
        layout.operator(
            "grease_pencil.vertex_color_brightness_contrast",
            text="Brightness/Contrast",
            icon="BRIGHTNESS_CONTRAST",
        )


class VIEW3D_MT_select_paint_mask(Menu):
    bl_label = "Select"

    def draw(self, _context):
        layout = self.layout

        layout.menu("VIEW3D_MT_select_paint_mask_legacy")  # bfa menu
        layout.operator_menu_enum("view3d.select_lasso", "mode", icon="BORDER_LASSO")

        layout.separator()

        layout.operator("paint.face_select_all", text="All", icon="SELECT_ALL").action = "SELECT"
        layout.operator("paint.face_select_all", text="None", icon="SELECT_NONE").action = "DESELECT"
        layout.operator("paint.face_select_all", text="Invert", icon="INVERSE").action = "INVERT"

        layout.separator()

        layout.operator("paint.face_select_linked", text="Linked", icon="LINKED")
        layout.operator("paint.face_select_linked_pick", text="Linked Pick Select", icon="LINKED").deselect = False
        layout.operator("paint.face_select_linked_pick", text="Linked Pick Deselect", icon="LINKED").deselect = True

        layout.separator()

        if _context.mode == "PAINT_TEXTURE":
            myvar = layout.operator("paint.face_select_loop", text="Select Loop", icon="SELECT_EDGERING")

            myvar = layout.operator("paint.face_select_loop", text="Add Loop to Selection", icon="SELECT_EDGERING")
            myvar.extend = True

            myvar = layout.operator("paint.face_select_loop", text="Remove Loop from Selection", icon="SELECT_EDGERING")
            myvar.select = False
            myvar.extend = True

            layout.separator()

        layout.menu("VIEW3D_MT_select_paint_mask_face_more_less")  # bfa menu


# BFA menu
class VIEW3D_MT_select_paint_mask_legacy(Menu):
    bl_label = "Legacy"

    def draw(self, _context):
        layout = self.layout

        layout.operator("view3d.select_box", icon="BORDER_RECT")
        layout.operator("view3d.select_circle", icon="CIRCLE_SELECT")


# bfa menu
class VIEW3D_MT_select_paint_mask_face_more_less(Menu):
    bl_label = "More/Less"

    def draw(self, _context):
        layout = self.layout

        layout.operator("paint.face_select_more", text="More", icon="SELECTMORE")
        layout.operator("paint.face_select_less", text="Less", icon="SELECTLESS")


class VIEW3D_MT_select_paint_mask_vertex(Menu):
    bl_label = "Select"

    def draw(self, _context):
        layout = self.layout

        layout.menu("VIEW3D_MT_select_object_legacy")  # bfa menu
        layout.operator_menu_enum("view3d.select_lasso", "mode")

        layout.separator()

        layout.operator("paint.vert_select_all", text="All", icon="SELECT_ALL").action = "SELECT"
        layout.operator("paint.vert_select_all", text="None", icon="SELECT_NONE").action = "DESELECT"
        layout.operator("paint.vert_select_all", text="Invert", icon="INVERSE").action = "INVERT"

        layout.separator()

        layout.operator("paint.vert_select_ungrouped", text="Ungrouped Vertices", icon="SELECT_UNGROUPED_VERTS")
        layout.operator("paint.vert_select_linked", text="Linked", icon="LINKED")

        layout.separator()

        layout.menu("VIEW3D_MT_select_paint_mask_vertex_more_less")  # bfa menu


# bfa menu
class VIEW3D_MT_select_paint_mask_vertex_more_less(Menu):
    bl_label = "More/Less"

    def draw(self, _context):
        layout = self.layout

        layout.operator("paint.vert_select_more", text="More", icon="SELECTMORE")
        layout.operator("paint.vert_select_less", text="Less", icon="SELECTLESS")


class VIEW3D_MT_select_edit_pointcloud(Menu):
    bl_label = "Select"

    def draw(self, _context):
        layout = self.layout

        layout.operator("pointcloud.select_all", text="All", icon="SELECT_ALL").action = "SELECT"
        layout.operator("pointcloud.select_all", text="None", icon="SELECT_NONE").action = "DESELECT"
        layout.operator("pointcloud.select_all", text="Invert", icon="INVERSE").action = "INVERT"

        layout.separator()

        layout.operator("pointcloud.select_random", text="Random", icon="RANDOMIZE")

        layout.template_node_operator_asset_menu_items(catalog_path=self.bl_label)


# bfa - menu
class VIEW3D_MT_edit_curves_select_more_less(Menu):
    bl_label = "More/Less"

    def draw(self, _context):
        layout = self.layout

        layout.operator("curves.select_more", text="More", icon="SELECTMORE")
        layout.operator("curves.select_less", text="Less", icon="SELECTLESS")


class VIEW3D_MT_select_edit_curves(Menu):
    bl_label = "Select"

    def draw(self, _context):
        layout = self.layout

        layout.operator("curves.select_all", text="All", icon="SELECT_ALL").action = "SELECT"
        layout.operator("curves.select_all", text="None", icon="SELECT_NONE").action = "DESELECT"
        layout.operator("curves.select_all", text="Invert", icon="INVERSE").action = "INVERT"

        layout.separator()

        layout.operator("curves.select_random", text="Random", icon="RANDOMIZE")

        layout.separator()

        layout.operator("curves.select_ends", text="Endpoints", icon="SELECT_TIP")
        layout.operator("curves.select_linked", text="Linked", icon="LINKED")

        layout.separator()

        layout.menu("VIEW3D_MT_edit_curves_select_more_less")

        layout.template_node_operator_asset_menu_items(catalog_path=self.bl_label)


class VIEW3D_MT_select_sculpt_curves(Menu):
    bl_label = "Select"

    def draw(self, _context):
        layout = self.layout

        layout.operator("curves.select_all", text="All", icon="SELECT_ALL").action = "SELECT"
        layout.operator("curves.select_all", text="None", icon="SELECT_NONE").action = "DESELECT"
        layout.operator("curves.select_all", text="Invert", icon="INVERSE").action = "INVERT"

        layout.separator()

        layout.operator("sculpt_curves.select_random", text="Random", icon="RANDOMIZE")

        layout.separator()

        layout.operator("curves.select_ends", text="Endpoints", icon="SELECT_TIP")
        layout.operator("sculpt_curves.select_grow", text="Grow", icon="SELECTMORE")

        layout.template_node_operator_asset_menu_items(catalog_path="Select")


class VIEW3D_MT_mesh_add(Menu):
    bl_idname = "VIEW3D_MT_mesh_add"
    bl_label = "Mesh"
    bl_options = {"SEARCH_ON_KEY_PRESS"}

    def draw(self, _context):
        layout = self.layout

        # BFA - make sure you can see it in the header
        layout.operator(
            "WM_OT_search_single_menu", text="Search...", icon="VIEWZOOM"
        ).menu_idname = "VIEW3D_MT_mesh_add"

        layout.separator()

        layout.operator_context = "INVOKE_REGION_WIN"

        layout.operator("mesh.primitive_plane_add", text="Plane", icon="MESH_PLANE")
        layout.operator("mesh.primitive_cube_add", text="Cube", icon="MESH_CUBE")
        layout.operator("mesh.primitive_circle_add", text="Circle", icon="MESH_CIRCLE")
        layout.operator("mesh.primitive_uv_sphere_add", text="UV Sphere", icon="MESH_UVSPHERE")
        layout.operator("mesh.primitive_ico_sphere_add", text="Ico Sphere", icon="MESH_ICOSPHERE")
        layout.operator("mesh.primitive_cylinder_add", text="Cylinder", icon="MESH_CYLINDER")
        layout.operator("mesh.primitive_cone_add", text="Cone", icon="MESH_CONE")
        layout.operator("mesh.primitive_torus_add", text="Torus", icon="MESH_TORUS")

        layout.separator()

        layout.operator("mesh.primitive_grid_add", text="Grid", icon="MESH_GRID")
        layout.operator("mesh.primitive_monkey_add", text="Monkey", icon="MESH_MONKEY")

        layout.template_node_operator_asset_menu_items(catalog_path="Add")


class VIEW3D_MT_curve_add(Menu):
    bl_idname = "VIEW3D_MT_curve_add"
    bl_label = "Curve"
    bl_options = {"SEARCH_ON_KEY_PRESS"}

    def draw(self, context):
        layout = self.layout

        layout.operator_context = "INVOKE_REGION_WIN"

        layout.operator("curve.primitive_bezier_curve_add", text="Bézier", icon="CURVE_BEZCURVE")
        layout.operator("curve.primitive_bezier_circle_add", text="Circle", icon="CURVE_BEZCIRCLE")

        layout.separator()

        layout.operator("curve.primitive_nurbs_curve_add", text="Nurbs Curve", icon="CURVE_NCURVE")
        layout.operator(
            "curve.primitive_nurbs_circle_add",
            text="Nurbs Circle",
            icon="CURVE_NCIRCLE",
        )
        layout.operator("curve.primitive_nurbs_path_add", text="Path", icon="CURVE_PATH")

        layout.separator()

        layout.operator("object.curves_empty_hair_add", text="Empty Hair", icon="OUTLINER_OB_CURVES")
        layout.operator("object.quick_fur", text="Fur", icon="OUTLINER_OB_CURVES")

        experimental = context.preferences.experimental
        if experimental.use_new_curves_tools:
            layout.operator("object.curves_random_add", text="Random", icon="OUTLINER_OB_CURVES")


class VIEW3D_MT_surface_add(Menu):
    bl_idname = "VIEW3D_MT_surface_add"
    bl_label = "Surface"
    bl_options = {"SEARCH_ON_KEY_PRESS"}

    def draw(self, _context):
        layout = self.layout

        layout.operator_context = "INVOKE_REGION_WIN"

        layout.operator(
            "surface.primitive_nurbs_surface_curve_add",
            text="Surface Curve",
            icon="SURFACE_NCURVE",
        )
        layout.operator(
            "surface.primitive_nurbs_surface_circle_add",
            text="Surface Circle",
            icon="SURFACE_NCIRCLE",
        )
        layout.operator(
            "surface.primitive_nurbs_surface_surface_add",
            text="Surface Patch",
            icon="SURFACE_NSURFACE",
        )
        layout.operator(
            "surface.primitive_nurbs_surface_cylinder_add",
            text="Surface Cylinder",
            icon="SURFACE_NCYLINDER",
        )
        layout.operator(
            "surface.primitive_nurbs_surface_sphere_add",
            text="Surface Sphere",
            icon="SURFACE_NSPHERE",
        )
        layout.operator(
            "surface.primitive_nurbs_surface_torus_add",
            text="Surface Torus",
            icon="SURFACE_NTORUS",
        )


class VIEW3D_MT_edit_metaball_context_menu(Menu):
    bl_label = "Metaball"

    def draw(self, _context):
        layout = self.layout

        layout.operator_context = "INVOKE_REGION_WIN"

        # Add
        layout.operator("mball.duplicate_move", icon="DUPLICATE")

        layout.separator()

        # Modify
        layout.menu("VIEW3D_MT_mirror")
        layout.menu("VIEW3D_MT_snap")

        layout.separator()

        layout.menu("VIEW3D_MT_edit_meta_showhide")  # BFA - added to context menu

        # Remove
        layout.operator_context = "EXEC_REGION_WIN"
        layout.operator("mball.delete_metaelems", text="Delete", icon="DELETE")


class VIEW3D_MT_metaball_add(Menu):
    bl_idname = "VIEW3D_MT_metaball_add"
    bl_label = "Metaball"
    bl_options = {"SEARCH_ON_KEY_PRESS"}

    def draw(self, _context):
        layout = self.layout

        layout.operator_context = "INVOKE_REGION_WIN"
        layout.operator_enum("object.metaball_add", "type")


class TOPBAR_MT_edit_curve_add(Menu):
    bl_idname = "TOPBAR_MT_edit_curve_add"
    bl_label = "Add"
    bl_translation_context = i18n_contexts.operator_default
    bl_options = {"SEARCH_ON_KEY_PRESS"}

    def draw(self, context):
        layout = self.layout

        is_surf = context.active_object.type == "SURFACE"

        layout.operator_context = "EXEC_REGION_WIN"

        if is_surf:
            VIEW3D_MT_surface_add.draw(self, context)
        else:
            VIEW3D_MT_curve_add.draw(self, context)


class TOPBAR_MT_edit_armature_add(Menu):
    bl_idname = "TOPBAR_MT_edit_armature_add"
    bl_label = "Armature"
    bl_options = {"SEARCH_ON_KEY_PRESS"}

    def draw(self, _context):
        layout = self.layout

        layout.operator_context = "EXEC_REGION_WIN"
        layout.operator("armature.bone_primitive_add", text="Single Bone", icon="BONE_DATA")


class VIEW3D_MT_armature_add(Menu):
    bl_idname = "VIEW3D_MT_armature_add"
    bl_label = "Armature"
    bl_options = {"SEARCH_ON_KEY_PRESS"}

    def draw(self, _context):
        layout = self.layout

        layout.operator_context = "EXEC_REGION_WIN"
        layout.operator("object.armature_add", text="Single Bone", icon="BONE_DATA")


class VIEW3D_MT_light_add(Menu):
    bl_idname = "VIEW3D_MT_light_add"
    bl_context = i18n_contexts.id_light
    bl_label = "Light"
    bl_options = {"SEARCH_ON_KEY_PRESS"}

    def draw(self, _context):
        layout = self.layout

        layout.operator_context = "INVOKE_REGION_WIN"
        layout.operator_enum("object.light_add", "type")


class VIEW3D_MT_lightprobe_add(Menu):
    bl_idname = "VIEW3D_MT_lightprobe_add"
    bl_label = "Light Probe"
    bl_options = {"SEARCH_ON_KEY_PRESS"}

    def draw(self, _context):
        layout = self.layout

        layout.operator_context = "INVOKE_REGION_WIN"
        layout.operator_enum("object.lightprobe_add", "type")


class VIEW3D_MT_camera_add(Menu):
    bl_idname = "VIEW3D_MT_camera_add"
    bl_label = "Camera"
    bl_options = {"SEARCH_ON_KEY_PRESS"}

    def draw(self, _context):
        layout = self.layout
        layout.operator_context = "EXEC_REGION_WIN"
        layout.operator("object.camera_add", text="Camera", icon="OUTLINER_OB_CAMERA")


class VIEW3D_MT_volume_add(Menu):
    bl_idname = "VIEW3D_MT_volume_add"
    bl_label = "Volume"
    bl_translation_context = i18n_contexts.id_id
    bl_options = {"SEARCH_ON_KEY_PRESS"}

    def draw(self, _context):
        layout = self.layout
        layout.operator("object.volume_import", text="Import OpenVDB", icon="FILE_VOLUME")
        layout.operator(
            "object.volume_add",
            text="Empty",
            text_ctxt=i18n_contexts.id_volume,
            icon="OUTLINER_OB_VOLUME",
        )


class VIEW3D_MT_grease_pencil_add(Menu):
    bl_idname = "VIEW3D_MT_grease_pencil_add"
    bl_label = "Grease Pencil"
    bl_options = {"SEARCH_ON_KEY_PRESS"}

    def draw(self, _context):
        layout = self.layout
        layout.operator("object.grease_pencil_add", text="Blank", icon="EMPTY_AXIS").type = "EMPTY"
        layout.operator("object.grease_pencil_add", text="Stroke", icon="STROKE").type = "STROKE"
        layout.operator("object.grease_pencil_add", text="Monkey", icon="MONKEY").type = "MONKEY"
        layout.separator()

        layout.operator("object.grease_pencil_add", text="Scene Line Art", icon="LINEART_SCENE").type = "LINEART_SCENE"
        layout.operator(
            "object.grease_pencil_add",
            text="Collection Line Art",
            icon="LINEART_COLLECTION",
        ).type = "LINEART_COLLECTION"
        layout.operator(
            "object.grease_pencil_add", text="Object Line Art", icon="LINEART_OBJECT"
        ).type = "LINEART_OBJECT"


class VIEW3D_MT_lattice_add(Menu):
    bl_idname = "VIEW3D_MT_lattice_add"
    bl_label = "Lattice"
    bl_translation_context = i18n_contexts.operator_default
    bl_options = {'SEARCH_ON_KEY_PRESS'}

    def draw(self, _context):
        layout = self.layout
        layout.operator_context = 'INVOKE_REGION_WIN'

        layout.operator("object.add", text="Lattice", icon='OUTLINER_OB_LATTICE').type = 'LATTICE'
        layout.operator("object.lattice_add_to_selected", text="Lattice Deform Selected", icon='OUTLINER_OB_LATTICE')


class VIEW3D_MT_empty_add(Menu):
    bl_idname = "VIEW3D_MT_empty_add"
    bl_label = "Empty"
    bl_translation_context = i18n_contexts.operator_default
    bl_options = {"SEARCH_ON_KEY_PRESS"}

    def draw(self, _context):
        layout = self.layout
        layout.operator_context = "INVOKE_REGION_WIN"

        layout.operator("object.empty_add", text="Plain Axes", icon="OUTLINER_OB_EMPTY").type = "PLAIN_AXES"
        layout.operator("object.empty_add", text="Arrows", icon="EMPTY_ARROWS").type = "ARROWS"
        layout.operator("object.empty_add", text="Single Arrow", icon="EMPTY_SINGLE_ARROW").type = "SINGLE_ARROW"
        layout.operator("object.empty_add", text="Circle", icon="EMPTY_CIRCLE").type = "CIRCLE"
        layout.operator("object.empty_add", text="Cube", icon="EMPTY_CUBE").type = "CUBE"
        layout.operator("object.empty_add", text="Sphere", icon="EMPTY_SPHERE").type = "SPHERE"
        layout.operator("object.empty_add", text="Cone", icon="EMPTY_CONE").type = "CONE"


class VIEW3D_MT_add(Menu):
    bl_label = "Add"
    bl_translation_context = i18n_contexts.operator_default
    bl_options = {"SEARCH_ON_KEY_PRESS"}

    def draw(self, context):
        layout = self.layout

        if layout.operator_context == "EXEC_REGION_WIN":
            layout.operator_context = "INVOKE_REGION_WIN"
            layout.operator("WM_OT_search_single_menu", text="Search...", icon="VIEWZOOM").menu_idname = "VIEW3D_MT_add"
            layout.separator()
        else:
            # BFA - make sure you can see it in the header
            layout.operator("WM_OT_search_single_menu", text="Search...", icon="VIEWZOOM").menu_idname = "VIEW3D_MT_add"

        layout.separator()

        # NOTE: don't use 'EXEC_SCREEN' or operators won't get the `v3d` context.

        # NOTE: was `EXEC_AREA`, but this context does not have the `rv3d`, which prevents
        #       "align_view" to work on first call (see #32719).
        layout.operator_context = "EXEC_REGION_WIN"

        # layout.operator_menu_enum("object.mesh_add", "type", text="Mesh", icon='OUTLINER_OB_MESH')
        layout.menu("VIEW3D_MT_mesh_add", icon="OUTLINER_OB_MESH")

        # layout.operator_menu_enum("object.curve_add", "type", text="Curve", icon='OUTLINER_OB_CURVE')
        layout.menu("VIEW3D_MT_curve_add", icon="OUTLINER_OB_CURVE")
        # layout.operator_menu_enum("object.surface_add", "type", text="Surface", icon='OUTLINER_OB_SURFACE')
        layout.menu("VIEW3D_MT_surface_add", icon="OUTLINER_OB_SURFACE")
        layout.menu("VIEW3D_MT_metaball_add", text="Metaball", icon="OUTLINER_OB_META")
        layout.operator("object.text_add", text="Text", icon="OUTLINER_OB_FONT")
        layout.operator("object.pointcloud_random_add", text="Point Cloud", icon="OUTLINER_OB_POINTCLOUD")
        layout.menu("VIEW3D_MT_volume_add", text="Volume", text_ctxt=i18n_contexts.id_id, icon="OUTLINER_OB_VOLUME")
        layout.menu("VIEW3D_MT_grease_pencil_add", text="Grease Pencil", icon="OUTLINER_OB_GREASEPENCIL")

        layout.separator()

        if VIEW3D_MT_armature_add.is_extended():
            layout.menu("VIEW3D_MT_armature_add", icon="OUTLINER_OB_ARMATURE")
        else:
<<<<<<< HEAD
            layout.operator("object.armature_add", text="Armature", icon="OUTLINER_OB_ARMATURE")
=======
            layout.operator("object.armature_add", text="Armature", icon='OUTLINER_OB_ARMATURE')

        layout.menu("VIEW3D_MT_lattice_add", icon='OUTLINER_OB_LATTICE')
>>>>>>> 0c062048

        layout.operator("object.add", text="Lattice", icon="OUTLINER_OB_LATTICE").type = "LATTICE"
        layout.separator()

        layout.menu("VIEW3D_MT_empty_add", icon="OUTLINER_OB_EMPTY")
        layout.menu("VIEW3D_MT_image_add", text="Image", icon="OUTLINER_OB_IMAGE")

        layout.separator()

        layout.operator("object.speaker_add", text="Speaker", icon="OUTLINER_OB_SPEAKER")
        layout.separator()

        if VIEW3D_MT_camera_add.is_extended():
            layout.menu("VIEW3D_MT_camera_add", icon="OUTLINER_OB_CAMERA")
        else:
            VIEW3D_MT_camera_add.draw(self, context)

        layout.menu("VIEW3D_MT_light_add", icon="OUTLINER_OB_LIGHT")

        layout.separator()

        layout.menu("VIEW3D_MT_lightprobe_add", icon="OUTLINER_OB_LIGHTPROBE")

        layout.separator()

        layout.operator_menu_enum(
            "object.effector_add",
            "type",
            text="Force Field",
            icon="OUTLINER_OB_FORCE_FIELD",
        )

        layout.separator()

        has_collections = bool(bpy.data.collections)
        col = layout.column()
        col.enabled = has_collections

        if not has_collections or len(bpy.data.collections) > 10:
            col.operator_context = "INVOKE_REGION_WIN"
            col.operator(
                "object.collection_instance_add",
                text="Collection Instance" if has_collections else "No Collections to Instance",
                icon="OUTLINER_OB_GROUP_INSTANCE",
            )
        else:
            col.operator_menu_enum(
                "object.collection_instance_add",
                "collection",
                text="Collection Instance",
                icon="OUTLINER_OB_GROUP_INSTANCE",
            )


class VIEW3D_MT_image_add(Menu):
    bl_label = "Add Image"
    bl_options = {"SEARCH_ON_KEY_PRESS"}

    def draw(self, _context):
        layout = self.layout
        # Explicitly set background mode on/off as operator will try to
        # auto-detect which mode to use otherwise.
        layout.operator("object.empty_image_add", text="Reference", icon="IMAGE_REFERENCE").background = False
        layout.operator("object.empty_image_add", text="Background", icon="IMAGE_BACKGROUND").background = True
        layout.operator("image.import_as_mesh_planes", text="Mesh Plane", icon="MESH_PLANE")
        layout.operator("object.empty_add", text="Empty Image", icon="FILE_IMAGE").type = "IMAGE"


class VIEW3D_MT_object_relations(Menu):
    bl_label = "Relations"

    def draw(self, _context):
        layout = self.layout

        layout.operator("object.make_dupli_face", icon="MAKEDUPLIFACE")

        layout.separator()

        layout.operator_menu_enum("object.make_local", "type", text="Make Local")
        layout.menu("VIEW3D_MT_make_single_user")


# bfa menu
class VIEW3D_MT_origin_set(Menu):
    bl_label = "Set Origin"

    def draw(self, context):
        layout = self.layout

        layout.operator(
            "object.origin_set", icon="GEOMETRY_TO_ORIGIN", text="Geometry to Origin"
        ).type = "GEOMETRY_ORIGIN"
        layout.operator(
            "object.origin_set", icon="ORIGIN_TO_GEOMETRY", text="Origin to Geometry"
        ).type = "ORIGIN_GEOMETRY"
        layout.operator("object.origin_set", icon="ORIGIN_TO_CURSOR", text="Origin to 3D Cursor").type = "ORIGIN_CURSOR"
        layout.operator(
            "object.origin_set",
            icon="ORIGIN_TO_CENTEROFMASS",
            text="Origin to Center of Mass (Surface)",
        ).type = "ORIGIN_CENTER_OF_MASS"
        layout.operator(
            "object.origin_set",
            icon="ORIGIN_TO_VOLUME",
            text="Origin to Center of Mass (Volume)",
        ).type = "ORIGIN_CENTER_OF_VOLUME"


# ********** Object menu **********


class VIEW3D_MT_object_liboverride(Menu):
    bl_label = "Library Override"

    def draw(self, _context):
        layout = self.layout

        layout.operator("object.make_override_library", text="Make", icon="LIBRARY")
        layout.operator("object.reset_override_library", text="Reset", icon="RESET")
        layout.operator("object.clear_override_library", text="Clear", icon="CLEAR")


class VIEW3D_MT_object(Menu):
    bl_context = "objectmode"
    bl_label = "Object"

    def draw(self, context):
        layout = self.layout

        ob = context.object
        view = context.space_data

        layout.menu("VIEW3D_MT_transform_object")
        layout.menu("VIEW3D_MT_origin_set")  # bfa menu
        layout.menu("VIEW3D_MT_mirror")
        layout.menu("VIEW3D_MT_object_clear")
        layout.menu("VIEW3D_MT_object_apply")
        layout.menu("VIEW3D_MT_snap")

        layout.separator()

        layout.operator("object.duplicate_move", icon="DUPLICATE")
        layout.operator("object.duplicate_move_linked", icon="DUPLICATE")
        layout.operator("object.join", icon="JOIN")

        layout.separator()

        layout.operator_context = "EXEC_REGION_WIN"
        myvar = layout.operator("object.delete", text="Delete", icon="DELETE")
        myvar.use_global = False
        myvar.confirm = False
        myvar = layout.operator("object.delete", text="Delete Global", icon="DELETE")
        myvar.use_global = True
        myvar.confirm = False

        layout.separator()

        layout.operator("view3d.copybuffer", text="Copy Objects", icon="COPYDOWN")
        layout.operator("view3d.pastebuffer", text="Paste Objects", icon="PASTEDOWN")

        layout.separator()

        layout.menu("VIEW3D_MT_object_asset")

        layout.separator()

        layout.menu("VIEW3D_MT_object_liboverride")
        layout.menu("VIEW3D_MT_object_relations")
        layout.menu("VIEW3D_MT_object_parent")
        layout.menu("VIEW3D_MT_object_constraints")
        layout.menu("VIEW3D_MT_object_track")
        layout.menu("VIEW3D_MT_make_links")

        layout.separator()

        layout.menu("VIEW3D_MT_object_collection")

        # BFA: shading just for mesh and curve objects
        if ob is None:
            pass

        elif ob.type in {"MESH", "CURVE", "SURFACE"}:
            layout.separator()

            layout.operator("object.shade_smooth", icon="SHADING_SMOOTH")
            if ob and ob.type == "MESH":
                layout.operator("object.shade_auto_smooth", icon="NORMAL_SMOOTH")
            layout.operator("object.shade_flat", icon="SHADING_FLAT")

        layout.separator()

        layout.menu("VIEW3D_MT_object_animation")
        layout.menu("VIEW3D_MT_object_rigid_body")

        layout.separator()

        layout.menu("VIEW3D_MT_object_quick_effects")
        layout.menu("VIEW3D_MT_subdivision_set")  # bfa menu

        layout.separator()

        layout.menu("VIEW3D_MT_object_convert")

        layout.separator()

        layout.menu("VIEW3D_MT_object_showhide")
        layout.menu("VIEW3D_MT_object_cleanup")

        if ob is None:
            pass

        elif ob.type == "CAMERA":
            layout.operator_context = "INVOKE_REGION_WIN"

            layout.separator()

            if ob.data.type == "PERSP":
                props = layout.operator(
                    "wm.context_modal_mouse",
                    text="Adjust Focal Length",
                    icon="LENS_ANGLE",
                )
                props.data_path_iter = "selected_editable_objects"
                props.data_path_item = "data.lens"
                props.input_scale = 0.1
                if ob.data.lens_unit == "MILLIMETERS":
                    props.header_text = "Camera Focal Length: %.1fmm"
                else:
                    props.header_text = "Camera Focal Length: %.1f\u00b0"

            else:
                props = layout.operator(
                    "wm.context_modal_mouse",
                    text="Camera Lens Scale",
                    icon="LENS_SCALE",
                )
                props.data_path_iter = "selected_editable_objects"
                props.data_path_item = "data.ortho_scale"
                props.input_scale = 0.01
                props.header_text = "Camera Lens Scale: %.3f"

            if not ob.data.dof.focus_object:
                if view and view.camera == ob and view.region_3d.view_perspective == "CAMERA":
                    props = layout.operator("ui.eyedropper_depth", text="DOF Distance (Pick)", icon="DOF")
                else:
                    props = layout.operator(
                        "wm.context_modal_mouse",
                        text="Adjust Focus Distance",
                        icon="DOF",
                    )
                    props.data_path_iter = "selected_editable_objects"
                    props.data_path_item = "data.dof.focus_distance"
                    props.input_scale = 0.02
                    props.header_text = "Focus Distance: %.3f"

        elif ob.type in {"CURVE", "FONT"}:
            layout.operator_context = "INVOKE_REGION_WIN"

            layout.separator()

            props = layout.operator("wm.context_modal_mouse", text="Adjust Extrusion", icon="EXTRUDESIZE")
            props.data_path_iter = "selected_editable_objects"
            props.data_path_item = "data.extrude"
            props.input_scale = 0.01
            props.header_text = "Extrude: %.3f"

            props = layout.operator("wm.context_modal_mouse", text="Adjust Offset", icon="WIDTH_SIZE")
            props.data_path_iter = "selected_editable_objects"
            props.data_path_item = "data.offset"
            props.input_scale = 0.01
            props.header_text = "Offset %.3f"

        elif ob.type == "EMPTY":
            layout.operator_context = "INVOKE_REGION_WIN"

            layout.separator()

            props = layout.operator(
                "wm.context_modal_mouse",
                text="Adjust Empty Display Size",
                icon="DRAWSIZE",
            )
            props.data_path_iter = "selected_editable_objects"
            props.data_path_item = "empty_display_size"
            props.input_scale = 0.01
            props.header_text = "Empty Diosplay Size: %.3f"

        elif ob.type == "LIGHT":
            light = ob.data

            layout.operator_context = "INVOKE_REGION_WIN"

            layout.separator()

            props = layout.operator(
                "wm.context_modal_mouse",
                text="Adjust Light Power",
                icon="LIGHT_STRENGTH",
            )
            props.data_path_iter = "selected_editable_objects"
            props.data_path_item = "data.energy"
            props.input_scale = 1.0
            props.header_text = "Light Power: %.3f"

            if light.type == "AREA":
                if light.shape in {"RECTANGLE", "ELLIPSE"}:
                    props = layout.operator(
                        "wm.context_modal_mouse",
                        text="Adjust Area Light X Size",
                        icon="LIGHT_SIZE",
                    )
                    props.data_path_iter = "selected_editable_objects"
                    props.data_path_item = "data.size"
                    props.header_text = "Light Size X: %.3f"

                    props = layout.operator(
                        "wm.context_modal_mouse",
                        text="Adjust Area Light Y Size",
                        icon="LIGHT_SIZE",
                    )
                    props.data_path_iter = "selected_editable_objects"
                    props.data_path_item = "data.size_y"
                    props.header_text = "Light Size Y: %.3f"
                else:
                    props = layout.operator(
                        "wm.context_modal_mouse",
                        text="Adjust Area Light Size",
                        icon="LIGHT_SIZE",
                    )
                    props.data_path_iter = "selected_editable_objects"
                    props.data_path_item = "data.size"
                    props.header_text = "Light Size: %.3f"

            elif light.type in {"SPOT", "POINT"}:
                props = layout.operator("wm.context_modal_mouse", text="Adjust Light Radius", icon="RADIUS")
                props.data_path_iter = "selected_editable_objects"
                props.data_path_item = "data.shadow_soft_size"
                props.header_text = "Light Radius: %.3f"

            elif light.type == "SUN":
                props = layout.operator(
                    "wm.context_modal_mouse",
                    text="Adjust Sun Light Angle",
                    icon="ANGLE",
                )
                props.data_path_iter = "selected_editable_objects"
                props.data_path_item = "data.angle"
                props.header_text = "Light Angle: %.3f"

            if light.type == "SPOT":
                layout.separator()

                props = layout.operator(
                    "wm.context_modal_mouse",
                    text="Adjust Spot Light Size",
                    icon="LIGHT_SIZE",
                )
                props.data_path_iter = "selected_editable_objects"
                props.data_path_item = "data.spot_size"
                props.input_scale = 0.01
                props.header_text = "Spot Size: %.2f"

                props = layout.operator(
                    "wm.context_modal_mouse",
                    text="Adjust Spot Light Blend",
                    icon="SPOT_BLEND",
                )
                props.data_path_iter = "selected_editable_objects"
                props.data_path_item = "data.spot_blend"
                props.input_scale = -0.01
                props.header_text = "Spot Blend: %.2f"

            if light.type in {"SPOT", "SUN", "AREA"}:
                props = layout.operator(
                    "object.transform_axis_target",
                    text="Interactive Light Track",
                    icon="NODE_LIGHTPATH",
                )

        layout.template_node_operator_asset_menu_items(catalog_path="Object")


class VIEW3D_MT_object_animation(Menu):
    bl_label = "Animation"

    def draw(self, _context):
        layout = self.layout

        layout.operator("anim.keyframe_insert", text="Insert Keyframe", icon="KEYFRAMES_INSERT")
        layout.operator(
            "anim.keyframe_insert_menu",
            text="Insert Keyframe with Keying Set",
            icon="KEYFRAMES_INSERT",
        ).always_prompt = True
        layout.operator("anim.keyframe_delete_v3d", text="Delete Keyframes", icon="KEYFRAMES_REMOVE")
        layout.operator("anim.keyframe_clear_v3d", text="Clear Keyframes", icon="KEYFRAMES_CLEAR")
        layout.operator("anim.keying_set_active_set", text="Change Keying Set", icon="KEYINGSET")

        layout.separator()

        layout.operator("nla.bake", text="Bake Action", icon="BAKE_ACTION")
        # layout.operator("gpencil.bake_mesh_animation", text="Bake Mesh to Grease Pencil", icon="BAKE_ACTION",) # BFA - legacy


class VIEW3D_MT_object_rigid_body(Menu):
    bl_label = "Rigid Body"

    def draw(self, _context):
        layout = self.layout

        layout.operator("rigidbody.objects_add", text="Add Active", icon="RIGID_ADD_ACTIVE").type = "ACTIVE"
        layout.operator("rigidbody.objects_add", text="Add Passive", icon="RIGID_ADD_PASSIVE").type = "PASSIVE"

        layout.separator()

        layout.operator("rigidbody.objects_remove", text="Remove", icon="RIGID_REMOVE")

        layout.separator()

        layout.operator("rigidbody.shape_change", text="Change Shape", icon="RIGID_CHANGE_SHAPE")
        layout.operator(
            "rigidbody.mass_calculate",
            text="Calculate Mass",
            icon="RIGID_CALCULATE_MASS",
        )
        layout.operator(
            "rigidbody.object_settings_copy",
            text="Copy from Active",
            icon="RIGID_COPY_FROM_ACTIVE",
        )
        layout.operator(
            "object.visual_transform_apply",
            text="Apply Transformation",
            icon="RIGID_APPLY_TRANS",
        )
        layout.operator(
            "rigidbody.bake_to_keyframes",
            text="Bake To Keyframes",
            icon="RIGID_BAKE_TO_KEYFRAME",
        )

        layout.separator()

        layout.operator("rigidbody.connect", text="Connect", icon="RIGID_CONSTRAINTS_CONNECT")


class VIEW3D_MT_object_clear(Menu):
    bl_label = "Clear"

    def draw(self, _context):
        layout = self.layout

        layout.operator(
            "object.location_clear",
            text="Location",
            text_ctxt=i18n_contexts.default,
            icon="CLEARMOVE",
        ).clear_delta = False
        layout.operator(
            "object.rotation_clear",
            text="Rotation",
            text_ctxt=i18n_contexts.default,
            icon="CLEARROTATE",
        ).clear_delta = False
        layout.operator(
            "object.scale_clear",
            text="Scale",
            text_ctxt=i18n_contexts.default,
            icon="CLEARSCALE",
        ).clear_delta = False

        layout.separator()

        layout.operator("object.origin_clear", text="Origin", icon="CLEARORIGIN")


class VIEW3D_MT_object_context_menu(Menu):
    bl_label = "Object"

    def draw(self, context):
        layout = self.layout

        view = context.space_data

        obj = context.object

        selected_objects_len = len(context.selected_objects)

        # If nothing is selected
        # (disabled for now until it can be made more useful).
        """
        if selected_objects_len == 0:

            layout.menu("VIEW3D_MT_add", text="Add", text_ctxt=i18n_contexts.operator_default)
            layout.operator("view3d.pastebuffer", text="Paste Objects", icon='PASTEDOWN')

            return
        """

        # If something is selected

        # Individual object types.
        if obj is None:
            pass

        elif obj.type == "CAMERA":
            layout.operator_context = "INVOKE_REGION_WIN"

            layout.operator(
                "view3d.object_as_camera",
                text="Set Active Camera",
                icon="VIEW_SWITCHACTIVECAM",
            )

            if obj.data.type == "PERSP":
                props = layout.operator(
                    "wm.context_modal_mouse",
                    text="Adjust Focal Length",
                    icon="LENS_ANGLE",
                )
                props.data_path_iter = "selected_editable_objects"
                props.data_path_item = "data.lens"
                props.input_scale = 0.1
                if obj.data.lens_unit == "MILLIMETERS":
                    props.header_text = rpt_("Camera Focal Length: %.1fmm")
                else:
                    props.header_text = rpt_("Camera Focal Length: %.1f\u00b0")

            else:
                props = layout.operator(
                    "wm.context_modal_mouse",
                    text="Camera Lens Scale",
                    icon="LENS_SCALE",
                )
                props.data_path_iter = "selected_editable_objects"
                props.data_path_item = "data.ortho_scale"
                props.input_scale = 0.01
                props.header_text = rpt_("Camera Lens Scale: %.3f")

            if not obj.data.dof.focus_object:
                if view and view.camera == obj and view.region_3d.view_perspective == "CAMERA":
                    props = layout.operator("ui.eyedropper_depth", text="DOF Distance (Pick)", icon="DOF")
                else:
                    props = layout.operator(
                        "wm.context_modal_mouse",
                        text="Adjust Focus Distance",
                        icon="DOF",
                    )
                    props.data_path_iter = "selected_editable_objects"
                    props.data_path_item = "data.dof.focus_distance"
                    props.input_scale = 0.02
                    props.header_text = rpt_("Focus Distance: %.3f")

            layout.separator()

        elif obj.type in {"CURVE", "FONT"}:
            layout.operator_context = "INVOKE_REGION_WIN"

            props = layout.operator("wm.context_modal_mouse", text="Adjust Extrusion", icon="EXTRUDESIZE")
            props.data_path_iter = "selected_editable_objects"
            props.data_path_item = "data.extrude"
            props.input_scale = 0.01
            props.header_text = rpt_("Extrude: %.3f")

            props = layout.operator("wm.context_modal_mouse", text="Adjust Offset", icon="WIDTH_SIZE")
            props.data_path_iter = "selected_editable_objects"
            props.data_path_item = "data.offset"
            props.input_scale = 0.01
            props.header_text = rpt_("Offset: %.3f")

            layout.separator()

        elif obj.type == "EMPTY":
            layout.operator_context = "INVOKE_REGION_WIN"

            props = layout.operator(
                "wm.context_modal_mouse",
                text="Adjust Empty Display Size",
                icon="DRAWSIZE",
            )
            props.data_path_iter = "selected_editable_objects"
            props.data_path_item = "empty_display_size"
            props.input_scale = 0.01
            props.header_text = rpt_("Empty Display Size: %.3f")

            layout.separator()

            if obj.empty_display_type == "IMAGE":
                layout.operator(
                    "image.convert_to_mesh_plane",
                    text="Convert to Mesh Plane",
                    icon="MESH_PLANE",
                )
                layout.operator("grease_pencil.trace_image", icon="FILE_IMAGE")

                layout.separator()

        elif obj.type == "LIGHT":
            light = obj.data

            layout.operator_context = "INVOKE_REGION_WIN"

            props = layout.operator(
                "wm.context_modal_mouse",
                text="Adjust Light Power",
                icon="LIGHT_STRENGTH",
            )
            props.data_path_iter = "selected_editable_objects"
            props.data_path_item = "data.energy"
            props.input_scale = 1.0
            props.header_text = rpt_("Light Power: %.3f")

            if light.type == "AREA":
                if light.shape in {"RECTANGLE", "ELLIPSE"}:
                    props = layout.operator(
                        "wm.context_modal_mouse",
                        text="Adjust Area Light X Size",
                        icon="LIGHT_SIZE",
                    )
                    props.data_path_iter = "selected_editable_objects"
                    props.data_path_item = "data.size"
                    props.header_text = rpt_("Light Size X: %.3f")

                    props = layout.operator(
                        "wm.context_modal_mouse",
                        text="Adjust Area Light Y Size",
                        icon="LIGHT_SIZE",
                    )
                    props.data_path_iter = "selected_editable_objects"
                    props.data_path_item = "data.size_y"
                    props.header_text = rpt_("Light Size Y: %.3f")
                else:
                    props = layout.operator(
                        "wm.context_modal_mouse",
                        text="Adjust Area Light Size",
                        icon="LIGHT_SIZE",
                    )
                    props.data_path_iter = "selected_editable_objects"
                    props.data_path_item = "data.size"
                    props.header_text = rpt_("Light Size: %.3f")

            elif light.type in {"SPOT", "POINT"}:
                props = layout.operator("wm.context_modal_mouse", text="Adjust Light Radius", icon="RADIUS")
                props.data_path_iter = "selected_editable_objects"
                props.data_path_item = "data.shadow_soft_size"
                props.header_text = rpt_("Light Radius: %.3f")

            elif light.type == "SUN":
                props = layout.operator(
                    "wm.context_modal_mouse",
                    text="Adjust Sun Light Angle",
                    icon="ANGLE",
                )
                props.data_path_iter = "selected_editable_objects"
                props.data_path_item = "data.angle"
                props.header_text = rpt_("Light Angle: %.3f")

            if light.type == "SPOT":
                layout.separator()

                props = layout.operator(
                    "wm.context_modal_mouse",
                    text="Adjust Spot Light Size",
                    icon="LIGHT_SIZE",
                )
                props.data_path_iter = "selected_editable_objects"
                props.data_path_item = "data.spot_size"
                props.input_scale = 0.01
                props.header_text = rpt_("Beam Angle: %.2f")

                props = layout.operator(
                    "wm.context_modal_mouse",
                    text="Adjust Spot Light Blend",
                    icon="SPOT_BLEND",
                )
                props.data_path_iter = "selected_editable_objects"
                props.data_path_item = "data.spot_blend"
                props.input_scale = -0.01
                props.header_text = rpt_("Spot Blend: %.2f")

            # BFA - added for consistency and accessibility from context menu
            if light.type in {"SPOT", "SUN", "AREA"}:
                props = layout.operator(
                    "object.transform_axis_target",
                    text="Interactive Light Track",
                    icon="NODE_LIGHTPATH",
                )
            layout.separator()

        # Shared among some object types.
        if obj is not None:
            if obj.type in {"MESH", "CURVE", "SURFACE"}:
                layout.operator("object.shade_smooth", text="Shade Smooth", icon="SHADING_SMOOTH")
                if obj.type == "MESH":
                    layout.operator("object.shade_auto_smooth", icon="NORMAL_SMOOTH")
                layout.operator("object.shade_flat", text="Shade Flat", icon="SHADING_FLAT")
                layout.separator()

            if obj.type in {"MESH", "CURVE", "SURFACE", "ARMATURE", "GREASEPENCIL"}:
                if selected_objects_len > 1:
                    layout.operator("object.join")

            if obj.type in {
                "MESH",
                "CURVE",
                "CURVES",
                "SURFACE",
                "POINTCLOUD",
                "META",
                "FONT",
                "GREASEPENCIL",
            }:
                layout.operator_menu_enum("object.convert", "target")

            if obj.type in {
                "MESH",
                "CURVE",
                "CURVES",
                "SURFACE",
                "GREASEPENCIL",
                "LATTICE",
                "ARMATURE",
                "META",
                "FONT",
                "POINTCLOUD",
            } or (obj.type == "EMPTY" and obj.instance_collection is not None):
                layout.operator_context = "INVOKE_REGION_WIN"
                layout.operator_menu_enum("object.origin_set", text="Set Origin", property="type")
                layout.operator_context = "INVOKE_DEFAULT"

                layout.separator()

        # Shared among all object types
        layout.operator("view3d.copybuffer", text="Copy Objects", icon="COPYDOWN")
        layout.operator("view3d.pastebuffer", text="Paste Objects", icon="PASTEDOWN")

        layout.separator()

        layout.operator("object.duplicate_move", icon="DUPLICATE")
        layout.operator("object.duplicate_move_linked", icon="DUPLICATE")

        layout.separator()

        props = layout.operator("wm.call_panel", text="Rename Active Object", icon="RENAME")
        props.name = "TOPBAR_PT_name"
        props.keep_open = False

        layout.separator()

        layout.menu("VIEW3D_MT_mirror")
        layout.menu("VIEW3D_MT_snap")
        layout.menu("VIEW3D_MT_object_parent")

        layout.separator()

        layout.operator_context = "INVOKE_REGION_WIN"
        layout.menu("OBJECT_MT_move_to_collection", icon="GROUP")

        layout.separator()
        if view and view.local_view:
            layout.operator(
                "view3d.localview", text="Toggle Local View", icon="VIEW_GLOBAL_LOCAL"
            )  # BFA - Can toggle in, so toggle out too
            layout.operator("view3d.localview_remove_from", icon="VIEW_REMOVE_LOCAL")
        else:
            # BFA - made it relevant to local view conditional
            layout.operator("view3d.localview", text="Toggle Local View", icon="VIEW_GLOBAL_LOCAL")

        layout.separator()

        layout.operator("anim.keyframe_insert", text="Insert Keyframe", icon="KEYFRAMES_INSERT")
        layout.operator(
            "anim.keyframe_insert_menu",
            text="Insert Keyframe with Keying Set",
            icon="KEYFRAMES_INSERT",
        ).always_prompt = True

        layout.separator()

        layout.operator_context = "EXEC_REGION_WIN"
        layout.operator("object.delete", text="Delete", icon="DELETE").use_global = False

        layout.separator()

        layout.menu("VIEW3D_MT_object_showhide")  # BFA - added to context menu

        layout.template_node_operator_asset_menu_items(catalog_path="Object")


class VIEW3D_MT_object_shading(Menu):
    # XXX, this menu is a place to store shading operator in object mode
    bl_label = "Shading"

    def draw(self, _context):
        layout = self.layout
        layout.operator("object.shade_smooth", text="Smooth", icon="SHADING_SMOOTH")
        layout.operator("object.shade_flat", text="Flat", icon="SHADING_FLAT")


class VIEW3D_MT_object_apply(Menu):
    bl_label = "Apply"

    def draw(self, _context):
        layout = self.layout

        # Need invoke for the popup confirming the multi-user data operation
        layout.operator_context = "INVOKE_DEFAULT"

        props = layout.operator(
            "object.transform_apply",
            text="Location",
            text_ctxt=i18n_contexts.default,
            icon="APPLYMOVE",
        )
        props.location, props.rotation, props.scale = True, False, False

        props = layout.operator(
            "object.transform_apply",
            text="Rotation",
            text_ctxt=i18n_contexts.default,
            icon="APPLYROTATE",
        )
        props.location, props.rotation, props.scale = False, True, False

        props = layout.operator(
            "object.transform_apply",
            text="Scale",
            text_ctxt=i18n_contexts.default,
            icon="APPLYSCALE",
        )
        props.location, props.rotation, props.scale = False, False, True

        props = layout.operator(
            "object.transform_apply",
            text="All Transforms",
            text_ctxt=i18n_contexts.default,
            icon="APPLYALL",
        )
        props.location, props.rotation, props.scale = True, True, True

        props = layout.operator(
            "object.transform_apply",
            text="Rotation & Scale",
            text_ctxt=i18n_contexts.default,
            icon="APPLY_ROTSCALE",
        )
        props.location, props.rotation, props.scale = False, True, True

        layout.separator()

        layout.operator(
            "object.transforms_to_deltas",
            text="Location to Deltas",
            text_ctxt=i18n_contexts.default,
            icon="APPLYMOVEDELTA",
        ).mode = "LOC"
        layout.operator(
            "object.transforms_to_deltas",
            text="Rotation to Deltas",
            text_ctxt=i18n_contexts.default,
            icon="APPLYROTATEDELTA",
        ).mode = "ROT"
        layout.operator(
            "object.transforms_to_deltas",
            text="Scale to Deltas",
            text_ctxt=i18n_contexts.default,
            icon="APPLYSCALEDELTA",
        ).mode = "SCALE"
        layout.operator(
            "object.transforms_to_deltas",
            text="All Transforms to Deltas",
            text_ctxt=i18n_contexts.default,
            icon="APPLYALLDELTA",
        ).mode = "ALL"
        layout.operator("object.anim_transforms_to_deltas", icon="APPLYANIDELTA")

        layout.separator()

        layout.operator(
            "object.visual_transform_apply",
            text="Visual Transform",
            text_ctxt=i18n_contexts.default,
            icon="VISUALTRANSFORM",
        )
        layout.operator("object.duplicates_make_real", icon="MAKEDUPLIREAL")
        layout.operator(
            "object.parent_inverse_apply",
            text="Parent Inverse",
            text_ctxt=i18n_contexts.default,
            icon="APPLY_PARENT_INVERSE",
        )
        layout.operator("object.visual_geometry_to_objects", icon="VISUAL_GEOMETRY_TO_OBJECTS")
        # layout.operator("object.duplicates_make_real") # BFA - redundant
        # layout.operator("object.parent_inverse_apply", text="Parent Inverse",
        # text_ctxt=i18n_contexts.default)  # BFA - redundant

        layout.template_node_operator_asset_menu_items(catalog_path="Object/Apply")


class VIEW3D_MT_object_parent(Menu):
    bl_label = "Parent"
    bl_translation_context = i18n_contexts.operator_default

    def draw(self, _context):
        from bl_ui_utils.layout import operator_context

        layout = self.layout

        layout.operator_enum("object.parent_set", "type")

        layout.separator()

        with operator_context(layout, "EXEC_REGION_WIN"):
            layout.operator("object.parent_no_inverse_set", icon="PARENT").keep_transform = False
            props = layout.operator(
                "object.parent_no_inverse_set",
                text="Make Parent without Inverse (Keep Transform)",
                icon="PARENT",
            )
            props.keep_transform = True

            layout.operator(
                "curves.surface_set",
                text="Object (Attach Curves to Surface)",
                icon="PARENT_CURVE",
            )

        layout.separator()

        layout.operator_enum("object.parent_clear", "type")


class VIEW3D_MT_object_track(Menu):
    bl_label = "Track"
    bl_translation_context = i18n_contexts.constraint

    def draw(self, _context):
        layout = self.layout

        layout.operator("object.track_set", text="Damped Track Constraint", icon="CONSTRAINT_DATA").type = "DAMPTRACK"
        layout.operator("object.track_set", text="Track to Constraint", icon="CONSTRAINT_DATA").type = "TRACKTO"
        layout.operator("object.track_set", text="Lock Track Constraint", icon="CONSTRAINT_DATA").type = "LOCKTRACK"

        layout.separator()

        layout.operator("object.track_clear", text="Clear Track", icon="CLEAR_TRACK").type = "CLEAR"
        layout.operator(
            "object.track_clear",
            text="Clear Track - Keep Transformation",
            icon="CLEAR_TRACK",
        ).type = "CLEAR_KEEP_TRANSFORM"


# BFA - not referenced in the 3D View Editor - but referenced by hotkey M in Blender keymap.


class VIEW3D_MT_object_collection(Menu):
    bl_label = "Collection"

    def draw(self, _context):
        layout = self.layout

        layout.menu("OBJECT_MT_move_to_collection", icon="GROUP")
        layout.menu("OBJECT_MT_link_to_collection", icon="GROUP")

        layout.separator()

        layout.operator("collection.create", icon="COLLECTION_NEW")
        # layout.operator_menu_enum("collection.objects_remove", "collection")  # BUGGY
        layout.operator("collection.objects_remove", icon="DELETE")
        layout.operator("collection.objects_remove_all", icon="DELETE")

        layout.separator()

        layout.operator("collection.objects_add_active", icon="GROUP")
        layout.operator("collection.objects_remove_active", icon="DELETE")


class VIEW3D_MT_object_constraints(Menu):
    bl_label = "Constraints"

    def draw(self, _context):
        layout = self.layout

        layout.operator("object.constraint_add_with_targets", icon="CONSTRAINT_DATA")
        layout.operator("object.constraints_copy", icon="COPYDOWN")

        layout.separator()

        layout.operator("object.constraints_clear", icon="CLEAR_CONSTRAINT")


# BFA - not used
class VIEW3D_MT_object_modifiers(Menu):
    bl_label = "Modifiers"

    def draw(self, _context):
        active_object = bpy.context.active_object
        supported_types = {
            "MESH",
            "CURVE",
            "CURVES",
            "SURFACE",
            "FONT",
            "VOLUME",
            "GREASEPENCIL",
            "LATTICE",
            "POINTCLOUD",
        }

        layout = self.layout

        if active_object:
            if active_object.type in supported_types:
                layout.menu("OBJECT_MT_modifier_add", text="Add Modifier")

        layout.operator(
            "object.modifiers_copy_to_selected",
            text="Copy Modifiers to Selected Objects",
        )

        layout.separator()

        layout.operator("object.modifiers_clear")


class VIEW3D_MT_object_quick_effects(Menu):
    bl_label = "Quick Effects"

    def draw(self, _context):
        layout = self.layout

        layout.operator("object.quick_fur", icon="CURVES")
        layout.operator("object.quick_explode", icon="MOD_EXPLODE")
        layout.operator("object.quick_smoke", icon="MOD_SMOKE")
        layout.operator("object.quick_liquid", icon="MOD_FLUIDSIM")
        layout.template_node_operator_asset_menu_items(catalog_path="Object/Quick Effects")


class VIEW3D_MT_object_showhide(Menu):
    bl_label = "Show/Hide"

    def draw(self, _context):
        layout = self.layout

        layout.operator("object.hide_view_clear", text="Show Hidden", icon="HIDE_OFF")

        layout.separator()

        layout.operator("object.hide_view_set", text="Hide Selected", icon="HIDE_ON").unselected = False
        layout.operator("object.hide_view_set", text="Hide Unselected", icon="HIDE_UNSELECTED").unselected = True


class VIEW3D_MT_object_cleanup(Menu):
    bl_label = "Clean Up"

    def draw(self, _context):
        layout = self.layout

        layout.operator(
            "object.vertex_group_clean",
            text="Clean Vertex Group Weights",
            icon="CLEAN_CHANNELS",
        ).group_select_mode = "ALL"
        layout.operator(
            "object.vertex_group_limit_total",
            text="Limit Total Vertex Groups",
            icon="WEIGHT_LIMIT_TOTAL",
        ).group_select_mode = "ALL"

        layout.separator()

        layout.operator(
            "object.material_slot_remove_unused",
            text="Remove Unused Material Slots",
            icon="DELETE",
        )
        layout.operator("object.material_slot_remove_all", text="Remove All Materials")


class VIEW3D_MT_object_asset(Menu):
    bl_label = "Asset"

    def draw(self, _context):
        layout = self.layout

        layout.operator("asset.mark", icon="ASSIGN")
        layout.operator("asset.clear", text="Clear Asset", icon="CLEAR").set_fake_user = False
        layout.operator("asset.clear", text="Clear Asset (Set Fake User)", icon="CLEAR").set_fake_user = True


class VIEW3D_MT_make_single_user(Menu):
    bl_label = "Make Single User"

    def draw(self, _context):
        layout = self.layout
        layout.operator_context = "EXEC_REGION_WIN"

        props = layout.operator("object.make_single_user", text="Object", icon="MAKE_SINGLE_USER")
        props.object = True
        props.obdata = props.material = props.animation = props.obdata_animation = False

        props = layout.operator("object.make_single_user", text="Object & Data", icon="MAKE_SINGLE_USER")
        props.object = props.obdata = True
        props.material = props.animation = props.obdata_animation = False

        props = layout.operator(
            "object.make_single_user",
            text="Object & Data & Materials",
            icon="MAKE_SINGLE_USER",
        )
        props.object = props.obdata = props.material = True
        props.animation = props.obdata_animation = False

        props = layout.operator("object.make_single_user", text="Materials", icon="MAKE_SINGLE_USER")
        props.material = True
        props.object = props.obdata = props.animation = props.obdata_animation = False

        props = layout.operator("object.make_single_user", text="Object Animation", icon="MAKE_SINGLE_USER")
        props.animation = True
        props.object = props.obdata = props.material = props.obdata_animation = False

        props = layout.operator(
            "object.make_single_user",
            text="Object Data Animation",
            icon="MAKE_SINGLE_USER",
        )
        props.obdata_animation = props.obdata = True
        props.object = props.material = props.animation = False


class VIEW3D_MT_object_convert(Menu):
    bl_label = "Convert"

    def draw(self, context):
        layout = self.layout
        ob = context.active_object

        layout.operator_enum("object.convert", "target")

        if ob and ob.type == "EMPTY":
            # Potrace lib dependency.
            if bpy.app.build_options.potrace:
                layout.separator()

                layout.operator(
                    "image.convert_to_mesh_plane",
                    text="Convert to Mesh Plane",
                    icon="MESH_PLANE",
                )
                layout.operator("grease_pencil.trace_image", icon="OUTLINER_OB_GREASEPENCIL")

        if ob and ob.type == "CURVES":
            layout.separator()

            layout.operator(
                "curves.convert_to_particle_system",
                text="Particle System",
                icon="PARTICLES",
            )

        layout.template_node_operator_asset_menu_items(catalog_path="Object/Convert")


class VIEW3D_MT_make_links(Menu):
    bl_label = "Link/Transfer Data"

    def draw(self, _context):
        layout = self.layout
        operator_context_default = layout.operator_context

        if len(bpy.data.scenes) > 10:
            layout.operator_context = "INVOKE_REGION_WIN"
            layout.operator(
                "object.make_links_scene",
                text="Link Objects to Scene",
                icon="OUTLINER_OB_EMPTY",
            )
        else:
            layout.operator_context = "EXEC_REGION_WIN"
            layout.operator_menu_enum("object.make_links_scene", "scene", text="Link Objects to Scene")

        layout.separator()

        layout.operator_context = operator_context_default

        layout.operator_enum("object.make_links_data", "type")  # inline

        layout.separator()

        layout.operator("object.join_uvs", text="Copy UV Maps", icon="TRANSFER_UV")

        layout.separator()
        layout.operator_context = "INVOKE_DEFAULT"
        layout.operator("object.data_transfer", icon="TRANSFER_DATA")
        layout.operator("object.datalayout_transfer", icon="TRANSFER_DATA_LAYOUT")

        layout.separator()
        layout.operator_menu_enum("object.light_linking_receivers_link", "link_state")
        layout.operator_menu_enum("object.light_linking_blockers_link", "link_state")


# BFA wip menu, removed?
class VIEW3D_MT_brush_paint_modes(Menu):
    bl_label = "Enabled Modes"

    def draw(self, context):
        layout = self.layout

        settings = UnifiedPaintPanel.paint_settings(context)
        brush = settings.brush

        layout.prop(brush, "use_paint_sculpt", text="Sculpt")
        layout.prop(brush, "use_paint_uv_sculpt", text="UV Sculpt")
        layout.prop(brush, "use_paint_vertex", text="Vertex Paint")
        layout.prop(brush, "use_paint_weight", text="Weight Paint")
        layout.prop(brush, "use_paint_image", text="Texture Paint")
        layout.prop(brush, "use_paint_sculpt_curves", text="Sculpt Curves")


# bfa menu
class VIEW3D_MT_brush(Menu):
    bl_label = "Brush"

    def draw(self, context):
        layout = self.layout

        settings = UnifiedPaintPanel.paint_settings(context)
        brush = getattr(settings, "brush", None)
        obj = context.active_object
        mesh = context.object.data  # face selection masking for painting

        # skip if no active brush
        if not brush:
            layout.label(text="No Brush selected. Please select a brush first", icon="INFO")
            return

        tex_slot = brush.texture_slot
        mask_tex_slot = brush.mask_texture_slot

        if tex_slot.map_mode == "STENCIL":
            layout.separator()

            layout.operator(
                "brush.stencil_control",
                text="Move Stencil Texture",
                icon="TRANSFORM_MOVE",
            ).mode = "TRANSLATION"
            layout.operator(
                "brush.stencil_control",
                text="Rotate Stencil Texture",
                icon="TRANSFORM_ROTATE",
            ).mode = "ROTATION"
            layout.operator(
                "brush.stencil_control",
                text="Scale Stencil Texture",
                icon="TRANSFORM_SCALE",
            ).mode = "SCALE"
            layout.operator(
                "brush.stencil_reset_transform",
                text="Reset Stencil Texture position",
                icon="RESET",
            )

        if mask_tex_slot.map_mode == "STENCIL":
            layout.separator()

            myvar = layout.operator(
                "brush.stencil_control",
                text="Move Stencil Mask Texture",
                icon="TRANSFORM_MOVE",
            )
            myvar.mode = "TRANSLATION"
            myvar.texmode = "SECONDARY"
            myvar = layout.operator(
                "brush.stencil_control",
                text="Rotate Stencil Mask Texture",
                icon="TRANSFORM_ROTATE",
            )
            myvar.mode = "ROTATION"
            myvar.texmode = "SECONDARY"
            myvar = layout.operator(
                "brush.stencil_control",
                text="Scale Stencil Mask Texture",
                icon="TRANSFORM_SCALE",
            )
            myvar.mode = "SCALE"
            myvar.texmode = "SECONDARY"
            layout.operator(
                "brush.stencil_reset_transform",
                text="Reset Stencil Mask Texture position",
                icon="RESET",
            ).mask = True

        # If face selection masking for painting is active
        if mesh.use_paint_mask:
            layout.separator()

            layout.menu("VIEW3D_MT_facemask_showhide")  # bfa - show hide for face mask tool

        # Color picker just in vertex and texture paint
        if obj.mode in {"VERTEX_PAINT", "TEXTURE_PAINT"}:
            layout.separator()

            layout.operator("paint.sample_color", text="Color Picker", icon="EYEDROPPER").merged = False


# bfa - show hide menu for face selection masking
class VIEW3D_MT_facemask_showhide(Menu):
    bl_label = "Show/Hide"

    def draw(self, context):
        layout = self.layout

        layout.operator("paint.face_select_reveal", text="Show Hidden", icon="HIDE_OFF")
        layout.operator("paint.face_select_hide", text="Hide Selected", icon="HIDE_ON").unselected = False
        layout.operator("paint.face_select_hide", text="Hide Unselected", icon="HIDE_UNSELECTED").unselected = True


class VIEW3D_MT_paint_vertex(Menu):
    bl_label = "Paint"

    def draw(self, _context):
        layout = self.layout

        layout.operator("paint.vertex_color_set", icon="COLOR")  # BFA - Expose operator
        layout.operator("paint.vertex_color_smooth", icon="PARTICLEBRUSH_SMOOTH")
        layout.operator("paint.vertex_color_dirt", icon="DIRTY_VERTEX")
        layout.operator("paint.vertex_color_from_weight", icon="VERTCOLFROMWEIGHT")

        layout.separator()

        layout.operator("paint.vertex_color_invert", text="Invert", icon="REVERSE_COLORS")
        layout.operator("paint.vertex_color_levels", text="Levels", icon="LEVELS")
        layout.operator("paint.vertex_color_hsv", text="Hue/Saturation/Value", icon="HUESATVAL")
        layout.operator(
            "paint.vertex_color_brightness_contrast",
            text="Brightness/Contrast",
            icon="BRIGHTNESS_CONTRAST",
        )


class VIEW3D_MT_hook(Menu):
    bl_label = "Hooks"

    def draw(self, context):
        layout = self.layout
        layout.operator_context = "EXEC_AREA"
        layout.operator("object.hook_add_newob", icon="HOOK_NEW")
        layout.operator("object.hook_add_selob", icon="HOOK_SELECTED").use_bone = False
        layout.operator(
            "object.hook_add_selob",
            text="Hook to Selected Object Bone",
            icon="HOOK_BONE",
        ).use_bone = True

        if any([mod.type == "HOOK" for mod in context.active_object.modifiers]):
            layout.separator()

            layout.operator_menu_enum("object.hook_assign", "modifier", icon="HOOK_ASSIGN")
            layout.operator_menu_enum("object.hook_remove", "modifier", icon="HOOK_REMOVE")

            layout.separator()

            layout.operator_menu_enum("object.hook_select", "modifier", icon="HOOK_SELECT")
            layout.operator_menu_enum("object.hook_reset", "modifier", icon="HOOK_RESET")
            layout.operator_menu_enum("object.hook_recenter", "modifier", icon="HOOK_RECENTER")


class VIEW3D_MT_vertex_group(Menu):
    bl_label = "Vertex Groups"

    def draw(self, context):
        layout = self.layout

        layout.operator_context = "EXEC_AREA"
        layout.operator("object.vertex_group_assign_new", icon="GROUP_VERTEX")

        ob = context.active_object
        if ob.mode == "EDIT" or (ob.mode == "WEIGHT_PAINT" and ob.type == "MESH" and ob.data.use_paint_mask_vertex):
            if ob.vertex_groups.active:
                layout.separator()

                layout.operator(
                    "object.vertex_group_assign",
                    text="Assign to Active Group",
                    icon="ADD_TO_ACTIVE",
                )
                layout.operator(
                    "object.vertex_group_remove_from",
                    text="Remove from Active Group",
                    icon="REMOVE_SELECTED_FROM_ACTIVE_GROUP",
                ).use_all_groups = False
                layout.operator(
                    "object.vertex_group_remove_from",
                    text="Remove from All",
                    icon="REMOVE_FROM_ALL_GROUPS",
                ).use_all_groups = True

        if ob.vertex_groups.active:
            layout.separator()

            layout.operator_menu_enum("object.vertex_group_set_active", "group", text="Set Active Group")
            layout.operator(
                "object.vertex_group_remove",
                text="Remove Active Group",
                icon="REMOVE_ACTIVE_GROUP",
            ).all = False
            layout.operator(
                "object.vertex_group_remove",
                text="Remove All Groups",
                icon="REMOVE_ALL_GROUPS",
            ).all = True


class VIEW3D_MT_greasepencil_vertex_group(Menu):
    bl_label = "Vertex Groups"

    def draw(self, context):
        layout = self.layout

        layout.operator_context = "EXEC_AREA"

        layout.operator("object.vertex_group_add", text="Add New Group", icon="GROUP_VERTEX")


class VIEW3D_MT_paint_weight_lock(Menu):
    bl_label = "Vertex Group Locks"

    def draw(self, _context):
        layout = self.layout

        props = layout.operator("object.vertex_group_lock", text="Lock All", icon="LOCKED")
        props.action, props.mask = "LOCK", "ALL"
        props = layout.operator("object.vertex_group_lock", text="Lock Selected", icon="LOCKED")
        props.action, props.mask = "LOCK", "SELECTED"
        props = layout.operator("object.vertex_group_lock", text="Lock Unselected", icon="LOCKED")
        props.action, props.mask = "LOCK", "UNSELECTED"
        props = layout.operator(
            "object.vertex_group_lock",
            text="Lock Only Selected",
            icon="RESTRICT_SELECT_OFF",
        )
        props.action, props.mask = "LOCK", "INVERT_UNSELECTED"

        layout.separator()

        props = layout.operator("object.vertex_group_lock", text="Unlock All", icon="UNLOCKED")
        props.action, props.mask = "UNLOCK", "ALL"
        props = layout.operator("object.vertex_group_lock", text="Unlock Selected", icon="UNLOCKED")
        props.action, props.mask = "UNLOCK", "SELECTED"
        props = layout.operator("object.vertex_group_lock", text="Unlock Unselected", icon="UNLOCKED")
        props.action, props.mask = "UNLOCK", "UNSELECTED"
        props = layout.operator(
            "object.vertex_group_lock",
            text="Lock Only Unselected",
            icon="RESTRICT_SELECT_ON",
        )
        props.action, props.mask = "UNLOCK", "INVERT_UNSELECTED"

        layout.separator()

        props = layout.operator("object.vertex_group_lock", text="Invert Locks", icon="INVERSE")
        props.action, props.mask = "INVERT", "ALL"


class VIEW3D_MT_paint_weight(Menu):
    bl_label = "Weights"

    @staticmethod
    def draw_generic(layout, is_editmode=False):
        layout.menu("VIEW3D_MT_paint_weight_legacy", text="Legacy")  # bfa menu

        if not is_editmode:
            layout.operator(
                "paint.weight_from_bones",
                text="Assign Automatic from Bones",
                icon="BONE_DATA",
            ).type = "AUTOMATIC"
            layout.operator(
                "paint.weight_from_bones",
                text="Assign from Bone Envelopes",
                icon="MOD_ENVELOPE",
            ).type = "ENVELOPES"

            layout.separator()

        layout.operator(
            "object.vertex_group_normalize_all",
            text="Normalize All",
            icon="WEIGHT_NORMALIZE_ALL",
        )
        layout.operator("object.vertex_group_normalize", text="Normalize", icon="WEIGHT_NORMALIZE")

        layout.separator()

        # Using default context for 'flipping along axis', to differentiate from 'symmetrizing' (i.e.
        # 'mirrored copy').
        # See https://projects.blender.org/blender/blender/issues/43295#issuecomment-1400465
        layout.operator(
            "object.vertex_group_mirror", text="Mirror", icon="WEIGHT_MIRROR", text_ctxt=i18n_contexts.default
        )
        layout.operator("object.vertex_group_invert", text="Invert", icon="WEIGHT_INVERT")
        layout.operator("object.vertex_group_clean", text="Clean", icon="WEIGHT_CLEAN")

        layout.separator()

        layout.operator("object.vertex_group_quantize", text="Quantize", icon="WEIGHT_QUANTIZE")
        layout.operator("object.vertex_group_levels", text="Levels", icon="WEIGHT_LEVELS")
        layout.operator("object.vertex_group_smooth", text="Smooth", icon="WEIGHT_SMOOTH")

        if not is_editmode:
            props = layout.operator(
                "object.data_transfer",
                text="Transfer Weights",
                icon="WEIGHT_TRANSFER_WEIGHTS",
            )
            props.use_reverse_transfer = True
            props.data_type = "VGROUP_WEIGHTS"

        layout.operator(
            "object.vertex_group_limit_total",
            text="Limit Total",
            icon="WEIGHT_LIMIT_TOTAL",
        )

        if not is_editmode:
            layout.separator()

            # Primarily for shortcut discoverability.
            layout.operator("paint.weight_set", icon="MOD_VERTEX_WEIGHT")

        layout.separator()

        layout.menu("VIEW3D_MT_paint_weight_lock", text="Locks")

    def draw(self, context):
        obj = context.active_object
        if obj.type == "MESH":
            self.draw_generic(self.layout, is_editmode=False)


# BFA menu
class VIEW3D_MT_paint_weight_legacy(Menu):
    bl_label = "Legacy"

    @staticmethod
    def draw_generic(layout, is_editmode=False):
        if not is_editmode:
            layout.separator()

            # Primarily for shortcut discoverability.
            layout.operator("paint.weight_sample", text="Sample Weight", icon="EYEDROPPER")
            layout.operator("paint.weight_sample_group", text="Sample Group", icon="EYEDROPPER")

            layout.separator()

            # Primarily for shortcut discoverability.
            layout.operator("paint.weight_gradient", text="Gradient (Linear)", icon="GRADIENT").type = "LINEAR"
            layout.operator("paint.weight_gradient", text="Gradient (Radial)", icon="GRADIENT").type = "RADIAL"

    def draw(self, _context):
        self.draw_generic(self.layout, is_editmode=False)


# BFA menu
class VIEW3D_MT_subdivision_set(Menu):
    bl_label = "Subdivide"

    def draw(self, context):
        layout = self.layout

        myvar = layout.operator("object.subdivision_set", text="Level 0", icon="SUBDIVIDE_EDGES")
        myvar.relative = False
        myvar.level = 0
        myvar = layout.operator("object.subdivision_set", text="Level 1", icon="SUBDIVIDE_EDGES")
        myvar.relative = False
        myvar.level = 1
        myvar = layout.operator("object.subdivision_set", text="Level 2", icon="SUBDIVIDE_EDGES")
        myvar.relative = False
        myvar.level = 2
        myvar = layout.operator("object.subdivision_set", text="Level 3", icon="SUBDIVIDE_EDGES")
        myvar.relative = False
        myvar.level = 3
        myvar = layout.operator("object.subdivision_set", text="Level 4", icon="SUBDIVIDE_EDGES")
        myvar.relative = False
        myvar.level = 4
        myvar = layout.operator("object.subdivision_set", text="Level 5", icon="SUBDIVIDE_EDGES")
        myvar.relative = False
        myvar.level = 5


# BFA - heavily modified, careful!
class VIEW3D_MT_sculpt(Menu):
    bl_label = "Sculpt"

    def draw(self, context):
        layout = self.layout

        layout.menu("VIEW3D_MT_sculpt_legacy")  # bfa menu
        layout.menu("VIEW3D_MT_bfa_sculpt_transform")  # bfa menu

        layout.separator()

        # Fair Positions
        props = layout.operator("sculpt.face_set_edit", text="Fair Positions", icon="POSITION")
        props.mode = "FAIR_POSITIONS"

        # Fair Tangency
        props = layout.operator("sculpt.face_set_edit", text="Fair Tangency", icon="NODE_TANGENT")
        props.mode = "FAIR_TANGENCY"

        layout.separator()

        # Add
        props = layout.operator("sculpt.trim_box_gesture", text="Box Add", icon="BOX_ADD")
        props.trim_mode = "JOIN"

        props = layout.operator("sculpt.trim_lasso_gesture", text="Lasso Add", icon="LASSO_ADD")
        props.trim_mode = "JOIN"

        layout.separator()

        # BFA - added icons to these
        sculpt_filters_types = [
            (
                "SMOOTH",
                iface_("Smooth", i18n_contexts.operator_default),
                "PARTICLEBRUSH_SMOOTH",
            ),
            ("SURFACE_SMOOTH", iface_("Surface Smooth"), "SURFACE_SMOOTH"),
            ("INFLATE", iface_("Inflate"), "INFLATE"),
            ("RELAX", iface_("Relax Topology"), "RELAX_TOPOLOGY"),
            ("RELAX_FACE_SETS", iface_("Relax Face Sets"), "RELAX_FACE_SETS"),
            ("SHARPEN", iface_("Sharpen"), "SHARPEN"),
            ("ENHANCE_DETAILS", iface_("Enhance Details"), "ENHANCE"),
            ("ERASE_DISPLACEMENT", iface_("Erase Multires Displacement"), "DELETE"),
            ("RANDOM", iface_("Randomize"), "RANDOMIZE"),
        ]
        # BFA - added icons to the list above
        for filter_type, ui_name, icon in sculpt_filters_types:
            props = layout.operator("sculpt.mesh_filter", text=ui_name, icon=icon, translate=False)
            props.type = filter_type

        layout.separator()

        layout.menu("VIEW3D_MT_subdivision_set")  # BFA - add subdivion set menu
        layout.operator("sculpt.sample_color", text="Sample Color", icon="EYEDROPPER")  # BFA - icon added

        layout.separator()

        layout.menu("VIEW3D_MT_sculpt_set_pivot", text="Set Pivot")
        layout.menu("VIEW3D_MT_sculpt_showhide")  # BFA - menu

        layout.separator()

        # Rebuild BVH
        layout.operator("sculpt.optimize", icon="FILE_REFRESH")

        layout.operator("object.transfer_mode", text="Transfer Sculpt Mode", icon="TRANSFER_SCULPT")


# bfa menu
class VIEW3D_MT_sculpt_legacy(Menu):
    bl_label = "Legacy"

    def draw(self, _context):
        layout = self.layout

        layout.operator("transform.translate", icon="TRANSFORM_MOVE")
        layout.operator("transform.rotate", icon="TRANSFORM_ROTATE")
        layout.operator("transform.resize", text="Scale", icon="TRANSFORM_SCALE")

        layout.separator()

        props = layout.operator("paint.hide_show", text="Box Hide", icon="BOX_HIDE")
        props.action = "HIDE"

        props = layout.operator("paint.hide_show", text="Box Show", icon="BOX_SHOW")
        props.action = "SHOW"

        layout.separator()

        props = layout.operator("paint.hide_show_lasso_gesture", text="Lasso Hide", icon="LASSO_HIDE")
        props.action = "HIDE"

        props = layout.operator("paint.hide_show_lasso_gesture", text="Lasso Show", icon="LASSO_SHOW")
        props.action = "SHOW"

        layout.separator()

        props = layout.operator("paint.hide_show_line_gesture", text="Line Hide", icon="LINE_HIDE")
        props.action = "HIDE"

        props = layout.operator("paint.hide_show_line_gesture", text="Line Show", icon="LINE_SHOW")
        props.action = "SHOW"

        layout.separator()

        props = layout.operator(
            "paint.hide_show_polyline_gesture",
            text="Polyline Hide",
            icon="POLYLINE_HIDE",
        )
        props.action = "HIDE"

        props = layout.operator(
            "paint.hide_show_polyline_gesture",
            text="Polyline Show",
            icon="POLYLINE_SHOW",
        )
        props.action = "SHOW"

        layout.separator()

        props = layout.operator("sculpt.trim_box_gesture", text="Box Trim", icon="BOX_TRIM")
        props.trim_mode = "DIFFERENCE"

        props = layout.operator("sculpt.trim_lasso_gesture", text="Lasso Trim", icon="LASSO_TRIM")
        props.trim_mode = "DIFFERENCE"

        props = layout.operator("sculpt.trim_line_gesture", text="Line Trim", icon="LINE_TRIM")
        props.trim_mode = "DIFFERENCE"

        layout.separator()

        layout.operator("sculpt.project_line_gesture", text="Line Project", icon="LINE_PROJECT")


# bfa menu
class VIEW3D_MT_bfa_sculpt_transform(Menu):
    bl_label = "Transform"

    def draw(self, _context):
        layout = self.layout

        props = layout.operator("sculpt.mesh_filter", text="Sphere", icon="SPHERE")
        props.type = "SPHERE"


# bfa menu
class VIEW3D_MT_bfa_sculpt_showhide(Menu):
    bl_label = "Show/Hide"

    def draw(self, _context):
        layout = self.layout

        props = layout.operator(
            "sculpt.face_set_change_visibility",
            text="Toggle Visibility",
            icon="HIDE_OFF",
        )
        props.mode = "TOGGLE"

        props = layout.operator(
            "sculpt.face_set_change_visibility",
            text="Hide Active Face Set",
            icon="HIDE_ON",
        )
        props.mode = "HIDE_ACTIVE"

        props = layout.operator("paint.hide_show_all", text="Show All", icon="HIDE_OFF")
        props.action = "SHOW"

        props = layout.operator("paint.visibility_invert", text="Invert Visible", icon="HIDE_ON")

        props = layout.operator("paint.hide_show_masked", text="Hide Masked", icon="MOD_MASK_OFF")
        props.action = "HIDE"


# BFA - not used
class VIEW3D_MT_sculpt_transform(Menu):
    bl_label = "Transform"

    def draw(self, _context):
        layout = self.layout

        layout.operator("transform.translate", icon="TRANSFORM_MOVE")
        layout.operator("transform.rotate", icon="TRANSFORM_ROTATE")
        layout.operator("transform.resize", text="Scale", icon="TRANSFORM_SCALE")

        layout.separator()
        props = layout.operator("sculpt.mesh_filter", text="Sphere", icon="SPHERE")
        props.type = "SPHERE"


# BFA - menu
class VIEW3D_MT_sculpt_showhide(Menu):
    bl_label = "Show/Hide"

    def draw(self, _context):
        layout = self.layout

        props = layout.operator(
            "sculpt.face_set_change_visibility",
            text="Toggle Visibility",
            icon="HIDE_OFF",
        )
        props.mode = "TOGGLE"

        props = layout.operator(
            "sculpt.face_set_change_visibility",
            text="Hide Active Face Set",
            icon="HIDE_ON",
        )
        props.mode = "HIDE_ACTIVE"

        props = layout.operator("paint.hide_show_all", text="Show All", icon="HIDE_OFF")
        props.action = "SHOW"

        props = layout.operator("paint.visibility_invert", text="Invert Visible", icon="HIDE_ON")

        props = layout.operator("paint.hide_show_masked", text="Hide Masked", icon="MOD_MASK_OFF")
        props.action = "HIDE"


# BFA - not used
class VIEW3D_MT_sculpt_trim(Menu):
    bl_label = "Trim/Add"

    def draw(self, _context):
        layout = self.layout

        props = layout.operator("sculpt.trim_box_gesture", text="Box Trim")
        props.trim_mode = "DIFFERENCE"

        props = layout.operator("sculpt.trim_lasso_gesture", text="Lasso Trim")
        props.trim_mode = "DIFFERENCE"

        props = layout.operator("sculpt.trim_line_gesture", text="Line Trim")
        props.trim_mode = "DIFFERENCE"

        props = layout.operator("sculpt.trim_polyline_gesture", text="Polyline Trim")
        props.trim_mode = "DIFFERENCE"

        layout.separator()

        props = layout.operator("sculpt.trim_box_gesture", text="Box Add")
        props.trim_mode = "JOIN"

        props = layout.operator("sculpt.trim_lasso_gesture", text="Lasso Add")
        props.trim_mode = "JOIN"

        props = layout.operator("sculpt.trim_polyline_gesture", text="Polyline Add")
        props.trim_mode = "JOIN"


class VIEW3D_MT_sculpt_curves(Menu):
    bl_label = "Curves"

    def draw(self, _context):
        layout = self.layout

        layout.operator(
            "curves.snap_curves_to_surface",
            text="Snap to Deformed Surface",
            icon="SNAP_SURFACE",
        ).attach_mode = "DEFORM"
        layout.operator(
            "curves.snap_curves_to_surface",
            text="Snap to Nearest Surface",
            icon="SNAP_TO_ADJACENT",
        ).attach_mode = "NEAREST"
        layout.separator()
        layout.operator(
            "curves.convert_to_particle_system",
            text="Convert to Particle System",
            icon="PARTICLES",
        )

        layout.template_node_operator_asset_menu_items(catalog_path="Curves")


class VIEW3D_MT_mask(Menu):
    bl_label = "Mask"

    def draw(self, _context):
        layout = self.layout

        layout.menu("VIEW3D_MT_mask_legacy")  # bfa menu

        props = layout.operator("paint.mask_flood_fill", text="Invert Mask", icon="INVERT_MASK")
        props.mode = "INVERT"

        props = layout.operator("paint.mask_flood_fill", text="Fill Mask", icon="FILL_MASK")
        props.mode = "VALUE"
        props.value = 1

        props = layout.operator("paint.mask_flood_fill", text="Clear Mask", icon="CLEAR_MASK")
        props.mode = "VALUE"
        props.value = 0

        layout.separator()

        props = layout.operator("sculpt.mask_filter", text="Smooth Mask", icon="PARTICLEBRUSH_SMOOTH")
        props.filter_type = "SMOOTH"

        props = layout.operator("sculpt.mask_filter", text="Sharpen Mask", icon="SHARPEN")
        props.filter_type = "SHARPEN"

        props = layout.operator("sculpt.mask_filter", text="Grow Mask", icon="SELECTMORE")
        props.filter_type = "GROW"

        props = layout.operator("sculpt.mask_filter", text="Shrink Mask", icon="SELECTLESS")
        props.filter_type = "SHRINK"

        props = layout.operator("sculpt.mask_filter", text="Increase Contrast", icon="INC_CONTRAST")
        props.filter_type = "CONTRAST_INCREASE"
        props.auto_iteration_count = False

        props = layout.operator("sculpt.mask_filter", text="Decrease Contrast", icon="DEC_CONTRAST")
        props.filter_type = "CONTRAST_DECREASE"
        props.auto_iteration_count = False

        layout.separator()

        props = layout.operator("sculpt.expand", text="Expand Mask by Topology", icon="MESH_DATA")
        props.target = "MASK"
        props.falloff_type = "GEODESIC"
        props.invert = False
        props.use_auto_mask = False
        props.use_mask_preserve = True

        props = layout.operator("sculpt.expand", text="Expand Mask by Curvature", icon="CURVE_DATA")
        props.target = "MASK"
        props.falloff_type = "NORMALS"
        props.invert = False
        props.use_mask_preserve = True

        layout.separator()

        props = layout.operator("sculpt.paint_mask_extract", text="Mask Extract", icon="PACKAGE")

        layout.separator()

        props = layout.operator("sculpt.paint_mask_slice", text="Mask Slice", icon="MASK_SLICE")
        props.new_object = False
        props = layout.operator(
            "sculpt.paint_mask_slice",
            text="Mask Slice and Fill Holes",
            icon="MASK_SLICE_FILL",
        )
        props.new_object = False
        props = layout.operator(
            "sculpt.paint_mask_slice",
            text="Mask Slice to New Object",
            icon="MASK_SLICE_NEW",
        )

        layout.separator()

        props = layout.operator("sculpt.mask_from_cavity", text="Mask From Cavity", icon="DIRTY_VERTEX")
        props.settings_source = "OPERATOR"

        props = layout.operator("sculpt.mask_from_boundary", text="Mask from Mesh Boundary", icon="MASK_MESH_BOUNDARY")
        props.settings_source = "OPERATOR"
        props.boundary_mode = "MESH"

        props = layout.operator(
            "sculpt.mask_from_boundary", text="Mask from Face Sets Boundary", icon="MASK_FACE_SETS_BOUNDARY"
        )
        props.settings_source = "OPERATOR"
        props.boundary_mode = "FACE_SETS"

        layout.separator()

        layout.menu("VIEW3D_MT_random_mask", text="Random Mask")

        layout.template_node_operator_asset_menu_items(catalog_path=self.bl_label)


# bfa menu
class VIEW3D_MT_mask_legacy(Menu):
    bl_label = "Legacy"

    def draw(self, _context):
        layout = self.layout

        props = layout.operator("paint.mask_box_gesture", text="Box Mask", icon="BOX_MASK")
        props.mode = "VALUE"
        props.value = 0

        props = layout.operator("paint.mask_lasso_gesture", text="Lasso Mask", icon="LASSO_MASK")

        layout.separator()

        props = layout.operator("sculpt.mask_by_color", text="Mask by Color", icon="MASK_BY_COLOR")


class VIEW3D_MT_face_sets_showhide(Menu):
    bl_label = "Show/Hide"

    def draw(self, _context):
        layout = self.layout

        layout.operator(
            "sculpt.face_set_change_visibility",
            text="Toggle Visibility",
            icon="HIDE_UNSELECTED",
        ).mode = "TOGGLE"

        layout.separator()

        layout.operator("paint.hide_show_all", text="Show All Geometry", icon="HIDE_OFF").action = "SHOW"
        layout.operator(
            "sculpt.face_set_change_visibility",
            text="Hide Active Face Set",
            icon="HIDE_ON",
        ).mode = "HIDE_ACTIVE"


class VIEW3D_MT_face_sets(Menu):
    bl_label = "Face Sets"

    def draw(self, _context):
        layout = self.layout

        layout.operator("sculpt.face_sets_create", text="Face Set from Masked", icon="MASK_FACE_SETS").mode = "MASKED"
        layout.operator(
            "sculpt.face_sets_create", text="Face Set from Visible", icon="MASK_FACE_SETS_VISIBLE"
        ).mode = "VISIBLE"
        layout.operator(
            "sculpt.face_sets_create",
            text="Face Set from Edit Mode Selection",
            icon="EDITMODE_HLT",
        ).mode = "SELECTION"

        layout.separator()

        layout.menu("VIEW3D_MT_face_sets_init", text="Initialize Face Sets")

        layout.separator()

        layout.operator("sculpt.face_set_edit", text="Grow Face Set", icon="SELECTMORE").mode = "GROW"
        layout.operator("sculpt.face_set_edit", text="Shrink Face Set", icon="SELECTLESS").mode = "SHRINK"
        props = layout.operator("sculpt.expand", text="Expand Face Set by Topology", icon="FACE_MAPS")
        props.target = "FACE_SETS"
        props.falloff_type = "GEODESIC"
        props.invert = False
        props.use_mask_preserve = False
        props.use_modify_active = False

        props = layout.operator("sculpt.expand", text="Expand Active Face Set", icon="FACE_MAPS_ACTIVE")
        props.target = "FACE_SETS"
        props.falloff_type = "BOUNDARY_FACE_SET"
        props.invert = False
        props.use_mask_preserve = False
        props.use_modify_active = True

        layout.separator()
        layout.operator("sculpt.face_set_extract", text="Extract Face Set", icon="SEPARATE")
        layout.operator("sculpt.face_sets_randomize_colors", text="Randomize Colors", icon="COLOR")

        layout.separator()

        layout.menu("VIEW3D_MT_face_sets_showhide")

        layout.template_node_operator_asset_menu_items(catalog_path=self.bl_label)


class VIEW3D_MT_sculpt_set_pivot(Menu):
    bl_label = "Sculpt Set Pivot"

    def draw(self, _context):
        layout = self.layout

        props = layout.operator("sculpt.set_pivot_position", text="Pivot to Origin", icon="PIVOT_TO_ORIGIN")
        props.mode = "ORIGIN"

        props = layout.operator(
            "sculpt.set_pivot_position",
            text="Pivot to Unmasked",
            icon="PIVOT_TO_UNMASKED",
        )
        props.mode = "UNMASKED"

        props = layout.operator(
            "sculpt.set_pivot_position",
            text="Pivot to Mask Border",
            icon="PIVOT_TO_MASKBORDER",
        )
        props.mode = "BORDER"

        props = layout.operator(
            "sculpt.set_pivot_position",
            text="Pivot to Active Vertex",
            icon="PIVOT_TO_ACTIVE_VERT",
        )
        props.mode = "ACTIVE"

        props = layout.operator(
            "sculpt.set_pivot_position",
            text="Pivot to Surface Under Cursor",
            icon="PIVOT_TO_SURFACE",
        )
        props.mode = "SURFACE"


class VIEW3D_MT_face_sets_init(Menu):
    bl_label = "Face Sets Init"

    def draw(self, _context):
        layout = self.layout

        layout.operator("sculpt.face_sets_init", text="By Loose Parts", icon="SELECT_LOOSE").mode = "LOOSE_PARTS"
        layout.operator(
            "sculpt.face_sets_init",
            text="By Face Set Boundaries",
            icon="SELECT_BOUNDARY",
        ).mode = "FACE_SET_BOUNDARIES"
        layout.operator("sculpt.face_sets_init", text="By Materials", icon="MATERIAL_DATA").mode = "MATERIALS"
        layout.operator("sculpt.face_sets_init", text="By Normals", icon="RECALC_NORMALS").mode = "NORMALS"
        layout.operator("sculpt.face_sets_init", text="By UV Seams", icon="MARK_SEAM").mode = "UV_SEAMS"
        layout.operator("sculpt.face_sets_init", text="By Edge Creases", icon="CREASE").mode = "CREASES"
        layout.operator("sculpt.face_sets_init", text="By Edge Bevel Weight", icon="BEVEL").mode = "BEVEL_WEIGHT"
        layout.operator("sculpt.face_sets_init", text="By Sharp Edges", icon="SELECT_SHARPEDGES").mode = "SHARP_EDGES"


class VIEW3D_MT_random_mask(Menu):
    bl_label = "Random Mask"

    def draw(self, _context):
        layout = self.layout

        layout.operator("sculpt.mask_init", text="Per Vertex", icon="SELECT_UNGROUPED_VERTS").mode = "RANDOM_PER_VERTEX"
        layout.operator("sculpt.mask_init", text="Per Face Set", icon="FACESEL").mode = "RANDOM_PER_FACE_SET"
        layout.operator("sculpt.mask_init", text="Per Loose Part", icon="SELECT_LOOSE").mode = "RANDOM_PER_LOOSE_PART"


class VIEW3D_MT_particle(Menu):
    bl_label = "Particle"

    def draw(self, context):
        layout = self.layout
        tool_settings = context.tool_settings

        particle_edit = tool_settings.particle_edit

        layout.operator("particle.mirror", icon="TRANSFORM_MIRROR")

        layout.operator("particle.remove_doubles", icon="REMOVE_DOUBLES")

        layout.separator()

        if particle_edit.select_mode == "POINT":
            layout.operator("particle.subdivide", icon="SUBDIVIDE_EDGES")

        layout.operator("particle.unify_length", icon="RULER")
        layout.operator("particle.rekey", icon="KEY_HLT")
        layout.operator("particle.weight_set", icon="MOD_VERTEX_WEIGHT")

        layout.separator()

        layout.menu("VIEW3D_MT_particle_showhide")

        layout.separator()

        layout.operator("particle.delete", icon="DELETE")


# bfa - menu
class VIEW3D_MT_particle_context_menu_more_less(Menu):
    bl_label = "More/Less"

    def draw(self, context):
        layout = self.layout

        layout.operator("particle.select_more", icon="SELECTMORE")
        layout.operator("particle.select_less", icon="SELECTLESS")


class VIEW3D_MT_particle_context_menu(Menu):
    bl_label = "Particle"

    def draw(self, context):
        layout = self.layout
        tool_settings = context.tool_settings

        particle_edit = tool_settings.particle_edit

        layout.operator("particle.rekey", icon="KEY_HLT")

        layout.separator()

        layout.operator("particle.delete", icon="DELETE")

        layout.separator()

        layout.operator("particle.remove_doubles", icon="REMOVE_DOUBLES")
        layout.operator("particle.unify_length", icon="RULER")

        if particle_edit.select_mode == "POINT":
            layout.operator("particle.subdivide", icon="SUBDIVIDE_EDGES")

        layout.operator("particle.weight_set", icon="MOD_VERTEX_WEIGHT")

        layout.separator()

        layout.operator("particle.mirror")

        if particle_edit.select_mode == "POINT":
            layout.separator()

            layout.operator("particle.select_all", text="All", icon="SELECT_ALL").action = "SELECT"
            layout.operator("particle.select_all", text="None", icon="SELECT_NONE").action = "DESELECT"
            layout.operator("particle.select_all", text="Invert", icon="INVERSE").action = "INVERT"

            layout.separator()

            layout.operator("particle.select_roots", icon="SELECT_ROOT")
            layout.operator("particle.select_tips", icon="SELECT_TIP")

            layout.separator()

            layout.operator("particle.select_random", icon="RANDOMIZE")

            layout.separator()

            layout.menu("VIEW3D_MT_particle_context_menu_more_less")

            layout.operator("particle.select_linked", text="Linked", icon="LINKED")

        layout.separator()

        layout.menu("VIEW3D_MT_particle_showhide")  # BFA - added to context menu


class VIEW3D_MT_particle_showhide(Menu):
    bl_label = "Show/Hide"

    def draw(self, context):
        layout = self.layout

        layout.operator("particle.reveal", text="Show Hidden", icon="HIDE_OFF")
        layout.operator("particle.hide", text="Hide Selected", icon="HIDE_ON").unselected = False
        layout.operator("particle.hide", text="Hide Unselected", icon="HIDE_UNSELECTED").unselected = True


class VIEW3D_MT_pose(Menu):
    bl_label = "Pose"

    def draw(self, _context):
        layout = self.layout

        layout.menu("VIEW3D_MT_transform_armature")

        layout.menu("VIEW3D_MT_pose_transform")
        layout.menu("VIEW3D_MT_pose_apply")

        layout.menu("VIEW3D_MT_snap")

        layout.separator()

        layout.menu("VIEW3D_MT_object_animation")

        layout.separator()

        layout.menu("VIEW3D_MT_pose_slide")
        layout.menu("VIEW3D_MT_pose_propagate")

        layout.separator()

        layout.operator("pose.copy", icon="COPYDOWN")
        layout.operator("pose.paste", icon="PASTEDOWN").flipped = False
        layout.operator("pose.paste", icon="PASTEFLIPDOWN", text="Paste Pose Flipped").flipped = True

        layout.separator()

        layout.menu("VIEW3D_MT_pose_motion")

        layout.separator()

        layout.operator(
            "armature.move_to_collection",
            text="Move to Bone Collection",
            icon="GROUP_BONE",
        )  # BFA - added for consistency
        layout.menu("VIEW3D_MT_bone_collections")

        layout.separator()

        layout.menu("VIEW3D_MT_object_parent")
        layout.menu("VIEW3D_MT_pose_ik")
        layout.menu("VIEW3D_MT_pose_constraints")

        layout.separator()

        layout.menu("VIEW3D_MT_pose_names")
        layout.operator("pose.quaternions_flip", icon="FLIP")

        layout.separator()

        layout.menu("VIEW3D_MT_pose_showhide")
        layout.menu("VIEW3D_MT_bone_options_toggle", text="Bone Settings")

        layout.separator()
        layout.operator("POSELIB.create_pose_asset")


class VIEW3D_MT_pose_transform(Menu):
    bl_label = "Clear Transform"

    def draw(self, _context):
        layout = self.layout

        layout.operator("pose.transforms_clear", text="All", icon="CLEAR")
        layout.operator("pose.user_transforms_clear", icon="NODE_TRANSFORM_CLEAR")

        layout.separator()

        layout.operator(
            "pose.loc_clear",
            text="Location",
            text_ctxt=i18n_contexts.default,
            icon="CLEARMOVE",
        )
        layout.operator(
            "pose.rot_clear",
            text="Rotation",
            text_ctxt=i18n_contexts.default,
            icon="CLEARROTATE",
        )
        layout.operator(
            "pose.scale_clear",
            text="Scale",
            text_ctxt=i18n_contexts.default,
            icon="CLEARSCALE",
        )

        layout.separator()

        layout.operator("pose.user_transforms_clear", text="Reset Unkeyed", icon="RESET")


class VIEW3D_MT_pose_slide(Menu):
    bl_label = "In-Betweens"

    def draw(self, _context):
        layout = self.layout

        layout.operator("pose.blend_with_rest", icon="PUSH_POSE")
        layout.operator("pose.push", icon="POSE_FROM_BREAKDOWN")
        layout.operator("pose.relax", icon="POSE_RELAX_TO_BREAKDOWN")
        layout.operator("pose.breakdown", icon="BREAKDOWNER_POSE")
        layout.operator("pose.blend_to_neighbor", icon="BLEND_TO_NEIGHBOUR")


class VIEW3D_MT_pose_propagate(Menu):
    bl_label = "Propagate"

    def draw(self, _context):
        layout = self.layout

        layout.operator("pose.propagate", text="To Next Keyframe", icon="PROPAGATE_NEXT").mode = "NEXT_KEY"
        layout.operator(
            "pose.propagate",
            text="To Last Keyframe (Make Cyclic)",
            icon="PROPAGATE_PREVIOUS",
        ).mode = "LAST_KEY"

        layout.separator()

        layout.operator(
            "pose.propagate", text="On Selected Keyframes", icon="PROPAGATE_SELECTED"
        ).mode = "SELECTED_KEYS"

        layout.separator()

        layout.operator("pose.propagate", text="On Selected Markers", icon="PROPAGATE_MARKER").mode = "SELECTED_MARKERS"


class VIEW3D_MT_pose_motion(Menu):
    bl_label = "Motion Paths"

    def draw(self, _context):
        layout = self.layout

        layout.operator("pose.paths_calculate", text="Calculate", icon="MOTIONPATHS_CALCULATE")
        layout.operator("pose.paths_clear", text="Clear", icon="MOTIONPATHS_CLEAR")
        layout.operator(
            "pose.paths_update",
            text="Update Armature Motion Paths",
            icon="MOTIONPATHS_UPDATE",
        )
        layout.operator(
            "object.paths_update_visible",
            text="Update All Motion Paths",
            icon="MOTIONPATHS_UPDATE_ALL",
        )


class VIEW3D_MT_bone_collections(Menu):
    bl_label = "Bone Collections"

    @classmethod
    def poll(cls, context):
        ob = context.object
        if not (ob and ob.type == "ARMATURE"):
            return False
        if not ob.data.is_editable:
            return False
        return True

    def draw(self, context):
        layout = self.layout

        layout.operator("armature.assign_to_collection", text="Add", icon="COLLECTION_BONE_ADD")  # BFA - shortned label

        layout.separator()

        layout.operator("armature.collection_show_all", icon="SHOW_UNSELECTED")
        props = layout.operator(
            "armature.collection_create_and_assign",  # BFA - shortned label
            text="Assign to New",
            icon="COLLECTION_BONE_NEW",
        )
        props.name = "New Collection"


class VIEW3D_MT_pose_ik(Menu):
    bl_label = "Inverse Kinematics"

    def draw(self, _context):
        layout = self.layout

        layout.operator("pose.ik_add", icon="ADD_IK")
        layout.operator("pose.ik_clear", icon="CLEAR_IK")


class VIEW3D_MT_pose_constraints(Menu):
    bl_label = "Constraints"

    def draw(self, _context):
        layout = self.layout

        layout.operator(
            "pose.constraint_add_with_targets",
            text="Add (with Targets)",
            icon="CONSTRAINT_DATA",
        )
        layout.operator("pose.constraints_copy", icon="COPYDOWN")
        layout.operator("pose.constraints_clear", icon="CLEAR_CONSTRAINT")


class VIEW3D_MT_pose_names(Menu):
    bl_label = "Names"

    def draw(self, _context):
        layout = self.layout

        layout.operator_context = "EXEC_REGION_WIN"
        layout.operator("pose.autoside_names", text="Auto-Name Left/Right", icon="RENAME_X").axis = "XAXIS"
        layout.operator("pose.autoside_names", text="Auto-Name Front/Back", icon="RENAME_Y").axis = "YAXIS"
        layout.operator("pose.autoside_names", text="Auto-Name Top/Bottom", icon="RENAME_Z").axis = "ZAXIS"
        layout.operator("pose.flip_names", icon="FLIP")


class VIEW3D_MT_pose_showhide(Menu):
    bl_label = "Show/Hide"

    def draw(self, context):
        layout = self.layout

        layout.operator("pose.reveal", text="Show Hidden", icon="HIDE_OFF")
        layout.operator("pose.hide", text="Hide Selected", icon="HIDE_ON").unselected = False
        layout.operator("pose.hide", text="Hide Unselected", icon="HIDE_UNSELECTED").unselected = True


class VIEW3D_MT_pose_apply(Menu):
    bl_label = "Apply"

    def draw(self, _context):
        layout = self.layout

        layout.operator("pose.armature_apply", icon="MOD_ARMATURE")
        layout.operator(
            "pose.armature_apply",
            text="Apply Selected as Rest Pose",
            icon="MOD_ARMATURE_SELECTED",
        ).selected = True
        layout.operator("pose.visual_transform_apply", icon="APPLYMOVE")

        layout.separator()

        props = layout.operator("object.assign_property_defaults", icon="ASSIGN")
        props.process_bones = True


class VIEW3D_MT_pose_context_menu(Menu):
    bl_label = "Pose"

    def draw(self, _context):
        layout = self.layout

        layout.operator_context = "INVOKE_REGION_WIN"

        layout.operator("anim.keyframe_insert", text="Insert Keyframe", icon="KEYFRAMES_INSERT")
        layout.operator(
            "anim.keyframe_insert_menu",
            text="Insert Keyframe with Keying Set",
            icon="KEYFRAMES_INSERT",
        ).always_prompt = True

        layout.separator()

        layout.operator("pose.copy", icon="COPYDOWN")
        layout.operator("pose.paste", icon="PASTEDOWN").flipped = False
        layout.operator("pose.paste", icon="PASTEFLIPDOWN", text="Paste X-Flipped Pose").flipped = True

        layout.separator()

        props = layout.operator("wm.call_panel", text="Rename Active Bone...", icon="RENAME")
        props.name = "TOPBAR_PT_name"
        props.keep_open = False

        layout.separator()

        layout.operator("pose.push", icon="PUSH_POSE")
        layout.operator("pose.relax", icon="RELAX_POSE")
        layout.operator("pose.breakdown", icon="BREAKDOWNER_POSE")
        layout.operator("pose.blend_to_neighbor", icon="BLEND_TO_NEIGHBOUR")

        layout.separator()

        layout.operator(
            "pose.paths_calculate",
            text="Calculate Motion Paths",
            icon="MOTIONPATHS_CALCULATE",
        )
        layout.operator("pose.paths_clear", text="Clear Motion Paths", icon="MOTIONPATHS_CLEAR")
        layout.operator(
            "pose.paths_update",
            text="Update Armature Motion Paths",
            icon="MOTIONPATHS_UPDATE",
        )

        layout.separator()

        layout.operator(
            "armature.move_to_collection",
            text="Move to Bone Collection",
            icon="GROUP_BONE",
        )  # BFA - added to context menu

        layout.separator()

        layout.operator("pose.reveal", text="Show Hidden", icon="HIDE_OFF")
        layout.operator("pose.hide", text="Hide Selected", icon="HIDE_ON").unselected = False
        # BFA - added for consistentcy with header
        layout.operator("pose.hide", text="Hide Unselected", icon="HIDE_UNSELECTED").unselected = True

        layout.separator()

        layout.operator("pose.user_transforms_clear", icon="NODE_TRANSFORM_CLEAR")


class BoneOptions:
    def draw(self, context):
        layout = self.layout

        options = [
            "show_wire",
            "use_deform",
            "use_envelope_multiply",
            "use_inherit_rotation",
        ]

        if context.mode == "EDIT_ARMATURE":
            bone_props = bpy.types.EditBone.bl_rna.properties
            data_path_iter = "selected_bones"
            opt_suffix = ""
            options.append("lock")
        else:  # pose-mode
            bone_props = bpy.types.Bone.bl_rna.properties
            data_path_iter = "selected_pose_bones"
            opt_suffix = "bone."

        for opt in options:
            props = layout.operator(
                "wm.context_collection_boolean_set",
                text=bone_props[opt].name,
                text_ctxt=i18n_contexts.default,
            )
            props.data_path_iter = data_path_iter
            props.data_path_item = opt_suffix + opt
            props.type = self.type


class VIEW3D_MT_bone_options_toggle(Menu, BoneOptions):
    bl_label = "Toggle Bone Options"
    type = "TOGGLE"


class VIEW3D_MT_bone_options_enable(Menu, BoneOptions):
    bl_label = "Enable Bone Options"
    type = "ENABLE"


class VIEW3D_MT_bone_options_disable(Menu, BoneOptions):
    bl_label = "Disable Bone Options"
    type = "DISABLE"


# ********** Edit Menus, suffix from ob.type **********


class VIEW3D_MT_edit_mesh(Menu):
    bl_label = "Mesh"

    def draw(self, _context):
        layout = self.layout

        with_bullet = bpy.app.build_options.bullet

        layout.menu("VIEW3D_MT_edit_mesh_legacy")  # bfa menu

        layout.menu("VIEW3D_MT_transform")
        layout.menu("VIEW3D_MT_mirror")
        layout.menu("VIEW3D_MT_snap")

        layout.separator()

        layout.operator("mesh.duplicate_move", text="Duplicate", icon="DUPLICATE")
        layout.menu("VIEW3D_MT_edit_mesh_extrude")

        layout.separator()

        layout.menu("VIEW3D_MT_edit_mesh_merge", text="Merge")
        layout.menu("VIEW3D_MT_edit_mesh_split", text="Split")
        layout.operator_menu_enum("mesh.separate", "type")

        layout.separator()

        # layout.operator("mesh.bisect") # BFA - moved to legacy
        layout.operator("mesh.knife_project", icon="KNIFE_PROJECT")
        # layout.operator("mesh.knife_tool") # BFA - moved to legacy

        if with_bullet:
            layout.operator("mesh.convex_hull", icon="CONVEXHULL")

        layout.separator()

        layout.operator("mesh.symmetrize", icon="SYMMETRIZE", text="Symmetrize")
        layout.operator("mesh.symmetry_snap", icon="SNAP_SYMMETRY")

        layout.separator()

        layout.menu("VIEW3D_MT_edit_mesh_normals")
        layout.menu("VIEW3D_MT_edit_mesh_shading")
        layout.menu("VIEW3D_MT_edit_mesh_weights")
        layout.operator("mesh.attribute_set", icon="NODE_ATTRIBUTE")
        layout.menu("VIEW3D_MT_edit_mesh_sort_elements")  # bfa menu
        layout.menu("VIEW3D_MT_subdivision_set")  # bfa menu

        layout.separator()

        layout.menu("VIEW3D_MT_edit_mesh_showhide")
        layout.menu("VIEW3D_MT_edit_mesh_clean")

        layout.separator()

        layout.menu("VIEW3D_MT_edit_mesh_delete")
        layout.menu("VIEW3D_MT_edit_mesh_dissolve")  # bfa menu
        layout.menu("VIEW3D_MT_edit_mesh_select_mode")


# bfa menu
class VIEW3D_MT_edit_mesh_legacy(Menu):
    bl_label = "Legacy"

    def draw(self, context):
        layout = self.layout

        layout.operator("mesh.bisect", text="Bisect", icon="BISECT")
        props = layout.operator("mesh.knife_tool", text="Knife", icon="KNIFE")
        props.use_occlude_geometry = True
        props.only_selected = False


# bfa menu
class VIEW3D_MT_edit_mesh_sort_elements(Menu):
    bl_label = "Sort Elements"

    def draw(self, context):
        layout = self.layout

        layout.operator("mesh.sort_elements", text="View Z Axis", icon="Z_ICON").type = "VIEW_ZAXIS"
        layout.operator("mesh.sort_elements", text="View X Axis", icon="X_ICON").type = "VIEW_XAXIS"
        layout.operator("mesh.sort_elements", text="Cursor Distance", icon="CURSOR").type = "CURSOR_DISTANCE"
        layout.operator("mesh.sort_elements", text="Material", icon="MATERIAL").type = "MATERIAL"
        layout.operator("mesh.sort_elements", text="Selected", icon="RESTRICT_SELECT_OFF").type = "SELECTED"
        layout.operator("mesh.sort_elements", text="Randomize", icon="RANDOMIZE").type = "RANDOMIZE"
        layout.operator("mesh.sort_elements", text="Reverse", icon="SWITCH_DIRECTION").type = "REVERSE"

        layout.template_node_operator_asset_menu_items(catalog_path=self.bl_label)


class VIEW3D_MT_edit_mesh_context_menu(Menu):
    bl_label = ""

    def draw(self, context):
        def count_selected_items_for_objects_in_mode():
            selected_verts_len = 0
            selected_edges_len = 0
            selected_faces_len = 0
            for ob in context.objects_in_mode_unique_data:
                v, e, f = ob.data.count_selected_items()
                selected_verts_len += v
                selected_edges_len += e
                selected_faces_len += f
            return (selected_verts_len, selected_edges_len, selected_faces_len)

        is_vert_mode, is_edge_mode, is_face_mode = context.tool_settings.mesh_select_mode
        selected_verts_len, selected_edges_len, selected_faces_len = count_selected_items_for_objects_in_mode()

        del count_selected_items_for_objects_in_mode

        layout = self.layout

        with_freestyle = bpy.app.build_options.freestyle

        layout.operator_context = "INVOKE_REGION_WIN"

        # If nothing is selected
        # (disabled for now until it can be made more useful).
        """
        # If nothing is selected
        if not (selected_verts_len or selected_edges_len or selected_faces_len):
            layout.menu("VIEW3D_MT_mesh_add", text="Add", text_ctxt=i18n_contexts.operator_default)

            return
        """

        # Else something is selected

        row = layout.row()

        if is_vert_mode:
            col = row.column(align=True)

            col.label(text="Vertex", icon="VERTEXSEL")
            col.separator()

            # Additive Operators
            col.operator("mesh.subdivide", text="Subdivide", icon="SUBDIVIDE_EDGES")

            col.separator()

            col.operator(
                "mesh.extrude_vertices_move",
                text="Extrude Vertices",
                icon="EXTRUDE_REGION",
            )

            col.separator()  # BFA - Seperated Legacy operator to be in own group like in the Legacy Menu, also consistent order

            col.operator("mesh.bevel", text="Bevel Vertices", icon="BEVEL").affect = "VERTICES"

            col.separator()  # BFA - Seperated Legacy operator to be in own group like in the Legacy Menu, also consistent order

            if selected_verts_len > 1:
                col.separator()
                col.operator("mesh.edge_face_add", text="Make Edge/Face", icon="MAKE_EDGEFACE")
                col.operator(
                    "mesh.vert_connect_path",
                    text="Connect Vertex Path",
                    icon="VERTEXCONNECTPATH",
                )
                col.operator(
                    "mesh.vert_connect",
                    text="Connect Vertex Pairs",
                    icon="VERTEXCONNECT",
                )

            col.separator()

            # Deform Operators
            col.operator("transform.push_pull", text="Push/Pull", icon="PUSH_PULL")
            col.operator("transform.shrink_fatten", text="Shrink Fatten", icon="SHRINK_FATTEN")
            col.operator("transform.shear", text="Shear", icon="SHEAR")
            col.operator_context = "EXEC_REGION_WIN"
            col.operator("transform.vertex_random", text="Randomize Vertices", icon="RANDOMIZE")
            col.operator_context = "INVOKE_REGION_WIN"
            col.operator(
                "mesh.vertices_smooth_laplacian",
                text="Smooth Laplacian",
                icon="SMOOTH_LAPLACIAN",
            )

            col.separator()

            col.menu("VIEW3D_MT_snap", text="Snap Vertices")
            col.operator("transform.mirror", text="Mirror Vertices", icon="TRANSFORM_MIRROR")

            col.separator()

            col.operator("transform.vert_crease", icon="VERTEX_CREASE")

            col.separator()

            # Removal Operators
            if selected_verts_len > 1:
                col.menu("VIEW3D_MT_edit_mesh_merge", text="Merge Vertices")
            col.operator("mesh.split", icon="SPLIT")
            col.operator_menu_enum("mesh.separate", "type")
            col.operator("mesh.dissolve_verts", icon="DISSOLVE_VERTS")
            col.operator("mesh.delete", text="Delete Vertices", icon="DELETE").type = "VERT"

        if is_edge_mode:
            col = row.column(align=True)
            col.label(text="Edge", icon="EDGESEL")
            col.separator()

            # Additive Operators
            col.operator("mesh.subdivide", text="Subdivide", icon="SUBDIVIDE_EDGES")

            col.separator()

            col.operator("mesh.extrude_edges_move", text="Extrude Edges", icon="EXTRUDE_REGION")

            col.separator()  # BFA-Draise - Seperated Legacy operator to be in own group like in the Legacy Menu, also consistent order

            col.operator("mesh.bevel", text="Bevel Edges", icon="BEVEL").affect = "EDGES"

            col.separator()  # BFA-Draise - Seperated Legacy operator to be in own group like in the Legacy Menu, also consistent order

            if (
                selected_edges_len >= 1
            ):  # BFA-Draise - Changed order of Make Edge before Bridge Edge Loop for consistency with Vertex Context
                col.operator("mesh.edge_face_add", text="Make Edge/Face", icon="MAKE_EDGEFACE")
            if selected_edges_len >= 2:
                col.operator("mesh.bridge_edge_loops", icon="BRIDGE_EDGELOOPS")
            if selected_edges_len >= 2:
                col.operator("mesh.fill", icon="FILL")

            col.separator()

            col.operator("mesh.loopcut_slide", icon="LOOP_CUT_AND_SLIDE")
            col.operator("mesh.offset_edge_loops_slide", icon="SLIDE_EDGE")

            col.separator()

            col.operator("mesh.knife_tool", icon="KNIFE")

            col.separator()

            # Deform Operators
            col.operator("mesh.edge_rotate", text="Rotate Edge CW", icon="ROTATECW").use_ccw = False
            col.operator("mesh.edge_split", icon="SPLITEDGE")

            col.separator()

            # Edge Flags
            col.operator("transform.edge_crease", icon="CREASE")
            col.operator("transform.edge_bevelweight", icon="BEVEL")

            col.separator()

            col.operator("mesh.mark_sharp", icon="MARKSHARPEDGES")
            col.operator("mesh.mark_sharp", text="Clear Sharp", icon="CLEARSHARPEDGES").clear = True
            col.operator("mesh.set_sharpness_by_angle", icon="MARKSHARPANGLE")

            if with_freestyle:
                col.separator()

                col.operator("mesh.mark_freestyle_edge", icon="MARK_FS_EDGE").clear = False
                col.operator(
                    "mesh.mark_freestyle_edge",
                    text="Clear Freestyle Edge",
                    icon="CLEAR_FS_EDGE",
                ).clear = True

            col.separator()

            # Removal Operators
            col.operator("mesh.unsubdivide", icon="UNSUBDIVIDE")
            col.operator("mesh.split", icon="SPLIT")
            col.operator_menu_enum("mesh.separate", "type")
            col.operator("mesh.dissolve_edges", icon="DISSOLVE_EDGES")
            col.operator("mesh.delete", text="Delete Edges", icon="DELETE").type = "EDGE"

        if is_face_mode:
            col = row.column(align=True)

            col.label(text="Face", icon="FACESEL")
            col.separator()

            # Additive Operators
            col.operator("mesh.subdivide", text="Subdivide", icon="SUBDIVIDE_EDGES")

            col.separator()

            col.operator(
                "view3d.edit_mesh_extrude_move_normal",
                text="Extrude Faces",
                icon="EXTRUDE_REGION",
            )
            col.operator(
                "view3d.edit_mesh_extrude_move_shrink_fatten",
                text="Extrude Faces Along Normals",
                icon="EXTRUDE_REGION",
            )
            col.operator(
                "mesh.extrude_faces_move",
                text="Extrude Individual Faces",
                icon="EXTRUDE_REGION",
            )

            col.separator()  # BFA-Draise - Legacy Operator Group

            # BFA-Draise - Legacy Operator Added to own group with consistent order
            col.operator("mesh.inset", icon="INSET_FACES")

            col.separator()  # BFA-Draise - Seperated extrude operators to be in own group for consistency

            if selected_faces_len >= 2:
                col.operator(
                    "mesh.bridge_edge_loops",
                    text="Bridge Faces",
                    icon="BRIDGE_EDGELOOPS",
                )

            # BFA-Draise - changed order after "Poke" for consistency to other menus
            col.operator("mesh.poke", icon="POKEFACES")

            # Modify Operators
            col.menu("VIEW3D_MT_uv_map", text="UV Unwrap Faces")

            col.separator()

            props = col.operator("mesh.quads_convert_to_tris", icon="TRIANGULATE")
            props.quad_method = props.ngon_method = "BEAUTY"
            col.operator("mesh.tris_convert_to_quads", icon="TRISTOQUADS")

            col.separator()

            col.operator("mesh.faces_shade_smooth", icon="SHADING_SMOOTH")
            col.operator("mesh.faces_shade_flat", icon="SHADING_FLAT")

            col.separator()

            # Removal Operators
            col.operator("mesh.unsubdivide", icon="UNSUBDIVIDE")
            col.operator("mesh.split", icon="SPLIT")
            col.operator_menu_enum("mesh.separate", "type")
            col.operator("mesh.dissolve_faces", icon="DISSOLVE_FACES")
            col.operator("mesh.delete", text="Delete Faces", icon="DELETE").type = "FACE"

        layout.separator()

        layout.menu("VIEW3D_MT_edit_mesh_showhide")  # BFA - added to context menu


class VIEW3D_MT_edit_mesh_select_mode(Menu):
    bl_label = "Mesh Select Mode"

    def draw(self, _context):
        layout = self.layout

        layout.operator_context = "INVOKE_REGION_WIN"
        layout.operator("mesh.select_mode", text="Vertex", icon="VERTEXSEL").type = "VERT"
        layout.operator("mesh.select_mode", text="Edge", icon="EDGESEL").type = "EDGE"
        layout.operator("mesh.select_mode", text="Face", icon="FACESEL").type = "FACE"


# bfa operator for separated tooltip
class VIEW3D_MT_edit_mesh_extrude_dupli(bpy.types.Operator):
    """Duplicate or Extrude to Cursor\nCreates a slightly rotated copy of the current mesh selection\nThe tool can also extrude the selected geometry, dependant of the selection\nHotkey tool!"""  # BFA - blender will use this as a tooltip for menu items and buttons.

    bl_idname = "mesh.dupli_extrude_cursor_norotate"  # unique identifier for buttons and menu items to reference.
    bl_label = "Duplicate or Extrude to Cursor"  # display name in the interface.
    bl_options = {"REGISTER", "UNDO"}  # enable undo for the operator.

    def execute(self, context):  # execute() is called by blender when running the operator.
        bpy.ops.mesh.dupli_extrude_cursor("INVOKE_DEFAULT", rotate_source=False)
        return {"FINISHED"}


# bfa operator for separated tooltip
class VIEW3D_MT_edit_mesh_extrude_dupli_rotate(bpy.types.Operator):
    """Duplicate or Extrude to Cursor Rotated\nCreates a slightly rotated copy of the current mesh selection, and rotates the source slightly\nThe tool can also extrude the selected geometry, dependant of the selection\nHotkey tool!"""  # BFA-  blender will use this as a tooltip for menu items and buttons.

    bl_idname = "mesh.dupli_extrude_cursor_rotate"  # unique identifier for buttons and menu items to reference.
    bl_label = "Duplicate or Extrude to Cursor Rotated"  # display name in the interface.
    bl_options = {"REGISTER", "UNDO"}  # enable undo for the operator.

    def execute(self, context):  # execute() is called by blender when running the operator.
        bpy.ops.mesh.dupli_extrude_cursor("INVOKE_DEFAULT", rotate_source=True)
        return {"FINISHED"}


class VIEW3D_MT_edit_mesh_extrude(Menu):
    bl_label = "Extrude"

    def draw(self, context):
        from math import pi

        layout = self.layout
        layout.operator_context = "INVOKE_REGION_WIN"

        tool_settings = context.tool_settings
        select_mode = tool_settings.mesh_select_mode
        ob = context.object
        mesh = ob.data

        if mesh.total_face_sel:
            layout.operator(
                "view3d.edit_mesh_extrude_move_normal",
                text="Extrude Faces",
                icon="EXTRUDE_REGION",
            )
            layout.operator(
                "view3d.edit_mesh_extrude_move_shrink_fatten",
                text="Extrude Faces Along Normals",
                icon="EXTRUDE_REGION",
            )
            layout.operator(
                "mesh.extrude_faces_move",
                text="Extrude Individual Faces",
                icon="EXTRUDE_REGION",
            )
            layout.operator(
                "view3d.edit_mesh_extrude_manifold_normal",
                text="Extrude Manifold",
                icon="EXTRUDE_REGION",
            )

        if mesh.total_edge_sel and (select_mode[0] or select_mode[1]):
            layout.operator("mesh.extrude_edges_move", text="Extrude Edges", icon="EXTRUDE_REGION")

        if mesh.total_vert_sel and select_mode[0]:
            layout.operator(
                "mesh.extrude_vertices_move",
                text="Extrude Vertices",
                icon="EXTRUDE_REGION",
            )

        layout.separator()

        layout.operator("mesh.extrude_repeat", icon="REPEAT")
        layout.operator("mesh.spin", icon="SPIN").angle = pi * 2
        layout.template_node_operator_asset_menu_items(catalog_path="Mesh/Extrude")


class VIEW3D_MT_edit_mesh_vertices(Menu):
    bl_label = "Vertex"

    def draw(self, _context):
        layout = self.layout
        layout.operator_context = "INVOKE_REGION_WIN"

        layout.menu("VIEW3D_MT_edit_mesh_vertices_legacy")  # bfa menu
        layout.operator("mesh.dupli_extrude_cursor", icon="EXTRUDE_REGION").rotate_source = True

        layout.separator()

        layout.operator("mesh.edge_face_add", text="Make Edge/Face", icon="MAKE_EDGEFACE")
        layout.operator(
            "mesh.vert_connect_path",
            text="Connect Vertex Path",
            icon="VERTEXCONNECTPATH",
        )
        layout.operator("mesh.vert_connect", text="Connect Vertex Pairs", icon="VERTEXCONNECT")

        layout.separator()

        layout.operator_context = "EXEC_REGION_WIN"
        layout.operator(
            "mesh.vertices_smooth_laplacian",
            text="Smooth Laplacian",
            icon="SMOOTH_LAPLACIAN",
        )
        layout.operator_context = "INVOKE_REGION_WIN"

        layout.separator()

        layout.operator("transform.vert_crease", icon="VERTEX_CREASE")

        layout.separator()

        layout.operator("mesh.blend_from_shape", icon="BLENDFROMSHAPE")
        layout.operator(
            "mesh.shape_propagate_to_all",
            text="Propagate to Shapes",
            icon="SHAPEPROPAGATE",
        )

        layout.separator()

        layout.menu("VIEW3D_MT_vertex_group")
        layout.menu("VIEW3D_MT_hook")

        layout.separator()

        layout.operator("object.vertex_parent_set", icon="VERTEX_PARENT")


# bfa menu
class VIEW3D_MT_edit_mesh_vertices_legacy(Menu):
    bl_label = "Legacy"

    def draw(self, _context):
        layout = self.layout
        layout.operator_context = "INVOKE_REGION_WIN"

        layout.operator("mesh.bevel", text="Bevel Vertices", icon="BEVEL").affect = "VERTICES"

        layout.separator()

        props = layout.operator("mesh.rip_move", text="Rip Vertices", icon="RIP")
        props.MESH_OT_rip.use_fill = False
        props = layout.operator("mesh.rip_move", text="Rip Vertices and Fill", icon="RIP_FILL")
        props.MESH_OT_rip.use_fill = True
        layout.operator("mesh.rip_edge_move", text="Rip Vertices and Extend", icon="EXTEND_VERTICES")

        layout.separator()

        layout.operator("transform.vert_slide", text="Slide Vertices", icon="SLIDE_VERTEX")
        layout.operator_context = "EXEC_REGION_WIN"
        layout.operator("mesh.vertices_smooth", text="Smooth Vertices", icon="SMOOTH_VERTEX").factor = 0.5
        layout.operator_context = "INVOKE_REGION_WIN"

        layout.template_node_operator_asset_menu_items(catalog_path=self.bl_label)


class VIEW3D_MT_edit_mesh_edges(Menu):
    bl_label = "Edge"

    def draw(self, context):
        layout = self.layout

        with_freestyle = bpy.app.build_options.freestyle

        layout.operator_context = "INVOKE_REGION_WIN"

        layout.menu("VIEW3D_MT_edit_mesh_edges_legacy")  # bfa menu

        layout.operator("mesh.bridge_edge_loops", icon="BRIDGE_EDGELOOPS")
        layout.operator("mesh.screw", icon="MOD_SCREW")

        layout.separator()

        layout.operator("mesh.subdivide", icon="SUBDIVIDE_EDGES")
        layout.operator("mesh.subdivide_edgering", icon="SUBDIV_EDGERING")
        layout.operator("mesh.unsubdivide", icon="UNSUBDIVIDE")

        layout.separator()

        layout.operator("mesh.edge_rotate", text="Rotate Edge CW", icon="ROTATECW").use_ccw = False
        layout.operator("mesh.edge_rotate", text="Rotate Edge CCW", icon="ROTATECCW").use_ccw = True

        layout.separator()

        layout.operator("transform.edge_crease", icon="CREASE")
        layout.operator("transform.edge_bevelweight", icon="BEVEL")

        layout.separator()

        layout.operator("mesh.mark_sharp", icon="MARKSHARPEDGES")
        layout.operator("mesh.mark_sharp", text="Clear Sharp", icon="CLEARSHARPEDGES").clear = True

        # BFA - the mark sharp are redundant and in the UV menu

        layout.operator("mesh.mark_sharp", text="Mark Sharp from Vertices", icon="MARKSHARPVERTS").use_verts = True
        props = layout.operator("mesh.mark_sharp", text="Clear Sharp from Vertices", icon="CLEARSHARPVERTS")
        props.use_verts = True
        props.clear = True

        layout.operator("mesh.set_sharpness_by_angle", icon="MARKSHARPANGLE")

        if with_freestyle:
            layout.separator()

            layout.operator("mesh.mark_freestyle_edge", icon="MARK_FS_EDGE").clear = False
            layout.operator(
                "mesh.mark_freestyle_edge",
                text="Clear Freestyle Edge",
                icon="CLEAR_FS_EDGE",
            ).clear = True


# bfa menu
class VIEW3D_MT_edit_mesh_edges_legacy(Menu):
    bl_label = "Legacy"

    def draw(self, _context):
        layout = self.layout

        layout.operator("mesh.bevel", text="Bevel Edges", icon="BEVEL").affect = "EDGES"

        layout.separator()

        layout.operator("transform.edge_slide", icon="SLIDE_EDGE")
        props = layout.operator("mesh.loopcut_slide", icon="LOOP_CUT_AND_SLIDE")
        props.TRANSFORM_OT_edge_slide.release_confirm = False
        layout.operator("mesh.offset_edge_loops_slide", icon="OFFSET_EDGE_SLIDE")

        layout.template_node_operator_asset_menu_items(catalog_path=self.bl_label)


class VIEW3D_MT_edit_mesh_faces_data(Menu):
    bl_label = "Face Data"

    def draw(self, _context):
        layout = self.layout

        with_freestyle = bpy.app.build_options.freestyle

        layout.operator_context = "INVOKE_REGION_WIN"

        layout.operator("mesh.colors_rotate", icon="ROTATE_COLORS")
        layout.operator("mesh.colors_reverse", icon="REVERSE_COLORS")

        layout.separator()

        layout.operator("mesh.uvs_rotate", icon="ROTATE_UVS")
        layout.operator("mesh.uvs_reverse", icon="REVERSE_UVS")

        layout.separator()

        layout.operator("mesh.flip_quad_tessellation", icon="FLIP")

        if with_freestyle:
            layout.separator()
            layout.operator("mesh.mark_freestyle_face", icon="MARKFSFACE").clear = False
            layout.operator(
                "mesh.mark_freestyle_face",
                text="Clear Freestyle Face",
                icon="CLEARFSFACE",
            ).clear = True
        layout.template_node_operator_asset_menu_items(catalog_path="Face/Face Data")


class VIEW3D_MT_edit_mesh_faces(Menu):
    bl_label = "Face"
    bl_idname = "VIEW3D_MT_edit_mesh_faces"

    def draw(self, context):
        layout = self.layout

        layout.operator_context = "INVOKE_REGION_WIN"

        layout.menu("VIEW3D_MT_edit_mesh_faces_legacy")  # bfa menu

        layout.operator("mesh.poke", icon="POKEFACES")
        layout.operator(
            "view3d.edit_mesh_extrude_move_normal",
            text="Extrude Faces",
            icon="EXTRUDE_REGION",
        )
        layout.operator(
            "view3d.edit_mesh_extrude_move_shrink_fatten",
            text="Extrude Faces Along Normals",
            icon="EXTRUDE_REGION",
        )
        layout.operator(
            "mesh.extrude_faces_move",
            text="Extrude Individual Faces",
            icon="EXTRUDE_REGION",
        )

        layout.separator()

        props = layout.operator("mesh.quads_convert_to_tris", icon="TRIANGULATE")
        props.quad_method = props.ngon_method = "BEAUTY"
        layout.operator("mesh.tris_convert_to_quads", icon="TRISTOQUADS")
        layout.operator("mesh.solidify", text="Solidify Faces", icon="SOLIDIFY")
        layout.operator("mesh.wireframe", icon="WIREFRAME")

        layout.separator()

        layout.operator("mesh.fill", icon="FILL")
        layout.operator("mesh.fill_grid", icon="GRIDFILL")
        layout.operator("mesh.beautify_fill", icon="BEAUTIFY")

        layout.separator()

        layout.operator("mesh.intersect", icon="INTERSECT")
        layout.operator("mesh.intersect_boolean", icon="BOOLEAN_INTERSECT")

        layout.separator()

        layout.operator("mesh.face_split_by_edges", icon="SPLITBYEDGES")

        layout.separator()

        layout.menu("VIEW3D_MT_edit_mesh_faces_data")

        layout.template_node_operator_asset_menu_items(catalog_path=self.bl_label)


# bfa menu
class VIEW3D_MT_edit_mesh_faces_legacy(Menu):
    bl_label = "Legacy"

    def draw(self, context):
        # bfa - checking if in edit mode and in wich select mode we are.
        # We need to check for all three select modes, or the menu remains empty.
        # See also the specials menu
        def count_selected_items_for_objects_in_mode():
            selected_verts_len = 0
            selected_edges_len = 0
            selected_faces_len = 0
            for ob in context.objects_in_mode_unique_data:
                v, e, f = ob.data.count_selected_items()
                selected_verts_len += v
                selected_edges_len += e
                selected_faces_len += f
            return (selected_verts_len, selected_edges_len, selected_faces_len)

        is_vert_mode, is_edge_mode, is_face_mode = context.tool_settings.mesh_select_mode
        selected_verts_len, selected_edges_len, selected_faces_len = count_selected_items_for_objects_in_mode()

        del count_selected_items_for_objects_in_mode

        layout = self.layout

        layout.operator("mesh.inset", icon="INSET_FACES")

        # bfa - we need the check, or BFA will crash at this operator
        if selected_faces_len >= 2:
            layout.operator("mesh.bridge_edge_loops", text="Bridge Faces", icon="BRIDGE_EDGELOOPS")


class VIEW3D_MT_edit_mesh_normals_select_strength(Menu):
    bl_label = "Select by Face Strength"

    def draw(self, _context):
        layout = self.layout

        props = layout.operator("mesh.mod_weighted_strength", text="Weak", icon="FACESEL")
        props.set = False
        props.face_strength = "WEAK"

        props = layout.operator("mesh.mod_weighted_strength", text="Medium", icon="FACESEL")
        props.set = False
        props.face_strength = "MEDIUM"

        props = layout.operator("mesh.mod_weighted_strength", text="Strong", icon="FACESEL")
        props.set = False
        props.face_strength = "STRONG"


class VIEW3D_MT_edit_mesh_normals_set_strength(Menu):
    bl_label = "Set Face Strength"

    def draw(self, _context):
        layout = self.layout

        props = layout.operator("mesh.mod_weighted_strength", text="Weak", icon="NORMAL_SETSTRENGTH")
        props.set = True
        props.face_strength = "WEAK"

        props = layout.operator("mesh.mod_weighted_strength", text="Medium", icon="NORMAL_SETSTRENGTH")
        props.set = True
        props.face_strength = "MEDIUM"

        props = layout.operator("mesh.mod_weighted_strength", text="Strong", icon="NORMAL_SETSTRENGTH")
        props.set = True
        props.face_strength = "STRONG"


class VIEW3D_MT_edit_mesh_normals_average(Menu):
    bl_label = "Average"

    def draw(self, _context):
        layout = self.layout

        layout.operator(
            "mesh.average_normals", text="Custom Normal", icon="NORMAL_AVERAGE"
        ).average_type = "CUSTOM_NORMAL"
        layout.operator("mesh.average_normals", text="Face Area", icon="NORMAL_AVERAGE").average_type = "FACE_AREA"
        layout.operator(
            "mesh.average_normals", text="Corner Angle", icon="NORMAL_AVERAGE"
        ).average_type = "CORNER_ANGLE"


class VIEW3D_MT_edit_mesh_normals(Menu):
    bl_label = "Normals"

    def draw(self, _context):
        layout = self.layout

        layout.operator(
            "mesh.normals_make_consistent",
            text="Recalculate Outside",
            icon="RECALC_NORMALS",
        ).inside = False
        layout.operator(
            "mesh.normals_make_consistent",
            text="Recalculate Inside",
            icon="RECALC_NORMALS_INSIDE",
        ).inside = True
        layout.operator("mesh.flip_normals", text="Flip", icon="FLIP_NORMALS")

        layout.separator()

        layout.operator("mesh.set_normals_from_faces", text="Set from Faces", icon="SET_FROM_FACES")

        layout.operator_context = "INVOKE_REGION_WIN"
        layout.operator("transform.rotate_normal", text="Rotate", icon="NORMAL_ROTATE")
        layout.operator("mesh.point_normals", text="Point normals to target", icon="NORMAL_TARGET")

        layout.operator_context = "EXEC_REGION_WIN"
        layout.operator("mesh.merge_normals", text="Merge", icon="MERGE")
        layout.operator("mesh.split_normals", text="Split", icon="SPLIT")
        layout.menu(
            "VIEW3D_MT_edit_mesh_normals_average",
            text="Average",
            text_ctxt=i18n_contexts.id_mesh,
        )

        layout.separator()

        layout.operator("mesh.normals_tools", text="Copy Vectors", icon="COPYDOWN").mode = "COPY"
        layout.operator("mesh.normals_tools", text="Paste Vectors", icon="PASTEDOWN").mode = "PASTE"

        layout.operator("mesh.smooth_normals", text="Smooth Vectors", icon="NORMAL_SMOOTH")
        layout.operator("mesh.normals_tools", text="Reset Vectors", icon="RESET").mode = "RESET"

        layout.separator()

        layout.menu("VIEW3D_MT_edit_mesh_normals_select_strength", icon="HAND")
        layout.menu("VIEW3D_MT_edit_mesh_normals_set_strength", icon="MESH_PLANE")
        layout.template_node_operator_asset_menu_items(catalog_path="Mesh/Normals")


class VIEW3D_MT_edit_mesh_shading(Menu):
    bl_label = "Shading"

    def draw(self, _context):
        layout = self.layout

        layout.operator("mesh.faces_shade_smooth", icon="SHADING_SMOOTH")
        layout.operator("mesh.faces_shade_flat", icon="SHADING_FLAT")

        layout.separator()

        layout.operator("mesh.mark_sharp", text="Smooth Edges", icon="SHADING_EDGE_SMOOTH").clear = True
        layout.operator("mesh.mark_sharp", text="Sharp Edges", icon="SHADING_EDGE_SHARP")

        layout.separator()

        props = layout.operator("mesh.mark_sharp", text="Smooth Vertices", icon="SHADING_VERT_SMOOTH")
        props.use_verts = True
        props.clear = True

        layout.operator("mesh.mark_sharp", text="Sharp Vertices", icon="SHADING_VERT_SHARP").use_verts = True
        layout.template_node_operator_asset_menu_items(catalog_path="Mesh/Shading")


class VIEW3D_MT_edit_mesh_weights(Menu):
    bl_label = "Weights"

    def draw(self, _context):
        layout = self.layout
        VIEW3D_MT_paint_weight.draw_generic(layout, is_editmode=True)
        layout.template_node_operator_asset_menu_items(catalog_path="Mesh/Weights")


class VIEW3D_MT_edit_mesh_clean(Menu):
    bl_label = "Clean Up"

    def draw(self, _context):
        layout = self.layout

        layout.operator("mesh.delete_loose", icon="DELETE")

        layout.separator()

        layout.operator("mesh.decimate", icon="DECIMATE")
        layout.operator("mesh.dissolve_degenerate", icon="DEGENERATE_DISSOLVE")
        layout.operator("mesh.dissolve_limited", icon="DISSOLVE_LIMITED")
        layout.operator("mesh.face_make_planar", icon="MAKE_PLANAR")

        layout.separator()

        layout.operator("mesh.vert_connect_nonplanar", icon="SPLIT_NONPLANAR")
        layout.operator("mesh.vert_connect_concave", icon="SPLIT_CONCAVE")
        layout.operator("mesh.fill_holes", icon="FILL_HOLE")

        layout.template_node_operator_asset_menu_items(catalog_path="Mesh/Clean Up")


class VIEW3D_MT_edit_mesh_delete(Menu):
    bl_label = "Delete"

    def draw(self, _context):
        layout = self.layout

        layout.operator_enum("mesh.delete", "type")

        layout.separator()

        layout.operator("mesh.delete_edgeloop", text="Edge Loops", icon="DELETE")


# bfa menu
class VIEW3D_MT_edit_mesh_dissolve(Menu):
    bl_label = "Dissolve"

    def draw(self, context):
        layout = self.layout

        layout.operator("mesh.dissolve_verts", icon="DISSOLVE_VERTS")
        layout.operator("mesh.dissolve_edges", icon="DISSOLVE_EDGES")
        layout.operator("mesh.dissolve_faces", icon="DISSOLVE_FACES")

        layout.separator()

        layout.operator("mesh.dissolve_limited", icon="DISSOLVE_LIMITED")
        layout.operator("mesh.dissolve_mode", icon="DISSOLVE_SELECTION")

        layout.separator()

        layout.operator("mesh.edge_collapse", icon="EDGE_COLLAPSE")

        layout.template_node_operator_asset_menu_items(catalog_path="Mesh/Delete")


class VIEW3D_MT_edit_mesh_merge(Menu):
    bl_label = "Merge"

    def draw(self, _context):
        layout = self.layout

        layout.operator_enum("mesh.merge", "type")

        layout.separator()

        layout.operator("mesh.remove_doubles", text="By Distance", icon="REMOVE_DOUBLES")

        layout.template_node_operator_asset_menu_items(catalog_path="Mesh/Merge")


class VIEW3D_MT_edit_mesh_split(Menu):
    bl_label = "Split"

    def draw(self, _context):
        layout = self.layout

        layout.operator("mesh.split", text="Selection", icon="SPLIT")

        layout.separator()

        layout.operator_enum("mesh.edge_split", "type")

        layout.template_node_operator_asset_menu_items(catalog_path="Mesh/Split")


class VIEW3D_MT_edit_mesh_showhide(Menu):
    bl_label = "Show/Hide"

    def draw(self, context):
        layout = self.layout

        layout.operator("mesh.reveal", text="Show Hidden", icon="HIDE_OFF")
        layout.operator("mesh.hide", text="Hide Selected", icon="HIDE_ON").unselected = False
        layout.operator("mesh.hide", text="Hide Unselected", icon="HIDE_UNSELECTED").unselected = True


# bfa menu
class VIEW3D_MT_sculpt_grease_pencil_copy(Menu):
    bl_label = "Copy"

    def draw(self, _context):
        layout = self.layout

        layout.operator("gpencil.copy", text="Copy", icon="COPYDOWN")


class VIEW3D_MT_edit_greasepencil_delete(Menu):
    bl_label = "Delete"

    def draw(self, _context):
        layout = self.layout

        layout.operator("grease_pencil.delete", icon="DELETE")

        layout.separator()

        layout.operator(
            "grease_pencil.delete_frame",
            text="Delete Active Keyframe (Active Layer)",
            icon="DELETE",
        ).type = "ACTIVE_FRAME"  # BFA - redundant, in animation menu
        layout.operator(
            "grease_pencil.delete_frame",
            text="Delete Active Keyframes (All Layers)",
            icon="DELETE_ALL",
        ).type = "ALL_FRAMES"  # BFA - redundant, in animation menu


# Edit Curve
# draw_curve is used by VIEW3D_MT_edit_curve and VIEW3D_MT_edit_surface
def draw_curve(self, context):
    layout = self.layout

    edit_object = context.edit_object

    layout.menu("VIEW3D_MT_transform")
    layout.menu("VIEW3D_MT_mirror")
    layout.menu("VIEW3D_MT_snap")

    layout.separator()

    if edit_object.type == "SURFACE":
        layout.operator("curve.spin", icon="SPIN")
    layout.operator("curve.duplicate_move", text="Duplicate", icon="DUPLICATE")

    layout.separator()

    layout.operator("curve.split", icon="SPLIT")
    layout.operator("curve.separate", icon="SEPARATE")

    layout.separator()

    layout.operator("curve.cyclic_toggle", icon="TOGGLE_CYCLIC")
    if edit_object.type == "CURVE":
        layout.operator("curve.decimate", icon="DECIMATE")
        layout.operator_menu_enum("curve.spline_type_set", "type")

    layout.separator()

    # BFA - redundant operators, located exclusively in VIEW3D_MT_edit_curve_ctrlpoints

    layout.menu("VIEW3D_MT_edit_curve_showhide")

    layout.separator()

    # BFA - Put menu items in top-level, the same way as in the context menu
    layout.menu_contents("VIEW3D_MT_edit_curve_delete")
    if edit_object.type == "CURVE":
        layout.operator("curve.dissolve_verts", icon="DISSOLVE_VERTS")


class VIEW3D_MT_edit_curve(Menu):
    bl_label = "Curve"

    draw = draw_curve


class VIEW3D_MT_edit_curve_ctrlpoints(Menu):
    bl_label = "Control Points"

    def draw(self, context):
        layout = self.layout

        edit_object = context.edit_object

        if edit_object.type in {"CURVE", "SURFACE"}:
            layout.operator("curve.extrude_move", text="Extrude Curve", icon="EXTRUDE_REGION")
            layout.operator("curve.vertex_add", icon="EXTRUDE_REGION")

            layout.separator()

            layout.operator("curve.make_segment", icon="MAKE_CURVESEGMENT")

            layout.separator()

            if edit_object.type == "CURVE":
                layout.operator("transform.tilt", icon="TILT")
                layout.operator("curve.tilt_clear", icon="CLEAR_TILT")

                layout.separator()

                layout.operator("curve.normals_make_consistent", icon="RECALC_NORMALS")

                layout.separator()

            layout.operator("curve.smooth", icon="PARTICLEBRUSH_SMOOTH")
            if edit_object.type == "CURVE":
                layout.operator("curve.smooth_weight", icon="SMOOTH_WEIGHT")
                layout.operator("curve.smooth_radius", icon="SMOOTH_RADIUS")
                layout.operator("curve.smooth_tilt", icon="SMOOTH_TILT")

            layout.separator()

        layout.menu("VIEW3D_MT_hook")

        layout.separator()

        layout.operator("object.vertex_parent_set", icon="VERTEX_PARENT")


class VIEW3D_MT_edit_curve_segments(Menu):
    bl_label = "Segments"

    def draw(self, _context):
        layout = self.layout

        layout.operator("curve.subdivide", icon="SUBDIVIDE_EDGES")
        layout.operator("curve.switch_direction", icon="SWITCH_DIRECTION")


class VIEW3D_MT_edit_curve_clean(Menu):
    bl_label = "Clean Up"

    def draw(self, _context):
        layout = self.layout

        layout.operator("curve.decimate", icon="DECIMATE")


class VIEW3D_MT_edit_curve_context_menu(Menu):
    bl_label = "Curve"

    def draw(self, _context):
        # TODO(campbell): match mesh vertex menu.

        layout = self.layout

        layout.operator_context = "INVOKE_DEFAULT"

        # Add
        layout.operator("curve.subdivide", icon="SUBDIVIDE_EDGES")
        layout.operator("curve.extrude_move", text="Extrude Curve", icon="EXTRUDE_REGION")
        layout.operator("curve.make_segment", icon="MAKE_CURVESEGMENT")
        layout.operator("curve.duplicate_move", text="Duplicate", icon="DUPLICATE")

        layout.separator()

        # Transform
        layout.operator("transform.transform", text="Radius", icon="SHRINK_FATTEN").mode = "CURVE_SHRINKFATTEN"
        layout.operator("transform.tilt", icon="TILT")
        layout.operator("curve.tilt_clear", icon="CLEAR_TILT")
        layout.operator("curve.smooth", icon="PARTICLEBRUSH_SMOOTH")
        layout.operator("curve.smooth_tilt", icon="SMOOTH_TILT")
        layout.operator("curve.smooth_radius", icon="SMOOTH_RADIUS")

        layout.separator()

        layout.menu("VIEW3D_MT_mirror")
        layout.menu("VIEW3D_MT_snap")

        layout.separator()

        # Modify
        layout.operator_menu_enum("curve.spline_type_set", "type")
        layout.operator_menu_enum("curve.handle_type_set", "type")
        layout.operator("curve.cyclic_toggle", icon="TOGGLE_CYCLIC")
        layout.operator("curve.switch_direction", icon="SWITCH_DIRECTION")

        layout.separator()

        layout.operator("curve.normals_make_consistent", icon="RECALC_NORMALS")
        layout.operator("curve.spline_weight_set", icon="MOD_VERTEX_WEIGHT")
        layout.operator("curve.radius_set", icon="RADIUS")

        layout.separator()

        # Remove
        layout.operator("curve.split", icon="SPLIT")
        layout.operator("curve.decimate", icon="DECIMATE")
        layout.operator("curve.separate", icon="SEPARATE")
        layout.menu_contents("VIEW3D_MT_edit_curve_delete")  # BFA - Re-use same submenu used in "Curve" header menu
        layout.operator("curve.dissolve_verts", icon="DISSOLVE_VERTS")
        layout.separator()

        layout.menu("VIEW3D_MT_edit_curve_showhide")  # BFA - added to context menu


class VIEW3D_MT_edit_curve_delete(Menu):
    bl_label = "Delete"

    def draw(self, _context):
        layout = self.layout

        # BFA - Change label if menu is used as a popup
        if layout.operator_context == "EXEC_REGION_WIN":
            vertices_label = "Vertices"
            segment_label = "Segment"
        else:
            vertices_label = "Delete Vertices"
            segment_label = "Delete Segment"

        layout.operator("curve.delete", text=vertices_label, icon="DELETE").type = "VERT"
        layout.operator("curve.delete", text=segment_label, icon="DELETE").type = "SEGMENT"


class VIEW3D_MT_edit_curve_showhide(Menu):
    bl_label = "Show/Hide"

    def draw(self, context):
        layout = self.layout

        layout.operator("curve.reveal", text="Show Hidden", icon="HIDE_OFF")
        layout.operator("curve.hide", text="Hide Selected", icon="HIDE_ON").unselected = False
        layout.operator("curve.hide", text="Hide Unselected", icon="HIDE_UNSELECTED").unselected = True


class VIEW3D_MT_edit_surface(Menu):
    bl_label = "Surface"

    draw = draw_curve


class VIEW3D_MT_edit_font_chars(Menu):
    bl_label = "Special Characters"

    def draw(self, _context):
        layout = self.layout

        layout.operator("font.text_insert", text="Copyright \u00a9", icon="COPYRIGHT").text = "\u00a9"
        layout.operator("font.text_insert", text="Registered Trademark \u00ae", icon="TRADEMARK").text = "\u00ae"

        layout.separator()

        layout.operator("font.text_insert", text="Degree \u00b0", icon="DEGREE").text = "\u00b0"
        layout.operator("font.text_insert", text="Multiplication \u00d7", icon="MULTIPLICATION").text = "\u00d7"
        layout.operator("font.text_insert", text="Circle \u2022", icon="CIRCLE").text = "\u2022"

        layout.separator()

        layout.operator("font.text_insert", text="Superscript \u00b9", icon="SUPER_ONE").text = "\u00b9"
        layout.operator("font.text_insert", text="Superscript \u00b2", icon="SUPER_TWO").text = "\u00b2"
        layout.operator("font.text_insert", text="Superscript \u00b3", icon="SUPER_THREE").text = "\u00b3"

        layout.separator()

        layout.operator("font.text_insert", text="Guillemet \u00bb", icon="DOUBLE_RIGHT").text = "\u00bb"
        layout.operator("font.text_insert", text="Guillemet \u00ab", icon="DOUBLE_LEFT").text = "\u00ab"
        layout.operator("font.text_insert", text="Per Mille \u2030", icon="PROMILLE").text = "\u2030"

        layout.separator()

        layout.operator("font.text_insert", text="Euro \u20ac", icon="EURO").text = "\u20ac"
        layout.operator("font.text_insert", text="Florin \u0192", icon="DUTCH_FLORIN").text = "\u0192"
        layout.operator("font.text_insert", text="Pound \u00a3", icon="POUND").text = "\u00a3"
        layout.operator("font.text_insert", text="Yen \u00a5", icon="YEN").text = "\u00a5"

        layout.separator()

        layout.operator("font.text_insert", text="German Eszett \u00df", icon="GERMAN_S").text = "\u00df"
        layout.operator(
            "font.text_insert",
            text="Inverted Question Mark \u00bf",
            icon="SPANISH_QUESTION",
        ).text = "\u00bf"
        layout.operator(
            "font.text_insert",
            text="Inverted Exclamation Mark \u00a1",
            icon="SPANISH_EXCLAMATION",
        ).text = "\u00a1"


class VIEW3D_MT_edit_font_kerning(Menu):
    bl_label = "Kerning"

    def draw(self, context):
        layout = self.layout

        ob = context.active_object
        text = ob.data
        kerning = text.edit_format.kerning

        layout.operator("font.change_spacing", text="Decrease Kerning", icon="DECREASE_KERNING").delta = -1.0
        layout.operator("font.change_spacing", text="Increase Kerning", icon="INCREASE_KERNING").delta = 1.0
        layout.operator("font.change_spacing", text="Reset Kerning", icon="RESET").delta = -kerning


# bfa menu
class VIEW3D_MT_edit_font_move(Menu):
    bl_label = "Move Cursor"

    def draw(self, _context):
        layout = self.layout

        layout.operator_enum("font.move", "type")


class VIEW3D_MT_edit_font_delete(Menu):
    bl_label = "Delete"

    def draw(self, _context):
        layout = self.layout

        layout.operator("font.delete", text="Previous Character", icon="DELETE").type = "PREVIOUS_CHARACTER"
        layout.operator("font.delete", text="Next Character", icon="DELETE").type = "NEXT_CHARACTER"
        layout.operator("font.delete", text="Previous Word", icon="DELETE").type = "PREVIOUS_WORD"
        layout.operator("font.delete", text="Next Word", icon="DELETE").type = "NEXT_WORD"


class VIEW3D_MT_edit_font(Menu):
    bl_label = "Text"

    def draw(self, _context):
        layout = self.layout

        layout.operator("font.text_cut", text="Cut", icon="CUT")
        layout.operator("font.text_copy", text="Copy", icon="COPYDOWN")
        layout.operator("font.text_paste", text="Paste", icon="PASTEDOWN")

        layout.separator()

        layout.operator("font.text_paste_from_file", icon="PASTEDOWN")

        layout.separator()

        layout.operator("font.case_set", text="To Uppercase", icon="SET_UPPERCASE").case = "UPPER"
        layout.operator("font.case_set", text="To Lowercase", icon="SET_LOWERCASE").case = "LOWER"

        layout.separator()

        layout.operator("FONT_OT_text_insert_unicode", icon="UNICODE")
        layout.menu("VIEW3D_MT_edit_font_chars")
        layout.menu("VIEW3D_MT_edit_font_move")  # bfa menu

        layout.separator()

        layout.operator("font.style_toggle", text="Toggle Bold", icon="BOLD").style = "BOLD"
        layout.operator("font.style_toggle", text="Toggle Italic", icon="ITALIC").style = "ITALIC"
        layout.operator("font.style_toggle", text="Toggle Underline", icon="UNDERLINE").style = "UNDERLINE"
        layout.operator("font.style_toggle", text="Toggle Small Caps", icon="SMALL_CAPS").style = "SMALL_CAPS"

        layout.menu("VIEW3D_MT_edit_font_kerning")

        layout.separator()

        layout.menu("VIEW3D_MT_edit_font_delete")


class VIEW3D_MT_edit_font_context_menu(Menu):
    bl_label = "Text"

    def draw(self, _context):
        layout = self.layout

        layout.operator_context = "INVOKE_DEFAULT"

        layout.operator("font.text_cut", text="Cut", icon="CUT")
        layout.operator("font.text_copy", text="Copy", icon="COPYDOWN")
        layout.operator("font.text_paste", text="Paste", icon="PASTEDOWN")

        layout.separator()

        layout.operator("font.select_all", icon="SELECT_ALL")

        layout.separator()

        layout.menu("VIEW3D_MT_edit_font")


class VIEW3D_MT_edit_meta(Menu):
    bl_label = "Metaball"

    def draw(self, _context):
        layout = self.layout

        layout.menu("VIEW3D_MT_transform")
        layout.menu("VIEW3D_MT_mirror")
        layout.menu("VIEW3D_MT_snap")

        layout.separator()

        layout.operator("mball.duplicate_metaelems", text="Duplicate", icon="DUPLICATE")

        layout.separator()

        layout.menu("VIEW3D_MT_edit_meta_showhide")

        layout.operator_context = "EXEC_REGION_WIN"
        layout.operator("mball.delete_metaelems", text="Delete", icon="DELETE")


class VIEW3D_MT_edit_meta_showhide(Menu):
    bl_label = "Show/Hide"

    def draw(self, _context):
        layout = self.layout

        layout.operator("mball.reveal_metaelems", text="Show Hidden", icon="HIDE_OFF")
        layout.operator("mball.hide_metaelems", text="Hide Selected", icon="HIDE_ON").unselected = False
        layout.operator("mball.hide_metaelems", text="Hide Unselected", icon="HIDE_UNSELECTED").unselected = True


class VIEW3D_MT_edit_lattice(Menu):
    bl_label = "Lattice"

    def draw(self, _context):
        layout = self.layout

        layout.menu("VIEW3D_MT_transform")
        layout.menu("VIEW3D_MT_mirror")
        layout.menu("VIEW3D_MT_snap")
        layout.menu("VIEW3D_MT_edit_lattice_flip")  # bfa menu - blender uses enum

        layout.separator()

        layout.operator("lattice.make_regular", icon="MAKE_REGULAR")

        layout.menu("VIEW3D_MT_hook")

        layout.separator()

        layout.operator("object.vertex_parent_set", icon="VERTEX_PARENT")


# bfa menu - blender uses enum
class VIEW3D_MT_edit_lattice_flip(Menu):
    bl_label = "Flip"

    def draw(self, context):
        layout = self.layout

        layout.operator("lattice.flip", text=" U (X) axis", icon="FLIP_X").axis = "U"
        layout.operator("lattice.flip", text=" V (Y) axis", icon="FLIP_Y").axis = "V"
        layout.operator("lattice.flip", text=" W (Z) axis", icon="FLIP_Z").axis = "W"


class VIEW3D_MT_edit_armature(Menu):
    bl_label = "Armature"

    def draw(self, context):
        layout = self.layout

        edit_object = context.edit_object
        arm = edit_object.data

        layout.menu("VIEW3D_MT_transform_armature")
        layout.menu("VIEW3D_MT_mirror")
        layout.menu("VIEW3D_MT_snap")

        layout.separator()

        layout.menu("VIEW3D_MT_edit_armature_roll")

        layout.operator("transform.transform", text="Set Bone Roll", icon="SET_ROLL").mode = "BONE_ROLL"
        layout.operator("armature.roll_clear", text="Clear Bone Roll", icon="CLEAR_ROLL")

        layout.separator()

        layout.operator("armature.extrude_move", icon="EXTRUDE_REGION")
        layout.operator("armature.click_extrude", icon="EXTRUDE_REGION")

        if arm.use_mirror_x:
            layout.operator("armature.extrude_forked", icon="EXTRUDE_REGION")

        layout.operator("armature.duplicate_move", icon="DUPLICATE")
        layout.operator("armature.fill", icon="FILLBETWEEN")

        layout.separator()

        layout.operator("armature.split", icon="SPLIT")
        layout.operator("armature.separate", icon="SEPARATE")
        layout.operator("armature.symmetrize", icon="SYMMETRIZE")

        layout.separator()

        layout.operator("armature.subdivide", text="Subdivide", icon="SUBDIVIDE_EDGES")
        layout.operator(
            "armature.switch_direction",
            text="Switch Direction",
            icon="SWITCH_DIRECTION",
        )

        layout.separator()

        layout.menu("VIEW3D_MT_edit_armature_names")

        layout.separator()

        layout.operator_context = "INVOKE_DEFAULT"
        layout.operator(
            "armature.move_to_collection",
            text="Move to Bone Collection",
            icon="GROUP_BONE",
        )
        layout.menu("VIEW3D_MT_bone_collections")

        layout.separator()

        layout.operator_context = "EXEC_REGION_WIN"
        layout.operator("armature.parent_set", text="Make Parent", icon="PARENT_SET")
        layout.operator("armature.parent_clear", text="Clear Parent", icon="PARENT_CLEAR")

        layout.separator()

        layout.menu("VIEW3D_MT_bone_options_toggle", text="Bone Settings")
        layout.menu("VIEW3D_MT_armature_showhide")  # bfa - the new show hide menu with split tooltip

        layout.separator()

        layout.operator("armature.delete", icon="DELETE")
        layout.operator("armature.dissolve", icon="DELETE")


# BFA menu
class VIEW3D_MT_armature_showhide(Menu):
    bl_label = "Show/Hide"

    def draw(self, context):
        layout = self.layout

        layout.operator("armature.reveal", text="Show Hidden", icon="HIDE_OFF")
        layout.operator("armature.hide", text="Hide Selected", icon="HIDE_ON").unselected = False
        layout.operator("armature.hide", text="Hide Unselected", icon="HIDE_UNSELECTED").unselected = True


class VIEW3D_MT_armature_context_menu(Menu):
    bl_label = "Armature"

    def draw(self, context):
        layout = self.layout

        edit_object = context.edit_object
        arm = edit_object.data

        layout.operator_context = "INVOKE_REGION_WIN"

        # Add
        layout.operator("armature.subdivide", text="Subdivide", icon="SUBDIVIDE_EDGES")
        layout.operator("armature.duplicate_move", text="Duplicate", icon="DUPLICATE")
        layout.operator("armature.extrude_move", icon="EXTRUDE_REGION")
        if arm.use_mirror_x:
            layout.operator("armature.extrude_forked", icon="EXTRUDE_REGION")

        layout.separator()

        layout.operator("armature.fill", icon="FILLBETWEEN")

        layout.separator()

        # Modify
        layout.menu("VIEW3D_MT_mirror")
        layout.menu("VIEW3D_MT_snap")
        layout.operator(
            "armature.switch_direction",
            text="Switch Direction",
            icon="SWITCH_DIRECTION",
        )
        layout.operator("armature.symmetrize", icon="SYMMETRIZE")
        layout.menu("VIEW3D_MT_edit_armature_names")

        layout.separator()

        layout.operator("armature.parent_set", text="Make Parent", icon="PARENT_SET")
        layout.operator("armature.parent_clear", text="Clear Parent", icon="PARENT_CLEAR")

        layout.separator()

        # Remove
        layout.operator("armature.split", icon="SPLIT")
        layout.operator("armature.separate", icon="SEPARATE")

        layout.separator()

        layout.operator(
            "armature.move_to_collection",
            text="Move to Bone Collection",
            icon="GROUP_BONE",
        )  # BFA - added to context menu

        layout.separator()

        layout.menu("VIEW3D_MT_armature_showhide")  # BFA - added to context menu

        layout.separator()

        layout.operator("armature.dissolve", icon="DELETE")
        layout.operator("armature.delete", icon="DELETE")


class VIEW3D_MT_edit_armature_names(Menu):
    bl_label = "Names"

    def draw(self, _context):
        layout = self.layout

        layout.operator_context = "EXEC_REGION_WIN"
        layout.operator("armature.autoside_names", text="Auto-Name Left/Right", icon="RENAME_X").type = "XAXIS"
        layout.operator("armature.autoside_names", text="Auto-Name Front/Back", icon="RENAME_Y").type = "YAXIS"
        layout.operator("armature.autoside_names", text="Auto-Name Top/Bottom", icon="RENAME_Z").type = "ZAXIS"
        layout.operator("armature.flip_names", text="Flip Names", icon="FLIP")


class VIEW3D_MT_edit_armature_parent(Menu):
    bl_label = "Parent"
    bl_translation_context = i18n_contexts.operator_default

    def draw(self, _context):
        layout = self.layout

        layout.operator("armature.parent_set", text="Make", icon="PARENT_SET")
        layout.operator("armature.parent_clear", text="Clear", icon="PARENT_CLEAR")


class VIEW3D_MT_edit_armature_roll(Menu):
    bl_label = "Recalculate Bone Roll"

    def draw(self, _context):
        layout = self.layout

        layout.label(text="- Positive: -")
        layout.operator("armature.calculate_roll", text="Local + X Tangent", icon="ROLL_X_TANG_POS").type = "POS_X"
        layout.operator("armature.calculate_roll", text="Local + Z Tangent", icon="ROLL_Z_TANG_POS").type = "POS_Z"
        layout.operator("armature.calculate_roll", text="Global + X Axis", icon="ROLL_X_POS").type = "GLOBAL_POS_X"
        layout.operator("armature.calculate_roll", text="Global + Y Axis", icon="ROLL_Y_POS").type = "GLOBAL_POS_Y"
        layout.operator("armature.calculate_roll", text="Global + Z Axis", icon="ROLL_Z_POS").type = "GLOBAL_POS_Z"
        layout.label(text="- Negative: -")
        layout.operator("armature.calculate_roll", text="Local - X Tangent", icon="ROLL_X_TANG_NEG").type = "NEG_X"
        layout.operator("armature.calculate_roll", text="Local - Z Tangent", icon="ROLL_Z_TANG_NEG").type = "NEG_Z"
        layout.operator("armature.calculate_roll", text="Global - X Axis", icon="ROLL_X_NEG").type = "GLOBAL_NEG_X"
        layout.operator("armature.calculate_roll", text="Global - Y Axis", icon="ROLL_Y_NEG").type = "GLOBAL_NEG_Y"
        layout.operator("armature.calculate_roll", text="Global - Z Axis", icon="ROLL_Z_NEG").type = "GLOBAL_NEG_Z"
        layout.label(text="- Other: -")
        layout.operator("armature.calculate_roll", text="Active Bone", icon="BONE_DATA").type = "ACTIVE"
        layout.operator("armature.calculate_roll", text="View Axis", icon="MANIPUL").type = "VIEW"
        layout.operator("armature.calculate_roll", text="Cursor", icon="CURSOR").type = "CURSOR"


class VIEW3D_MT_edit_armature_delete(Menu):
    bl_label = "Delete"

    def draw(self, _context):
        layout = self.layout
        layout.operator_context = "EXEC_AREA"

        layout.operator("armature.delete", text="Bones", icon="DELETE")

        layout.separator()

        layout.operator("armature.dissolve", text="Dissolve Bones", icon="DELETE")


# BFA - menu
class VIEW3D_MT_edit_grease_pencil_arrange_strokes(Menu):
    bl_label = "Arrange Strokes"

    def draw(self, context):
        layout = self.layout

        layout.operator("grease_pencil.reorder", text="Bring Forward", icon="MOVE_UP").direction = "UP"
        layout.operator("grease_pencil.reorder", text="Send Backward", icon="MOVE_DOWN").direction = "DOWN"
        layout.operator("grease_pencil.reorder", text="Bring to Front", icon="MOVE_TO_TOP").direction = "TOP"
        layout.operator("grease_pencil.reorder", text="Send to Back", icon="MOVE_TO_BOTTOM").direction = "BOTTOM"


class VIEW3D_MT_weight_grease_pencil(Menu):
    bl_label = "Weights"

    def draw(self, _context):
        layout = self.layout

        layout.operator(
            "grease_pencil.vertex_group_normalize_all",
            text="Normalize All",
            icon="WEIGHT_NORMALIZE_ALL",
        )
        layout.operator(
            "grease_pencil.vertex_group_normalize",
            text="Normalize",
            icon="WEIGHT_NORMALIZE",
        )

        layout.separator()

        layout.operator("grease_pencil.weight_invert", text="Invert Weight", icon="WEIGHT_INVERT")
        layout.operator("grease_pencil.vertex_group_smooth", text="Smooth", icon="WEIGHT_SMOOTH")

        layout.separator()

        layout.operator("grease_pencil.weight_sample", text="Sample Weight", icon="EYEDROPPER")


class VIEW3D_MT_edit_greasepencil_animation(Menu):
    bl_label = "Animation"

    def draw(self, context):
        layout = self.layout
        layout.operator(
            "grease_pencil.insert_blank_frame",
            text="Insert Blank Keyframe (Active Layer)",
            icon="ADD",
        )
        layout.operator(
            "grease_pencil.insert_blank_frame",
            text="Insert Blank Keyframe (All Layers)",
            icon="ADD_ALL",
        ).all_layers = True

        layout.separator()
        layout.operator(
            "grease_pencil.frame_duplicate",
            text="Duplicate Active Keyframe (Active Layer)",
            icon="DUPLICATE",
        ).all = False
        layout.operator(
            "grease_pencil.frame_duplicate",
            text="Duplicate Active Keyframe (All Layers)",
            icon="DUPLICATE_ALL",
        ).all = True

        layout.separator()
        layout.operator(
            "grease_pencil.active_frame_delete",
            text="Delete Active Keyframe (Active Layer)",
            icon="DELETE",
        ).all = False
        layout.operator(
            "grease_pencil.active_frame_delete",
            text="Delete Active Keyframe (All Layers)",
            icon="DELETE_ALL",
        ).all = True


class VIEW3D_MT_edit_greasepencil_showhide(Menu):
    bl_label = "Show/Hide"

    def draw(self, _context):
        layout = self.layout

        layout.operator("grease_pencil.layer_reveal", text="Show All Layers", icon="HIDE_OFF")

        layout.separator()

        layout.operator("grease_pencil.layer_hide", text="Hide Active Layer", icon="HIDE_ON").unselected = False
        layout.operator(
            "grease_pencil.layer_hide",
            text="Hide Inactive Layers",
            icon="HIDE_UNSELECTED",
        ).unselected = True


class VIEW3D_MT_edit_greasepencil_cleanup(Menu):
    bl_label = "Clean Up"

    def draw(self, context):
        ob = context.object

        layout = self.layout

        layout.operator("grease_pencil.clean_loose", icon="DELETE_LOOSE")
        layout.operator("grease_pencil.frame_clean_duplicate", icon="DELETE_DUPLICATE")

        if ob.mode == "EDIT":
            layout.operator("grease_pencil.stroke_merge_by_distance", text="Merge by Distance", icon="REMOVE_DOUBLES")

        layout.operator("grease_pencil.reproject", icon="REPROJECT")
        layout.operator("grease_pencil.remove_fill_guides", icon="REMOVE_GUIDES")


class VIEW3D_MT_edit_greasepencil(Menu):
    bl_label = "Grease Pencil"

    def draw(self, _context):
        layout = self.layout
        layout.menu("VIEW3D_MT_transform")
        layout.menu("VIEW3D_MT_mirror")
        layout.menu("GREASE_PENCIL_MT_snap")

        layout.separator()

        layout.menu("GREASE_PENCIL_MT_layer_active", text="Active Layer")

        layout.separator()

        layout.menu("VIEW3D_MT_edit_greasepencil_animation", text="Animation")
        layout.operator(
            "grease_pencil.interpolate_sequence",
            text="Interpolate Sequence",
            icon="SEQUENCE",
        ).use_selection = True
        layout.operator("grease_pencil.duplicate_move", text="Duplicate", icon="DUPLICATE")

        layout.separator()
        layout.operator("grease_pencil.stroke_split", text="Split", icon="SPLIT")
        layout.separator()
        layout.operator("grease_pencil.copy", text="Copy", icon="COPYDOWN")
        layout.operator("grease_pencil.paste", text="Paste", icon="PASTEDOWN").type = "ACTIVE"
        layout.operator("grease_pencil.paste", text="Paste by Layer", icon="PASTEDOWN").type = "LAYER"

        layout.operator_menu_enum("grease_pencil.dissolve", "type")
        layout.menu("VIEW3D_MT_edit_greasepencil_delete")

        layout.separator()

        layout.menu("VIEW3D_MT_edit_greasepencil_cleanup")
        layout.menu("VIEW3D_MT_edit_greasepencil_showhide")

        layout.separator()
        layout.operator_menu_enum("grease_pencil.separate", "mode", text="Separate")

        layout.template_node_operator_asset_menu_items(catalog_path=self.bl_label)


class VIEW3D_MT_edit_greasepencil_stroke_simplify(Menu):
    bl_label = "Simplify Strokes"

    def draw(self, context):
        layout = self.layout

        layout.operator("grease_pencil.stroke_simplify", text="Fixed", icon="MOD_SIMPLIFY").mode = "FIXED"
        layout.operator("grease_pencil.stroke_simplify", text="Adaptive", icon="SIMPLIFY_ADAPTIVE").mode = "ADAPTIVE"
        layout.operator("grease_pencil.stroke_simplify", text="Sample", icon="SIMPLIFY_SAMPLE").mode = "SAMPLE"
        layout.operator("grease_pencil.stroke_simplify", text="Merge", icon="MERGE").mode = "MERGE"


class VIEW3D_MT_edit_greasepencil_stroke(Menu):
    bl_label = "Stroke"

    def draw(self, context):
        layout = self.layout

        tool_settings = context.tool_settings
        settings = tool_settings.gpencil_sculpt
        mode = tool_settings.gpencil_selectmode_edit  # bfa - the select mode for grease pencils

        layout.operator("grease_pencil.stroke_subdivide", text="Subdivide", icon="SUBDIVIDE_EDGES")
        layout.operator(
            "grease_pencil.stroke_subdivide_smooth",
            text="Subdivide and Smooth",
            icon="SUBDIVIDE_EDGES",
        )
        # bfa - not in stroke mode. It is greyed out for this mode, so hide.
        if mode != "STROKE":
            layout.menu("VIEW3D_MT_edit_greasepencil_stroke_simplify")
        layout.separator()

        layout.operator_menu_enum("grease_pencil.join_selection", "type", text="Join")

        layout.separator()
        layout.operator("grease_pencil.outline", text="Outline", icon="MOD_OUTLINE")
        layout.separator()

        layout.menu("GREASE_PENCIL_MT_move_to_layer")
        layout.menu("VIEW3D_MT_grease_pencil_assign_material")
        layout.operator("grease_pencil.set_active_material", icon="MATERIAL")
        layout.menu("VIEW3D_MT_edit_grease_pencil_arrange_strokes")  # BFA - menu

        layout.separator()

        layout.operator("grease_pencil.cyclical_set", text="Close", icon="TOGGLE_CLOSE").type = "CLOSE"
        layout.operator("grease_pencil.cyclical_set", text="Toggle Cyclic", icon="TOGGLE_CYCLIC").type = "TOGGLE"
        layout.operator_menu_enum("grease_pencil.caps_set", text="Set Caps", property="type")
        layout.operator("grease_pencil.stroke_switch_direction", icon="FLIP")
        if mode != "STROKE":
            layout.operator("grease_pencil.set_start_point", text="Set Start Point", icon="STARTPOINT")

        layout.separator()

        layout.operator(
            "grease_pencil.set_uniform_thickness",
            text="Normalize Thickness",
            icon="MOD_THICKNESS",
        )
        layout.operator(
            "grease_pencil.set_uniform_opacity",
            text="Normalize Opacity",
            icon="MOD_OPACITY",
        )

        layout.separator()

        layout.operator_menu_enum("grease_pencil.convert_curve_type", text="Convert Type", property="type")
        layout.operator("grease_pencil.set_curve_resolution", icon="SPLINE_RESOLUTION")

        layout.separator()

        layout.operator("grease_pencil.reset_uvs", icon="RESET")

        layout.template_node_operator_asset_menu_items(catalog_path=self.bl_label)


class VIEW3D_MT_edit_greasepencil_point(Menu):
    bl_label = "Point"

    def draw(self, _context):
        layout = self.layout

        context = bpy.context

        if context.scene.tool_settings.gpencil_selectmode_edit != "STROKE":
            layout.operator("grease_pencil.extrude_move", text="Extrude", icon="EXTRUDE_REGION")

        layout.separator()

        layout.operator("grease_pencil.stroke_smooth", text="Smooth", icon="PARTICLEBRUSH_SMOOTH")

        layout.separator()

        layout.menu("VIEW3D_MT_greasepencil_vertex_group")

        layout.separator()

        layout.operator_menu_enum("grease_pencil.set_handle_type", property="type")

        layout.template_node_operator_asset_menu_items(catalog_path=self.bl_label)


class VIEW3D_MT_edit_curves_add(Menu):
    bl_label = "Add"
    bl_translation_context = i18n_contexts.operator_default

    def draw(self, _context):
        layout = self.layout

        layout.operator("curves.add_bezier", text="Bézier", icon="CURVE_BEZCURVE")
        layout.operator("curves.add_circle", text="Circle", icon="CURVE_BEZCIRCLE")


class VIEW3D_MT_edit_curves(Menu):
    bl_label = "Curves"

    def draw(self, _context):
        layout = self.layout

        layout.menu("VIEW3D_MT_transform")
        layout.menu("VIEW3D_MT_mirror")
        layout.menu("VIEW3D_MT_snap")

        layout.separator()
        layout.operator("curves.duplicate_move", icon="DUPLICATE")
        layout.operator("curves.extrude_move")

        layout.separator()
        layout.operator("curves.attribute_set", icon="NODE_ATTRIBUTE")
        layout.operator_menu_enum("curves.curve_type_set", "type")
        layout.operator("curves.cyclic_toggle", icon="TOGGLE_CYCLIC")
        layout.template_node_operator_asset_menu_items(catalog_path=self.bl_label)

        layout.separator()

        layout.operator("curves.separate")
        layout.operator("curves.delete", icon="DELETE")


class VIEW3D_MT_edit_curves_control_points(Menu):
    bl_label = "Control Points"

    def draw(self, _context):
        layout = self.layout

        layout.operator("curves.extrude_move", icon="EXTRUDE_REGION")
        layout.operator_menu_enum("curves.handle_type_set", "type")


class VIEW3D_MT_edit_curves_segments(Menu):
    bl_label = "Segments"

    def draw(self, _context):
        layout = self.layout

        layout.operator("curves.subdivide", icon="SUBDIVIDE_EDGES")
        layout.operator("curves.switch_direction", icon="SWITCH_DIRECTION")


class VIEW3D_MT_edit_curves_context_menu(Menu):
    bl_label = "Curves"

    def draw(self, _context):
        layout = self.layout

        layout.operator_context = "INVOKE_DEFAULT"

        # Additive Operators
        layout.operator("curves.subdivide", icon="SUBDIVIDE_EDGES")

        layout.separator()

        layout.operator("curves.extrude_move", icon="EXTRUDE_REGION")

        layout.separator()

        # Deform Operators
        layout.menu("VIEW3D_MT_mirror")
        layout.menu("VIEW3D_MT_snap")

        layout.separator()

        # Modify Flags
        layout.operator_menu_enum("curves.curve_type_set", "type")
        layout.operator_menu_enum("curves.handle_type_set", "type")
        layout.operator("curves.cyclic_toggle")
        layout.operator("curves.switch_direction")

        layout.separator()

        # Removal Operators
        layout.operator("curves.separate")
        layout.operator("curves.delete")

        layout.separator()

        layout.operator("curves.split")


class VIEW3D_MT_edit_pointcloud(Menu):
    bl_label = "Point Cloud"

    def draw(self, context):
        layout = self.layout
        layout.menu("VIEW3D_MT_transform")
        layout.separator()
        layout.operator("pointcloud.duplicate_move", icon="DUPLICATE")
        layout.separator()
        layout.operator("pointcloud.attribute_set", icon="NODE_ATTRIBUTE")
        layout.operator("pointcloud.delete", icon="DELETE")
        layout.operator("pointcloud.separate", icon="SEPARATE")
        layout.template_node_operator_asset_menu_items(catalog_path=self.bl_label)


class VIEW3D_MT_object_mode_pie(Menu):
    bl_label = "Mode"

    def draw(self, _context):
        layout = self.layout

        pie = layout.menu_pie()
        pie.operator_enum("object.mode_set", "mode")


class VIEW3D_MT_view_pie(Menu):
    bl_label = "View"
    bl_idname = "VIEW3D_MT_view_pie"

    def draw(self, _context):
        layout = self.layout

        pie = layout.menu_pie()
        # pie.operator_enum("view3d.view_axis", "type") #BFA - Opted to the
        # operators that contain consistenty iconography

        # 4 - LEFT
        pie.operator("view3d.view_axis", text="Left", icon="VIEW_LEFT").type = "LEFT"  # BFA - Icon changed
        # 6 - RIGHT
        pie.operator("view3d.view_axis", text="Right", icon="VIEW_RIGHT").type = "RIGHT"  # BFA - Icon changed
        # 2 - BOTTOM
        pie.operator("view3d.view_axis", text="Bottom", icon="VIEW_BOTTOM").type = "BOTTOM"  # BFA - Icon changed
        # 8 - TOP
        pie.operator("view3d.view_axis", text="Top", icon="VIEW_TOP").type = "TOP"  # BFA - Icon changed
        # 7 - TOP - LEFT
        pie.operator("view3d.view_axis", text="Back", icon="VIEW_BACK").type = "BACK"  # BFA - Icon Added
        # 9 - TOP - RIGHT
        pie.operator("view3d.view_axis", text="Front", icon="VIEW_FRONT").type = "FRONT"  # BFA - Icon Added

        # 1 - BOTTOM - LEFT
        pie.operator("view3d.view_camera", text="View Camera", icon="CAMERA_DATA")
        # 3 - BOTTOM - RIGHT
        pie.operator("view3d.view_selected", text="View Selected", icon="VIEW_SELECTED")


class VIEW3D_MT_transform_gizmo_pie(Menu):
    bl_label = "View"

    def draw(self, context):
        layout = self.layout

        pie = layout.menu_pie()
        # 1: Left
        pie.operator("view3d.transform_gizmo_set", text="Move", icon="TRANSFORM_MOVE").type = {"TRANSLATE"}
        # 2: Right
        pie.operator("view3d.transform_gizmo_set", text="Rotate", icon="TRANSFORM_ROTATE").type = {"ROTATE"}
        # 3: Down
        pie.operator("view3d.transform_gizmo_set", text="Scale", icon="TRANSFORM_SCALE").type = {"SCALE"}
        # 4: Up
        pie.prop(context.space_data, "show_gizmo", text="Show Gizmos", icon="GIZMO")
        # 5: Up/Left
        pie.operator("view3d.transform_gizmo_set", text="All", icon="GIZMO").type = {
            "TRANSLATE",
            "ROTATE",
            "SCALE",
        }


class VIEW3D_MT_shading_pie(Menu):
    bl_label = "Shading"

    def draw(self, context):
        layout = self.layout
        pie = layout.menu_pie()

        view = context.space_data

        pie.prop(view.shading, "type", expand=True)


class VIEW3D_MT_shading_ex_pie(Menu):
    bl_label = "Shading"

    def draw(self, context):
        layout = self.layout
        pie = layout.menu_pie()

        view = context.space_data

        pie.prop_enum(view.shading, "type", value="WIREFRAME")
        pie.prop_enum(view.shading, "type", value="SOLID")

        # Note this duplicates "view3d.toggle_xray" logic, so we can see the active item: #58661.
        if context.pose_object:
            pie.prop(view.overlay, "show_xray_bone", icon="XRAY")
        else:
            xray_active = (context.mode == "EDIT_MESH") or (view.shading.type in {"SOLID", "WIREFRAME"})
            if xray_active:
                sub = pie
            else:
                sub = pie.row()
                sub.active = False
            sub.prop(
                view.shading,
                "show_xray_wireframe" if (view.shading.type == "WIREFRAME") else "show_xray",
                text="Toggle X-Ray",
                icon="XRAY",
            )

        pie.prop(view.overlay, "show_overlays", text="Toggle Overlays", icon="OVERLAY")

        pie.prop_enum(view.shading, "type", value="MATERIAL")
        pie.prop_enum(view.shading, "type", value="RENDERED")


class VIEW3D_MT_pivot_pie(Menu):
    bl_label = "Pivot Point"

    def draw(self, context):
        layout = self.layout
        pie = layout.menu_pie()

        tool_settings = context.tool_settings
        obj = context.active_object
        mode = context.mode

        pie.prop_enum(tool_settings, "transform_pivot_point", value="BOUNDING_BOX_CENTER")
        pie.prop_enum(tool_settings, "transform_pivot_point", value="CURSOR")
        pie.prop_enum(tool_settings, "transform_pivot_point", value="INDIVIDUAL_ORIGINS")
        pie.prop_enum(tool_settings, "transform_pivot_point", value="MEDIAN_POINT")
        pie.prop_enum(tool_settings, "transform_pivot_point", value="ACTIVE_ELEMENT")
        if (obj is None) or (mode in {"OBJECT", "POSE", "WEIGHT_PAINT"}):
            pie.prop(tool_settings, "use_transform_pivot_point_align")
        if mode in {"EDIT_GPENCIL", "EDIT_GREASE_PENCIL"}:
            pie.prop(tool_settings.gpencil_sculpt, "use_scale_thickness")


class VIEW3D_MT_orientations_pie(Menu):
    bl_label = "Orientation"

    def draw(self, context):
        layout = self.layout
        pie = layout.menu_pie()
        scene = context.scene

        pie.prop(scene.transform_orientation_slots[0], "type", expand=True)


class VIEW3D_MT_snap_pie(Menu):
    bl_label = "Snap"

    def draw(self, _context):
        layout = self.layout
        pie = layout.menu_pie()

        pie.operator("view3d.snap_cursor_to_grid", text="Cursor to Grid", icon="CURSORTOGRID")
        pie.operator(
            "view3d.snap_selected_to_grid",
            text="Selection to Grid",
            icon="SELECTIONTOGRID",
        )
        pie.operator(
            "view3d.snap_cursor_to_selected",
            text="Cursor to Selected",
            icon="CURSORTOSELECTION",
        )
        pie.operator(
            "view3d.snap_selected_to_cursor",
            text="Selection to Cursor",
            icon="SELECTIONTOCURSOR",
        ).use_offset = False
        pie.operator(
            "view3d.snap_selected_to_cursor",
            text="Selection to Cursor (Keep Offset)",
            icon="SELECTIONTOCURSOROFFSET",
        ).use_offset = True
        pie.operator(
            "view3d.snap_selected_to_active",
            text="Selection to Active",
            icon="SELECTIONTOACTIVE",
        )
        pie.operator(
            "view3d.snap_cursor_to_center",
            text="Cursor to World Origin",
            icon="CURSORTOCENTER",
        )
        pie.operator(
            "view3d.snap_cursor_to_active",
            text="Cursor to Active",
            icon="CURSORTOACTIVE",
        )


class VIEW3D_MT_proportional_editing_falloff_pie(Menu):
    bl_label = "Proportional Editing Falloff"

    def draw(self, context):
        layout = self.layout
        pie = layout.menu_pie()

        tool_settings = context.scene.tool_settings

        pie.prop(tool_settings, "proportional_edit_falloff", expand=True)


class VIEW3D_MT_sculpt_mask_edit_pie(Menu):
    bl_label = "Mask Edit"

    def draw(self, _context):
        layout = self.layout
        pie = layout.menu_pie()

        props = pie.operator("paint.mask_flood_fill", text="Invert Mask", icon="INVERT_MASK")  # BFA - icon
        props.mode = "INVERT"
        props = pie.operator("paint.mask_flood_fill", text="Clear Mask", icon="CLEAR_MASK")  # BFA - icon
        props.mode = "VALUE"
        props.value = 0.0
        props = pie.operator("sculpt.mask_filter", text="Smooth Mask", icon="PARTICLEBRUSH_SMOOTH")  # BFA - icon
        props.filter_type = "SMOOTH"
        props = pie.operator("sculpt.mask_filter", text="Sharpen Mask", icon="SHARPEN")  # BFA - icon
        props.filter_type = "SHARPEN"
        props = pie.operator("sculpt.mask_filter", text="Grow Mask", icon="SELECTMORE")  # BFA - icon
        props.filter_type = "GROW"
        props = pie.operator("sculpt.mask_filter", text="Shrink Mask", icon="SELECTLESS")  # BFA - icon
        props.filter_type = "SHRINK"
        props = pie.operator("sculpt.mask_filter", text="Increase Contrast", icon="INC_CONTRAST")  # BFA - icon
        props.filter_type = "CONTRAST_INCREASE"
        props.auto_iteration_count = False
        props = pie.operator("sculpt.mask_filter", text="Decrease Contrast", icon="DEC_CONTRAST")  # BFA - icon
        props.filter_type = "CONTRAST_DECREASE"
        props.auto_iteration_count = False


class VIEW3D_MT_sculpt_automasking_pie(Menu):
    bl_label = "Automasking"

    def draw(self, context):
        layout = self.layout
        pie = layout.menu_pie()

        tool_settings = context.tool_settings
        sculpt = tool_settings.sculpt

        pie.prop(sculpt, "use_automasking_topology", text="Topology")
        pie.prop(sculpt, "use_automasking_face_sets", text="Face Sets")
        pie.prop(sculpt, "use_automasking_boundary_edges", text="Mesh Boundary")
        pie.prop(sculpt, "use_automasking_boundary_face_sets", text="Face Sets Boundary")
        pie.prop(sculpt, "use_automasking_cavity", text="Cavity")
        pie.prop(sculpt, "use_automasking_cavity_inverted", text="Cavity (Inverted)")
        pie.prop(sculpt, "use_automasking_start_normal", text="Area Normal")
        pie.prop(sculpt, "use_automasking_view_normal", text="View Normal")


class VIEW3D_MT_grease_pencil_sculpt_automasking_pie(Menu):
    bl_label = "Automasking"

    def draw(self, context):
        layout = self.layout
        pie = layout.menu_pie()

        tool_settings = context.tool_settings
        sculpt = tool_settings.gpencil_sculpt

        pie.prop(sculpt, "use_automasking_stroke", text="Stroke")
        pie.prop(sculpt, "use_automasking_layer_stroke", text="Layer")
        pie.prop(sculpt, "use_automasking_material_stroke", text="Material")
        pie.prop(sculpt, "use_automasking_layer_active", text="Active Layer")
        pie.prop(sculpt, "use_automasking_material_active", text="Active Material")


class VIEW3D_MT_sculpt_face_sets_edit_pie(Menu):
    bl_label = "Face Sets Edit"

    def draw(self, _context):
        layout = self.layout
        pie = layout.menu_pie()

        props = pie.operator("sculpt.face_sets_create", text="Face Set from Masked", icon="MOD_MASK")  # BFA - Icon
        props.mode = "MASKED"

        props = pie.operator("sculpt.face_sets_create", text="Face Set from Visible", icon="FILL_MASK")  # BFA - Icon
        props.mode = "VISIBLE"

        pie.operator("paint.visibility_invert", text="Invert Visible", icon="INVERT_MASK")  # BFA - Icon

        props = pie.operator("paint.hide_show_all", icon="HIDE_OFF")  # BFA - Icon
        props.action = "SHOW"


class VIEW3D_MT_wpaint_vgroup_lock_pie(Menu):
    bl_label = "Vertex Group Locks"

    def draw(self, _context):
        layout = self.layout
        pie = layout.menu_pie()

        # 1: Left
        props = pie.operator("object.vertex_group_lock", icon="LOCKED", text="Lock All")
        props.action, props.mask = "LOCK", "ALL"
        # 2: Right
        props = pie.operator("object.vertex_group_lock", icon="UNLOCKED", text="Unlock All")
        props.action, props.mask = "UNLOCK", "ALL"
        # 3: Down
        props = pie.operator("object.vertex_group_lock", icon="UNLOCKED", text="Unlock Selected")
        props.action, props.mask = "UNLOCK", "SELECTED"
        # 4: Up
        props = pie.operator("object.vertex_group_lock", icon="LOCKED", text="Lock Selected")
        props.action, props.mask = "LOCK", "SELECTED"
        # 5: Up/Left
        props = pie.operator("object.vertex_group_lock", icon="LOCKED", text="Lock Unselected")
        props.action, props.mask = "LOCK", "UNSELECTED"
        # 6: Up/Right
        props = pie.operator(
            "object.vertex_group_lock",
            text="Lock Only Selected",
            icon="RESTRICT_SELECT_OFF",
        )
        props.action, props.mask = "LOCK", "INVERT_UNSELECTED"
        # 7: Down/Left
        props = pie.operator(
            "object.vertex_group_lock",
            text="Lock Only Unselected",
            icon="RESTRICT_SELECT_ON",
        )
        props.action, props.mask = "UNLOCK", "INVERT_UNSELECTED"
        # 8: Down/Right
        props = pie.operator("object.vertex_group_lock", text="Invert Locks", icon="INVERSE")
        props.action, props.mask = "INVERT", "ALL"


# ********** Panel **********


class VIEW3D_PT_active_tool(Panel, ToolActivePanelHelper):
    bl_space_type = "VIEW_3D"
    bl_region_type = "UI"
    bl_category = "Tool"
    # See comment below.
    # bl_options = {'HIDE_HEADER'}

    # Don't show in properties editor.
    @classmethod
    def poll(cls, context):
        return context.area.type == "VIEW_3D"


# FIXME(campbell): remove this second panel once 'HIDE_HEADER' works with category tabs,
# Currently pinning allows ordering headerless panels below panels with headers.
class VIEW3D_PT_active_tool_duplicate(Panel, ToolActivePanelHelper):
    bl_space_type = "VIEW_3D"
    bl_region_type = "UI"
    bl_category = "Tool"
    bl_options = {"HIDE_HEADER"}

    # Only show in properties editor.
    @classmethod
    def poll(cls, context):
        return context.area.type != "VIEW_3D"


# BFA - heavily modified, careful
class VIEW3D_PT_view3d_properties(Panel):
    bl_space_type = "VIEW_3D"
    bl_region_type = "UI"
    bl_category = "View"
    bl_label = "View"
    bl_options = {"DEFAULT_CLOSED"}

    def draw(self, context):
        layout = self.layout

        view = context.space_data

        layout.use_property_split = True
        layout.use_property_decorate = False  # No animation.

        col = layout.column()

        subcol = col.column()
        subcol.active = bool(view.region_3d.view_perspective != "CAMERA" or view.region_quadviews)
        subcol.prop(view, "lens", text="Focal Length")

        subcol = col.column(align=True)
        subcol.prop(view, "clip_start", text="Clip Near")
        subcol.prop(view, "clip_end", text="Clip Far", text_ctxt=i18n_contexts.id_camera)

        subcol.separator()

        col = layout.column()

        subcol = col.column()
        subcol.use_property_split = False
        row = subcol.row()
        split = row.split(factor=0.65)
        split.prop(view, "use_local_camera")
        if view.use_local_camera:
            split.label(icon="DISCLOSURE_TRI_DOWN")
        else:
            split.label(icon="DISCLOSURE_TRI_RIGHT")

        if view.use_local_camera:
            row = subcol.row()
            row.use_property_split = True
            row.prop(view, "camera", text="")

        row = subcol.row(align=True)
        if view.region_3d.view_perspective == "CAMERA":
            row = subcol.row()
            subcol.prop(view.overlay, "show_camera_passepartout", text="Passepartout")

        subcol.use_property_split = False
        subcol.prop(view, "use_render_border")


# BFA - not used
# class VIEW3D_PT_view3d_lock(Panel):


# bfa panel
class VIEW3D_PT_view3d_properties_edit(Panel):
    bl_space_type = "VIEW_3D"
    bl_region_type = "UI"
    bl_category = "View"
    bl_label = "Edit"
    bl_options = {"DEFAULT_CLOSED"}

    def draw(self, context):
        layout = self.layout

        tool_settings = context.tool_settings
        layout.prop(tool_settings, "lock_object_mode")


# bfa panel
class VIEW3D_PT_view3d_camera_lock(Panel):
    bl_space_type = "VIEW_3D"
    bl_region_type = "UI"
    bl_category = "View"
    bl_label = "Camera Lock"
    bl_parent_id = "VIEW3D_PT_view3d_properties"

    def draw(self, context):
        layout = self.layout

        layout.use_property_split = True
        layout.use_property_decorate = False  # No animation.

        view = context.space_data

        col = layout.column(align=True)
        sub = col.column()
        sub.active = bool(view.region_3d.view_perspective != "CAMERA" or view.region_quadviews)

        sub.prop(view, "lock_object")
        lock_object = view.lock_object
        if lock_object:
            if lock_object.type == "ARMATURE":
                sub.prop_search(
                    view,
                    "lock_bone",
                    lock_object.data,
                    "edit_bones" if lock_object.mode == "EDIT" else "bones",
                    text="Bone",
                )
        else:
            col = layout.column(align=True)
            col.use_property_split = False
            col.prop(view, "lock_cursor", text="Lock To 3D Cursor")

        col.use_property_split = False
        col.prop(view, "lock_camera", text="Camera to View")
        col.prop(view.region_3d, "lock_rotation", text="Lock View Rotation")


class VIEW3D_PT_view3d_cursor(Panel):
    bl_space_type = "VIEW_3D"
    bl_region_type = "UI"
    bl_category = "View"
    bl_label = "3D Cursor"
    bl_options = {"DEFAULT_CLOSED"}

    def draw(self, context):
        layout = self.layout

        cursor = context.scene.cursor

        layout.use_property_split = True
        layout.use_property_decorate = False

        layout.column().prop(cursor, "location", text="Location")
        rotation_mode = cursor.rotation_mode
        if rotation_mode == "QUATERNION":
            layout.column().prop(cursor, "rotation_quaternion", text="Rotation")
        elif rotation_mode == "AXIS_ANGLE":
            layout.column().prop(cursor, "rotation_axis_angle", text="Rotation")
        else:
            layout.column().prop(cursor, "rotation_euler", text="Rotation")
        layout.prop(cursor, "rotation_mode", text="")


class VIEW3D_PT_collections(Panel):
    bl_space_type = "VIEW_3D"
    bl_region_type = "UI"
    bl_category = "View"
    bl_label = "Collections"
    bl_options = {"DEFAULT_CLOSED"}

    def _draw_collection(self, layout, view_layer, use_local_collections, collection, index):
        need_separator = index
        for child in collection.children:
            index += 1

            if child.exclude:
                continue

            if child.collection.hide_viewport:
                continue

            if need_separator:
                layout.separator()
                need_separator = False

            icon = "BLANK1"
            # has_objects = True
            if child.has_selected_objects(view_layer):
                icon = "LAYER_ACTIVE"
            elif child.has_objects():
                icon = "LAYER_USED"
            else:
                # has_objects = False
                pass

            row = layout.row()
            row.use_property_decorate = False
            sub = row.split(factor=0.98)
            subrow = sub.row()
            subrow.alignment = "LEFT"
            subrow.operator(
                "object.hide_collection",
                text=child.name,
                icon=icon,
                emboss=False,
            ).collection_index = index

            sub = row.split()
            subrow = sub.row(align=True)
            subrow.alignment = "RIGHT"
            if not use_local_collections:
                subrow.active = collection.is_visible  # Parent collection runtime visibility
                subrow.prop(child, "hide_viewport", text="", emboss=False)
            else:
                subrow.active = collection.visible_get()  # Parent collection runtime visibility
                icon = "HIDE_OFF" if child.visible_get() else "HIDE_ON"
                props = subrow.operator("object.hide_collection", text="", icon=icon, emboss=False)
                props.collection_index = index
                props.toggle = True

        for child in collection.children:
            index = self._draw_collection(layout, view_layer, use_local_collections, child, index)

        return index

    def draw(self, context):
        layout = self.layout
        layout.use_property_split = False

        view = context.space_data
        view_layer = context.view_layer

        layout.use_property_split = False
        layout.prop(view, "use_local_collections")
        layout.separator()

        # We pass index 0 here because the index is increased
        # so the first real index is 1
        # And we start with index as 1 because we skip the master collection
        self._draw_collection(
            layout,
            view_layer,
            view.use_local_collections,
            view_layer.layer_collection,
            0,
        )


class VIEW3D_PT_object_type_visibility(Panel):
    bl_space_type = "VIEW_3D"
    bl_region_type = "HEADER"
    bl_label = "Selectability & Visibility"
    bl_ui_units_x = 8

    # Allows derived classes to pass view data other than context.space_data.
    # This is used by the official VR add-on, which passes XrSessionSettings
    # since VR has a 3D view that only exists for the duration of the VR session.
    def draw_ex(self, _context, view, show_select):
        layout = self.layout
        layout.use_property_split = True
        layout.use_property_decorate = False

        layout.label(text="Selectability & Visibility")
        layout.separator()
        col = layout.column(align=True)

        attr_object_types = (
            ("mesh", "Mesh", "OUTLINER_OB_MESH"),
            ("curve", "Curve", "OUTLINER_OB_CURVE"),
            ("surf", "Surface", "OUTLINER_OB_SURFACE"),
            ("meta", "Meta", "OUTLINER_OB_META"),
            ("font", "Text", "OUTLINER_OB_FONT"),
            (None, None, None),
            ("curves", "Hair Curves", "HAIR_DATA"),
            ("pointcloud", "Point Cloud", "OUTLINER_OB_POINTCLOUD"),
            ("volume", "Volume", "OUTLINER_OB_VOLUME"),
            ("grease_pencil", "Grease Pencil", "OUTLINER_OB_GREASEPENCIL"),
            ("armature", "Armature", "OUTLINER_OB_ARMATURE"),
            (None, None, None),
            ("lattice", "Lattice", "OUTLINER_OB_LATTICE"),
            ("empty", "Empty", "OUTLINER_OB_EMPTY"),
            ("light", "Light", "OUTLINER_OB_LIGHT"),
            ("light_probe", "Light Probe", "OUTLINER_OB_LIGHTPROBE"),
            ("camera", "Camera", "OUTLINER_OB_CAMERA"),
            ("speaker", "Speaker", "OUTLINER_OB_SPEAKER"),
        )

        for attr, attr_name, attr_icon in attr_object_types:
            if attr is None:
                col.separator()
                continue

            attr_v = "show_object_viewport_" + attr
            icon_v = "HIDE_OFF" if getattr(view, attr_v) else "HIDE_ON"

            row = col.row(align=True)
            row.label(text=attr_name, icon=attr_icon)

            if show_select:
                attr_s = "show_object_select_" + attr
                icon_s = "RESTRICT_SELECT_OFF" if getattr(view, attr_s) else "RESTRICT_SELECT_ON"

                rowsub = row.row(align=True)
                rowsub.active = getattr(view, attr_v)
                rowsub.prop(view, attr_s, text="", icon=icon_s, emboss=False)

            row.prop(view, attr_v, text="", icon=icon_v, emboss=False)

    def draw(self, context):
        view = context.space_data
        self.draw_ex(context, view, True)


class VIEW3D_PT_shading(Panel):
    bl_space_type = "VIEW_3D"
    bl_region_type = "HEADER"
    bl_label = "Shading"
    bl_ui_units_x = 12

    @classmethod
    def get_shading(cls, context):
        # Get settings from 3D viewport or OpenGL render engine
        view = context.space_data
        if view.type == "VIEW_3D":
            return view.shading
        else:
            return context.scene.display.shading

    def draw(self, _context):
        layout = self.layout
        layout.label(text="Viewport Shading")


class VIEW3D_PT_shading_lighting(Panel):
    bl_space_type = "VIEW_3D"
    bl_region_type = "HEADER"
    bl_label = "Lighting"
    bl_parent_id = "VIEW3D_PT_shading"

    @classmethod
    def poll(cls, context):
        shading = VIEW3D_PT_shading.get_shading(context)
        if shading.type in {"SOLID", "MATERIAL"}:
            return True
        if shading.type == "RENDERED":
            engine = context.scene.render.engine
            if engine == "BLENDER_EEVEE":
                return True
        return False

    def draw(self, context):
        layout = self.layout
        shading = VIEW3D_PT_shading.get_shading(context)

        col = layout.column()
        split = col.split(factor=0.95)

        if shading.type == "SOLID":
            row = split.row()
            row.separator()
            row.prop(shading, "light", expand=True)
            col = split.column()

            split = layout.split(factor=0.95)
            col = split.column()
            sub = col.row()

            if shading.light == "STUDIO":
                prefs = context.preferences
                system = prefs.system

                if not system.use_studio_light_edit:
                    sub.scale_y = 0.6  # Smaller studio-light preview.
                    row = sub.row()
                    row.separator()
                    row.template_icon_view(shading, "studio_light", scale_popup=3.0)
                else:
                    row = sub.row()
                    row.separator()
                    row.prop(
                        system,
                        "use_studio_light_edit",
                        text="Disable Studio Light Edit",
                        icon="NONE",
                        toggle=True,
                    )

                col = split.column()
                col.operator("screen.userpref_show", emboss=False, text="", icon="PREFERENCES").section = "LIGHTS"

                split = layout.split(factor=0.95)
                col = split.column()

                row = col.row()
                row.separator()
                row.prop(
                    shading,
                    "use_world_space_lighting",
                    text="",
                    icon="WORLD",
                    toggle=True,
                )
                row = row.row()
                if shading.use_world_space_lighting:
                    row.prop(shading, "studiolight_rotate_z", text="Rotation")
                    col = split.column()  # to align properly with above

            elif shading.light == "MATCAP":
                sub.scale_y = 0.6  # smaller matcap preview
                row = sub.row()
                row.separator()
                row.template_icon_view(shading, "studio_light", scale_popup=3.0)

                col = split.column()
                col.operator("screen.userpref_show", emboss=False, text="", icon="PREFERENCES").section = "LIGHTS"
                col.operator(
                    "view3d.toggle_matcap_flip",
                    emboss=False,
                    text="",
                    icon="ARROW_LEFTRIGHT",
                )

        elif shading.type == "MATERIAL":
            row = col.row()
            row.separator()
            row.prop(shading, "use_scene_lights")
            row = col.row()
            row.separator()
            row.prop(shading, "use_scene_world")
            col = layout.column()
            split = col.split(factor=0.95)

            if not shading.use_scene_world:
                col = split.column()
                sub = col.row()
                sub.scale_y = 0.6
                row = sub.row()
                row.separator()
                row.template_icon_view(shading, "studio_light", scale_popup=3)

                col = split.column()
                col.operator("screen.userpref_show", emboss=False, text="", icon="PREFERENCES").section = "LIGHTS"

                split = layout.split(factor=0.95)
                col = split.column()

                engine = context.scene.render.engine
                row = col.row()
                if engine == "BLENDER_WORKBENCH":
                    row.separator()
                    row.prop(
                        shading,
                        "use_studiolight_view_rotation",
                        text="",
                        icon="WORLD",
                        toggle=True,
                    )
                row = row.row()
                row.prop(shading, "studiolight_rotate_z", text="Rotation")

                row = col.row()
                row.separator()
                row.prop(shading, "studiolight_intensity")
                row = col.row()
                row.separator()
                row.prop(shading, "studiolight_background_alpha")
                row = col.row()
                row.separator()
                row.prop(shading, "studiolight_background_blur")
                col = split.column()  # to align properly with above

        elif shading.type == "RENDERED":
            row = col.row()
            row.separator()
            row.prop(shading, "use_scene_lights_render")
            row = col.row()
            row.separator()
            row.prop(shading, "use_scene_world_render")

            if not shading.use_scene_world_render:
                col = layout.column()
                split = col.split(factor=0.95)

                col = split.column()
                sub = col.row()
                sub.scale_y = 0.6
                row = sub.row()
                row.separator()
                row.template_icon_view(shading, "studio_light", scale_popup=3)

                col = split.column()
                col.operator("screen.userpref_show", emboss=False, text="", icon="PREFERENCES").section = "LIGHTS"

                split = layout.split(factor=0.95)
                col = split.column()
                row = col.row()
                row.separator()
                row.prop(shading, "studiolight_rotate_z", text="Rotation")
                row = col.row()
                row.separator()
                row.prop(shading, "studiolight_intensity")
                row = col.row()
                row.separator()
                row.prop(shading, "studiolight_background_alpha")
                row = col.row()
                row.separator()
                row.prop(shading, "studiolight_background_blur")
                col = split.column()  # to align properly with above
            else:
                row = col.row()
                row.separator()
                row.label(icon="DISCLOSURE_TRI_RIGHT")


class VIEW3D_PT_shading_color(Panel):
    bl_space_type = "VIEW_3D"
    bl_region_type = "HEADER"
    bl_label = "Wireframe Color"
    bl_parent_id = "VIEW3D_PT_shading"

    def _draw_color_type(self, context):
        layout = self.layout
        shading = VIEW3D_PT_shading.get_shading(context)

        layout.grid_flow(row_major=True, columns=3, align=True).prop(shading, "color_type", expand=True)
        if shading.color_type == "SINGLE":
            layout.row().prop(shading, "single_color", text="")

    def _draw_background_color(self, context):
        layout = self.layout
        shading = VIEW3D_PT_shading.get_shading(context)

        layout.row().label(text="Background")
        layout.row().prop(shading, "background_type", expand=True)
        if shading.background_type == "VIEWPORT":
            layout.row().prop(shading, "background_color", text="")

    def draw(self, context):
        layout = self.layout
        shading = VIEW3D_PT_shading.get_shading(context)

        self.layout.row().prop(shading, "wireframe_color_type", expand=True)
        self.layout.separator()

        if shading.type == "SOLID":
            layout.row().label(text="Object Color")
            self._draw_color_type(context)
            self.layout.separator()
            self._draw_background_color(context)
        elif shading.type == "WIREFRAME":
            self._draw_background_color(context)


class VIEW3D_PT_shading_options(Panel):
    bl_space_type = "VIEW_3D"
    bl_region_type = "HEADER"
    bl_label = "Options"
    bl_parent_id = "VIEW3D_PT_shading"

    @classmethod
    def poll(cls, context):
        shading = VIEW3D_PT_shading.get_shading(context)
        return shading.type in {"WIREFRAME", "SOLID"}

    def draw(self, context):
        layout = self.layout

        shading = VIEW3D_PT_shading.get_shading(context)

        col = layout.column()

        if shading.type == "SOLID":
            row = col.row()
            row.separator()
            row.prop(shading, "show_backface_culling")

        row = col.row()

        if shading.type == "WIREFRAME":
            split = layout.split()
            col = split.column()
            row = col.row()
            row.separator()
            row.prop(shading, "show_xray_wireframe")
            col = split.column()
            if shading.show_xray_wireframe:
                col.prop(shading, "xray_alpha_wireframe", text="")
            else:
                col.label(icon="DISCLOSURE_TRI_RIGHT")
        elif shading.type == "SOLID":
            xray_active = shading.show_xray and shading.xray_alpha != 1

            split = layout.split()
            col = split.column()
            col.use_property_split = False
            row = col.row()
            row.separator()
            row.prop(shading, "show_xray")
            col = split.column()
            if shading.show_xray:
                col.use_property_split = False
                col.prop(shading, "xray_alpha", text="")
            else:
                col.label(icon="DISCLOSURE_TRI_RIGHT")

            split = layout.split()
            split.active = not xray_active
            col = split.column()
            col.use_property_split = False
            row = col.row()
            row.separator()
            row.prop(shading, "show_shadows")
            col = split.column()
            if shading.show_shadows:
                col.use_property_split = False
                row = col.row(align=True)
                row.prop(shading, "shadow_intensity", text="")
                row.popover(
                    panel="VIEW3D_PT_shading_options_shadow",
                    icon="PREFERENCES",
                    text="",
                )
            else:
                col.label(icon="DISCLOSURE_TRI_RIGHT")

            split = layout.split()
            col = split.column()
            col.use_property_split = False
            row = col.row()
            if not xray_active:
                row.separator()
                row.prop(shading, "show_cavity")
                col = split.column()
                if shading.show_cavity:
                    col.prop(shading, "cavity_type", text="Type")
                else:
                    col.label(icon="DISCLOSURE_TRI_RIGHT")

            col = layout.column()

            if shading.show_cavity and not xray_active:
                if shading.cavity_type in {"WORLD", "BOTH"}:
                    row = col.row()
                    row.separator()
                    row.separator()
                    row.label(text="World Space")
                    row = col.row()
                    row.separator()
                    row.separator()
                    row.separator()
                    row.use_property_split = True
                    row.prop(shading, "cavity_ridge_factor", text="Ridge")
                    row = col.row()
                    row.separator()
                    row.separator()
                    row.separator()
                    row.use_property_split = True
                    row.prop(shading, "cavity_valley_factor", text="Valley")
                    row.popover(
                        panel="VIEW3D_PT_shading_options_ssao",
                        icon="PREFERENCES",
                        text="",
                    )

                if shading.cavity_type in {"SCREEN", "BOTH"}:
                    row = col.row()
                    row.separator()
                    row.separator()
                    row.label(text="Screen Space")
                    row = col.row()
                    row.separator()
                    row.separator()
                    row.separator()
                    row.use_property_split = True
                    row.prop(shading, "curvature_ridge_factor", text="Ridge")
                    row = col.row()
                    row.separator()
                    row.separator()
                    row.separator()
                    row.use_property_split = True
                    row.prop(shading, "curvature_valley_factor", text="Valley")

            row = col.row()
            if not xray_active:
                row.separator()
                row.prop(shading, "use_dof", text="Depth of Field")

        if shading.type in {"WIREFRAME", "SOLID"}:
            split = layout.split()
            col = split.column()
            row = col.row()
            row.separator()
            row.prop(shading, "show_object_outline")
            col = split.column()
            if shading.show_object_outline:
                col.prop(shading, "object_outline_color", text="")
            else:
                col.label(icon="DISCLOSURE_TRI_RIGHT")

        if shading.type == "SOLID":
            col = col.column()
            if shading.light in {"STUDIO", "MATCAP"}:
                studio_light = shading.selected_studio_light
                if (studio_light is not None) and studio_light.has_specular_highlight_pass:
                    row = layout.row()
                    row.separator()
                    row.prop(shading, "show_specular_highlight", text="Specular Lighting")


class VIEW3D_PT_shading_options_shadow(Panel):
    bl_label = "Shadow Settings"
    bl_space_type = "VIEW_3D"
    bl_region_type = "HEADER"
    bl_ui_units_x = 12

    def draw(self, context):
        layout = self.layout
        layout.use_property_split = True
        scene = context.scene

        col = layout.column()
        col.prop(scene.display, "light_direction", text="Direction")
        col.prop(scene.display, "shadow_shift", text="Offset")
        col.prop(scene.display, "shadow_focus", text="Focus")


class VIEW3D_PT_shading_options_ssao(Panel):
    bl_label = "SSAO Settings"
    bl_space_type = "VIEW_3D"
    bl_region_type = "HEADER"

    def draw(self, context):
        layout = self.layout
        layout.use_property_split = True
        scene = context.scene

        col = layout.column(align=True)
        col.prop(scene.display, "matcap_ssao_samples")
        col.prop(scene.display, "matcap_ssao_distance")
        col.prop(scene.display, "matcap_ssao_attenuation")


class VIEW3D_PT_shading_render_pass(Panel):
    bl_space_type = "VIEW_3D"
    bl_region_type = "HEADER"
    bl_label = "Render Pass"
    bl_parent_id = "VIEW3D_PT_shading"
    COMPAT_ENGINES = {"BLENDER_EEVEE"}

    @classmethod
    def poll(cls, context):
        return (context.space_data.shading.type == "MATERIAL") or (
            context.engine in cls.COMPAT_ENGINES and context.space_data.shading.type == "RENDERED"
        )

    def draw(self, context):
        shading = context.space_data.shading

        layout = self.layout
        row = layout.row()
        row.separator()
        row.prop(shading, "render_pass", text="")


class VIEW3D_PT_shading_compositor(Panel):
    bl_space_type = "VIEW_3D"
    bl_region_type = "HEADER"
    bl_label = "Compositor"
    bl_parent_id = "VIEW3D_PT_shading"
    bl_order = 10

    @classmethod
    def poll(cls, context):
        return context.space_data.shading.type in {"MATERIAL", "RENDERED"}

    def draw(self, context):
        shading = context.space_data.shading
        row = self.layout.row()
        row.prop(shading, "use_compositor", expand=True)


class VIEW3D_PT_gizmo_display(Panel):
    bl_space_type = "VIEW_3D"
    bl_region_type = "HEADER"
    bl_label = "Gizmos"
    bl_ui_units_x = 12  # BFA - wider

    def draw(self, context):
        layout = self.layout

        scene = context.scene
        view = context.space_data

        prefs = context.preferences
        prefsview = prefs.view

        col = layout.column()
        col.label(text="Viewport Gizmos")
        col.separator()

        col.active = view.show_gizmo
        colsub = col.column()
        # BFA - these are shown below to float left under a label
        # colsub.prop(view, "show_gizmo_navigate", text="Navigate")
        # colsub.prop(view, "show_gizmo_tool", text="Active Tools")
        # colsub.prop(view, "show_gizmo_modifier", text="Active Modifier")
        # colsub.prop(view, "show_gizmo_context", text="Active Object")

        row = colsub.row()
        row.separator()
        row.prop(view, "show_gizmo_navigate", text="Navigate")

        # BFA - these are shown below with a conditional display
        # col = layout.column()
        # col.active = view.show_gizmo and view.show_gizmo_context
        # col.label(text="Object Gizmos")
        # col.prop(scene.transform_orientation_slots[1], "type", text="")
        # col.prop(view, "show_gizmo_object_translate", text="Move", text_ctxt=i18n_contexts.operator_default)
        # col.prop(view, "show_gizmo_object_rotate", text="Rotate", text_ctxt=i18n_contexts.operator_default)
        # col.prop(view, "show_gizmo_object_scale", text="Scale", text_ctxt=i18n_contexts.operator_default)

        row = colsub.row()
        row.separator()
        row.prop(view, "show_gizmo_tool", text="Active Tools")
        row = colsub.row()
        row.separator()
        row.prop(view, "show_gizmo_modifier", text="Active Modifier")

        split = col.split()
        row = split.row()
        row.separator()
        row.prop(view, "show_gizmo_context", text="Active Object")

        row = split.row(align=True)
        if not view.show_gizmo_context:
            row.label(icon="DISCLOSURE_TRI_RIGHT")
        else:
            row.label(icon="DISCLOSURE_TRI_DOWN")
            split = col.split()
            row = split.row()
            row.separator()

            col = layout.column(align=True)
            if view.show_gizmo and view.show_gizmo_context:
                col.label(text="Object Gizmos")
                row = col.row()
                row.separator()
                row.prop(scene.transform_orientation_slots[1], "type", text="")
                row = col.row()
                row.separator()
                row.prop(
                    view,
                    "show_gizmo_object_translate",
                    text="Move",
                    text_ctxt=i18n_contexts.operator_default,
                )  # BFA
                row = col.row()
                row.separator()
                row.prop(
                    view,
                    "show_gizmo_object_rotate",
                    text="Rotate",
                    text_ctxt=i18n_contexts.operator_default,
                )  # BFA
                row = col.row()
                row.separator()
                row.prop(
                    view,
                    "show_gizmo_object_scale",
                    text="Scale",
                    text_ctxt=i18n_contexts.operator_default,
                )  # BFA

        # Match order of object type visibility
        col = layout.column(align=True)
        col.active = view.show_gizmo
        col.label(text="Empty")
        row = col.row()
        row.separator()
        row.prop(view, "show_gizmo_empty_image", text="Image")
        row = col.row()
        row.separator()
        row.prop(view, "show_gizmo_empty_force_field", text="Force Field")

        col.label(text="Light")
        row = col.row()
        row.separator()
        row.prop(view, "show_gizmo_light_size", text="Size")
        row = col.row()
        row.separator()
        row.prop(view, "show_gizmo_light_look_at", text="Look At")

        col.label(text="Camera")
        row = col.row()
        row.separator()
        row.prop(view, "show_gizmo_camera_lens", text="Lens")
        row = col.row()
        row.separator()
        row.prop(view, "show_gizmo_camera_dof_distance", text="Focus Distance")


class VIEW3D_PT_overlay(Panel):
    bl_space_type = "VIEW_3D"
    bl_region_type = "HEADER"
    bl_label = "Overlays"
    bl_ui_units_x = 14

    def draw(self, _context):
        layout = self.layout
        layout.label(text="Viewport Overlays")


class VIEW3D_PT_overlay_guides(Panel):
    bl_space_type = "VIEW_3D"
    bl_region_type = "HEADER"
    bl_parent_id = "VIEW3D_PT_overlay"
    bl_label = "Guides"

    def draw(self, context):
        layout = self.layout

        view = context.space_data
        scene = context.scene

        overlay = view.overlay
        shading = view.shading
        display_all = overlay.show_overlays

        col = layout.column()
        col.active = display_all

        split = col.split()
        sub = split.column()

        split = col.split()
        col = split.column()
        col.use_property_split = False
        col.prop(overlay, "show_ortho_grid")
        col = split.column()

        if overlay.show_ortho_grid:
            col.prop(
                overlay,
                "show_floor",
                text="Floor",
                text_ctxt=i18n_contexts.editor_view3d,
            )
        else:
            col.label(icon="DISCLOSURE_TRI_RIGHT")

        if overlay.show_ortho_grid:
            col = layout.column(heading="Axes", align=False)

            row = col.row()
            row.use_property_split = True
            row.use_property_decorate = False
            row.separator()
            row.prop(overlay, "show_axis_x", text="X", toggle=True)
            row.prop(overlay, "show_axis_y", text="Y", toggle=True)
            row.prop(overlay, "show_axis_z", text="Z", toggle=True)

            if overlay.show_floor:
                col = layout.column()
                col.use_property_split = True
                col.use_property_decorate = False
                row = col.row()
                row.separator()
                row.prop(overlay, "grid_scale", text="Grid Scale")
                if scene.unit_settings.system == "NONE":
                    col = layout.column()
                    col.use_property_split = True
                    col.use_property_decorate = False
                    row = col.row()
                    row.separator()
                    row.prop(overlay, "grid_subdivisions", text="Subdivisions")

        layout.separator()

        layout.label(text="Options")

        # bfa - indent the Options group, matching other panels.
        col = layout.column(align=True)
        col.active = display_all
        split = col.split()
        sub = split.column(align=True)

        row = sub.row()
        row.separator()
        row.prop(overlay, "show_cursor", text="3D Cursor")
        row.prop(overlay, "show_annotation", text="Annotations")

        row = sub.row()
        row.separator()
        row.prop(overlay, "show_stats", text="Statistics")
        row.prop(overlay, "show_text", text="Text Info")

        # bfa - Camera and HDRi Preview options placed at the bottom,
        # since they're only relevant in specific view modes.
        if view.region_3d.view_perspective == "CAMERA" or shading.type == "MATERIAL":
            row = sub.row()
            row.separator()

        if view.region_3d.view_perspective == "CAMERA":
            row.prop(overlay, "show_camera_guides", text="Camera Guides")

        if shading.type == "MATERIAL":
            row = row if view.region_3d.view_perspective != "CAMERA" else row.row()
            row.active = shading.render_pass == "COMBINED"
            row.prop(overlay, "show_look_dev")


class VIEW3D_PT_overlay_object(Panel):
    bl_space_type = "VIEW_3D"
    bl_region_type = "HEADER"
    bl_parent_id = "VIEW3D_PT_overlay"
    bl_label = "Objects"

    def draw(self, context):
        layout = self.layout
        view = context.space_data
        overlay = view.overlay
        display_all = overlay.show_overlays
        shading = view.shading

        col = layout.column(align=True)
        col.active = display_all

        split = col.split()

        sub = split.column(align=True)
        row = sub.row()
        row.separator()
        row.prop(overlay, "show_extras", text="Extras")

        row = sub.row()
        row.separator()
        row.active = overlay.show_extras
        row.prop(overlay, "show_light_colors")

        row = sub.row()
        row.separator()
        row.prop(overlay, "show_relationship_lines")
        row = sub.row()
        row.separator()
        row.prop(overlay, "show_outline_selected")

        sub = split.column(align=True)
        sub.prop(overlay, "show_bones", text="Bones")
        sub.prop(overlay, "show_motion_paths")

        split = col.split()
        col = split.column()
        col.use_property_split = False
        row = col.row()
        row.separator()
        row.prop(overlay, "show_object_origins", text="Origins")
        col = split.column()
        if overlay.show_object_origins:
            col.prop(overlay, "show_object_origins_all", text="Origins (All)")
        else:
            col.label(icon="DISCLOSURE_TRI_RIGHT")

        if shading.type == "WIREFRAME" or shading.show_xray:
            layout.separator()
            layout.prop(overlay, "bone_wire_alpha")


class VIEW3D_PT_overlay_geometry(Panel):
    bl_space_type = "VIEW_3D"
    bl_region_type = "HEADER"
    bl_parent_id = "VIEW3D_PT_overlay"
    bl_label = "Geometry"

    def draw(self, context):
        layout = self.layout
        view = context.space_data
        overlay = view.overlay
        display_all = overlay.show_overlays
        is_wireframes = view.shading.type == "WIREFRAME"

        col = layout.column(align=True)
        col.active = display_all
        split = col.split()
        row = split.row()
        row.separator()
        row.prop(overlay, "show_wireframes")

        row = split.row(align=True)
        if overlay.show_wireframes or is_wireframes:
            row.prop(overlay, "wireframe_threshold", text="")
            row.prop(overlay, "wireframe_opacity", text="Opacity")
        else:
            row.label(icon="DISCLOSURE_TRI_RIGHT")

        row = col.row()
        row.separator()
        row.prop(overlay, "show_face_orientation")

        # These properties should be always available in the UI for all modes
        # other than Object.
        # Even when the Fade Inactive Geometry overlay is not affecting the
        # current active object depending on its mode, it will always affect
        # the rest of the scene.
        if context.mode != "OBJECT":
            col = layout.column(align=True)
            col.active = display_all
            split = col.split()
            row = split.row()
            row.separator()
            row.prop(overlay, "show_fade_inactive")

            row = split.row(align=True)
            if overlay.show_fade_inactive:
                row.prop(overlay, "fade_inactive_alpha", text="")
            else:
                row.label(icon="DISCLOSURE_TRI_RIGHT")

        # sub.prop(overlay, "show_onion_skins")


class VIEW3D_PT_overlay_viewer_node(Panel):
    bl_space_type = "VIEW_3D"
    bl_region_type = "HEADER"
    bl_parent_id = "VIEW3D_PT_overlay"
    bl_label = "Viewer Node"

    # BFA - We modified this method
    def draw(self, context):
        layout = self.layout
        view = context.space_data
        if not view.show_viewer:
            layout.label(text="Viewer Nodes Overlay Is Disabled", icon="ERROR")
            return

        overlay = view.overlay
        display_all = overlay.show_overlays
        col = layout.column(align=True)
        col.active = display_all
        split = col.split()
        row = split.row()
        row.separator()
        row.prop(overlay, "show_viewer_attribute", text="Color Overlay")

        row = split.row(align=True)
        if not overlay.show_viewer_attribute:
            row.label(icon="DISCLOSURE_TRI_RIGHT")
        else:
            row.label(icon="DISCLOSURE_TRI_DOWN")
            split = col.split()
            row = split.row()
            row.separator()
            col2 = row.column()
            split = col2.split()
            row = split.row()
            row.separator()
            row.use_property_split = True
            row.prop(overlay, "viewer_attribute_opacity", text="Opacity")

        split = col.split()
        row = split.row()
        row.separator()
        row.prop(overlay, "show_viewer_text", text="Attribute Text Overlay")  # BFA - made explicit


class VIEW3D_PT_overlay_motion_tracking(Panel):
    bl_space_type = "VIEW_3D"
    bl_region_type = "HEADER"
    bl_parent_id = "VIEW3D_PT_overlay"
    bl_label = "Motion Tracking"

    def draw_header(self, context):
        layout = self.layout
        view = context.space_data
        overlay = view.overlay
        display_all = overlay.show_overlays
        layout.active = display_all

        row = layout.row()
        split = row.split()
        split.prop(view, "show_reconstruction", text=self.bl_label)
        if view.show_reconstruction:
            split.label(icon="DISCLOSURE_TRI_DOWN")
        else:
            split.label(icon="DISCLOSURE_TRI_RIGHT")

    def draw(self, context):
        layout = self.layout
        view = context.space_data
        overlay = view.overlay
        display_all = overlay.show_overlays

        col = layout.column()
        col.active = display_all

        if view.show_reconstruction:
            split = col.split()

            sub = split.column(align=True)
            row = sub.row()
            row.separator()
            row.prop(view, "show_camera_path", text="Camera Path")

            sub = split.column()
            sub.prop(view, "show_bundle_names", text="Marker Names")

            col = layout.column()
            col.active = display_all
            col.label(text="Tracks")
            row = col.row(align=True)
            row.separator()
            row.prop(view, "tracks_display_type", text="")
            row.prop(view, "tracks_display_size", text="Size")


class VIEW3D_PT_overlay_edit_mesh(Panel):
    bl_space_type = "VIEW_3D"
    bl_region_type = "HEADER"
    bl_label = "Mesh Edit Mode"
    bl_ui_units_x = 14

    @classmethod
    def poll(cls, context):
        return context.mode == "EDIT_MESH"

    def draw(self, context):
        layout = self.layout
        layout.label(text="Mesh Edit Mode Overlays")

        view = context.space_data
        shading = view.shading
        overlay = view.overlay
        display_all = overlay.show_overlays

        is_any_solid_shading = not (shading.show_xray or (shading.type == "WIREFRAME"))

        col = layout.column()
        col.active = display_all

        split = col.split()  # BFA - our layout
        sub = split.column()  # BFA - our layout
        row = sub.row()  # BFA - our layout
        row = col.row(align=True)
        row.separator()  # BFA - our layout
        row.prop(overlay, "show_edge_bevel_weight", text="Bevel", icon="EDGE_BEVEL", toggle=True)
        row.prop(overlay, "show_edge_crease", text="Crease", icon="EDGE_CREASE", toggle=True)
        row.prop(overlay, "show_edge_seams", text="Seam", icon="EDGE_SEAM", toggle=True)
        row.prop(
            overlay,
            "show_edge_sharp",
            text="Sharp",
            icon="EDGE_SHARP",
            text_ctxt=i18n_contexts.plural,
            toggle=True,
        )

        col.separator()
        row = col.row()  # BFA - our layout
        row.separator()
        row.prop(overlay, "show_faces", text="Faces")
        row.active = is_any_solid_shading
        row.prop(overlay, "show_face_center", text="Center")  # BFA - our layout

        row = col.row()  # BFA - our layout
        row.separator()
        row.prop(overlay, "show_extra_indices", text="Indices")


class VIEW3D_PT_overlay_edit_mesh_shading(Panel):
    bl_space_type = "VIEW_3D"
    bl_region_type = "HEADER"
    bl_parent_id = "VIEW3D_PT_overlay_edit_mesh"
    bl_label = "Shading"

    @classmethod
    def poll(cls, context):
        return context.mode == "EDIT_MESH"

    def draw(self, context):
        layout = self.layout

        view = context.space_data
        shading = view.shading
        overlay = view.overlay
        tool_settings = context.tool_settings
        display_all = overlay.show_overlays
        statvis = tool_settings.statvis

        col = layout.column()
        col.active = display_all

        row = col.row()
        row.separator()
        split = row.split(factor=0.55)
        split.prop(overlay, "show_retopology", text="Retopology")
        if overlay.show_retopology:
            split.prop(overlay, "retopology_offset", text="")
        else:
            split.label(icon="DISCLOSURE_TRI_RIGHT")

        row = col.row()
        row.separator()
        split = row.split(factor=0.55)
        split.prop(overlay, "show_weight", text="Vertex Group Weights")
        if overlay.show_weight:
            split.label(icon="DISCLOSURE_TRI_DOWN")
        else:
            split.label(icon="DISCLOSURE_TRI_RIGHT")

        if overlay.show_weight:
            row = col.row()
            row.separator()
            row.separator()
            row.use_property_split = True
            row.prop(tool_settings, "vertex_group_user", text="Zero Weights", expand=True)

        if shading.type == "WIREFRAME":
            xray = shading.show_xray_wireframe and shading.xray_alpha_wireframe < 1.0
        elif shading.type == "SOLID":
            xray = shading.show_xray and shading.xray_alpha < 1.0
        else:
            xray = False
        statvis_active = not xray
        row = col.row()
        row.active = statvis_active
        row.separator()
        split = row.split(factor=0.55)
        split.prop(overlay, "show_statvis", text="Mesh Analysis")
        if overlay.show_statvis:
            split.label(icon="DISCLOSURE_TRI_DOWN")
        else:
            split.label(icon="DISCLOSURE_TRI_RIGHT")

        if overlay.show_statvis:
            col = col.column()
            col.active = statvis_active

            sub = col.split()
            row = sub.row()
            row.separator()
            row.separator()
            row.use_property_split = True
            row.prop(statvis, "type", text="Type")

            statvis_type = statvis.type
            if statvis_type == "OVERHANG":
                row = col.row(align=True)
                row.separator()
                row.prop(statvis, "overhang_min", text="Minimum")
                row.prop(statvis, "overhang_max", text="Maximum")
                row = col.row(align=True)
                row.separator()
                row.row().prop(statvis, "overhang_axis", expand=True)
            elif statvis_type == "THICKNESS":
                row = col.row(align=True)
                row.separator()
                row.prop(statvis, "thickness_min", text="Minimum")
                row.prop(statvis, "thickness_max", text="Maximum")
                col.prop(statvis, "thickness_samples")
            elif statvis_type == "INTERSECT":
                pass
            elif statvis_type == "DISTORT":
                row = col.row(align=True)
                row.separator()
                row.prop(statvis, "distort_min", text="Minimum")
                row.prop(statvis, "distort_max", text="Maximum")
            elif statvis_type == "SHARP":
                row = col.row(align=True)
                row.separator()
                row.prop(statvis, "sharp_min", text="Minimum")
                row.prop(statvis, "sharp_max", text="Maximum")


class VIEW3D_PT_overlay_edit_mesh_measurement(Panel):
    bl_space_type = "VIEW_3D"
    bl_region_type = "HEADER"
    bl_parent_id = "VIEW3D_PT_overlay_edit_mesh"
    bl_label = "Measurement"

    @classmethod
    def poll(cls, context):
        return context.mode == "EDIT_MESH"

    def draw(self, context):
        layout = self.layout

        view = context.space_data
        overlay = view.overlay
        display_all = overlay.show_overlays

        col = layout.column()
        col.active = display_all

        split = col.split()

        sub = split.column()
        row = sub.row()
        row.separator()
        row.prop(overlay, "show_extra_edge_length", text="Edge Length")
        row = sub.row()
        row.separator()
        row.prop(overlay, "show_extra_edge_angle", text="Edge Angle")

        sub = split.column()
        sub.prop(overlay, "show_extra_face_area", text="Face Area")
        sub.prop(overlay, "show_extra_face_angle", text="Face Angle")


class VIEW3D_PT_overlay_edit_mesh_normals(Panel):
    bl_space_type = "VIEW_3D"
    bl_region_type = "HEADER"
    bl_parent_id = "VIEW3D_PT_overlay_edit_mesh"
    bl_label = "Normals"

    @classmethod
    def poll(cls, context):
        return context.mode == "EDIT_MESH"

    def draw(self, context):
        layout = self.layout

        view = context.space_data
        overlay = view.overlay
        display_all = overlay.show_overlays

        col = layout.column()
        col.active = display_all
        split = col.split()

        row = split.row(align=True)
        row.separator()
        row.separator()
        row.prop(overlay, "show_vertex_normals", text="", icon="NORMALS_VERTEX")
        row.prop(overlay, "show_split_normals", text="", icon="NORMALS_VERTEX_FACE")
        row.prop(overlay, "show_face_normals", text="", icon="NORMALS_FACE")

        sub = split.row(align=True)
        if overlay.show_vertex_normals or overlay.show_face_normals or overlay.show_split_normals:
            sub.use_property_split = True
            if overlay.use_normals_constant_screen_size:
                sub.prop(overlay, "normals_constant_screen_size", text="Size")
            else:
                sub.prop(overlay, "normals_length", text="Size")
        else:
            sub.label(icon="DISCLOSURE_TRI_RIGHT")

        row.prop(overlay, "use_normals_constant_screen_size", text="", icon="FIXED_SIZE")


class VIEW3D_PT_overlay_edit_mesh_freestyle(Panel):
    bl_space_type = "VIEW_3D"
    bl_region_type = "HEADER"
    bl_parent_id = "VIEW3D_PT_overlay_edit_mesh"
    bl_label = "Freestyle"

    @classmethod
    def poll(cls, context):
        return context.mode == "EDIT_MESH" and bpy.app.build_options.freestyle

    def draw(self, context):
        layout = self.layout

        view = context.space_data
        overlay = view.overlay
        display_all = overlay.show_overlays

        col = layout.column()
        col.active = display_all

        row = col.row()
        row.separator()
        row.prop(overlay, "show_freestyle_edge_marks", text="Edge Marks")
        row.prop(overlay, "show_freestyle_face_marks", text="Face Marks")


class VIEW3D_PT_overlay_edit_curve(Panel):
    bl_space_type = "VIEW_3D"
    bl_region_type = "HEADER"
    bl_label = "Curve Edit Mode"

    @classmethod
    def poll(cls, context):
        return context.mode == "EDIT_CURVE"

    def draw(self, context):
        layout = self.layout
        view = context.space_data
        overlay = view.overlay
        display_all = overlay.show_overlays

        layout.label(text="Curve Edit Mode Overlays")

        col = layout.column()
        col.active = display_all

        row = col.row()
        row.prop(overlay, "display_handle", text="Handles")

        col = layout.column(align=True)
        col.active = display_all
        split = col.split()
        row = split.row(align=True)
        # row.separator()
        # row.separator()
        row.prop(overlay, "show_curve_normals")

        row = split.row(align=True)
        if overlay.show_curve_normals:
            row.prop(overlay, "normals_length", text="")
        else:
            row.label(icon="DISCLOSURE_TRI_RIGHT")


class VIEW3D_PT_overlay_edit_curves(Panel):
    bl_space_type = "VIEW_3D"
    bl_region_type = "HEADER"
    bl_label = "Curves Edit Mode"

    @classmethod
    def poll(cls, context):
        return context.mode == "EDIT_CURVES"

    def draw(self, context):
        layout = self.layout
        view = context.space_data
        overlay = view.overlay
        display_all = overlay.show_overlays

        layout.label(text="Curves Edit Mode Overlays")

        col = layout.column()
        col.active = display_all

        row = col.row()
        row.prop(overlay, "display_handle", text="Handles")


class VIEW3D_PT_overlay_sculpt(Panel):
    bl_space_type = "VIEW_3D"
    bl_context = ".sculpt_mode"
    bl_region_type = "HEADER"
    bl_label = "Sculpt"
    bl_ui_units_x = 13

    @classmethod
    def poll(cls, context):
        return context.mode == "SCULPT"

    def draw(self, context):
        layout = self.layout

        view = context.space_data
        overlay = view.overlay
        display_all = overlay.show_overlays

        layout.label(text="Sculpt Mode Overlays")

        col = layout.column(align=True)
        col.active = display_all
        split = col.split()
        row = split.row()
        row.separator()
        row.prop(overlay, "show_sculpt_mask", text="Show Mask")

        row = split.row(align=True)
        if overlay.show_sculpt_mask:
            row.prop(overlay, "sculpt_mode_mask_opacity", text="")
        else:
            row.label(icon="DISCLOSURE_TRI_RIGHT")

        col = layout.column(align=True)
        col.active = display_all
        split = col.split()
        row = split.row()
        row.separator()
        row.prop(overlay, "show_sculpt_face_sets", text="Show Face Sets")

        row = split.row(align=True)
        if overlay.show_sculpt_face_sets:
            row.prop(overlay, "sculpt_mode_face_sets_opacity", text="")
        else:
            row.label(icon="DISCLOSURE_TRI_RIGHT")


class VIEW3D_PT_overlay_sculpt_curves(Panel):
    bl_space_type = "VIEW_3D"
    bl_context = ".curves_sculpt"
    bl_region_type = "HEADER"
    bl_label = "Sculpt"
    bl_ui_units_x = 13

    @classmethod
    def poll(cls, context):
        return context.mode == "SCULPT_CURVES"

    def draw(self, context):
        layout = self.layout

        view = context.space_data
        overlay = view.overlay

        layout.label(text="Curve Sculpt Overlays")

        row = layout.row(align=True)
        row.active = overlay.show_overlays
        row.use_property_decorate = False
        row.separator(factor=3)
        row.use_property_split = True
        row.prop(overlay, "sculpt_mode_mask_opacity", text="Selection Opacity")

        col = layout.column()
        split = col.split()
        row = split.row()
        row.active = overlay.show_overlays
        row.separator()
        row.prop(overlay, "show_sculpt_curves_cage", text="Curves Cage")

        row = split.row(align=True)
        row.active = overlay.show_overlays
        if overlay.show_sculpt_curves_cage:
            row.prop(overlay, "sculpt_curves_cage_opacity", text="")
        else:
            row.label(icon="DISCLOSURE_TRI_RIGHT")


class VIEW3D_PT_overlay_bones(Panel):
    bl_space_type = "VIEW_3D"
    bl_region_type = "HEADER"
    bl_label = "Bones"
    bl_ui_units_x = 14

    @staticmethod
    def is_using_wireframe(context):
        mode = context.mode

        if mode in {"POSE", "PAINT_WEIGHT"}:
            armature = context.pose_object
        elif mode == "EDIT_ARMATURE":
            armature = context.edit_object
        else:
            return False

        return armature and armature.display_type == "WIRE"

    @classmethod
    def poll(cls, context):
        mode = context.mode
        return (
            (mode == "POSE")
            or (mode == "PAINT_WEIGHT" and context.pose_object)
            or (mode == "EDIT_ARMATURE" and VIEW3D_PT_overlay_bones.is_using_wireframe(context))
        )

    def draw(self, context):
        layout = self.layout
        shading = VIEW3D_PT_shading.get_shading(context)
        view = context.space_data
        mode = context.mode
        overlay = view.overlay
        display_all = overlay.show_overlays

        layout.label(text="Armature Overlays")

        col = layout.column()
        col.active = display_all

        if mode == "POSE":
            col = layout.column(align=True)
            col.active = display_all
            split = col.split()
            row = split.row(align=True)
            row.separator()
            row.separator()
            row.prop(overlay, "show_xray_bone")

            row = split.row(align=True)
            if display_all and overlay.show_xray_bone:
                row.prop(overlay, "xray_alpha_bone", text="")
            else:
                row.label(icon="DISCLOSURE_TRI_RIGHT")

        elif mode == "PAINT_WEIGHT":
            row = col.row()
            row.separator()
            row.prop(overlay, "show_xray_bone")
            row = col.row()
            row.active = shading.type == "WIREFRAME"
            row.prop(overlay, "bone_wire_alpha")


class VIEW3D_PT_overlay_texture_paint(Panel):
    bl_space_type = "VIEW_3D"
    bl_region_type = "HEADER"
    bl_label = "Texture Paint"
    bl_ui_units_x = 13

    @classmethod
    def poll(cls, context):
        return context.mode == "PAINT_TEXTURE"

    def draw(self, context):
        layout = self.layout
        view = context.space_data
        overlay = view.overlay
        display_all = overlay.show_overlays

        layout.label(text="Texture Paint Overlays")

        col = layout.column()
        col.active = display_all
        row = col.row()
        row.separator()
        row.label(text="Stencil Mask Opacity")
        row.prop(overlay, "texture_paint_mode_opacity", text="")


class VIEW3D_PT_overlay_vertex_paint(Panel):
    bl_space_type = "VIEW_3D"
    bl_region_type = "HEADER"
    bl_label = "Vertex Paint"

    @classmethod
    def poll(cls, context):
        return context.mode == "PAINT_VERTEX"

    def draw(self, context):
        layout = self.layout
        view = context.space_data
        overlay = view.overlay
        display_all = overlay.show_overlays

        layout.label(text="Vertex Paint Overlays")

        col = layout.column()
        col.active = display_all
        row = col.row()
        row.separator()
        row.label(text="Stencil Mask Opacity")
        row.prop(overlay, "vertex_paint_mode_opacity", text="")
        row = col.row()
        row.separator()
        row.prop(overlay, "show_paint_wire")


class VIEW3D_PT_overlay_weight_paint(Panel):
    bl_space_type = "VIEW_3D"
    bl_region_type = "HEADER"
    bl_label = "Weight Paint"
    bl_ui_units_x = 13

    @classmethod
    def poll(cls, context):
        return context.mode == "PAINT_WEIGHT"

    def draw(self, context):
        layout = self.layout
        view = context.space_data
        overlay = view.overlay
        display_all = overlay.show_overlays
        tool_settings = context.tool_settings

        layout.label(text="Weight Paint Overlays")

        col = layout.column()
        col.active = display_all

        row = col.row()
        row.separator()
        row.label(text="Opacity")
        row.prop(overlay, "weight_paint_mode_opacity", text="")
        row = col.split(factor=0.36)
        row.label(text="     Zero Weights")
        sub = row.row()
        sub.prop(tool_settings, "vertex_group_user", expand=True)

        row = col.row()
        row.separator()
        row.prop(overlay, "show_wpaint_contours")
        row = col.row()
        row.separator()
        row.prop(overlay, "show_paint_wire")


class VIEW3D_PT_snapping(Panel):
    bl_space_type = "VIEW_3D"
    bl_region_type = "HEADER"
    bl_label = "Snapping"

    def draw(self, context):
        tool_settings = context.tool_settings
        obj = context.active_object
        object_mode = "OBJECT" if obj is None else obj.mode

        layout = self.layout
        col = layout.column()

        col.label(text="Snap Target")
        row = col.row(align=True)
        row.prop(tool_settings, "snap_target", expand=True)

        col.label(text="Snap Base")
        col.prop(tool_settings, "snap_elements_base", expand=True)

        col.label(text="Snap Target for Individual Elements")
        col.prop(tool_settings, "snap_elements_individual", expand=True)

        col.separator()

        if "INCREMENT" in tool_settings.snap_elements:
            col.prop(tool_settings, "use_snap_grid_absolute")

        if "VOLUME" in tool_settings.snap_elements:
            col.prop(tool_settings, "use_snap_peel_object")

        if "FACE_NEAREST" in tool_settings.snap_elements:
            col.prop(tool_settings, "use_snap_to_same_target")
            if object_mode == "EDIT":
                col.prop(tool_settings, "snap_face_nearest_steps")

        col.separator()

        col.prop(tool_settings, "use_snap_align_rotation")
        col.prop(tool_settings, "use_snap_backface_culling")

        col.separator()

        if obj:
            col.label(text="Target Selection")
            col_targetsel = col.column(align=True)
            if object_mode == "EDIT" and obj.type not in {"LATTICE", "META", "FONT"}:
                col_targetsel.prop(
                    tool_settings,
                    "use_snap_self",
                    text="Include Active",
                    icon="EDITMODE_HLT",
                )
                col_targetsel.prop(
                    tool_settings,
                    "use_snap_edit",
                    text="Include Edited",
                    icon="OUTLINER_DATA_MESH",
                )
                col_targetsel.prop(
                    tool_settings,
                    "use_snap_nonedit",
                    text="Include Non-Edited",
                    icon="OUTLINER_OB_MESH",
                )
            col_targetsel.prop(
                tool_settings,
                "use_snap_selectable",
                text="Exclude Non-Selectable",
                icon="RESTRICT_SELECT_OFF",
            )

        col.label(text="Affect")
        row = col.row(align=True)
        row.prop(
            tool_settings,
            "use_snap_translate",
            text="Move",
            text_ctxt=i18n_contexts.operator_default,
            toggle=True,
        )
        row.prop(
            tool_settings,
            "use_snap_rotate",
            text="Rotate",
            text_ctxt=i18n_contexts.operator_default,
            toggle=True,
        )
        row.prop(
            tool_settings,
            "use_snap_scale",
            text="Scale",
            text_ctxt=i18n_contexts.operator_default,
            toggle=True,
        )
        col.label(text="Rotation Increment")
        row = col.row(align=True)
        row.prop(tool_settings, "snap_angle_increment_3d", text="")
        row.prop(tool_settings, "snap_angle_increment_3d_precision", text="")


class VIEW3D_PT_sculpt_snapping(Panel):
    bl_space_type = "VIEW_3D"
    bl_region_type = "HEADER"
    bl_label = "Snapping"

    def draw(self, context):
        layout = self.layout
        tool_settings = context.tool_settings
        col = layout.column()

        col.label(text="Rotation Increment")
        row = col.row(align=True)
        row.prop(tool_settings, "snap_angle_increment_3d", text="")


class VIEW3D_PT_proportional_edit(Panel):
    bl_space_type = "VIEW_3D"
    bl_region_type = "HEADER"
    bl_label = "Proportional Editing"
    bl_ui_units_x = 8

    def draw(self, context):
        layout = self.layout
        tool_settings = context.tool_settings
        col = layout.column()
        col.active = (
            tool_settings.use_proportional_edit_objects
            if context.mode == "OBJECT"
            else tool_settings.use_proportional_edit
        )

        if context.mode != "OBJECT":
            col.prop(tool_settings, "use_proportional_connected")
            sub = col.column()
            sub.active = not tool_settings.use_proportional_connected
            sub.prop(tool_settings, "use_proportional_projected")
            col.separator()

        col.prop(tool_settings, "proportional_edit_falloff", expand=True)
        col.prop(tool_settings, "proportional_distance")


class VIEW3D_PT_transform_orientations(Panel):
    bl_space_type = "VIEW_3D"
    bl_region_type = "HEADER"
    bl_label = "Transform Orientations"
    bl_ui_units_x = 8

    def draw(self, context):
        layout = self.layout
        layout.label(text="Transform Orientations")

        scene = context.scene
        orient_slot = scene.transform_orientation_slots[0]
        orientation = orient_slot.custom_orientation

        row = layout.row()
        col = row.column()
        col.prop(orient_slot, "type", expand=True)
        row.operator("transform.create_orientation", text="", icon="ADD", emboss=False).use = True

        if orientation:
            row = layout.row(align=False)
            row.prop(orientation, "name", text="", icon="OBJECT_ORIGIN")
            row.operator("transform.delete_orientation", text="", icon="X", emboss=False)


class VIEW3D_PT_grease_pencil_origin(Panel):
    bl_space_type = "VIEW_3D"
    bl_region_type = "HEADER"
    bl_label = "Stroke Placement"

    def draw(self, context):
        layout = self.layout
        tool_settings = context.tool_settings

        layout.label(text="Stroke Placement")

        row = layout.row()
        col = row.column()
        col.prop(tool_settings, "gpencil_stroke_placement_view3d", expand=True)

        if tool_settings.gpencil_stroke_placement_view3d == "SURFACE":
            row = layout.row()
            row.label(text="Offset")
            row = layout.row()
            row.prop(tool_settings, "gpencil_surface_offset", text="")
            row = layout.row()
            row.prop(tool_settings, "use_gpencil_project_only_selected")

        if tool_settings.gpencil_stroke_placement_view3d == "STROKE":
            row = layout.row()
            row.label(text="Target")
            row = layout.row()
            row.prop(tool_settings, "gpencil_stroke_snap_mode", expand=True)


class VIEW3D_PT_grease_pencil_lock(Panel):
    bl_space_type = "VIEW_3D"
    bl_region_type = "HEADER"
    bl_label = "Drawing Plane"

    def draw(self, context):
        layout = self.layout
        tool_settings = context.tool_settings

        layout.label(text="Drawing Plane")

        row = layout.row()
        col = row.column()
        col.prop(tool_settings.gpencil_sculpt, "lock_axis", expand=True)


class VIEW3D_PT_grease_pencil_guide(Panel):
    bl_space_type = "VIEW_3D"
    bl_region_type = "HEADER"
    bl_label = "Guides"

    def draw(self, context):
        settings = context.tool_settings.gpencil_sculpt.guide

        layout = self.layout
        layout.label(text="Guides")

        col = layout.column()
        col.active = settings.use_guide
        col.prop(settings, "type", expand=True)

        if settings.type in {"ISO", "PARALLEL", "RADIAL"}:
            col.prop(settings, "angle")
            row = col.row(align=True)

        col.prop(settings, "use_snapping")
        if settings.use_snapping:
            if settings.type == "RADIAL":
                col.prop(settings, "angle_snap")
            else:
                col.prop(settings, "spacing")

        if settings.type in {"CIRCULAR", "RADIAL"} or settings.use_snapping:
            col.label(text="Reference Point")
            row = col.row(align=True)
            row.prop(settings, "reference_point", expand=True)
            if settings.reference_point == "CUSTOM":
                col.prop(settings, "location", text="Custom Location")
            elif settings.reference_point == "OBJECT":
                col.prop(settings, "reference_object", text="Object Location")
                if not settings.reference_object:
                    col.label(text="No object selected, using cursor")


class VIEW3D_PT_overlay_grease_pencil_options(Panel):
    bl_space_type = "VIEW_3D"
    bl_region_type = "HEADER"
    bl_label = "Grease Pencil Options"
    bl_ui_units_x = 13

    @classmethod
    def poll(cls, context):
        ob = context.object
        return ob and ob.type == "GREASEPENCIL"

    def draw(self, context):
        layout = self.layout
        view = context.space_data
        overlay = view.overlay

        ob = context.object

        layout.label(
            text={
                "PAINT_GREASE_PENCIL": iface_("Draw Grease Pencil"),
                "EDIT_GREASE_PENCIL": iface_("Edit Grease Pencil"),
                "WEIGHT_GREASE_PENCIL": iface_("Weight Grease Pencil"),
                "OBJECT": iface_("Grease Pencil"),
                "SCULPT_GREASE_PENCIL": iface_("Sculpt Grease Pencil"),
                "VERTEX_GREASE_PENCIL": iface_("Vertex Grease Pencil"),
            }[context.mode],
            translate=False,
        )

        col = layout.column()
        row = col.row()
        row.separator()
        row.prop(overlay, "use_gpencil_onion_skin", text="Onion Skin")

        row = col.row()
        row.use_property_split = False
        split = row.split(factor=0.5)
        row = split.row()
        row.separator()
        row.prop(overlay, "use_gpencil_fade_layers")
        row = split.row()
        if overlay.use_gpencil_fade_layers:
            row.prop(overlay, "gpencil_fade_layer", text="", slider=True)
        else:
            row.label(icon="DISCLOSURE_TRI_RIGHT")

        row = col.row()
        row.use_property_split = False
        split = row.split(factor=0.5)
        row = split.row()
        row.separator()
        row.prop(overlay, "use_gpencil_fade_objects")
        row = split.row(align=True)
        if overlay.use_gpencil_fade_objects:
            row.prop(overlay, "gpencil_fade_objects", text="", slider=True)
            row.prop(
                overlay,
                "use_gpencil_fade_gp_objects",
                text="",
                icon="OUTLINER_OB_GREASEPENCIL",
            )
        else:
            row.label(icon="DISCLOSURE_TRI_RIGHT")

        if ob.mode in {
            "EDIT",
            "SCULPT_GREASE_PENCIL",
            "WEIGHT_GREASE_PENCIL",
            "VERTEX_GREASE_PENCIL",
        }:
            col = layout.column(align=True)
            row = col.row()
            row.separator()
            row.prop(overlay, "use_gpencil_edit_lines", text="Edit Lines")
            row = col.row()
            row.separator()
            row.prop(overlay, "use_gpencil_multiedit_line_only", text="Only in Multiframe")
            row = col.row()
            row.separator()
            row.prop(overlay, "display_handle", text="Handles")

        if ob.mode == "EDIT":
            col = layout.column(align=True)
            row = col.row()
            row.separator()
            row.prop(overlay, "use_gpencil_show_directions")
            row = col.row()
            row.separator()
            row.prop(overlay, "use_gpencil_show_material_name", text="Material Name")

        if ob.mode in {"PAINT_GREASE_PENCIL", "VERTEX_GREASE_PENCIL"}:
            layout.label(text="Vertex Paint")
            row = layout.row()
            shading = VIEW3D_PT_shading.get_shading(context)
            row.enabled = shading.type not in {"WIREFRAME", "RENDERED"}
            row.separator()
            row.prop(overlay, "gpencil_vertex_paint_opacity", text="Opacity", slider=True)


class VIEW3D_PT_overlay_grease_pencil_canvas_options(Panel):
    bl_space_type = "VIEW_3D"
    bl_region_type = "HEADER"
    bl_parent_id = "VIEW3D_PT_overlay_grease_pencil_options"
    bl_label = "Canvas"
    bl_ui_units_x = 13

    @classmethod
    def poll(cls, context):
        ob = context.object
        return ob and ob.type == "GREASEPENCIL"

    def draw(self, context):
        layout = self.layout
        view = context.space_data
        overlay = view.overlay

        layout.use_property_decorate = False  # No animation.

        col = layout.column()
        row = col.row()
        row.use_property_split = False
        split = row.split(factor=0.5)
        row = split.row()
        row.separator()
        row.prop(overlay, "use_gpencil_grid")
        row = split.row()
        if overlay.use_gpencil_grid:
            row.label(icon="DISCLOSURE_TRI_DOWN")
        else:
            row.label(icon="DISCLOSURE_TRI_RIGHT")

        if overlay.use_gpencil_grid:
            row = col.row()
            row.separator(factor=2.0)
            row.use_property_split = True
            row.prop(overlay, "gpencil_grid_opacity", text="Opacity", slider=True)
            row.prop(overlay, "use_gpencil_canvas_xray", text="", icon="XRAY")

            col = col.column(align=True)
            col.use_property_split = True
            row = col.row(align=True)
            row.separator(factor=3.5)
            row.prop(overlay, "gpencil_grid_subdivisions")
            row = col.row(align=True)
            row.separator(factor=3.5)
            row.prop(overlay, "gpencil_grid_color", text="Grid Color")

            col = col.column(align=True)
            row = col.row()
            row.separator(factor=2.0)
            row.prop(overlay, "gpencil_grid_scale", text="Scale", expand=True)
            row = col.row()
            row.separator(factor=2.0)
            row.prop(overlay, "gpencil_grid_offset", text="Offset", expand=True)


class VIEW3D_PT_quad_view(Panel):
    bl_space_type = "VIEW_3D"
    bl_region_type = "UI"
    bl_category = "View"
    bl_label = "Quad View"
    bl_options = {"DEFAULT_CLOSED"}

    @classmethod
    def poll(cls, context):
        view = context.space_data
        return view.region_quadviews

    def draw(self, context):
        layout = self.layout

        view = context.space_data

        region = view.region_quadviews[2]
        col = layout.column()
        col.prop(region, "lock_rotation")
        row = col.row()
        row.enabled = region.lock_rotation
        row.prop(region, "show_sync_view")
        row = col.row()
        row.enabled = region.lock_rotation and region.show_sync_view
        row.prop(region, "use_box_clip")


# Annotation properties
class VIEW3D_PT_grease_pencil(AnnotationDataPanel, Panel):
    bl_space_type = "VIEW_3D"
    bl_region_type = "UI"
    bl_category = "View"

    # NOTE: this is just a wrapper around the generic GP Panel


class VIEW3D_PT_annotation_onion(AnnotationOnionSkin, Panel):
    bl_space_type = "VIEW_3D"
    bl_region_type = "UI"
    bl_category = "View"
    bl_parent_id = "VIEW3D_PT_grease_pencil"

    # NOTE: this is just a wrapper around the generic GP Panel


class TOPBAR_PT_annotation_layers(Panel, AnnotationDataPanel):
    bl_space_type = "VIEW_3D"
    bl_region_type = "HEADER"
    bl_label = "Layers"
    bl_ui_units_x = 14


class VIEW3D_PT_view3d_stereo(Panel):
    bl_space_type = "VIEW_3D"
    bl_region_type = "UI"
    bl_category = "View"
    bl_label = "Stereoscopy"
    bl_options = {"DEFAULT_CLOSED"}

    @classmethod
    def poll(cls, context):
        scene = context.scene

        multiview = scene.render.use_multiview
        return multiview

    def draw(self, context):
        layout = self.layout
        view = context.space_data

        basic_stereo = context.scene.render.views_format == "STEREO_3D"

        col = layout.column()
        col.row().prop(view, "stereo_3d_camera", expand=True)

        col.label(text="Display")
        row = col.row()
        row.active = basic_stereo
        row.prop(view, "show_stereo_3d_cameras")
        row = col.row()
        row.active = basic_stereo
        split = row.split()
        split.prop(view, "show_stereo_3d_convergence_plane")
        split = row.split()
        split.prop(view, "stereo_3d_convergence_plane_alpha", text="Alpha")
        split.active = view.show_stereo_3d_convergence_plane
        row = col.row()
        split = row.split()
        split.prop(view, "show_stereo_3d_volume")
        split = row.split()
        split.prop(view, "stereo_3d_volume_alpha", text="Alpha")

        if context.scene.render.use_multiview:
            layout.separator()
            layout.operator("wm.set_stereo_3d", icon="CAMERA_STEREO")


class VIEW3D_PT_context_properties(Panel):
    bl_space_type = "VIEW_3D"
    bl_region_type = "UI"
    bl_category = "Item"
    bl_label = "Properties"
    bl_options = {"DEFAULT_CLOSED"}

    @staticmethod
    def _active_context_member(context):
        obj = context.object
        if obj:
            object_mode = obj.mode
            if object_mode == "POSE":
                return "active_pose_bone"
            elif object_mode == "EDIT" and obj.type == "ARMATURE":
                return "active_bone"
            else:
                return "object"

        return ""

    @classmethod
    def poll(cls, context):
        import rna_prop_ui

        member = cls._active_context_member(context)

        if member:
            context_member, member = rna_prop_ui.rna_idprop_context_value(context, member, object)
            return context_member and rna_prop_ui.rna_idprop_has_properties(context_member)

        return False

    def draw(self, context):
        import rna_prop_ui

        member = VIEW3D_PT_context_properties._active_context_member(context)

        if member:
            # Draw with no edit button
            rna_prop_ui.draw(self.layout, context, member, object, use_edit=False)


class VIEW3D_PT_active_spline(Panel):
    bl_space_type = "VIEW_3D"
    bl_region_type = "UI"
    bl_category = "Item"
    bl_label = "Active Spline"

    @classmethod
    def poll(cls, context):
        ob = context.object
        if ob is None or ob.type not in {"CURVE", "SURFACE"} or ob.mode != "EDIT":
            return False
        curve = ob.data
        return curve.splines.active is not None

    def draw(self, context):
        layout = self.layout
        layout.use_property_split = True

        curve = context.object.data
        act_spline = curve.splines.active
        is_surf = type(curve) is SurfaceCurve
        is_poly = act_spline.type == "POLY"

        col = layout.column(align=True)

        if is_poly:
            # These settings are below but its easier to have
            # polys set aside since they use so few settings

            col.use_property_split = False

            col.prop(act_spline, "use_cyclic_u")
            row = col.row()
            row.prop(act_spline, "use_smooth")
            row.prop_decorator(act_spline, "use_smooth")
        else:
            sub = col.column(align=True)
            sub.label(text="Cyclic")
            sub.use_property_split = False
            row = sub.row()
            row.separator()
            row.prop(act_spline, "use_cyclic_u", text="U")

            if is_surf:
                row = sub.row()
                row.separator()
                row.prop(act_spline, "use_cyclic_v", text="V")

            if act_spline.type == "NURBS":
                sub = col.column(align=True)
                sub.label(text="Bézier")
                sub.use_property_split = False
                row = sub.row()
                row.separator()
                row.prop(act_spline, "use_bezier_u", text="U")

                if is_surf:
                    subsub = sub.column()
                    row = subsub.row()
                    row.separator()
                    row.prop(act_spline, "use_bezier_v", text="V")

                sub = col.column(align=True)
                sub.label(text="Endpoint")
                sub.use_property_split = False
                row = sub.row()
                row.separator()
                row.prop(act_spline, "use_endpoint_u", text="U")

                if is_surf:
                    subsub = sub.column()
                    row = subsub.row()
                    row.separator()
                    row.prop(act_spline, "use_endpoint_v", text="V")

                sub = col.column(align=True)
                sub.prop(act_spline, "order_u", text="Order U")

                if is_surf:
                    sub.prop(act_spline, "order_v", text="V")

            sub = col.column(align=True)
            sub.prop(act_spline, "resolution_u", text="Resolution U")
            if is_surf:
                sub.prop(act_spline, "resolution_v", text="V")

            if act_spline.type == "BEZIER":
                col.separator()

                sub = col.column()
                sub.active = curve.dimensions == "3D"
                sub.prop(act_spline, "tilt_interpolation", text="Interpolation Tilt")

                col.prop(act_spline, "radius_interpolation", text="Radius")

            row = layout.row()
            row.use_property_split = False
            row.prop(act_spline, "use_smooth")
            row.prop_decorator(act_spline, "use_smooth")

            if act_spline.type == "NURBS":
                col = None
                for direction in range(2):
                    message = act_spline.valid_message(direction)
                    if not message:
                        continue
                    if col is None:
                        layout.separator()
                        col = layout.column(align=True)
                    col.label(text=message, icon="INFO")
                del col


class VIEW3D_PT_grease_pencil_multi_frame(Panel):
    bl_space_type = "VIEW_3D"
    bl_region_type = "HEADER"
    bl_label = "Multi Frame"

    def draw(self, context):
        layout = self.layout
        tool_settings = context.tool_settings

        settings = tool_settings.gpencil_sculpt

        col = layout.column(align=True)
        col.prop(settings, "use_multiframe_falloff")

        # Falloff curve
        if settings.use_multiframe_falloff:
            layout.template_curve_mapping(settings, "multiframe_falloff_curve", brush=True)


class VIEW3D_MT_greasepencil_material_active(Menu):
    bl_label = "Active Material"

    @classmethod
    def poll(cls, context):
        ob = context.active_object
        if ob is None or len(ob.material_slots) == 0:
            return False

        return True

    def draw(self, context):
        layout = self.layout
        layout.operator_context = "INVOKE_REGION_WIN"
        ob = context.active_object

        for slot in ob.material_slots:
            mat = slot.material
            if not mat:
                continue
            mat.id_data.preview_ensure()
            if mat and mat.id_data and mat.id_data.preview:
                icon = mat.id_data.preview.icon_id
                layout.operator("grease_pencil.set_material", text=mat.name, icon_value=icon).slot = mat.name


class VIEW3D_MT_grease_pencil_assign_material(Menu):
    bl_label = "Assign Material"

    def draw(self, context):
        layout = self.layout
        ob = context.active_object
        mat_active = ob.active_material

        if len(ob.material_slots) == 0:
            row = layout.row()
            row.label(text="No Materials", icon="INFO")  # BFA - icon added
            row.enabled = False
            return

        for slot in ob.material_slots:
            mat = slot.material
            if mat:
                layout.operator(
                    "grease_pencil.stroke_material_set",
                    text=mat.name,
                    icon="LAYER_ACTIVE" if mat == mat_active else "BLANK1",
                ).material = mat.name


class VIEW3D_MT_greasepencil_edit_context_menu(Menu):
    bl_label = ""

    def draw(self, context):
        layout = self.layout
        tool_settings = context.tool_settings
        mode = tool_settings.gpencil_selectmode_edit  # bfa - the select mode for grease pencils

        is_stroke_mode = tool_settings.gpencil_selectmode_edit in {
            "STROKE",
            "SEGMENT",
        }  # BFA - added segment mode to show context menu

        layout.operator_context = "INVOKE_REGION_WIN"

        row = layout.row()

        if is_stroke_mode:
            col = row.column(align=True)
            col.label(text="Stroke", icon="GP_SELECT_STROKES")

            col.separator()

            # Main Strokes Operators
            col.operator(
                "grease_pencil.stroke_subdivide",
                text="Subdivide",
                icon="SUBDIVIDE_EDGES",
            )
            col.operator(
                "grease_pencil.stroke_subdivide_smooth",
                text="Subdivide and Smooth",
                icon="SUBDIVIDE_EDGES",
            )

            # Deform Operators
            col.operator("grease_pencil.stroke_smooth", text="Smooth", icon="SMOOTH_VERTEX")
            col.operator("transform.transform", text="Radius", icon="RADIUS").mode = "CURVE_SHRINKFATTEN"

            col.separator()

            col.menu("GREASE_PENCIL_MT_move_to_layer")
            col.menu("VIEW3D_MT_grease_pencil_assign_material")
            col.operator(
                "grease_pencil.set_active_material",
                text="Set as Active Material",
                icon="MATERIAL_DATA",
            )
            col.menu("VIEW3D_MT_edit_grease_pencil_arrange_strokes")  # BFA - menu alternative

            col.separator()

            col.menu("VIEW3D_MT_mirror")
            col.menu("GREASE_PENCIL_MT_snap", text="Snap")

            col.separator()

            # Copy/paste
            col.operator("grease_pencil.duplicate_move", text="Duplicate", icon="DUPLICATE")
            col.operator("grease_pencil.copy", text="Copy", icon="COPYDOWN")
            col.operator("grease_pencil.paste", text="Paste", icon="PASTEDOWN").type = "ACTIVE"
            col.operator("grease_pencil.paste", text="Paste by Layer", icon="PASTEDOWN").type = "LAYER"

            col.separator()

            col.operator("grease_pencil.outline", text="Outline", icon="MOD_OUTLINE")

            col.operator("grease_pencil.stroke_split", text="Split", icon="SPLIT")
            col.operator("grease_pencil.separate", text="Separate", icon="SEPARATE").mode = "SELECTED"

        else:
            col = row.column(align=True)
            col.label(text="Point", icon="GP_SELECT_POINTS")

            col.separator()

            col.operator("grease_pencil.extrude_move", text="Extrude", icon="EXTRUDE_REGION")

            col.separator()

            col.operator(
                "grease_pencil.stroke_subdivide",
                text="Subdivide",
                icon="SUBDIVIDE_EDGES",
            )
            col.operator(
                "grease_pencil.stroke_subdivide_smooth",
                text="Subdivide and Smooth",
                icon="SUBDIVIDE_EDGES",
            )

            col.separator()

            col.operator(
                "grease_pencil.stroke_smooth",
                text="Smooth Points",
                icon="SMOOTH_VERTEX",
            )
            col.operator("grease_pencil.set_start_point", text="Set Start Point", icon="STARTPOINT")

            col.separator()

            col.menu("VIEW3D_MT_mirror", text="Mirror", text_ctxt=i18n_contexts.operator_default)
            col.menu("GREASE_PENCIL_MT_snap", text="Snap")

            col.separator()

            # Copy/paste
            col.operator("grease_pencil.duplicate_move", text="Duplicate", icon="DUPLICATE")
            col.operator("grease_pencil.copy", text="Copy", icon="COPYDOWN")
            col.operator("grease_pencil.paste", text="Paste", icon="PASTEDOWN")

            col.separator()

            # Removal Operators
            col.operator("grease_pencil.stroke_merge_by_distance", icon="REMOVE_DOUBLES").use_unselected = False
            col.operator_enum("grease_pencil.dissolve", "type")

            col.separator()

            col.menu("VIEW3D_MT_edit_greasepencil_stroke_simplify")

            col.separator()
            col.operator("grease_pencil.outline", text="Outline", icon="MOD_OUTLINE")

            col.separator()

            col.operator("grease_pencil.separate", text="Separate", icon="SEPARATE").mode = "SELECTED"

            col.separator()
            col.operator_menu_enum("grease_pencil.convert_curve_type", text="Convert Type", property="type")


class GREASE_PENCIL_MT_Layers(Menu):
    bl_label = "Layers"

    def draw(self, context):
        layout = self.layout
        grease_pencil = context.active_object.data

        layout.operator("grease_pencil.layer_add", text="New Layer", icon="ADD")

        if not grease_pencil.layers:
            return

        layout.separator()

        # Display layers in layer stack order. The last layer is the top most layer.
        for i in range(len(grease_pencil.layers) - 1, -1, -1):
            layer = grease_pencil.layers[i]
            if layer == grease_pencil.layers.active:
                icon = "DOT"
            else:
                icon = "NONE"
            layout.operator("grease_pencil.layer_active", text=layer.name, icon=icon).layer = i


class VIEW3D_PT_greasepencil_draw_context_menu(Panel):
    bl_space_type = "VIEW_3D"
    bl_region_type = "WINDOW"
    bl_label = "Draw"
    bl_ui_units_x = 12

    def draw(self, context):
        layout = self.layout
        tool_settings = context.tool_settings
        settings = tool_settings.gpencil_paint
        brush = settings.brush
        gp_settings = brush.gpencil_settings

        is_pin_vertex = gp_settings.brush_draw_mode == "VERTEXCOLOR"
        is_vertex = settings.color_mode == "VERTEXCOLOR" or brush.gpencil_brush_type == "TINT" or is_pin_vertex

        if brush.gpencil_brush_type not in {"ERASE", "CUTTER", "EYEDROPPER"} and is_vertex:
            split = layout.split(factor=0.1)
            split.prop(brush, "color", text="")
            split.template_color_picker(brush, "color", value_slider=True)

            col = layout.column()
            col.separator()
            col.prop_menu_enum(gp_settings, "vertex_mode", text="Mode")
            col.separator()

        if brush.gpencil_brush_type not in {"FILL", "CUTTER", "ERASE"}:
            if brush.use_locked_size == "VIEW":
                row = layout.row(align=True)
                row.prop(brush, "size", slider=True)
                row.prop(brush, "use_pressure_size", text="", icon="STYLUS_PRESSURE")
            else:
                row = layout.row(align=True)
                row.prop(brush, "unprojected_size", text="Size", slider=True)
                row.prop(brush, "use_pressure_size", text="", icon="STYLUS_PRESSURE")
        if brush.gpencil_brush_type == "ERASE":
            row = layout.row(align=True)
            row.prop(brush, "size", slider=True)
            row.prop(brush, "use_pressure_size", text="", icon="STYLUS_PRESSURE")
        if brush.gpencil_brush_type not in {"ERASE", "FILL", "CUTTER"}:
            row = layout.row(align=True)
            row.prop(brush, "strength", slider=True)
            row.prop(brush, "use_pressure_strength", text="", icon="STYLUS_PRESSURE")

        layer = context.object.data.layers.active

        if layer:
            layout.label(text="Active Layer")
            row = layout.row(align=True)
            row.operator_context = "EXEC_REGION_WIN"
            row.menu("GREASE_PENCIL_MT_Layers", text="", icon="OUTLINER_DATA_GP_LAYER")
            row.prop(layer, "name", text="")
            row.operator("grease_pencil.layer_remove", text="", icon="X")

        layout.label(text="Active Material")
        row = layout.row(align=True)
        row.menu("VIEW3D_MT_greasepencil_material_active", text="", icon="MATERIAL")
        ob = context.active_object
        if ob.active_material:
            row.prop(ob.active_material, "name", text="")


class VIEW3D_PT_greasepencil_sculpt_context_menu(Panel):
    bl_space_type = "VIEW_3D"
    bl_region_type = "WINDOW"
    bl_label = "Sculpt"
    bl_ui_units_x = 12

    def draw(self, context):
        tool_settings = context.tool_settings
        paint = tool_settings.gpencil_sculpt_paint
        brush = paint.brush
        layout = self.layout

        ups = paint.unified_paint_settings
        size_owner = ups if ups.use_unified_size else brush
        strength_owner = ups if ups.use_unified_strength else brush
        row = layout.row(align=True)
        row.prop(size_owner, "size", text="")
        row.prop(brush, "use_pressure_size", text="", icon="STYLUS_PRESSURE")
        row.prop(ups, "use_unified_size", text="", icon="BRUSHES_ALL")
        row = layout.row(align=True)
        row.prop(strength_owner, "strength", text="")
        row.prop(brush, "use_pressure_strength", text="", icon="STYLUS_PRESSURE")
        row.prop(ups, "use_unified_strength", text="", icon="BRUSHES_ALL")

        layer = context.object.data.layers.active

        if layer:
            layout.label(text="Active Layer")
            row = layout.row(align=True)
            row.operator_context = "EXEC_REGION_WIN"
            row.menu("GREASE_PENCIL_MT_Layers", text="", icon="OUTLINER_DATA_GP_LAYER")
            row.prop(layer, "name", text="")
            row.operator("grease_pencil.layer_remove", text="", icon="X")


class VIEW3D_PT_greasepencil_vertex_paint_context_menu(Panel):
    bl_space_type = "VIEW_3D"
    bl_region_type = "WINDOW"
    bl_label = "Vertex Paint"
    bl_ui_units_x = 12

    def draw(self, context):
        layout = self.layout
        tool_settings = context.tool_settings
        settings = tool_settings.gpencil_vertex_paint
        brush = settings.brush
        gp_settings = brush.gpencil_settings

        col = layout.column()

        if brush.gpencil_vertex_brush_type in {"DRAW", "REPLACE"}:
            split = layout.split(factor=0.1)
            split.prop(settings.unified_paint_settings, "color", text="")
            split.template_color_picker(settings.unified_paint_settings, "color", value_slider=True)

            col = layout.column()
            col.separator()
            col.prop(gp_settings, "vertex_mode", text="")
            col.separator()

        row = col.row(align=True)
        row.prop(settings.unified_paint_settings, "size", text="Radius")
        row.prop(brush, "use_pressure_size", text="", icon="STYLUS_PRESSURE")

        if brush.gpencil_vertex_brush_type in {"DRAW", "BLUR", "SMEAR"}:
            ups = settings.unified_paint_settings
            strength_owner = ups if ups.use_unified_strength else brush
            row = layout.row(align=True)
            row.prop(strength_owner, "strength", text="")
            row.prop(brush, "use_pressure_strength", text="", icon="STYLUS_PRESSURE")
            row.prop(ups, "use_unified_strength", text="", icon="BRUSHES_ALL")

        layer = context.object.data.layers.active

        if layer:
            layout.label(text="Active Layer")
            row = layout.row(align=True)
            row.operator_context = "EXEC_REGION_WIN"
            row.menu("GREASE_PENCIL_MT_Layers", text="", icon="OUTLINER_DATA_GP_LAYER")
            row.prop(layer, "name", text="")
            row.operator("grease_pencil.layer_remove", text="", icon="X")


class VIEW3D_PT_greasepencil_weight_context_menu(Panel):
    bl_space_type = "VIEW_3D"
    bl_region_type = "WINDOW"
    bl_label = "Weight Paint"
    bl_ui_units_x = 12

    def draw(self, context):
        tool_settings = context.tool_settings
        settings = tool_settings.gpencil_weight_paint
        brush = settings.brush
        layout = self.layout

        # Weight settings
        brush_basic_grease_pencil_weight_settings(layout, context, brush)


class VIEW3D_PT_grease_pencil_sculpt_automasking(Panel):
    bl_space_type = "VIEW_3D"
    bl_region_type = "HEADER"
    bl_label = "Auto-Masking"
    bl_ui_units_x = 10

    def draw(self, context):
        layout = self.layout
        tool_settings = context.scene.tool_settings

        layout.label(text="Auto-Masking")

        col = layout.column(align=True)
        col.prop(tool_settings.gpencil_sculpt, "use_automasking_stroke", text="Stroke")
        col.prop(tool_settings.gpencil_sculpt, "use_automasking_layer_stroke", text="Layer")
        col.prop(
            tool_settings.gpencil_sculpt,
            "use_automasking_material_stroke",
            text="Material",
        )
        col.separator()
        col.prop(
            tool_settings.gpencil_sculpt,
            "use_automasking_layer_active",
            text="Active Layer",
        )
        col.prop(
            tool_settings.gpencil_sculpt,
            "use_automasking_material_active",
            text="Active Material",
        )


class VIEW3D_PT_paint_vertex_context_menu(Panel):
    # Only for popover, these are dummy values.
    bl_space_type = "VIEW_3D"
    bl_region_type = "WINDOW"
    bl_label = "Vertex Paint"

    def draw(self, context):
        layout = self.layout

        brush = context.tool_settings.vertex_paint.brush
        capabilities = brush.vertex_paint_capabilities

        if capabilities.has_color:
            split = layout.split(factor=0.1)
            UnifiedPaintPanel.prop_unified_color(split, context, brush, "color", text="")
            UnifiedPaintPanel.prop_unified_color_picker(split, context, brush, "color", value_slider=True)
            layout.prop(brush, "blend", text="")

        UnifiedPaintPanel.prop_unified(
            layout,
            context,
            brush,
            "size",
            unified_name="use_unified_size",
            pressure_name="use_pressure_size",
            slider=True,
        )
        UnifiedPaintPanel.prop_unified(
            layout,
            context,
            brush,
            "strength",
            unified_name="use_unified_strength",
            pressure_name="use_pressure_strength",
            slider=True,
        )


class VIEW3D_PT_paint_texture_context_menu(Panel):
    # Only for popover, these are dummy values.
    bl_space_type = "VIEW_3D"
    bl_region_type = "WINDOW"
    bl_label = "Texture Paint"

    def draw(self, context):
        layout = self.layout

        brush = context.tool_settings.image_paint.brush
        capabilities = brush.image_paint_capabilities

        if capabilities.has_color:
            split = layout.split(factor=0.1)
            UnifiedPaintPanel.prop_unified_color(split, context, brush, "color", text="")
            UnifiedPaintPanel.prop_unified_color_picker(split, context, brush, "color", value_slider=True)
            layout.prop(brush, "blend", text="")

        if capabilities.has_radius:
            UnifiedPaintPanel.prop_unified(
                layout,
                context,
                brush,
                "size",
                unified_name="use_unified_size",
                pressure_name="use_pressure_size",
                slider=True,
            )
            UnifiedPaintPanel.prop_unified(
                layout,
                context,
                brush,
                "strength",
                unified_name="use_unified_strength",
                pressure_name="use_pressure_strength",
                slider=True,
            )


class VIEW3D_PT_paint_weight_context_menu(Panel):
    # Only for popover, these are dummy values.
    bl_space_type = "VIEW_3D"
    bl_region_type = "WINDOW"
    bl_label = "Weights"

    def draw(self, context):
        layout = self.layout

        brush = context.tool_settings.weight_paint.brush
        UnifiedPaintPanel.prop_unified(
            layout,
            context,
            brush,
            "weight",
            unified_name="use_unified_weight",
            slider=True,
        )
        UnifiedPaintPanel.prop_unified(
            layout,
            context,
            brush,
            "size",
            unified_name="use_unified_size",
            pressure_name="use_pressure_size",
            slider=True,
        )
        UnifiedPaintPanel.prop_unified(
            layout,
            context,
            brush,
            "strength",
            unified_name="use_unified_strength",
            pressure_name="use_pressure_strength",
            slider=True,
        )


# BFA - these are made consistent with the Sidebar>Tool>Brush Settings>Advanced Automasking panel, heavily changed
class VIEW3D_PT_sculpt_automasking(Panel):
    bl_space_type = "VIEW_3D"
    bl_region_type = "HEADER"
    bl_label = "Global Auto Masking"
    bl_ui_units_x = 10

    def draw(self, context):
        layout = self.layout

        # BFA - Use split for non-boolean properties
        layout.use_property_split = True
        layout.use_property_decorate = False  # No animation.

        tool_settings = context.tool_settings
        sculpt = tool_settings.sculpt
        layout.label(text="Global Auto Masking")
        layout.label(text="Overrides brush settings", icon="QUESTION")

        col = layout.column(align=True)

        # topology automasking
        col.use_property_split = False
        row = col.row()
        row.separator()
        row.prop(sculpt, "use_automasking_topology")

        # face masks automasking
        row = col.row()
        row.separator()
        row.prop(sculpt, "use_automasking_face_sets")

        col = layout.column(align=True)
        col.use_property_split = False

        col = layout.column()
        split = col.split(factor=0.9)
        split.use_property_split = False
        row = split.row()
        row.separator()
        row.prop(sculpt, "use_automasking_boundary_edges", text="Mesh Boundary")

        if sculpt.use_automasking_boundary_edges or sculpt.use_automasking_boundary_face_sets:
            split.label(icon="DISCLOSURE_TRI_DOWN")
        else:
            split.label(icon="DISCLOSURE_TRI_RIGHT")

        # col = layout.column()
        split = col.split(factor=0.9)
        split.use_property_split = False
        row = split.row()
        row.separator()
        row.prop(sculpt, "use_automasking_boundary_face_sets", text="Face Sets Boundary")

        if sculpt.use_automasking_boundary_edges or sculpt.use_automasking_boundary_face_sets:
            split.label(icon="DISCLOSURE_TRI_DOWN")
        else:
            split.label(icon="DISCLOSURE_TRI_RIGHT")

        if sculpt.use_automasking_boundary_edges or sculpt.use_automasking_boundary_face_sets:
            col = layout.column()
            col.use_property_split = True
            row = col.row()
            row.separator(factor=3.5)
            row.prop(sculpt, "automasking_boundary_edges_propagation_steps", text="Steps")

        col = layout.column()
        split = col.split(factor=0.9)
        split.use_property_split = False
        row = split.row()
        row.separator()
        row.prop(sculpt, "use_automasking_cavity", text="Cavity")

        is_cavity_active = sculpt.use_automasking_cavity or sculpt.use_automasking_cavity_inverted

        if is_cavity_active:
            props = row.operator("sculpt.mask_from_cavity", text="Create Mask")
            props.settings_source = "SCENE"
            split.label(icon="DISCLOSURE_TRI_DOWN")
        else:
            split.label(icon="DISCLOSURE_TRI_RIGHT")

        split = col.split(factor=0.9)
        split.use_property_split = False
        row = split.row()
        row.separator()
        row.prop(sculpt, "use_automasking_cavity_inverted", text="Cavity (Inverted)")  # BFA - Capitalize label

        is_cavity_active = sculpt.use_automasking_cavity or sculpt.use_automasking_cavity_inverted

        if is_cavity_active:
            split.label(icon="DISCLOSURE_TRI_DOWN")
        else:
            split.label(icon="DISCLOSURE_TRI_RIGHT")

        if is_cavity_active:
            col = layout.column(align=True)
            row = col.row()
            row.separator(factor=3.5)
            props = row.operator("sculpt.mask_from_cavity", text="Create Mask")
            props.settings_source = "SCENE"
            row = col.row()
            row.separator(factor=3.5)
            row.prop(sculpt, "automasking_cavity_factor", text="Factor")
            row = col.row()
            row.separator(factor=3.5)
            row.prop(sculpt, "automasking_cavity_blur_steps", text="Blur")

            col = layout.column()
            col.use_property_split = False
            row = col.row()
            row.separator(factor=3.5)
            row.prop(sculpt, "use_automasking_custom_cavity_curve", text="Custom Curve")

            if sculpt.use_automasking_custom_cavity_curve:
                col.template_curve_mapping(sculpt, "automasking_cavity_curve", brush=True)

        col = layout.column()
        split = col.split(factor=0.9)
        split.use_property_split = False
        row = split.row()
        row.separator()
        row.prop(sculpt, "use_automasking_view_normal", text="View Normal")

        if sculpt.use_automasking_view_normal:
            split.label(icon="DISCLOSURE_TRI_DOWN")
        else:
            split.label(icon="DISCLOSURE_TRI_RIGHT")

        if sculpt.use_automasking_view_normal:
            row = col.row()
            row.use_property_split = False
            row.separator(factor=3.5)
            row.prop(sculpt, "use_automasking_view_occlusion", text="Occlusion")
            subcol = col.column(align=True)
            if not sculpt.use_automasking_view_occlusion:
                subcol.use_property_split = True
                row = subcol.row()
                row.separator(factor=3.5)
                row.prop(sculpt, "automasking_view_normal_limit", text="Limit")
                row = subcol.row()
                row.separator(factor=3.5)
                row.prop(sculpt, "automasking_view_normal_falloff", text="Falloff")

        # col = layout.column()
        split = col.split(factor=0.9)
        split.use_property_split = False
        row = split.row()
        row.separator()
        row.prop(sculpt, "use_automasking_start_normal", text="Area Normal")

        if sculpt.use_automasking_start_normal:
            split.label(icon="DISCLOSURE_TRI_DOWN")
        else:
            split.label(icon="DISCLOSURE_TRI_RIGHT")

        if sculpt.use_automasking_start_normal:
            col = layout.column(align=True)
            row = col.row()
            row.use_property_split = True  # BFA - label outside
            row.separator(factor=3.5)
            row.prop(sculpt, "automasking_start_normal_limit", text="Limit")
            row = col.row()
            row.use_property_split = True  # BFA - label outside
            row.separator(factor=3.5)
            row.prop(sculpt, "automasking_start_normal_falloff", text="Falloff")
            col.separator()


class VIEW3D_PT_sculpt_context_menu(Panel):
    # Only for popover, these are dummy values.
    bl_space_type = "VIEW_3D"
    bl_region_type = "WINDOW"
    bl_label = "Sculpt"

    def draw(self, context):
        layout = self.layout

        paint = context.tool_settings.sculpt
        brush = paint.brush
        capabilities = brush.sculpt_capabilities

        if capabilities.has_color:
            split = layout.split(factor=0.1)
            UnifiedPaintPanel.prop_unified_color(split, context, brush, "color", text="")
            UnifiedPaintPanel.prop_unified_color_picker(split, context, brush, "color", value_slider=True)
            layout.prop(brush, "blend", text="")

        ups = paint.unified_paint_settings
        size = "size"
        size_owner = ups if ups.use_unified_size else brush
        if size_owner.use_locked_size == "SCENE":
            size = "unprojected_size"

        UnifiedPaintPanel.prop_unified(
            layout,
            context,
            brush,
            size,
            unified_name="use_unified_size",
            pressure_name="use_pressure_size",
            text="Size",
            slider=True,
        )
        UnifiedPaintPanel.prop_unified(
            layout,
            context,
            brush,
            "strength",
            unified_name="use_unified_strength",
            pressure_name="use_pressure_strength",
            slider=True,
        )

        if capabilities.has_auto_smooth:
            layout.prop(brush, "auto_smooth_factor", slider=True)

        if capabilities.has_normal_weight:
            layout.prop(brush, "normal_weight", slider=True)

        if capabilities.has_pinch_factor:
            text = "Pinch"
            if brush.sculpt_brush_type in {"BLOB", "SNAKE_HOOK"}:
                text = "Magnify"
            layout.prop(brush, "crease_pinch_factor", slider=True, text=text)

        if capabilities.has_rake_factor:
            layout.prop(brush, "rake_factor", slider=True)

        if capabilities.has_plane_offset:
            layout.prop(brush, "plane_offset", slider=True)
            layout.prop(brush, "plane_trim", slider=True, text="Distance")

        if capabilities.has_height:
            layout.prop(brush, "height", slider=True, text="Height")


class TOPBAR_PT_grease_pencil_materials(GreasePencilMaterialsPanel, Panel):
    bl_space_type = "VIEW_3D"
    bl_region_type = "HEADER"
    bl_label = "Materials"
    bl_ui_units_x = 14

    @classmethod
    def poll(cls, context):
        ob = context.object
        return ob and ob.type == "GREASEPENCIL"


class TOPBAR_PT_grease_pencil_vertex_color(Panel):
    bl_space_type = "VIEW_3D"
    bl_region_type = "HEADER"
    bl_label = "Color Attribute"
    bl_ui_units_x = 10

    @classmethod
    def poll(cls, context):
        ob = context.object
        return ob and ob.type == "GREASEPENCIL"

    def draw(self, context):
        layout = self.layout
        layout.use_property_split = True
        layout.use_property_decorate = False

        ob = context.object
        if ob.mode == "PAINT_GREASE_PENCIL":
            paint = context.scene.tool_settings.gpencil_paint
        elif ob.mode == "VERTEX_GREASE_PENCIL":
            paint = context.scene.tool_settings.gpencil_vertex_paint
        use_unified_paint = ob.mode != "PAINT_GREASE_PENCIL"

        ups = paint.unified_paint_settings
        brush = paint.brush
        prop_owner = ups if use_unified_paint and ups.use_unified_color else brush

        col = layout.column()
        col.template_color_picker(prop_owner, "color", value_slider=True)

        sub_row = layout.row(align=True)
        if use_unified_paint:
            UnifiedPaintPanel.prop_unified_color(sub_row, context, brush, "color", text="")
            UnifiedPaintPanel.prop_unified_color(sub_row, context, brush, "secondary_color", text="")
        else:
            sub_row.prop(brush, "color", text="")
            sub_row.prop(brush, "secondary_color", text="")

        sub_row.operator("paint.brush_colors_flip", icon="FILE_REFRESH", text="")

        row = layout.row(align=True)
        row.template_ID(paint, "palette", new="palette.new")
        if paint.palette:
            layout.template_palette(paint, "palette", color=True)

        gp_settings = brush.gpencil_settings
        if brush.gpencil_brush_type in {"DRAW", "FILL"}:
            row = layout.row(align=True)
            row.prop(gp_settings, "vertex_mode", text="Mode")
            row = layout.row(align=True)
            row.prop(gp_settings, "vertex_color_factor", slider=True, text="Mix Factor")


class VIEW3D_PT_curves_sculpt_add_shape(Panel):
    # Only for popover, these are dummy values.
    bl_space_type = "VIEW_3D"
    bl_region_type = "WINDOW"
    bl_label = "Curves Sculpt Add Curve Options"

    def draw(self, context):
        layout = self.layout

        layout.use_property_split = False  # BFA - set to False
        layout.use_property_decorate = False  # No animation.

        settings = UnifiedPaintPanel.paint_settings(context)
        brush = settings.brush

        col = layout.column(align=True)
        col.label(text="Interpolate")

        row = col.row()
        row.separator()
        row.prop(brush.curves_sculpt_settings, "use_length_interpolate", text="Length")
        row = col.row()
        row.separator()
        row.prop(brush.curves_sculpt_settings, "use_radius_interpolate", text="Radius")
        row = col.row()
        row.separator()
        row.prop(brush.curves_sculpt_settings, "use_shape_interpolate", text="Shape")
        row = col.row()
        row.separator()
        row.prop(
            brush.curves_sculpt_settings,
            "use_point_count_interpolate",
            text="Point Count",
        )

        layout.use_property_split = True

        col = layout.column()
        col.active = not brush.curves_sculpt_settings.use_length_interpolate
        col.prop(brush.curves_sculpt_settings, "curve_length", text="Length")

        col = layout.column()
        col.active = not brush.curves_sculpt_settings.use_radius_interpolate
        col.prop(brush.curves_sculpt_settings, "curve_radius", text="Radius")

        col = layout.column()
        col.active = not brush.curves_sculpt_settings.use_point_count_interpolate
        col.prop(brush.curves_sculpt_settings, "points_per_curve", text="Points")


class VIEW3D_PT_curves_sculpt_parameter_falloff(Panel):
    # Only for popover, these are dummy values.
    bl_space_type = "VIEW_3D"
    bl_region_type = "WINDOW"
    bl_label = "Curves Sculpt Parameter Falloff"

    def draw(self, context):
        layout = self.layout

        settings = UnifiedPaintPanel.paint_settings(context)
        brush = settings.brush

        layout.template_curve_mapping(
            brush.curves_sculpt_settings, "curve_parameter_falloff", brush=True, use_negative_slope=True
        )
        row = layout.row(align=True)
        row.operator("brush.sculpt_curves_falloff_preset", icon="SMOOTHCURVE", text="").shape = "SMOOTH"
        row.operator("brush.sculpt_curves_falloff_preset", icon="SPHERECURVE", text="").shape = "ROUND"
        row.operator("brush.sculpt_curves_falloff_preset", icon="ROOTCURVE", text="").shape = "ROOT"
        row.operator("brush.sculpt_curves_falloff_preset", icon="SHARPCURVE", text="").shape = "SHARP"
        row.operator("brush.sculpt_curves_falloff_preset", icon="LINCURVE", text="").shape = "LINE"
        row.operator("brush.sculpt_curves_falloff_preset", icon="NOCURVE", text="").shape = "MAX"


class VIEW3D_PT_curves_sculpt_grow_shrink_scaling(Panel):
    # Only for popover, these are dummy values.
    bl_space_type = "VIEW_3D"
    bl_region_type = "WINDOW"
    bl_label = "Curves Grow/Shrink Scaling"
    bl_ui_units_x = 12

    def draw(self, context):
        layout = self.layout

        layout.use_property_split = True
        layout.use_property_decorate = False  # No animation.

        settings = UnifiedPaintPanel.paint_settings(context)
        brush = settings.brush

        layout.prop(brush.curves_sculpt_settings, "use_uniform_scale")
        layout.prop(brush.curves_sculpt_settings, "minimum_length")


class VIEW3D_PT_viewport_debug(Panel):
    bl_space_type = "VIEW_3D"
    bl_region_type = "HEADER"
    bl_parent_id = "VIEW3D_PT_overlay"
    bl_label = "Viewport Debug"

    @classmethod
    def poll(cls, context):
        prefs = context.preferences
        return prefs.experimental.use_viewport_debug

    def draw(self, context):
        layout = self.layout
        view = context.space_data
        overlay = view.overlay

        layout.prop(overlay, "use_debug_freeze_view_culling")


class View3DAssetShelf(BrushAssetShelf):
    bl_space_type = "VIEW_3D"


class AssetShelfHiddenByDefault:
    # Take #BrushAssetShelf.bl_options but remove the 'DEFAULT_VISIBLE' flag.
    bl_options = {option for option in BrushAssetShelf.bl_options if option != "DEFAULT_VISIBLE"}


class VIEW3D_AST_brush_sculpt(View3DAssetShelf, bpy.types.AssetShelf):
    mode = "SCULPT"
    mode_prop = "use_paint_sculpt"
    brush_type_prop = "sculpt_brush_type"


class VIEW3D_AST_brush_sculpt_curves(View3DAssetShelf, bpy.types.AssetShelf):
    mode = "SCULPT_CURVES"
    mode_prop = "use_paint_sculpt_curves"
    brush_type_prop = "curves_sculpt_brush_type"


class VIEW3D_AST_brush_vertex_paint(View3DAssetShelf, bpy.types.AssetShelf):
    mode = "VERTEX_PAINT"
    mode_prop = "use_paint_vertex"
    brush_type_prop = "vertex_brush_type"


class VIEW3D_AST_brush_weight_paint(AssetShelfHiddenByDefault, View3DAssetShelf, bpy.types.AssetShelf):
    mode = "WEIGHT_PAINT"
    mode_prop = "use_paint_weight"
    brush_type_prop = "weight_brush_type"


class VIEW3D_AST_brush_texture_paint(View3DAssetShelf, bpy.types.AssetShelf):
    mode = "TEXTURE_PAINT"
    mode_prop = "use_paint_image"
    brush_type_prop = "image_brush_type"


class VIEW3D_AST_brush_gpencil_paint(View3DAssetShelf, bpy.types.AssetShelf):
    mode = "PAINT_GREASE_PENCIL"
    mode_prop = "use_paint_grease_pencil"
    brush_type_prop = "gpencil_brush_type"


class VIEW3D_AST_brush_gpencil_sculpt(View3DAssetShelf, bpy.types.AssetShelf):
    mode = "SCULPT_GREASE_PENCIL"
    mode_prop = "use_sculpt_grease_pencil"
    brush_type_prop = "gpencil_sculpt_brush_type"


class VIEW3D_AST_brush_gpencil_vertex(AssetShelfHiddenByDefault, View3DAssetShelf, bpy.types.AssetShelf):
    mode = "VERTEX_GREASE_PENCIL"
    mode_prop = "use_vertex_grease_pencil"
    brush_type_prop = "gpencil_vertex_brush_type"


class VIEW3D_AST_brush_gpencil_weight(AssetShelfHiddenByDefault, View3DAssetShelf, bpy.types.AssetShelf):
    mode = "WEIGHT_GREASE_PENCIL"
    mode_prop = "use_weight_grease_pencil"
    brush_type_prop = "gpencil_weight_brush_type"


# BFA - material object collection asset shelf
class VIEW3D_AST_object(bpy.types.AssetShelf):
    bl_space_type = "VIEW_3D"
    bl_options = {"STORE_ENABLED_CATALOGS_IN_PREFERENCES"}
    mode = "OBJECT"

    @classmethod
    def asset_poll(cls, asset):
        if asset.id_type == "NODETREE" and "Geometry Nodes" in asset.metadata.tags and "3D View" in asset.metadata.tags:
            return True
        return asset.id_type in {"MATERIAL", "OBJECT", "COLLECTION", "WORLD"}

    @classmethod
    def poll(cls, context):
        return context.mode == "OBJECT"


classes = (
    VIEW3D_HT_header,
    VIEW3D_HT_tool_header,
    VIEW3D_MT_editor_menus,
    VIEW3D_MT_transform,
    VIEW3D_MT_transform_object,
    VIEW3D_MT_transform_armature,
    VIEW3D_MT_mirror,
    VIEW3D_MT_snap,
    VIEW3D_MT_uv_map_clear_seam,  # bfa - Tooltip and operator for Clear Seam.
    VIEW3D_MT_uv_map,
    VIEW3D_MT_switchactivecamto,  # bfa - set active camera does not exist in blender
    VIEW3D_MT_view_legacy,  # bfa menu
    VIEW3D_MT_view_annotations,  # bfa menu
    VIEW3D_MT_view,
    VIEW3D_MT_view_local,
    VIEW3D_MT_view_cameras,
    VIEW3D_MT_view_pie_menus,  # bfa menu
    VIEW3D_MT_view_navigation_legacy,  # bfa menu
    VIEW3D_MT_view_navigation,
    VIEW3D_MT_view_align,
    VIEW3D_MT_view_align_selected,
    VIEW3D_MT_view_viewpoint,
    VIEW3D_MT_view_regions,
    VIEW3D_MT_view_render,
    VIEW3D_MT_select_object,
    VIEW3D_MT_select_object_legacy,  # bfa menu
    VIEW3D_MT_select_by_type,  # bfa menu
    VIEW3D_MT_select_grouped,  # bfa menu
    VIEW3D_MT_select_linked,  # bfa menu
    VIEW3D_MT_select_object_more_less,  # bfa menu
    VIEW3D_MT_select_pose,
    VIEW3D_MT_select_pose_more_less,  # bfa menu
    VIEW3D_MT_select_particle_more_less,  # bfa menu
    VIEW3D_MT_select_particle,
    VIEW3D_MT_edit_mesh,
    VIEW3D_MT_edit_mesh_legacy,  # bfa menu
    VIEW3D_MT_edit_mesh_sort_elements,  # bfa menu
    VIEW3D_MT_edit_mesh_select_similar,
    VIEW3D_MT_edit_mesh_select_by_trait,
    VIEW3D_MT_edit_mesh_select_more_less,  # bfa menu
    VIEW3D_MT_select_edit_mesh,
    VIEW3D_MT_select_edit_curve_more_less,  # bfa menu
    VIEW3D_MT_select_edit_curve,
    VIEW3D_MT_select_edit_curve_select_similar,  # bfa menu
    VIEW3D_MT_select_edit_surface_more_less,  # bfa menu
    VIEW3D_MT_select_edit_surface,
    VIEW3D_MT_select_edit_text,
    VIEW3D_MT_select_edit_metaball,
    VIEW3D_MT_edit_lattice_context_menu,
    VIEW3D_MT_select_edit_metaball_select_similar,  # bfa menu
    VIEW3D_MT_select_edit_lattice_more_less,  # bfa menu
    VIEW3D_MT_select_edit_lattice,
    VIEW3D_MT_select_edit_armature_more_less,  # BFA - menu
    VIEW3D_MT_select_edit_armature,
    VIEW3D_PT_greasepencil_edit_options,  # BFA - menu
    VIEW3D_MT_select_greasepencil_legacy,  # BFA - legacy menu
    VIEW3D_MT_select_edit_grease_pencil_more_less,  # BFA - menu
    VIEW3D_MT_select_edit_grease_pencil,
    VIEW3D_MT_select_paint_mask,
    VIEW3D_MT_select_paint_mask_legacy,  # BFA menu
    VIEW3D_MT_select_paint_mask_face_more_less,  # bfa menu
    VIEW3D_MT_select_paint_mask_vertex,
    VIEW3D_MT_select_paint_mask_vertex_more_less,  # bfa menu
    VIEW3D_MT_select_edit_pointcloud,
    VIEW3D_MT_edit_curves_select_more_less,  # bfa menu
    VIEW3D_MT_select_edit_curves,
    VIEW3D_MT_select_sculpt_curves,
    VIEW3D_MT_mesh_add,
    VIEW3D_MT_curve_add,
    VIEW3D_MT_surface_add,
    VIEW3D_MT_edit_metaball_context_menu,
    VIEW3D_MT_metaball_add,
    TOPBAR_MT_edit_curve_add,
    TOPBAR_MT_edit_armature_add,
    VIEW3D_MT_armature_add,
    VIEW3D_MT_light_add,
    VIEW3D_MT_lightprobe_add,
    VIEW3D_MT_camera_add,
    VIEW3D_MT_volume_add,
    VIEW3D_MT_grease_pencil_add,
    VIEW3D_MT_lattice_add,
    VIEW3D_MT_empty_add,
    VIEW3D_MT_add,
    VIEW3D_MT_image_add,
    VIEW3D_MT_origin_set,  # bfa menu
    VIEW3D_MT_object,
    VIEW3D_MT_object_animation,
    VIEW3D_MT_object_asset,
    VIEW3D_MT_object_rigid_body,
    VIEW3D_MT_object_clear,
    VIEW3D_MT_object_context_menu,
    VIEW3D_MT_object_convert,
    VIEW3D_MT_object_shading,
    VIEW3D_MT_object_apply,
    VIEW3D_MT_object_relations,
    VIEW3D_MT_object_liboverride,
    VIEW3D_MT_object_parent,
    VIEW3D_MT_object_track,
    VIEW3D_MT_object_collection,
    VIEW3D_MT_object_constraints,
    # VIEW3D_MT_object_modifiers, # bfa - renamed and moved to properties editor
    VIEW3D_MT_object_quick_effects,
    VIEW3D_MT_object_showhide,
    VIEW3D_MT_object_cleanup,
    VIEW3D_MT_make_single_user,
    VIEW3D_MT_make_links,
    VIEW3D_MT_brush_paint_modes,  # BFA wip menu, removed?
    VIEW3D_MT_brush,  # BFA - menu
    VIEW3D_MT_facemask_showhide,  # BFA - menu
    VIEW3D_MT_paint_vertex,
    VIEW3D_MT_hook,
    VIEW3D_MT_vertex_group,
    VIEW3D_MT_greasepencil_vertex_group,
    VIEW3D_MT_paint_weight,
    VIEW3D_MT_paint_weight_legacy,  # BFA - menu
    VIEW3D_MT_paint_weight_lock,
    VIEW3D_MT_subdivision_set,  # BFA - menu
    VIEW3D_MT_sculpt,
    VIEW3D_MT_sculpt_legacy,  # BFA - menu
    VIEW3D_MT_bfa_sculpt_transform,  # BFA - menu
    VIEW3D_MT_bfa_sculpt_showhide,  # BFA - menu
    VIEW3D_MT_sculpt_set_pivot,
    VIEW3D_MT_sculpt_transform,  # BFA - not used
    VIEW3D_MT_sculpt_showhide,  # BFA - menu
    VIEW3D_MT_sculpt_trim,  # BFA - not used
    VIEW3D_MT_mask,
    VIEW3D_MT_mask_legacy,  # BFA - menu
    VIEW3D_MT_face_sets_showhide,  # BFA - menu
    VIEW3D_MT_face_sets,
    VIEW3D_MT_face_sets_init,
    VIEW3D_MT_random_mask,
    VIEW3D_MT_particle,
    VIEW3D_MT_particle_context_menu_more_less,  # BFA - menu
    VIEW3D_MT_particle_context_menu,
    VIEW3D_MT_particle_showhide,
    VIEW3D_MT_pose,
    VIEW3D_MT_pose_transform,
    VIEW3D_MT_pose_slide,
    VIEW3D_MT_pose_propagate,
    VIEW3D_MT_pose_motion,
    VIEW3D_MT_bone_collections,
    VIEW3D_MT_pose_ik,
    VIEW3D_MT_pose_constraints,
    VIEW3D_MT_pose_names,
    VIEW3D_MT_pose_showhide,
    VIEW3D_MT_pose_apply,
    VIEW3D_MT_pose_context_menu,
    VIEW3D_MT_bone_options_toggle,
    VIEW3D_MT_bone_options_enable,
    VIEW3D_MT_bone_options_disable,
    VIEW3D_MT_edit_mesh_context_menu,
    VIEW3D_MT_edit_mesh_select_mode,
    VIEW3D_MT_edit_mesh_select_linked,
    VIEW3D_MT_edit_mesh_select_loops,
    VIEW3D_MT_edit_mesh_extrude_dupli,  # bfa operator for separated tooltip
    VIEW3D_MT_edit_mesh_extrude_dupli_rotate,  # bfa operator for separated tooltip
    VIEW3D_MT_edit_mesh_extrude,
    VIEW3D_MT_edit_mesh_vertices,
    VIEW3D_MT_edit_mesh_vertices_legacy,  # BFA - menu
    VIEW3D_MT_edit_mesh_edges,
    VIEW3D_MT_edit_mesh_edges_legacy,  # BFA - menu
    VIEW3D_MT_edit_mesh_faces,
    VIEW3D_MT_edit_mesh_faces_legacy,  # BFA - menu
    VIEW3D_MT_edit_mesh_faces_data,
    VIEW3D_MT_edit_mesh_normals,
    VIEW3D_MT_edit_mesh_normals_select_strength,
    VIEW3D_MT_edit_mesh_normals_set_strength,
    VIEW3D_MT_edit_mesh_normals_average,
    VIEW3D_MT_edit_mesh_shading,
    VIEW3D_MT_edit_mesh_weights,
    VIEW3D_MT_edit_mesh_clean,
    VIEW3D_MT_edit_mesh_delete,
    VIEW3D_MT_edit_mesh_merge,
    VIEW3D_MT_edit_mesh_split,
    VIEW3D_MT_edit_mesh_dissolve,  # BFA - menu
    VIEW3D_MT_edit_mesh_showhide,
    VIEW3D_MT_greasepencil_material_active,
    VIEW3D_MT_paint_grease_pencil,
    VIEW3D_MT_paint_vertex_grease_pencil,
    VIEW3D_MT_edit_grease_pencil_arrange_strokes,  # BFA - menu
    VIEW3D_MT_sculpt_grease_pencil_copy,  # BFA - menu
    VIEW3D_MT_edit_greasepencil_showhide,
    VIEW3D_MT_edit_greasepencil_cleanup,
    VIEW3D_MT_weight_grease_pencil,
    VIEW3D_MT_greasepencil_edit_context_menu,
    VIEW3D_MT_grease_pencil_assign_material,
    VIEW3D_MT_edit_greasepencil,
    VIEW3D_MT_edit_greasepencil_delete,  # BFA - not used
    VIEW3D_MT_edit_greasepencil_stroke_simplify,  # BFA - menu
    VIEW3D_MT_edit_greasepencil_stroke,
    VIEW3D_MT_edit_greasepencil_point,
    VIEW3D_MT_edit_greasepencil_animation,
    VIEW3D_MT_edit_curve,
    VIEW3D_MT_edit_curve_ctrlpoints,
    VIEW3D_MT_edit_curve_segments,
    VIEW3D_MT_edit_curve_clean,
    VIEW3D_MT_edit_curve_context_menu,
    VIEW3D_MT_edit_curve_delete,
    VIEW3D_MT_edit_curve_showhide,
    VIEW3D_MT_edit_surface,
    VIEW3D_MT_edit_font,
    VIEW3D_MT_edit_font_chars,
    VIEW3D_MT_edit_font_kerning,
    VIEW3D_MT_edit_font_move,  # BFA - menu
    VIEW3D_MT_edit_font_delete,
    VIEW3D_MT_edit_font_context_menu,
    VIEW3D_MT_edit_meta,
    VIEW3D_MT_edit_meta_showhide,
    VIEW3D_MT_edit_lattice,
    VIEW3D_MT_edit_lattice_flip,  # BFA - menu - blender uses enum
    VIEW3D_MT_edit_armature,
    VIEW3D_MT_armature_showhide,  # BFA - menu
    VIEW3D_MT_armature_context_menu,
    VIEW3D_MT_edit_armature_parent,
    VIEW3D_MT_edit_armature_roll,
    VIEW3D_MT_edit_armature_names,
    VIEW3D_MT_edit_armature_delete,
    VIEW3D_MT_edit_curves,
    VIEW3D_MT_edit_curves_add,
    VIEW3D_MT_edit_curves_segments,
    VIEW3D_MT_edit_curves_control_points,
    VIEW3D_MT_edit_curves_context_menu,
    VIEW3D_MT_edit_pointcloud,
    VIEW3D_MT_object_mode_pie,
    VIEW3D_MT_view_pie,
    VIEW3D_MT_transform_gizmo_pie,
    VIEW3D_MT_shading_pie,
    VIEW3D_MT_shading_ex_pie,
    VIEW3D_MT_pivot_pie,
    VIEW3D_MT_snap_pie,
    VIEW3D_MT_orientations_pie,
    VIEW3D_MT_proportional_editing_falloff_pie,
    VIEW3D_MT_sculpt_mask_edit_pie,
    VIEW3D_MT_sculpt_automasking_pie,
    VIEW3D_MT_grease_pencil_sculpt_automasking_pie,
    VIEW3D_MT_wpaint_vgroup_lock_pie,
    VIEW3D_MT_sculpt_face_sets_edit_pie,
    VIEW3D_MT_sculpt_curves,
    VIEW3D_PT_active_tool,
    VIEW3D_PT_active_tool_duplicate,
    VIEW3D_PT_view3d_properties,
    VIEW3D_PT_view3d_properties_edit,  # bfa panel
    # VIEW3D_PT_view3d_lock, # BFA - not used, and Blender hotkeys doesn't call this, so ommitted
    VIEW3D_PT_view3d_camera_lock,  # bfa panel
    VIEW3D_PT_view3d_cursor,
    VIEW3D_PT_collections,
    VIEW3D_PT_object_type_visibility,
    VIEW3D_PT_grease_pencil,
    VIEW3D_PT_annotation_onion,
    VIEW3D_PT_grease_pencil_multi_frame,
    VIEW3D_PT_grease_pencil_sculpt_automasking,
    VIEW3D_PT_quad_view,
    VIEW3D_PT_view3d_stereo,
    VIEW3D_PT_shading,
    VIEW3D_PT_shading_lighting,
    VIEW3D_PT_shading_color,
    VIEW3D_PT_shading_options,
    VIEW3D_PT_shading_options_shadow,
    VIEW3D_PT_shading_options_ssao,
    VIEW3D_PT_shading_render_pass,
    VIEW3D_PT_shading_compositor,
    VIEW3D_PT_gizmo_display,
    VIEW3D_PT_overlay,
    VIEW3D_PT_overlay_guides,
    VIEW3D_PT_overlay_object,
    VIEW3D_PT_overlay_geometry,
    VIEW3D_PT_overlay_viewer_node,
    VIEW3D_PT_overlay_motion_tracking,
    VIEW3D_PT_overlay_edit_mesh,
    VIEW3D_PT_overlay_edit_mesh_shading,
    VIEW3D_PT_overlay_edit_mesh_measurement,
    VIEW3D_PT_overlay_edit_mesh_normals,
    VIEW3D_PT_overlay_edit_mesh_freestyle,
    VIEW3D_PT_overlay_edit_curve,
    VIEW3D_PT_overlay_edit_curves,
    VIEW3D_PT_overlay_texture_paint,
    VIEW3D_PT_overlay_vertex_paint,
    VIEW3D_PT_overlay_weight_paint,
    VIEW3D_PT_overlay_bones,
    VIEW3D_PT_overlay_sculpt,
    VIEW3D_PT_overlay_sculpt_curves,
    VIEW3D_PT_snapping,
    VIEW3D_PT_sculpt_snapping,
    VIEW3D_PT_proportional_edit,
    VIEW3D_PT_grease_pencil_origin,
    VIEW3D_PT_grease_pencil_lock,
    VIEW3D_PT_grease_pencil_guide,
    VIEW3D_PT_transform_orientations,
    VIEW3D_PT_overlay_grease_pencil_options,
    VIEW3D_PT_overlay_grease_pencil_canvas_options,
    VIEW3D_PT_context_properties,
    VIEW3D_PT_paint_vertex_context_menu,
    VIEW3D_PT_paint_texture_context_menu,
    VIEW3D_PT_paint_weight_context_menu,
    VIEW3D_PT_sculpt_automasking,
    VIEW3D_PT_sculpt_context_menu,
    TOPBAR_PT_grease_pencil_materials,
    TOPBAR_PT_grease_pencil_vertex_color,
    TOPBAR_PT_annotation_layers,
    VIEW3D_PT_curves_sculpt_add_shape,
    VIEW3D_PT_curves_sculpt_parameter_falloff,
    VIEW3D_PT_curves_sculpt_grow_shrink_scaling,
    VIEW3D_PT_viewport_debug,
    VIEW3D_PT_active_spline,
    VIEW3D_AST_brush_sculpt,
    VIEW3D_AST_brush_sculpt_curves,
    VIEW3D_AST_brush_vertex_paint,
    VIEW3D_AST_brush_weight_paint,
    VIEW3D_AST_brush_texture_paint,
    VIEW3D_AST_brush_gpencil_paint,
    VIEW3D_AST_brush_gpencil_sculpt,
    VIEW3D_AST_brush_gpencil_vertex,
    VIEW3D_AST_brush_gpencil_weight,
    VIEW3D_AST_object,  # bfa assetshelf
    GREASE_PENCIL_MT_Layers,
    VIEW3D_PT_greasepencil_draw_context_menu,
    VIEW3D_PT_greasepencil_sculpt_context_menu,
    VIEW3D_PT_greasepencil_vertex_paint_context_menu,
    VIEW3D_PT_greasepencil_weight_context_menu,
)


if __name__ == "__main__":  # only for live edit.
    from bpy.utils import register_class

    for cls in classes:
        register_class(cls)<|MERGE_RESOLUTION|>--- conflicted
+++ resolved
@@ -3490,13 +3490,7 @@
         if VIEW3D_MT_armature_add.is_extended():
             layout.menu("VIEW3D_MT_armature_add", icon="OUTLINER_OB_ARMATURE")
         else:
-<<<<<<< HEAD
             layout.operator("object.armature_add", text="Armature", icon="OUTLINER_OB_ARMATURE")
-=======
-            layout.operator("object.armature_add", text="Armature", icon='OUTLINER_OB_ARMATURE')
-
-        layout.menu("VIEW3D_MT_lattice_add", icon='OUTLINER_OB_LATTICE')
->>>>>>> 0c062048
 
         layout.operator("object.add", text="Lattice", icon="OUTLINER_OB_LATTICE").type = "LATTICE"
         layout.separator()
