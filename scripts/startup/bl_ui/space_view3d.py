--- conflicted
+++ resolved
@@ -57,10 +57,8 @@
         # Active Tool
         # -----------
         from bl_ui.space_toolsystem_common import ToolSelectPanelHelper
-
         tool = ToolSelectPanelHelper.draw_active_tool_header(
-            context,
-            layout,
+            context, layout,
             tool_key=('VIEW_3D', tool_mode),
         )
         # Object Mode Options
@@ -8834,7 +8832,6 @@
         layout.operator("grease_pencil.clean_loose", icon="DELETE_LOOSE")
         layout.operator("grease_pencil.frame_clean_duplicate", icon="DELETE_DUPLICATE")
 
-<<<<<<< HEAD
         if ob.mode == "EDIT":  # BFA - should only show in edit mode
             layout.operator(
                 "grease_pencil.stroke_merge_by_distance",
@@ -8842,14 +8839,7 @@
                 icon="REMOVE_DOUBLES",
             )
             layout.operator("grease_pencil.reproject", icon="REPROJECT")
-=======
-        if ob.mode != 'PAINT_GREASE_PENCIL':
-            layout.operator("grease_pencil.stroke_merge_by_distance", text="Merge by Distance")
-
-        layout.operator("grease_pencil.reproject")
-        layout.operator("grease_pencil.remove_fill_guides")
->>>>>>> 5898c1b9
-
+            layout.operator("grease_pencil.remove_fill_guides")
 
 class VIEW3D_MT_edit_greasepencil(Menu):
     bl_label = "Grease Pencil"
@@ -8886,20 +8876,15 @@
         ).type = 'ACTIVE'
         layout.operator("grease_pencil.paste", text="Paste by Layer", icon="PASTEDOWN").type = "LAYER"
 
-<<<<<<< HEAD
         layout.operator_menu_enum("grease_pencil.dissolve", "type")
         layout.menu("VIEW3D_MT_edit_greasepencil_delete")
 
         layout.separator()
-
+        layout.operator("grease_pencil.outline", text="Outline")
+
+        layout.separator()
         layout.menu("VIEW3D_MT_edit_greasepencil_cleanup")
         layout.menu("VIEW3D_MT_edit_greasepencil_showhide")
-=======
-        layout.menu("VIEW3D_MT_edit_greasepencil_showhide")
-        layout.operator_menu_enum("grease_pencil.separate", "mode", text="Separate")
-        layout.menu("VIEW3D_MT_edit_greasepencil_cleanup")
-        layout.operator("grease_pencil.outline", text="Outline")
->>>>>>> 5898c1b9
 
         layout.separator()
         layout.operator_menu_enum("grease_pencil.separate", "mode", text="Separate")
@@ -8919,7 +8904,6 @@
             tool_settings.gpencil_selectmode_edit
         )  # bfa - the select mode for grease pencils
 
-<<<<<<< HEAD
         layout.operator(
             "grease_pencil.stroke_subdivide", text="Subdivide", icon="SUBDIVIDE_EDGES"
         )
@@ -8942,13 +8926,9 @@
             layout.operator(
                 "grease_pencil.stroke_simplify", text="Merge", icon="MERGE"
             ).mode = "MERGE"
-=======
-        layout.operator("grease_pencil.stroke_subdivide", text="Subdivide")
-        layout.operator("grease_pencil.stroke_subdivide_smooth", text="Subdivide and Smooth")
-        layout.menu("GREASE_PENCIL_MT_stroke_simplify")
+        layout.separator()
         layout.operator("grease_pencil.outline", text="Outline")
 
->>>>>>> 5898c1b9
         layout.separator()
         layout.operator_menu_enum("grease_pencil.join_selection", "type", text="Join")
 
@@ -9909,13 +9889,9 @@
         split = col.split(factor=0.95)
 
         if shading.type == 'SOLID':
-<<<<<<< HEAD
             row = split.row()
             row.separator()
             row.prop(shading, "light", expand=True)
-=======
-            col.row().prop(shading, "light", expand=True)
->>>>>>> 5898c1b9
             col = split.column()
 
             split = layout.split(factor=0.95)
@@ -9950,28 +9926,13 @@
                 split = layout.split(factor=0.95)
                 col = split.column()
 
-<<<<<<< HEAD
                 row = col.row()
                 row.separator()
-                row.prop(
-                    shading,
-                    "use_world_space_lighting",
-                    text="",
-                    icon="WORLD",
-                    toggle=True,
-                )
+                row.prop(shading, "use_world_space_lighting", text="", icon='WORLD', toggle=True)
                 row = row.row()
                 if shading.use_world_space_lighting:
                     row.prop(shading, "studiolight_rotate_z", text="Rotation")
                     col = split.column()  # to align properly with above
-=======
-                row = col.row(align=True)
-                row.prop(shading, "use_world_space_lighting", text="", icon='WORLD', toggle=True)
-                row = row.row(align=True)
-                row.active = shading.use_world_space_lighting
-                row.prop(shading, "studiolight_rotate_z", text="Rotation")
-                col = split.column()  # to align properly with above
->>>>>>> 5898c1b9
 
             elif shading.light == "MATCAP":
                 sub.scale_y = 0.6  # smaller matcap preview
@@ -10067,7 +10028,6 @@
 
                 split = layout.split(factor=0.95)
                 col = split.column()
-<<<<<<< HEAD
                 row = col.row()
                 row.separator()
                 row.prop(shading, "studiolight_rotate_z", text="Rotation")
@@ -10080,12 +10040,6 @@
                 row = col.row()
                 row.separator()
                 row.prop(shading, "studiolight_background_blur")
-=======
-                col.prop(shading, "studiolight_rotate_z", text="Rotation")
-                col.prop(shading, "studiolight_intensity")
-                col.prop(shading, "studiolight_background_alpha")
-                col.prop(shading, "studiolight_background_blur")
->>>>>>> 5898c1b9
                 col = split.column()  # to align properly with above
             else:
                 row = col.row()
@@ -10155,25 +10109,7 @@
             row.separator()
             row.prop(shading, "show_backface_culling")
 
-<<<<<<< HEAD
         row = col.row()
-=======
-        if shading.type in {'WIREFRAME', 'SOLID'}:
-            row = col.split()
-            row.prop(shading, "show_object_outline")
-            sub = row.row()
-            sub.active = shading.show_object_outline
-            sub.prop(shading, "object_outline_color", text="")
-
-        if shading.type == 'SOLID':
-            col = col.column()
-            if shading.light in {'STUDIO', 'MATCAP'}:
-                studio_light = shading.selected_studio_light
-                col.active = (studio_light is not None) and studio_light.has_specular_highlight_pass
-                col.prop(shading, "show_specular_highlight", text="Specular Lighting")
-
-        row = col.row(align=True)
->>>>>>> 5898c1b9
 
         if shading.type == 'WIREFRAME':
             split = layout.split()
@@ -10284,7 +10220,6 @@
                 row.separator()
                 row.prop(shading, "use_dof", text="Depth of Field")
 
-<<<<<<< HEAD
         if shading.type in {'WIREFRAME', 'SOLID'}:
             split = layout.split()
             col = split.column()
@@ -10310,8 +10245,6 @@
                         shading, "show_specular_highlight", text="Specular Lighting"
                     )
 
-=======
->>>>>>> 5898c1b9
 
 class VIEW3D_PT_shading_options_shadow(Panel):
     bl_label = "Shadow Settings"
@@ -12170,7 +12103,6 @@
             col.separator()
 
             # Main Strokes Operators
-<<<<<<< HEAD
             col.operator(
                 "grease_pencil.stroke_subdivide",
                 text="Subdivide",
@@ -12181,14 +12113,11 @@
                 text="Subdivide and Smooth",
                 icon="SUBDIVIDE_EDGES",
             )
-=======
-            col.operator("grease_pencil.stroke_subdivide", text="Subdivide")
-            col.operator("grease_pencil.stroke_subdivide_smooth", text="Subdivide and Smooth")
-            col.operator("grease_pencil.stroke_simplify", text="Simplify")
+
+            col.separator()
             col.operator("grease_pencil.outline", text="Outline")
 
             col.separator()
->>>>>>> 5898c1b9
 
             # Deform Operators
             col.operator(
@@ -12250,17 +12179,9 @@
 
             col.separator()
 
-<<<<<<< HEAD
             col.operator(
                 "grease_pencil.extrude_move", text="Extrude", icon="EXTRUDE_REGION"
             )
-=======
-            # Main Strokes Operators
-            col.operator("grease_pencil.stroke_subdivide", text="Subdivide")
-            col.operator("grease_pencil.stroke_subdivide_smooth", text="Subdivide and Smooth")
-            col.operator("grease_pencil.stroke_simplify", text="Simplify")
-            col.operator("grease_pencil.outline", text="Outline")
->>>>>>> 5898c1b9
 
             col.separator()
 
