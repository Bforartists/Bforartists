# SPDX-License-Identifier: GPL-2.0-or-later
# BFA NOTE: For this document in merges, it is best to preserve the Bforartists one and compare the old Blender version with the new to see what changed.
import bpy
from bpy.types import (
    Header,
    Menu,
    Panel,
)
from bl_ui.properties_paint_common import (
    UnifiedPaintPanel,
    brush_basic_texpaint_settings,
    brush_basic_gpencil_weight_settings,
)
from bl_ui.properties_grease_pencil_common import (
    AnnotationDataPanel,
    AnnotationOnionSkin,
    GreasePencilMaterialsPanel,
    GreasePencilVertexcolorPanel,
)
from bl_ui.space_toolsystem_common import (
    ToolActivePanelHelper,
)
from bpy.app.translations import (
    pgettext_iface as iface_,
    pgettext_tip as tip_,
    contexts as i18n_contexts,
)
class VIEW3D_HT_header(Header):
    bl_space_type = 'VIEW_3D'

    @staticmethod
    def draw_xform_template(layout, context):
        obj = context.active_object
        object_mode = 'OBJECT' if obj is None else obj.mode
        has_pose_mode = (
            (object_mode == 'POSE') or
            (object_mode == 'WEIGHT_PAINT' and context.pose_object is not None)
        )
        gpd = context.gpencil_data

        tool_settings = context.tool_settings

        # Mode & Transform Settings
        scene = context.scene

        # Orientation
        if object_mode in {'OBJECT', 'EDIT', 'EDIT_GPENCIL'} or has_pose_mode:
            orient_slot = scene.transform_orientation_slots[0]

            if gpd is not None and gpd.use_curve_edit:
                row = layout.row(align=True)
                row.operator_menu_enum("gpencil.stroke_editcurve_set_handle_type", "type", text="", icon="HANDLE_AUTO")

            row = layout.row(align=True)
            row.prop_with_popover(orient_slot, "type", text="", panel="VIEW3D_PT_transform_orientations",)

        # Pivot
        if object_mode in {'OBJECT', 'EDIT', 'EDIT_GPENCIL', 'SCULPT_GPENCIL'} or has_pose_mode:
            layout.prop(tool_settings, "transform_pivot_point", text="", icon_only=True)

        # Snap
        show_snap = False
        if obj is None:
            show_snap = True
        else:
            if (object_mode not in {
                    'SCULPT', 'VERTEX_PAINT', 'WEIGHT_PAINT', 'TEXTURE_PAINT',
                    'PAINT_GPENCIL', 'SCULPT_GPENCIL', 'WEIGHT_GPENCIL', 'VERTEX_GPENCIL'
            }) or has_pose_mode:
                show_snap = True
            else:

                paint_settings = UnifiedPaintPanel.paint_settings(context)

                if paint_settings:
                    brush = paint_settings.brush
                    if brush and hasattr(brush, "stroke_method") and brush.stroke_method == 'CURVE':
                        show_snap = True
        if show_snap:
            snap_items = bpy.types.ToolSettings.bl_rna.properties["snap_elements"].enum_items
            snap_elements = tool_settings.snap_elements
            if len(snap_elements) == 1:
                text = ""
                for elem in snap_elements:
                    icon = snap_items[elem].icon
                    break
            else:
                text = "Mix"
                icon = 'NONE'
            del snap_items, snap_elements

            row = layout.row(align=True)
            row.prop(tool_settings, "use_snap", text="")

            sub = row.row(align=True)
            sub.popover(
                panel="VIEW3D_PT_snapping",
                icon=icon,
                text=text,
            )

        # Proportional editing
        if object_mode in {'EDIT', 'PARTICLE_EDIT', 'SCULPT_GPENCIL', 'EDIT_GPENCIL', 'OBJECT'}:
            row = layout.row(align=True)
            kw = {}
            if object_mode == 'OBJECT':
                attr = "use_proportional_edit_objects"
            else:
                attr = "use_proportional_edit"

                if tool_settings.use_proportional_edit:
                    if tool_settings.use_proportional_connected:
                        kw["icon"] = 'PROP_CON'
                    elif tool_settings.use_proportional_projected:
                        kw["icon"] = 'PROP_PROJECTED'
                    else:
                        kw["icon"] = 'PROP_ON'
                else:
                    kw["icon"] = 'PROP_OFF'

            row.prop(tool_settings, attr, icon_only=True, **kw)  # proportional editing button

            # We can have the proportional editing on in the editing modes but off in object mode and vice versa.
            # So two separated lines to display the settings, just when it is on.

            # proportional editing settings, editing modes
            if object_mode != 'OBJECT' and tool_settings.use_proportional_edit is True:
                sub = row.row(align=True)
                sub.prop_with_popover(tool_settings, "proportional_edit_falloff", text="",
                                      icon_only=True, panel="VIEW3D_PT_proportional_edit")

            # proportional editing settings, just in object mode
            if object_mode == 'OBJECT' and tool_settings.use_proportional_edit_objects is True:
                sub = row.row(align=True)
                sub.prop_with_popover(tool_settings, "proportional_edit_falloff", text="",
                                      icon_only=True, panel="VIEW3D_PT_proportional_edit")

    def draw(self, context):
        layout = self.layout

        view = context.space_data
        shading = view.shading
        overlay = view.overlay
        tool_settings = context.tool_settings

        ALL_MT_editormenu.draw_hidden(context, layout)  # bfa - show hide the editormenu

        obj = context.active_object
        # mode_string = context.mode
        object_mode = 'OBJECT' if obj is None else obj.mode
        has_pose_mode = (
            (object_mode == 'POSE') or
            (object_mode == 'WEIGHT_PAINT' and context.pose_object is not None)
        )

        # Note: This is actually deadly in case enum_items have to be dynamically generated
        #       (because internal RNA array iterator will free everything immediately...).
        # XXX This is an RNA internal issue, not sure how to fix it.
        # Note: Tried to add an accessor to get translated UI strings instead of manual call
        #       to pgettext_iface below, but this fails because translated enumitems
        #       are always dynamically allocated.
        act_mode_item = bpy.types.Object.bl_rna.properties["mode"].enum_items[object_mode]
        act_mode_i18n_context = bpy.types.Object.bl_rna.properties["mode"].translation_context

        row = layout.row(align=True)
        row.separator()

        sub = row.row()
        # sub.ui_units_x = 5.5 # width of mode edit box
        sub.operator_menu_enum("object.mode_set", "mode", text=iface_(act_mode_item.name, act_mode_i18n_context), icon=act_mode_item.icon)
        del act_mode_item

        layout.template_header_3D_mode()

        # Contains buttons like Mode, Pivot, Layer, Mesh Select Mode...
        if obj:
            # Particle edit
            if object_mode == 'PARTICLE_EDIT':
                row = layout.row()
                row.prop(tool_settings.particle_edit, "select_mode", text="", expand=True)
            elif object_mode in {'EDIT', 'SCULPT_CURVES'} and obj.type == 'CURVES':
                curves = obj.data

                row = layout.row(align=True)

                # Combine the "use selection" toggle with the "set domain" operators
                # to allow turning selection off directly.
                domain = curves.selection_domain

                row.operator("curves.set_selection_domain", text="", icon='CURVE_BEZCIRCLE', depress=(domain == 'POINT')).domain = 'POINT'
                row.operator("curves.set_selection_domain", text="", icon='CURVE_PATH', depress=(domain == 'CURVE')).domain = 'CURVE'

        # Grease Pencil
        if obj and obj.type == 'GREASEPENCIL':
            # Select mode for Editing
            if object_mode == 'EDIT':
                row = layout.row(align=True)
                row.operator(
                    "grease_pencil.set_selection_mode",
                    text="",
                    icon="GP_SELECT_POINTS",
                    depress=(tool_settings.gpencil_selectmode_edit == 'POINT'),
                ).mode = 'POINT'
                row.operator(
                    "grease_pencil.set_selection_mode",
                    text="",
                    icon="GP_SELECT_STROKES",
                    depress=(tool_settings.gpencil_selectmode_edit == 'STROKE'),
                ).mode = 'STROKE'

        # Grease Pencil (legacy)
        if obj and obj.type == 'GPENCIL' and context.gpencil_data:
            gpd = context.gpencil_data

            # Select mode for Editing
            if gpd.use_stroke_edit_mode:
                row = layout.row(align=True)
                row.prop_enum(tool_settings, "gpencil_selectmode_edit", text="", value='POINT')
                row.prop_enum(tool_settings, "gpencil_selectmode_edit", text="", value='STROKE')

                subrow = row.row(align=True)
                subrow.enabled = not gpd.use_curve_edit
                subrow.prop_enum(tool_settings, "gpencil_selectmode_edit", text="", value='SEGMENT')

                # Curve edit submode
                row = layout.row(align=True)
                row.prop(gpd, "use_curve_edit", text="",
                         icon='IPO_BEZIER')
                sub = row.row(align=True)
                if gpd.use_curve_edit:
                    sub.popover(panel="VIEW3D_PT_gpencil_curve_edit", text="",)

            # Select mode for Sculpt
            if gpd.is_stroke_sculpt_mode:
                row = layout.row(align=True)
                row.prop(tool_settings, "use_gpencil_select_mask_point", text="")
                row.prop(tool_settings, "use_gpencil_select_mask_stroke", text="")
                row.prop(tool_settings, "use_gpencil_select_mask_segment", text="")

            # Select mode for Vertex Paint
            if gpd.is_stroke_vertex_mode:
                row = layout.row(align=True)
                row.prop(tool_settings, "use_gpencil_vertex_select_mask_point", text="")
                row.prop(tool_settings, "use_gpencil_vertex_select_mask_stroke", text="")
                row.prop(tool_settings, "use_gpencil_vertex_select_mask_segment", text="")

            if gpd.is_stroke_paint_mode:
                row = layout.row(align=True)
                row.prop(gpd, "use_multiedit", text="", icon='GP_MULTIFRAME_EDITING')

            if (
                    gpd.use_stroke_edit_mode or
                    gpd.is_stroke_sculpt_mode or
                    gpd.is_stroke_weight_mode or
                    gpd.is_stroke_vertex_mode
            ):
                row = layout.row(align=True)

                row.prop(gpd, "use_multiedit", text="", icon='GP_MULTIFRAME_EDITING')

                if gpd.use_multiedit:
                    sub = row.row(align=True)
                    sub.popover(panel="VIEW3D_PT_gpencil_multi_frame", text="")

        VIEW3D_MT_editor_menus.draw_collapsible(context, layout)

        layout.separator_spacer()

        if object_mode in {'PAINT_GPENCIL', 'SCULPT_GPENCIL'}:
            # Grease pencil
            if object_mode == 'PAINT_GPENCIL':
                layout.prop_with_popover(
                    tool_settings,
                    "gpencil_stroke_placement_view3d",
                    text="",
                    panel="VIEW3D_PT_gpencil_origin",
                )

            if object_mode in {'PAINT_GPENCIL', 'SCULPT_GPENCIL'}:
                layout.prop_with_popover(
                    tool_settings.gpencil_sculpt,
                    "lock_axis",
                    text="",
                    panel="VIEW3D_PT_gpencil_lock",
                )

            if object_mode == 'PAINT_GPENCIL':
                # FIXME: this is bad practice!
                # Tool options are to be displayed in the topbar.
                if context.workspace.tools.from_space_view3d_mode(object_mode).idname == "builtin_brush.Draw":
                    settings = tool_settings.gpencil_sculpt.guide
                    row = layout.row(align=True)
                    row.prop(settings, "use_guide", text="", icon='GRID')
                    sub = row.row(align=True)
                    if settings.use_guide:
                        sub.popover(panel="VIEW3D_PT_gpencil_guide", text="Guides")

              # Grease Pencil
                if obj and obj.type == 'GPENCIL' and context.gpencil_data:
                    gpd = context.gpencil_data

                    if gpd.is_stroke_paint_mode:
                        row = layout.row()
                        sub = row.row(align=True)
                        sub.prop(tool_settings, "use_gpencil_draw_onback", text="", icon='MOD_OPACITY')
                        sub.separator(factor=0.4)
                        sub.prop(tool_settings, "use_gpencil_automerge_strokes", text="")
                        sub.separator(factor=0.4)
                        sub.prop(tool_settings, "use_gpencil_weight_data_add", text="", icon='WPAINT_HLT')
                        sub.separator(factor=0.4)
                        sub.prop(tool_settings, "use_gpencil_draw_additive", text="", icon='FREEZE')

            if object_mode == 'SCULPT_GPENCIL':
                layout.popover(panel="VIEW3D_PT_gpencil_sculpt_automasking", text="", icon="MOD_MASK")

        elif object_mode == 'SCULPT':
            layout.popover(panel="VIEW3D_PT_sculpt_automasking", text="", icon="MOD_MASK")

        else:
            # Transform settings depending on tool header visibility
            VIEW3D_HT_header.draw_xform_template(layout, context)

        # Mode & Transform Settings
        scene = context.scene

        # Collection Visibility
        # layout.popover(panel="VIEW3D_PT_collections", icon='GROUP', text="")

        # Viewport Settings
        layout.popover(
            panel="VIEW3D_PT_object_type_visibility",
            icon_value=view.icon_from_show_object_viewport,
            text="")

        # Gizmo toggle & popover.
        row = layout.row(align=True)
        # FIXME: place-holder icon.
        row.prop(view, "show_gizmo", text="", toggle=True, icon='GIZMO')
        sub = row.row(align=True)
        sub.active = view.show_gizmo
        sub.popover(
            panel="VIEW3D_PT_gizmo_display",
            text="",
        )

        # Overlay toggle & popover.
        row = layout.row(align=True)
        row.prop(overlay, "show_overlays", icon='OVERLAY', text="")
        sub = row.row(align=True)
        sub.active = overlay.show_overlays
        sub.popover(panel="VIEW3D_PT_overlay", text="")

        row = layout.row()
        row.active = (object_mode == 'EDIT') or (shading.type in {'WIREFRAME', 'SOLID'})

        # While exposing `shading.show_xray(_wireframe)` is correct.
        # this hides the key shortcut from users: T70433.
        if has_pose_mode:
            draw_depressed = overlay.show_xray_bone
        elif shading.type == 'WIREFRAME':
            draw_depressed = shading.show_xray_wireframe
        else:
            draw_depressed = shading.show_xray
        row.operator(
            "view3d.toggle_xray",
            text="",
            icon='XRAY',
            depress=draw_depressed,
        )

        row = layout.row(align=True)
        row.prop(shading, "type", text="", expand=True)
        sub = row.row(align=True)
        # TODO, currently render shading type ignores mesh two-side, until it's supported
        # show the shading popover which shows double-sided option.

        # sub.enabled = shading.type != 'RENDERED'
        sub.popover(panel="VIEW3D_PT_shading", text="")


class VIEW3D_HT_tool_header(Header):
    bl_space_type = 'VIEW_3D'
    bl_region_type = 'TOOL_HEADER'

    def draw(self, context):
        layout = self.layout

        # mode_string = context.mode
        obj = context.active_object
        tool_settings = context.tool_settings

        self.draw_tool_settings(context)

        layout.separator_spacer()

        self.draw_mode_settings(context)

    def draw_tool_settings(self, context):
        layout = self.layout
        tool_mode = context.mode

        # Active Tool
        # -----------
        from bl_ui.space_toolsystem_common import ToolSelectPanelHelper
        tool = ToolSelectPanelHelper.draw_active_tool_header(
            context, layout,
            tool_key=('VIEW_3D', tool_mode),
        )

        # Object Mode Options
        # -------------------

        # Example of how tool_settings can be accessed as pop-overs.

        # TODO(campbell): editing options should be after active tool options
        # (obviously separated for from the users POV)
        draw_fn = getattr(_draw_tool_settings_context_mode, tool_mode, None)
        if draw_fn is not None:
            is_valid_context = draw_fn(context, layout, tool)

        def draw_3d_brush_settings(layout, tool_mode):
            layout.popover("VIEW3D_PT_tools_brush_settings_advanced", text="Brush")
            if tool_mode != 'PAINT_WEIGHT':
                layout.popover("VIEW3D_PT_tools_brush_texture")
            if tool_mode == 'PAINT_TEXTURE':
                layout.popover("VIEW3D_PT_tools_mask_texture")
            layout.popover("VIEW3D_PT_tools_brush_stroke")
            layout.popover("VIEW3D_PT_tools_brush_falloff")
            layout.popover("VIEW3D_PT_tools_brush_display")

        # NOTE: general mode options should be added to 'draw_mode_settings'.
        if tool_mode == 'SCULPT':
            if is_valid_context:
                draw_3d_brush_settings(layout, tool_mode)
        elif tool_mode == 'PAINT_VERTEX':
            if is_valid_context:
                draw_3d_brush_settings(layout, tool_mode)
        elif tool_mode == 'PAINT_WEIGHT':
            if is_valid_context:
                draw_3d_brush_settings(layout, tool_mode)
        elif tool_mode == 'PAINT_TEXTURE':
            if is_valid_context:
                draw_3d_brush_settings(layout, tool_mode)
        elif tool_mode == 'EDIT_ARMATURE':
            pass
        elif tool_mode == 'EDIT_CURVE':
            pass
        elif tool_mode == 'EDIT_MESH':
            pass
        elif tool_mode == 'POSE':
            pass
        elif tool_mode == 'PARTICLE':
            # Disable, only shows "Brush" panel, which is already in the top-bar.
            # if tool.has_datablock:
            #     layout.popover_group(context=".paint_common", **popover_kw)
            pass
        elif tool_mode == 'PAINT_GPENCIL':
            if is_valid_context:
                brush = context.tool_settings.gpencil_paint.brush
                if brush:
                    if brush.gpencil_tool != 'ERASE':
                        if brush.gpencil_tool != 'TINT':
                            layout.popover("VIEW3D_PT_tools_grease_pencil_brush_advanced")

                        if brush.gpencil_tool not in {'FILL', 'TINT'}:
                            layout.popover("VIEW3D_PT_tools_grease_pencil_brush_stroke")

                    layout.popover("VIEW3D_PT_tools_grease_pencil_paint_appearance")
        elif tool_mode == 'SCULPT_GPENCIL':
            if is_valid_context:
                brush = context.tool_settings.gpencil_sculpt_paint.brush
                if brush:
                    tool = brush.gpencil_sculpt_tool
                    if tool in {'SMOOTH', 'RANDOMIZE'}:
                        layout.popover("VIEW3D_PT_tools_grease_pencil_sculpt_brush_popover")
                    layout.popover("VIEW3D_PT_tools_grease_pencil_sculpt_appearance")
        elif tool_mode == 'WEIGHT_GPENCIL':
            if is_valid_context:
                layout.popover("VIEW3D_PT_tools_grease_pencil_weight_appearance")
        elif tool_mode == 'VERTEX_GPENCIL':
            if is_valid_context:
                layout.popover("VIEW3D_PT_tools_grease_pencil_vertex_appearance")

    def draw_mode_settings(self, context):
        layout = self.layout
        mode_string = context.mode

        def row_for_mirror():
            row = layout.row(align=True)
            sub = row.row(align=True)
            return row, sub

        if mode_string == 'EDIT_ARMATURE':
            _row, sub = row_for_mirror()
            sub.prop(context.object.data, "use_mirror_x", icon='MIRROR_X', toggle=True, icon_only=True)
        elif mode_string == 'POSE':
            _row, sub = row_for_mirror()
            sub.prop(context.object.pose, "use_mirror_x", icon='MIRROR_X', toggle=True, icon_only=True)
        elif mode_string in {'EDIT_MESH', 'PAINT_WEIGHT', 'SCULPT', 'PAINT_VERTEX', 'PAINT_TEXTURE'}:
            # Mesh Modes, Use Mesh Symmetry
            row, sub = row_for_mirror()
            sub.prop(context.object, "use_mesh_mirror_x", icon='MIRROR_X', toggle=True, icon_only=True)
            sub.prop(context.object, "use_mesh_mirror_y", icon='MIRROR_Y', toggle=True, icon_only=True)
            sub.prop(context.object, "use_mesh_mirror_z", icon='MIRROR_Z', toggle=True, icon_only=True)
            if mode_string == 'EDIT_MESH':
                tool_settings = context.tool_settings
                layout.prop(tool_settings, "use_mesh_automerge", text="")
            elif mode_string == 'PAINT_WEIGHT':
                row.popover(panel="VIEW3D_PT_tools_weightpaint_symmetry_for_topbar", text="")
            elif mode_string == 'SCULPT':
                row.popover(panel="VIEW3D_PT_sculpt_symmetry_for_topbar", text="")
            elif mode_string == 'PAINT_VERTEX':
                row.popover(panel="VIEW3D_PT_tools_vertexpaint_symmetry_for_topbar", text="")
        elif mode_string == 'SCULPT_CURVES':
            _row, sub = row_for_mirror()
            sub.prop(context.object.data, "use_mirror_x", text="X", toggle=True)
            sub.prop(context.object.data, "use_mirror_y", text="Y", toggle=True)
            sub.prop(context.object.data, "use_mirror_z", text="Z", toggle=True)

            layout.prop(context.object.data, "use_sculpt_collision", icon='MOD_PHYSICS', icon_only=True, toggle=True)

        # Expand panels from the side-bar as popovers.
        popover_kw = {"space_type": 'VIEW_3D', "region_type": 'UI', "category": "Tool"}

        if mode_string == 'SCULPT':
            layout.popover_group(context=".sculpt_mode", **popover_kw)
        elif mode_string == 'PAINT_VERTEX':
            layout.popover_group(context=".vertexpaint", **popover_kw)
        elif mode_string == 'PAINT_WEIGHT':
            layout.popover_group(context=".weightpaint", **popover_kw)
        elif mode_string == 'PAINT_TEXTURE':
            layout.popover_group(context=".imagepaint", **popover_kw)
        elif mode_string == 'EDIT_TEXT':
            layout.popover_group(context=".text_edit", **popover_kw)
        elif mode_string == 'EDIT_ARMATURE':
            layout.popover_group(context=".armature_edit", **popover_kw)
        elif mode_string == 'EDIT_METABALL':
            layout.popover_group(context=".mball_edit", **popover_kw)
        elif mode_string == 'EDIT_LATTICE':
            layout.popover_group(context=".lattice_edit", **popover_kw)
        elif mode_string == 'EDIT_CURVE':
            layout.popover_group(context=".curve_edit", **popover_kw)
        elif mode_string == 'EDIT_MESH':
            layout.popover_group(context=".mesh_edit", **popover_kw)
        elif mode_string == 'POSE':
            layout.popover_group(context=".posemode", **popover_kw)
        elif mode_string == 'PARTICLE':
            layout.popover_group(context=".particlemode", **popover_kw)
        elif mode_string == 'OBJECT':
            layout.popover_group(context=".objectmode", **popover_kw)
        elif mode_string in {'PAINT_GPENCIL', 'EDIT_GPENCIL', 'SCULPT_GPENCIL', 'WEIGHT_GPENCIL'}:
            # Grease pencil layer.
            gpl = context.active_gpencil_layer
            if gpl and gpl.info is not None:
                text = gpl.info
                maxw = 25
                if len(text) > maxw:
                    text = text[:maxw - 5] + '..' + text[-3:]
            else:
                text = ""

            sub = layout.row()
            sub.ui_units_x = 8
            sub.popover(
                panel="TOPBAR_PT_gpencil_layers",
                text="Layer: " + text,
            )
            if mode_string == 'EDIT_GPENCIL':
                sub.popover(panel="VIEW3D_PT_gpencil_edit_options", text="Options")


class _draw_tool_settings_context_mode:
    @staticmethod
    def SCULPT(context, layout, tool):
        if (tool is None) or (not tool.has_datablock):
            return False

        paint = context.tool_settings.sculpt
        layout.template_ID_preview(paint, "brush", rows=3, cols=8, hide_buttons=True)

        brush = paint.brush
        if brush is None:
            return False

        tool_settings = context.tool_settings
        capabilities = brush.sculpt_capabilities

        ups = tool_settings.unified_paint_settings

        if capabilities.has_color:
            row = layout.row(align=True)
            row.ui_units_x = 4
            UnifiedPaintPanel.prop_unified_color(row, context, brush, "color", text="")
            UnifiedPaintPanel.prop_unified_color(row, context, brush, "secondary_color", text="")
            row.separator()
            layout.prop(brush, "blend", text="", expand=False)

        size = "size"
        size_owner = ups if ups.use_unified_size else brush
        if size_owner.use_locked_size == 'SCENE':
            size = "unprojected_radius"

        UnifiedPaintPanel.prop_unified(
            layout,
            context,
            brush,
            size,
            pressure_name="use_pressure_size",
            unified_name="use_unified_size",
            text="Radius",
            slider=True,
            header=True,
        )

        # strength, use_strength_pressure
        pressure_name = "use_pressure_strength" if capabilities.has_strength_pressure else None
        UnifiedPaintPanel.prop_unified(
            layout,
            context,
            brush,
            "strength",
            pressure_name=pressure_name,
            unified_name="use_unified_strength",
            text="Strength",
            header=True,
        )

        # direction
        if not capabilities.has_direction:
            layout.row().prop(brush, "direction", expand=True, text="")

        return True

    @staticmethod
    def PAINT_TEXTURE(context, layout, tool):
        if (tool is None) or (not tool.has_datablock):
            return False

        paint = context.tool_settings.image_paint
        layout.template_ID_preview(paint, "brush", rows=3, cols=8, hide_buttons=True)

        brush = paint.brush
        if brush is None:
            return False

        brush_basic_texpaint_settings(layout, context, brush, compact=True)

        return True

    @staticmethod
    def PAINT_VERTEX(context, layout, tool):
        if (tool is None) or (not tool.has_datablock):
            return False

        paint = context.tool_settings.vertex_paint
        layout.template_ID_preview(paint, "brush", rows=3, cols=8, hide_buttons=True)

        brush = paint.brush
        if brush is None:
            return False

        brush_basic_texpaint_settings(layout, context, brush, compact=True)

        return True

    @staticmethod
    def PAINT_WEIGHT(context, layout, tool):
        if (tool is None) or (not tool.has_datablock):
            return False

        paint = context.tool_settings.weight_paint
        layout.template_ID_preview(paint, "brush", rows=3, cols=8, hide_buttons=True)
        brush = paint.brush
        if brush is None:
            return False

        capabilities = brush.weight_paint_capabilities
        if capabilities.has_weight:
            UnifiedPaintPanel.prop_unified(
                layout,
                context,
                brush,
                "weight",
                unified_name="use_unified_weight",
                slider=True,
                header=True,
            )

        UnifiedPaintPanel.prop_unified(
            layout,
            context,
            brush,
            "size",
            pressure_name="use_pressure_size",
            unified_name="use_unified_size",
            slider=True,
            text="Radius",
            header=True,
        )
        UnifiedPaintPanel.prop_unified(
            layout,
            context,
            brush,
            "strength",
            pressure_name="use_pressure_strength",
            unified_name="use_unified_strength",
            header=True,
        )

        return True

    @staticmethod
    def PAINT_GPENCIL(context, layout, tool):
        if tool is None:
            return False

        if tool.idname == "builtin.cutter":
            row = layout.row(align=True)
            row.prop(context.tool_settings.gpencil_sculpt, "intersection_threshold")
            return False
        elif not tool.has_datablock:
            return False

        paint = context.tool_settings.gpencil_paint
        brush = paint.brush
        if brush is None:
            return False

        gp_settings = brush.gpencil_settings

        row = layout.row(align=True)
        tool_settings = context.scene.tool_settings
        settings = tool_settings.gpencil_paint
        row.template_ID_preview(settings, "brush", rows=3, cols=8, hide_buttons=True)

        if context.object and brush.gpencil_tool in {'FILL', 'DRAW'}:
            from bl_ui.properties_paint_common import brush_basic__draw_color_selector
            brush_basic__draw_color_selector(context, layout, brush, gp_settings, None)

        if context.object and brush.gpencil_tool == 'TINT':
            row.separator(factor=0.4)
            row.prop_with_popover(brush, "color", text="", panel="TOPBAR_PT_gpencil_vertexcolor")

        from bl_ui.properties_paint_common import brush_basic_gpencil_paint_settings
        brush_basic_gpencil_paint_settings(layout, context, brush, compact=True)

        return True

    @staticmethod
    def SCULPT_GPENCIL(context, layout, tool):
        if (tool is None) or (not tool.has_datablock):
            return False
        paint = context.tool_settings.gpencil_sculpt_paint
        brush = paint.brush

        from bl_ui.properties_paint_common import brush_basic_gpencil_sculpt_settings
        brush_basic_gpencil_sculpt_settings(layout, context, brush, compact=True)

        return True

    @staticmethod
    def WEIGHT_GPENCIL(context, layout, tool):
        if (tool is None) or (not tool.has_datablock):
            return False
        paint = context.tool_settings.gpencil_weight_paint
        brush = paint.brush

        from bl_ui.properties_paint_common import brush_basic_gpencil_weight_settings
        layout.template_ID_preview(paint, "brush", rows=3, cols=8, hide_buttons=True)

        brush_basic_gpencil_weight_settings(layout, context, brush, compact=True)

        layout.popover("VIEW3D_PT_tools_grease_pencil_weight_options", text="Options")
        layout.popover("VIEW3D_PT_tools_grease_pencil_brush_weight_falloff", text="Falloff")

        return True

    @staticmethod
    def VERTEX_GPENCIL(context, layout, tool):
        if (tool is None) or (not tool.has_datablock):
            return False

        paint = context.tool_settings.gpencil_vertex_paint
        brush = paint.brush

        row = layout.row(align=True)
        tool_settings = context.scene.tool_settings
        settings = tool_settings.gpencil_vertex_paint
        row.template_ID_preview(settings, "brush", rows=3, cols=8, hide_buttons=True)

        if brush.gpencil_vertex_tool not in {'BLUR', 'AVERAGE', 'SMEAR'}:
            row.separator(factor=0.4)
            sub = row.row(align=True)
            sub.scale_x = 0.33
            sub.prop_with_popover(brush, "color", text="", panel="TOPBAR_PT_gpencil_vertexcolor")
            sub.prop(brush, "secondary_color", text="")
            row.operator("gpencil.tint_flip", icon='FILE_REFRESH', text="")

        from bl_ui.properties_paint_common import brush_basic_gpencil_vertex_settings

        brush_basic_gpencil_vertex_settings(layout, context, brush, compact=True)

        return True

    @staticmethod
    def PARTICLE(context, layout, tool):
        if (tool is None) or (not tool.has_datablock):
            return False

        # See: 'VIEW3D_PT_tools_brush', basically a duplicate
        settings = context.tool_settings.particle_edit
        brush = settings.brush
        tool = settings.tool
        if tool == 'NONE':
            return False

        layout.prop(brush, "size", slider=True)
        if tool == 'ADD':
            layout.prop(brush, "count")

            layout.prop(settings, "use_default_interpolate")
            layout.prop(brush, "steps", slider=True)
            layout.prop(settings, "default_key_count", slider=True)
        else:
            layout.prop(brush, "strength", slider=True)

            if tool == 'LENGTH':
                layout.row().prop(brush, "length_mode", expand=True)
            elif tool == 'PUFF':
                layout.row().prop(brush, "puff_mode", expand=True)
                layout.prop(brush, "use_puff_volume")
            elif tool == 'COMB':
                row = layout.row()
                row.active = settings.is_editable
                row.prop(settings, "use_emitter_deflect", text="Deflect Emitter")
                sub = row.row(align=True)
                sub.active = settings.use_emitter_deflect
                sub.prop(settings, "emitter_distance", text="Distance")

        return True

    @staticmethod
    def SCULPT_CURVES(context, layout, tool):
        if (tool is None) or (not tool.has_datablock):
            return False

        tool_settings = context.tool_settings
        paint = tool_settings.curves_sculpt

        brush = paint.brush
        if brush is None:
            return False

        UnifiedPaintPanel.prop_unified(
            layout,
            context,
            brush,
            "size",
            unified_name="use_unified_size",
            pressure_name="use_pressure_size",
            text="Radius",
            slider=True,
            header=True,
        )

        if brush.curves_sculpt_tool not in {'ADD', 'DELETE'}:
            UnifiedPaintPanel.prop_unified(
                layout,
                context,
                brush,
                "strength",
                unified_name="use_unified_strength",
                pressure_name="use_pressure_strength",
                header=True,
            )

        curves_tool = brush.curves_sculpt_tool

        if curves_tool == 'COMB':
            layout.prop(brush, "falloff_shape", expand=True)
            layout.popover("VIEW3D_PT_tools_brush_falloff", text="Brush Falloff")
            layout.popover("VIEW3D_PT_curves_sculpt_parameter_falloff", text="Curve Falloff")
        elif curves_tool == 'ADD':
            layout.prop(brush, "falloff_shape", expand=True)
            layout.prop(brush.curves_sculpt_settings, "add_amount")
            layout.popover("VIEW3D_PT_curves_sculpt_add_shape", text="Curve Shape")
            layout.prop(brush, "use_frontface", text="Front Faces Only")
        elif curves_tool == 'GROW_SHRINK':
            layout.prop(brush, "direction", expand=True, text="")
            layout.prop(brush, "falloff_shape", expand=True)
            layout.popover("VIEW3D_PT_curves_sculpt_grow_shrink_scaling", text="Scaling")
            layout.popover("VIEW3D_PT_tools_brush_falloff")
        elif curves_tool == 'SNAKE_HOOK':
            layout.prop(brush, "falloff_shape", expand=True)
            layout.popover("VIEW3D_PT_tools_brush_falloff")
        elif curves_tool == 'DELETE':
            layout.prop(brush, "falloff_shape", expand=True)
        elif curves_tool == 'SELECTION_PAINT':
            layout.prop(brush, "direction", expand=True, text="")
            layout.prop(brush, "falloff_shape", expand=True)
            layout.popover("VIEW3D_PT_tools_brush_falloff")
        elif curves_tool == 'PINCH':
            layout.prop(brush, "direction", expand=True, text="")
            layout.prop(brush, "falloff_shape", expand=True)
            layout.popover("VIEW3D_PT_tools_brush_falloff")
        elif curves_tool == 'SMOOTH':
            layout.prop(brush, "falloff_shape", expand=True)
            layout.popover("VIEW3D_PT_tools_brush_falloff")
        elif curves_tool == 'PUFF':
            layout.prop(brush, "falloff_shape", expand=True)
            layout.popover("VIEW3D_PT_tools_brush_falloff")
        elif curves_tool == 'DENSITY':
            layout.prop(brush, "falloff_shape", expand=True)
            row = layout.row(align=True)
            row.prop(brush.curves_sculpt_settings, "density_mode", text="", expand=True)
            row = layout.row(align=True)
            row.prop(brush.curves_sculpt_settings, "minimum_distance", text="Distance Min")
            row.operator_context = 'INVOKE_REGION_WIN'
            row.operator("sculpt_curves.min_distance_edit", text="", icon='DRIVER_DISTANCE')
            row = layout.row(align=True)
            row.enabled = brush.curves_sculpt_settings.density_mode != 'REMOVE'
            row.prop(brush.curves_sculpt_settings, "density_add_attempts", text="Count Max")
            layout.popover("VIEW3D_PT_tools_brush_falloff")
            layout.popover("VIEW3D_PT_curves_sculpt_add_shape", text="Curve Shape")
        elif curves_tool == 'SLIDE':
            layout.popover("VIEW3D_PT_tools_brush_falloff")

        return True


# bfa - show hide the editormenu
class ALL_MT_editormenu(Menu):
    bl_label = ""

    def draw(self, context):
        layout = self.layout

        tool_settings = context.tool_settings
        view = context.space_data
        shading = view.shading

        layout.row(align=True).template_header()

        row = layout.row(align=True)
        obj = context.active_object
        # mode_string = context.mode
        object_mode = 'OBJECT' if obj is None else obj.mode
        has_pose_mode = (
            (object_mode == 'POSE') or
            (object_mode == 'WEIGHT_PAINT' and context.pose_object is not None)
        )

        # Note: This is actually deadly in case enum_items have to be dynamically generated
        #       (because internal RNA array iterator will free everything immediately...).
        # XXX This is an RNA internal issue, not sure how to fix it.
        # Note: Tried to add an accessor to get translated UI strings instead of manual call
        #       to pgettext_iface below, but this fails because translated enumitems
        #       are always dynamically allocated.
        act_mode_item = bpy.types.Object.bl_rna.properties["mode"].enum_items[object_mode]
        act_mode_i18n_context = bpy.types.Object.bl_rna.properties["mode"].translation_context

        sub = row.row(align=True)
        sub.ui_units_x = 5.5
        sub.operator_menu_enum(
            "object.mode_set", "mode",
            text=iface_(act_mode_item.name, act_mode_i18n_context),
            icon=act_mode_item.icon,
        )
        del act_mode_item

        layout.template_header_3D_mode()

        # Contains buttons like Mode, Pivot, Layer, Mesh Select Mode...
        if obj:
            # Particle edit
            if object_mode == 'PARTICLE_EDIT':
                row = layout.row()
                row.prop(tool_settings.particle_edit, "select_mode", text="", expand=True)
            elif object_mode in {'EDIT', 'SCULPT_CURVES'} and obj.type == 'CURVES':
                curves = obj.data

                row = layout.row(align=True)
                domain = curves.selection_domain
                row.operator(
                    "curves.set_selection_domain",
                    text="",
                    icon='CURVE_BEZCIRCLE',
                    depress=(domain == 'POINT'),
                ).domain = 'POINT'
                row.operator(
                    "curves.set_selection_domain",
                    text="",
                    icon='CURVE_PATH',
                    depress=(domain == 'CURVE'),
                ).domain = 'CURVE'

        # Grease Pencil
        if obj and obj.type == 'GREASEPENCIL':
            # Select mode for Editing
            if object_mode == 'EDIT':
                row = layout.row(align=True)
                row.prop_enum(tool_settings, "gpencil_selectmode_edit", text="", value='POINT')
                row.prop_enum(tool_settings, "gpencil_selectmode_edit", text="", value='STROKE')

            if object_mode == 'PAINT_GREASE_PENCIL':
                row = layout.row()
                sub = row.row(align=True)
                sub.prop(tool_settings, "use_gpencil_draw_additive", text="", icon='FREEZE')

        # Grease Pencil (legacy)
        if obj and obj.type == 'GPENCIL' and context.gpencil_data:
            gpd = context.gpencil_data

            if gpd.is_stroke_paint_mode:
                row = layout.row()
                sub = row.row(align=True)
                sub.prop(tool_settings, "use_gpencil_draw_onback", text="", icon='MOD_OPACITY')
                sub.separator(factor=0.4)
                sub.prop(tool_settings, "use_gpencil_automerge_strokes", text="")
                sub.separator(factor=0.4)
                sub.prop(tool_settings, "use_gpencil_weight_data_add", text="", icon='WPAINT_HLT')
                sub.separator(factor=0.4)
                sub.prop(tool_settings, "use_gpencil_draw_additive", text="", icon='FREEZE')

            # Select mode for Editing
            if gpd.use_stroke_edit_mode:
                row = layout.row(align=True)
                row.prop_enum(tool_settings, "gpencil_selectmode_edit", text="", value='POINT')
                row.prop_enum(tool_settings, "gpencil_selectmode_edit", text="", value='STROKE')

                subrow = row.row(align=True)
                subrow.enabled = not gpd.use_curve_edit
                subrow.prop_enum(tool_settings, "gpencil_selectmode_edit", text="", value='SEGMENT')

                # Curve edit submode
                row = layout.row(align=True)
                row.prop(gpd, "use_curve_edit", text="",
                         icon='IPO_BEZIER')
                sub = row.row(align=True)
                sub.active = gpd.use_curve_edit
                sub.popover(
                    panel="VIEW3D_PT_gpencil_curve_edit",
                    text="Curve Editing",
                )

            # Select mode for Sculpt
            if gpd.is_stroke_sculpt_mode:
                row = layout.row(align=True)
                row.prop(tool_settings, "use_gpencil_select_mask_point", text="")
                row.prop(tool_settings, "use_gpencil_select_mask_stroke", text="")
                row.prop(tool_settings, "use_gpencil_select_mask_segment", text="")

    @staticmethod
    def draw_menus(layout, context):

        row = layout.row(align=True)
        row.template_header()  # editor type menus


class VIEW3D_MT_editor_menus(Menu):
    bl_label = ""

    def draw(self, context):
        layout = self.layout
        obj = context.active_object
        mode_string = context.mode
        edit_object = context.edit_object
        gp_edit = obj and obj.mode in {'EDIT_GPENCIL', 'PAINT_GPENCIL', 'SCULPT_GPENCIL',
                                       'WEIGHT_GPENCIL', 'VERTEX_GPENCIL'}
        tool_settings = context.scene.tool_settings

        layout.menu("SCREEN_MT_user_menu", text="Quick")  # Quick favourites menu
        layout.menu("VIEW3D_MT_view")
        layout.menu("VIEW3D_MT_view_navigation")

        # Select Menu
        if gp_edit:
            if mode_string not in {'PAINT_GPENCIL', 'WEIGHT_GPENCIL'}:
                if (
                        mode_string == 'SCULPT_GPENCIL' and
                        (tool_settings.use_gpencil_select_mask_point or
                         tool_settings.use_gpencil_select_mask_stroke or
                         tool_settings.use_gpencil_select_mask_segment)
                ):
                    layout.menu("VIEW3D_MT_select_gpencil")
                    layout.menu("VIEW3D_MT_sculpt_gpencil_copy")
                    layout.menu("VIEW3D_MT_select_edit_gpencil")
                elif mode_string == 'EDIT_GPENCIL':
                    layout.menu("VIEW3D_MT_select_edit_gpencil")
                elif mode_string == 'VERTEX_GPENCIL':
                    layout.menu("VIEW3D_MT_select_gpencil")
                    layout.menu("VIEW3D_MT_gpencil_animation")
                    layout.menu("GPENCIL_MT_layer_active", text="Active Layer")
                    layout.menu("VIEW3D_MT_select_edit_gpencil")
        elif mode_string in {'PAINT_WEIGHT', 'PAINT_VERTEX', 'PAINT_TEXTURE'}:
            mesh = obj.data
            if mesh.use_paint_mask:
                layout.menu("VIEW3D_MT_select_paint_mask")
            elif mesh.use_paint_mask_vertex and mode_string in {'PAINT_WEIGHT', 'PAINT_VERTEX'}:
                layout.menu("VIEW3D_MT_select_paint_mask_vertex")
        elif mode_string not in {'SCULPT', 'SCULPT_CURVES', 'PAINT_GREASE_PENCIL'}:
            layout.menu("VIEW3D_MT_select_%s" % mode_string.lower())

        if gp_edit:
            pass
        elif mode_string == 'OBJECT':
            layout.menu("VIEW3D_MT_add", text="Add", text_ctxt=i18n_contexts.operator_default)
        elif mode_string == 'EDIT_MESH':
            layout.menu("VIEW3D_MT_mesh_add", text="Add", text_ctxt=i18n_contexts.operator_default)
        elif mode_string == 'EDIT_CURVE':
            layout.menu("VIEW3D_MT_curve_add", text="Add", text_ctxt=i18n_contexts.operator_default)
        elif mode_string == 'EDIT_SURFACE':
            layout.menu("VIEW3D_MT_surface_add", text="Add", text_ctxt=i18n_contexts.operator_default)
        elif mode_string == 'EDIT_METABALL':
            layout.menu("VIEW3D_MT_metaball_add", text="Add", text_ctxt=i18n_contexts.operator_default)
        elif mode_string == 'EDIT_ARMATURE':
            layout.menu("TOPBAR_MT_edit_armature_add", text="Add", text_ctxt=i18n_contexts.operator_default)

        if gp_edit:
            if obj and obj.mode == 'PAINT_GPENCIL':
                layout.menu("VIEW3D_MT_draw_gpencil")
            elif obj and obj.mode == 'EDIT_GPENCIL':
                layout.menu("VIEW3D_MT_edit_gpencil")
                layout.menu("VIEW3D_MT_edit_gpencil_stroke")
                layout.menu("VIEW3D_MT_edit_gpencil_point")
            elif obj and obj.mode == 'WEIGHT_GPENCIL':
                layout.menu("VIEW3D_MT_weight_gpencil")
            if obj and obj.mode == 'VERTEX_GPENCIL':
                layout.menu("VIEW3D_MT_paint_gpencil")

        elif edit_object:
            layout.menu("VIEW3D_MT_edit_%s" % edit_object.type.lower())

            if mode_string == 'EDIT_MESH':
                layout.menu("VIEW3D_MT_edit_mesh_vertices")
                layout.menu("VIEW3D_MT_edit_mesh_edges")
                layout.menu("VIEW3D_MT_edit_mesh_faces")
                layout.menu("VIEW3D_MT_uv_map", text="UV")
                layout.template_node_operator_asset_root_items()
            elif mode_string in {'EDIT_CURVE', 'EDIT_SURFACE'}:
                layout.menu("VIEW3D_MT_edit_curve_ctrlpoints")
                layout.menu("VIEW3D_MT_edit_curve_segments")
            elif mode_string in {'EDIT_CURVES', 'EDIT_POINT_CLOUD'}:
                layout.template_node_operator_asset_root_items()
            elif mode_string == 'EDIT_GREASE_PENCIL':
                layout.menu("VIEW3D_MT_edit_greasepencil_stroke")

        elif obj:
            if mode_string not in {'PAINT_TEXTURE', 'SCULPT_CURVES'}:
                layout.menu("VIEW3D_MT_%s" % mode_string.lower())
            if mode_string in {'SCULPT', 'PAINT_VERTEX', 'PAINT_TEXTURE'}:
                layout.menu("VIEW3D_MT_brush")
            if mode_string == 'SCULPT':
                layout.menu("VIEW3D_MT_mask")
                layout.menu("VIEW3D_MT_face_sets")
                layout.template_node_operator_asset_root_items()
            if mode_string == 'SCULPT_CURVES':
                layout.menu("VIEW3D_MT_select_sculpt_curves")
                layout.menu("VIEW3D_MT_sculpt_curves")
                layout.template_node_operator_asset_root_items()

        else:
            layout.menu("VIEW3D_MT_object")


# ********** Menu **********


# ********** Utilities **********


class ShowHideMenu:
    bl_label = "Show/Hide"
    _operator_name = ""

    def draw(self, _context):
        layout = self.layout

        layout.operator("%s.reveal" % self._operator_name, text="Show Hidden", icon="HIDE_OFF")
        layout.operator("%s.hide" % self._operator_name, text="Hide Selected", icon="HIDE_ON").unselected = False
        layout.operator(
            "%s.hide" %
            self._operator_name,
            text="Hide Unselected",
            icon="HIDE_UNSELECTED").unselected = True


# Standard transforms which apply to all cases (mix-in class, not used directly).
class VIEW3D_MT_transform_base:
    bl_label = "Transform"
    bl_category = "View"

    # TODO: get rid of the custom text strings?
    def draw(self, context):
        layout = self.layout
        alt_navigation = getattr(
            context.window_manager.keyconfigs.active.preferences,
            "use_alt_navigation",
            False)

        layout.operator("transform.translate", icon = 'TRANSFORM_MOVE').alt_navigation = alt_navigation
        layout.operator("transform.rotate", icon = 'TRANSFORM_ROTATE').alt_navigation = alt_navigation
        layout.operator("transform.resize", text="Scale", icon = 'TRANSFORM_SCALE').alt_navigation = alt_navigation

        layout.operator("transform.tosphere", text="To Sphere", icon="TOSPHERE")
        layout.operator("transform.shear", text="Shear", icon="SHEAR")
        layout.operator("transform.bend", text="Bend", icon="BEND")
        layout.operator("transform.push_pull", text="Push/Pull", icon='PUSH_PULL')

        if context.mode in {'EDIT_MESH', 'EDIT_ARMATURE', 'EDIT_SURFACE', 'EDIT_CURVE',
                            'EDIT_LATTICE', 'EDIT_METABALL'}:
            layout.operator("transform.vertex_warp", text="Warp", icon="MOD_WARP")
            layout.operator_context = 'EXEC_REGION_WIN'
            layout.operator("transform.vertex_random", text="Randomize", icon='RANDOMIZE').offset = 0.1
            layout.operator_context = 'INVOKE_REGION_WIN'


# Generic transform menu - geometry types
class VIEW3D_MT_transform(VIEW3D_MT_transform_base, Menu):
    def draw(self, context):
        alt_navigation = getattr(
            context.window_manager.keyconfigs.active.preferences,
            "use_alt_navigation",
            False)

        # base menu
        VIEW3D_MT_transform_base.draw(self, context)

        obj = context.object

        # generic
        layout = self.layout
        if context.mode == 'EDIT_MESH':
            layout.operator("transform.shrink_fatten", text="Shrink/Fatten", icon='SHRINK_FATTEN').alt_navigation = alt_navigation
            layout.operator("transform.skin_resize", icon="MOD_SKIN")
        elif context.mode == 'EDIT_CURVE':
            layout.operator("transform.transform", text="Radius", icon='SHRINK_FATTEN').mode = 'CURVE_SHRINKFATTEN'

        if context.mode != 'EDIT_CURVES':
            layout.separator()
            props = layout.operator("transform.translate", text="Move Texture Space", icon="MOVE_TEXTURESPACE")
            props.texture_space = True
            props.alt_navigation = alt_navigation
            props = layout.operator("transform.resize", text="Scale Texture Space", icon="SCALE_TEXTURESPACE")
            props.texture_space = True
            props.alt_navigation = alt_navigation


# Object-specific extensions to Transform menu
class VIEW3D_MT_transform_object(VIEW3D_MT_transform_base, Menu):
    def draw(self, context):
        layout = self.layout

        # base menu
        VIEW3D_MT_transform_base.draw(self, context)

        # object-specific option follow
        layout.separator()

        layout.operator("transform.translate", text="Move Texture Space", icon="MOVE_TEXTURESPACE").texture_space = True
        layout.operator("transform.resize", text="Scale Texture Space", icon="SCALE_TEXTURESPACE").texture_space = True

        layout.separator()

        layout.operator_context = 'EXEC_REGION_WIN'
        # XXX see alignmenu() in edit.c of b2.4x to get this working
        layout.operator(
            "transform.transform",
            text="Align to Transform Orientation",
            icon="ALIGN_TRANSFORM").mode = 'ALIGN'

        layout.separator()

        layout.operator("object.randomize_transform", icon="RANDOMIZE_TRANSFORM")
        layout.operator("object.align", icon="ALIGN")

        # TODO: there is a strange context bug here.
        """
        layout.operator_context = 'INVOKE_REGION_WIN'
        layout.operator("object.transform_axis_target")
        """


# Armature EditMode extensions to Transform menu
class VIEW3D_MT_transform_armature(VIEW3D_MT_transform_base, Menu):
    def draw(self, context):
        layout = self.layout

        # base menu
        VIEW3D_MT_transform_base.draw(self, context)

        # armature specific extensions follow
        obj = context.object
        if obj.type == 'ARMATURE' and obj.mode in {'EDIT', 'POSE'}:
            if obj.data.display_type == 'BBONE':
                layout.separator()

                layout.operator("transform.transform", text="Scale BBone", icon='TRANSFORM_SCALE').mode = 'BONE_SIZE'
            elif obj.data.display_type == 'ENVELOPE':
                layout.separator()

                layout.operator(
                    "transform.transform",
                    text="Scale Envelope Distance",
                    icon='TRANSFORM_SCALE').mode = 'BONE_SIZE'
                layout.operator("transform.transform", text="Scale Radius",
                                icon='TRANSFORM_SCALE').mode = 'BONE_ENVELOPE'

        if context.edit_object and context.edit_object.type == 'ARMATURE':
            layout.separator()

            layout.operator("armature.align", icon="ALIGN")


class VIEW3D_MT_mirror(Menu):
    bl_label = "Mirror"

    def draw(self, _context):
        layout = self.layout

        layout.operator("transform.mirror", text="Interactive Mirror", icon='TRANSFORM_MIRROR')

        layout.separator()

        layout.operator_context = 'EXEC_REGION_WIN'

        props = layout.operator("transform.mirror", text="X Global", icon="MIRROR_X")
        props.constraint_axis = (True, False, False)
        props.orient_type = 'GLOBAL'
        props = layout.operator("transform.mirror", text="Y Global", icon="MIRROR_Y")
        props.constraint_axis = (False, True, False)
        props.orient_type = 'GLOBAL'
        props = layout.operator("transform.mirror", text="Z Global", icon="MIRROR_Z")
        props.constraint_axis = (False, False, True)
        props.orient_type = 'GLOBAL'

        layout.separator()

        props = layout.operator("transform.mirror", text="X Local", icon="MIRROR_X")
        props.constraint_axis = (True, False, False)
        props.orient_type = 'LOCAL'
        props = layout.operator("transform.mirror", text="Y Local", icon="MIRROR_Y")
        props.constraint_axis = (False, True, False)
        props.orient_type = 'LOCAL'
        props = layout.operator("transform.mirror", text="Z Local", icon="MIRROR_Z")
        props.constraint_axis = (False, False, True)
        props.orient_type = 'LOCAL'

        if _context.edit_object and _context.edit_object.type in {'MESH', 'SURFACE'}:

            layout.separator()

            layout.operator("object.vertex_group_mirror", icon="MIRROR_VERTEXGROUP")


class VIEW3D_MT_snap(Menu):
    bl_label = "Snap"

    def draw(self, _context):
        layout = self.layout

        layout.operator(
            "view3d.snap_selected_to_cursor",
            text="Selection to Cursor",
            icon="SELECTIONTOCURSOR").use_offset = False
        layout.operator(
            "view3d.snap_selected_to_cursor",
            text="Selection to Cursor (Keep Offset)",
            icon="SELECTIONTOCURSOROFFSET").use_offset = True
        layout.operator("view3d.snap_selected_to_active", text="Selection to Active", icon="SELECTIONTOACTIVE")
        layout.operator("view3d.snap_selected_to_grid", text="Selection to Grid", icon="SELECTIONTOGRID")

        layout.separator()

        layout.operator("view3d.snap_cursor_to_selected", text="Cursor to Selected", icon="CURSORTOSELECTION")
        layout.operator("view3d.snap_cursor_to_center", text="Cursor to World Origin", icon="CURSORTOCENTER")
        layout.operator("view3d.snap_cursor_to_active", text="Cursor to Active", icon="CURSORTOACTIVE")
        layout.operator("view3d.snap_cursor_to_grid", text="Cursor to Grid", icon="CURSORTOGRID")


# Tooltip and operator for Clear Seam.
class VIEW3D_MT_uv_map_clear_seam(bpy.types.Operator):
    """Clears the UV Seam for selected edges"""      #BFA - blender will use this as a tooltip for menu items and buttons.
    bl_idname = "mesh.clear_seam"        # unique identifier for buttons and menu items to reference.
    bl_label = "Clear seam"         # display name in the interface.
    bl_options = {'REGISTER', 'UNDO'}  # enable undo for the operator.

    def execute(self, context):        # execute() is called by blender when running the operator.
        bpy.ops.mesh.mark_seam(clear=True)
        return {'FINISHED'}


class VIEW3D_MT_uv_map(Menu):
    bl_label = "UV Mapping"

    def draw(self, _context):
        layout = self.layout

        layout.operator("uv.unwrap", text="Unwrap ABF", icon='UNWRAP_ABF').method = 'ANGLE_BASED'
        layout.operator("uv.unwrap", text="Unwrap Conformal", icon='UNWRAP_LSCM').method = 'CONFORMAL'

        layout.separator()

        layout.operator_context = 'INVOKE_DEFAULT'
        layout.operator("uv.smart_project", icon="MOD_UVPROJECT")
        layout.operator("uv.lightmap_pack", icon="LIGHTMAPPACK")
        layout.operator("uv.follow_active_quads", icon="FOLLOWQUADS")

        layout.separator()

        layout.operator_context = 'EXEC_REGION_WIN'
        layout.operator("uv.cube_project", icon="CUBEPROJECT")
        layout.operator("uv.cylinder_project", icon="CYLINDERPROJECT")
        layout.operator("uv.sphere_project", icon="SPHEREPROJECT")

        layout.separator()

        layout.operator_context = 'INVOKE_REGION_WIN'
        layout.operator("uv.project_from_view", icon="PROJECTFROMVIEW").scale_to_bounds = False
        layout.operator("uv.project_from_view", text="Project from View (Bounds)",
                        icon="PROJECTFROMVIEW_BOUNDS").scale_to_bounds = True

        layout.separator()

        layout.operator("mesh.mark_seam", icon="MARK_SEAM").clear = False
        layout.operator("mesh.clear_seam", text="Clear Seam", icon='CLEAR_SEAM')

        layout.separator()

        layout.operator("uv.reset", icon="RESET")

        layout.template_node_operator_asset_menu_items(catalog_path="UV")


# ********** View menus **********

# bfa - set active camera does not exist in blender
class VIEW3D_MT_switchactivecamto(bpy.types.Operator):
    """Sets the current selected camera as the active camera to render from\nYou need to have a camera object selected"""
    bl_idname = "view3d.switchactivecamto"
    bl_label = "Set active Camera"
    bl_options = {'REGISTER', 'UNDO'}

    def execute(self, context):

        context = bpy.context
        scene = context.scene
        if context.active_object is not None:
            currentCameraObj = bpy.data.objects[bpy.context.active_object.name]
            scene.camera = currentCameraObj
        return {'FINISHED'}


class VIEW3D_MT_view_legacy(Menu):
    bl_label = "Legacy"

    def draw(self, context):
        layout = self.layout

        layout.operator("view3d.cursor3d", text="Set 3D Cursor", icon='CURSOR')

# BFA - Hidden legacy operators exposed to GUI
class VIEW3D_MT_view_annotations(Menu):
    bl_label = "Annotations (Legacy)"

    def draw(self, context):
        layout = self.layout

        layout.operator("gpencil.annotate", text="Draw Annotation", icon='PAINT_DRAW',).mode = 'DRAW'
        layout.operator("gpencil.annotate", text="Draw Line Annotation", icon='PAINT_DRAW').mode = 'DRAW_STRAIGHT'
        layout.operator("gpencil.annotate", text="Draw Polyline Annotation", icon='PAINT_DRAW').mode = 'DRAW_POLY'
        layout.operator("gpencil.annotate", text="Erase Annotation", icon='ERASE').mode = 'ERASER'

        layout.separator()

        layout.operator("gpencil.annotation_add", text="Add Annotation Layer", icon='ADD')
        layout.operator("gpencil.annotation_active_frame_delete", text="Erase Annotation Active Keyframe", icon='DELETE')


class VIEW3D_MT_view(Menu):
    bl_label = "View"

    def draw(self, context):
        layout = self.layout
        view = context.space_data
<<<<<<< HEAD
        overlay = view.overlay
        engine = context.engine
=======
        prefs = context.preferences
>>>>>>> d9959d96

        layout.prop(view, "show_region_toolbar")
        layout.prop(view, "show_region_ui")
        layout.prop(view, "show_region_tool_header")
        if prefs.experimental.use_asset_shelf:
            layout.prop(view, "show_region_asset_shelf")
        layout.prop(view, "show_region_hud")
        layout.prop(overlay, "show_toolshelf_tabs", text="Tool Shelf Tabs")  # bfa - the toolshelf tabs.

        layout.separator()

        layout.menu("VIEW3D_MT_view_legacy")

        layout.separator()

        layout.menu("VIEW3D_MT_view_annotations")

        layout.separator()

        layout.operator("render.opengl", text="OpenGL Render Image", icon='RENDER_STILL')
        layout.operator("render.opengl", text="OpenGL Render Animation", icon='RENDER_ANIMATION').animation = True
        props = layout.operator("render.opengl", text="Viewport Render Keyframes", icon='RENDER_ANIMATION')
        props.animation = True
        props.render_keyed_only = True

        layout.separator()

        layout.operator_context = 'INVOKE_REGION_WIN'
        layout.operator("view3d.clip_border", text="Clipping Border", icon="CLIPPINGBORDER")

        if engine == 'CYCLES':
            layout.operator("view3d.render_border", icon="RENDERBORDER")
            layout.operator("view3d.clear_render_border", icon="RENDERBORDER_CLEAR")

        layout.prop(view, "show_viewer", text="Viewer Node")

        layout.separator()

        layout.menu("VIEW3D_MT_view_cameras", text="Cameras")

        layout.separator()

        layout.menu("VIEW3D_MT_view_align")
        layout.menu("VIEW3D_MT_view_align_selected")

        layout.separator()

        layout.operator("view3d.localview", text="Toggle Local View", icon="VIEW_GLOBAL_LOCAL")
        layout.operator("view3d.localview_remove_from", icon="VIEW_REMOVE_LOCAL")

        layout.separator()

        layout.operator("view3d.view_selected", text="Frame Selected", icon="VIEW_SELECTED").use_all_regions = False
        if view.region_quadviews:
            layout.operator(
                "view3d.view_selected",
                text="Frame Selected (Quad View)",
                icon="ALIGNCAMERA_ACTIVE").use_all_regions = True
        layout.operator("view3d.view_all", text="Frame All", icon="VIEWALL").center = False
        if view.region_quadviews:
            layout.operator("view3d.view_all", text="Frame All (Quad View)", icon="VIEWALL").use_all_regions = True
        layout.operator("view3d.view_all", text="Center Cursor and Frame All", icon="VIEWALL_RESETCURSOR").center = True

        layout.separator()

        layout.operator("screen.region_quadview", icon="QUADVIEW")

        layout.separator()

        layout.menu("INFO_MT_area")
        layout.menu("VIEW3D_MT_view_pie_menus")


class VIEW3D_MT_view_pie_menus(Menu):
    bl_label = "Pie menus"

    def draw(self, _context):
        layout = self.layout

        layout.operator("wm.call_menu_pie", text="Object Mode", icon="MENU_PANEL").name = 'VIEW3D_MT_object_mode_pie'
        layout.operator("wm.call_menu_pie", text="View", icon="MENU_PANEL").name = 'VIEW3D_MT_view_pie'
        layout.operator("wm.call_menu_pie", text="Transform", icon="MENU_PANEL").name = 'VIEW3D_MT_transform_gizmo_pie'
        layout.operator("wm.call_menu_pie", text="Shading", icon="MENU_PANEL").name = 'VIEW3D_MT_shading_pie'
        layout.operator("wm.call_menu_pie", text="Pivot", icon="MENU_PANEL").name = 'VIEW3D_MT_pivot_pie'
        layout.operator("wm.call_menu_pie", text="Snap", icon="MENU_PANEL").name = 'VIEW3D_MT_snap_pie'
        layout.operator("wm.call_menu_pie", text="Orientations", icon="MENU_PANEL").name = 'VIEW3D_MT_orientations_pie'
        layout.operator("wm.call_menu_pie", text="Proportional Editing Falloff",
                        icon="MENU_PANEL").name = 'VIEW3D_MT_proportional_editing_falloff_pie'
        layout.operator("wm.call_menu_pie", text="Sculpt Mask Edit",
                        icon="MENU_PANEL").name = 'VIEW3D_MT_sculpt_mask_edit_pie'
        layout.operator("wm.call_menu_pie", text="Sculpt Faces Sets Edit",
                        icon="MENU_PANEL").name = 'VIEW3D_MT_sculpt_face_sets_edit_pie'
        layout.operator(
            "wm.call_menu_pie",
            text="Automasking",
            icon="MENU_PANEL").name = 'VIEW3D_MT_sculpt_automasking_pie'
        layout.operator("wm.call_menu_pie", text="Weightpaint Vertexgroup Lock",
                        icon="MENU_PANEL").name = 'VIEW3D_MT_wpaint_vgroup_lock_pie'

        layout.separator()

        layout.operator("wm.call_menu_pie", text="Greasepencil Snap", icon="MENU_PANEL").name = 'GPENCIL_MT_snap_pie'
        layout.operator("wm.call_menu_pie", text="Automasking", icon="MENU_PANEL").name = 'VIEW3D_MT_sculpt_gpencil_automasking_pie'

        layout.separator()

        layout.operator("wm.toolbar_fallback_pie", text="Fallback Tool", icon="MENU_PANEL")
        layout.operator("view3d.object_mode_pie_or_toggle", text="Modes", icon="MENU_PANEL")


class VIEW3D_MT_view_cameras(Menu):
    bl_label = "Cameras"

    def draw(self, _context):
        layout = self.layout

        layout.operator("view3d.object_as_camera", icon='VIEW_SWITCHACTIVECAM')
        layout.operator("view3d.switchactivecamto", text="Set Active Camera", icon="VIEW_SWITCHACTIVECAM")
        layout.operator("view3d.view_camera", text="Active Camera", icon='VIEW_SWITCHTOCAM')
        layout.operator("view3d.view_center_camera", icon="VIEWCAMERACENTER")


class VIEW3D_MT_view_navigation_legacy(Menu):
    bl_label = "Legacy"

    def draw(self, _context):
        layout = self.layout

        layout.operator_context = 'EXEC_REGION_WIN'

        layout.operator("transform.translate", text="Move", icon="TRANSFORM_MOVE")
        layout.operator("transform.rotate", text="Rotate", icon="TRANSFORM_ROTATE")
        layout.operator("transform.resize", text="Scale", icon="TRANSFORM_SCALE")


class VIEW3D_MT_view_navigation(Menu):
    bl_label = "Navi"

    def draw(self, _context):
        from math import pi
        layout = self.layout

        layout.menu('VIEW3D_MT_view_navigation_legacy')

        layout.operator("view3d.view_orbit", text="Orbit Down", icon="ORBIT_DOWN").type = 'ORBITDOWN'
        layout.operator("view3d.view_orbit", text="Orbit Up", icon="ORBIT_UP").type = 'ORBITUP'
        layout.operator("view3d.view_orbit", text="Orbit Right", icon="ORBIT_RIGHT").type = 'ORBITRIGHT'
        layout.operator("view3d.view_orbit", text="Orbit Left", icon="ORBIT_LEFT").type = 'ORBITLEFT'
        props = layout.operator("view3d.view_orbit", text="Orbit Opposite", icon="ORBIT_OPPOSITE")
        props.type = 'ORBITRIGHT'
        props.angle = pi

        layout.separator()

        layout.operator("view3d.view_roll", text="Roll Left", icon="ROLL_LEFT").angle = pi / -12.0
        layout.operator("view3d.view_roll", text="Roll Right", icon="ROLL_RIGHT").angle = pi / 12.0

        layout.separator()

        layout.operator("view3d.view_pan", text="Pan Down", icon="PAN_DOWN").type = 'PANDOWN'
        layout.operator("view3d.view_pan", text="Pan Up", icon="PAN_UP").type = 'PANUP'
        layout.operator("view3d.view_pan", text="Pan Right", icon="PAN_RIGHT").type = 'PANRIGHT'
        layout.operator("view3d.view_pan", text="Pan Left", icon="PAN_LEFT").type = 'PANLEFT'

        layout.separator()

        layout.operator("view3d.zoom_border", text="Zoom Border", icon="ZOOM_BORDER")
        layout.operator("view3d.zoom", text="Zoom In", icon="ZOOM_IN").delta = 1
        layout.operator("view3d.zoom", text="Zoom Out", icon="ZOOM_OUT").delta = -1
        layout.operator("view3d.zoom_camera_1_to_1", text="Zoom Camera 1:1", icon="ZOOM_CAMERA")
        layout.operator("view3d.dolly", text="Dolly View", icon="DOLLY")
        layout.operator("view3d.view_center_pick", icon="CENTERTOMOUSE")

        layout.separator()

        layout.operator("view3d.fly", icon="FLY_NAVIGATION")
        layout.operator("view3d.walk", icon="WALK_NAVIGATION")
        layout.operator("view3d.navigate", icon="VIEW_NAVIGATION")

        layout.separator()

        layout.operator("screen.animation_play", text="Playback Animation", icon="TRIA_RIGHT")


class VIEW3D_MT_view_align(Menu):
    bl_label = "Align View"

    def draw(self, _context):
        layout = self.layout
        i18n_text_ctxt = bpy.app.translations.contexts_C_to_py['BLT_I18NCONTEXT_EDITOR_VIEW3D']

        layout.operator("view3d.camera_to_view", text="Align Active Camera to View", icon="ALIGNCAMERA_VIEW")
        layout.operator(
            "view3d.camera_to_view_selected",
            text="Align Active Camera to Selected",
            icon="ALIGNCAMERA_ACTIVE")
        layout.operator("view3d.view_center_cursor", icon="CENTERTOCURSOR")

        layout.separator()

        layout.operator("view3d.view_lock_to_active", icon="LOCKTOACTIVE")
        layout.operator("view3d.view_center_lock", icon="LOCKTOCENTER")
        layout.operator("view3d.view_lock_clear", icon="LOCK_CLEAR")

        layout.separator()

        layout.operator("view3d.view_persportho", text="Perspective/Orthographic", icon="PERSP_ORTHO")

        layout.separator()

        layout.operator("view3d.view_axis", text="Top", icon="VIEW_TOP", text_ctxt=i18n_text_ctxt).type = 'TOP'
        layout.operator("view3d.view_axis", text="Bottom", icon="VIEW_BOTTOM", text_ctxt=i18n_text_ctxt).type = 'BOTTOM'
        layout.operator("view3d.view_axis", text="Front", icon="VIEW_FRONT", text_ctxt=i18n_text_ctxt).type = 'FRONT'
        layout.operator("view3d.view_axis", text="Back", icon="VIEW_BACK", text_ctxt=i18n_text_ctxt).type = 'BACK'
        layout.operator("view3d.view_axis", text="Right", icon="VIEW_RIGHT", text_ctxt=i18n_text_ctxt).type = 'RIGHT'
        layout.operator("view3d.view_axis", text="Left", icon="VIEW_LEFT", text_ctxt=i18n_text_ctxt).type = 'LEFT'


class VIEW3D_MT_view_align_selected(Menu):
    bl_label = "Align View to Active"

    def draw(self, _context):
        layout = self.layout
        i18n_text_ctxt = bpy.app.translations.contexts_C_to_py['BLT_I18NCONTEXT_EDITOR_VIEW3D']
        props = layout.operator("view3d.view_axis", text="Top", icon="VIEW_ACTIVE_TOP", text_ctxt=i18n_text_ctxt)
        props.align_active = True
        props.type = 'TOP'

        props = layout.operator("view3d.view_axis", text="Bottom", icon="VIEW_ACTIVE_BOTTOM", text_ctxt=i18n_text_ctxt)
        props.align_active = True
        props.type = 'BOTTOM'

        props = layout.operator("view3d.view_axis", text="Front", icon="VIEW_ACTIVE_FRONT", text_ctxt=i18n_text_ctxt)
        props.align_active = True
        props.type = 'FRONT'

        props = layout.operator("view3d.view_axis", text="Back", icon="VIEW_ACTIVE_BACK", text_ctxt=i18n_text_ctxt)
        props.align_active = True
        props.type = 'BACK'

        props = layout.operator("view3d.view_axis", text="Right", icon="VIEW_ACTIVE_RIGHT", text_ctxt=i18n_text_ctxt)
        props.align_active = True
        props.type = 'RIGHT'

        props = layout.operator("view3d.view_axis", text="Left", icon="VIEW_ACTIVE_LEFT", text_ctxt=i18n_text_ctxt)
        props.align_active = True
        props.type = 'LEFT'


# ********** Select menus, suffix from context.mode **********

class VIEW3D_MT_select_object_more_less(Menu):
    bl_label = "More/Less"

    def draw(self, _context):
        layout = self.layout

        layout.operator("object.select_more", text="More", icon="SELECTMORE")
        layout.operator("object.select_less", text="Less", icon="SELECTLESS")

        layout.separator()

        props = layout.operator("object.select_hierarchy", text="Parent", icon="PARENT")
        props.extend = False
        props.direction = 'PARENT'

        props = layout.operator("object.select_hierarchy", text="Child", icon="CHILD")
        props.extend = False
        props.direction = 'CHILD'

        layout.separator()

        props = layout.operator("object.select_hierarchy", text="Extend Parent", icon="PARENT")
        props.extend = True
        props.direction = 'PARENT'

        props = layout.operator("object.select_hierarchy", text="Extend Child", icon="CHILD")
        props.extend = True
        props.direction = 'CHILD'


class VIEW3D_MT_select_object(Menu):
    bl_label = "Select"

    def draw(self, _context):
        layout = self.layout

        layout.menu("VIEW3D_MT_select_object_legacy")
        layout.operator_menu_enum("view3d.select_lasso", "mode")

        layout.separator()

        layout.operator("object.select_all", text="All", icon='SELECT_ALL').action = 'SELECT'
        layout.operator("object.select_all", text="None", icon='SELECT_NONE').action = 'DESELECT'
        layout.operator("object.select_all", text="Invert", icon='INVERSE').action = 'INVERT'

        layout.separator()

        layout.menu("VIEW3D_MT_select_grouped")
        layout.menu("VIEW3D_MT_select_linked")
        layout.menu("VIEW3D_MT_select_by_type")

        layout.separator()
        layout.operator("object.select_random", text="Random", icon="RANDOMIZE")
        layout.operator("object.select_mirror", text="Mirror Selection", icon="TRANSFORM_MIRROR")

        layout.operator("object.select_pattern", text="By Pattern", icon="PATTERN")
        layout.operator("object.select_camera", text="Active Camera", icon="CAMERA_DATA")

        layout.separator()

        layout.menu("VIEW3D_MT_select_object_more_less")


class VIEW3D_MT_select_object_legacy(Menu):
    bl_label = "Legacy"

    def draw(self, _context):
        layout = self.layout

        layout.operator("view3d.select_box", icon="BOX_MASK")
        layout.operator("view3d.select_circle", icon="CIRCLE_SELECT")


class VIEW3D_MT_select_by_type(Menu):
    bl_label = "All by Type"

    def draw(self, context):
        layout = self.layout

        layout.operator("object.select_by_type", text="Mesh", icon="OUTLINER_OB_MESH").type = 'MESH'
        layout.operator("object.select_by_type", text="Curve", icon="OUTLINER_OB_CURVE").type = 'CURVE'
        layout.operator("object.select_by_type", text="Surface", icon="OUTLINER_OB_SURFACE").type = 'SURFACE'
        layout.operator("object.select_by_type", text="Meta", icon="OUTLINER_OB_META").type = 'META'
        layout.operator("object.select_by_type", text="Font", icon="OUTLINER_OB_FONT").type = 'FONT'

        layout.separator()

        layout.operator("object.select_by_type", text="Armature", icon="OUTLINER_OB_ARMATURE").type = 'ARMATURE'
        layout.operator("object.select_by_type", text="Lattice", icon="OUTLINER_OB_LATTICE").type = 'LATTICE'
        layout.operator("object.select_by_type", text="Empty", icon="OUTLINER_OB_EMPTY").type = 'EMPTY'
        layout.operator("object.select_by_type", text="GPencil", icon="GREASEPENCIL").type = 'GPENCIL'

        layout.separator()

        layout.operator("object.select_by_type", text="Camera", icon="OUTLINER_OB_CAMERA").type = 'CAMERA'
        layout.operator("object.select_by_type", text="Light", icon="OUTLINER_OB_LIGHT").type = 'LIGHT'
        layout.operator("object.select_by_type", text="Speaker", icon="OUTLINER_OB_SPEAKER").type = 'SPEAKER'
        layout.operator("object.select_by_type", text="Probe", icon="OUTLINER_OB_LIGHTPROBE").type = 'LIGHT_PROBE'


class VIEW3D_MT_select_grouped(Menu):
    bl_label = "Grouped"

    def draw(self, context):
        layout = self.layout

        layout.operator("object.select_grouped", text="Siblings", icon="SIBLINGS").type = 'SIBLINGS'
        layout.operator("object.select_grouped", text="Parent", icon="PARENT").type = 'PARENT'
        layout.operator("object.select_grouped", text="Children", icon="CHILD_RECURSIVE").type = 'CHILDREN_RECURSIVE'
        layout.operator("object.select_grouped", text="Immediate Children", icon="CHILD").type = 'CHILDREN'

        layout.separator()

        layout.operator("object.select_grouped", text="Type", icon="TYPE").type = 'TYPE'
        layout.operator("object.select_grouped", text="Collection", icon="GROUP").type = 'COLLECTION'
        layout.operator("object.select_grouped", text="Hook", icon="HOOK").type = 'HOOK'

        layout.separator()

        layout.operator("object.select_grouped", text="Pass", icon="PASS").type = 'PASS'
        layout.operator("object.select_grouped", text="Color", icon="COLOR").type = 'COLOR'
        layout.operator("object.select_grouped", text="Keying Set", icon="KEYINGSET").type = 'KEYINGSET'
        layout.operator("object.select_grouped", text="Light Type", icon="LIGHT").type = 'LIGHT_TYPE'


class VIEW3D_MT_select_linked(Menu):
    bl_label = "Linked"

    def draw(self, context):
        layout = self.layout

        layout.operator("object.select_linked", text="Object Data", icon="OBJECT_DATA").type = 'OBDATA'
        layout.operator("object.select_linked", text="Material", icon="MATERIAL_DATA").type = 'MATERIAL'
        layout.operator("object.select_linked", text="Instanced Collection", icon="GROUP").type = 'DUPGROUP'
        layout.operator("object.select_linked", text="Particle System", icon="PARTICLES").type = 'PARTICLE'
        layout.operator("object.select_linked", text="Library", icon="LIBRARY").type = 'LIBRARY'
        layout.operator(
            "object.select_linked",
            text="Library (Object Data)",
            icon="LIBRARY_OBJECT").type = 'LIBRARY_OBDATA'


class VIEW3D_MT_select_pose(Menu):
    bl_label = "Select"

    def draw(self, _context):
        layout = self.layout

        layout.menu("VIEW3D_MT_select_object_legacy")
        layout.operator_menu_enum("view3d.select_lasso", "mode")

        layout.separator()

        layout.operator("pose.select_all", text="All", icon='SELECT_ALL').action = 'SELECT'
        layout.operator("pose.select_all", text="None", icon='SELECT_NONE').action = 'DESELECT'
        layout.operator("pose.select_all", text="Invert", icon='INVERSE').action = 'INVERT'

        layout.separator()

        layout.operator_menu_enum("pose.select_grouped", "type", text="Grouped")
        layout.operator("pose.select_linked", text="Linked", icon="LINKED")
        layout.operator("pose.select_constraint_target", text="Constraint Target", icon="CONSTRAINT_BONE")

        layout.separator()

        layout.operator("object.select_pattern", text="By Pattern", icon="PATTERN")

        layout.separator()

        layout.operator("pose.select_mirror", text="Flip Active", icon="FLIP")

        layout.separator()

        props = layout.operator("pose.select_hierarchy", text="Parent", icon="PARENT")
        props.extend = False
        props.direction = 'PARENT'

        props = layout.operator("pose.select_hierarchy", text="Child", icon="CHILD")
        props.extend = False
        props.direction = 'CHILD'

        layout.separator()

        props = layout.operator("pose.select_hierarchy", text="Extend Parent", icon="PARENT")
        props.extend = True
        props.direction = 'PARENT'

        props = layout.operator("pose.select_hierarchy", text="Extend Child", icon="CHILD")
        props.extend = True
        props.direction = 'CHILD'


class VIEW3D_MT_select_particle(Menu):
    bl_label = "Select"

    def draw(self, _context):
        layout = self.layout

        layout.menu("VIEW3D_MT_select_object_legacy")
        layout.operator_menu_enum("view3d.select_lasso", "mode")

        layout.separator()

        layout.operator("particle.select_all", text="All", icon='SELECT_ALL').action = 'SELECT'
        layout.operator("particle.select_all", text="None", icon='SELECT_NONE').action = 'DESELECT'
        layout.operator("particle.select_all", text="Invert", icon='INVERSE').action = 'INVERT'

        layout.separator()

        layout.operator("particle.select_more", text="More", icon="SELECTMORE")
        layout.operator("particle.select_less", text="Less", icon="SELECTLESS")

        layout.separator()

        layout.operator("particle.select_linked", text="Linked", icon="LINKED")

        layout.separator()

        layout.operator("particle.select_random", text="Random", icon="RANDOMIZE")

        layout.separator()

        layout.operator("particle.select_roots", text="Roots", icon="SELECT_ROOT")
        layout.operator("particle.select_tips", text="Tips", icon="SELECT_TIP")


class VIEW3D_MT_edit_mesh_select_similar(Menu):
    bl_label = "Select Similar"

    def draw(self, _context):
        layout = self.layout

        layout.operator_enum("mesh.select_similar", "type")

        layout.separator()

        layout.operator("mesh.select_similar_region", text="Face Regions", icon="FACEREGIONS")


class VIEW3D_MT_edit_mesh_select_by_trait(Menu):
    bl_label = "Select All by Trait"

    def draw(self, context):
        layout = self.layout
        tool_settings = context.tool_settings

        if tool_settings.mesh_select_mode[2] is False:
            layout.operator("mesh.select_non_manifold", text="Non Manifold", icon="SELECT_NONMANIFOLD")
        layout.operator("mesh.select_loose", text="Loose Geometry", icon="SELECT_LOOSE")
        layout.operator("mesh.select_interior_faces", text="Interior Faces", icon="SELECT_INTERIOR")
        layout.operator("mesh.select_face_by_sides", text="Faces by Sides", icon="SELECT_FACES_BY_SIDE")

        layout.separator()

        layout.operator("mesh.select_ungrouped", text="Ungrouped Vertices", icon="SELECT_UNGROUPED_VERTS")


class VIEW3D_MT_edit_mesh_select_more_less(Menu):
    bl_label = "More/Less"

    def draw(self, _context):
        layout = self.layout

        layout.operator("mesh.select_more", text="More", icon="SELECTMORE")
        layout.operator("mesh.select_less", text="Less", icon="SELECTLESS")

        layout.separator()

        layout.operator("mesh.select_next_item", text="Next Active", icon="NEXTACTIVE")
        layout.operator("mesh.select_prev_item", text="Previous Active", icon="PREVIOUSACTIVE")


class VIEW3D_MT_select_edit_mesh(Menu):
    bl_label = "Select"

    def draw(self, _context):
        layout = self.layout

        layout.menu("VIEW3D_MT_select_object_legacy")

        layout.operator_menu_enum("view3d.select_lasso", "mode")

        layout.separator()

        # primitive
        layout.operator("mesh.select_all", text="All", icon='SELECT_ALL').action = 'SELECT'
        layout.operator("mesh.select_all", text="None", icon='SELECT_NONE').action = 'DESELECT'
        layout.operator("mesh.select_all", text="Invert", icon='INVERSE').action = 'INVERT'

        layout.separator()

        layout.operator("mesh.select_linked", text="Linked", icon="LINKED")
        layout.operator("mesh.faces_select_linked_flat", text="Linked Flat Faces", icon="LINKED")
        layout.operator("mesh.select_linked_pick", text="Linked Pick Select", icon="LINKED").deselect = False
        layout.operator("mesh.select_linked_pick", text="Linked Pick Deselect", icon="LINKED").deselect = True

        layout.separator()

        # other
        layout.menu("VIEW3D_MT_edit_mesh_select_similar")

        layout.separator()

        # numeric
        layout.operator("mesh.select_random", text="Random", icon="RANDOMIZE")
        layout.operator("mesh.select_nth", icon="CHECKER_DESELECT")

        layout.separator()

        layout.operator("mesh.select_mirror", text="Mirror Selection", icon="TRANSFORM_MIRROR")
        layout.operator("mesh.select_axis", text="Side of Active", icon="SELECT_SIDEOFACTIVE")
        layout.operator("mesh.shortest_path_select", text="Shortest Path", icon="SELECT_SHORTESTPATH")

        layout.separator()

        # geometric
        layout.operator("mesh.edges_select_sharp", text="Sharp Edges", icon="SELECT_SHARPEDGES")

        layout.separator()

        # loops
        layout.operator("mesh.loop_multi_select", text="Edge Loops", icon="SELECT_EDGELOOP").ring = False
        layout.operator("mesh.loop_multi_select", text="Edge Rings", icon="SELECT_EDGERING").ring = True
        layout.operator("mesh.loop_to_region", text="Loop Inner Region", icon="SELECT_LOOPINNER")
        layout.operator("mesh.region_to_loop", text="Boundary Loop", icon="SELECT_BOUNDARY")

        layout.separator()

        layout.menu("VIEW3D_MT_edit_mesh_select_by_trait")

        layout.separator()

        layout.menu("VIEW3D_MT_edit_mesh_select_more_less")


class VIEW3D_MT_select_edit_curve(Menu):
    bl_label = "Select"

    def draw(self, _context):
        layout = self.layout

        layout.menu("VIEW3D_MT_select_object_legacy")

        layout.operator_menu_enum("view3d.select_lasso", "mode")

        layout.separator()

        layout.operator("curve.select_all", text="All", icon='SELECT_ALL').action = 'SELECT'
        layout.operator("curve.select_all", text="None", icon='SELECT_NONE').action = 'DESELECT'
        layout.operator("curve.select_all", text="Invert", icon='INVERSE').action = 'INVERT'

<<<<<<< HEAD
        layout.separator()
=======
        layout.template_node_operator_asset_menu_items(catalog_path=self.bl_label)

>>>>>>> d9959d96

        layout.operator("curve.select_linked", text="Linked", icon="LINKED")
        layout.operator("curve.select_linked_pick", text="Linked Pick Select", icon="LINKED").deselect = False
        layout.operator("curve.select_linked_pick", text="Linked Pick Deselect", icon="LINKED").deselect = True

        layout.separator()

        layout.menu("VIEW3D_MT_select_edit_curve_select_similar")

        layout.separator()

        layout.operator("curve.select_random", text="Random", icon="RANDOMIZE")
        layout.operator("curve.select_nth", icon="CHECKER_DESELECT")

        layout.separator()

        layout.operator("curve.de_select_first", icon="SELECT_FIRST")
        layout.operator("curve.de_select_last", icon="SELECT_LAST")
        layout.operator("curve.select_next", text="Next", icon="NEXTACTIVE")
        layout.operator("curve.select_previous", text="Previous", icon="PREVIOUSACTIVE")

        layout.separator()

        layout.operator("curve.select_more", text="More", icon="SELECTMORE")
        layout.operator("curve.select_less", text="Less", icon="SELECTLESS")


class VIEW3D_MT_select_edit_curve_select_similar(Menu):
    bl_label = "Similar"

    def draw(self, context):
        layout = self.layout

        layout.operator("curve.select_similar", text="Type", icon="TYPE").type = 'TYPE'
        layout.operator("curve.select_similar", text="Radius", icon="RADIUS").type = 'RADIUS'
        layout.operator("curve.select_similar", text="Weight", icon="MOD_VERTEX_WEIGHT").type = 'WEIGHT'
        layout.operator("curve.select_similar", text="Direction", icon="SWITCH_DIRECTION").type = 'DIRECTION'


class VIEW3D_MT_select_edit_surface(Menu):
    bl_label = "Select"

    def draw(self, _context):
        layout = self.layout

        layout.menu("VIEW3D_MT_select_object_legacy")
        layout.operator_menu_enum("view3d.select_lasso", "mode")

        layout.separator()

        layout.operator("curve.select_all", text="All", icon='SELECT_ALL').action = 'SELECT'
        layout.operator("curve.select_all", text="None", icon='SELECT_NONE').action = 'DESELECT'
        layout.operator("curve.select_all", text="Invert", icon='INVERSE').action = 'INVERT'

        layout.separator()

        layout.operator("curve.select_linked", text="Linked", icon="LINKED")
        layout.menu("VIEW3D_MT_select_edit_curve_select_similar")

        layout.separator()

        layout.operator("curve.select_random", text="Random", icon="RANDOMIZE")
        layout.operator("curve.select_nth", icon="CHECKER_DESELECT")

        layout.separator()

        layout.operator("curve.select_row", text="Control Point row", icon="CONTROLPOINTROW")

        layout.separator()

        layout.operator("curve.select_more", text="More", icon="SELECTMORE")
        layout.operator("curve.select_less", text="Less", icon="SELECTLESS")


class VIEW3D_MT_select_edit_text(Menu):
    bl_label = "Select"

    def draw(self, _context):
        layout = self.layout

        layout.operator("font.select_all", text="All", icon="SELECT_ALL")

        layout.separator()

        layout.operator("font.move_select", text="Line End", icon="HAND").type = 'LINE_END'
        layout.operator("font.move_select", text="Line Begin", icon="HAND").type = 'LINE_BEGIN'

        layout.separator()

        layout.operator("font.move_select", text="Top", icon="HAND").type = 'TEXT_BEGIN'
        layout.operator("font.move_select", text="Bottom", icon="HAND").type = 'TEXT_END'

        layout.separator()

        layout.operator("font.move_select", text="Previous Block", icon="HAND").type = 'PREVIOUS_PAGE'
        layout.operator("font.move_select", text="Next Block", icon="HAND").type = 'NEXT_PAGE'

        layout.separator()

        layout.operator("font.move_select", text="Previous Character", icon="HAND").type = 'PREVIOUS_CHARACTER'
        layout.operator("font.move_select", text="Next Character", icon="HAND").type = 'NEXT_CHARACTER'

        layout.separator()

        layout.operator("font.move_select", text="Previous Word", icon="HAND").type = 'PREVIOUS_WORD'
        layout.operator("font.move_select", text="Next Word", icon="HAND").type = 'NEXT_WORD'

        layout.separator()

        layout.operator("font.move_select", text="Previous Line", icon="HAND").type = 'PREVIOUS_LINE'
        layout.operator("font.move_select", text="Next Line", icon="HAND").type = 'NEXT_LINE'


class VIEW3D_MT_select_edit_metaball(Menu):
    bl_label = "Select"

    def draw(self, _context):
        layout = self.layout

        layout.menu("VIEW3D_MT_select_object_legacy")
        layout.operator_menu_enum("view3d.select_lasso", "mode")

        layout.separator()

        layout.operator("mball.select_all", text="All", icon='SELECT_ALL').action = 'SELECT'
        layout.operator("mball.select_all", text="None", icon='SELECT_NONE').action = 'DESELECT'
        layout.operator("mball.select_all", text="Invert", icon='INVERSE').action = 'INVERT'

        layout.separator()

        layout.menu("VIEW3D_MT_select_edit_metaball_select_similar")

        layout.separator()

        layout.operator("mball.select_random_metaelems", text="Random", icon="RANDOMIZE")


class VIEW3D_MT_select_edit_metaball_select_similar(Menu):
    bl_label = "Similar"

    def draw(self, context):
        layout = self.layout

        layout.operator("mball.select_similar", text="Type", icon="TYPE").type = 'TYPE'
        layout.operator("mball.select_similar", text="Radius", icon="RADIUS").type = 'RADIUS'
        layout.operator("mball.select_similar", text="Stiffness", icon="BEND").type = 'STIFFNESS'
        layout.operator("mball.select_similar", text="Rotation", icon="ROTATE").type = 'ROTATION'


class VIEW3D_MT_edit_lattice_context_menu(Menu):
    bl_label = "Lattice Context Menu"

    def draw(self, context):
        layout = self.layout

        layout.menu("VIEW3D_MT_mirror")
        layout.menu("VIEW3D_MT_edit_lattice_flip")
        layout.menu("VIEW3D_MT_snap")

        layout.separator()

        layout.operator("lattice.make_regular", icon='MAKE_REGULAR')


class VIEW3D_MT_select_edit_lattice(Menu):
    bl_label = "Select"

    def draw(self, _context):
        layout = self.layout

        layout.menu("VIEW3D_MT_select_object_legacy")
        layout.operator_menu_enum("view3d.select_lasso", "mode")

        layout.separator()

        layout.operator("lattice.select_all", text="All", icon='SELECT_ALL').action = 'SELECT'
        layout.operator("lattice.select_all", text="None", icon='SELECT_NONE').action = 'DESELECT'
        layout.operator("lattice.select_all", text="Invert", icon='INVERSE').action = 'INVERT'

        layout.separator()

        layout.operator("lattice.select_mirror", text="Mirror", icon="TRANSFORM_MIRROR")
        layout.operator("lattice.select_random", text="Random", icon="RANDOMIZE")

        layout.separator()

        layout.operator("lattice.select_ungrouped", text="Ungrouped Vertices", icon="SELECT_UNGROUPED_VERTS")

        layout.separator()

        layout.operator("lattice.select_more", text="More", icon="SELECTMORE")
        layout.operator("lattice.select_less", text="Less", icon="SELECTLESS")


class VIEW3D_MT_select_edit_armature(Menu):
    bl_label = "Select"

    def draw(self, _context):
        layout = self.layout

        layout.menu("VIEW3D_MT_select_object_legacy")
        layout.operator_menu_enum("view3d.select_lasso", "mode")

        layout.separator()

        layout.operator("armature.select_all", text="All", icon='SELECT_ALL').action = 'SELECT'
        layout.operator("armature.select_all", text="None", icon='SELECT_NONE').action = 'DESELECT'
        layout.operator("armature.select_all", text="Invert", icon='INVERSE').action = 'INVERT'

        layout.separator()

        layout.operator_menu_enum("armature.select_similar", "type", text="Similar")

        layout.separator()

        layout.operator("armature.select_mirror", text="Mirror Selection", icon="TRANSFORM_MIRROR").extend = False
        layout.operator("object.select_pattern", text="By Pattern", icon="PATTERN")

        layout.separator()

        layout.operator("armature.select_linked", text="Linked", icon="LINKED")

        layout.separator()

        props = layout.operator("armature.select_hierarchy", text="Parent", icon="PARENT")
        props.extend = False
        props.direction = 'PARENT'

        props = layout.operator("armature.select_hierarchy", text="Child", icon="CHILD")
        props.extend = False
        props.direction = 'CHILD'

        layout.separator()

        props = layout.operator("armature.select_hierarchy", text="Extend Parent", icon="PARENT")
        props.extend = True
        props.direction = 'PARENT'

        props = layout.operator("armature.select_hierarchy", text="Extend Child", icon="CHILD")
        props.extend = True
        props.direction = 'CHILD'

        layout.separator()

        layout.operator("armature.select_more", text="More", icon="SELECTMORE")
        layout.operator("armature.select_less", text="Less", icon="SELECTLESS")


class VIEW3D_MT_select_edit_grease_pencil(Menu):
    bl_label = "Select"

    def draw(self, context):
        layout = self.layout

        layout.operator("grease_pencil.select_all", text="All").action = 'SELECT'
        layout.operator("grease_pencil.select_all", text="None").action = 'DESELECT'
        layout.operator("grease_pencil.select_all", text="Invert").action = 'INVERT'

        layout.separator()

        layout.operator("grease_pencil.select_linked", text="Linked")
        layout.operator("grease_pencil.select_alternate", text="Alternated")
        layout.operator("grease_pencil.select_random", text="Random")

        layout.separator()

        props = layout.operator("grease_pencil.select_ends", text="First")
        props.amount_start = 1
        props.amount_end = 0
        props = layout.operator("grease_pencil.select_ends", text="Last")
        props.amount_start = 0
        props.amount_end = 1

        layout.separator()

        layout.operator("grease_pencil.select_more")
        layout.operator("grease_pencil.select_less")


class VIEW3D_MT_paint_grease_pencil(Menu):
    bl_label = "Paint"

    def draw(self, _context):
        pass


class VIEW3D_MT_paint_gpencil(Menu):
    bl_label = "Paint"

    def draw(self, _context):
        layout = self.layout

        layout.operator("gpencil.vertex_color_set", text="Set Color Attribute", icon="NODE_VERTEX_COLOR")
        layout.operator("gpencil.stroke_reset_vertex_color", icon="RESET")
        layout.separator()
        layout.operator("gpencil.vertex_color_invert", text="Invert", icon="NODE_INVERT")
        layout.operator("gpencil.vertex_color_levels", text="Levels", icon="LEVELS")
        layout.operator("gpencil.vertex_color_hsv", text="Hue/Saturation/Value", icon="HUESATVAL")
        layout.operator("gpencil.vertex_color_brightness_contrast", text="Brightness/Contrast", icon="BRIGHTNESS_CONTRAST")


class VIEW3D_MT_select_edit_gpencil(Menu):
    bl_label = "Select"

    def draw(self, context):
        layout = self.layout

        layout.menu("VIEW3D_MT_select_gpencil_legacy")
        layout.operator_menu_enum("gpencil.select_lasso", "mode")

        layout.separator()

        layout.operator("gpencil.select_all", text="All", icon='SELECT_ALL').action = 'SELECT'
        layout.operator("gpencil.select_all", text="None", icon='SELECT_NONE').action = 'DESELECT'
        layout.operator("gpencil.select_all", text="Invert", icon='INVERSE').action = 'INVERT'

        layout.separator()

        layout.operator("gpencil.select_linked", text="Linked", icon="LINKED")
        layout.operator("gpencil.select_alternate", icon="ALTERNATED")
        layout.operator("gpencil.select_random", icon="RANDOMIZE")
        layout.menu("VIEW3D_MT_select_gpencil_grouped", text="Grouped")

        if context.mode == 'VERTEX_GPENCIL':
            layout.operator("gpencil.select_vertex_color", text="Color Attribute")

        layout.separator()

        layout.operator("gpencil.select_first", text="First", icon="SELECT_FIRST")
        layout.operator("gpencil.select_last", text="Last", icon="SELECT_LAST")

        layout.separator()

        layout.operator("gpencil.select_more", text="More", icon="SELECTMORE")
        layout.operator("gpencil.select_less", text="Less", icon="SELECTLESS")


class VIEW3D_MT_select_gpencil_legacy(Menu):
    bl_label = "Legacy"

    def draw(self, _context):
        layout = self.layout

        layout.operator("gpencil.select_box", icon="BORDER_RECT")
        layout.operator("gpencil.select_circle", icon="CIRCLE_SELECT")


class VIEW3D_MT_select_gpencil_grouped(Menu):
    bl_label = "Grouped"

    def draw(self, context):
        layout = self.layout

        layout.operator("gpencil.select_grouped", text="Layer", icon="LAYER").type = 'LAYER'
        layout.operator("gpencil.select_grouped", text="Color", icon="COLOR").type = 'MATERIAL'


class VIEW3D_MT_select_paint_mask(Menu):
    bl_label = "Select"

    def draw(self, _context):
        layout = self.layout

        layout.menu("VIEW3D_MT_select_object_legacy")
        layout.operator_menu_enum("view3d.select_lasso", "mode")

        layout.separator()

        layout.operator("paint.face_select_all", text="All", icon='SELECT_ALL').action = 'SELECT'
        layout.operator("paint.face_select_all", text="None", icon='SELECT_NONE').action = 'DESELECT'
        layout.operator("paint.face_select_all", text="Invert", icon='INVERSE').action = 'INVERT'

        layout.separator()

        layout.operator("paint.face_select_linked", text="Linked", icon="LINKED")
        layout.operator("paint.face_select_linked_pick", text="Linked Pick Select", icon="LINKED").deselect = False
        layout.operator("paint.face_select_linked_pick", text="Linked Pick Deselect", icon="LINKED").deselect = True

        layout.separator()

        if _context.mode == 'PAINT_TEXTURE':

            myvar = layout.operator("paint.face_select_loop", text="Select Loop", icon="SELECT_EDGERING")

            myvar = layout.operator("paint.face_select_loop", text="Add Loop to Selection", icon="SELECT_EDGERING")
            myvar.extend = True

            myvar = layout.operator("paint.face_select_loop", text="Remove Loop from Selection", icon="SELECT_EDGERING")
            myvar.select = False
            myvar.extend = True

            layout.separator()

        layout.menu("VIEW3D_MT_select_paint_mask_face_more_less")


class VIEW3D_MT_select_paint_mask_face_more_less(Menu):
    bl_label = "More/Less"

    def draw(self, _context):
        layout = self.layout

        layout = self.layout

        layout.operator("paint.face_select_more", text="More", icon="SELECTMORE")
        layout.operator("paint.face_select_less", text="Less", icon="SELECTLESS")


class VIEW3D_MT_select_paint_mask_vertex(Menu):
    bl_label = "Select"

    def draw(self, _context):
        layout = self.layout

        layout.menu("VIEW3D_MT_select_object_legacy")
        layout.operator_menu_enum("view3d.select_lasso", "mode")

        layout.separator()

        layout.operator("paint.vert_select_all", text="All", icon='SELECT_ALL').action = 'SELECT'
        layout.operator("paint.vert_select_all", text="None", icon='SELECT_NONE').action = 'DESELECT'
        layout.operator("paint.vert_select_all", text="Invert", icon='INVERSE').action = 'INVERT'

        layout.separator()

        layout.operator("paint.vert_select_ungrouped", text="Ungrouped Vertices", icon="SELECT_UNGROUPED_VERTS")
        layout.operator("paint.vert_select_linked", text="Select Linked", icon = 'LINKED')

        layout.separator()

        layout.menu("VIEW3D_MT_select_paint_mask_vertex_more_less")


class VIEW3D_MT_select_paint_mask_vertex_more_less(Menu):
    bl_label = "More/Less"

    def draw(self, _context):
        layout = self.layout

        layout = self.layout

        layout.operator("paint.vert_select_more", text="More", icon="SELECTMORE")
        layout.operator("paint.vert_select_less", text="Less", icon="SELECTLESS")


class VIEW3D_MT_select_edit_point_cloud(Menu):
    bl_label = "Select"

    def draw(self, _context):
        layout = self.layout
        layout.template_node_operator_asset_menu_items(catalog_path=self.bl_label)


class VIEW3D_MT_edit_curves_select_more_less(Menu):
    bl_label = "Select More/Less"

    def draw(self, _context):
        layout = self.layout

        layout.operator("curves.select_more", text="More", icon="SELECTMORE")
        layout.operator("curves.select_less", text="Less", icon="SELECTLESS")


class VIEW3D_MT_select_edit_curves(Menu):
    bl_label = "Select"

    def draw(self, _context):
        layout = self.layout

        layout.operator("curves.select_all", text="All", icon='SELECT_ALL').action = 'SELECT'
        layout.operator("curves.select_all", text="None", icon='SELECT_NONE').action = 'DESELECT'
        layout.operator("curves.select_all", text="Invert", icon='INVERSE').action = 'INVERT'
        layout.operator("curves.select_random", text="Random", icon = "RANDOMIZE")
        layout.operator("curves.select_ends", text="Endpoints", icon = "SELECT_TIP")
        layout.operator("curves.select_linked", text="Linked", icon="LINKED")

        layout.separator()

        layout.menu("VIEW3D_MT_edit_curves_select_more_less")

        layout.template_node_operator_asset_menu_items(catalog_path=self.bl_label)


class VIEW3D_MT_select_sculpt_curves(Menu):
    bl_label = "Select"

    def draw(self, _context):
        layout = self.layout

        layout.operator("curves.select_all", text="All", icon='SELECT_ALL').action = 'SELECT'
        layout.operator("curves.select_all", text="None", icon='SELECT_NONE').action = 'DESELECT'
        layout.operator("curves.select_all", text="Invert", icon='INVERSE').action = 'INVERT'
        layout.operator("sculpt_curves.select_random", text="Random", icon = "RANDOMIZE")
        layout.operator("curves.select_ends", text="Endpoints", icon = "SELECT_TIP")
        layout.operator("sculpt_curves.select_grow", text="Grow", icon = "SELECTMORE")

        layout.template_node_operator_asset_menu_items(catalog_path="Select")


class VIEW3D_MT_mesh_add(Menu):
    bl_idname = "VIEW3D_MT_mesh_add"
    bl_label = "Mesh"

    def draw(self, _context):
        layout = self.layout

        layout.operator_context = 'INVOKE_REGION_WIN'

        layout.operator("mesh.primitive_plane_add", text="Plane", icon='MESH_PLANE')
        layout.operator("mesh.primitive_cube_add", text="Cube", icon='MESH_CUBE')
        layout.operator("mesh.primitive_circle_add", text="Circle", icon='MESH_CIRCLE')
        layout.operator("mesh.primitive_uv_sphere_add", text="UV Sphere", icon='MESH_UVSPHERE')
        layout.operator("mesh.primitive_ico_sphere_add", text="Ico Sphere", icon='MESH_ICOSPHERE')
        layout.operator("mesh.primitive_cylinder_add", text="Cylinder", icon='MESH_CYLINDER')
        layout.operator("mesh.primitive_cone_add", text="Cone", icon='MESH_CONE')
        layout.operator("mesh.primitive_torus_add", text="Torus", icon='MESH_TORUS')

        layout.separator()

        layout.operator("mesh.primitive_grid_add", text="Grid", icon='MESH_GRID')
        layout.operator("mesh.primitive_monkey_add", text="Monkey", icon='MESH_MONKEY')

        layout.template_node_operator_asset_menu_items(catalog_path="Add")


class VIEW3D_MT_curve_add(Menu):
    bl_idname = "VIEW3D_MT_curve_add"
    bl_label = "Curve"

    def draw(self, context):
        layout = self.layout

        layout.operator_context = 'INVOKE_REGION_WIN'

        layout.operator("curve.primitive_bezier_curve_add", text="Bezier", icon='CURVE_BEZCURVE')
        layout.operator("curve.primitive_bezier_circle_add", text="Circle", icon='CURVE_BEZCIRCLE')

        layout.separator()

        layout.operator("curve.primitive_nurbs_curve_add", text="Nurbs Curve", icon='CURVE_NCURVE')
        layout.operator("curve.primitive_nurbs_circle_add", text="Nurbs Circle", icon='CURVE_NCIRCLE')
        layout.operator("curve.primitive_nurbs_path_add", text="Path", icon='CURVE_PATH')

        layout.separator()

        layout.operator("object.curves_empty_hair_add", text="Empty Hair", icon='OUTLINER_OB_CURVES')
        layout.operator("object.quick_fur", text="Fur", icon='OUTLINER_OB_CURVES')

        experimental = context.preferences.experimental
        if experimental.use_new_curves_tools:
            layout.operator("object.curves_random_add", text="Random", icon='OUTLINER_OB_CURVES')


class VIEW3D_MT_surface_add(Menu):
    bl_idname = "VIEW3D_MT_surface_add"
    bl_label = "Surface"

    def draw(self, _context):
        layout = self.layout

        layout.operator_context = 'INVOKE_REGION_WIN'

        layout.operator("surface.primitive_nurbs_surface_curve_add", text="Surface Curve", icon='SURFACE_NCURVE')
        layout.operator("surface.primitive_nurbs_surface_circle_add", text="Surface Circle", icon='SURFACE_NCIRCLE')
        layout.operator("surface.primitive_nurbs_surface_surface_add", text="Surface Patch", icon='SURFACE_NSURFACE')
        layout.operator(
            "surface.primitive_nurbs_surface_cylinder_add",
            text="Surface Cylinder",
            icon='SURFACE_NCYLINDER')
        layout.operator("surface.primitive_nurbs_surface_sphere_add", text="Surface Sphere", icon='SURFACE_NSPHERE')
        layout.operator("surface.primitive_nurbs_surface_torus_add", text="Surface Torus", icon='SURFACE_NTORUS')


class VIEW3D_MT_edit_metaball_context_menu(Menu):
    bl_label = "Metaball Context Menu"

    def draw(self, _context):
        layout = self.layout

        layout.operator_context = 'INVOKE_REGION_WIN'

        # Add
        layout.operator("mball.duplicate_move", icon="DUPLICATE")

        layout.separator()

        # Modify
        layout.menu("VIEW3D_MT_mirror")
        layout.menu("VIEW3D_MT_snap")

        layout.separator()

        # Remove
        layout.operator_context = 'EXEC_REGION_WIN'
        layout.operator("mball.delete_metaelems", text="Delete", icon="DELETE")


class VIEW3D_MT_metaball_add(Menu):
    bl_idname = "VIEW3D_MT_metaball_add"
    bl_label = "Metaball"

    def draw(self, _context):
        layout = self.layout

        layout.operator_context = 'INVOKE_REGION_WIN'
        layout.operator_enum("object.metaball_add", "type")


class TOPBAR_MT_edit_curve_add(Menu):
    bl_idname = "TOPBAR_MT_edit_curve_add"
    bl_label = "Add"
    bl_translation_context = i18n_contexts.operator_default

    def draw(self, context):
        layout = self.layout

        is_surf = context.active_object.type == 'SURFACE'

        layout.operator_context = 'EXEC_REGION_WIN'

        if is_surf:
            VIEW3D_MT_surface_add.draw(self, context)
        else:
            VIEW3D_MT_curve_add.draw(self, context)


class TOPBAR_MT_edit_armature_add(Menu):
    bl_idname = "TOPBAR_MT_edit_armature_add"
    bl_label = "Armature"

    def draw(self, _context):
        layout = self.layout

        layout.operator_context = 'EXEC_REGION_WIN'
        layout.operator("armature.bone_primitive_add", text="Single Bone", icon='BONE_DATA')


class VIEW3D_MT_armature_add(Menu):
    bl_idname = "VIEW3D_MT_armature_add"
    bl_label = "Armature"

    def draw(self, _context):
        layout = self.layout

        layout.operator_context = 'EXEC_REGION_WIN'
        layout.operator("object.armature_add", text="Single Bone", icon='BONE_DATA')


class VIEW3D_MT_light_add(Menu):
    bl_idname = "VIEW3D_MT_light_add"
    bl_context = i18n_contexts.id_light
    bl_label = "Light"

    def draw(self, _context):
        layout = self.layout

        layout.operator_context = 'INVOKE_REGION_WIN'
        layout.operator_enum("object.light_add", "type")


class VIEW3D_MT_lightprobe_add(Menu):
    bl_idname = "VIEW3D_MT_lightprobe_add"
    bl_label = "Light Probe"

    def draw(self, _context):
        layout = self.layout

        layout.operator_context = 'INVOKE_REGION_WIN'
        layout.operator_enum("object.lightprobe_add", "type")


class VIEW3D_MT_camera_add(Menu):
    bl_idname = "VIEW3D_MT_camera_add"
    bl_label = "Camera"

    def draw(self, _context):
        layout = self.layout
        layout.operator_context = 'EXEC_REGION_WIN'
        layout.operator("object.camera_add", text="Camera", icon='OUTLINER_OB_CAMERA')


class VIEW3D_MT_volume_add(Menu):
    bl_idname = "VIEW3D_MT_volume_add"
    bl_label = "Volume"
    bl_translation_context = i18n_contexts.id_id

    def draw(self, _context):
        layout = self.layout
        layout.operator("object.volume_import", text="Import OpenVDB", icon='FILE_VOLUME')
        layout.operator("object.volume_add", text="Empty",
                        text_ctxt=i18n_contexts.id_volume, icon='OUTLINER_OB_VOLUME')


class VIEW3D_MT_grease_pencil_add(Menu):
    bl_idname = "VIEW3D_MT_grease_pencil_add"
    bl_label = "Grease Pencil"

    def draw(self, _context):
        layout = self.layout
        layout.operator("object.grease_pencil_add", text="Empty", icon='EMPTY_AXIS').type = 'EMPTY'
        layout.operator("object.grease_pencil_add", text="Stroke", icon='STROKE').type = 'STROKE'
        layout.operator("object.grease_pencil_add", text="Suzanne", icon='MONKEY').type = 'MONKEY'


class VIEW3D_MT_add(Menu):
    bl_label = "Add"
    bl_translation_context = i18n_contexts.operator_default

    def draw(self, context):
        layout = self.layout

        # NOTE: don't use 'EXEC_SCREEN' or operators won't get the `v3d` context.

        # NOTE: was `EXEC_AREA`, but this context does not have the `rv3d`, which prevents
        #       "align_view" to work on first call (see #32719).
        layout.operator_context = 'EXEC_REGION_WIN'

        # layout.operator_menu_enum("object.mesh_add", "type", text="Mesh", icon='OUTLINER_OB_MESH')
        layout.menu("VIEW3D_MT_mesh_add", icon='OUTLINER_OB_MESH')

        # layout.operator_menu_enum("object.curve_add", "type", text="Curve", icon='OUTLINER_OB_CURVE')
        layout.menu("VIEW3D_MT_curve_add", icon='OUTLINER_OB_CURVE')
        # layout.operator_menu_enum("object.surface_add", "type", text="Surface", icon='OUTLINER_OB_SURFACE')
        layout.menu("VIEW3D_MT_surface_add", icon='OUTLINER_OB_SURFACE')
        layout.menu("VIEW3D_MT_metaball_add", text="Metaball", icon='OUTLINER_OB_META')
        layout.operator("object.text_add", text="Text", icon='OUTLINER_OB_FONT')
        if context.preferences.experimental.use_new_point_cloud_type:
            layout.operator("object.pointcloud_add", text="Point Cloud", icon='OUTLINER_OB_POINTCLOUD')
        layout.menu("VIEW3D_MT_volume_add", text="Volume", text_ctxt=i18n_contexts.id_id, icon='OUTLINER_OB_VOLUME')
        if context.preferences.experimental.use_grease_pencil_version3:
            layout.menu("VIEW3D_MT_grease_pencil_add", text="Grease Pencil", icon='OUTLINER_OB_GREASEPENCIL')
        else:
            layout.operator_menu_enum(
                "object.gpencil_add",
                "type",
                text="Grease Pencil",
                icon='OUTLINER_OB_GREASEPENCIL')

        layout.separator()

        if VIEW3D_MT_armature_add.is_extended():
            layout.menu("VIEW3D_MT_armature_add", icon='OUTLINER_OB_ARMATURE')
        else:
            layout.operator("object.armature_add", text="Armature", icon='OUTLINER_OB_ARMATURE')

        layout.operator("object.add", text="Lattice", icon='OUTLINER_OB_LATTICE').type = 'LATTICE'
        layout.operator_menu_enum("object.empty_add", "type", text="Empty",
                                  text_ctxt=i18n_contexts.id_id, icon='OUTLINER_OB_EMPTY')
        layout.menu("VIEW3D_MT_image_add", text="Image", icon='OUTLINER_OB_IMAGE')

        layout.separator()

        layout.operator("object.speaker_add", text="Speaker", icon='OUTLINER_OB_SPEAKER')
        layout.separator()

        if VIEW3D_MT_camera_add.is_extended():
            layout.menu("VIEW3D_MT_camera_add", icon='OUTLINER_OB_CAMERA')
        else:
            VIEW3D_MT_camera_add.draw(self, context)

        layout.menu("VIEW3D_MT_light_add", icon='OUTLINER_OB_LIGHT')

        layout.separator()

        layout.menu("VIEW3D_MT_lightprobe_add", icon='OUTLINER_OB_LIGHTPROBE')

        layout.separator()

        layout.operator_menu_enum("object.effector_add", "type", text="Force Field", icon='OUTLINER_OB_FORCE_FIELD')

        layout.separator()

        has_collections = bool(bpy.data.collections)
        col = layout.column()
        col.enabled = has_collections

        if not has_collections or len(bpy.data.collections) > 10:
            col.operator_context = 'INVOKE_REGION_WIN'
            col.operator(
                "object.collection_instance_add",
                text="Collection Instance" if has_collections else "No Collections to Instance",
                icon='OUTLINER_OB_GROUP_INSTANCE',
            )
        else:
            col.operator_menu_enum(
                "object.collection_instance_add",
                "collection",
                text="Collection Instance",
                icon='OUTLINER_OB_GROUP_INSTANCE',
            )


class VIEW3D_MT_image_add(Menu):
    bl_label = "Add Image"

    def draw(self, _context):
        layout = self.layout
        layout.operator("object.load_reference_image", text="Reference", icon='IMAGE_REFERENCE')
        layout.operator("object.load_background_image", text="Background", icon='IMAGE_BACKGROUND')


class VIEW3D_MT_object_relations(Menu):
    bl_label = "Relations"

    def draw(self, _context):
        layout = self.layout

        ## BFA - removed because it is now redundant
        #layout.operator("object.make_override_library", text="Make Library Override", icon="LIBRARY_DATA_OVERRIDE")
        layout.operator("object.make_dupli_face", icon="MAKEDUPLIFACE")

        layout.separator()

        layout.operator_menu_enum("object.make_local", "type", text="Make Local")
        layout.menu("VIEW3D_MT_make_single_user")


class VIEW3D_MT_origin_set(Menu):
    bl_label = "Set Origin"

    def draw(self, context):
        layout = self.layout

        layout.operator("object.origin_set", icon='GEOMETRY_TO_ORIGIN',
                        text="Geometry to Origin").type = 'GEOMETRY_ORIGIN'
        layout.operator("object.origin_set", icon='ORIGIN_TO_GEOMETRY',
                        text="Origin to Geometry").type = 'ORIGIN_GEOMETRY'
        layout.operator("object.origin_set", icon='ORIGIN_TO_CURSOR', text="Origin to 3D Cursor").type = 'ORIGIN_CURSOR'
        layout.operator("object.origin_set", icon='ORIGIN_TO_CENTEROFMASS',
                        text="Origin to Center of Mass (Surface)").type = 'ORIGIN_CENTER_OF_MASS'
        layout.operator(
            "object.origin_set",
            icon='ORIGIN_TO_VOLUME',
            text="Origin to Center of Mass (Volume)").type = 'ORIGIN_CENTER_OF_VOLUME'


# ********** Object menu **********

class VIEW3D_MT_object_liboverride(Menu):
    bl_label = "Library Override"

    def draw(self, _context):
        layout = self.layout

        layout.operator("object.make_override_library", text="Make", icon = "LIBRARY")
        layout.operator("object.reset_override_library", text="Reset", icon = "RESET")
        layout.operator("object.clear_override_library", text="Clear", icon = "CLEAR")


class VIEW3D_MT_object_liboverride(Menu):
    bl_label = "Library Override"

    def draw(self, _context):
        layout = self.layout

        layout.operator("object.make_override_library", text="Make", icon = "LIBRARY")
        layout.operator("object.reset_override_library", text="Reset", icon = "RESET")
        layout.operator("object.clear_override_library", text="Clear", icon = "CLEAR")


class VIEW3D_MT_object(Menu):
    bl_context = "objectmode"
    bl_label = "Object"

    def draw(self, _context):
        layout = self.layout

        obj = _context.object
        is_eevee = _context.scene.render.engine == 'BLENDER_EEVEE'
        view = _context.space_data

        layout.menu("VIEW3D_MT_transform_object")
        layout.menu("VIEW3D_MT_origin_set")
        layout.menu("VIEW3D_MT_mirror")
        layout.menu("VIEW3D_MT_object_clear")
        layout.menu("VIEW3D_MT_object_apply")
        layout.menu("VIEW3D_MT_snap")

        layout.separator()

        layout.operator("object.duplicate_move", icon="DUPLICATE")
        layout.operator("object.duplicate_move_linked", icon="DUPLICATE")
        layout.operator("object.join", icon='JOIN')

        layout.separator()

        layout.operator_context = 'EXEC_REGION_WIN'
        myvar = layout.operator("object.delete", text="Delete", icon="DELETE")
        myvar.use_global = False
        myvar.confirm = False
        myvar = layout.operator("object.delete", text="Delete Global", icon="DELETE")
        myvar.use_global = True
        myvar.confirm = False

        layout.separator()

        layout.operator("view3d.copybuffer", text="Copy Objects", icon='COPYDOWN')
        layout.operator("view3d.pastebuffer", text="Paste Objects", icon='PASTEDOWN')

        layout.separator()

        layout.menu("VIEW3D_MT_object_asset")
        layout.menu("VIEW3D_MT_object_parent")
        # layout.menu("VIEW3D_MT_object_collection") #BFA - Redundant operators, now the UX is exclusive to the outliner
        layout.menu("VIEW3D_MT_object_relations")
        layout.menu("VIEW3D_MT_object_liboverride")
        layout.menu("VIEW3D_MT_object_constraints")
        layout.menu("VIEW3D_MT_object_track")
        layout.menu("VIEW3D_MT_make_links")

        layout.separator()
        #BFA - Added a context menu operator for consistency and discovervability...
        #...This is a minimal UX of layout.menu("VIEW3D_MT_object_collection")
        layout.operator_context = 'INVOKE_REGION_WIN'
        layout.operator("object.move_to_collection", icon='GROUP')

        # shading just for mesh and curve objects
        if obj is None:
            pass

        elif obj.type in {'MESH', 'CURVE', 'SURFACE'}:

            layout.separator()

            layout.operator("object.shade_smooth", icon='SHADING_SMOOTH')
            layout.operator(
                "object.shade_smooth",
                text="Shade Auto Smooth",
                icon='NORMAL_SMOOTH').use_auto_smooth = True
            layout.operator("object.shade_flat", icon='SHADING_FLAT')

        layout.separator()

        layout.menu("VIEW3D_MT_object_animation")
        layout.menu("VIEW3D_MT_object_rigid_body")

        layout.separator()

        layout.menu("VIEW3D_MT_object_quick_effects")
        layout.menu("VIEW3D_MT_subdivision_set")

        layout.separator()

        layout.menu("VIEW3D_MT_object_convert")

        layout.separator()

        layout.menu("VIEW3D_MT_object_showhide")
        layout.menu("VIEW3D_MT_object_cleanup")

        if obj is None:
            pass

        elif obj.type == 'CAMERA':
            layout.operator_context = 'INVOKE_REGION_WIN'

            layout.separator()

            if obj.data.type == 'PERSP':
                props = layout.operator("wm.context_modal_mouse", text="Adjust Focal Length", icon="LENS_ANGLE")
                props.data_path_iter = "selected_editable_objects"
                props.data_path_item = "data.lens"
                props.input_scale = 0.1
                if obj.data.lens_unit == 'MILLIMETERS':
                    props.header_text = "Camera Focal Length: %.1fmm"
                else:
                    props.header_text = "Camera Focal Length: %.1f\u00B0"

            else:
                props = layout.operator("wm.context_modal_mouse", text="Camera Lens Scale", icon="LENS_SCALE")
                props.data_path_iter = "selected_editable_objects"
                props.data_path_item = "data.ortho_scale"
                props.input_scale = 0.01
                props.header_text = "Camera Lens Scale: %.3f"

            if not obj.data.dof.focus_object:
                if view and view.camera == obj and view.region_3d.view_perspective == 'CAMERA':
                    props = layout.operator("ui.eyedropper_depth", text="DOF Distance (Pick)", icon="DOF")
                else:
                    props = layout.operator("wm.context_modal_mouse", text="Adjust Focus Distance", icon="DOF")
                    props.data_path_iter = "selected_editable_objects"
                    props.data_path_item = "data.dof.focus_distance"
                    props.input_scale = 0.02
                    props.header_text = "Focus Distance: %.3f"

        elif obj.type in {'CURVE', 'FONT'}:
            layout.operator_context = 'INVOKE_REGION_WIN'

            layout.separator()

            props = layout.operator("wm.context_modal_mouse", text="Adjust Extrusion", icon="EXTRUDESIZE")
            props.data_path_iter = "selected_editable_objects"
            props.data_path_item = "data.extrude"
            props.input_scale = 0.01
            props.header_text = "Extrude: %.3f"

            props = layout.operator("wm.context_modal_mouse", text="Adjust Offset", icon="WIDTH_SIZE")
            props.data_path_iter = "selected_editable_objects"
            props.data_path_item = "data.offset"
            props.input_scale = 0.01
            props.header_text = "Offset %.3f"

        elif obj.type == 'EMPTY':
            layout.operator_context = 'INVOKE_REGION_WIN'

            layout.separator()

            props = layout.operator("wm.context_modal_mouse", text="Adjust Empty Display Size", icon="DRAWSIZE")
            props.data_path_iter = "selected_editable_objects"
            props.data_path_item = "empty_display_size"
            props.input_scale = 0.01
            props.header_text = "Empty Diosplay Size: %.3f"

        elif obj.type == 'LIGHT':
            light = obj.data

            layout.operator_context = 'INVOKE_REGION_WIN'

            layout.separator()

            props = layout.operator("wm.context_modal_mouse", text="Adjust Light Power", icon="LIGHT_STRENGTH")
            props.data_path_iter = "selected_editable_objects"
            props.data_path_item = "data.energy"
            props.input_scale = 1.0
            props.header_text = "Light Power: %.3f"

            if light.type == 'AREA':
                if light.shape in {'RECTANGLE', 'ELLIPSE'}:
                    props = layout.operator(
                        "wm.context_modal_mouse",
                        text="Adjust Area Light X Size",
                        icon="LIGHT_SIZE")
                    props.data_path_iter = "selected_editable_objects"
                    props.data_path_item = "data.size"
                    props.header_text = "Light Size X: %.3f"

                    props = layout.operator(
                        "wm.context_modal_mouse",
                        text="Adjust Area Light Y Size",
                        icon="LIGHT_SIZE")
                    props.data_path_iter = "selected_editable_objects"
                    props.data_path_item = "data.size_y"
                    props.header_text = "Light Size Y: %.3f"
                else:
                    props = layout.operator("wm.context_modal_mouse", text="Adjust Area Light Size", icon="LIGHT_SIZE")
                    props.data_path_iter = "selected_editable_objects"
                    props.data_path_item = "data.size"
                    props.header_text = "Light Size: %.3f"

            elif light.type in {'SPOT', 'POINT'}:
                props = layout.operator("wm.context_modal_mouse", text="Adjust Light Radius", icon="RADIUS")
                props.data_path_iter = "selected_editable_objects"
                props.data_path_item = "data.shadow_soft_size"
                props.header_text = "Light Radius: %.3f"

            elif light.type == 'SUN':
                props = layout.operator("wm.context_modal_mouse", text="Adjust Sun Light Angle", icon="ANGLE")
                props.data_path_iter = "selected_editable_objects"
                props.data_path_item = "data.angle"
                props.header_text = "Light Angle: %.3f"

            if light.type == 'SPOT':
                layout.separator()

                props = layout.operator("wm.context_modal_mouse", text="Adjust Spot Light Size", icon="LIGHT_SIZE")
                props.data_path_iter = "selected_editable_objects"
                props.data_path_item = "data.spot_size"
                props.input_scale = 0.01
                props.header_text = "Spot Size: %.2f"

                props = layout.operator("wm.context_modal_mouse", text="Adjust Spot Light Blend", icon="SPOT_BLEND")
                props.data_path_iter = "selected_editable_objects"
                props.data_path_item = "data.spot_blend"
                props.input_scale = -0.01
                props.header_text = "Spot Blend: %.2f"

            if light.type in ['SPOT', 'SUN', 'AREA']:
                props = layout.operator(
                    "object.transform_axis_target",
                    text="Interactive Light Track",
                    icon="NODE_LIGHTPATH")


class VIEW3D_MT_object_animation(Menu):
    bl_label = "Animation"

    def draw(self, _context):
        layout = self.layout

        layout.operator("anim.keyframe_insert_menu", text="Insert Keyframe", icon='KEYFRAMES_INSERT')
        layout.operator("anim.keyframe_delete_v3d", text="Delete Keyframes", icon='KEYFRAMES_REMOVE')
        layout.operator("anim.keyframe_clear_v3d", text="Clear Keyframes", icon='KEYFRAMES_CLEAR')
        layout.operator("anim.keying_set_active_set", text="Change Keying Set", icon='KEYINGSET')

        layout.separator()

        layout.operator("nla.bake", text="Bake Action", icon='BAKE_ACTION')
        layout.operator("gpencil.bake_mesh_animation", text="Bake Mesh to Grease Pencil", icon='BAKE_ACTION')
        layout.operator(
            "gpencil.bake_grease_pencil_animation",
            text="Bake Object Transform to Grease Pencil",
            icon='BAKE_ACTION')


class VIEW3D_MT_object_rigid_body(Menu):
    bl_label = "Rigid Body"

    def draw(self, _context):
        layout = self.layout

        layout.operator("rigidbody.objects_add", text="Add Active", icon='RIGID_ADD_ACTIVE').type = 'ACTIVE'
        layout.operator("rigidbody.objects_add", text="Add Passive", icon='RIGID_ADD_PASSIVE').type = 'PASSIVE'

        layout.separator()

        layout.operator("rigidbody.objects_remove", text="Remove", icon='RIGID_REMOVE')

        layout.separator()

        layout.operator("rigidbody.shape_change", text="Change Shape", icon='RIGID_CHANGE_SHAPE')
        layout.operator("rigidbody.mass_calculate", text="Calculate Mass", icon='RIGID_CALCULATE_MASS')
        layout.operator("rigidbody.object_settings_copy", text="Copy from Active", icon='RIGID_COPY_FROM_ACTIVE')
        layout.operator("object.visual_transform_apply", text="Apply Transformation", icon='RIGID_APPLY_TRANS')
        layout.operator("rigidbody.bake_to_keyframes", text="Bake To Keyframes", icon='RIGID_BAKE_TO_KEYFRAME')

        layout.separator()

        layout.operator("rigidbody.connect", text="Connect", icon='RIGID_CONSTRAINTS_CONNECT')


class VIEW3D_MT_object_clear(Menu):
    bl_label = "Clear"

    def draw(self, _context):
        layout = self.layout

        layout.operator("object.location_clear", text="Location", icon="CLEARMOVE").clear_delta = False
        layout.operator("object.rotation_clear", text="Rotation", icon="CLEARROTATE").clear_delta = False
        layout.operator("object.scale_clear", text="Scale", icon="CLEARSCALE").clear_delta = False

        layout.separator()

        layout.operator("object.origin_clear", text="Origin", icon="CLEARORIGIN")


class VIEW3D_MT_object_context_menu(Menu):
    bl_label = "Object Context Menu"

    def draw(self, context):
        layout = self.layout

        view = context.space_data

        obj = context.object

        selected_objects_len = len(context.selected_objects)

        # If nothing is selected
        # (disabled for now until it can be made more useful).
        '''
        if selected_objects_len == 0:

            layout.menu("VIEW3D_MT_add", text="Add", text_ctxt=i18n_contexts.operator_default)
            layout.operator("view3d.pastebuffer", text="Paste Objects", icon='PASTEDOWN')

            return
        '''

        # If something is selected

        # Individual object types.
        if obj is None:
            pass

        elif obj.type == 'CAMERA':
            layout.operator_context = 'INVOKE_REGION_WIN'

            layout.operator("view3d.object_as_camera", text="Set Active Camera", icon="VIEW_SWITCHACTIVECAM")

            if obj.data.type == 'PERSP':
                props = layout.operator("wm.context_modal_mouse", text="Adjust Focal Length", icon="LENS_ANGLE")
                props.data_path_iter = "selected_editable_objects"
                props.data_path_item = "data.lens"
                props.input_scale = 0.1
                if obj.data.lens_unit == 'MILLIMETERS':
                    props.header_text = tip_("Camera Focal Length: %.1fmm")
                else:
                    props.header_text = tip_("Camera Focal Length: %.1f\u00B0")

            else:
                props = layout.operator("wm.context_modal_mouse", text="Camera Lens Scale", icon="LENS_SCALE")
                props.data_path_iter = "selected_editable_objects"
                props.data_path_item = "data.ortho_scale"
                props.input_scale = 0.01
                props.header_text = tip_("Camera Lens Scale: %.3f")

            if not obj.data.dof.focus_object:
                if view and view.camera == obj and view.region_3d.view_perspective == 'CAMERA':
                    props = layout.operator("ui.eyedropper_depth", text="DOF Distance (Pick)", icon="DOF")
                else:
                    props = layout.operator("wm.context_modal_mouse", text="Adjust Focus Distance", icon="DOF")
                    props.data_path_iter = "selected_editable_objects"
                    props.data_path_item = "data.dof.focus_distance"
                    props.input_scale = 0.02
                    props.header_text = tip_("Focus Distance: %.3f")

            layout.separator()

        elif obj.type in {'CURVE', 'FONT'}:
            layout.operator_context = 'INVOKE_REGION_WIN'

            props = layout.operator("wm.context_modal_mouse", text="Adjust Extrusion", icon="EXTRUDESIZE")
            props.data_path_iter = "selected_editable_objects"
            props.data_path_item = "data.extrude"
            props.input_scale = 0.01
            props.header_text = tip_("Extrude: %.3f")

            props = layout.operator("wm.context_modal_mouse", text="Adjust Offset", icon="WIDTH_SIZE")
            props.data_path_iter = "selected_editable_objects"
            props.data_path_item = "data.offset"
            props.input_scale = 0.01
            props.header_text = tip_("Offset: %.3f")

            layout.separator()

        elif obj.type == 'EMPTY':
            layout.operator_context = 'INVOKE_REGION_WIN'

            props = layout.operator("wm.context_modal_mouse", text="Adjust Empty Display Size", icon="DRAWSIZE")
            props.data_path_iter = "selected_editable_objects"
            props.data_path_item = "empty_display_size"
            props.input_scale = 0.01
            props.header_text = tip_("Empty Display Size: %.3f")

            layout.separator()

            if obj.empty_display_type == 'IMAGE':
                layout.operator("gpencil.trace_image", icon="FILE_IMAGE")

                layout.separator()

        elif obj.type == 'LIGHT':
            light = obj.data

            layout.operator_context = 'INVOKE_REGION_WIN'

            props = layout.operator("wm.context_modal_mouse", text="Adjust Light Power", icon="LIGHT_STRENGTH")
            props.data_path_iter = "selected_editable_objects"
            props.data_path_item = "data.energy"
            props.input_scale = 1.0
            props.header_text = tip_("Light Power: %.3f")

            if light.type == 'AREA':
                if light.shape in {'RECTANGLE', 'ELLIPSE'}:
                    props = layout.operator(
                        "wm.context_modal_mouse",
                        text="Adjust Area Light X Size",
                        icon="LIGHT_SIZE")
                    props.data_path_iter = "selected_editable_objects"
                    props.data_path_item = "data.size"
                    props.header_text = tip_("Light Size X: %.3f")

                    props = layout.operator(
                        "wm.context_modal_mouse",
                        text="Adjust Area Light Y Size",
                        icon="LIGHT_SIZE")
                    props.data_path_iter = "selected_editable_objects"
                    props.data_path_item = "data.size_y"
                    props.header_text = tip_("Light Size Y: %.3f")
                else:
                    props = layout.operator("wm.context_modal_mouse", text="Adjust Area Light Size", icon="LIGHT_SIZE")
                    props.data_path_iter = "selected_editable_objects"
                    props.data_path_item = "data.size"
                    props.header_text = tip_("Light Size: %.3f")

            elif light.type in {'SPOT', 'POINT'}:
                props = layout.operator("wm.context_modal_mouse", text="Adjust Light Radius", icon="RADIUS")
                props.data_path_iter = "selected_editable_objects"
                props.data_path_item = "data.shadow_soft_size"
                props.header_text = tip_("Light Radius: %.3f")

            elif light.type == 'SUN':
                props = layout.operator("wm.context_modal_mouse", text="Adjust Sun Light Angle", icon="ANGLE")
                props.data_path_iter = "selected_editable_objects"
                props.data_path_item = "data.angle"
                props.header_text = tip_("Light Angle: %.3f")

            if light.type == 'SPOT':
                layout.separator()

                props = layout.operator("wm.context_modal_mouse", text="Adjust Spot Light Size", icon="LIGHT_SIZE")
                props.data_path_iter = "selected_editable_objects"
                props.data_path_item = "data.spot_size"
                props.input_scale = 0.01
                props.header_text = tip_("Spot Size: %.2f")

                props = layout.operator("wm.context_modal_mouse", text="Adjust Spot Light Blend", icon="SPOT_BLEND")
                props.data_path_iter = "selected_editable_objects"
                props.data_path_item = "data.spot_blend"
                props.input_scale = -0.01
                props.header_text = tip_("Spot Blend: %.2f")

            layout.separator()

        # Shared among some object types.
        if obj is not None:
            if obj.type in {'MESH', 'CURVE', 'SURFACE'}:
                layout.operator("object.shade_smooth", text="Shade Smooth", icon="SHADING_SMOOTH")
                layout.operator(
                    "object.shade_smooth",
                    text="Shade Auto Smooth",
                    icon="NORMAL_SMOOTH").use_auto_smooth = True
                layout.operator("object.shade_flat", text="Shade Flat", icon="SHADING_FLAT")
                layout.separator()

            if obj.type in {'MESH', 'CURVE', 'SURFACE', 'ARMATURE', 'GPENCIL'}:
                if selected_objects_len > 1:
                    layout.operator("object.join")

            if obj.type in {'MESH', 'CURVE', 'CURVES', 'SURFACE', 'POINTCLOUD', 'META', 'FONT'}:
                layout.operator_menu_enum("object.convert", "target")

            if obj.type == 'GPENCIL':
                layout.operator_menu_enum("gpencil.convert", "type", text="Convert To")

            if (obj.type in {
                'MESH', 'CURVE', 'CURVES', 'SURFACE', 'GPENCIL', 'LATTICE', 'ARMATURE', 'META', 'FONT', 'POINTCLOUD',
            } or (obj.type == 'EMPTY' and obj.instance_collection is not None)):
                layout.operator_context = 'INVOKE_REGION_WIN'
                layout.operator_menu_enum("object.origin_set", text="Set Origin", property="type")
                layout.operator_context = 'INVOKE_DEFAULT'

                layout.separator()

        # Shared among all object types
        layout.operator("view3d.copybuffer", text="Copy Objects", icon='COPYDOWN')
        layout.operator("view3d.pastebuffer", text="Paste Objects", icon='PASTEDOWN')

        layout.separator()

        layout.operator("object.duplicate_move", icon='DUPLICATE')
        layout.operator("object.duplicate_move_linked", icon="DUPLICATE")

        layout.separator()

        props = layout.operator("wm.call_panel", text="Rename Active Object", icon='RENAME')
        props.name = "TOPBAR_PT_name"
        props.keep_open = False

        layout.separator()

        layout.menu("VIEW3D_MT_mirror")
        layout.menu("VIEW3D_MT_snap")
        layout.menu("VIEW3D_MT_object_parent")

        layout.separator()

        layout.operator_context = 'INVOKE_REGION_WIN'
        layout.operator("object.move_to_collection", icon='GROUP') #BFA - made it always exposed in it's own little group <3

        layout.separator()
        if view and view.local_view:
            layout.operator("view3d.localview", text="Toggle Local View", icon="VIEW_GLOBAL_LOCAL") #BFA - Can toggle in, so toggle out too
            layout.operator("view3d.localview_remove_from", icon='VIEW_REMOVE_LOCAL')
        else:
            layout.operator("view3d.localview", text="Toggle Local View", icon="VIEW_GLOBAL_LOCAL") #BFA - made it relevant to local view conditional

        layout.separator()

        layout.operator("anim.keyframe_insert_menu", text="Insert Keyframe", icon='KEYFRAMES_INSERT')

        layout.separator()

        layout.operator_context = 'EXEC_REGION_WIN'
        layout.operator("object.delete", text="Delete", icon="DELETE").use_global = False


class VIEW3D_MT_object_shading(Menu):
    # XXX, this menu is a place to store shading operator in object mode
    bl_label = "Shading"

    def draw(self, _context):
        layout = self.layout
        layout.operator("object.shade_smooth", text="Smooth", icon="SHADING_SMOOTH")
        layout.operator("object.shade_flat", text="Flat", icon="SHADING_FLAT")


class VIEW3D_MT_object_apply(Menu):
    bl_label = "Apply"

    def draw(self, _context):
        layout = self.layout

        # Need invoke for the popup confirming the multi-user data operation
        layout.operator_context = 'INVOKE_DEFAULT'

        props = layout.operator(
            "object.transform_apply",
            text="Location",
            text_ctxt=i18n_contexts.default,
            icon="APPLYMOVE")
        props.location, props.rotation, props.scale = True, False, False

        props = layout.operator(
            "object.transform_apply",
            text="Rotation",
            text_ctxt=i18n_contexts.default,
            icon="APPLYROTATE")
        props.location, props.rotation, props.scale = False, True, False

        props = layout.operator(
            "object.transform_apply",
            text="Scale",
            text_ctxt=i18n_contexts.default,
            icon="APPLYSCALE")
        props.location, props.rotation, props.scale = False, False, True

        props = layout.operator(
            "object.transform_apply",
            text="All Transforms",
            text_ctxt=i18n_contexts.default,
            icon="APPLYALL")
        props.location, props.rotation, props.scale = True, True, True

        props = layout.operator(
            "object.transform_apply",
            text="Rotation & Scale",
            text_ctxt=i18n_contexts.default,
            icon="APPLY_ROTSCALE")
        props.location, props.rotation, props.scale = False, True, True

        layout.separator()

        layout.operator(
            "object.transforms_to_deltas",
            text="Location to Deltas",
            text_ctxt=i18n_contexts.default,
            icon="APPLYMOVEDELTA").mode = 'LOC'
        layout.operator(
            "object.transforms_to_deltas",
            text="Rotation to Deltas",
            text_ctxt=i18n_contexts.default,
            icon="APPLYROTATEDELTA").mode = 'ROT'
        layout.operator(
            "object.transforms_to_deltas",
            text="Scale to Deltas",
            text_ctxt=i18n_contexts.default,
            icon="APPLYSCALEDELTA").mode = 'SCALE'
        layout.operator(
            "object.transforms_to_deltas",
            text="All Transforms to Deltas",
            text_ctxt=i18n_contexts.default,
            icon="APPLYALLDELTA").mode = 'ALL'
        layout.operator("object.anim_transforms_to_deltas", icon="APPLYANIDELTA")

        layout.separator()

        layout.operator(
            "object.visual_transform_apply",
            text="Visual Transform",
            text_ctxt=i18n_contexts.default,
            icon="VISUALTRANSFORM")
        layout.operator("object.duplicates_make_real", icon="MAKEDUPLIREAL")
        layout.operator(
            "object.parent_inverse_apply",
            text="Parent Inverse",
            text_ctxt=i18n_contexts.default,
            icon="APPLY_PARENT_INVERSE")


class VIEW3D_MT_object_parent(Menu):
    bl_label = "Parent"

    def draw(self, _context):
        from bl_ui_utils.layout import operator_context

        layout = self.layout

        layout.operator_enum("object.parent_set", "type")

        layout.separator()

        with operator_context(layout, 'EXEC_REGION_WIN'):
            layout.operator("object.parent_no_inverse_set", icon="PARENT").keep_transform = False
            props = layout.operator("object.parent_no_inverse_set", text="Make Parent without Inverse (Keep Transform)", icon="PARENT")
            props.keep_transform = True

        layout.separator()

        layout.operator_enum("object.parent_clear", "type")


class VIEW3D_MT_object_track(Menu):
    bl_label = "Track"

    def draw(self, _context):
        layout = self.layout

        layout.operator("object.track_set", text="Damped Track Constraint", icon="CONSTRAINT_DATA").type = "DAMPTRACK"
        layout.operator("object.track_set", text="Track to Constraint", icon="CONSTRAINT_DATA").type = "TRACKTO"
        layout.operator("object.track_set", text="Lock Track Constraint", icon="CONSTRAINT_DATA").type = "LOCKTRACK"

        layout.separator()

        layout.operator("object.track_clear", text="Clear Track", icon="CLEAR_TRACK").type = 'CLEAR'
        layout.operator(
            "object.track_clear",
            text="Clear Track - Keep Transformation",
            icon="CLEAR_TRACK").type = 'CLEAR_KEEP_TRANSFORM'

#BFA - not referenced in the 3D View Editor - but referenced by hotkey M in Blender keymap.
class VIEW3D_MT_object_collection(Menu):
    bl_label = "Collection"

    def draw(self, _context):
        layout = self.layout

        layout.operator("object.move_to_collection", icon='GROUP')
        layout.operator("object.link_to_collection", icon='GROUP')

        layout.separator()

        layout.operator("collection.create", icon='COLLECTION_NEW')
        # layout.operator_menu_enum("collection.objects_remove", "collection")  # BUGGY
        layout.operator("collection.objects_remove", icon="DELETE")
        layout.operator("collection.objects_remove_all", icon="DELETE")

        layout.separator()

        layout.operator("collection.objects_add_active", icon='GROUP')
        layout.operator("collection.objects_remove_active", icon="DELETE")


class VIEW3D_MT_object_constraints(Menu):
    bl_label = "Constraints"

    def draw(self, _context):
        layout = self.layout

        layout.operator("object.constraint_add_with_targets", icon="CONSTRAINT_DATA")
        layout.operator("object.constraints_copy", icon="COPYDOWN")

        layout.separator()

        layout.operator("object.constraints_clear", icon="CLEAR_CONSTRAINT")


class VIEW3D_MT_object_quick_effects(Menu):
    bl_label = "Quick Effects"

    def draw(self, _context):
        layout = self.layout

        layout.operator("object.quick_fur", icon="CURVES")
        layout.operator("object.quick_explode", icon="MOD_EXPLODE")
        layout.operator("object.quick_smoke", icon="MOD_SMOKE")
        layout.operator("object.quick_liquid", icon="MOD_FLUIDSIM")


class VIEW3D_MT_object_showhide(Menu):
    bl_label = "Show/Hide"

    def draw(self, _context):
        layout = self.layout

        layout.operator("object.hide_view_clear", text="Show Hidden", icon="HIDE_OFF")

        layout.separator()

        layout.operator("object.hide_view_set", text="Hide Selected", icon="HIDE_ON").unselected = False
        layout.operator("object.hide_view_set", text="Hide Unselected", icon="HIDE_UNSELECTED").unselected = True


class VIEW3D_MT_object_cleanup(Menu):
    bl_label = "Clean Up"

    def draw(self, _context):
        layout = self.layout

        layout.operator(
            "object.vertex_group_clean",
            text="Clean Vertex Group Weights",
            icon='CLEAN_CHANNELS').group_select_mode = 'ALL'
        layout.operator(
            "object.vertex_group_limit_total",
            text="Limit Total Vertex Groups",
            icon='WEIGHT_LIMIT_TOTAL').group_select_mode = 'ALL'

        layout.separator()

        layout.operator("object.material_slot_remove_unused", text="Remove Unused Material Slots", icon='DELETE')


class VIEW3D_MT_object_asset(Menu):
    bl_label = "Asset"

    def draw(self, _context):
        layout = self.layout

        layout.operator("asset.mark", icon='ASSIGN')
        layout.operator("asset.clear", text="Clear Asset", icon='CLEAR').set_fake_user = False
        layout.operator("asset.clear", text="Clear Asset (Set Fake User)", icon='CLEAR').set_fake_user = True


class VIEW3D_MT_make_single_user(Menu):
    bl_label = "Make Single User"

    def draw(self, _context):
        layout = self.layout
        layout.operator_context = 'EXEC_REGION_WIN'

        props = layout.operator("object.make_single_user", text="Object", icon='MAKE_SINGLE_USER')
        props.object = True
        props.obdata = props.material = props.animation = props.obdata_animation = False

        props = layout.operator("object.make_single_user", text="Object & Data", icon='MAKE_SINGLE_USER')
        props.object = props.obdata = True
        props.material = props.animation = props.obdata_animation = False

        props = layout.operator("object.make_single_user", text="Object & Data & Materials", icon='MAKE_SINGLE_USER')
        props.object = props.obdata = props.material = True
        props.animation = props.obdata_animation = False

        props = layout.operator("object.make_single_user", text="Materials", icon='MAKE_SINGLE_USER')
        props.material = True
        props.object = props.obdata = props.animation = props.obdata_animation = False

        props = layout.operator("object.make_single_user", text="Object Animation", icon='MAKE_SINGLE_USER')
        props.animation = True
        props.object = props.obdata = props.material = props.obdata_animation = False

        props = layout.operator("object.make_single_user", text="Object Data Animation", icon='MAKE_SINGLE_USER')
        props.obdata_animation = props.obdata = True
        props.object = props.material = props.animation = False


class VIEW3D_MT_object_convert(Menu):
    bl_label = "Convert"

    def draw(self, context):
        layout = self.layout
        ob = context.active_object

        if ob and ob.type == 'GPENCIL' and context.gpencil_data and not context.preferences.experimental.use_grease_pencil_version3:
            layout.operator_enum("gpencil.convert", "type")
        else:
            layout.operator_enum("object.convert", "target")

        # Potrace lib dependency.
        if bpy.app.build_options.potrace:
            layout.operator("gpencil.trace_image", icon='OUTLINER_OB_GREASEPENCIL')

        if ob and ob.type == 'CURVES':
            layout.operator("curves.convert_to_particle_system", text="Particle System")


class VIEW3D_MT_make_links(Menu):
    bl_label = "Link/Transfer Data"

    def draw(self, _context):
        layout = self.layout
        operator_context_default = layout.operator_context

        if len(bpy.data.scenes) > 10:
            layout.operator_context = 'INVOKE_REGION_WIN'
            layout.operator("object.make_links_scene", text="Link Objects to Scene", icon='OUTLINER_OB_EMPTY')
        else:
            layout.operator_context = 'EXEC_REGION_WIN'
            layout.operator_menu_enum("object.make_links_scene", "scene", text="Link Objects to Scene")

        layout.separator()

        layout.operator_context = operator_context_default

        layout.operator_enum("object.make_links_data", "type")  # inline

        layout.separator()

        layout.operator("object.join_uvs", text="Copy UV Maps", icon="TRANSFER_UV")

        layout.separator()

        layout.operator("object.data_transfer", icon='TRANSFER_DATA')
        layout.operator("object.datalayout_transfer", icon='TRANSFER_DATA_LAYOUT')


class VIEW3D_MT_brush(Menu):
    bl_label = "Brush"

    def draw(self, context):
        layout = self.layout

        settings = UnifiedPaintPanel.paint_settings(context)
        brush = getattr(settings, "brush", None)
        obj = context.active_object
        mesh = context.object.data  # face selection masking for painting

        # skip if no active brush
        if not brush:
            layout.label(text="No Brush selected. Please select a brush first", icon='INFO')
            return

        tex_slot = brush.texture_slot
        mask_tex_slot = brush.mask_texture_slot

        # brush tool
        if context.sculpt_object:
            layout.operator("brush.reset", icon="BRUSH_RESET")

        if tex_slot.map_mode == 'STENCIL':

            layout.separator()

            layout.operator(
                "brush.stencil_control",
                text='Move Stencil Texture',
                icon='TRANSFORM_MOVE').mode = 'TRANSLATION'
            layout.operator(
                "brush.stencil_control",
                text='Rotate Stencil Texture',
                icon='TRANSFORM_ROTATE').mode = 'ROTATION'
            layout.operator(
                "brush.stencil_control",
                text='Scale Stencil Texture',
                icon='TRANSFORM_SCALE').mode = 'SCALE'
            layout.operator("brush.stencil_reset_transform", text="Reset Stencil Texture position", icon="RESET")

        if mask_tex_slot.map_mode == 'STENCIL':

            layout.separator()

            myvar = layout.operator("brush.stencil_control", text="Move Stencil Mask Texture", icon='TRANSFORM_MOVE')
            myvar.mode = 'TRANSLATION'
            myvar.texmode = 'SECONDARY'
            myvar = layout.operator(
                "brush.stencil_control",
                text="Rotate Stencil Mask Texture",
                icon='TRANSFORM_ROTATE')
            myvar.mode = 'ROTATION'
            myvar.texmode = 'SECONDARY'
            myvar = layout.operator("brush.stencil_control", text="Scale Stencil Mask Texture", icon='TRANSFORM_SCALE')
            myvar.mode = 'SCALE'
            myvar.texmode = 'SECONDARY'
            layout.operator(
                "brush.stencil_reset_transform",
                text="Reset Stencil Mask Texture position",
                icon="RESET").mask = True

        # If face selection masking for painting is active
        if mesh.use_paint_mask:

            layout.separator()

            layout.menu("VIEW3D_MT_facemask_showhide")  # show hide for face mask tool

        # Color picker just in vertex and texture paint
        if obj.mode in {'VERTEX_PAINT', 'TEXTURE_PAINT'}:

            layout.separator()

            layout.operator("paint.sample_color", text="Color Picker", icon='EYEDROPPER')


class VIEW3D_MT_brush_curve_presets(Menu):
    bl_label = "Curve Preset"

    def draw(self, context):
        layout = self.layout

        toolsettings = context.tool_settings.image_paint
        brush = toolsettings.brush

        layout.operator("brush.curve_preset", icon='SHARPCURVE', text="Sharp").shape = 'SHARP'
        layout.operator("brush.curve_preset", icon='SMOOTHCURVE', text="Smooth").shape = 'SMOOTH'
        layout.operator("brush.curve_preset", icon='NOCURVE', text="Max").shape = 'MAX'
        layout.operator("brush.curve_preset", icon='LINCURVE', text="Line").shape = 'LINE'
        layout.operator("brush.curve_preset", icon='ROOTCURVE', text="Root").shape = 'ROOT'
        layout.operator("brush.curve_preset", icon='SPHERECURVE', text="Round").shape = 'ROUND'

# Show hide menu for face selection masking


class VIEW3D_MT_facemask_showhide(Menu):
    bl_label = "Show/Hide"

    def draw(self, context):
        layout = self.layout

        layout.operator("paint.face_select_reveal", text="Show Hidden", icon="HIDE_OFF")
        layout.operator("paint.face_select_hide", text="Hide Selected", icon="HIDE_ON").unselected = False
        layout.operator("paint.face_select_hide", text="Hide Unselected", icon="HIDE_UNSELECTED").unselected = True


class VIEW3D_MT_paint_vertex(Menu):
    bl_label = "Paint"

    def draw(self, _context):
        layout = self.layout

        layout.operator("paint.vertex_color_set", icon="COLOR") # BFA - Expose operator
        layout.operator("paint.vertex_color_smooth", icon="PARTICLEBRUSH_SMOOTH")
        layout.operator("paint.vertex_color_dirt", icon="DIRTY_VERTEX")
        layout.operator("paint.vertex_color_from_weight", icon="VERTCOLFROMWEIGHT")

        layout.separator()

        layout.operator("paint.vertex_color_invert", text="Invert", icon="REVERSE_COLORS")
        layout.operator("paint.vertex_color_levels", text="Levels", icon="LEVELS")
        layout.operator("paint.vertex_color_hsv", text="Hue/Saturation/Value", icon="HUESATVAL")
        layout.operator("paint.vertex_color_brightness_contrast", text="Brightness/Contrast", icon="BRIGHTNESS_CONTRAST")


class VIEW3D_MT_paint_vertex_specials(Menu):
    bl_label = "Vertex Paint Context Menu"

    def draw(self, context):
        layout = self.layout
        # TODO: populate with useful items.
        layout.operator("paint.vertex_color_set", icon="COLOR")
        layout.separator()
        layout.operator("paint.vertex_color_smooth", icon="PARTICLEBRUSH_SMOOTH")


class VIEW3D_MT_paint_texture_specials(Menu):
    bl_label = "Texture Paint Context Menu"

    def draw(self, context):
        layout = self.layout
        # TODO: populate with useful items.
        layout.operator("image.save_dirty", icon="FILE_TICK")

        layout.separator()

        layout.operator("paint.vertex_color_set")
        layout.operator("paint.sample_color")


class VIEW3D_MT_hook(Menu):
    bl_label = "Hooks"

    def draw(self, context):
        layout = self.layout
        layout.operator_context = 'EXEC_AREA'
        layout.operator("object.hook_add_newob", icon="HOOK_NEW")
        layout.operator("object.hook_add_selob", icon="HOOK_SELECTED").use_bone = False
        layout.operator("object.hook_add_selob", text="Hook to Selected Object Bone", icon="HOOK_BONE").use_bone = True

        if any([mod.type == 'HOOK' for mod in context.active_object.modifiers]):
            layout.separator()

            layout.operator_menu_enum("object.hook_assign", "modifier", icon="HOOK_ASSIGN")
            layout.operator_menu_enum("object.hook_remove", "modifier", icon="HOOK_REMOVE")

            layout.separator()

            layout.operator_menu_enum("object.hook_select", "modifier", icon="HOOK_SELECT")
            layout.operator_menu_enum("object.hook_reset", "modifier", icon="HOOK_RESET")
            layout.operator_menu_enum("object.hook_recenter", "modifier", icon="HOOK_RECENTER")


class VIEW3D_MT_vertex_group(Menu):
    bl_label = "Vertex Groups"

    def draw(self, context):
        layout = self.layout

        layout.operator_context = 'EXEC_AREA'
        layout.operator("object.vertex_group_assign_new", icon="GROUP_VERTEX")

        ob = context.active_object
        if ob.mode == 'EDIT' or (ob.mode == 'WEIGHT_PAINT' and ob.type == 'MESH' and ob.data.use_paint_mask_vertex):
            if ob.vertex_groups.active:
                layout.separator()

                layout.operator("object.vertex_group_assign", text="Assign to Active Group", icon="ADD_TO_ACTIVE")
                layout.operator("object.vertex_group_remove_from", text="Remove from Active Group",
                                icon="REMOVE_SELECTED_FROM_ACTIVE_GROUP").use_all_groups = False
                layout.operator(
                    "object.vertex_group_remove_from",
                    text="Remove from All",
                    icon="REMOVE_FROM_ALL_GROUPS").use_all_groups = True

        if ob.vertex_groups.active:
            layout.separator()

            layout.operator_menu_enum("object.vertex_group_set_active", "group", text="Set Active Group")
            layout.operator(
                "object.vertex_group_remove",
                text="Remove Active Group",
                icon="REMOVE_ACTIVE_GROUP").all = False
            layout.operator("object.vertex_group_remove", text="Remove All Groups", icon="REMOVE_ALL_GROUPS").all = True


class VIEW3D_MT_gpencil_vertex_group(Menu):
    bl_label = "Vertex Groups"

    def draw(self, context):
        layout = self.layout

        layout.operator_context = 'EXEC_AREA'
        ob = context.active_object

        layout.operator("object.vertex_group_add", text="Add New Group", icon="GROUP_VERTEX")
        ob = context.active_object
        if ob.vertex_groups.active:
            layout.separator()

            layout.operator("gpencil.vertex_group_assign", text="Assign", icon="ADD_TO_ACTIVE")
            layout.operator("gpencil.vertex_group_remove_from", text="Remove", icon="REMOVE_SELECTED_FROM_ACTIVE_GROUP")

            layout.operator("gpencil.vertex_group_select", text="Select", icon="SELECT_ALL")
            layout.operator("gpencil.vertex_group_deselect", text="Deselect", icon="SELECT_NONE")


class VIEW3D_MT_paint_weight_lock(Menu):
    bl_label = "Vertex Group Locks"

    def draw(self, _context):
        layout = self.layout

        props = layout.operator("object.vertex_group_lock", text="Lock All", icon='LOCKED')
        props.action, props.mask = 'LOCK', 'ALL'
        props = layout.operator("object.vertex_group_lock", text="Lock Selected", icon='LOCKED')
        props.action, props.mask = 'LOCK', 'SELECTED'
        props = layout.operator("object.vertex_group_lock", text="Lock Unselected", icon='LOCKED')
        props.action, props.mask = 'LOCK', 'UNSELECTED'
        props = layout.operator("object.vertex_group_lock", text="Lock Only Selected", icon='RESTRICT_SELECT_OFF')
        props.action, props.mask = 'LOCK', 'INVERT_UNSELECTED'

        layout.separator()

        props = layout.operator("object.vertex_group_lock", text="Unlock All", icon='UNLOCKED')
        props.action, props.mask = 'UNLOCK', 'ALL'
        props = layout.operator("object.vertex_group_lock", text="Unlock Selected", icon='UNLOCKED')
        props.action, props.mask = 'UNLOCK', 'SELECTED'
        props = layout.operator("object.vertex_group_lock", text="Unlock Unselected", icon='UNLOCKED')
        props.action, props.mask = 'UNLOCK', 'UNSELECTED'
        props = layout.operator("object.vertex_group_lock", text="Lock Only Unselected", icon='RESTRICT_SELECT_ON')
        props.action, props.mask = 'UNLOCK', 'INVERT_UNSELECTED'

        layout.separator()

        props = layout.operator("object.vertex_group_lock", text="Invert Locks", icon='INVERSE')
        props.action, props.mask = 'INVERT', 'ALL'


class VIEW3D_MT_paint_weight(Menu):
    bl_label = "Weights"

    @staticmethod
    def draw_generic(layout, is_editmode=False):

        layout.menu("VIEW3D_MT_paint_weight_legacy", text="Legacy")

        if not is_editmode:

            layout.operator(
                "paint.weight_from_bones",
                text="Assign Automatic from Bones",
                icon="BONE_DATA").type = 'AUTOMATIC'
            layout.operator(
                "paint.weight_from_bones",
                text="Assign from Bone Envelopes",
                icon="ENVELOPE_MODIFIER").type = 'ENVELOPES'

            layout.separator()

        layout.operator("object.vertex_group_normalize_all", text="Normalize All", icon='WEIGHT_NORMALIZE_ALL')
        layout.operator("object.vertex_group_normalize", text="Normalize", icon='WEIGHT_NORMALIZE')

        layout.separator()

        layout.operator("object.vertex_group_mirror", text="Mirror", icon='WEIGHT_MIRROR')
        layout.operator("object.vertex_group_invert", text="Invert", icon='WEIGHT_INVERT')
        layout.operator("object.vertex_group_clean", text="Clean", icon='WEIGHT_CLEAN')

        layout.separator()

        layout.operator("object.vertex_group_quantize", text="Quantize", icon="WEIGHT_QUANTIZE")
        layout.operator("object.vertex_group_levels", text="Levels", icon='WEIGHT_LEVELS')
        layout.operator("object.vertex_group_smooth", text="Smooth", icon='WEIGHT_SMOOTH')

        if not is_editmode:
            props = layout.operator("object.data_transfer", text="Transfer Weights", icon='WEIGHT_TRANSFER_WEIGHTS')
            props.use_reverse_transfer = True
            props.data_type = 'VGROUP_WEIGHTS'

        layout.operator("object.vertex_group_limit_total", text="Limit Total", icon='WEIGHT_LIMIT_TOTAL')

        if not is_editmode:
            layout.separator()

            # Primarily for shortcut discoverability.
            layout.operator("paint.weight_set", icon="MOD_VERTEX_WEIGHT")

        layout.separator()

        layout.menu("VIEW3D_MT_paint_weight_lock", text="Locks")

    def draw(self, _context):
        self.draw_generic(self.layout, is_editmode=False)


class VIEW3D_MT_paint_weight_legacy(Menu):
    bl_label = "Legacy"

    @staticmethod
    def draw_generic(layout, is_editmode=False):

        if not is_editmode:
            layout.separator()

            # Primarily for shortcut discoverability.
            layout.operator("paint.weight_sample", text="Sample Weight", icon = "EYEDROPPER")
            layout.operator("paint.weight_sample_group", text="Sample Group", icon = "EYEDROPPER")

            layout.separator()

            # Primarily for shortcut discoverability.
            layout.operator("paint.weight_gradient", text="Gradient (Linear)", icon = 'GRADIENT').type = 'LINEAR'
            layout.operator("paint.weight_gradient", text="Gradient (Radial)", icon = 'GRADIENT').type = 'RADIAL'

    def draw(self, _context):
        self.draw_generic(self.layout, is_editmode=False)


class VIEW3D_MT_subdivision_set(Menu):
    bl_label = "Subdivide"

    def draw(self, context):
        layout = self.layout

        myvar = layout.operator("object.subdivision_set", text="Level 0", icon="SUBDIVIDE_EDGES")
        myvar.relative = False
        myvar.level = 0
        myvar = layout.operator("object.subdivision_set", text="Level 1", icon="SUBDIVIDE_EDGES")
        myvar.relative = False
        myvar.level = 1
        myvar = layout.operator("object.subdivision_set", text="Level 2", icon="SUBDIVIDE_EDGES")
        myvar.relative = False
        myvar.level = 2
        myvar = layout.operator("object.subdivision_set", text="Level 3", icon="SUBDIVIDE_EDGES")
        myvar.relative = False
        myvar.level = 3
        myvar = layout.operator("object.subdivision_set", text="Level 4", icon="SUBDIVIDE_EDGES")
        myvar.relative = False
        myvar.level = 4
        myvar = layout.operator("object.subdivision_set", text="Level 5", icon="SUBDIVIDE_EDGES")
        myvar.relative = False
        myvar.level = 5


class VIEW3D_MT_paint_weight_specials(Menu):
    bl_label = "Weights Context Menu"

    def draw(self, context):
        layout = self.layout
        # TODO: populate with useful items.
        layout.operator("paint.weight_set")
        layout.separator()
        layout.operator("object.vertex_group_normalize", text="Normalize", icon='WEIGHT_NORMALIZE')
        layout.operator("object.vertex_group_clean", text="Clean", icon='WEIGHT_CLEAN')
        layout.operator("object.vertex_group_smooth", text="Smooth", icon='WEIGHT_SMOOTH')


class VIEW3D_MT_sculpt(Menu):
    bl_label = "Sculpt"

    def draw(self, _context):
        layout = self.layout

        layout.menu("VIEW3D_MT_sculpt_legacy")
        layout.menu("VIEW3D_MT_sculpt_transform")

        layout.separator()

        props = layout.operator("paint.hide_show", text="Box Hide", icon="BOX_HIDE")
        props.action = 'HIDE'

        props = layout.operator("paint.hide_show", text="Box Show", icon="BOX_SHOW")
        props.action = 'SHOW'
        props.area = 'ALL'

        #BFA - located in sub menu with icons below in this same menu
        #layout.operator("sculpt.face_set_invert_visibility", text="Invert Visible")

        #props = layout.operator("paint.hide_show", text="Hide Masked")
        #props.action = 'HIDE'
        #props.area = 'MASKED'

        layout.separator()

        props = layout.operator("sculpt.trim_box_gesture", text="Box Trim", icon = 'BOX_TRIM')
        props.trim_mode = 'DIFFERENCE'

        props = layout.operator("sculpt.trim_lasso_gesture", text="Lasso Trim", icon = 'LASSO_TRIM')
        props.trim_mode = 'DIFFERENCE'

        props = layout.operator("sculpt.trim_box_gesture", text="Box Add", icon = 'BOX_ADD')
        props.trim_mode = 'JOIN'

        props = layout.operator("sculpt.trim_lasso_gesture", text="Lasso Add", icon = 'LASSO_ADD')
        props.trim_mode = 'JOIN'

        layout.separator()

        layout.operator("sculpt.project_line_gesture", text="Line Project", icon = 'LINE_PROJECT')

        # Fair Positions
        props = layout.operator("sculpt.face_set_edit", text="Fair Positions", icon = 'POSITION')
        props.mode = 'FAIR_POSITIONS'

        # Fair Tangency
        props = layout.operator("sculpt.face_set_edit", text="Fair Tangency", icon = 'NODE_TANGENT')
        props.mode = 'FAIR_TANGENCY'

        layout.separator()

        sculpt_filters_types = [
            ('SMOOTH', "Smooth", 'PARTICLEBRUSH_SMOOTH'),
            ('SURFACE_SMOOTH', "Surface Smooth", 'SURFACE_SMOOTH'),
            ('INFLATE', "Inflate", 'INFLATE'),
            ('RELAX', "Relax Topology", 'RELAX_TOPOLOGY'),
            ('RELAX_FACE_SETS', "Relax Face Sets", 'RELAX_FACE_SETS'),
            ('SHARPEN', "Sharpen", 'SHARPEN'),
            ('ENHANCE_DETAILS', "Enhance Details", 'ENHANCE'),
            ('ERASE_DISCPLACEMENT', "Erase Multires Displacement", 'DELETE'),
            ('RANDOM', "Randomize", 'RANDOMIZE'),
        ]
        #bfa - added icons to the list
        for filter_type, ui_name, icon in sculpt_filters_types:
            props = layout.operator("sculpt.mesh_filter", text=ui_name, icon = icon)
            props.type = filter_type

        layout.separator()

        layout.menu("VIEW3D_MT_subdivision_set") # bfa - add subdivion set menu
        layout.operator("sculpt.sample_color", text="Sample Color")

        layout.separator()

        layout.menu("VIEW3D_MT_sculpt_set_pivot", text="Set Pivot")
        layout.menu("VIEW3D_MT_sculpt_showhide")

        layout.separator()

        # Rebuild BVH
        layout.operator("sculpt.optimize", icon="FILE_REFRESH")

        layout.separator()

        layout.operator("object.transfer_mode", text="Transfer Sculpt Mode", icon="TRANSFER_SCULPT")


class VIEW3D_MT_sculpt_legacy(Menu):
    bl_label = "Legacy"

    def draw(self, _context):
        layout = self.layout

        layout.operator("transform.translate", icon = 'TRANSFORM_MOVE')
        layout.operator("transform.rotate", icon = 'TRANSFORM_ROTATE')
        layout.operator("transform.resize", text="Scale", icon = 'TRANSFORM_SCALE')


class VIEW3D_MT_sculpt_transform(Menu):
    bl_label = "Transform"

    def draw(self, _context):
        layout = self.layout

        props = layout.operator("sculpt.mesh_filter", text="Sphere", icon = 'SPHERE')
        props.type = 'SPHERE'


class VIEW3D_MT_sculpt_showhide(Menu):
    bl_label = "Show/Hide"

    def draw(self, _context):
        layout = self.layout

        props = layout.operator("sculpt.face_set_change_visibility", text="Toggle Visibility", icon="HIDE_OFF")
        props.mode = 'TOGGLE'

        props = layout.operator("sculpt.face_set_change_visibility", text="Hide Active Face Set", icon="HIDE_ON")
        props.mode = 'HIDE_ACTIVE'

        props = layout.operator("paint.hide_show", text="Show All", icon="HIDE_OFF")
        props.action = 'SHOW'
        props.area = 'ALL'

        props = layout.operator("sculpt.face_set_invert_visibility", text="Invert Visible", icon="HIDE_ON")

        props = layout.operator("paint.hide_show", text="Hide Masked", icon="MOD_MASK_OFF")
        props.action = 'HIDE'
        props.area = 'MASKED'


class VIEW3D_MT_sculpt_curves(Menu):
    bl_label = "Curves"

    def draw(self, _context):
        layout = self.layout

        layout.operator("curves.snap_curves_to_surface", text="Snap to Deformed Surface", icon = "SNAP_SURFACE").attach_mode = 'DEFORM'
        layout.operator("curves.snap_curves_to_surface", text="Snap to Nearest Surface", icon = "SNAP_TO_ADJACENT").attach_mode = 'NEAREST'
        layout.separator()
        layout.operator("curves.convert_to_particle_system", text="Convert to Particle System", icon = "PARTICLES")

        layout.template_node_operator_asset_menu_items(catalog_path="Curves")


class VIEW3D_MT_mask(Menu):
    bl_label = "Mask"

    def draw(self, _context):
        layout = self.layout

        layout.menu("VIEW3D_MT_mask_legacy")

        props = layout.operator("paint.mask_flood_fill", text="Invert Mask", icon="INVERT_MASK")
        props.mode = 'INVERT'

        props = layout.operator("paint.mask_flood_fill", text="Fill Mask", icon="FILL_MASK")
        props.mode = 'VALUE'
        props.value = 1

        props = layout.operator("paint.mask_flood_fill", text="Clear Mask", icon="CLEAR_MASK")
        props.mode = 'VALUE'
        props.value = 0

        layout.separator()

        props = layout.operator("sculpt.mask_filter", text = "Smooth Mask", icon = "PARTICLEBRUSH_SMOOTH")
        props.filter_type = 'SMOOTH'

        props = layout.operator("sculpt.mask_filter", text = "Sharpen Mask", icon = "SHARPEN")
        props.filter_type = 'SHARPEN'

        props = layout.operator("sculpt.mask_filter", text = "Grow Mask", icon = "SELECTMORE")
        props.filter_type = 'GROW'

        props = layout.operator("sculpt.mask_filter", text = "Shrink Mask", icon = "SELECTLESS")
        props.filter_type = 'SHRINK'

        props = layout.operator("sculpt.mask_filter", text = "Increase Contrast", icon = "INC_CONTRAST")
        props.filter_type = 'CONTRAST_INCREASE'
        props.auto_iteration_count = False

        props = layout.operator("sculpt.mask_filter", text = "Decrease Contrast", icon = "DEC_CONTRAST")
        props.filter_type = 'CONTRAST_DECREASE'
        props.auto_iteration_count = False

        layout.separator()

        props = layout.operator("sculpt.expand", text="Expand Mask by Topology", icon="MESH_DATA")
        props.target = 'MASK'
        props.falloff_type = 'GEODESIC'
        props.invert = False
        props.use_auto_mask = False
        props.use_mask_preserve = True

        props = layout.operator("sculpt.expand", text="Expand Mask by Curvature", icon="CURVE_DATA")
        props.target = 'MASK'
        props.falloff_type = 'NORMALS'
        props.invert = False
        props.use_mask_preserve = True

        layout.separator()

        props = layout.operator("mesh.paint_mask_extract", text="Mask Extract", icon="PACKAGE")

        layout.separator()

        props = layout.operator("mesh.paint_mask_slice", text="Mask Slice", icon="MASK_SLICE")
        props.fill_holes = False
        props.new_object = False
        props = layout.operator("mesh.paint_mask_slice", text="Mask Slice and Fill Holes", icon="MASK_SLICE_FILL")
        props.new_object = False
        props = layout.operator("mesh.paint_mask_slice", text="Mask Slice to New Object", icon="MASK_SLICE_NEW")

        layout.separator()

        props = layout.operator("sculpt.mask_from_cavity", text="Mask From Cavity", icon="DIRTY_VERTEX")
        props.settings_source = 'OPERATOR'

        layout.separator()

        layout.menu("VIEW3D_MT_random_mask", text="Random Mask")

        layout.template_node_operator_asset_menu_items(catalog_path=self.bl_label)


class VIEW3D_MT_mask_legacy(Menu):
    bl_label = "Legacy"

    def draw(self, _context):
        layout = self.layout

        props = layout.operator("paint.mask_box_gesture", text="Box Mask", icon="BOX_MASK")
        props.mode = 'VALUE'
        props.value = 0

        props = layout.operator("paint.mask_lasso_gesture", text="Lasso Mask", icon="LASSO_MASK")


class VIEW3D_MT_face_sets(Menu):
    bl_label = "Face Sets"

    def draw(self, _context):
        layout = self.layout

        layout.operator("sculpt.face_sets_create", text="Face Set from Masked", icon="MOD_MASK").mode = 'MASKED'
        layout.operator("sculpt.face_sets_create", text="Face Set from Visible", icon="FILL_MASK").mode = 'VISIBLE'
        layout.operator(
            "sculpt.face_sets_create",
            text='Face Set from Edit Mode Selection',
            icon="EDITMODE_HLT").mode = 'SELECTION'

        layout.separator()

        layout.menu("VIEW3D_MT_face_sets_init", text="Initialize Face Sets")

        layout.separator()

        layout.operator("sculpt.face_set_edit", text="Grow Face Set", icon='SELECTMORE').mode = 'GROW'
        layout.operator("sculpt.face_set_edit", text="Shrink Face Set", icon='SELECTLESS').mode = 'SHRINK'
        props = layout.operator("sculpt.expand", text="Expand Face Set by Topology", icon='FACE_MAPS')
        props.target = 'FACE_SETS'
        props.falloff_type = 'GEODESIC'
        props.invert = False
        props.use_modify_active = False


        props = layout.operator("sculpt.expand", text="Expand Active Face Set", icon='FACE_MAPS_ACTIVE')
        props.target = 'FACE_SETS'
        props.falloff_type = 'BOUNDARY_FACE_SET'
        props.invert = False
        props.use_modify_active = True

        layout.separator()

        layout.operator("mesh.face_set_extract", text="Extract Face Set", icon="SEPARATE")

        layout.separator()

        layout.operator("sculpt.face_set_invert_visibility", text="Invert Visible Face Sets", icon="INVERT_MASK")
        layout.operator("sculpt.reveal_all", text = "Show All Face Sets", icon = "HIDE_OFF")

        layout.separator()

        layout.operator("sculpt.face_sets_randomize_colors", text = "Randomize Colors", icon = "COLOR")

        layout.template_node_operator_asset_menu_items(catalog_path=self.bl_label)


class VIEW3D_MT_sculpt_set_pivot(Menu):
    bl_label = "Sculpt Set Pivot"

    def draw(self, _context):
        layout = self.layout

        props = layout.operator("sculpt.set_pivot_position", text="Pivot to Origin", icon="PIVOT_TO_ORIGIN")
        props.mode = 'ORIGIN'

        props = layout.operator("sculpt.set_pivot_position", text="Pivot to Unmasked", icon="PIVOT_TO_UNMASKED")
        props.mode = 'UNMASKED'

        props = layout.operator("sculpt.set_pivot_position", text="Pivot to Mask Border", icon="PIVOT_TO_MASKBORDER")
        props.mode = 'BORDER'

        props = layout.operator("sculpt.set_pivot_position", text="Pivot to Active Vertex", icon="PIVOT_TO_ACTIVE_VERT")
        props.mode = 'ACTIVE'

        props = layout.operator(
            "sculpt.set_pivot_position",
            text="Pivot to Surface Under Cursor",
            icon="PIVOT_TO_SURFACE")
        props.mode = 'SURFACE'


class VIEW3D_MT_sculpt_specials(Menu):
    bl_label = "Sculpt Context Menu"

    def draw(self, context):
        layout = self.layout
        # TODO: populate with useful items.
        layout.operator("object.shade_smooth", icon='SHADING_SMOOTH')
        layout.operator("object.shade_flat", icon='SHADING_FLAT')


class VIEW3D_MT_hide_mask(Menu):
    bl_label = "Hide/Mask"

    def draw(self, _context):
        layout = self.layout

        props = layout.operator("paint.hide_show", text="Show All", icon="HIDE_OFF")
        props.action = 'SHOW'
        props.area = 'ALL'

        props = layout.operator("paint.hide_show", text="Hide Bounding Box", icon="HIDE_ON")
        props.action = 'HIDE'
        props.area = 'INSIDE'

        props = layout.operator("paint.hide_show", text="Show Bounding Box", icon="HIDE_OFF")
        props.action = 'SHOW'
        props.area = 'INSIDE'

        props = layout.operator("paint.hide_show", text="Hide Masked", icon="HIDE_ON")
        props.area = 'MASKED'
        props.action = 'HIDE'

        layout.separator()

        props = layout.operator("paint.mask_flood_fill", text="Invert Mask", icon="INVERT_MASK")
        props.mode = 'INVERT'

        props = layout.operator("paint.mask_flood_fill", text="Fill Mask", icon="FILL_MASK")
        props.mode = 'VALUE'
        props.value = 1

        props = layout.operator("paint.mask_flood_fill", text="Clear Mask", icon="CLEAR_MASK")
        props.mode = 'VALUE'
        props.value = 0

        props = layout.operator("view3d.select_box", text="Box Mask", icon="BOX_MASK")
        props = layout.operator("paint.mask_lasso_gesture", text="Lasso Mask", icon="LASSO_MASK")


class VIEW3D_MT_face_sets_init(Menu):
    bl_label = "Face Sets Init"

    def draw(self, _context):
        layout = self.layout

        layout.operator("sculpt.face_sets_init", text="By Loose Parts", icon="SELECT_LOOSE").mode = 'LOOSE_PARTS'
        layout.operator("sculpt.face_sets_init", text="By Face Set Boundaries", icon="SELECT_BOUNDARY").mode = 'FACE_SET_BOUNDARIES'
        layout.operator("sculpt.face_sets_init", text="By Materials", icon="MATERIAL_DATA").mode = 'MATERIALS'
        layout.operator("sculpt.face_sets_init", text="By Normals", icon="RECALC_NORMALS").mode = 'NORMALS'
        layout.operator("sculpt.face_sets_init", text="By UV Seams", icon="MARK_SEAM").mode = 'UV_SEAMS'
        layout.operator("sculpt.face_sets_init", text="By Edge Creases", icon="CREASE").mode = 'CREASES'
        layout.operator("sculpt.face_sets_init", text="By Edge Bevel Weight", icon="BEVEL").mode = 'BEVEL_WEIGHT'
        layout.operator("sculpt.face_sets_init", text="By Sharp Edges", icon="SELECT_SHARPEDGES").mode = 'SHARP_EDGES'


class VIEW3D_MT_random_mask(Menu):
    bl_label = "Random Mask"

    def draw(self, _context):
        layout = self.layout

        layout.operator("sculpt.mask_init", text="Per Vertex", icon="SELECT_UNGROUPED_VERTS").mode = 'RANDOM_PER_VERTEX'
        layout.operator("sculpt.mask_init", text="Per Face Set", icon="FACESEL").mode = 'RANDOM_PER_FACE_SET'
        layout.operator("sculpt.mask_init", text="Per Loose Part", icon="SELECT_LOOSE").mode = 'RANDOM_PER_LOOSE_PART'


class VIEW3D_MT_particle(Menu):
    bl_label = "Particle"

    def draw(self, context):
        layout = self.layout
        tool_settings = context.tool_settings

        particle_edit = tool_settings.particle_edit

        layout.operator("particle.mirror", icon="TRANSFORM_MIRROR")

        layout.operator("particle.remove_doubles", icon='REMOVE_DOUBLES')

        layout.separator()

        if particle_edit.select_mode == 'POINT':
            layout.operator("particle.subdivide", icon="SUBDIVIDE_EDGES")

        layout.operator("particle.unify_length", icon="RULER")
        layout.operator("particle.rekey", icon="KEY_HLT")
        layout.operator("particle.weight_set", icon="MOD_VERTEX_WEIGHT")

        layout.separator()

        layout.menu("VIEW3D_MT_particle_showhide")

        layout.separator()

        layout.operator("particle.delete", icon="DELETE")


class VIEW3D_MT_particle_context_menu(Menu):
    bl_label = "Particle Context Menu"

    def draw(self, context):
        layout = self.layout
        tool_settings = context.tool_settings

        particle_edit = tool_settings.particle_edit

        layout.operator("particle.rekey", icon="KEY_HLT")

        layout.separator()

        layout.operator("particle.delete", icon="DELETE")

        layout.separator()

        layout.operator("particle.remove_doubles", icon='REMOVE_DOUBLES')
        layout.operator("particle.unify_length", icon="RULER")

        if particle_edit.select_mode == 'POINT':
            layout.operator("particle.subdivide", icon="SUBDIVIDE_EDGES")

        layout.operator("particle.weight_set", icon="MOD_VERTEX_WEIGHT")

        layout.separator()

        layout.operator("particle.mirror")

        if particle_edit.select_mode == 'POINT':
            layout.separator()

            layout.operator("particle.select_all", text="All", icon='SELECT_ALL').action = 'SELECT'
            layout.operator("particle.select_all", text="None", icon='SELECT_NONE').action = 'DESELECT'
            layout.operator("particle.select_all", text="Invert", icon='INVERSE').action = 'INVERT'

            layout.separator()

            layout.operator("particle.select_roots", icon="SELECT_ROOT")
            layout.operator("particle.select_tips", icon="SELECT_TIP")

            layout.separator()

            layout.operator("particle.select_random", icon="RANDOMIZE")

            layout.separator()

            layout.operator("particle.select_more", icon="SELECTMORE")
            layout.operator("particle.select_less", icon="SELECTLESS")

            layout.operator("particle.select_linked", text="Select Linked", icon="LINKED")


class VIEW3D_MT_particle_showhide(Menu):
    bl_label = "Show/Hide"

    def draw(self, context):
        layout = self.layout

        layout.operator("particle.reveal", text="Show Hidden", icon="HIDE_OFF")
        layout.operator("particle.hide", text="Hide Selected", icon="HIDE_ON").unselected = False
        layout.operator("particle.hide", text="Hide Unselected", icon="HIDE_UNSELECTED").unselected = True


class VIEW3D_MT_pose(Menu):
    bl_label = "Pose"

    def draw(self, _context):
        layout = self.layout

        layout.menu("VIEW3D_MT_transform_armature")

        layout.menu("VIEW3D_MT_pose_transform")
        layout.menu("VIEW3D_MT_pose_apply")

        layout.menu("VIEW3D_MT_snap")

        layout.separator()

        layout.menu("VIEW3D_MT_object_animation")

        layout.separator()

        layout.menu("VIEW3D_MT_pose_slide")
        layout.menu("VIEW3D_MT_pose_propagate")

        layout.separator()

        layout.operator("pose.copy", icon='COPYDOWN')
        layout.operator("pose.paste", icon='PASTEDOWN').flipped = False
        layout.operator("pose.paste", icon='PASTEFLIPDOWN', text="Paste Pose Flipped").flipped = True

        layout.separator()

        layout.menu("VIEW3D_MT_pose_motion")
        layout.menu("VIEW3D_MT_pose_group")

        layout.separator()

        layout.menu("VIEW3D_MT_object_parent")
        layout.menu("VIEW3D_MT_pose_ik")
        layout.menu("VIEW3D_MT_pose_constraints")

        layout.separator()

        layout.menu("VIEW3D_MT_pose_names")
        layout.operator("pose.quaternions_flip", icon="FLIP")

        layout.separator()

        layout.operator_context = 'INVOKE_AREA'
        layout.operator("armature.armature_layers", text="Change Armature Layers", icon="LAYER")
        layout.operator("pose.bone_layers", text="Change Bone Layers", icon="BONE_LAYER")

        layout.separator()

        layout.menu("VIEW3D_MT_pose_showhide")
        layout.menu("VIEW3D_MT_bone_options_toggle", text="Bone Settings")


class VIEW3D_MT_pose_transform(Menu):
    bl_label = "Clear Transform"

    def draw(self, _context):
        layout = self.layout

        layout.operator("pose.transforms_clear", text="All", icon="CLEAR")
        layout.operator("pose.user_transforms_clear", icon="NODE_TRANSFORM_CLEAR")

        layout.separator()

        layout.operator("pose.loc_clear", text="Location", icon="CLEARMOVE")
        layout.operator("pose.rot_clear", text="Rotation", icon="CLEARROTATE")
        layout.operator("pose.scale_clear", text="Scale", icon="CLEARSCALE")

        layout.separator()

        layout.operator("pose.user_transforms_clear", text="Reset Unkeyed", icon="RESET")


class VIEW3D_MT_pose_slide(Menu):
    bl_label = "In-Betweens"

    def draw(self, _context):
        layout = self.layout

        layout.operator("pose.blend_with_rest", icon='PUSH_POSE')
        layout.operator("pose.push", icon='POSE_FROM_BREAKDOWN')
        layout.operator("pose.relax", icon='POSE_RELAX_TO_BREAKDOWN')
        layout.operator("pose.breakdown", icon='BREAKDOWNER_POSE')
        layout.operator("pose.blend_to_neighbor", icon='BLEND_TO_NEIGHBOUR')


class VIEW3D_MT_pose_propagate(Menu):
    bl_label = "Propagate"

    def draw(self, _context):
        layout = self.layout

        layout.operator("pose.propagate", text="To Next Keyframe", icon="PROPAGATE_NEXT").mode = 'NEXT_KEY'
        layout.operator(
            "pose.propagate",
            text="To Last Keyframe (Make Cyclic)",
            icon="PROPAGATE_PREVIOUS").mode = 'LAST_KEY'

        layout.separator()

        layout.operator("pose.propagate", text="On Selected Keyframes",
                        icon="PROPAGATE_SELECTED").mode = 'SELECTED_KEYS'

        layout.separator()

        layout.operator("pose.propagate", text="On Selected Markers", icon="PROPAGATE_MARKER").mode = 'SELECTED_MARKERS'


class VIEW3D_MT_pose_motion(Menu):
    bl_label = "Motion Paths"

    def draw(self, _context):
        layout = self.layout

        layout.operator("pose.paths_calculate", text="Calculate", icon='MOTIONPATHS_CALCULATE')
        layout.operator("pose.paths_clear", text="Clear", icon='MOTIONPATHS_CLEAR')
        layout.operator("pose.paths_update", text="Update Armature Motion Paths", icon="MOTIONPATHS_UPDATE")
        layout.operator("object.paths_update_visible", text="Update All Motion Paths", icon="MOTIONPATHS_UPDATE_ALL")


class VIEW3D_MT_pose_group(Menu):
    bl_label = "Bone Groups"

    def draw(self, context):
        layout = self.layout

        pose = context.active_object.pose

        layout.operator_context = 'EXEC_AREA'
        layout.operator("pose.group_assign", text="Assign to New Group", icon="NEW_GROUP").type = 0

        if pose.bone_groups:
            active_group = pose.bone_groups.active_index + 1
            layout.operator("pose.group_assign", text="Assign to Group", icon="ADD_TO_ACTIVE").type = active_group

            layout.separator()

            # layout.operator_context = 'INVOKE_AREA'
            layout.operator("pose.group_unassign", icon="REMOVE_SELECTED_FROM_ACTIVE_GROUP")
            layout.operator("pose.group_remove", icon="REMOVE_FROM_ALL_GROUPS")


class VIEW3D_MT_pose_ik(Menu):
    bl_label = "Inverse Kinematics"

    def draw(self, _context):
        layout = self.layout

        layout.operator("pose.ik_add", icon="ADD_IK")
        layout.operator("pose.ik_clear", icon="CLEAR_IK")


class VIEW3D_MT_pose_constraints(Menu):
    bl_label = "Constraints"

    def draw(self, _context):
        layout = self.layout

        layout.operator("pose.constraint_add_with_targets", text="Add (with Targets)", icon="CONSTRAINT_DATA")
        layout.operator("pose.constraints_copy", icon="COPYDOWN")
        layout.operator("pose.constraints_clear", icon="CLEAR_CONSTRAINT")


class VIEW3D_MT_pose_names(Menu):
    bl_label = "Names"

    def draw(self, _context):
        layout = self.layout

        layout.operator_context = 'EXEC_REGION_WIN'
        layout.operator("pose.autoside_names", text="Auto-Name Left/Right", icon="RENAME_X").axis = 'XAXIS'
        layout.operator("pose.autoside_names", text="Auto-Name Front/Back", icon="RENAME_Y").axis = 'YAXIS'
        layout.operator("pose.autoside_names", text="Auto-Name Top/Bottom", icon="RENAME_Z").axis = 'ZAXIS'
        layout.operator("pose.flip_names", icon="FLIP")


class VIEW3D_MT_pose_showhide(Menu):
    bl_label = "Show/Hide"

    def draw(self, context):
        layout = self.layout

        layout.operator("pose.reveal", text="Show Hidden", icon="HIDE_OFF")
        layout.operator("pose.hide", text="Hide Selected", icon="HIDE_ON").unselected = False
        layout.operator("pose.hide", text="Hide Unselected", icon="HIDE_UNSELECTED").unselected = True


class VIEW3D_MT_pose_apply(Menu):
    bl_label = "Apply"

    def draw(self, _context):
        layout = self.layout

        layout.operator("pose.armature_apply", icon="MOD_ARMATURE")
        layout.operator(
            "pose.armature_apply",
            text="Apply Selected as Rest Pose",
            icon="MOD_ARMATURE_SELECTED").selected = True
        layout.operator("pose.visual_transform_apply", icon="APPLYMOVE")

        layout.separator()

        props = layout.operator("object.assign_property_defaults", icon="ASSIGN")
        props.process_bones = True


class VIEW3D_MT_pose_context_menu(Menu):
    bl_label = "Pose Context Menu"

    def draw(self, _context):
        layout = self.layout

        layout.operator_context = 'INVOKE_REGION_WIN'

        layout.operator("anim.keyframe_insert_menu", text="Insert Keyframe", icon='KEYFRAMES_INSERT')

        layout.separator()

        layout.operator("pose.copy", icon='COPYDOWN')
        layout.operator("pose.paste", icon='PASTEDOWN').flipped = False
        layout.operator("pose.paste", icon='PASTEFLIPDOWN', text="Paste X-Flipped Pose").flipped = True

        layout.separator()

        props = layout.operator("wm.call_panel", text="Rename Active Bone...", icon='RENAME')
        props.name = "TOPBAR_PT_name"
        props.keep_open = False

        layout.separator()

        layout.operator("pose.push", icon='PUSH_POSE')
        layout.operator("pose.relax", icon='RELAX_POSE')
        layout.operator("pose.breakdown", icon='BREAKDOWNER_POSE')
        layout.operator("pose.blend_to_neighbor", icon="BLEND_TO_NEIGHBOUR")

        layout.separator()

        layout.operator("pose.paths_calculate", text="Calculate Motion Paths", icon='MOTIONPATHS_CALCULATE')
        layout.operator("pose.paths_clear", text="Clear all", icon='MOTIONPATHS_CLEAR')
        layout.operator("pose.paths_update", text="Update Armature Motion Paths", icon="MOTIONPATHS_UPDATE")
        layout.operator("pose.paths_update_visible", text="Update All Motion Paths", icon="MOTIONPATHS_UPDATE")

        layout.separator()

        layout.operator("pose.hide", icon="HIDE_ON").unselected = False
        layout.operator("pose.reveal", icon="HIDE_OFF")

        layout.separator()

        layout.operator("pose.user_transforms_clear", icon="NODE_TRANSFORM_CLEAR")


class BoneOptions:
    def draw(self, context):
        layout = self.layout

        options = [
            "show_wire",
            "use_deform",
            "use_envelope_multiply",
            "use_inherit_rotation",
        ]

        if context.mode == 'EDIT_ARMATURE':
            bone_props = bpy.types.EditBone.bl_rna.properties
            data_path_iter = "selected_bones"
            opt_suffix = ""
            options.append("lock")
        else:  # pose-mode
            bone_props = bpy.types.Bone.bl_rna.properties
            data_path_iter = "selected_pose_bones"
            opt_suffix = "bone."

        for opt in options:
            props = layout.operator("wm.context_collection_boolean_set", text=bone_props[opt].name,
                                    text_ctxt=i18n_contexts.default)
            props.data_path_iter = data_path_iter
            props.data_path_item = opt_suffix + opt
            props.type = self.type


class VIEW3D_MT_bone_options_toggle(Menu, BoneOptions):
    bl_label = "Toggle Bone Options"
    type = 'TOGGLE'


class VIEW3D_MT_bone_options_enable(Menu, BoneOptions):
    bl_label = "Enable Bone Options"
    type = 'ENABLE'


class VIEW3D_MT_bone_options_disable(Menu, BoneOptions):
    bl_label = "Disable Bone Options"
    type = 'DISABLE'


# ********** Edit Menus, suffix from ob.type **********


class VIEW3D_MT_edit_mesh(Menu):
    bl_label = "Mesh"

    def draw(self, _context):
        layout = self.layout

        with_bullet = bpy.app.build_options.bullet

        layout.menu("VIEW3D_MT_edit_mesh_legacy")

        layout.menu("VIEW3D_MT_transform")
        layout.menu("VIEW3D_MT_mirror")
        layout.menu("VIEW3D_MT_snap")

        layout.separator()

        layout.operator("mesh.duplicate_move", text="Duplicate", icon="DUPLICATE")
        layout.menu("VIEW3D_MT_edit_mesh_extrude")

        layout.separator()

        layout.menu("VIEW3D_MT_edit_mesh_merge", text="Merge")
        layout.menu("VIEW3D_MT_edit_mesh_split", text="Split")
        layout.operator_menu_enum("mesh.separate", "type")

        layout.separator()

        layout.operator("mesh.knife_project", icon='KNIFE_PROJECT')

        if with_bullet:
            layout.operator("mesh.convex_hull", icon="CONVEXHULL")

        layout.separator()

        layout.operator("mesh.symmetrize", icon="SYMMETRIZE", text="Symmetrize")
        layout.operator("mesh.symmetry_snap", icon="SNAP_SYMMETRY")

        layout.separator()

        layout.menu("VIEW3D_MT_edit_mesh_normals")
        layout.menu("VIEW3D_MT_edit_mesh_shading")
        layout.menu("VIEW3D_MT_edit_mesh_weights")
        layout.operator("mesh.attribute_set", icon = "NODE_ATTRIBUTE")
        layout.menu("VIEW3D_MT_edit_mesh_sort_elements")
        layout.menu("VIEW3D_MT_subdivision_set")

        layout.separator()

        layout.menu("VIEW3D_MT_edit_mesh_showhide")
        layout.menu("VIEW3D_MT_edit_mesh_clean")

        layout.separator()

        layout.menu("VIEW3D_MT_edit_mesh_delete")
        layout.menu("VIEW3D_MT_edit_mesh_dissolve")
        layout.menu("VIEW3D_MT_edit_mesh_select_mode")


class VIEW3D_MT_edit_mesh_legacy(Menu):
    bl_label = "Legacy"

    def draw(self, context):
        layout = self.layout

        layout.operator("mesh.bisect", text = "Bisect", icon = 'BISECT')
        layout.operator("mesh.knife_tool", text = "Knife", icon = 'KNIFE')


class VIEW3D_MT_edit_mesh_sort_elements(Menu):
    bl_label = "Sort Elements"

    def draw(self, context):
        layout = self.layout

        layout.operator("mesh.sort_elements", text="View Z Axis", icon="Z_ICON").type = 'VIEW_ZAXIS'
        layout.operator("mesh.sort_elements", text="View X Axis", icon="X_ICON").type = 'VIEW_XAXIS'
        layout.operator("mesh.sort_elements", text="Cursor Distance", icon="CURSOR").type = 'CURSOR_DISTANCE'
        layout.operator("mesh.sort_elements", text="Material", icon="MATERIAL").type = 'MATERIAL'
        layout.operator("mesh.sort_elements", text="Selected", icon="RESTRICT_SELECT_OFF").type = 'SELECTED'
        layout.operator("mesh.sort_elements", text="Randomize", icon="RANDOMIZE").type = 'RANDOMIZE'
        layout.operator("mesh.sort_elements", text="Reverse", icon="SWITCH_DIRECTION").type = 'REVERSE'

        layout.template_node_operator_asset_menu_items(catalog_path=self.bl_label)


class VIEW3D_MT_edit_mesh_context_menu(Menu):
    bl_label = ""

    def draw(self, context):

        def count_selected_items_for_objects_in_mode():
            selected_verts_len = 0
            selected_edges_len = 0
            selected_faces_len = 0
            for ob in context.objects_in_mode_unique_data:
                v, e, f = ob.data.count_selected_items()
                selected_verts_len += v
                selected_edges_len += e
                selected_faces_len += f
            return (selected_verts_len, selected_edges_len, selected_faces_len)

        is_vert_mode, is_edge_mode, is_face_mode = context.tool_settings.mesh_select_mode
        selected_verts_len, selected_edges_len, selected_faces_len = count_selected_items_for_objects_in_mode()

        del count_selected_items_for_objects_in_mode

        layout = self.layout

        with_freestyle = bpy.app.build_options.freestyle

        layout.operator_context = 'INVOKE_REGION_WIN'

        # If nothing is selected
        # (disabled for now until it can be made more useful).
        '''
        # If nothing is selected
        if not (selected_verts_len or selected_edges_len or selected_faces_len):
            layout.menu("VIEW3D_MT_mesh_add", text="Add", text_ctxt=i18n_contexts.operator_default)

            return
        '''

        # Else something is selected

        row = layout.row()

        if is_vert_mode:
            col = row.column(align=True)

            col.label(text="Vertex Context Menu", icon='VERTEXSEL')
            col.separator()

            # Additive Operators
            col.operator("mesh.subdivide", text="Subdivide", icon="SUBDIVIDE_EDGES")

            col.separator()

            col.operator("mesh.extrude_vertices_move", text="Extrude Vertices", icon='EXTRUDE_REGION')

            col.separator()  # BFA-Draise - Seperated Legacy operator to be in own group like in the Legacy Menu, also consistent order

            col.operator("mesh.bevel", text="Bevel Vertices", icon='BEVEL').affect = 'VERTICES'

            col.separator()  # BFA-Draise - Seperated Legacy operator to be in own group like in the Legacy Menu, also consistent order

            if selected_verts_len > 1:
                col.separator()
                col.operator("mesh.edge_face_add", text="Make Edge/Face", icon='MAKE_EDGEFACE')
                col.operator("mesh.vert_connect_path", text="Connect Vertex Path", icon="VERTEXCONNECTPATH")
                col.operator("mesh.vert_connect", text="Connect Vertex Pairs", icon="VERTEXCONNECT")

            col.separator()

            # Deform Operators
            col.operator("transform.push_pull", text="Push/Pull", icon='PUSH_PULL')
            col.operator("transform.shrink_fatten", text="Shrink Fatten", icon='SHRINK_FATTEN')
            col.operator("transform.shear", text="Shear", icon="SHEAR")
            col.operator_context = 'EXEC_REGION_WIN'
            col.operator("transform.vertex_random", text="Randomize Vertices", icon='RANDOMIZE')
            col.operator_context = 'INVOKE_REGION_WIN'
            col.operator("mesh.vertices_smooth_laplacian", text="Smooth Laplacian", icon="SMOOTH_LAPLACIAN")

            col.separator()

            col.menu("VIEW3D_MT_snap", text="Snap Vertices")
            col.operator("transform.mirror", text="Mirror Vertices", icon='TRANSFORM_MIRROR')

            col.separator()

            # Removal Operators
            if selected_verts_len > 1:
                col.menu("VIEW3D_MT_edit_mesh_merge", text="Merge Vertices")
            col.operator("mesh.split", icon="SPLIT")
            col.operator_menu_enum("mesh.separate", "type")
            col.operator("mesh.dissolve_verts", icon='DISSOLVE_VERTS')
            col.operator("mesh.delete", text="Delete Vertices", icon="DELETE").type = 'VERT'

        if is_edge_mode:

            col = row.column(align=True)
            col.label(text="Edge Context Menu", icon='EDGESEL')
            col.separator()

            # Additive Operators
            col.operator("mesh.subdivide", text="Subdivide", icon="SUBDIVIDE_EDGES")

            col.separator()

            col.operator("mesh.extrude_edges_move", text="Extrude Edges", icon='EXTRUDE_REGION')

            col.separator()  # BFA-Draise - Seperated Legacy operator to be in own group like in the Legacy Menu, also consistent order

            col.operator("mesh.bevel", text="Bevel Edges", icon="BEVEL").affect = 'EDGES'

            col.separator()  # BFA-Draise - Seperated Legacy operator to be in own group like in the Legacy Menu, also consistent order

            if selected_edges_len >= 1:  # BFA-Draise - Changed order of Make Edge before Bridge Edge Loop for consistency with Vertex Context
                col.operator("mesh.edge_face_add", text="Make Edge/Face", icon='MAKE_EDGEFACE')
            if selected_edges_len >= 2:
                col.operator("mesh.bridge_edge_loops", icon="BRIDGE_EDGELOOPS")
            if selected_edges_len >= 2:
                col.operator("mesh.fill", icon="FILL")

            col.separator()

            col.operator("mesh.loopcut_slide", icon="LOOP_CUT_AND_SLIDE")
            col.operator("mesh.offset_edge_loops_slide", icon="SLIDE_EDGE")

            col.separator()

            col.operator("mesh.knife_tool", icon='KNIFE')

            col.separator()

            # Deform Operators
            col.operator("mesh.edge_rotate", text="Rotate Edge CW", icon="ROTATECW").use_ccw = False
            col.operator("mesh.edge_split", icon="SPLITEDGE")

            col.separator()

            # Edge Flags
            col.operator("transform.edge_crease", icon="CREASE")
            col.operator("transform.edge_bevelweight", icon="BEVEL")

            col.separator()

            col.operator("mesh.mark_sharp", icon="MARKSHARPEDGES")
            col.operator("mesh.mark_sharp", text="Clear Sharp", icon="CLEARSHARPEDGES").clear = True

            if with_freestyle:
                col.separator()

                col.operator("mesh.mark_freestyle_edge", icon="MARK_FS_EDGE").clear = False
                col.operator("mesh.mark_freestyle_edge", text="Clear Freestyle Edge", icon="CLEAR_FS_EDGE").clear = True

            col.separator()

            # Removal Operators
            col.operator("mesh.unsubdivide", icon="UNSUBDIVIDE")
            col.operator("mesh.split", icon="SPLIT")
            col.operator_menu_enum("mesh.separate", "type")
            col.operator("mesh.dissolve_edges", icon='DISSOLVE_EDGES')
            col.operator("mesh.delete", text="Delete Edges", icon="DELETE").type = 'EDGE'

        if is_face_mode:
            alt_navigation = getattr(
                context.window_manager.keyconfigs.active.preferences,
                "use_alt_navigation",
                False)

            col = row.column(align=True)

            col.label(text="Face Context Menu", icon='FACESEL')
            col.separator()

            # Additive Operators
            col.operator("mesh.subdivide", text="Subdivide", icon="SUBDIVIDE_EDGES")

            col.separator()

            col.operator("view3d.edit_mesh_extrude_move_normal",
                         text="Extrude Faces", icon='EXTRUDE_REGION').alt_navigation = alt_navigation
            col.operator("view3d.edit_mesh_extrude_move_shrink_fatten",
                         text="Extrude Faces Along Normals", icon='EXTRUDE_REGION').alt_navigation = alt_navigation
            col.operator("mesh.extrude_faces_move",
                         text="Extrude Individual Faces", icon='EXTRUDE_REGION').TRANSFORM_OT_shrink_fatten.alt_navigation = alt_navigation

            col.separator()  # BFA-Draise - Legacy Operator Group

            # BFA-Draise - Legacy Operator Added to own group with consistent order
            col.operator("mesh.inset", icon="INSET_FACES")

            col.separator()

            col.separator()  # BFA-Draise - Seperated extrude operators to be in own group for consistency

            if selected_faces_len >= 2:
                col.operator("mesh.bridge_edge_loops", text="Bridge Faces", icon="BRIDGE_EDGELOOPS")

            # BFA-Draise - changed order after "Poke" for consistency to other menus
            col.operator("mesh.poke", icon="POKEFACES")

            # Modify Operators
            col.menu("VIEW3D_MT_uv_map", text="UV Unwrap Faces")

            col.separator()

            props = col.operator("mesh.quads_convert_to_tris", icon="TRIANGULATE")
            props.quad_method = props.ngon_method = 'BEAUTY'
            col.operator("mesh.tris_convert_to_quads", icon="TRISTOQUADS")

            col.separator()

            col.operator("mesh.faces_shade_smooth", icon='SHADING_SMOOTH')
            col.operator("mesh.faces_shade_flat", icon='SHADING_FLAT')

            col.separator()

            # Removal Operators
            col.operator("mesh.unsubdivide", icon="UNSUBDIVIDE")
            col.operator("mesh.split", icon="SPLIT")
            col.operator_menu_enum("mesh.separate", "type")
            col.operator("mesh.dissolve_faces", icon='DISSOLVE_FACES')
            col.operator("mesh.delete", text="Delete Faces", icon="DELETE").type = 'FACE'


class VIEW3D_MT_edit_mesh_select_mode(Menu):
    bl_label = "Mesh Select Mode"

    def draw(self, context):
        layout = self.layout

        layout.operator_context = 'INVOKE_REGION_WIN'
        layout.operator("mesh.select_mode", text="Vertex", icon='VERTEXSEL').type = 'VERT'
        layout.operator("mesh.select_mode", text="Edge", icon='EDGESEL').type = 'EDGE'
        layout.operator("mesh.select_mode", text="Face", icon='FACESEL').type = 'FACE'


class VIEW3D_MT_edit_mesh_extrude_dupli(bpy.types.Operator):
    """Duplicate or Extrude to Cursor\nCreates a slightly rotated copy of the current mesh selection\nThe tool can also extrude the selected geometry, dependant of the selection\nHotkey tool! """      #BFA - blender will use this as a tooltip for menu items and buttons.
    bl_idname = "mesh.dupli_extrude_cursor_norotate"        # unique identifier for buttons and menu items to reference.
    bl_label = "Duplicate or Extrude to Cursor"         # display name in the interface.
    bl_options = {'REGISTER', 'UNDO'}  # enable undo for the operator.

    def execute(self, context):        # execute() is called by blender when running the operator.
        bpy.ops.mesh.dupli_extrude_cursor('INVOKE_DEFAULT', rotate_source=False)
        return {'FINISHED'}


class VIEW3D_MT_edit_mesh_extrude_dupli_rotate(bpy.types.Operator):
    """Duplicate or Extrude to Cursor Rotated\nCreates a slightly rotated copy of the current mesh selection, and rotates the source slightly\nThe tool can also extrude the selected geometry, dependant of the selection\nHotkey tool!"""      #BFA-  blender will use this as a tooltip for menu items and buttons.
    bl_idname = "mesh.dupli_extrude_cursor_rotate"        # unique identifier for buttons and menu items to reference.
    bl_label = "Duplicate or Extrude to Cursor Rotated"         # display name in the interface.
    bl_options = {'REGISTER', 'UNDO'}  # enable undo for the operator.

    def execute(self, context):        # execute() is called by blender when running the operator.
        bpy.ops.mesh.dupli_extrude_cursor('INVOKE_DEFAULT', rotate_source=True)
        return {'FINISHED'}


class VIEW3D_MT_edit_mesh_extrude(Menu):
    bl_label = "Extrude"

    def draw(self, context):
        from math import pi

        alt_navigation = getattr(
            context.window_manager.keyconfigs.active.preferences,
            "use_alt_navigation",
            False)

        layout = self.layout
        layout.operator_context = 'INVOKE_REGION_WIN'

        tool_settings = context.tool_settings
        select_mode = tool_settings.mesh_select_mode
        mesh = context.object.data

        if mesh.total_face_sel:
            layout.operator("view3d.edit_mesh_extrude_move_normal",
                            text="Extrude Faces", icon='EXTRUDE_REGION').alt_navigation = alt_navigation
            layout.operator("view3d.edit_mesh_extrude_move_shrink_fatten",
                            text="Extrude Faces Along Normals", icon='EXTRUDE_REGION').alt_navigation = alt_navigation
            layout.operator(
                "mesh.extrude_faces_move",
                text="Extrude Individual Faces", icon='EXTRUDE_REGION').TRANSFORM_OT_shrink_fatten.alt_navigation = alt_navigation
            layout.operator("view3d.edit_mesh_extrude_manifold_normal",
                            text="Extrude Manifold", icon='EXTRUDE_REGION').alt_navigation = alt_navigation

        if mesh.total_edge_sel and (select_mode[0] or select_mode[1]):
            layout.operator("mesh.extrude_edges_move",
                            text="Extrude Edges", icon='EXTRUDE_REGION').TRANSFORM_OT_translate.alt_navigation = alt_navigation

        if mesh.total_vert_sel and select_mode[0]:
            layout.operator("mesh.extrude_vertices_move",
                            text="Extrude Vertices", icon='EXTRUDE_REGION').TRANSFORM_OT_translate.alt_navigation = alt_navigation

        layout.separator()

        layout.operator("mesh.extrude_repeat", icon="REPEAT")
        layout.operator("mesh.spin", icon="SPIN").angle = pi * 2


class VIEW3D_MT_edit_mesh_vertices(Menu):
    bl_label = "Vertex"

    def draw(self, _context):
        layout = self.layout
        layout.operator_context = 'INVOKE_REGION_WIN'

        layout.menu("VIEW3D_MT_edit_mesh_vertices_legacy")
        layout.operator("mesh.dupli_extrude_cursor", icon="EXTRUDE_REGION").rotate_source = True

        layout.separator()

        layout.operator("mesh.edge_face_add", text="Make Edge/Face", icon='MAKE_EDGEFACE')
        layout.operator("mesh.vert_connect_path", text="Connect Vertex Path", icon="VERTEXCONNECTPATH")
        layout.operator("mesh.vert_connect", text="Connect Vertex Pairs", icon="VERTEXCONNECT")

        layout.separator()

        layout.operator_context = 'EXEC_REGION_WIN'
        layout.operator("mesh.vertices_smooth_laplacian", text="Smooth Laplacian", icon="SMOOTH_LAPLACIAN")
        layout.operator_context = 'INVOKE_REGION_WIN'

        layout.separator()

        layout.operator("transform.vert_crease", icon = "VERTEX_CREASE")

        layout.separator()

        layout.operator("mesh.blend_from_shape", icon="BLENDFROMSHAPE")
        layout.operator("mesh.shape_propagate_to_all", text="Propagate to Shapes", icon="SHAPEPROPAGATE")

        layout.separator()

        layout.menu("VIEW3D_MT_vertex_group")
        layout.menu("VIEW3D_MT_hook")

        layout.separator()

        layout.operator("object.vertex_parent_set", icon="VERTEX_PARENT")

        layout.template_node_operator_asset_menu_items(catalog_path=self.bl_label)


class VIEW3D_MT_edit_mesh_vertices_legacy(Menu):
    bl_label = "Legacy"

    def draw(self, _context):
        layout = self.layout
        layout.operator_context = 'INVOKE_REGION_WIN'

        layout.operator("mesh.bevel", text="Bevel Vertices", icon="BEVEL").affect = 'VERTICES'

        layout.separator()

        props = layout.operator("mesh.rip_move", text="Rip Vertices", icon="RIP")
        props.MESH_OT_rip.use_fill = False
        props = layout.operator("mesh.rip_move", text="Rip Vertices and Fill", icon="RIP_FILL")
        props.MESH_OT_rip.use_fill = True
        layout.operator("mesh.rip_edge_move", text="Rip Vertices and Extend", icon="EXTEND_VERTICES")

        layout.separator()

        layout.operator("transform.vert_slide", text="Slide Vertices", icon="SLIDE_VERTEX")
        layout.operator_context = 'EXEC_REGION_WIN'
        layout.operator("mesh.vertices_smooth", text="Smooth Vertices", icon="SMOOTH_VERTEX").factor = 0.5
        layout.operator_context = 'INVOKE_REGION_WIN'


class VIEW3D_MT_edit_mesh_edges(Menu):
    bl_label = "Edge"

    def draw(self, context):
        layout = self.layout

        with_freestyle = bpy.app.build_options.freestyle

        layout.operator_context = 'INVOKE_REGION_WIN'

        layout.menu("VIEW3D_MT_edit_mesh_edges_legacy")

        layout.operator("mesh.bridge_edge_loops", icon="BRIDGE_EDGELOOPS")
        layout.operator("mesh.screw", icon="MOD_SCREW")

        layout.separator()

        layout.operator("mesh.subdivide", icon='SUBDIVIDE_EDGES')
        layout.operator("mesh.subdivide_edgering", icon="SUBDIV_EDGERING")
        layout.operator("mesh.unsubdivide", icon="UNSUBDIVIDE")

        layout.separator()

        layout.operator("mesh.edge_rotate", text="Rotate Edge CW", icon="ROTATECW").use_ccw = False
        layout.operator("mesh.edge_rotate", text="Rotate Edge CCW", icon="ROTATECCW").use_ccw = True

        layout.separator()

        layout.operator("transform.edge_crease", icon="CREASE")
        layout.operator("transform.edge_bevelweight", icon="BEVEL")

        layout.separator()

        layout.operator("mesh.mark_sharp", icon="MARKSHARPEDGES")
        layout.operator("mesh.mark_sharp", text="Clear Sharp", icon="CLEARSHARPEDGES").clear = True

        layout.operator("mesh.mark_sharp", text="Mark Sharp from Vertices", icon="MARKSHARPVERTS").use_verts = True
        props = layout.operator("mesh.mark_sharp", text="Clear Sharp from Vertices", icon="CLEARSHARPVERTS")
        props.use_verts = True
        props.clear = True

        if with_freestyle:
            layout.separator()

            layout.operator("mesh.mark_freestyle_edge", icon="MARK_FS_EDGE").clear = False
            layout.operator("mesh.mark_freestyle_edge", text="Clear Freestyle Edge", icon="CLEAR_FS_EDGE").clear = True


class VIEW3D_MT_edit_mesh_edges_legacy(Menu):
    bl_label = "Legacy"

    def draw(self, _context):
        layout = self.layout

        layout.operator("mesh.bevel", text="Bevel Edges", icon="BEVEL").affect = 'EDGES'

        layout.separator()

        layout.operator("transform.edge_slide", icon="SLIDE_EDGE")
        props = layout.operator("mesh.loopcut_slide", icon="LOOP_CUT_AND_SLIDE")
        props.TRANSFORM_OT_edge_slide.release_confirm = False
        layout.operator("mesh.offset_edge_loops_slide", icon="OFFSET_EDGE_SLIDE")

        layout.template_node_operator_asset_menu_items(catalog_path=self.bl_label)


class VIEW3D_MT_edit_mesh_faces_data(Menu):
    bl_label = "Face Data"

    def draw(self, _context):
        layout = self.layout

        with_freestyle = bpy.app.build_options.freestyle

        layout.operator_context = 'INVOKE_REGION_WIN'

        layout.operator("mesh.colors_rotate", icon="ROTATE_COLORS")
        layout.operator("mesh.colors_reverse", icon="REVERSE_COLORS")

        layout.separator()

        layout.operator("mesh.uvs_rotate", icon="ROTATE_UVS")
        layout.operator("mesh.uvs_reverse", icon="REVERSE_UVS")

        layout.separator()

        layout.operator("mesh.flip_quad_tessellation")

        if with_freestyle:
            layout.separator()
            layout.operator("mesh.mark_freestyle_face", icon="MARKFSFACE").clear = False
            layout.operator("mesh.mark_freestyle_face", text="Clear Freestyle Face", icon="CLEARFSFACE").clear = True


class VIEW3D_MT_edit_mesh_faces(Menu):
    bl_label = "Face"
    bl_idname = "VIEW3D_MT_edit_mesh_faces"

    def draw(self, context):
        alt_navigation = getattr(
            context.window_manager.keyconfigs.active.preferences,
            "use_alt_navigation",
            False)

        layout = self.layout

        layout.operator_context = 'INVOKE_REGION_WIN'

        layout.menu("VIEW3D_MT_edit_mesh_faces_legacy")

        layout.operator("mesh.poke", icon="POKEFACES")
        layout.operator("view3d.edit_mesh_extrude_move_normal",
                        text="Extrude Faces", icon='EXTRUDE_REGION').alt_navigation = alt_navigation
        layout.operator("view3d.edit_mesh_extrude_move_shrink_fatten",
                        text="Extrude Faces Along Normals", icon='EXTRUDE_REGION').alt_navigation = alt_navigation
        layout.operator(
            "mesh.extrude_faces_move",
            text="Extrude Individual Faces", icon='EXTRUDE_REGION').TRANSFORM_OT_shrink_fatten.alt_navigation = alt_navigation

        layout.separator()

        props = layout.operator("mesh.quads_convert_to_tris", icon="TRIANGULATE")
        props.quad_method = props.ngon_method = 'BEAUTY'
        layout.operator("mesh.tris_convert_to_quads", icon="TRISTOQUADS")
        layout.operator("mesh.solidify", text="Solidify Faces", icon="SOLIDIFY")
        layout.operator("mesh.wireframe", icon="WIREFRAME")

        layout.separator()

        layout.operator("mesh.fill", icon="FILL")
        layout.operator("mesh.fill_grid", icon="GRIDFILL")
        layout.operator("mesh.beautify_fill", icon="BEAUTIFY")

        layout.separator()

        layout.operator("mesh.intersect", icon="INTERSECT")
        layout.operator("mesh.intersect_boolean", icon="BOOLEAN_INTERSECT")

        layout.separator()

        layout.operator("mesh.face_split_by_edges", icon="SPLITBYEDGES")

        layout.separator()

        layout.menu("VIEW3D_MT_edit_mesh_faces_data")


class VIEW3D_MT_edit_mesh_faces_legacy(Menu):
    bl_label = "Legacy"

    def draw(self, context):

        # bfa - checking if in edit mode and in wich select mode we are.
        # We need to check for all three select modes, or the menu remains empty.
        # See also the specials menu
        def count_selected_items_for_objects_in_mode():
            selected_verts_len = 0
            selected_edges_len = 0
            selected_faces_len = 0
            for ob in context.objects_in_mode_unique_data:
                v, e, f = ob.data.count_selected_items()
                selected_verts_len += v
                selected_edges_len += e
                selected_faces_len += f
            return (selected_verts_len, selected_edges_len, selected_faces_len)

        is_vert_mode, is_edge_mode, is_face_mode = context.tool_settings.mesh_select_mode
        selected_verts_len, selected_edges_len, selected_faces_len = count_selected_items_for_objects_in_mode()

        del count_selected_items_for_objects_in_mode

        layout = self.layout

        layout.operator("mesh.inset", icon="INSET_FACES")

        # bfa - we need the check, or BFA will crash at this operator
        if selected_faces_len >= 2:
            layout.operator("mesh.bridge_edge_loops", text="Bridge Faces", icon="BRIDGE_EDGELOOPS")

        layout.template_node_operator_asset_menu_items(catalog_path=self.bl_label)


class VIEW3D_MT_edit_mesh_normals_select_strength(Menu):
    bl_label = "Select by Face Strength"

    def draw(self, _context):
        layout = self.layout

        props = layout.operator("mesh.mod_weighted_strength", text="Weak", icon='FACESEL')
        props.set = False
        props.face_strength = 'WEAK'

        props = layout.operator("mesh.mod_weighted_strength", text="Medium", icon='FACESEL')
        props.set = False
        props.face_strength = 'MEDIUM'

        props = layout.operator("mesh.mod_weighted_strength", text="Strong", icon='FACESEL')
        props.set = False
        props.face_strength = 'STRONG'


class VIEW3D_MT_edit_mesh_normals_set_strength(Menu):
    bl_label = "Set Face Strength"

    def draw(self, _context):
        layout = self.layout

        props = layout.operator("mesh.mod_weighted_strength", text="Weak", icon='NORMAL_SETSTRENGTH')
        props.set = True
        props.face_strength = 'WEAK'

        props = layout.operator("mesh.mod_weighted_strength", text="Medium", icon='NORMAL_SETSTRENGTH')
        props.set = True
        props.face_strength = 'MEDIUM'

        props = layout.operator("mesh.mod_weighted_strength", text="Strong", icon='NORMAL_SETSTRENGTH')
        props.set = True
        props.face_strength = 'STRONG'


class VIEW3D_MT_edit_mesh_normals_average(Menu):
    bl_label = "Average"

    def draw(self, _context):
        layout = self.layout

        layout.operator("mesh.average_normals", text="Custom Normal",
                        icon="NORMAL_AVERAGE").average_type = 'CUSTOM_NORMAL'
        layout.operator("mesh.average_normals", text="Face Area", icon="NORMAL_AVERAGE").average_type = 'FACE_AREA'
        layout.operator("mesh.average_normals", text="Corner Angle",
                        icon="NORMAL_AVERAGE").average_type = 'CORNER_ANGLE'


class VIEW3D_MT_edit_mesh_normals(Menu):
    bl_label = "Normals"

    def draw(self, _context):
        layout = self.layout

        layout.operator(
            "mesh.normals_make_consistent",
            text="Recalculate Outside",
            icon='RECALC_NORMALS').inside = False
        layout.operator(
            "mesh.normals_make_consistent",
            text="Recalculate Inside",
            icon='RECALC_NORMALS_INSIDE').inside = True
        layout.operator("mesh.flip_normals", text="Flip", icon='FLIP_NORMALS')

        layout.separator()

        layout.operator("mesh.set_normals_from_faces", text="Set from Faces", icon='SET_FROM_FACES')

        layout.operator_context = 'INVOKE_REGION_WIN'
        layout.operator("transform.rotate_normal", text="Rotate", icon="NORMAL_ROTATE")
        layout.operator("mesh.point_normals", text="Point normals to target", icon="NORMAL_TARGET")

        layout.operator_context = 'EXEC_REGION_WIN'
        layout.operator("mesh.merge_normals", text="Merge", icon="MERGE")
        layout.operator("mesh.split_normals", text="Split", icon="SPLIT")
        layout.menu("VIEW3D_MT_edit_mesh_normals_average", text="Average")

        layout.separator()

        layout.operator("mesh.normals_tools", text="Copy Vectors", icon="COPYDOWN").mode = 'COPY'
        layout.operator("mesh.normals_tools", text="Paste Vectors", icon="PASTEDOWN").mode = 'PASTE'

        layout.operator("mesh.smooth_normals", text="Smooth Vectors", icon="NORMAL_SMOOTH")
        layout.operator("mesh.normals_tools", text="Reset Vectors", icon="RESET").mode = 'RESET'

        layout.separator()

        layout.menu("VIEW3D_MT_edit_mesh_normals_select_strength", icon="HAND")
        layout.menu("VIEW3D_MT_edit_mesh_normals_set_strength", icon="MESH_PLANE")


class VIEW3D_MT_edit_mesh_shading(Menu):
    bl_label = "Shading"

    def draw(self, _context):
        layout = self.layout

        layout.operator("mesh.faces_shade_smooth", icon='SHADING_SMOOTH')
        layout.operator("mesh.faces_shade_flat", icon='SHADING_FLAT')

        layout.separator()

        layout.operator("mesh.mark_sharp", text="Smooth Edges", icon='SHADING_EDGE_SMOOTH').clear = True
        layout.operator("mesh.mark_sharp", text="Sharp Edges", icon='SHADING_EDGE_SHARP')

        layout.separator()

        props = layout.operator("mesh.mark_sharp", text="Smooth Vertices", icon='SHADING_VERT_SMOOTH')
        props.use_verts = True
        props.clear = True

        layout.operator("mesh.mark_sharp", text="Sharp Vertices", icon='SHADING_VERT_SHARP').use_verts = True


class VIEW3D_MT_edit_mesh_weights(Menu):
    bl_label = "Weights"

    def draw(self, _context):
        VIEW3D_MT_paint_weight.draw_generic(self.layout, is_editmode=True)


class VIEW3D_MT_edit_mesh_clean(Menu):
    bl_label = "Clean Up"

    def draw(self, _context):
        layout = self.layout

        layout.operator("mesh.delete_loose", icon="DELETE")

        layout.separator()

        layout.operator("mesh.decimate", icon="DECIMATE")
        layout.operator("mesh.dissolve_degenerate", icon="DEGENERATE_DISSOLVE")
        layout.operator("mesh.dissolve_limited", icon='DISSOLVE_LIMITED')
        layout.operator("mesh.face_make_planar", icon="MAKE_PLANAR")

        layout.separator()

        layout.operator("mesh.vert_connect_nonplanar", icon="SPLIT_NONPLANAR")
        layout.operator("mesh.vert_connect_concave", icon="SPLIT_CONCAVE")
        layout.operator("mesh.fill_holes", icon="FILL_HOLE")


class VIEW3D_MT_edit_mesh_delete(Menu):
    bl_label = "Delete"

    def draw(self, _context):
        layout = self.layout

        layout.operator_enum("mesh.delete", "type")

        layout.separator()

        layout.operator("mesh.delete_edgeloop", text="Edge Loops", icon="DELETE")


class VIEW3D_MT_edit_mesh_dissolve(Menu):
    bl_label = "Dissolve"

    def draw(self, context):
        layout = self.layout

        layout.operator("mesh.dissolve_verts", icon='DISSOLVE_VERTS')
        layout.operator("mesh.dissolve_edges", icon='DISSOLVE_EDGES')
        layout.operator("mesh.dissolve_faces", icon='DISSOLVE_FACES')

        layout.separator()

        layout.operator("mesh.dissolve_limited", icon='DISSOLVE_LIMITED')
        layout.operator("mesh.dissolve_mode", icon='DISSOLVE_SELECTION')

        layout.separator()

        layout.operator("mesh.edge_collapse", icon='EDGE_COLLAPSE')


class VIEW3D_MT_edit_mesh_merge(Menu):
    bl_label = "Merge"

    def draw(self, _context):
        layout = self.layout

        layout.operator_enum("mesh.merge", "type")

        layout.separator()

        layout.operator("mesh.remove_doubles", text="By Distance", icon="REMOVE_DOUBLES")


class VIEW3D_MT_edit_mesh_split(Menu):
    bl_label = "Split"

    def draw(self, _context):
        layout = self.layout

        layout.operator("mesh.split", text="Selection", icon="SPLIT")

        layout.separator()

        layout.operator_enum("mesh.edge_split", "type")


class VIEW3D_MT_edit_mesh_showhide(Menu):
    bl_label = "Show/Hide"

    def draw(self, context):
        layout = self.layout

        layout.operator("mesh.reveal", text="Show Hidden", icon="HIDE_OFF")
        layout.operator("mesh.hide", text="Hide Selected", icon="HIDE_ON").unselected = False
        layout.operator("mesh.hide", text="Hide Unselected", icon="HIDE_UNSELECTED").unselected = True


class VIEW3D_MT_edit_gpencil_delete(Menu):
    bl_label = "Delete"

    def draw(self, _context):
        layout = self.layout

        layout.operator_enum("gpencil.delete", "type")

        layout.separator()

        layout.operator("gpencil.delete", text="Delete Active Keyframe (Active Layer)", icon='DELETE').type = 'FRAME'
        layout.operator("gpencil.active_frames_delete_all", text="Delete Active Keyframes (All Layers)", icon='DELETE')


class VIEW3D_MT_sculpt_gpencil_copy(Menu):
    bl_label = "Copy"

    def draw(self, _context):
        layout = self.layout

        layout.operator("gpencil.copy", text="Copy", icon='COPYDOWN')


# Edit Curve
# draw_curve is used by VIEW3D_MT_edit_curve and VIEW3D_MT_edit_surface


def draw_curve(self, _context):
    layout = self.layout

    edit_object = _context.edit_object

    layout.menu("VIEW3D_MT_transform")
    layout.menu("VIEW3D_MT_mirror")
    layout.menu("VIEW3D_MT_snap")

    layout.separator()

    if edit_object.type == 'SURFACE':
        layout.operator("curve.spin", icon='SPIN')
    layout.operator("curve.duplicate_move", text="Duplicate", icon="DUPLICATE")

    layout.separator()

    layout.operator("curve.split", icon="SPLIT")
    layout.operator("curve.separate", icon="SEPARATE")

    layout.separator()

    layout.operator("curve.cyclic_toggle", icon='TOGGLE_CYCLIC')
    if edit_object.type == 'CURVE':
        layout.operator("curve.decimate", icon="DECIMATE")
        layout.operator_menu_enum("curve.spline_type_set", "type")

    layout.separator()

    if edit_object.type == 'CURVE':
        layout.operator("transform.tilt", icon="TILT")
        layout.operator("curve.tilt_clear", icon="CLEAR_TILT")

    layout.separator()

    if edit_object.type == 'CURVE':
        layout.menu("VIEW3D_MT_edit_curve_handle_type_set")
        layout.operator("curve.normals_make_consistent", icon='RECALC_NORMALS')

    layout.separator()

    layout.menu("VIEW3D_MT_edit_curve_showhide")

    layout.separator()

    layout.menu("VIEW3D_MT_edit_curve_delete")
    if edit_object.type == 'CURVE':
        layout.operator("curve.dissolve_verts", icon='DISSOLVE_VERTS')


class VIEW3D_MT_edit_curve(Menu):
    bl_label = "Curve"

    draw = draw_curve


class VIEW3D_MT_edit_curve_ctrlpoints(Menu):
    bl_label = "Control Points"

    def draw(self, context):
        layout = self.layout

        edit_object = context.edit_object

        if edit_object.type in {'CURVE', 'SURFACE'}:
            layout.operator("curve.extrude_move", text="Extrude Curve", icon='EXTRUDE_REGION')
            layout.operator("curve.vertex_add", icon='EXTRUDE_REGION')

            layout.separator()

            layout.operator("curve.make_segment", icon="MAKE_CURVESEGMENT")

            layout.separator()

            if edit_object.type == 'CURVE':
                layout.operator("transform.tilt", icon='TILT')
                layout.operator("curve.tilt_clear", icon="CLEAR_TILT")

                layout.separator()

                layout.menu("VIEW3D_MT_edit_curve_handle_type_set")
                layout.operator("curve.normals_make_consistent", icon='RECALC_NORMALS')

                layout.separator()

            layout.operator("curve.smooth", icon='PARTICLEBRUSH_SMOOTH')
            if edit_object.type == 'CURVE':
                layout.operator("curve.smooth_weight", icon="SMOOTH_WEIGHT")
                layout.operator("curve.smooth_radius", icon="SMOOTH_RADIUS")
                layout.operator("curve.smooth_tilt", icon="SMOOTH_TILT")

            layout.separator()

        layout.menu("VIEW3D_MT_hook")

        layout.separator()

        layout.operator("object.vertex_parent_set", icon="VERTEX_PARENT")


class VIEW3D_MT_edit_curve_handle_type_set(Menu):
    bl_label = "Set Handle Type"

    def draw(self, context):
        layout = self.layout

        layout.operator("curve.handle_type_set", icon='HANDLE_AUTO', text="Automatic").type = 'AUTOMATIC'
        layout.operator("curve.handle_type_set", icon='HANDLE_VECTOR', text="Vector").type = 'VECTOR'
        layout.operator("curve.handle_type_set", icon='HANDLE_ALIGNED', text="Aligned").type = 'ALIGNED'
        layout.operator("curve.handle_type_set", icon='HANDLE_FREE', text="Free").type = 'FREE_ALIGN'

        layout.separator()

        layout.operator("curve.handle_type_set", icon='HANDLE_FREE',
                        text="Toggle Free / Aligned").type = 'TOGGLE_FREE_ALIGN'


class VIEW3D_MT_edit_curve_segments(Menu):
    bl_label = "Segments"

    def draw(self, _context):
        layout = self.layout

        layout.operator("curve.subdivide", icon='SUBDIVIDE_EDGES')
        layout.operator("curve.switch_direction", icon='SWITCH_DIRECTION')


class VIEW3D_MT_edit_curve_context_menu(Menu):
    bl_label = "Curve Context Menu"

    def draw(self, _context):
        # TODO(campbell): match mesh vertex menu.

        layout = self.layout

        layout.operator_context = 'INVOKE_DEFAULT'

        # Add
        layout.operator("curve.subdivide", icon='SUBDIVIDE_EDGES')
        layout.operator("curve.extrude_move", text="Extrude Curve", icon='EXTRUDE_REGION')
        layout.operator("curve.make_segment", icon="MAKE_CURVESEGMENT")
        layout.operator("curve.duplicate_move", text="Duplicate", icon="DUPLICATE")

        layout.separator()

        # Transform
        layout.operator("transform.transform", text="Radius", icon='SHRINK_FATTEN').mode = 'CURVE_SHRINKFATTEN'
        layout.operator("transform.tilt", icon='TILT')
        layout.operator("curve.tilt_clear", icon="CLEAR_TILT")
        layout.operator("curve.smooth", icon='PARTICLEBRUSH_SMOOTH')
        layout.operator("curve.smooth_tilt", icon="SMOOTH_TILT")
        layout.operator("curve.smooth_radius", icon="SMOOTH_RADIUS")

        layout.separator()

        layout.menu("VIEW3D_MT_mirror")
        layout.menu("VIEW3D_MT_snap")

        layout.separator()

        # Modify
        layout.operator_menu_enum("curve.spline_type_set", "type")
        layout.operator_menu_enum("curve.handle_type_set", "type")
        layout.operator("curve.cyclic_toggle", icon='TOGGLE_CYCLIC')
        layout.operator("curve.switch_direction", icon='SWITCH_DIRECTION')

        layout.separator()

        layout.operator("curve.normals_make_consistent", icon='RECALC_NORMALS')
        layout.operator("curve.spline_weight_set", icon="MOD_VERTEX_WEIGHT")
        layout.operator("curve.radius_set", icon="RADIUS")

        layout.separator()

        # Remove
        layout.operator("curve.split", icon="SPLIT")
        layout.operator("curve.decimate", icon="DECIMATE")
        layout.operator("curve.separate", icon="SEPARATE")
        layout.operator("curve.dissolve_verts", icon='DISSOLVE_VERTS')
        layout.operator("curve.delete", text="Delete Segment", icon="DELETE").type = 'SEGMENT'
        layout.operator("curve.delete", text="Delete Point", icon="DELETE").type = 'VERT'


class VIEW3D_MT_edit_curve_delete(Menu):
    bl_label = "Delete"

    def draw(self, _context):
        layout = self.layout

        layout.operator("curve.delete", text="Vertices", icon="DELETE").type = 'VERT'
        layout.operator("curve.delete", text="Segment", icon="DELETE").type = 'SEGMENT'


class VIEW3D_MT_edit_curve_showhide(Menu):
    bl_label = "Show/Hide"

    def draw(self, context):
        layout = self.layout

        layout.operator("curve.reveal", text="Show Hidden", icon="HIDE_OFF")
        layout.operator("curve.hide", text="Hide Selected", icon="HIDE_ON").unselected = False
        layout.operator("curve.hide", text="Hide Unselected", icon="HIDE_UNSELECTED").unselected = True


class VIEW3D_MT_edit_surface(Menu):
    bl_label = "Surface"

    draw = draw_curve


class VIEW3D_MT_edit_font_chars(Menu):
    bl_label = "Special Characters"

    def draw(self, _context):
        layout = self.layout

        layout.operator("font.text_insert", text="Copyright", icon="COPYRIGHT").text = "\u00A9"
        layout.operator("font.text_insert", text="Registered Trademark", icon="TRADEMARK").text = "\u00AE"

        layout.separator()

        layout.operator("font.text_insert", text="Degree Sign", icon="DEGREE").text = "\u00B0"
        layout.operator("font.text_insert", text="Multiplication Sign", icon="MULTIPLICATION").text = "\u00D7"
        layout.operator("font.text_insert", text="Circle", icon="CIRCLE").text = "\u008A"

        layout.separator()

        layout.operator("font.text_insert", text="Superscript 1", icon="SUPER_ONE").text = "\u00B9"
        layout.operator("font.text_insert", text="Superscript 2", icon="SUPER_TWO").text = "\u00B2"
        layout.operator("font.text_insert", text="Superscript 3", icon="SUPER_THREE").text = "\u00B3"

        layout.separator()

        layout.operator("font.text_insert", text="Double >>", icon="DOUBLE_RIGHT").text = "\u00BB"
        layout.operator("font.text_insert", text="Double <<", icon="DOUBLE_LEFT").text = "\u00AB"
        layout.operator("font.text_insert", text="Promillage", icon="PROMILLE").text = "\u2030"

        layout.separator()

        layout.operator("font.text_insert", text="Dutch Florin", icon="DUTCH_FLORIN").text = "\u00A4"
        layout.operator("font.text_insert", text="British Pound", icon="POUND").text = "\u00A3"
        layout.operator("font.text_insert", text="Japanese Yen", icon="YEN").text = "\u00A5"

        layout.separator()

        layout.operator("font.text_insert", text="German S", icon="GERMAN_S").text = "\u00DF"
        layout.operator("font.text_insert", text="Spanish Question Mark", icon="SPANISH_QUESTION").text = "\u00BF"
        layout.operator("font.text_insert", text="Spanish Exclamation Mark", icon="SPANISH_EXCLAMATION").text = "\u00A1"


class VIEW3D_MT_edit_font_kerning(Menu):
    bl_label = "Kerning"

    def draw(self, context):
        layout = self.layout

        ob = context.active_object
        text = ob.data
        kerning = text.edit_format.kerning

        layout.operator("font.change_spacing", text="Decrease Kerning", icon="DECREASE_KERNING").delta = -1.0
        layout.operator("font.change_spacing", text="Increase Kerning", icon="INCREASE_KERNING").delta = 1.0
        layout.operator("font.change_spacing", text="Reset Kerning", icon="RESET").delta = -kerning


class VIEW3D_MT_edit_font_move(Menu):
    bl_label = "Move Cursor"

    def draw(self, _context):
        layout = self.layout

        layout.operator_enum("font.move", "type")


class VIEW3D_MT_edit_font_delete(Menu):
    bl_label = "Delete"

    def draw(self, _context):
        layout = self.layout

        layout.operator("font.delete", text="Previous Character", icon="DELETE").type = 'PREVIOUS_CHARACTER'
        layout.operator("font.delete", text="Next Character", icon="DELETE").type = 'NEXT_CHARACTER'
        layout.operator("font.delete", text="Previous Word", icon="DELETE").type = 'PREVIOUS_WORD'
        layout.operator("font.delete", text="Next Word", icon="DELETE").type = 'NEXT_WORD'


class VIEW3D_MT_edit_font(Menu):
    bl_label = "Text"

    def draw(self, _context):
        layout = self.layout

        layout.operator("font.text_cut", text="Cut", icon="CUT")
        layout.operator("font.text_copy", text="Copy", icon='COPYDOWN')
        layout.operator("font.text_paste", text="Paste", icon='PASTEDOWN')

        layout.separator()

        layout.operator("font.text_paste_from_file", icon='PASTEDOWN')

        layout.separator()

        layout.operator("font.case_set", text="To Uppercase", icon="SET_UPPERCASE").case = 'UPPER'
        layout.operator("font.case_set", text="To Lowercase", icon="SET_LOWERCASE").case = 'LOWER'

        layout.separator()

        layout.menu("VIEW3D_MT_edit_font_chars")
        layout.menu("VIEW3D_MT_edit_font_move")

        layout.separator()

        layout.operator("font.style_toggle", text="Toggle Bold", icon='BOLD').style = 'BOLD'
        layout.operator("font.style_toggle", text="Toggle Italic", icon='ITALIC').style = 'ITALIC'
        layout.operator("font.style_toggle", text="Toggle Underline", icon='UNDERLINE').style = 'UNDERLINE'
        layout.operator("font.style_toggle", text="Toggle Small Caps", icon='SMALL_CAPS').style = 'SMALL_CAPS'

        layout.menu("VIEW3D_MT_edit_font_kerning")

        layout.separator()

        layout.menu("VIEW3D_MT_edit_font_delete")


class VIEW3D_MT_edit_font_context_menu(Menu):
    bl_label = "Text Context Menu"

    def draw(self, _context):
        layout = self.layout

        layout.operator_context = 'INVOKE_DEFAULT'

        layout.operator("font.text_cut", text="Cut", icon="CUT")
        layout.operator("font.text_copy", text="Copy", icon='COPYDOWN')
        layout.operator("font.text_paste", text="Paste", icon='PASTEDOWN')

        layout.separator()

        layout.operator("font.select_all", icon="SELECT_ALL")

        layout.separator()

        layout.menu("VIEW3D_MT_edit_font")


class VIEW3D_MT_edit_meta(Menu):
    bl_label = "Metaball"

    def draw(self, _context):
        layout = self.layout

        layout.menu("VIEW3D_MT_transform")
        layout.menu("VIEW3D_MT_mirror")
        layout.menu("VIEW3D_MT_snap")

        layout.separator()

        layout.operator("mball.duplicate_metaelems", text="Duplicate", icon="DUPLICATE")

        layout.separator()

        layout.menu("VIEW3D_MT_edit_meta_showhide")

        layout.operator_context = 'EXEC_REGION_WIN'
        layout.operator("mball.delete_metaelems", text="Delete", icon="DELETE")


class VIEW3D_MT_edit_meta_showhide(Menu):
    bl_label = "Show/Hide"

    def draw(self, _context):
        layout = self.layout

        layout.operator("mball.reveal_metaelems", text="Show Hidden", icon="HIDE_OFF")
        layout.operator("mball.hide_metaelems", text="Hide Selected", icon="HIDE_ON").unselected = False
        layout.operator("mball.hide_metaelems", text="Hide Unselected", icon="HIDE_UNSELECTED").unselected = True


class VIEW3D_MT_edit_lattice(Menu):
    bl_label = "Lattice"

    def draw(self, _context):
        layout = self.layout

        layout.menu("VIEW3D_MT_transform")
        layout.menu("VIEW3D_MT_mirror")
        layout.menu("VIEW3D_MT_snap")
        layout.menu("VIEW3D_MT_edit_lattice_flip")

        layout.separator()

        layout.operator("lattice.make_regular", icon='MAKE_REGULAR')

        layout.menu("VIEW3D_MT_hook")

        layout.separator()

        layout.operator("object.vertex_parent_set", icon="VERTEX_PARENT")


class VIEW3D_MT_edit_lattice_flip(Menu):
    bl_label = "Flip"

    def draw(self, context):
        layout = self.layout

        layout.operator("lattice.flip", text=" U (X) axis", icon="FLIP_X").axis = 'U'
        layout.operator("lattice.flip", text=" V (Y) axis", icon="FLIP_Y").axis = 'V'
        layout.operator("lattice.flip", text=" W (Z) axis", icon="FLIP_Z").axis = 'W'


class VIEW3D_MT_edit_armature(Menu):
    bl_label = "Armature"

    def draw(self, context):
        layout = self.layout

        edit_object = context.edit_object
        arm = edit_object.data

        layout.menu("VIEW3D_MT_transform_armature")
        layout.menu("VIEW3D_MT_mirror")
        layout.menu("VIEW3D_MT_snap")

        layout.separator()

        layout.menu("VIEW3D_MT_edit_armature_roll")

        layout.operator("transform.transform", text="Set Bone Roll", icon="SET_ROLL").mode = 'BONE_ROLL'
        layout.operator("armature.roll_clear", text="Clear Bone Roll", icon="CLEAR_ROLL")

        layout.separator()

        layout.operator("armature.extrude_move", icon='EXTRUDE_REGION')
        layout.operator("armature.click_extrude", icon='EXTRUDE_REGION')

        if arm.use_mirror_x:
            layout.operator("armature.extrude_forked", icon="EXTRUDE_REGION")

        layout.operator("armature.duplicate_move", icon="DUPLICATE")
        layout.operator("armature.fill", icon="FILLBETWEEN")

        layout.separator()

        layout.operator("armature.split", icon="SPLIT")
        layout.operator("armature.separate", icon="SEPARATE")
        layout.operator("armature.symmetrize", icon="SYMMETRIZE")

        layout.separator()

        layout.operator("armature.subdivide", text="Subdivide", icon='SUBDIVIDE_EDGES')
        layout.operator("armature.switch_direction", text="Switch Direction", icon="SWITCH_DIRECTION")

        layout.separator()

        layout.menu("VIEW3D_MT_edit_armature_names")

        layout.separator()

        layout.operator_context = 'INVOKE_REGION_WIN'
        layout.operator("armature.armature_layers", icon="LAYER")
        layout.operator("armature.bone_layers", icon="BONE_LAYER")

        layout.separator()

        layout.operator_context = 'EXEC_REGION_WIN'
        layout.operator("armature.parent_set", text="Make Parent", icon='PARENT_SET')
        layout.operator("armature.parent_clear", text="Clear Parent", icon='PARENT_CLEAR')

        layout.separator()

        layout.menu("VIEW3D_MT_bone_options_toggle", text="Bone Settings")
        layout.menu("VIEW3D_MT_armature_showhide")  # bfa - the new show hide menu with split tooltip

        layout.separator()

        layout.operator("armature.delete", icon="DELETE")
        layout.operator("armature.dissolve", icon="DELETE")


class VIEW3D_MT_armature_showhide(Menu):
    bl_label = "Show/Hide"

    def draw(self, context):
        layout = self.layout

        layout.operator("armature.reveal", text="Show Hidden", icon="HIDE_OFF")
        layout.operator("armature.hide", text="Hide Selected", icon="HIDE_ON").unselected = False
        layout.operator("armature.hide", text="Hide Unselected", icon="HIDE_UNSELECTED").unselected = True


class VIEW3D_MT_armature_context_menu(Menu):
    bl_label = "Armature Context Menu"

    def draw(self, context):
        layout = self.layout

        edit_object = context.edit_object
        arm = edit_object.data

        layout.operator_context = 'INVOKE_REGION_WIN'

        # Add
        layout.operator("armature.subdivide", text="Subdivide", icon="SUBDIVIDE_EDGES")
        layout.operator("armature.duplicate_move", text="Duplicate", icon="DUPLICATE")
        layout.operator("armature.extrude_move", icon='EXTRUDE_REGION')
        if arm.use_mirror_x:
            layout.operator("armature.extrude_forked", icon='EXTRUDE_REGION')

        layout.separator()

        layout.operator("armature.fill", icon="FILLBETWEEN")

        layout.separator()

        # Modify
        layout.menu("VIEW3D_MT_mirror")
        layout.menu("VIEW3D_MT_snap")
        layout.operator("armature.switch_direction", text="Switch Direction", icon="SWITCH_DIRECTION")
        layout.operator("armature.symmetrize", icon="SYMMETRIZE")
        layout.menu("VIEW3D_MT_edit_armature_names")

        layout.separator()

        layout.operator("armature.parent_set", text="Make Parent", icon='PARENT_SET')
        layout.operator("armature.parent_clear", text="Clear Parent", icon='PARENT_CLEAR')

        layout.separator()

        # Remove
        layout.operator("armature.split", icon="SPLIT")
        layout.operator("armature.separate", icon="SEPARATE")
        layout.operator("armature.dissolve", icon="DELETE")
        layout.operator("armature.delete", icon="DELETE")


class VIEW3D_MT_edit_armature_names(Menu):
    bl_label = "Names"

    def draw(self, _context):
        layout = self.layout

        layout.operator_context = 'EXEC_REGION_WIN'
        layout.operator("armature.autoside_names", text="Auto-Name Left/Right", icon="RENAME_X").type = 'XAXIS'
        layout.operator("armature.autoside_names", text="Auto-Name Front/Back", icon="RENAME_Y").type = 'YAXIS'
        layout.operator("armature.autoside_names", text="Auto-Name Top/Bottom", icon="RENAME_Z").type = 'ZAXIS'
        layout.operator("armature.flip_names", text="Flip Names", icon="FLIP")


class VIEW3D_MT_edit_armature_roll(Menu):
    bl_label = "Recalculate Bone Roll"

    def draw(self, _context):
        layout = self.layout

        layout.label(text="- Positive: -")
        layout.operator("armature.calculate_roll", text="Local + X Tangent", icon="ROLL_X_TANG_POS").type = 'POS_X'
        layout.operator("armature.calculate_roll", text="Local + Z Tangent", icon="ROLL_Z_TANG_POS").type = 'POS_Z'
        layout.operator("armature.calculate_roll", text="Global + X Axis", icon="ROLL_X_POS").type = 'GLOBAL_POS_X'
        layout.operator("armature.calculate_roll", text="Global + Y Axis", icon="ROLL_Y_POS").type = 'GLOBAL_POS_Y'
        layout.operator("armature.calculate_roll", text="Global + Z Axis", icon="ROLL_Z_POS").type = 'GLOBAL_POS_Z'
        layout.label(text="- Negative: -")
        layout.operator("armature.calculate_roll", text="Local - X Tangent", icon="ROLL_X_TANG_NEG").type = 'NEG_X'
        layout.operator("armature.calculate_roll", text="Local - Z Tangent", icon="ROLL_Z_TANG_NEG").type = 'NEG_Z'
        layout.operator("armature.calculate_roll", text="Global - X Axis", icon="ROLL_X_NEG").type = 'GLOBAL_NEG_X'
        layout.operator("armature.calculate_roll", text="Global - Y Axis", icon="ROLL_Y_NEG").type = 'GLOBAL_NEG_Y'
        layout.operator("armature.calculate_roll", text="Global - Z Axis", icon="ROLL_Z_NEG").type = 'GLOBAL_NEG_Z'
        layout.label(text="- Other: -")
        layout.operator("armature.calculate_roll", text="Active Bone", icon="BONE_DATA").type = 'ACTIVE'
        layout.operator("armature.calculate_roll", text="View Axis", icon="MANIPUL").type = 'VIEW'
        layout.operator("armature.calculate_roll", text="Cursor", icon="CURSOR").type = 'CURSOR'

# bfa - not functional in the BFA keymap. But menu class remains for the Blender keymap. DO NOT DELETE!


class VIEW3D_MT_edit_armature_delete(Menu):
    bl_label = "Delete"

    def draw(self, _context):
        layout = self.layout
        layout.operator_context = 'EXEC_AREA'

        layout.operator("armature.delete", text="Bones", icon="DELETE")

        layout.separator()

        layout.operator("armature.dissolve", text="Dissolve Bones", icon="DELETE")


# ********** Grease Pencil menus **********
class VIEW3D_MT_gpencil_autoweights(Menu):
    bl_label = "Generate Weights"

    def draw(self, _context):
        layout = self.layout
        layout.operator("gpencil.generate_weights", text="With Empty Groups", icon="PARTICLEBRUSH_WEIGHT").mode = 'NAME'
        layout.operator(
            "gpencil.generate_weights",
            text="With Automatic Weights",
            icon="PARTICLEBRUSH_WEIGHT").mode = 'AUTO'


class VIEW3D_MT_gpencil_simplify(Menu):
    bl_label = "Simplify"

    def draw(self, _context):
        layout = self.layout
        layout.operator("gpencil.stroke_simplify_fixed", text="Fixed", icon="MOD_SIMPLIFY")
        layout.operator("gpencil.stroke_simplify", text="Adaptative", icon="SIMPLIFY_ADAPTIVE")
        layout.operator("gpencil.stroke_sample", text="Sample", icon="SIMPLIFY_SAMPLE")


class VIEW3D_MT_draw_gpencil(Menu):
    bl_label = "Draw"

    def draw(self, _context):

        layout = self.layout

        layout.menu("GPENCIL_MT_layer_active", text="Active Layer")

        layout.separator()

        layout.operator("gpencil.interpolate", text="Interpolate", icon="INTERPOLATE")#BFA - merge edit
        layout.operator("gpencil.interpolate_sequence", text="Interpolate Sequence", icon="SEQUENCE")

        layout.separator()

        layout.menu("VIEW3D_MT_gpencil_animation")

        layout.separator()

        layout.menu("VIEW3D_MT_edit_gpencil_showhide")
        layout.menu("GPENCIL_MT_cleanup")


class VIEW3D_MT_edit_gpencil_showhide(Menu):
    bl_label = "Show/Hide"

    def draw(self, _context):
        layout = self.layout

        layout.operator("gpencil.reveal", text="Show All Layers", icon="HIDE_OFF")

        layout.separator()

        layout.operator("gpencil.hide", text="Hide Active Layer", icon="HIDE_ON").unselected = False
        layout.operator("gpencil.hide", text="Hide Inactive Layers", icon="HIDE_UNSELECTED").unselected = True


class VIEW3D_MT_assign_material(Menu):
    bl_label = "Assign Material"

    def draw(self, context):
        layout = self.layout
        ob = context.active_object
        mat_active = ob.active_material

        for slot in ob.material_slots:
            mat = slot.material
            if mat:
                layout.operator("gpencil.stroke_change_color", text=mat.name,
                                icon='LAYER_ACTIVE' if mat == mat_active else 'BLANK1').material = mat.name


class VIEW3D_MT_edit_gpencil(Menu):
    bl_label = "Grease Pencil"

    def draw(self, _context):
        layout = self.layout

        #layout.menu("VIEW3D_MT_edit_gpencil_transform_legacy")
        layout.menu("VIEW3D_MT_edit_gpencil_transform")
        layout.menu("VIEW3D_MT_mirror")
        layout.menu("GPENCIL_MT_snap")

        layout.separator()

        layout.menu("GPENCIL_MT_layer_active", text="Active Layer")

        layout.separator()

        layout.menu("VIEW3D_MT_gpencil_animation")
        layout.operator("gpencil.interpolate_sequence", text="Interpolate Sequence", icon="SEQUENCE")

        layout.separator()

        layout.operator("gpencil.duplicate_move", text="Duplicate", icon="DUPLICATE")
        layout.operator("gpencil.frame_duplicate", text="Duplicate Active Frame", icon="DUPLICATE")
        layout.operator(
            "gpencil.frame_duplicate",
            text="Duplicate Active Frame All Layers",
            icon="DUPLICATE").mode = 'ALL'

        layout.separator()

        layout.operator("gpencil.stroke_split", text="Split", icon="SPLIT")

        layout.separator()

        layout.operator("gpencil.copy", text="Copy", icon='COPYDOWN')
        layout.operator("gpencil.paste", text="Paste", icon='PASTEDOWN').type = 'ACTIVE'
        layout.operator("gpencil.paste", text="Paste by Layer", icon='PASTEDOWN').type = 'LAYER'

        layout.separator()

        layout.menu("VIEW3D_MT_weight_gpencil")

        layout.separator()

        layout.menu("VIEW3D_MT_edit_gpencil_delete")
        layout.operator_menu_enum("gpencil.dissolve", "type")

        layout.separator()

        layout.menu("GPENCIL_MT_cleanup")
        layout.menu("VIEW3D_MT_edit_gpencil_hide", text="Show/Hide")

        layout.separator()

        layout.operator_menu_enum("gpencil.stroke_separate", "mode", text="Separate")


class VIEW3D_MT_edit_gpencil_hide(Menu):
    bl_label = "Hide"

    def draw(self, context):
        layout = self.layout

        layout.operator("gpencil.reveal", text="Show Hidden Layer", icon="HIDE_OFF")
        layout.operator("gpencil.hide", text="Hide selected Layer", icon="HIDE_ON").unselected = False
        layout.operator("gpencil.hide", text="Hide unselected Layer", icon="HIDE_UNSELECTED").unselected = True

        layout.separator()

        layout.operator("gpencil.selection_opacity_toggle", text="Toggle Opacity", icon="HIDE_OFF")


class VIEW3D_MT_edit_gpencil_arrange_strokes(Menu):
    bl_label = "Arrange Strokes"

    def draw(self, context):
        layout = self.layout

        layout.operator("gpencil.stroke_arrange", text="Bring Forward", icon='MOVE_UP').direction = 'UP'
        layout.operator("gpencil.stroke_arrange", text="Send Backward", icon='MOVE_DOWN').direction = 'DOWN'
        layout.operator("gpencil.stroke_arrange", text="Bring to Front", icon='MOVE_TO_TOP').direction = 'TOP'
        layout.operator("gpencil.stroke_arrange", text="Send to Back", icon='MOVE_TO_BOTTOM').direction = 'BOTTOM'


class VIEW3D_MT_edit_gpencil_stroke(Menu):
    bl_label = "Stroke"

    def draw(self, context):
        layout = self.layout
        settings = context.tool_settings.gpencil_sculpt

        layout.operator("gpencil.stroke_subdivide", text="Subdivide", icon="SUBDIVIDE_EDGES").only_selected = False
        layout.menu("VIEW3D_MT_gpencil_simplify")
        layout.operator("gpencil.stroke_trim", text="Trim", icon="CUT")

        layout.separator()

        layout.operator("gpencil.stroke_join", text="Join", icon="JOIN", text_ctxt=i18n_contexts.id_gpencil).type = 'JOIN'
        layout.operator("gpencil.stroke_join", text="Join and Copy", icon="JOINCOPY", text_ctxt=i18n_contexts.id_gpencil).type = 'JOINCOPY'

        layout.separator()

        layout.menu("GPENCIL_MT_move_to_layer")
        layout.menu("VIEW3D_MT_assign_material")
        layout.operator("gpencil.set_active_material", text="Set as Active Material", icon="MATERIAL")
        layout.menu("VIEW3D_MT_edit_gpencil_arrange_strokes")

        layout.separator()

        # Convert
        props = layout.operator("gpencil.stroke_cyclical_set", text="Close", icon='TOGGLE_CLOSE')
        props.type = 'CLOSE'
        props.geometry = True
        layout.operator("gpencil.stroke_cyclical_set", text="Toggle Cyclic", icon='TOGGLE_CYCLIC').type = 'TOGGLE'
        layout.operator_menu_enum("gpencil.stroke_caps_set", text="Toggle Caps", property="type")
        layout.operator("gpencil.stroke_flip", text="Switch Direction", icon="FLIP")
        layout.operator("gpencil.stroke_start_set", text="Set Start Point", icon = "STARTPOINT")

        layout.separator()

        layout.operator_menu_enum("gpencil.reproject", property="type", text="Reproject Strokes")

        layout.operator("gpencil.stroke_normalize", text="Normalize Thickness", icon="MOD_THICKNESS").mode = 'THICKNESS'
        layout.operator("gpencil.stroke_normalize", text="Normalize Opacity", icon="MOD_OPACITY").mode = 'OPACITY'

        layout.separator()

        layout.separator()
        layout.operator("gpencil.reset_transform_fill", text="Reset Fill Transform", icon="RESET")

        layout.separator()
        layout.operator("gpencil.stroke_outline", text="Outline", icon="OUTLINE")


class VIEW3D_MT_edit_gpencil_point(Menu):
    bl_label = "Point"

    def draw(self, _context):
        layout = self.layout

        layout.operator("gpencil.extrude_move", text="Extrude", icon="EXTRUDE_REGION")

        layout.separator()

        layout.operator("gpencil.stroke_smooth", text="Smooth", icon="PARTICLEBRUSH_SMOOTH").only_selected = True

        layout.separator()

        layout.operator("gpencil.stroke_merge", text="Merge", icon="MERGE")

        # TODO: add new RIP operator

        layout.separator()

        layout.menu("VIEW3D_MT_gpencil_vertex_group")


class VIEW3D_MT_weight_gpencil(Menu):
    bl_label = "Weights"

    def draw(self, context):
        layout = self.layout

        layout.operator("gpencil.weight_sample", text="Sample Weight")

        layout.separator()

        layout.operator("gpencil.vertex_group_normalize_all", text="Normalize All", icon="WEIGHT_NORMALIZE_ALL")
        layout.operator("gpencil.vertex_group_normalize", text="Normalize", icon="WEIGHT_NORMALIZE")

        layout.separator()

        layout.operator("gpencil.vertex_group_invert", text="Invert", icon='WEIGHT_INVERT')
        layout.operator("gpencil.vertex_group_smooth", text="Smooth", icon='WEIGHT_SMOOTH')

        layout.menu("VIEW3D_MT_gpencil_autoweights")


class VIEW3D_MT_gpencil_animation(Menu):
    bl_label = "Animation"

    @classmethod
    def poll(cls, context):
        ob = context.active_object
        return ob and ob.type == 'GPENCIL' and ob.mode != 'OBJECT'

    def draw(self, _context):
        layout = self.layout

        layout.operator("gpencil.blank_frame_add", text="Insert Blank Keyframe (Active Layer)", icon="ADD")
        layout.operator(
            "gpencil.blank_frame_add",
            text="Insert Blank Keyframe (All Layers)",
            icon="ADD").all_layers = True

        layout.separator()

        layout.operator("gpencil.frame_duplicate", text="Duplicate Active Keyframe (Active Layer)", icon="DUPLICATE")
        layout.operator(
            "gpencil.frame_duplicate",
            text="Duplicate Active Keyframe (All Layers)",
            icon="DUPLICATE").mode = 'ALL'

        layout.separator()

        layout.operator("gpencil.delete", text="Delete Active Keyframe (Active Layer)", icon="DELETE").type = 'FRAME'
        layout.operator("gpencil.active_frames_delete_all", text="Delete Active Keyframes (All Layers)", icon="DELETE")


class VIEW3D_MT_edit_gpencil_transform(Menu):
    bl_label = "Transform"

    def draw(self, _context):
        layout = self.layout

        layout.operator("transform.bend", text="Bend", icon="BEND")
        layout.operator("transform.shear", text="Shear", icon="SHEAR")
        layout.operator("transform.tosphere", text="To Sphere", icon="TOSPHERE")
        layout.operator("transform.transform", text="Shrink Fatten", icon='SHRINK_FATTEN').mode = 'GPENCIL_SHRINKFATTEN'

#class VIEW3D_MT_edit_gpencil_transform_legacy(Menu):
#    bl_label = "Legacy"
#
#    def draw(self, _context):
#    	layout = self.layout
#
#        layout.operator("transform.translate", icon="TRANSFORM_MOVE")
#        layout.operator("transform.rotate", icon="TRANSFORM_ROTATE")
#        layout.operator("transform.resize", icon="TRANSFORM_SCALE", text="Scale")


class VIEW3D_MT_edit_greasepencil(Menu):
    bl_label = "Grease Pencil"

    def draw(self, _context):
        pass


class VIEW3D_MT_edit_greasepencil_stroke(Menu):
    bl_label = "Stroke"

    def draw(self, _context):
        layout = self.layout
        layout.operator("grease_pencil.stroke_smooth")
        layout.operator("grease_pencil.stroke_simplify")


class VIEW3D_MT_edit_curves(Menu):
    bl_label = "Curves"

    def draw(self, _context):
        layout = self.layout

        layout.menu("VIEW3D_MT_transform")
        layout.separator()
<<<<<<< HEAD
        layout.operator("curves.delete", icon = 'DELETE')
=======
        layout.operator("curves.delete")
        layout.template_node_operator_asset_menu_items(catalog_path=self.bl_label)
>>>>>>> d9959d96


class VIEW3D_MT_edit_pointcloud(Menu):
    bl_label = "Point Cloud"

    def draw(self, context):
        layout = self.layout
        layout.template_node_operator_asset_menu_items(catalog_path=self.bl_label)


class VIEW3D_MT_object_mode_pie(Menu):
    bl_label = "Mode"

    def draw(self, _context):
        layout = self.layout

        pie = layout.menu_pie()
        pie.operator_enum("object.mode_set", "mode")


class VIEW3D_MT_view_pie(Menu):
    bl_label = "View"
    bl_idname = "VIEW3D_MT_view_pie"

    def draw(self, _context):
        layout = self.layout

        pie = layout.menu_pie()
        pie.operator_enum("view3d.view_axis", "type")
        pie.operator("view3d.view_camera", text="View Camera", icon='CAMERA_DATA')
        pie.operator("view3d.view_selected", text="View Selected", icon='VIEW_SELECTED')


class VIEW3D_MT_transform_gizmo_pie(Menu):
    bl_label = "View"

    def draw(self, context):
        layout = self.layout

        pie = layout.menu_pie()
        # 1: Left
        pie.operator("view3d.transform_gizmo_set", text="Move").type = {'TRANSLATE'}
        # 2: Right
        pie.operator("view3d.transform_gizmo_set", text="Rotate").type = {'ROTATE'}
        # 3: Down
        pie.operator("view3d.transform_gizmo_set", text="Scale").type = {'SCALE'}
        # 4: Up
        pie.prop(context.space_data, "show_gizmo", text="Show Gizmos", icon='GIZMO')
        # 5: Up/Left
        pie.operator("view3d.transform_gizmo_set", text="All").type = {'TRANSLATE', 'ROTATE', 'SCALE'}


class VIEW3D_MT_shading_pie(Menu):
    bl_label = "Shading"

    def draw(self, context):
        layout = self.layout
        pie = layout.menu_pie()

        view = context.space_data

        pie.prop(view.shading, "type", expand=True)


class VIEW3D_MT_shading_ex_pie(Menu):
    bl_label = "Shading"

    def draw(self, context):
        layout = self.layout
        pie = layout.menu_pie()

        view = context.space_data

        pie.prop_enum(view.shading, "type", value='WIREFRAME')
        pie.prop_enum(view.shading, "type", value='SOLID')

        # Note this duplicates "view3d.toggle_xray" logic, so we can see the active item: #58661.
        if context.pose_object:
            pie.prop(view.overlay, "show_xray_bone", icon='XRAY')
        else:
            xray_active = (
                (context.mode == 'EDIT_MESH') or
                (view.shading.type in {'SOLID', 'WIREFRAME'})
            )
            if xray_active:
                sub = pie
            else:
                sub = pie.row()
                sub.active = False
            sub.prop(
                view.shading,
                "show_xray_wireframe" if (view.shading.type == 'WIREFRAME') else "show_xray",
                text="Toggle X-Ray",
                icon='XRAY',
            )

        pie.prop(view.overlay, "show_overlays", text="Toggle Overlays", icon='OVERLAY')

        pie.prop_enum(view.shading, "type", value='MATERIAL')
        pie.prop_enum(view.shading, "type", value='RENDERED')


class VIEW3D_MT_pivot_pie(Menu):
    bl_label = "Pivot Point"

    def draw(self, context):
        layout = self.layout
        pie = layout.menu_pie()
        obj = context.active_object
        mode = context.mode

        pie.prop_enum(context.scene.tool_settings, "transform_pivot_point", value='BOUNDING_BOX_CENTER')
        pie.prop_enum(context.scene.tool_settings, "transform_pivot_point", value='CURSOR')
        pie.prop_enum(context.scene.tool_settings, "transform_pivot_point", value='INDIVIDUAL_ORIGINS')
        pie.prop_enum(context.scene.tool_settings, "transform_pivot_point", value='MEDIAN_POINT')
        pie.prop_enum(context.scene.tool_settings, "transform_pivot_point", value='ACTIVE_ELEMENT')
        if (obj is None) or (mode in {'OBJECT', 'POSE', 'WEIGHT_PAINT'}):
            pie.prop(context.scene.tool_settings, "use_transform_pivot_point_align", text="Only Origins")
        if mode == 'EDIT_GPENCIL':
            pie.prop(context.scene.tool_settings.gpencil_sculpt, "use_scale_thickness")


class VIEW3D_MT_orientations_pie(Menu):
    bl_label = "Orientation"

    def draw(self, context):
        layout = self.layout
        pie = layout.menu_pie()
        scene = context.scene

        pie.prop(scene.transform_orientation_slots[0], "type", expand=True)


class VIEW3D_MT_snap_pie(Menu):
    bl_label = "Snap"

    def draw(self, _context):
        layout = self.layout
        pie = layout.menu_pie()

        pie.operator("view3d.snap_cursor_to_grid", text="Cursor to Grid", icon='CURSORTOGRID')
        pie.operator("view3d.snap_selected_to_grid", text="Selection to Grid", icon='SELECTIONTOGRID')
        pie.operator("view3d.snap_cursor_to_selected", text="Cursor to Selected", icon='CURSORTOSELECTION')
        pie.operator(
            "view3d.snap_selected_to_cursor",
            text="Selection to Cursor",
            icon='SELECTIONTOCURSOR').use_offset = False
        pie.operator(
            "view3d.snap_selected_to_cursor",
            text="Selection to Cursor (Keep Offset)",
            icon='SELECTIONTOCURSOROFFSET').use_offset = True
        pie.operator("view3d.snap_selected_to_active", text="Selection to Active", icon='SELECTIONTOACTIVE')
        pie.operator("view3d.snap_cursor_to_center", text="Cursor to World Origin", icon='CURSORTOCENTER')
        pie.operator("view3d.snap_cursor_to_active", text="Cursor to Active", icon='CURSORTOACTIVE')


class VIEW3D_MT_proportional_editing_falloff_pie(Menu):
    bl_label = "Proportional Editing Falloff"

    def draw(self, context):
        layout = self.layout
        pie = layout.menu_pie()
        tool_settings = context.scene.tool_settings

        pie.prop(tool_settings, "proportional_edit_falloff", expand=True)


class VIEW3D_MT_sculpt_mask_edit_pie(Menu):
    bl_label = "Mask Edit"

    def draw(self, _context):
        layout = self.layout
        pie = layout.menu_pie()

        props = pie.operator("paint.mask_flood_fill", text="Invert Mask")
        props.mode = 'INVERT'
        props = pie.operator("paint.mask_flood_fill", text="Clear Mask")
        props.mode = 'VALUE'
        props.value = 0.0
        props = pie.operator("sculpt.mask_filter", text="Smooth Mask")
        props.filter_type = 'SMOOTH'
        props = pie.operator("sculpt.mask_filter", text="Sharpen Mask")
        props.filter_type = 'SHARPEN'
        props = pie.operator("sculpt.mask_filter", text="Grow Mask")
        props.filter_type = 'GROW'
        props = pie.operator("sculpt.mask_filter", text="Shrink Mask")
        props.filter_type = 'SHRINK'
        props = pie.operator("sculpt.mask_filter", text="Increase Contrast")
        props.filter_type = 'CONTRAST_INCREASE'
        props.auto_iteration_count = False
        props = pie.operator("sculpt.mask_filter", text="Decrease Contrast")
        props.filter_type = 'CONTRAST_DECREASE'
        props.auto_iteration_count = False


class VIEW3D_MT_sculpt_automasking_pie(Menu):
    bl_label = "Automasking"

    def draw(self, context):
        layout = self.layout
        pie = layout.menu_pie()

        tool_settings = context.tool_settings
        sculpt = tool_settings.sculpt

        pie.prop(sculpt, "use_automasking_topology", text="Topology")
        pie.prop(sculpt, "use_automasking_face_sets", text="Face Sets")
        pie.prop(sculpt, "use_automasking_boundary_edges", text="Mesh Boundary")
        pie.prop(sculpt, "use_automasking_boundary_face_sets", text="Face Sets Boundary")
        pie.prop(sculpt, "use_automasking_cavity", text="Cavity")
        pie.prop(sculpt, "use_automasking_cavity_inverted", text="Cavity (Inverted)")
        pie.prop(sculpt, "use_automasking_start_normal", text="Area Normal")
        pie.prop(sculpt, "use_automasking_view_normal", text="View Normal")


class VIEW3D_MT_sculpt_gpencil_automasking_pie(Menu):
    bl_label = "Automasking"

    def draw(self, context):
        layout = self.layout
        pie = layout.menu_pie()

        tool_settings = context.tool_settings

        pie.prop(tool_settings.gpencil_sculpt, "use_automasking_stroke", text="Stroke")
        pie.prop(tool_settings.gpencil_sculpt, "use_automasking_layer_stroke", text="Layer")
        pie.prop(tool_settings.gpencil_sculpt, "use_automasking_material_stroke", text="Material")
        pie.prop(tool_settings.gpencil_sculpt, "use_automasking_layer_active", text="Active Layer")
        pie.prop(tool_settings.gpencil_sculpt, "use_automasking_material_active", text="Active Material")


class VIEW3D_MT_sculpt_face_sets_edit_pie(Menu):
    bl_label = "Face Sets Edit"

    def draw(self, _context):
        layout = self.layout
        pie = layout.menu_pie()

        props = pie.operator("sculpt.face_sets_create", text="Face Set from Masked")
        props.mode = 'MASKED'

        props = pie.operator("sculpt.face_sets_create", text="Face Set from Visible")
        props.mode = 'VISIBLE'

        pie.operator("sculpt.face_set_invert_visibility", text="Invert Visible")

        props = pie.operator("sculpt.reveal_all", text="Show All")

class VIEW3D_MT_wpaint_vgroup_lock_pie(Menu):
    bl_label = "Vertex Group Locks"

    def draw(self, _context):
        layout = self.layout
        pie = layout.menu_pie()

        # 1: Left
        props = pie.operator("object.vertex_group_lock", icon='LOCKED', text="Lock All")
        props.action, props.mask = 'LOCK', 'ALL'
        # 2: Right
        props = pie.operator("object.vertex_group_lock", icon='UNLOCKED', text="Unlock All")
        props.action, props.mask = 'UNLOCK', 'ALL'
        # 3: Down
        props = pie.operator("object.vertex_group_lock", icon='UNLOCKED', text="Unlock Selected")
        props.action, props.mask = 'UNLOCK', 'SELECTED'
        # 4: Up
        props = pie.operator("object.vertex_group_lock", icon='LOCKED', text="Lock Selected")
        props.action, props.mask = 'LOCK', 'SELECTED'
        # 5: Up/Left
        props = pie.operator("object.vertex_group_lock", icon='LOCKED', text="Lock Unselected")
        props.action, props.mask = 'LOCK', 'UNSELECTED'
        # 6: Up/Right
        props = pie.operator("object.vertex_group_lock", text="Lock Only Selected")
        props.action, props.mask = 'LOCK', 'INVERT_UNSELECTED'
        # 7: Down/Left
        props = pie.operator("object.vertex_group_lock", text="Lock Only Unselected")
        props.action, props.mask = 'UNLOCK', 'INVERT_UNSELECTED'
        # 8: Down/Right
        props = pie.operator("object.vertex_group_lock", text="Invert Locks")
        props.action, props.mask = 'INVERT', 'ALL'


# ********** Panel **********

class VIEW3D_PT_active_tool(Panel, ToolActivePanelHelper):
    bl_space_type = 'VIEW_3D'
    bl_region_type = 'UI'
    bl_category = "Tool"
    # See comment below.
    # bl_options = {'HIDE_HEADER'}

    # Don't show in properties editor.
    @classmethod
    def poll(cls, context):
        return context.area.type == 'VIEW_3D'


# FIXME(campbell): remove this second panel once 'HIDE_HEADER' works with category tabs,
# Currently pinning allows ordering headerless panels below panels with headers.
class VIEW3D_PT_active_tool_duplicate(Panel, ToolActivePanelHelper):
    bl_space_type = 'VIEW_3D'
    bl_region_type = 'UI'
    bl_category = "Tool"
    bl_options = {'HIDE_HEADER'}

    # Only show in properties editor.
    @classmethod
    def poll(cls, context):
        return context.area.type != 'VIEW_3D'


class VIEW3D_PT_view3d_properties(Panel):
    bl_space_type = 'VIEW_3D'
    bl_region_type = 'UI'
    bl_category = "View"
    bl_label = "View"
    bl_options = {'DEFAULT_CLOSED'}

    def draw(self, context):
        layout = self.layout

        view = context.space_data

        layout.use_property_split = True
        layout.use_property_decorate = False  # No animation.

        col = layout.column()

        subcol = col.column()
        subcol.active = bool(view.region_3d.view_perspective != 'CAMERA' or view.region_quadviews)
        subcol.prop(view, "lens", text="Focal Length")

        subcol = col.column(align=True)
        subcol.prop(view, "clip_start", text="Clip Near")
        subcol.prop(view, "clip_end", text="Clip Far")

        subcol.separator()

        col = layout.column()

        subcol = col.column()
        subcol.use_property_split = False
        row = subcol.row()
        split = row.split(factor=0.65)
        split.prop(view, "use_local_camera")
        if view.use_local_camera:
            split.label(icon='DISCLOSURE_TRI_DOWN')
        else:
            split.label(icon='DISCLOSURE_TRI_RIGHT')

        if view.use_local_camera:
            subcol = col.column()
            row = subcol.row()
            row.separator()
            row.use_property_split = True
            row.prop(view, "camera", text="")

        subcol.use_property_split = False
        subcol.prop(view, "use_render_border")


class VIEW3D_PT_view3d_properties_edit(Panel):
    bl_space_type = 'VIEW_3D'
    bl_region_type = 'UI'
    bl_category = "View"
    bl_label = "Edit"
    bl_options = {'DEFAULT_CLOSED'}

    def draw(self, context):
        layout = self.layout

        tool_settings = context.tool_settings
        layout.prop(tool_settings, "lock_object_mode")


class VIEW3D_PT_view3d_camera_lock(Panel):
    bl_space_type = 'VIEW_3D'
    bl_region_type = 'UI'
    bl_category = "View"
    bl_label = "Camera Lock"
    bl_parent_id = "VIEW3D_PT_view3d_properties"

    def draw(self, context):
        layout = self.layout

        layout.use_property_split = True
        layout.use_property_decorate = False  # No animation.

        view = context.space_data

        col = layout.column(align=True)
        sub = col.column()
        sub.active = bool(view.region_3d.view_perspective != 'CAMERA' or view.region_quadviews)

        sub.prop(view, "lock_object")
        lock_object = view.lock_object
        if lock_object:
            if lock_object.type == 'ARMATURE':
                sub.prop_search(
                    view, "lock_bone", lock_object.data,
                    "edit_bones" if lock_object.mode == 'EDIT'
                    else "bones",
                    text="Bone",
                )
        else:
            col = layout.column(align=True)
            col.use_property_split = False
            col.prop(view, "lock_cursor", text="Lock To 3D Cursor")

        col.use_property_split = False
        col.prop(view, "lock_camera", text="Camera to View")
        col.prop(context.space_data.region_3d, 'lock_rotation', text='Lock View Rotation')


class VIEW3D_PT_view3d_cursor(Panel):
    bl_space_type = 'VIEW_3D'
    bl_region_type = 'UI'
    bl_category = "View"
    bl_label = "3D Cursor"
    bl_options = {'DEFAULT_CLOSED'}

    def draw(self, context):
        layout = self.layout

        cursor = context.scene.cursor

        layout.use_property_split = True
        layout.use_property_decorate = False

        layout.column().prop(cursor, "location", text="Location")
        rotation_mode = cursor.rotation_mode
        if rotation_mode == 'QUATERNION':
            layout.column().prop(cursor, "rotation_quaternion", text="Rotation")
        elif rotation_mode == 'AXIS_ANGLE':
            layout.column().prop(cursor, "rotation_axis_angle", text="Rotation")
        else:
            layout.column().prop(cursor, "rotation_euler", text="Rotation")
        layout.prop(cursor, "rotation_mode", text="")


class VIEW3D_PT_collections(Panel):
    bl_space_type = 'VIEW_3D'
    bl_region_type = 'UI'
    bl_category = "View"
    bl_label = "Collections"
    bl_options = {'DEFAULT_CLOSED'}

    def _draw_collection(self, layout, view_layer, use_local_collections, collection, index):
        need_separator = index
        for child in collection.children:
            index += 1

            if child.exclude:
                continue

            if child.collection.hide_viewport:
                continue

            if need_separator:
                layout.separator()
                need_separator = False

            icon = 'BLANK1'
            # has_objects = True
            if child.has_selected_objects(view_layer):
                icon = 'LAYER_ACTIVE'
            elif child.has_objects():
                icon = 'LAYER_USED'
            else:
                # has_objects = False
                pass

            row = layout.row()
            row.use_property_decorate = False
            sub = row.split(factor=0.98)
            subrow = sub.row()
            subrow.alignment = 'LEFT'
            subrow.operator(
                "object.hide_collection", text=child.name, icon=icon, emboss=False,
            ).collection_index = index

            sub = row.split()
            subrow = sub.row(align=True)
            subrow.alignment = 'RIGHT'
            if not use_local_collections:
                subrow.active = collection.is_visible  # Parent collection runtime visibility
                subrow.prop(child, "hide_viewport", text="", emboss=False)
            else:
                subrow.active = collection.visible_get()  # Parent collection runtime visibility
                icon = 'HIDE_OFF' if child.visible_get() else 'HIDE_ON'
                props = subrow.operator("object.hide_collection", text="", icon=icon, emboss=False)
                props.collection_index = index
                props.toggle = True

        for child in collection.children:
            index = self._draw_collection(layout, view_layer, use_local_collections, child, index)

        return index

    def draw(self, context):
        layout = self.layout
        layout.use_property_split = False

        view = context.space_data
        view_layer = context.view_layer

        layout.use_property_split = False
        layout.prop(view, "use_local_collections")
        layout.separator()

        # We pass index 0 here because the index is increased
        # so the first real index is 1
        # And we start with index as 1 because we skip the master collection
        self._draw_collection(layout, view_layer, view.use_local_collections, view_layer.layer_collection, 0)


class VIEW3D_PT_object_type_visibility(Panel):
    bl_space_type = 'VIEW_3D'
    bl_region_type = 'HEADER'
    bl_label = "View Object Types"
    bl_ui_units_x = 9

    # Allows derived classes to pass view data other than context.space_data.
    # This is used by the official VR add-on, which passes XrSessionSettings
    # since VR has a 3D view that only exists for the duration of the VR session.
    def draw_ex(self, _context, view, show_select):
        layout = self.layout
        layout.use_property_split = True
        layout.use_property_decorate = False

        layout.label(text="Object Types Visibility")

        layout.separator()

        col = layout.column()

        attr_object_types = (
            # Geometry
            ("mesh", "Mesh", "OUTLINER_OB_MESH"),
            ("curve", "Curve", "OUTLINER_OB_CURVE"),
            ("surf", "Surface", "OUTLINER_OB_SURFACE"),
            ("meta", "Meta", "OUTLINER_OB_META"),
            ("font", "Text", "OUTLINER_OB_FONT"),
            ("curves", "Hair Curves", "HAIR_DATA"),
            ("pointcloud", "Point Cloud", "OUTLINER_OB_POINTCLOUD"),
            ("volume", "Volume", "OUTLINER_OB_VOLUME"),
            ("grease_pencil", "Grease Pencil", "OUTLINER_OB_GREASEPENCIL"),
            (None, None, None),
            # Other
            ("armature", "Armature", "OUTLINER_OB_ARMATURE"),
            ("lattice", "Lattice", "OUTLINER_OB_LATTICE"),
            ("empty", "Empty", "OUTLINER_OB_EMPTY"),
            ("light", "Light", "OUTLINER_OB_LIGHT"),
            ("light_probe", "Light Probe", "OUTLINER_OB_LIGHTPROBE"),
            ("camera", "Camera", "OUTLINER_OB_CAMERA"),
            ("speaker", "Speaker", "OUTLINER_OB_SPEAKER"),
        )

        for attr, attr_name, icon in attr_object_types:
            if attr is None:
                layout.separator()
                continue

            if attr == "curves" and not hasattr(bpy.data, "hair_curves"):
                continue
            elif attr == "pointcloud" and not hasattr(bpy.data, "pointclouds"):
                continue

            attr_v = "show_object_viewport_" + attr
            icon_v = 'HIDE_OFF' if getattr(view, attr_v) else 'HIDE_ON'

            split = layout.split(factor=0.7)
            row = split.row(align=True)
            row.alignment = 'LEFT'
            row.label(icon = icon, text=attr_name)
            row.prop(view, attr_v, text="", emboss=False)

            if show_select:
                attr_s = "show_object_select_" + attr
                icon_s = 'RESTRICT_SELECT_OFF' if getattr(view, attr_s) else 'RESTRICT_SELECT_ON'

                row = split.row(align=True)
                row.alignment = 'RIGHT'
                rowsub = row.row(align=True)
                row.prop(view, attr_v, text="", icon=icon_v, emboss=False)
                rowsub.active = getattr(view, attr_v)
                rowsub.prop(view, attr_s, text="", icon=icon_s, emboss=False)

    def draw(self, context):
        view = context.space_data
        self.draw_ex(context, view, True)


class VIEW3D_PT_shading(Panel):
    bl_space_type = 'VIEW_3D'
    bl_region_type = 'HEADER'
    bl_label = "Shading"
    bl_ui_units_x = 12

    @classmethod
    def get_shading(cls, context):
        # Get settings from 3D viewport or OpenGL render engine
        view = context.space_data
        if view.type == 'VIEW_3D':
            return view.shading
        else:
            return context.scene.display.shading

    def draw(self, _context):
        layout = self.layout
        layout.label(text="Viewport Shading")


class VIEW3D_PT_shading_lighting(Panel):
    bl_space_type = 'VIEW_3D'
    bl_region_type = 'HEADER'
    bl_label = "Lighting"
    bl_parent_id = 'VIEW3D_PT_shading'

    @classmethod
    def poll(cls, context):
        shading = VIEW3D_PT_shading.get_shading(context)
        engine = context.scene.render.engine
        return shading.type in {'SOLID', 'MATERIAL'} or engine == 'BLENDER_EEVEE' and shading.type == 'RENDERED'

    def draw(self, context):
        layout = self.layout
        shading = VIEW3D_PT_shading.get_shading(context)

        col = layout.column()
        split = col.split(factor=0.9)

        if shading.type == 'SOLID':
            row = split.row()
            row.separator()
            row.prop(shading, "light", expand=True)
            col = split.column()

            split = layout.split(factor=0.9)
            col = split.column()
            sub = col.row()

            if shading.light == 'STUDIO':
                prefs = context.preferences
                system = prefs.system

                if not system.use_studio_light_edit:
                    sub.scale_y = 0.6  # smaller studiolight preview
                    row = sub.row()
                    row.separator()
                    row.template_icon_view(shading, "studio_light", scale_popup=3.0)
                else:
                    row = sub.row()
                    row.separator()
                    row.prop(
                        system,
                        "use_studio_light_edit",
                        text="Disable Studio Light Edit",
                        icon='NONE',
                        toggle=True)

                col = split.column()
                col.operator("preferences.studiolight_show", emboss=False, text="", icon='PREFERENCES')

                split = layout.split(factor=0.9)
                col = split.column()

                row = col.row()
                row.separator()
                row.prop(shading, "use_world_space_lighting", text="", icon='WORLD', toggle=True)
                row = row.row()
                if shading.use_world_space_lighting:
                    row.prop(shading, "studiolight_rotate_z", text="Rotation")
                    col = split.column()  # to align properly with above

            elif shading.light == 'MATCAP':
                sub.scale_y = 0.6  # smaller matcap preview
                row = sub.row()
                row.separator()
                row.template_icon_view(shading, "studio_light", scale_popup=3.0)

                col = split.column()
                col.operator("preferences.studiolight_show", emboss=False, text="", icon='PREFERENCES')
                col.operator("view3d.toggle_matcap_flip", emboss=False, text="", icon='ARROW_LEFTRIGHT')

        elif shading.type == 'MATERIAL':
            row = col.row()
            row.separator()
            row.prop(shading, "use_scene_lights")
            row = col.row()
            row.separator()
            row.prop(shading, "use_scene_world")
            col = layout.column()
            split = col.split(factor=0.9)

            if not shading.use_scene_world:
                col = split.column()
                sub = col.row()
                sub.scale_y = 0.6
                row = sub.row()
                row.separator()
                row.template_icon_view(shading, "studio_light", scale_popup=3)

                col = split.column()
                col.operator("preferences.studiolight_show", emboss=False, text="", icon='PREFERENCES')

                split = layout.split(factor=0.9)
                col = split.column()

                engine = context.scene.render.engine
                row = col.row()
                if engine != 'BLENDER_EEVEE_NEXT':
                    row.separator()
                    row.prop(shading, "use_studiolight_view_rotation", text="", icon='WORLD', toggle=True)
                row = row.row()
                row.prop(shading, "studiolight_rotate_z", text="Rotation")

                row = col.row()
                row.separator()
                row.prop(shading, "studiolight_intensity")
                row = col.row()
                row.separator()
                row.prop(shading, "studiolight_background_alpha")
                if engine != 'BLENDER_EEVEE_NEXT':
                    row = col.row()
                    row.separator()
                    row.prop(shading, "studiolight_background_blur")
                col = split.column()  # to align properly with above

        elif shading.type == 'RENDERED':
            row = col.row()
            row.separator()
            row.prop(shading, "use_scene_lights_render")
            row = col.row()
            row.separator()
            row.prop(shading, "use_scene_world_render")

            if not shading.use_scene_world_render:
                col = layout.column()
                split = col.split(factor=0.9)

                col = split.column()
                sub = col.row()
                sub.scale_y = 0.6
                row = sub.row()
                row.separator()
                row.template_icon_view(shading, "studio_light", scale_popup=3)

                col = split.column()
                col.operator("preferences.studiolight_show", emboss=False, text="", icon='PREFERENCES')

                split = layout.split(factor=0.9)
                col = split.column()
                row = col.row()
                row.separator()
                row.prop(shading, "studiolight_rotate_z", text="Rotation")
                row = col.row()
                row.separator()
                row.prop(shading, "studiolight_intensity")
                row = col.row()
                row.separator()
                row.prop(shading, "studiolight_background_alpha")
                engine = context.scene.render.engine
                if engine != 'BLENDER_EEVEE_NEXT':
                    row = col.row()
                    row.separator()
                    row.prop(shading, "studiolight_background_blur")
                col = split.column()  # to align properly with above
            else:
                row = col.row()
                row.separator()
                row.label(icon='DISCLOSURE_TRI_RIGHT')


class VIEW3D_PT_shading_color(Panel):
    bl_space_type = 'VIEW_3D'
    bl_region_type = 'HEADER'
    bl_label = "Color"
    bl_parent_id = 'VIEW3D_PT_shading'

    @classmethod
    def poll(cls, context):
        shading = VIEW3D_PT_shading.get_shading(context)
        return shading.type in {'WIREFRAME', 'SOLID'}

    def _draw_color_type(self, context):
        layout = self.layout
        shading = VIEW3D_PT_shading.get_shading(context)

        layout.grid_flow(columns=3, align=True).prop(shading, "color_type", expand=True)

        if shading.color_type == 'SINGLE':
            layout.row().prop(shading, "single_color", text="")

    def _draw_background_color(self, context):
        layout = self.layout
        shading = VIEW3D_PT_shading.get_shading(context)

        layout.row().label(text="Background")
        layout.row().prop(shading, "background_type", expand=True)
        if shading.background_type == 'VIEWPORT':
            layout.row().prop(shading, "background_color", text="")

    def draw(self, context):
        shading = VIEW3D_PT_shading.get_shading(context)
        if shading.type == 'WIREFRAME':
            self.layout.row().prop(shading, "wireframe_color_type", expand=True)
        else:
            self._draw_color_type(context)
            self.layout.separator()
        self._draw_background_color(context)


class VIEW3D_PT_shading_options(Panel):
    bl_space_type = 'VIEW_3D'
    bl_region_type = 'HEADER'
    bl_label = "Options"
    bl_parent_id = 'VIEW3D_PT_shading'

    @classmethod
    def poll(cls, context):
        shading = VIEW3D_PT_shading.get_shading(context)
        return shading.type in {'WIREFRAME', 'SOLID'}

    def draw(self, context):
        layout = self.layout

        shading = VIEW3D_PT_shading.get_shading(context)

        col = layout.column()

        if shading.type == 'SOLID':
            row = col.row()
            row.separator()
            row.prop(shading, "show_backface_culling")

        row = col.row()

        if shading.type == 'WIREFRAME':
            split = layout.split()
            col = split.column()
            row = col.row()
            row.separator()
            row.prop(shading, "show_xray_wireframe")
            col = split.column()
            if shading.show_xray_wireframe:
                col.prop(shading, "xray_alpha_wireframe", text="")
            else:
                col.label(icon='DISCLOSURE_TRI_RIGHT')

        elif shading.type == 'SOLID':

            xray_active = shading.show_xray and shading.xray_alpha != 1

            split = layout.split()
            col = split.column()
            col.use_property_split = False
            row = col.row()
            row.separator()
            row.prop(shading, "show_xray")
            col = split.column()
            if shading.show_xray:
                col.use_property_split = False
                col.prop(shading, "xray_alpha", text="")
            else:
                col.label(icon='DISCLOSURE_TRI_RIGHT')

            split = layout.split()
            split.active = not xray_active
            col = split.column()
            col.use_property_split = False
            row = col.row()
            row.separator()
            row.prop(shading, "show_shadows")
            col = split.column()
            if shading.show_shadows:
                col.use_property_split = False
                row = col.row(align=True)
                row.prop(shading, "shadow_intensity", text="")
                row.popover(panel="VIEW3D_PT_shading_options_shadow", icon='PREFERENCES', text="")
            else:
                col.label(icon='DISCLOSURE_TRI_RIGHT')

            split = layout.split()
            col = split.column()
            col.use_property_split = False
            row = col.row()
            row.separator()
            row.prop(shading, "show_cavity")
            col = split.column()
            if shading.show_cavity:
                col.prop(shading, "cavity_type", text="Type")
            else:
                col.label(icon='DISCLOSURE_TRI_RIGHT')

            col = layout.column()

            if shading.show_cavity:

                #row.prop(shading, "cavity_type", text="Type")

                if shading.cavity_type in {'WORLD', 'BOTH'}:
                    row = col.row()
                    row.separator()
                    row.separator()
                    row.label(text="World Space")
                    row = col.row()
                    row.separator()
                    row.separator()
                    row.separator()
                    row.use_property_split = True
                    row.prop(shading, "cavity_ridge_factor", text="Ridge")
                    row = col.row()
                    row.separator()
                    row.separator()
                    row.separator()
                    row.use_property_split = True
                    row.prop(shading, "cavity_valley_factor", text="Valley")
                    row.popover(panel="VIEW3D_PT_shading_options_ssao", icon='PREFERENCES', text="",)

                if shading.cavity_type in {'SCREEN', 'BOTH'}:
                    row = col.row()
                    row.separator()
                    row.separator()
                    row.label(text="Screen Space")
                    row = col.row()
                    row.separator()
                    row.separator()
                    row.separator()
                    row.use_property_split = True
                    row.prop(shading, "curvature_ridge_factor", text="Ridge")
                    row = col.row()
                    row.separator()
                    row.separator()
                    row.separator()
                    row.use_property_split = True
                    row.prop(shading, "curvature_valley_factor", text="Valley")

            row = col.row()
            row.separator()
            row.prop(shading, "use_dof", text="Depth of Field")

        if shading.type in {'WIREFRAME', 'SOLID'}:
            split = layout.split()
            col = split.column()
            col.use_property_split = False
            row = col.row()
            row.separator()
            row.prop(shading, "show_object_outline")
            col = split.column()
            if shading.show_object_outline:
                col.use_property_split = False
                col.prop(shading, "object_outline_color", text="")
            else:
                col.label(icon='DISCLOSURE_TRI_RIGHT')

        if shading.type == 'SOLID':
            col = layout.column()
            if shading.light in {'STUDIO', 'MATCAP'}:
                if shading.selected_studio_light.has_specular_highlight_pass:
                    row = col.row()
                    row.separator()
                    row.prop(shading, "show_specular_highlight", text="Specular Lighting")


class VIEW3D_PT_shading_options_shadow(Panel):
    bl_label = "Shadow Settings"
    bl_space_type = 'VIEW_3D'
    bl_region_type = 'HEADER'

    def draw(self, context):
        layout = self.layout
        layout.use_property_split = True
        scene = context.scene

        col = layout.column()
        col.prop(scene.display, "light_direction")
        col.prop(scene.display, "shadow_shift")
        col.prop(scene.display, "shadow_focus")


class VIEW3D_PT_shading_options_ssao(Panel):
    bl_label = "SSAO Settings"
    bl_space_type = 'VIEW_3D'
    bl_region_type = 'HEADER'

    def draw(self, context):
        layout = self.layout
        layout.use_property_split = True
        scene = context.scene

        col = layout.column(align=True)
        col.prop(scene.display, "matcap_ssao_samples")
        col.prop(scene.display, "matcap_ssao_distance")
        col.prop(scene.display, "matcap_ssao_attenuation")


class VIEW3D_PT_shading_render_pass(Panel):
    bl_space_type = 'VIEW_3D'
    bl_region_type = 'HEADER'
    bl_label = "Render Pass"
    bl_parent_id = 'VIEW3D_PT_shading'
    COMPAT_ENGINES = {'BLENDER_EEVEE'}

    @classmethod
    def poll(cls, context):
        return (
            (context.space_data.shading.type == 'MATERIAL') or
            (context.engine in cls.COMPAT_ENGINES and context.space_data.shading.type == 'RENDERED')
        )

    def draw(self, context):
        shading = context.space_data.shading

        layout = self.layout
        row = layout.row()
        row.separator()
        row.prop(shading, "render_pass", text="")


class VIEW3D_PT_shading_compositor(Panel):
    bl_space_type = 'VIEW_3D'
    bl_region_type = 'HEADER'
    bl_label = "Compositor"
    bl_parent_id = 'VIEW3D_PT_shading'
    bl_order = 10

    @classmethod
    def poll(cls, context):
        return context.space_data.shading.type in {'MATERIAL', 'RENDERED'}

    def draw(self, context):
        shading = context.space_data.shading

        import gpu
        is_supported = (gpu.capabilities.compute_shader_support_get()
                        and gpu.capabilities.shader_image_load_store_support_get())

        row = self.layout.row()
        row.active = is_supported
        row.prop(shading, "use_compositor", expand=True)
        if shading.use_compositor != "DISABLED" and not is_supported:
            self.layout.label(text="Compositor not supported on this platform", icon='ERROR')


class VIEW3D_PT_gizmo_display(Panel):
    bl_space_type = 'VIEW_3D'
    bl_region_type = 'HEADER'
    bl_label = "Gizmos"
    bl_ui_units_x = 8

    def draw(self, context):
        layout = self.layout

        scene = context.scene
        view = context.space_data

        prefs = context.preferences
        prefsview = prefs.view

        col = layout.column()
        col.label(text="Viewport Gizmos")

        col.separator()
        col.active = view.show_gizmo
        colsub = col.column(align=True)

        row = colsub.row()
        row.separator()
        row.prop(view, "show_gizmo_navigate", text="Navigate")

        if view.show_gizmo_navigate:
            row = colsub.row()
            row.separator()
            row.separator()
            row.prop(prefsview, "show_navigate_ui")  # bfa - moved from the preferences
            row = colsub.row()
            row.separator()
            row.separator()
            row.prop(prefsview, "mini_axis_type", text="")

        row = colsub.row()
        row.separator()
        row.prop(view, "show_gizmo_tool", text="Active Tools")
        row = colsub.row()
        row.separator()
        row.prop(view, "show_gizmo_context", text="Active Object")

        col = layout.column(align=True)
        if view.show_gizmo and view.show_gizmo_context:
            col.label(text="Object Gizmos")
            row = col.row()
            row.separator()
            row.prop(scene.transform_orientation_slots[1], "type", text="")
            row = col.row()
            row.separator()
            row.prop(view, "show_gizmo_object_translate", text="Move")
            row = col.row()
            row.separator()
            row.prop(view, "show_gizmo_object_rotate", text="Rotate")
            row = col.row()
            row.separator()
            row.prop(view, "show_gizmo_object_scale", text="Scale")

        # Match order of object type visibility
        col = layout.column(align=True)
        col.active = view.show_gizmo
        col.label(text="Empty")
        row = col.row()
        row.separator()
        row.prop(view, "show_gizmo_empty_image", text="Image")
        row = col.row()
        row.separator()
        row.prop(view, "show_gizmo_empty_force_field", text="Force Field")

        col.label(text="Light")
        row = col.row()
        row.separator()
        row.prop(view, "show_gizmo_light_size", text="Size")
        row = col.row()
        row.separator()
        row.prop(view, "show_gizmo_light_look_at", text="Look At")

        col.label(text="Camera")
        row = col.row()
        row.separator()
        row.prop(view, "show_gizmo_camera_lens", text="Lens")
        row = col.row()
        row.separator()
        row.prop(view, "show_gizmo_camera_dof_distance", text="Focus Distance")


class VIEW3D_PT_overlay(Panel):
    bl_space_type = 'VIEW_3D'
    bl_region_type = 'HEADER'
    bl_label = "Overlays"
    bl_ui_units_x = 13

    def draw(self, _context):
        layout = self.layout
        layout.label(text="Viewport Overlays")


class VIEW3D_PT_overlay_guides(Panel):
    bl_space_type = 'VIEW_3D'
    bl_region_type = 'HEADER'
    bl_parent_id = 'VIEW3D_PT_overlay'
    bl_label = "Guides"

    def draw(self, context):
        layout = self.layout

        view = context.space_data
        scene = context.scene

        overlay = view.overlay
        shading = view.shading
        display_all = overlay.show_overlays
        region = context.area.spaces.active.region_3d

        col = layout.column()
        col.active = display_all

        split = col.split()
        sub = split.column()

        split = col.split()
        col = split.column()
        col.use_property_split = False
        col.prop(overlay, "show_ortho_grid")
        col = split.column()
        if overlay.show_ortho_grid:
            col.prop(overlay, "show_floor", text="Floor", text_ctxt=i18n_contexts.editor_view3d)
        else:
            col.label(icon='DISCLOSURE_TRI_RIGHT')

        if overlay.show_ortho_grid:

            split = layout.split()
            row = split.row()
            row.active = display_all
            row.separator()
            row.label(text="Axes")

            #subrow = row.row(align=True)
            row = split.row(align=True)
            row.active = display_all
            subrow = row.row(align=True)
            subrow.active = region.view_perspective != 'ORTHO'
            subrow.prop(overlay, "show_axis_x", text="X", toggle=True)
            subrow.prop(overlay, "show_axis_y", text="Y", toggle=True)
            subrow.prop(overlay, "show_axis_z", text="Z", toggle=True)

            if overlay.show_floor or overlay.show_ortho_grid:
                col = layout.column()
                col.active = display_all
                col.use_property_split = True
                if (overlay.show_floor) or (overlay.show_ortho_grid):
                    row = col.row()
                    row.separator()
                    row.prop(overlay, "grid_scale", text="Grid Scale")

                    if scene.unit_settings.system == 'NONE':
                        col = layout.column()
                        col.use_property_split = True
                        row = col.row()
                        row.separator()
                        row.prop(overlay, "grid_subdivisions", text="Subdivisions")

        layout.separator()

        layout.label(text="Options")

        split = layout.split()
        split.active = display_all
        sub = split.column()
        row = sub.row()
        row.separator()
        row.prop(overlay, "show_text", text="Text Info")
        row = sub.row()
        row.separator()
        row.prop(overlay, "show_stats", text="Statistics")

        sub = split.column()
        sub.prop(overlay, "show_cursor", text="3D Cursor")
        sub.prop(overlay, "show_annotation", text="Annotations")

        if shading.type == 'MATERIAL':
            row = col.row()
            row.active = shading.render_pass == 'COMBINED'
            row.separator()
            row.prop(overlay, "show_look_dev")


class VIEW3D_PT_overlay_object(Panel):
    bl_space_type = 'VIEW_3D'
    bl_region_type = 'HEADER'
    bl_parent_id = 'VIEW3D_PT_overlay'
    bl_label = "Objects"

    def draw(self, context):
        layout = self.layout
        view = context.space_data
        overlay = view.overlay
        display_all = overlay.show_overlays

        col = layout.column(align=True)
        col.active = display_all

        split = col.split()

        sub = split.column(align=True)
        row = sub.row()
        row.separator()
        row.prop(overlay, "show_extras", text="Extras")

        row = sub.row()
        row.separator()
        row.active = overlay.show_extras
        row.prop(overlay, "show_light_colors")

        row = sub.row()
        row.separator()
        row.prop(overlay, "show_relationship_lines")
        row = sub.row()
        row.separator()
        row.prop(overlay, "show_outline_selected")

        sub = split.column(align=True)
        sub.prop(overlay, "show_bones", text="Bones")
        sub.prop(overlay, "show_motion_paths")

        split = col.split()
        col = split.column()
        col.use_property_split = False
        row = col.row()
        row.separator()
        row.prop(overlay, "show_object_origins", text="Origins")
        col = split.column()
        if overlay.show_object_origins:
            col.prop(overlay, "show_object_origins_all", text="Origins (All)")
        else:
            col.label(icon='DISCLOSURE_TRI_RIGHT')


class VIEW3D_PT_overlay_geometry(Panel):
    bl_space_type = 'VIEW_3D'
    bl_region_type = 'HEADER'
    bl_parent_id = 'VIEW3D_PT_overlay'
    bl_label = "Geometry"

    def draw(self, context):
        layout = self.layout
        view = context.space_data
        overlay = view.overlay
        display_all = overlay.show_overlays
        is_wireframes = view.shading.type == 'WIREFRAME'

        col = layout.column(align=True)
        col.active = display_all
        split = col.split()
        row = split.row()
        row.separator()
        row.prop(overlay, "show_wireframes")

        row = split.row(align=True)
        if overlay.show_wireframes or is_wireframes:
            row.prop(overlay, "wireframe_threshold", text="")
            row.prop(overlay, "wireframe_opacity", text="Opacity")
        else:
            row.label(icon='DISCLOSURE_TRI_RIGHT')

        row = col.row()
        row.separator()
        row.prop(overlay, "show_face_orientation")

        col = layout.column(align=True)
        col.active = display_all
        split = col.split()
        row = split.row()
        row.separator()
        row.prop(overlay, "show_viewer_attribute")

        row = split.row(align=True)
        if overlay.show_viewer_attribute:
            row.prop(overlay, "viewer_attribute_opacity", text="")
        else:
            row.label(icon='DISCLOSURE_TRI_RIGHT')


        # These properties should be always available in the UI for all modes
        # other than Object.
        # Even when the Fade Inactive Geometry overlay is not affecting the
        # current active object depending on its mode, it will always affect
        # the rest of the scene.
        if context.mode != 'OBJECT':
            col = layout.column(align=True)
            col.active = display_all
            split = col.split()
            row = split.row()
            row.separator()
            row.prop(overlay, "show_fade_inactive")

            row = split.row(align=True)
            if overlay.show_fade_inactive:
                row.prop(overlay, "fade_inactive_alpha", text="")
            else:
                row.label(icon='DISCLOSURE_TRI_RIGHT')

        # sub.prop(overlay, "show_onion_skins")


class VIEW3D_PT_overlay_motion_tracking(Panel):
    bl_space_type = 'VIEW_3D'
    bl_region_type = 'HEADER'
    bl_parent_id = 'VIEW3D_PT_overlay'
    bl_label = "Motion Tracking"

    def draw_header(self, context):
        layout = self.layout
        view = context.space_data
        overlay = view.overlay
        display_all = overlay.show_overlays
        layout.active = display_all

        row = layout.row()
        split = row.split()
        split.prop(view, "show_reconstruction", text=self.bl_label)
        if view.show_reconstruction:
            split.label(icon='DISCLOSURE_TRI_DOWN')
        else:
            split.label(icon='DISCLOSURE_TRI_RIGHT')

    def draw(self, context):
        layout = self.layout
        view = context.space_data
        overlay = view.overlay
        display_all = overlay.show_overlays

        col = layout.column()
        col.active = display_all

        if view.show_reconstruction:
            split = col.split()

            sub = split.column(align=True)
            row = sub.row()
            row.separator()
            row.prop(view, "show_camera_path", text="Camera Path")

            sub = split.column()
            sub.prop(view, "show_bundle_names", text="Marker Names")

            col = layout.column()
            col.active = display_all
            col.label(text="Tracks")
            row = col.row(align=True)
            row.separator()
            row.prop(view, "tracks_display_type", text="")
            row.prop(view, "tracks_display_size", text="Size")


class VIEW3D_PT_overlay_edit_mesh(Panel):
    bl_space_type = 'VIEW_3D'
    bl_region_type = 'HEADER'
    bl_parent_id = 'VIEW3D_PT_overlay'
    bl_label = "Mesh Edit Mode"

    @classmethod
    def poll(cls, context):
        return context.mode == 'EDIT_MESH'

    def draw(self, context):
        layout = self.layout

        view = context.space_data
        shading = view.shading
        overlay = view.overlay
        display_all = overlay.show_overlays

        is_any_solid_shading = not (shading.show_xray or (shading.type == 'WIREFRAME'))

        col = layout.column()
        col.active = display_all

        split = col.split()

        sub = split.column()
        sub.active = is_any_solid_shading
        row = sub.row()
        row.separator()
        row.prop(overlay, "show_edges", text="Edges")
        sub = split.column()
        sub.prop(overlay, "show_faces", text="Faces")
        sub = split.column()
        sub.active = is_any_solid_shading
        sub.prop(overlay, "show_face_center", text="Center")

        row = col.row(align=True)
        row.separator()
        row.prop(overlay, "show_edge_crease", text="Creases", toggle=True)
        row.prop(overlay, "show_edge_sharp", text="Sharp", text_ctxt=i18n_contexts.plural, toggle=True)
        row.prop(overlay, "show_edge_bevel_weight", text="Bevel", toggle=True)
        row.prop(overlay, "show_edge_seams", text="Seams", toggle=True)

        if context.preferences.view.show_developer_ui:
            col.label(text="Developer")
            row = col.row()
            row.separator()
            row.prop(overlay, "show_extra_indices", text="Indices")


class VIEW3D_PT_overlay_edit_mesh_shading(Panel):
    bl_space_type = 'VIEW_3D'
    bl_region_type = 'HEADER'
    bl_parent_id = 'VIEW3D_PT_overlay_edit_mesh'
    bl_label = "Shading"

    @classmethod
    def poll(cls, context):
        return context.mode == 'EDIT_MESH'

    def draw(self, context):
        layout = self.layout

        view = context.space_data
        shading = view.shading
        overlay = view.overlay
        tool_settings = context.tool_settings
        display_all = overlay.show_overlays
        statvis = tool_settings.statvis

        col = layout.column()
        col.active = display_all
        row = col.row()
        row.separator()
        row.prop(overlay, "show_occlude_wire")

        row = col.row(align=True)
        row.prop(overlay, "show_retopology", text="")
        sub = row.row()
        sub.active = overlay.show_retopology
        sub.prop(overlay, "retopology_offset", text="Retopology")

        row = col.row()
        row.separator()
        split = row.split(factor=0.55)
        split.prop(overlay, "show_weight", text="Vertex Group Weights")
        if overlay.show_weight:
            split.label(icon='DISCLOSURE_TRI_DOWN')
        else:
            split.label(icon='DISCLOSURE_TRI_RIGHT')

        if overlay.show_weight:
            row = col.row()
            row.separator()
            row.separator()
            row.use_property_split = True
            row.prop(tool_settings, "vertex_group_user", text="Zero Weights", expand=True)

        if shading.type == 'WIREFRAME':
            xray = shading.show_xray_wireframe and shading.xray_alpha_wireframe < 1.0
        elif shading.type == 'SOLID':
            xray = shading.show_xray and shading.xray_alpha < 1.0
        else:
            xray = False

        statvis_active = not xray
        row = col.row()
        row.active = statvis_active
        row.separator()
        split = row.split(factor=0.55)
        split.prop(overlay, "show_statvis", text="Mesh Analysis")
        if overlay.show_statvis:
            split.label(icon='DISCLOSURE_TRI_DOWN')
        else:
            split.label(icon='DISCLOSURE_TRI_RIGHT')

        if overlay.show_statvis:
            col = col.column()
            col.active = statvis_active

            sub = col.split()
            row = sub.row()
            row.separator()
            row.separator()
            row.use_property_split = True
            row.prop(statvis, "type", text="Type")

            statvis_type = statvis.type
            if statvis_type == 'OVERHANG':
                row = col.row(align=True)
                row.separator()
                row.prop(statvis, "overhang_min", text="Minimum")
                row.prop(statvis, "overhang_max", text="Maximum")
                row = col.row(align=True)
                row.separator()
                row.row().prop(statvis, "overhang_axis", expand=True)
            elif statvis_type == 'THICKNESS':
                row = col.row(align=True)
                row.separator()
                row.prop(statvis, "thickness_min", text="Minimum")
                row.prop(statvis, "thickness_max", text="Maximum")
                col.prop(statvis, "thickness_samples")
            elif statvis_type == 'INTERSECT':
                pass
            elif statvis_type == 'DISTORT':
                row = col.row(align=True)
                row.separator()
                row.prop(statvis, "distort_min", text="Minimum")
                row.prop(statvis, "distort_max", text="Maximum")
            elif statvis_type == 'SHARP':
                row = col.row(align=True)
                row.separator()
                row.prop(statvis, "sharp_min", text="Minimum")
                row.prop(statvis, "sharp_max", text="Maximum")


class VIEW3D_PT_overlay_edit_mesh_measurement(Panel):
    bl_space_type = 'VIEW_3D'
    bl_region_type = 'HEADER'
    bl_parent_id = 'VIEW3D_PT_overlay_edit_mesh'
    bl_label = "Measurement"

    @classmethod
    def poll(cls, context):
        return context.mode == 'EDIT_MESH'

    def draw(self, context):
        layout = self.layout

        view = context.space_data
        overlay = view.overlay
        display_all = overlay.show_overlays

        col = layout.column()
        col.active = display_all

        split = col.split()

        sub = split.column()
        row = sub.row()
        row.separator()
        row.prop(overlay, "show_extra_edge_length", text="Edge Length")
        row = sub.row()
        row.separator()
        row.prop(overlay, "show_extra_edge_angle", text="Edge Angle")

        sub = split.column()
        sub.prop(overlay, "show_extra_face_area", text="Face Area")
        sub.prop(overlay, "show_extra_face_angle", text="Face Angle")


class VIEW3D_PT_overlay_edit_mesh_normals(Panel):
    bl_space_type = 'VIEW_3D'
    bl_region_type = 'HEADER'
    bl_parent_id = 'VIEW3D_PT_overlay_edit_mesh'
    bl_label = "Normals"

    @classmethod
    def poll(cls, context):
        return context.mode == 'EDIT_MESH'

    def draw(self, context):
        layout = self.layout

        view = context.space_data
        overlay = view.overlay
        display_all = overlay.show_overlays

        col = layout.column()
        col.active = display_all
        split = col.split()

        row = split.row(align=True)
        row.separator()
        row.separator()
        row.prop(overlay, "show_vertex_normals", text="", icon='NORMALS_VERTEX')
        row.prop(overlay, "show_split_normals", text="", icon='NORMALS_VERTEX_FACE')
        row.prop(overlay, "show_face_normals", text="", icon='NORMALS_FACE')

        sub = split.row(align=True)
        if overlay.show_vertex_normals or overlay.show_face_normals or overlay.show_split_normals:
            sub.use_property_split = True
            if overlay.use_normals_constant_screen_size:
                sub.prop(overlay, "normals_constant_screen_size", text="Size")
            else:
                sub.prop(overlay, "normals_length", text="Size")
        else:
            sub.label(icon='DISCLOSURE_TRI_RIGHT')

        row.prop(overlay, "use_normals_constant_screen_size", text="", icon='FIXED_SIZE')


class VIEW3D_PT_overlay_edit_mesh_freestyle(Panel):
    bl_space_type = 'VIEW_3D'
    bl_region_type = 'HEADER'
    bl_parent_id = 'VIEW3D_PT_overlay'
    bl_label = "Freestyle"

    @classmethod
    def poll(cls, context):
        return context.mode == 'EDIT_MESH' and bpy.app.build_options.freestyle

    def draw(self, context):
        layout = self.layout

        view = context.space_data
        overlay = view.overlay
        display_all = overlay.show_overlays

        col = layout.column()
        col.active = display_all

        row = col.row()
        row.separator()
        row.prop(overlay, "show_freestyle_edge_marks", text="Edge Marks")
        row.prop(overlay, "show_freestyle_face_marks", text="Face Marks")


class VIEW3D_PT_overlay_edit_curve(Panel):
    bl_space_type = 'VIEW_3D'
    bl_region_type = 'HEADER'
    bl_parent_id = 'VIEW3D_PT_overlay'
    bl_label = "Curve Edit Mode"

    @classmethod
    def poll(cls, context):
        return context.mode == 'EDIT_CURVE'

    def draw(self, context):
        layout = self.layout
        view = context.space_data
        overlay = view.overlay
        display_all = overlay.show_overlays

        col = layout.column()
        col.active = display_all

        row = col.row()
        row.prop(overlay, "display_handle", text="Handles")

        col = layout.column(align=True)
        col.active = display_all
        split = col.split()
        row = split.row(align=True)
        # row.separator()
        # row.separator()
        row.prop(overlay, "show_curve_normals")

        row = split.row(align=True)
        if overlay.show_curve_normals:
            row.prop(overlay, "normals_length", text="")
        else:
            row.label(icon='DISCLOSURE_TRI_RIGHT')


class VIEW3D_PT_overlay_sculpt(Panel):
    bl_space_type = 'VIEW_3D'
    bl_context = ".sculpt_mode"
    bl_region_type = 'HEADER'
    bl_parent_id = 'VIEW3D_PT_overlay'
    bl_label = "Sculpt"

    @classmethod
    def poll(cls, context):
        return (
            context.mode == 'SCULPT' and
            context.sculpt_object
        )

    def draw(self, context):
        layout = self.layout

        view = context.space_data
        overlay = view.overlay
        display_all = overlay.show_overlays

        col = layout.column(align=True)
        col.active = display_all
        split = col.split()
        row = split.row()
        row.separator()
        row.prop(overlay, "show_sculpt_mask")

        row = split.row(align=True)
        if overlay.show_sculpt_mask:
            row.prop(overlay, "sculpt_mode_mask_opacity", text="")
        else:
            row.label(icon='DISCLOSURE_TRI_RIGHT')

        col = layout.column(align=True)
        col.active = display_all
        split = col.split()
        row = split.row()
        row.separator()
        row.prop(overlay, "show_sculpt_face_sets")

        row = split.row(align=True)
        if overlay.show_sculpt_face_sets:
            row.prop(overlay, "sculpt_mode_face_sets_opacity", text="")
        else:
            row.label(icon='DISCLOSURE_TRI_RIGHT')


class VIEW3D_PT_overlay_sculpt_curves(Panel):
    bl_space_type = 'VIEW_3D'
    bl_context = ".curves_sculpt"
    bl_region_type = 'HEADER'
    bl_parent_id = 'VIEW3D_PT_overlay'
    bl_label = "Sculpt"

    @classmethod
    def poll(cls, context):
        return context.mode == 'SCULPT_CURVES' and (context.object)

    def draw(self, context):
        layout = self.layout

        view = context.space_data
        overlay = view.overlay

        row = layout.row(align=True)
        row.active = overlay.show_overlays
        row.use_property_decorate = False
        row.separator(factor = 3)
        row.use_property_split = True
        row.prop(overlay, "sculpt_mode_mask_opacity", text="Selection Opacity")

        col = layout.column()
        split = col.split()
        row = split.row()
        row.active = overlay.show_overlays
        row.separator()
        row.prop(overlay, "show_sculpt_curves_cage", text="Curves Cage")

        row = split.row(align=True)
        row.active = overlay.show_overlays
        if overlay.show_sculpt_curves_cage:
            row.prop(overlay, "sculpt_curves_cage_opacity", text="")
        else:
            row.label(icon='DISCLOSURE_TRI_RIGHT')


class VIEW3D_PT_overlay_bones(Panel):
    bl_space_type = 'VIEW_3D'
    bl_region_type = 'HEADER'
    bl_parent_id = 'VIEW3D_PT_overlay'
    bl_label = "Bones"

    @staticmethod
    def is_using_wireframe(context):
        shading = VIEW3D_PT_shading.get_shading(context)

        if shading.type == 'WIREFRAME' or shading.show_xray:
            return True

        mode = context.mode

        if mode in {'POSE', 'PAINT_WEIGHT'}:
            armature = context.pose_object
        elif mode == 'EDIT_ARMATURE':
            armature = context.edit_object
        else:
            return False

        return armature and armature.display_type == 'WIRE'

    @classmethod
    def poll(cls, context):
        mode = context.mode
        return (
            (mode == 'POSE') or
            (mode == 'PAINT_WEIGHT' and context.pose_object) or
            (mode in {'EDIT_ARMATURE', 'OBJECT'} and
             VIEW3D_PT_overlay_bones.is_using_wireframe(context))
        )

    def draw(self, context):
        layout = self.layout
        view = context.space_data
        mode = context.mode
        overlay = view.overlay
        display_all = overlay.show_overlays

        col = layout.column()
        col.active = display_all

        if mode == 'POSE':

            col = layout.column(align=True)
            col.active = display_all
            split = col.split()
            row = split.row(align=True)
            row.separator()
            row.separator()
            row.prop(overlay, "show_xray_bone")

            row = split.row(align=True)
            if display_all and overlay.show_xray_bone:
                row.prop(overlay, "xray_alpha_bone", text="")
            else:
                row.label(icon='DISCLOSURE_TRI_RIGHT')

        elif mode == 'PAINT_WEIGHT':
            row = col.row()
            row.separator()
            row.prop(overlay, "show_xray_bone")

        if VIEW3D_PT_overlay_bones.is_using_wireframe(context):

            row = col.row()
            row.separator()
            row.use_property_split = True
            row.use_property_decorate = False
            row.prop(overlay, "bone_wire_alpha")


class VIEW3D_PT_overlay_texture_paint(Panel):
    bl_space_type = 'VIEW_3D'
    bl_region_type = 'HEADER'
    bl_parent_id = 'VIEW3D_PT_overlay'
    bl_label = "Texture Paint"

    @classmethod
    def poll(cls, context):
        return context.mode == 'PAINT_TEXTURE'

    def draw(self, context):
        layout = self.layout
        view = context.space_data
        overlay = view.overlay
        display_all = overlay.show_overlays

        col = layout.column()
        col.active = display_all
        row = col.row()
        row.separator()
        row.label(text="Stencil Mask Opacity")
        row.prop(overlay, "texture_paint_mode_opacity", text="")


class VIEW3D_PT_overlay_vertex_paint(Panel):
    bl_space_type = 'VIEW_3D'
    bl_region_type = 'HEADER'
    bl_parent_id = 'VIEW3D_PT_overlay'
    bl_label = "Vertex Paint"

    @classmethod
    def poll(cls, context):
        return context.mode == 'PAINT_VERTEX'

    def draw(self, context):
        layout = self.layout
        view = context.space_data
        overlay = view.overlay
        display_all = overlay.show_overlays

        col = layout.column()
        col.active = display_all
        row = col.row()
        row.separator()
        row.label(text="Stencil Mask Opacity")
        row.prop(overlay, "vertex_paint_mode_opacity", text="")
        row = col.row()
        row.separator()
        row.prop(overlay, "show_paint_wire")


class VIEW3D_PT_overlay_weight_paint(Panel):
    bl_space_type = 'VIEW_3D'
    bl_region_type = 'HEADER'
    bl_parent_id = 'VIEW3D_PT_overlay'
    bl_label = "Weight Paint"

    @classmethod
    def poll(cls, context):
        return context.mode == 'PAINT_WEIGHT'

    def draw(self, context):
        layout = self.layout
        view = context.space_data
        overlay = view.overlay
        display_all = overlay.show_overlays
        tool_settings = context.tool_settings

        col = layout.column()
        col.active = display_all

        row = col.row()
        row.separator()
        row.label(text="Opacity")
        row.prop(overlay, "weight_paint_mode_opacity", text="")
        row = col.split(factor=0.36)
        row.label(text="     Zero Weights")
        sub = row.row()
        sub.prop(tool_settings, "vertex_group_user", expand=True)

        row = col.row()
        row.separator()
        row.prop(overlay, "show_wpaint_contours")
        row = col.row()
        row.separator()
        row.prop(overlay, "show_paint_wire")


class VIEW3D_PT_snapping(Panel):
    bl_space_type = 'VIEW_3D'
    bl_region_type = 'HEADER'
    bl_label = "Snapping"

    def draw(self, context):
        tool_settings = context.tool_settings
        obj = context.active_object
        object_mode = 'OBJECT' if obj is None else obj.mode

        layout = self.layout
        col = layout.column()

        col.label(text="Snap With")
        row = col.row(align=True)
        row.prop(tool_settings, "snap_target", expand=True)

        col.label(text="Snap To")
        col.prop(tool_settings, "snap_elements_base", expand=True)

        col.label(text="Snap Individual Elements To")
        col.prop(tool_settings, "snap_elements_individual", expand=True)

        col.separator()

        if 'INCREMENT' in tool_settings.snap_elements:
            col.prop(tool_settings, "use_snap_grid_absolute")

        if 'VOLUME' in tool_settings.snap_elements:
            col.prop(tool_settings, "use_snap_peel_object")

        if 'FACE_NEAREST' in tool_settings.snap_elements:
            col.prop(tool_settings, "use_snap_to_same_target")
            if object_mode == 'EDIT':
                col.prop(tool_settings, "snap_face_nearest_steps")

        col.separator()

        col.prop(tool_settings, "use_snap_align_rotation")
        col.prop(tool_settings, "use_snap_backface_culling")

        col.separator()

        if obj:
            col.label(text="Target Selection")
            col_targetsel = col.column(align=True)
            if object_mode == 'EDIT' and obj.type not in {'LATTICE', 'META', 'FONT'}:
                col_targetsel.prop(
                    tool_settings,
                    "use_snap_self",
                    text="Include Active",
                    icon='EDITMODE_HLT',
                )
                col_targetsel.prop(
                    tool_settings,
                    "use_snap_edit",
                    text="Include Edited",
                    icon='OUTLINER_DATA_MESH',
                )
                col_targetsel.prop(
                    tool_settings,
                    "use_snap_nonedit",
                    text="Include Non-Edited",
                    icon='OUTLINER_OB_MESH',
                )
            col_targetsel.prop(
                tool_settings,
                "use_snap_selectable",
                text="Exclude Non-Selectable",
                icon='RESTRICT_SELECT_OFF',
            )

        col.label(text="Affect")
        row = col.row(align=True)
        row.prop(tool_settings, "use_snap_translate", text="Move", toggle=True)
        row.prop(tool_settings, "use_snap_rotate", text="Rotate", toggle=True)
        row.prop(tool_settings, "use_snap_scale", text="Scale", toggle=True)


class VIEW3D_PT_proportional_edit(Panel):
    bl_space_type = 'VIEW_3D'
    bl_region_type = 'HEADER'
    bl_label = "Proportional Editing"
    bl_ui_units_x = 8

    def draw(self, context):
        layout = self.layout
        tool_settings = context.tool_settings
        col = layout.column()
        col.active = (tool_settings.use_proportional_edit_objects if context.mode ==
                      'OBJECT' else tool_settings.use_proportional_edit)

        if context.mode != 'OBJECT':
            col.prop(tool_settings, "use_proportional_connected")
            sub = col.column()
            sub.active = not tool_settings.use_proportional_connected
            sub.prop(tool_settings, "use_proportional_projected")
            col.separator()

        col.prop(tool_settings, "proportional_edit_falloff", expand=True)
        col.prop(tool_settings, "proportional_distance")


class VIEW3D_PT_transform_orientations(Panel):
    bl_space_type = 'VIEW_3D'
    bl_region_type = 'HEADER'
    bl_label = "Transform Orientations"
    bl_ui_units_x = 8

    def draw(self, context):
        layout = self.layout
        layout.label(text="Transform Orientations")

        scene = context.scene
        orient_slot = scene.transform_orientation_slots[0]
        orientation = orient_slot.custom_orientation

        row = layout.row()
        col = row.column()
        col.prop(orient_slot, "type", expand=True)
        row.operator("transform.create_orientation", text="", icon='ADD', emboss=False).use = True

        if orientation:
            row = layout.row(align=False)
            row.prop(orientation, "name", text="", icon='OBJECT_ORIGIN')
            row.operator("transform.delete_orientation", text="", icon='X', emboss=False)


class VIEW3D_PT_gpencil_origin(Panel):
    bl_space_type = 'VIEW_3D'
    bl_region_type = 'HEADER'
    bl_label = "Stroke Placement"

    def draw(self, context):
        layout = self.layout
        tool_settings = context.tool_settings
        gpd = context.gpencil_data

        layout.label(text="Stroke Placement")

        row = layout.row()
        col = row.column()
        col.prop(tool_settings, "gpencil_stroke_placement_view3d", expand=True)

        if tool_settings.gpencil_stroke_placement_view3d == 'SURFACE':
            row = layout.row()
            row.label(text="Offset")
            row = layout.row()
            row.prop(gpd, "zdepth_offset", text="")

        if tool_settings.gpencil_stroke_placement_view3d == 'STROKE':
            row = layout.row()
            row.label(text="Target")
            row = layout.row()
            row.prop(tool_settings, "gpencil_stroke_snap_mode", expand=True)


class VIEW3D_PT_gpencil_lock(Panel):
    bl_space_type = 'VIEW_3D'
    bl_region_type = 'HEADER'
    bl_label = "Drawing Plane"

    def draw(self, context):
        layout = self.layout
        tool_settings = context.tool_settings

        layout.label(text="Drawing Plane")

        row = layout.row()
        col = row.column()
        col.prop(tool_settings.gpencil_sculpt, "lock_axis", expand=True)


class VIEW3D_PT_gpencil_guide(Panel):
    bl_space_type = 'VIEW_3D'
    bl_region_type = 'HEADER'
    bl_label = "Guides"

    def draw(self, context):
        settings = context.tool_settings.gpencil_sculpt.guide

        layout = self.layout
        layout.label(text="Guides")

        col = layout.column()
        col.active = settings.use_guide
        col.prop(settings, "type", expand=True)

        if settings.type in {'ISO', 'PARALLEL', 'RADIAL'}:
            col.prop(settings, "angle")
            row = col.row(align=True)

        col.prop(settings, "use_snapping")
        if settings.use_snapping:

            if settings.type == 'RADIAL':
                col.prop(settings, "angle_snap")
            else:
                col.prop(settings, "spacing")

        if settings.type in {'CIRCULAR', 'RADIAL'} or settings.use_snapping:
            col.label(text="Reference Point")
            row = col.row(align=True)
            row.prop(settings, "reference_point", expand=True)
            if settings.reference_point == 'CUSTOM':
                col.prop(settings, "location", text="Custom Location")
            elif settings.reference_point == 'OBJECT':
                col.prop(settings, "reference_object", text="Object Location")
                if not settings.reference_object:
                    col.label(text="No object selected, using cursor")


class VIEW3D_PT_overlay_gpencil_options(Panel):
    bl_space_type = 'VIEW_3D'
    bl_region_type = 'HEADER'
    bl_parent_id = 'VIEW3D_PT_overlay'
    bl_label = ""

    @classmethod
    def poll(cls, context):
        return context.object and context.object.type == 'GPENCIL'

    def draw_header(self, context):
        layout = self.layout
        layout.label(text={
            'PAINT_GPENCIL': iface_("Draw Grease Pencil"),
            'EDIT_GPENCIL': iface_("Edit Grease Pencil"),
            'SCULPT_GPENCIL': iface_("Sculpt Grease Pencil"),
            'WEIGHT_GPENCIL': iface_("Weight Grease Pencil"),
            'VERTEX_GPENCIL': iface_("Vertex Grease Pencil"),
            'OBJECT': iface_("Grease Pencil"),
        }[context.mode], translate=False)

    def draw(self, context):
        layout = self.layout
        view = context.space_data
        overlay = view.overlay
        display_all = overlay.show_overlays

        row = layout.row()
        row.separator()
        row.active = display_all
        row.prop(overlay, "use_gpencil_onion_skin", text="Onion Skin")

        col = layout.column(align=True)
        col.active = display_all
        split = col.split()
        row = split.row()
        row.separator()
        row.prop(overlay, "use_gpencil_grid")

        row = split.row(align=True)
        if overlay.use_gpencil_grid:
            row.prop(overlay, "gpencil_grid_opacity", text="", slider=True)
            row.prop(overlay, "use_gpencil_canvas_xray", text="", icon='XRAY')
        else:
            row.label(icon='DISCLOSURE_TRI_RIGHT')

        col = layout.column(align=True)
        col.active = display_all
        split = col.split()
        row = split.row()
        row.separator()
        row.prop(overlay, "use_gpencil_fade_layers")

        row = split.row(align=True)
        if overlay.use_gpencil_fade_layers:
            row.separator
            row.prop(overlay, "gpencil_fade_layer", text="", slider=True)
        else:
            row.label(icon='DISCLOSURE_TRI_RIGHT')

        col = layout.column(align=True)
        col.active = display_all
        split = col.split()
        row = split.row()
        row.separator()
        row.prop(overlay, "use_gpencil_fade_objects")

        row = split.row(align=True)
        if overlay.use_gpencil_fade_objects:
            row.prop(overlay, "gpencil_fade_objects", text="", slider=True)
            row.prop(overlay, "use_gpencil_fade_gp_objects", text="", icon='OUTLINER_OB_GREASEPENCIL')
        else:
            row.label(icon='DISCLOSURE_TRI_RIGHT')

        if context.object.mode in {'EDIT_GPENCIL', 'SCULPT_GPENCIL', 'WEIGHT_GPENCIL', 'VERTEX_GPENCIL'}:
            split = layout.split()
            col = split.column()
            col.active = display_all
            row = col.row()
            row.separator()
            row.prop(overlay, "use_gpencil_edit_lines", text="Edit Lines")
            col = split.column()
            if overlay.use_gpencil_edit_lines:
                col.prop(overlay, "use_gpencil_multiedit_line_only", text="Only in Multiframe")
            else:
                col.label(icon='DISCLOSURE_TRI_RIGHT')

            if context.object.mode == 'EDIT_GPENCIL':

                col = layout.column()
                col.active = display_all
                row = col.row()
                row.separator()
                row.prop(overlay, "use_gpencil_show_directions")
                col = layout.column()
                col.active = display_all
                row = col.row()
                row.separator()
                row.prop(overlay, "use_gpencil_show_material_name", text="Material Name")

                layout.use_property_split = True
                layout.active = display_all
                if not gpd.use_curve_edit:
                    row = layout.row()
                    row.separator()
                    row.prop(overlay, "vertex_opacity", text="Vertex Opacity", slider=True)
                else:
                    # Handles for Curve Edit
                    row = layout.row()
                    row.separator()
                    row.prop(overlay, "display_handle", text="Handles")

            # Handles for Curve Edit
            if context.object.mode == 'EDIT_GPENCIL':
                gpd = context.object.data
                layout.active = display_all
                if gpd.use_curve_edit:
                    layout.prop(overlay, "display_handle", text="Handles")

        if context.object.mode == 'SCULPT_GPENCIL':
            layout.use_property_split = True
            layout.active = display_all
            row = layout.row()
            row.separator()
            row.prop(overlay, "vertex_opacity", text="Vertex Opacity", slider=True)

        if context.object.mode in {'PAINT_GPENCIL', 'VERTEX_GPENCIL'}:
            layout.label(text="Vertex Paint")
            layout.active = display_all
            row = layout.row()
            shading = VIEW3D_PT_shading.get_shading(context)
            row.enabled = shading.type not in {'WIREFRAME', 'RENDERED'}
            row.separator()
            row.use_property_split = True
            row.prop(overlay, "gpencil_vertex_paint_opacity", text="Opacity", slider=True)


class VIEW3D_PT_quad_view(Panel):
    bl_space_type = 'VIEW_3D'
    bl_region_type = 'UI'
    bl_category = "View"
    bl_label = "Quad View"
    bl_options = {'DEFAULT_CLOSED'}

    @classmethod
    def poll(cls, context):
        view = context.space_data
        return view.region_quadviews

    def draw(self, context):
        layout = self.layout

        view = context.space_data

        region = view.region_quadviews[2]
        col = layout.column()
        col.prop(region, "lock_rotation")
        row = col.row()
        row.enabled = region.lock_rotation
        row.prop(region, "show_sync_view")
        row = col.row()

        row.enabled = region.lock_rotation and region.show_sync_view
        row.prop(region, "use_box_clip")


# Annotation properties
class VIEW3D_PT_grease_pencil(AnnotationDataPanel, Panel):
    bl_space_type = 'VIEW_3D'
    bl_region_type = 'UI'
    bl_category = "View"

    # NOTE: this is just a wrapper around the generic GP Panel


class VIEW3D_PT_annotation_onion(AnnotationOnionSkin, Panel):
    bl_space_type = 'VIEW_3D'
    bl_region_type = 'UI'
    bl_category = "View"
    bl_parent_id = 'VIEW3D_PT_grease_pencil'

    # NOTE: this is just a wrapper around the generic GP Panel


class TOPBAR_PT_annotation_layers(Panel, AnnotationDataPanel):
    bl_space_type = 'VIEW_3D'
    bl_region_type = 'HEADER'
    bl_label = "Layers"
    bl_ui_units_x = 14


class VIEW3D_PT_view3d_stereo(Panel):
    bl_space_type = 'VIEW_3D'
    bl_region_type = 'UI'
    bl_category = "View"
    bl_label = "Stereoscopy"
    bl_options = {'DEFAULT_CLOSED'}

    @classmethod
    def poll(cls, context):
        scene = context.scene
        wm = bpy.ops.wm

        multiview = scene.render.use_multiview
        return multiview

    def draw(self, context):
        layout = self.layout
        view = context.space_data

        basic_stereo = context.scene.render.views_format == 'STEREO_3D'

        col = layout.column()
        col.row().prop(view, "stereo_3d_camera", expand=True)

        col.label(text="Display")
        row = col.row()
        row.active = basic_stereo
        row.prop(view, "show_stereo_3d_cameras")
        row = col.row()
        row.active = basic_stereo
        split = row.split()
        split.prop(view, "show_stereo_3d_convergence_plane")
        split = row.split()
        split.prop(view, "stereo_3d_convergence_plane_alpha", text="Alpha")
        split.active = view.show_stereo_3d_convergence_plane
        row = col.row()
        split = row.split()
        split.prop(view, "show_stereo_3d_volume")
        split = row.split()
        split.prop(view, "stereo_3d_volume_alpha", text="Alpha")

        if context.scene.render.use_multiview:
            layout.separator()
            layout.operator("wm.set_stereo_3d", icon='CAMERA_STEREO')


class VIEW3D_PT_context_properties(Panel):
    bl_space_type = 'VIEW_3D'
    bl_region_type = 'UI'
    bl_category = "Item"
    bl_label = "Properties"
    bl_options = {'DEFAULT_CLOSED'}

    @staticmethod
    def _active_context_member(context):
        obj = context.object
        if obj:
            object_mode = obj.mode
            if object_mode == 'POSE':
                return "active_pose_bone"
            elif object_mode == 'EDIT' and obj.type == 'ARMATURE':
                return "active_bone"
            else:
                return "object"

        return ""

    @classmethod
    def poll(cls, context):
        import rna_prop_ui
        member = cls._active_context_member(context)

        if member:
            context_member, member = rna_prop_ui.rna_idprop_context_value(context, member, object)
            return context_member and rna_prop_ui.rna_idprop_has_properties(context_member)

        return False

    def draw(self, context):
        import rna_prop_ui
        member = VIEW3D_PT_context_properties._active_context_member(context)

        if member:
            # Draw with no edit button
            rna_prop_ui.draw(self.layout, context, member, object, use_edit=False)


# Grease Pencil Object - Multiframe falloff tools
class VIEW3D_PT_gpencil_multi_frame(Panel):
    bl_space_type = 'VIEW_3D'
    bl_region_type = 'HEADER'
    bl_label = "Multi Frame"

    def draw(self, context):
        layout = self.layout
        tool_settings = context.tool_settings

        gpd = context.gpencil_data
        settings = tool_settings.gpencil_sculpt

        col = layout.column(align=True)
        col.prop(settings, "use_multiframe_falloff")

        # Falloff curve
        if gpd.use_multiedit and settings.use_multiframe_falloff:
            layout.template_curve_mapping(settings, "multiframe_falloff_curve", brush=True)


# Grease Pencil Object - Curve Editing tools
class VIEW3D_PT_gpencil_curve_edit(Panel):
    bl_space_type = 'VIEW_3D'
    bl_region_type = 'HEADER'
    bl_label = "Curve Editing"

    def draw(self, context):
        layout = self.layout

        gpd = context.gpencil_data
        col = layout.column()

        col.label(text="Curve Editing:")

        split = layout.split()
        col = split.column(align=True)
        row = col.row()
        row.separator()
        row.label(text="Resolution")
        row = col.row()
        row.separator()
        row.label(text="Threshold")
        row = col.row()
        row.separator()
        row.label(text="Corner Angle")

        col = split.column(align=True)
        col.prop(gpd, "edit_curve_resolution", text="")
        col.prop(gpd, "curve_edit_threshold", text="")
        col.prop(gpd, "curve_edit_corner_angle", text="")

        col = layout.column()
        row = col.row()
        row.separator()
        row.prop(gpd, "use_adaptive_curve_resolution")


class VIEW3D_MT_gpencil_edit_context_menu(Menu):
    bl_label = ""

    def draw(self, context):
        layout = self.layout
        tool_settings = context.tool_settings

        is_point_mode = tool_settings.gpencil_selectmode_edit == 'POINT'
        is_stroke_mode = tool_settings.gpencil_selectmode_edit == 'STROKE'
        is_segment_mode = tool_settings.gpencil_selectmode_edit == 'SEGMENT'

        layout.operator_context = 'INVOKE_REGION_WIN'

        row = layout.row()

        if is_point_mode or is_segment_mode:
            col = row.column(align=True)

            col.label(text="Point Context Menu", icon='GP_SELECT_POINTS')
            col.separator()

            # Additive Operators
            col.operator("gpencil.stroke_subdivide", text="Subdivide", icon="SUBDIVIDE_EDGES").only_selected = True

            col.separator()

            col.operator("gpencil.extrude_move", text="Extrude", icon='EXTRUDE_REGION')

            col.separator()

            # Deform Operators
            col.operator("gpencil.stroke_smooth", text="Smooth", icon="PARTICLEBRUSH_SMOOTH").only_selected = True
            col.operator("transform.bend", text="Bend", icon="BEND")
            col.operator("transform.shear", text="Shear", icon="SHEAR")
            col.operator("transform.tosphere", text="To Sphere", icon="TOSPHERE")
            col.operator("transform.transform", text="Shrink Fatten",
                         icon='SHRINK_FATTEN').mode = 'GPENCIL_SHRINKFATTEN'

            col.separator()

            col.menu("VIEW3D_MT_mirror", text="Mirror")
            col.menu("GPENCIL_MT_snap", text="Snap")

            col.separator()

            # Duplicate operators
            col.operator("gpencil.duplicate_move", text="Duplicate", icon='DUPLICATE')
            col.operator("gpencil.copy", text="Copy", icon='COPYDOWN')
            col.operator("gpencil.paste", text="Paste", icon='PASTEDOWN').type = 'ACTIVE'
            col.operator("gpencil.paste", text="Paste by Layer", icon='PASTEDOWN').type = 'LAYER'

            col.separator()

            # Removal Operators
            col.operator("gpencil.stroke_merge", text="Merge", icon="MERGE")
            col.operator("gpencil.stroke_merge_by_distance", icon="MERGE").use_unselected = False
            col.operator("gpencil.stroke_split", text="Split", icon="SPLIT")
            col.operator("gpencil.stroke_separate", text="Separate", icon="SEPARATE_GP_POINTS").mode = 'POINT'

            col.separator()

            col.operator("gpencil.delete", text="Delete Points", icon="DELETE").type = 'POINTS'
            col.operator("gpencil.dissolve", text="Dissolve", icon="DISSOLVE_VERTS").type = 'POINTS'
            col.operator("gpencil.dissolve", text="Dissolve Between", icon="DISSOLVE_BETWEEN").type = 'BETWEEN'
            col.operator("gpencil.dissolve", text="Dissolve Unselected", icon="DISSOLVE_UNSELECTED").type = 'UNSELECT'

        if is_stroke_mode:

            col = row.column(align=True)
            col.label(text="Stroke Context Menu", icon='GP_SELECT_STROKES')
            col.separator()

            # Main Strokes Operators
            col.operator("gpencil.stroke_subdivide", text="Subdivide", icon="SUBDIVIDE_EDGES").only_selected = False
            col.menu("VIEW3D_MT_gpencil_simplify")
            col.operator("gpencil.stroke_trim", text="Trim", icon="CUT")

            col.separator()

            col.operator("gpencil.stroke_smooth", text="Smooth Stroke",
                         icon="PARTICLEBRUSH_SMOOTH").only_selected = False
            col.operator("transform.transform", text="Shrink Fatten",
                         icon='SHRINK_FATTEN').mode = 'GPENCIL_SHRINKFATTEN'

            col.separator()

            # Layer and Materials operators
            col.menu("GPENCIL_MT_move_to_layer")
            col.menu("VIEW3D_MT_assign_material")
            col.operator("gpencil.set_active_material", text="Set as Active Material", icon="MATERIAL_DATA")
            col.operator_menu_enum("gpencil.stroke_arrange", "direction", text="Arrange")

            col.separator()

            col.menu("VIEW3D_MT_mirror", text="Mirror")
            col.menu("VIEW3D_MT_snap", text="Snap")

            col.separator()

            # Duplicate operators
            col.operator("gpencil.duplicate_move", text="Duplicate", icon='DUPLICATE')
            col.operator("gpencil.copy", text="Copy", icon='COPYDOWN')
            col.operator("gpencil.paste", text="Paste", icon='PASTEDOWN').type = 'ACTIVE'
            col.operator("gpencil.paste", text="Paste by Layer", icon='PASTEDOWN').type = 'LAYER'

            col.separator()

            # Removal Operators
            col.operator("gpencil.stroke_merge_by_distance", icon="MERGE").use_unselected = True
            col.operator_menu_enum("gpencil.stroke_join", "type", text="Join", icon='JOIN', text_ctxt=i18n_contexts.id_gpencil)
            col.operator("gpencil.stroke_split", text="Split", icon="SPLIT")
            col.operator("gpencil.stroke_separate", text="Separate", icon="SEPARATE_GP_STROKES").mode = 'STROKE'

            col.separator()

            col.operator("gpencil.delete", text="Delete", icon="DELETE").type = 'STROKES'

            col.separator()

            col.operator("gpencil.reproject", text="Reproject")

def draw_gpencil_layer_active(context, layout):
    gpl = context.active_gpencil_layer
    if gpl:
        layout.label(text="Active Layer")
        row = layout.row(align=True)
        row.operator_context = 'EXEC_REGION_WIN'
        row.operator_menu_enum("gpencil.layer_change", "layer", text="", icon='GREASEPENCIL')
        row.prop(gpl, "info", text="")
        row.operator("gpencil.layer_remove", text="", icon='X')


def draw_gpencil_material_active(context, layout):
    ob = context.active_object
    if ob and len(ob.material_slots) > 0 and ob.active_material_index >= 0:
        ma = ob.material_slots[ob.active_material_index].material
        if ma:
            layout.label(text="Active Material")
            row = layout.row(align=True)
            row.operator_context = 'EXEC_REGION_WIN'
            row.operator_menu_enum("gpencil.material_set", "slot", text="", icon='MATERIAL')
            row.prop(ma, "name", text="")


class VIEW3D_PT_gpencil_sculpt_automasking(Panel):
    bl_space_type = 'VIEW_3D'
    bl_region_type = 'HEADER'
    bl_label = "Auto-masking"
    bl_ui_units_x = 10

    def draw(self, context):
        layout = self.layout

        tool_settings = context.scene.tool_settings
        layout.label(text="Auto-masking")

        col = layout.column(align=True)
        col.prop(tool_settings.gpencil_sculpt, "use_automasking_stroke", text="Stroke")
        col.prop(tool_settings.gpencil_sculpt, "use_automasking_layer_stroke", text="Layer")
        col.prop(tool_settings.gpencil_sculpt, "use_automasking_material_stroke", text="Material")
        col.separator()
        col.prop(tool_settings.gpencil_sculpt, "use_automasking_layer_active", text="Active Layer")
        col.prop(tool_settings.gpencil_sculpt, "use_automasking_material_active", text="Active Material")


class VIEW3D_PT_gpencil_sculpt_context_menu(Panel):
    bl_space_type = 'VIEW_3D'
    bl_region_type = 'WINDOW'
    bl_label = "Sculpt Context Menu"
    bl_ui_units_x = 12

    def draw(self, context):
        ts = context.tool_settings
        settings = ts.gpencil_sculpt_paint
        brush = settings.brush

        layout = self.layout

        layout.prop(brush, "size", slider=True)
        layout.prop(brush, "strength")

        # Layers
        draw_gpencil_layer_active(context, layout)


class VIEW3D_PT_gpencil_weight_context_menu(Panel):
    bl_space_type = 'VIEW_3D'
    bl_region_type = 'WINDOW'
    bl_label = "Weight Paint Context Menu"
    bl_ui_units_x = 12

    def draw(self, context):
        ts = context.tool_settings
        settings = ts.gpencil_weight_paint
        brush = settings.brush

        layout = self.layout

        layout.prop(brush, "size", slider=True)
        layout.prop(brush, "strength")
        layout.prop(brush, "weight")

        # Layers
        draw_gpencil_layer_active(context, layout)


class VIEW3D_MT_gpencil_sculpt(Menu):
    bl_label = "Sculpt"

    def draw(self, context):
        layout = self.layout

        layout.operator_context = 'INVOKE_REGION_WIN'
        layout.menu("VIEW3D_MT_assign_material")
        layout.separator()

        layout.operator("gpencil.frame_duplicate", text="Duplicate Active Frame", icon="DUPLICATE")
        layout.operator(
            "gpencil.frame_duplicate",
            text="Duplicate Active Frame All Layers",
            icon="DUPLICATE").mode = 'ALL'

        layout.separator()

        layout.operator("gpencil.stroke_subdivide", text="Subdivide", icon="SUBDIVIDE_EDGES")
        layout.operator("gpencil.stroke_simplify_fixed", text="Simplify", icon="MOD_SIMPLIFY")
        layout.operator("gpencil.stroke_simplify", text="Simplify Adaptative", icon="SIMPLIFY_ADAPTIVE")

        if context.mode == 'WEIGHT_GPENCIL':
            layout.separator()
            layout.menu("VIEW3D_MT_gpencil_autoweights")

        layout.separator()

        # radial control button brush size
        myvar = layout.operator("wm.radial_control", text="Brush Radius", icon="BRUSHSIZE")
        myvar.data_path_primary = 'tool_settings.gpencil_sculpt.brush.size'

        # radial control button brush strength
        myvar = layout.operator("wm.radial_control", text="Brush Strength", icon="BRUSHSTRENGTH")
        myvar.data_path_primary = 'tool_settings.gpencil_sculpt.brush.strength'

        layout.separator()

        # line edit toggles from the keympap
        props = layout.operator("wm.context_toggle", text="Toggle Edit Lines", icon='STROKE')
        props.data_path = "space_data.overlay.use_gpencil_edit_lines"

        props = layout.operator("wm.context_toggle", text="Toggle Multiline Edit Only", icon='STROKE')
        props.data_path = "space_data.overlay.use_gpencil_multiedit_line_only"


class VIEW3D_PT_gpencil_edit_options(Panel):
    bl_space_type = 'VIEW_3D'
    bl_region_type = 'HEADER'
    bl_label = "Options"

    def draw(self, context):
        layout = self.layout
        settings = context.tool_settings.gpencil_sculpt

        layout.prop(settings, "use_scale_thickness", text="Scale Thickness")

class VIEW3D_PT_gpencil_draw_context_menu(Panel):
    bl_space_type = 'VIEW_3D'
    bl_region_type = 'WINDOW'
    bl_label = "Draw Context Menu"
    bl_ui_units_x = 12

    def draw(self, context):
        layout = self.layout
        tool_settings = context.tool_settings
        settings = tool_settings.gpencil_paint
        brush = settings.brush
        gp_settings = brush.gpencil_settings

        is_pin_vertex = gp_settings.brush_draw_mode == 'VERTEXCOLOR'
        is_vertex = settings.color_mode == 'VERTEXCOLOR' or brush.gpencil_tool == 'TINT' or is_pin_vertex

        if brush.gpencil_tool not in {'ERASE', 'CUTTER', 'EYEDROPPER'} and is_vertex:
            split = layout.split(factor=0.1)
            split.prop(brush, "color", text="")
            split.template_color_picker(brush, "color", value_slider=True)

            col = layout.column()
            col.separator()
            col.prop_menu_enum(gp_settings, "vertex_mode", text="Mode")
            col.separator()

        if brush.gpencil_tool not in {'FILL', 'CUTTER'}:
            layout.prop(brush, "size", slider=True)
        if brush.gpencil_tool not in {'ERASE', 'FILL', 'CUTTER'}:
            layout.prop(gp_settings, "pen_strength")

        # Layers
        draw_gpencil_layer_active(context, layout)
        # Material
        if not is_vertex:
            draw_gpencil_material_active(context, layout)


class VIEW3D_PT_gpencil_vertex_context_menu(Panel):
    bl_space_type = 'VIEW_3D'
    bl_region_type = 'WINDOW'
    bl_label = "Vertex Paint Context Menu"
    bl_ui_units_x = 12

    def draw(self, context):
        layout = self.layout
        tool_settings = context.tool_settings
        settings = tool_settings.gpencil_vertex_paint
        brush = settings.brush
        gp_settings = brush.gpencil_settings

        col = layout.column()

        if brush.gpencil_vertex_tool in {'DRAW', 'REPLACE'}:
            split = layout.split(factor=0.1)
            split.prop(brush, "color", text="")
            split.template_color_picker(brush, "color", value_slider=True)

            col = layout.column()
            col.separator()
            col.prop_menu_enum(gp_settings, "vertex_mode", text="Mode")
            col.separator()

        row = col.row(align=True)
        row.prop(brush, "size", text="Radius")
        row.prop(gp_settings, "use_pressure", text="", icon='STYLUS_PRESSURE')

        if brush.gpencil_vertex_tool in {'DRAW', 'BLUR', 'SMEAR'}:
            row = layout.row(align=True)
            row.prop(gp_settings, "pen_strength", slider=True)
            row.prop(gp_settings, "use_strength_pressure", text="", icon='STYLUS_PRESSURE')

        # Layers
        draw_gpencil_layer_active(context, layout)


class VIEW3D_PT_paint_vertex_context_menu(Panel):
    # Only for popover, these are dummy values.
    bl_space_type = 'VIEW_3D'
    bl_region_type = 'WINDOW'
    bl_label = "Vertex Paint Context Menu"

    def draw(self, context):
        layout = self.layout

        brush = context.tool_settings.vertex_paint.brush
        capabilities = brush.vertex_paint_capabilities

        if capabilities.has_color:
            split = layout.split(factor=0.1)
            UnifiedPaintPanel.prop_unified_color(split, context, brush, "color", text="")
            UnifiedPaintPanel.prop_unified_color_picker(split, context, brush, "color", value_slider=True)
            layout.prop(brush, "blend", text="")

        UnifiedPaintPanel.prop_unified(
            layout,
            context,
            brush,
            "size",
            unified_name="use_unified_size",
            pressure_name="use_pressure_size",
            slider=True,
        )
        UnifiedPaintPanel.prop_unified(
            layout,
            context,
            brush,
            "strength",
            unified_name="use_unified_strength",
            pressure_name="use_pressure_strength",
            slider=True,
        )


class VIEW3D_PT_paint_texture_context_menu(Panel):
    # Only for popover, these are dummy values.
    bl_space_type = 'VIEW_3D'
    bl_region_type = 'WINDOW'
    bl_label = "Texture Paint Context Menu"

    def draw(self, context):
        layout = self.layout

        brush = context.tool_settings.image_paint.brush
        capabilities = brush.image_paint_capabilities

        if capabilities.has_color:
            split = layout.split(factor=0.1)
            UnifiedPaintPanel.prop_unified_color(split, context, brush, "color", text="")
            UnifiedPaintPanel.prop_unified_color_picker(split, context, brush, "color", value_slider=True)
            layout.prop(brush, "blend", text="")

        if capabilities.has_radius:
            UnifiedPaintPanel.prop_unified(
                layout,
                context,
                brush,
                "size",
                unified_name="use_unified_size",
                pressure_name="use_pressure_size",
                slider=True,
            )
            UnifiedPaintPanel.prop_unified(
                layout,
                context,
                brush,
                "strength",
                unified_name="use_unified_strength",
                pressure_name="use_pressure_strength",
                slider=True,
            )


class VIEW3D_PT_paint_weight_context_menu(Panel):
    # Only for popover, these are dummy values.
    bl_space_type = 'VIEW_3D'
    bl_region_type = 'WINDOW'
    bl_label = "Weights Context Menu"

    def draw(self, context):
        layout = self.layout

        brush = context.tool_settings.weight_paint.brush
        UnifiedPaintPanel.prop_unified(
            layout,
            context,
            brush,
            "weight",
            unified_name="use_unified_weight",
            slider=True,
        )
        UnifiedPaintPanel.prop_unified(
            layout,
            context,
            brush,
            "size",
            unified_name="use_unified_size",
            pressure_name="use_pressure_size",
            slider=True,
        )
        UnifiedPaintPanel.prop_unified(
            layout,
            context,
            brush,
            "strength",
            unified_name="use_unified_strength",
            pressure_name="use_pressure_strength",
            slider=True)




class VIEW3D_PT_sculpt_automasking(Panel):
    bl_space_type = 'VIEW_3D'
    bl_region_type = 'HEADER'
    bl_label = "Auto-Masking"
    bl_ui_units_x = 10

    def draw(self, context):
        layout = self.layout

        tool_settings = context.tool_settings
        sculpt = tool_settings.sculpt
        layout.label(text="Auto-Masking")

        col = layout.column(align=True)
        col.prop(sculpt, "use_automasking_topology", text="Topology")
        col.prop(sculpt, "use_automasking_face_sets", text="Face Sets")

        col.separator()

        col = layout.column(align=True)
        col.prop(sculpt, "use_automasking_boundary_edges", text="Mesh Boundary")
        col.prop(sculpt, "use_automasking_boundary_face_sets", text="Face Sets Boundary")

        if sculpt.use_automasking_boundary_edges or sculpt.use_automasking_boundary_face_sets:
            col.prop(sculpt.brush, "automasking_boundary_edges_propagation_steps")

        col.separator()

        col = layout.column(align=True)
        row = col.row()
        row.prop(sculpt, "use_automasking_cavity", text="Cavity")

        is_cavity_active = sculpt.use_automasking_cavity or sculpt.use_automasking_cavity_inverted

        if is_cavity_active:
            props = row.operator("sculpt.mask_from_cavity", text="Create Mask")
            props.settings_source = 'SCENE'

        col.prop(sculpt, "use_automasking_cavity_inverted", text="Cavity (inverted)")

        if is_cavity_active:
            col = layout.column(align=True)
            col.prop(sculpt, "automasking_cavity_factor", text="Factor")
            col.prop(sculpt, "automasking_cavity_blur_steps", text="Blur")

            col = layout.column()
            col.prop(sculpt, "use_automasking_custom_cavity_curve", text="Custom Curve")

            if sculpt.use_automasking_custom_cavity_curve:
                col.template_curve_mapping(sculpt, "automasking_cavity_curve")

        col.separator()

        col = layout.column(align=True)
        col.prop(sculpt, "use_automasking_view_normal", text="View Normal")

        if sculpt.use_automasking_view_normal:
            col.prop(sculpt, "use_automasking_view_occlusion", text="Occlusion")
            subcol = col.column(align=True)
            subcol.active = not sculpt.use_automasking_view_occlusion
            subcol.prop(sculpt, "automasking_view_normal_limit", text="Limit")
            subcol.prop(sculpt, "automasking_view_normal_falloff", text="Falloff")

        col = layout.column()
        col.prop(sculpt, "use_automasking_start_normal", text="Area Normal")

        if sculpt.use_automasking_start_normal:
            col = layout.column(align=True)
            col.prop(sculpt, "automasking_start_normal_limit", text="Limit")
            col.prop(sculpt, "automasking_start_normal_falloff", text="Falloff")


class VIEW3D_PT_sculpt_context_menu(Panel):
    # Only for popover, these are dummy values.
    bl_space_type = 'VIEW_3D'
    bl_region_type = 'WINDOW'
    bl_label = "Sculpt Context Menu"

    def draw(self, context):
        layout = self.layout

        brush = context.tool_settings.sculpt.brush
        capabilities = brush.sculpt_capabilities

        if capabilities.has_color:
            split = layout.split(factor=0.1)
            UnifiedPaintPanel.prop_unified_color(split, context, brush, "color", text="")
            UnifiedPaintPanel.prop_unified_color_picker(split, context, brush, "color", value_slider=True)

            layout.prop(brush, "blend", text="")

        ups = context.tool_settings.unified_paint_settings
        size = "size"
        size_owner = ups if ups.use_unified_size else brush
        if size_owner.use_locked_size == 'SCENE':
            size = "unprojected_radius"

        UnifiedPaintPanel.prop_unified(
            layout,
            context,
            brush,
            size,
            unified_name="use_unified_size",
            pressure_name="use_pressure_size",
            text="Radius",
            slider=True,
        )
        UnifiedPaintPanel.prop_unified(
            layout,
            context,
            brush,
            "strength",
            unified_name="use_unified_strength",
            pressure_name="use_pressure_strength",
            slider=True,
        )

        if capabilities.has_auto_smooth:
            layout.prop(brush, "auto_smooth_factor", slider=True)

        if capabilities.has_normal_weight:
            layout.prop(brush, "normal_weight", slider=True)

        if capabilities.has_pinch_factor:
            text = "Pinch"
            if brush.sculpt_tool in {'BLOB', 'SNAKE_HOOK'}:
                text = "Magnify"
            layout.prop(brush, "crease_pinch_factor", slider=True, text=text)

        if capabilities.has_rake_factor:
            layout.prop(brush, "rake_factor", slider=True)

        if capabilities.has_plane_offset:
            layout.prop(brush, "plane_offset", slider=True)
            layout.prop(brush, "plane_trim", slider=True, text="Distance")

        if capabilities.has_height:
            layout.prop(brush, "height", slider=True, text="Height")


class TOPBAR_PT_gpencil_materials(GreasePencilMaterialsPanel, Panel):
    bl_space_type = 'VIEW_3D'
    bl_region_type = 'HEADER'
    bl_label = "Materials"
    bl_ui_units_x = 14

    @classmethod
    def poll(cls, context):
        ob = context.object
        return ob and ob.type == 'GPENCIL'


class TOPBAR_PT_gpencil_vertexcolor(GreasePencilVertexcolorPanel, Panel):
    bl_space_type = 'VIEW_3D'
    bl_region_type = 'HEADER'
    bl_label = "Color Attribute"
    bl_ui_units_x = 10

    @classmethod
    def poll(cls, context):
        ob = context.object
        return ob and ob.type == 'GPENCIL'


class VIEW3D_PT_curves_sculpt_add_shape(Panel):
    # Only for popover, these are dummy values.
    bl_space_type = 'VIEW_3D'
    bl_region_type = 'WINDOW'
    bl_label = "Curves Sculpt Add Curve Options"

    def draw(self, context):
        layout = self.layout

        layout.use_property_split = True
        layout.use_property_decorate = False  # No animation.

        settings = UnifiedPaintPanel.paint_settings(context)
        brush = settings.brush

        col = layout.column(heading="Interpolate", align=True)
        col.prop(brush.curves_sculpt_settings, "interpolate_length", text="Length")
        col.prop(brush.curves_sculpt_settings, "interpolate_shape", text="Shape")
        col.prop(brush.curves_sculpt_settings, "interpolate_point_count", text="Point Count")

        col = layout.column()
        col.active = not brush.curves_sculpt_settings.interpolate_length
        col.prop(brush.curves_sculpt_settings, "curve_length", text="Length")

        col = layout.column()
        col.active = not brush.curves_sculpt_settings.interpolate_point_count
        col.prop(brush.curves_sculpt_settings, "points_per_curve", text="Points")


class VIEW3D_PT_curves_sculpt_parameter_falloff(Panel):
    # Only for popover, these are dummy values.
    bl_space_type = 'VIEW_3D'
    bl_region_type = 'WINDOW'
    bl_label = "Curves Sculpt Parameter Falloff"

    def draw(self, context):
        layout = self.layout

        settings = UnifiedPaintPanel.paint_settings(context)
        brush = settings.brush

        layout.template_curve_mapping(brush.curves_sculpt_settings, "curve_parameter_falloff")
        row = layout.row(align=True)
        row.operator("brush.sculpt_curves_falloff_preset", icon='SMOOTHCURVE', text="").shape = 'SMOOTH'
        row.operator("brush.sculpt_curves_falloff_preset", icon='SPHERECURVE', text="").shape = 'ROUND'
        row.operator("brush.sculpt_curves_falloff_preset", icon='ROOTCURVE', text="").shape = 'ROOT'
        row.operator("brush.sculpt_curves_falloff_preset", icon='SHARPCURVE', text="").shape = 'SHARP'
        row.operator("brush.sculpt_curves_falloff_preset", icon='LINCURVE', text="").shape = 'LINE'
        row.operator("brush.sculpt_curves_falloff_preset", icon='NOCURVE', text="").shape = 'MAX'


class VIEW3D_PT_curves_sculpt_grow_shrink_scaling(Panel):
    # Only for popover, these are dummy values.
    bl_space_type = 'VIEW_3D'
    bl_region_type = 'WINDOW'
    bl_label = "Curves Grow/Shrink Scaling"
    bl_ui_units_x = 12

    def draw(self, context):
        layout = self.layout

        layout.use_property_split = True
        layout.use_property_decorate = False  # No animation.

        settings = UnifiedPaintPanel.paint_settings(context)
        brush = settings.brush

        layout.prop(brush.curves_sculpt_settings, "scale_uniform")
        layout.prop(brush.curves_sculpt_settings, "minimum_length")


class VIEW3D_PT_viewport_debug(Panel):
    bl_space_type = 'VIEW_3D'
    bl_region_type = 'HEADER'
    bl_parent_id = 'VIEW3D_PT_overlay'
    bl_label = "Viewport Debug"

    @classmethod
    def poll(cls, context):
        prefs = context.preferences
        return prefs.experimental.use_viewport_debug

    def draw(self, context):
        layout = self.layout
        view = context.space_data
        overlay = view.overlay

        layout.prop(overlay, "use_debug_freeze_view_culling")


class VIEW3D_AST_sculpt_brushes(bpy.types.AssetShelf):
    # Experimental: Asset shelf for sculpt brushes, only shows up if both the
    # "Asset Shelf" and the "Extended Asset Browser" experimental features are
    # enabled.

    bl_space_type = "VIEW_3D"

    @classmethod
    def poll(cls, context):
        prefs = context.preferences
        if not prefs.experimental.use_extended_asset_browser:
            return False

        return bool(context.object and context.object.mode == 'SCULPT')

    @classmethod
    def asset_poll(cls, asset):
        return asset.file_data.id_type == 'BRUSH'


classes = (
    VIEW3D_HT_header,
    VIEW3D_HT_tool_header,
    ALL_MT_editormenu,
    VIEW3D_MT_editor_menus,
    VIEW3D_MT_transform,
    VIEW3D_MT_transform_object,
    VIEW3D_MT_transform_armature,
    VIEW3D_MT_mirror,
    VIEW3D_MT_snap,
    VIEW3D_MT_uv_map_clear_seam,
    VIEW3D_MT_uv_map,
    VIEW3D_MT_switchactivecamto,
    VIEW3D_MT_view_legacy,
    VIEW3D_MT_view_annotations,
    VIEW3D_MT_view,
    VIEW3D_MT_view_cameras,
    VIEW3D_MT_view_pie_menus,
    VIEW3D_MT_view_navigation_legacy,
    VIEW3D_MT_view_navigation,
    VIEW3D_MT_view_align,
    VIEW3D_MT_view_align_selected,
    VIEW3D_MT_select_object,
    VIEW3D_MT_select_object_legacy,
    VIEW3D_MT_select_by_type,
    VIEW3D_MT_select_grouped,
    VIEW3D_MT_select_linked,
    VIEW3D_MT_select_object_more_less,
    VIEW3D_MT_select_pose,
    VIEW3D_MT_select_particle,
    VIEW3D_MT_edit_mesh,
    VIEW3D_MT_edit_mesh_legacy,
    VIEW3D_MT_edit_mesh_sort_elements,
    VIEW3D_MT_edit_mesh_select_similar,
    VIEW3D_MT_edit_mesh_select_by_trait,
    VIEW3D_MT_edit_mesh_select_more_less,
    VIEW3D_MT_select_edit_mesh,
    VIEW3D_MT_select_edit_curve,
    VIEW3D_MT_select_edit_curve_select_similar,
    VIEW3D_MT_select_edit_surface,
    VIEW3D_MT_select_edit_text,
    VIEW3D_MT_select_edit_metaball,
    VIEW3D_MT_edit_lattice_context_menu,
    VIEW3D_MT_select_edit_metaball_select_similar,
    VIEW3D_MT_select_edit_lattice,
    VIEW3D_MT_select_edit_armature,
    VIEW3D_MT_select_gpencil_legacy,
    VIEW3D_MT_select_gpencil_grouped,
    VIEW3D_MT_select_edit_grease_pencil,
    VIEW3D_MT_select_edit_gpencil,
    VIEW3D_MT_select_paint_mask,
    VIEW3D_MT_select_paint_mask_face_more_less,
    VIEW3D_MT_select_paint_mask_vertex,
    VIEW3D_MT_select_paint_mask_vertex_more_less,
    VIEW3D_MT_select_edit_point_cloud,
    VIEW3D_MT_edit_curves_select_more_less,
    VIEW3D_MT_select_edit_curves,
    VIEW3D_MT_select_sculpt_curves,
    VIEW3D_MT_mesh_add,
    VIEW3D_MT_curve_add,
    VIEW3D_MT_surface_add,
    VIEW3D_MT_edit_metaball_context_menu,
    VIEW3D_MT_metaball_add,
    TOPBAR_MT_edit_curve_add,
    TOPBAR_MT_edit_armature_add,
    VIEW3D_MT_armature_add,
    VIEW3D_MT_light_add,
    VIEW3D_MT_lightprobe_add,
    VIEW3D_MT_camera_add,
    VIEW3D_MT_volume_add,
    VIEW3D_MT_grease_pencil_add,
    VIEW3D_MT_add,
    VIEW3D_MT_image_add,
    VIEW3D_MT_origin_set,
    VIEW3D_MT_object,
    VIEW3D_MT_object_convert,
    VIEW3D_MT_object_animation,
    VIEW3D_MT_object_asset,
    VIEW3D_MT_object_rigid_body,
    VIEW3D_MT_object_clear,
    VIEW3D_MT_object_context_menu,
    VIEW3D_MT_object_shading,
    VIEW3D_MT_object_apply,
    VIEW3D_MT_object_relations,
    VIEW3D_MT_object_liboverride,
    VIEW3D_MT_object_parent,
    VIEW3D_MT_object_track,
    VIEW3D_MT_object_collection,
    VIEW3D_MT_object_constraints,
    VIEW3D_MT_object_quick_effects,
    VIEW3D_MT_object_showhide,
    VIEW3D_MT_object_cleanup,
    VIEW3D_MT_make_single_user,
    VIEW3D_MT_make_links,
    VIEW3D_MT_brush,
    VIEW3D_MT_brush_curve_presets,
    VIEW3D_MT_facemask_showhide,
    VIEW3D_MT_paint_vertex,
    VIEW3D_MT_paint_vertex_specials,
    VIEW3D_MT_paint_texture_specials,
    VIEW3D_MT_hook,
    VIEW3D_MT_vertex_group,
    VIEW3D_MT_gpencil_vertex_group,
    VIEW3D_MT_paint_weight,
    VIEW3D_MT_paint_weight_legacy,
    VIEW3D_MT_paint_weight_lock,
    VIEW3D_MT_paint_weight_specials,
    VIEW3D_MT_subdivision_set,
    VIEW3D_MT_sculpt_specials,
    VIEW3D_MT_sculpt,
    VIEW3D_MT_sculpt_legacy,
    VIEW3D_MT_sculpt_transform,
    VIEW3D_MT_sculpt_showhide,
    VIEW3D_MT_sculpt_set_pivot,
    VIEW3D_MT_mask,
    VIEW3D_MT_mask_legacy,
    VIEW3D_MT_face_sets,
    VIEW3D_MT_face_sets_init,
    VIEW3D_MT_random_mask,
    VIEW3D_MT_hide_mask,
    VIEW3D_MT_particle,
    VIEW3D_MT_particle_context_menu,
    VIEW3D_MT_particle_showhide,
    VIEW3D_MT_pose,
    VIEW3D_MT_pose_transform,
    VIEW3D_MT_pose_slide,
    VIEW3D_MT_pose_propagate,
    VIEW3D_MT_pose_motion,
    VIEW3D_MT_pose_group,
    VIEW3D_MT_pose_ik,
    VIEW3D_MT_pose_constraints,
    VIEW3D_MT_pose_names,
    VIEW3D_MT_pose_showhide,
    VIEW3D_MT_pose_apply,
    VIEW3D_MT_pose_context_menu,
    VIEW3D_MT_bone_options_toggle,
    VIEW3D_MT_bone_options_enable,
    VIEW3D_MT_bone_options_disable,
    VIEW3D_MT_edit_mesh_context_menu,
    VIEW3D_MT_edit_mesh_select_mode,
    VIEW3D_MT_edit_mesh_extrude_dupli,
    VIEW3D_MT_edit_mesh_extrude_dupli_rotate,
    VIEW3D_MT_edit_mesh_extrude,
    VIEW3D_MT_edit_mesh_vertices,
    VIEW3D_MT_edit_mesh_vertices_legacy,
    VIEW3D_MT_edit_mesh_edges,
    VIEW3D_MT_edit_mesh_edges_legacy,
    VIEW3D_MT_edit_mesh_faces,
    VIEW3D_MT_edit_mesh_faces_legacy,
    VIEW3D_MT_edit_mesh_faces_data,
    VIEW3D_MT_edit_mesh_normals,
    VIEW3D_MT_edit_mesh_normals_select_strength,
    VIEW3D_MT_edit_mesh_normals_set_strength,
    VIEW3D_MT_edit_mesh_normals_average,
    VIEW3D_MT_edit_mesh_shading,
    VIEW3D_MT_edit_mesh_weights,
    VIEW3D_MT_edit_mesh_clean,
    VIEW3D_MT_edit_mesh_delete,
    VIEW3D_MT_edit_mesh_merge,
    VIEW3D_MT_edit_mesh_split,
    VIEW3D_MT_edit_mesh_dissolve,
    VIEW3D_MT_edit_mesh_showhide,
    VIEW3D_MT_paint_grease_pencil,
    VIEW3D_MT_paint_gpencil,
    VIEW3D_MT_draw_gpencil,
    VIEW3D_MT_edit_gpencil_showhide,
    VIEW3D_MT_assign_material,
    VIEW3D_MT_edit_gpencil,
    VIEW3D_MT_edit_gpencil_stroke,
    VIEW3D_MT_edit_gpencil_point,
    VIEW3D_MT_edit_gpencil_hide,
    VIEW3D_MT_edit_gpencil_arrange_strokes,
    VIEW3D_MT_edit_gpencil_delete,
    VIEW3D_MT_sculpt_gpencil_copy,
    VIEW3D_MT_weight_gpencil,
    VIEW3D_MT_gpencil_simplify,
    VIEW3D_MT_gpencil_autoweights,
    VIEW3D_MT_gpencil_edit_context_menu,
    VIEW3D_MT_edit_greasepencil,
    VIEW3D_MT_edit_greasepencil_stroke,
    VIEW3D_MT_edit_curve,
    VIEW3D_MT_edit_curve_ctrlpoints,
    VIEW3D_MT_edit_curve_handle_type_set,
    VIEW3D_MT_edit_curve_segments,
    VIEW3D_MT_edit_curve_context_menu,
    VIEW3D_MT_edit_curve_delete,
    VIEW3D_MT_edit_curve_showhide,
    VIEW3D_MT_edit_surface,
    VIEW3D_MT_edit_font,
    VIEW3D_MT_edit_font_chars,
    VIEW3D_MT_edit_font_kerning,
    VIEW3D_MT_edit_font_move,
    VIEW3D_MT_edit_font_delete,
    VIEW3D_MT_edit_font_context_menu,
    VIEW3D_MT_edit_meta,
    VIEW3D_MT_edit_meta_showhide,
    VIEW3D_MT_edit_lattice,
    VIEW3D_MT_edit_lattice_flip,
    VIEW3D_MT_edit_armature,
    VIEW3D_MT_armature_showhide,
    VIEW3D_MT_armature_context_menu,
    VIEW3D_MT_edit_armature_roll,
    VIEW3D_MT_edit_armature_names,
    VIEW3D_MT_edit_armature_delete,
    VIEW3D_MT_gpencil_animation,
    VIEW3D_MT_edit_gpencil_transform,
    #VIEW3D_MT_edit_gpencil_transform_legacy,
    VIEW3D_MT_edit_curves,
    VIEW3D_MT_edit_pointcloud,
    VIEW3D_MT_object_mode_pie,
    VIEW3D_MT_view_pie,
    VIEW3D_MT_transform_gizmo_pie,
    VIEW3D_MT_shading_pie,
    VIEW3D_MT_shading_ex_pie,
    VIEW3D_MT_pivot_pie,
    VIEW3D_MT_snap_pie,
    VIEW3D_MT_orientations_pie,
    VIEW3D_MT_proportional_editing_falloff_pie,
    VIEW3D_MT_sculpt_mask_edit_pie,
    VIEW3D_MT_sculpt_automasking_pie,
    VIEW3D_MT_sculpt_gpencil_automasking_pie,
    VIEW3D_MT_wpaint_vgroup_lock_pie,
    VIEW3D_MT_sculpt_face_sets_edit_pie,
    VIEW3D_MT_sculpt_curves,
    VIEW3D_PT_active_tool,
    VIEW3D_PT_active_tool_duplicate,
    VIEW3D_PT_view3d_properties,
    VIEW3D_PT_view3d_properties_edit,
    VIEW3D_PT_view3d_camera_lock,
    VIEW3D_PT_view3d_cursor,
    VIEW3D_PT_collections,
    VIEW3D_PT_object_type_visibility,
    VIEW3D_PT_grease_pencil,
    VIEW3D_PT_annotation_onion,
    VIEW3D_PT_gpencil_multi_frame,
    VIEW3D_PT_gpencil_curve_edit,
    VIEW3D_PT_gpencil_sculpt_automasking,
    VIEW3D_MT_gpencil_sculpt,
    VIEW3D_PT_quad_view,
    VIEW3D_PT_view3d_stereo,
    VIEW3D_PT_shading,
    VIEW3D_PT_shading_lighting,
    VIEW3D_PT_shading_color,
    VIEW3D_PT_shading_options,
    VIEW3D_PT_shading_options_shadow,
    VIEW3D_PT_shading_options_ssao,
    VIEW3D_PT_shading_render_pass,
    VIEW3D_PT_shading_compositor,
    VIEW3D_PT_gizmo_display,
    VIEW3D_PT_overlay,
    VIEW3D_PT_overlay_guides,
    VIEW3D_PT_overlay_object,
    VIEW3D_PT_overlay_geometry,
    VIEW3D_PT_overlay_motion_tracking,
    VIEW3D_PT_overlay_edit_mesh,
    VIEW3D_PT_overlay_edit_mesh_shading,
    VIEW3D_PT_overlay_edit_mesh_measurement,
    VIEW3D_PT_overlay_edit_mesh_normals,
    VIEW3D_PT_overlay_edit_mesh_freestyle,
    VIEW3D_PT_overlay_edit_curve,
    VIEW3D_PT_overlay_texture_paint,
    VIEW3D_PT_overlay_vertex_paint,
    VIEW3D_PT_overlay_weight_paint,
    VIEW3D_PT_overlay_bones,
    VIEW3D_PT_overlay_sculpt,
    VIEW3D_PT_overlay_sculpt_curves,
    VIEW3D_PT_snapping,
    VIEW3D_PT_proportional_edit,
    VIEW3D_PT_gpencil_origin,
    VIEW3D_PT_gpencil_lock,
    VIEW3D_PT_gpencil_guide,
    VIEW3D_PT_transform_orientations,
    VIEW3D_PT_overlay_gpencil_options,
    VIEW3D_PT_context_properties,
    VIEW3D_PT_paint_vertex_context_menu,
    VIEW3D_PT_paint_texture_context_menu,
    VIEW3D_PT_paint_weight_context_menu,
    VIEW3D_PT_gpencil_vertex_context_menu,
    VIEW3D_PT_gpencil_sculpt_context_menu,
    VIEW3D_PT_gpencil_weight_context_menu,
    VIEW3D_PT_gpencil_draw_context_menu,
    VIEW3D_PT_gpencil_edit_options,
    VIEW3D_PT_sculpt_automasking,
    VIEW3D_PT_sculpt_context_menu,
    TOPBAR_PT_gpencil_materials,
    TOPBAR_PT_gpencil_vertexcolor,
    TOPBAR_PT_annotation_layers,
    VIEW3D_PT_curves_sculpt_add_shape,
    VIEW3D_PT_curves_sculpt_parameter_falloff,
    VIEW3D_PT_curves_sculpt_grow_shrink_scaling,
    VIEW3D_PT_viewport_debug,
    VIEW3D_AST_sculpt_brushes,
)


if __name__ == "__main__":  # only for live edit.
    from bpy.utils import register_class
    for cls in classes:
        register_class(cls)<|MERGE_RESOLUTION|>--- conflicted
+++ resolved
@@ -1483,12 +1483,9 @@
     def draw(self, context):
         layout = self.layout
         view = context.space_data
-<<<<<<< HEAD
         overlay = view.overlay
         engine = context.engine
-=======
         prefs = context.preferences
->>>>>>> d9959d96
 
         layout.prop(view, "show_region_toolbar")
         layout.prop(view, "show_region_ui")
@@ -2074,6 +2071,9 @@
 
         layout.menu("VIEW3D_MT_edit_mesh_select_more_less")
 
+        layout.separator()
+        layout.template_node_operator_asset_menu_items(catalog_path=self.bl_label)
+
 
 class VIEW3D_MT_select_edit_curve(Menu):
     bl_label = "Select"
@@ -2091,12 +2091,7 @@
         layout.operator("curve.select_all", text="None", icon='SELECT_NONE').action = 'DESELECT'
         layout.operator("curve.select_all", text="Invert", icon='INVERSE').action = 'INVERT'
 
-<<<<<<< HEAD
-        layout.separator()
-=======
-        layout.template_node_operator_asset_menu_items(catalog_path=self.bl_label)
-
->>>>>>> d9959d96
+        layout.separator()
 
         layout.operator("curve.select_linked", text="Linked", icon="LINKED")
         layout.operator("curve.select_linked_pick", text="Linked Pick Select", icon="LINKED").deselect = False
@@ -5374,8 +5369,6 @@
 
         layout.operator("object.vertex_parent_set", icon="VERTEX_PARENT")
 
-        layout.template_node_operator_asset_menu_items(catalog_path=self.bl_label)
-
 
 class VIEW3D_MT_edit_mesh_vertices_legacy(Menu):
     bl_label = "Legacy"
@@ -5400,6 +5393,8 @@
         layout.operator_context = 'EXEC_REGION_WIN'
         layout.operator("mesh.vertices_smooth", text="Smooth Vertices", icon="SMOOTH_VERTEX").factor = 0.5
         layout.operator_context = 'INVOKE_REGION_WIN'
+
+        layout.template_node_operator_asset_menu_items(catalog_path=self.bl_label)
 
 
 class VIEW3D_MT_edit_mesh_edges(Menu):
@@ -5547,6 +5542,8 @@
         layout.separator()
 
         layout.menu("VIEW3D_MT_edit_mesh_faces_data")
+
+        layout.template_node_operator_asset_menu_items(catalog_path=self.bl_label)
 
 
 class VIEW3D_MT_edit_mesh_faces_legacy(Menu):
@@ -5580,8 +5577,6 @@
         # bfa - we need the check, or BFA will crash at this operator
         if selected_faces_len >= 2:
             layout.operator("mesh.bridge_edge_loops", text="Bridge Faces", icon="BRIDGE_EDGELOOPS")
-
-        layout.template_node_operator_asset_menu_items(catalog_path=self.bl_label)
 
 
 class VIEW3D_MT_edit_mesh_normals_select_strength(Menu):
@@ -6748,12 +6743,8 @@
 
         layout.menu("VIEW3D_MT_transform")
         layout.separator()
-<<<<<<< HEAD
         layout.operator("curves.delete", icon = 'DELETE')
-=======
-        layout.operator("curves.delete")
         layout.template_node_operator_asset_menu_items(catalog_path=self.bl_label)
->>>>>>> d9959d96
 
 
 class VIEW3D_MT_edit_pointcloud(Menu):
