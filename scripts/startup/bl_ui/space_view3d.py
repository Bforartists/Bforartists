# SPDX-FileCopyrightText: 2009-2023 Blender Authors
#
# SPDX-License-Identifier: GPL-2.0-or-later
# BFA NOTE: For this document in merges, it is best to preserve the Bforartists one and compare the old Blender version with the new to see what changed.
import bpy
from bpy.types import (
    Header,
    Menu,
    Panel,
)
from bl_ui.properties_paint_common import (
    UnifiedPaintPanel,
    brush_basic_texpaint_settings,
    brush_basic_gpencil_weight_settings,
)
from bl_ui.properties_grease_pencil_common import (
    AnnotationDataPanel,
    AnnotationOnionSkin,
    GreasePencilMaterialsPanel,
    GreasePencilVertexcolorPanel,
)
from bl_ui.space_toolsystem_common import (
    ToolActivePanelHelper,
)
from bpy.app.translations import (
    pgettext_iface as iface_,
    pgettext_tip as tip_,
    contexts as i18n_contexts,
)
class VIEW3D_HT_header(Header):
    bl_space_type = 'VIEW_3D'

    @staticmethod
    def draw_xform_template(layout, context):
        obj = context.active_object
        object_mode = 'OBJECT' if obj is None else obj.mode
        has_pose_mode = (
            (object_mode == 'POSE') or
            (object_mode == 'WEIGHT_PAINT' and context.pose_object is not None)
        )
        gpd = context.gpencil_data

        tool_settings = context.tool_settings

        # Mode & Transform Settings
        scene = context.scene

        # Orientation
        if object_mode in {'OBJECT', 'EDIT', 'EDIT_GPENCIL'} or has_pose_mode:
            orient_slot = scene.transform_orientation_slots[0]

            if gpd is not None and gpd.use_curve_edit:
                row = layout.row(align=True)
                row.operator_menu_enum("gpencil.stroke_editcurve_set_handle_type", "type", text="", icon="HANDLE_AUTO")

            row = layout.row(align=True)
            row.prop_with_popover(orient_slot, "type", text="", panel="VIEW3D_PT_transform_orientations",)

        # Pivot
        if object_mode in {'OBJECT', 'EDIT', 'EDIT_GPENCIL', 'SCULPT_GPENCIL'} or has_pose_mode:
            layout.prop(tool_settings, "transform_pivot_point", text="", icon_only=True)

        # Snap
        show_snap = False
        if obj is None:
            show_snap = True
        else:
            if (object_mode not in {
                    'SCULPT', 'VERTEX_PAINT', 'WEIGHT_PAINT', 'TEXTURE_PAINT',
                    'PAINT_GPENCIL', 'SCULPT_GPENCIL', 'WEIGHT_GPENCIL', 'VERTEX_GPENCIL'
            }) or has_pose_mode:
                show_snap = True
            else:

                paint_settings = UnifiedPaintPanel.paint_settings(context)

                if paint_settings:
                    brush = paint_settings.brush
                    if brush and hasattr(brush, "stroke_method") and brush.stroke_method == 'CURVE':
                        show_snap = True
        if show_snap:
            snap_items = bpy.types.ToolSettings.bl_rna.properties["snap_elements"].enum_items
            snap_elements = tool_settings.snap_elements
            if len(snap_elements) == 1:
                text = ""
                for elem in snap_elements:
                    icon = snap_items[elem].icon
                    break
            else:
                text = "Mix"
                icon = 'NONE'
            del snap_items, snap_elements

            row = layout.row(align=True)
            row.prop(tool_settings, "use_snap", text="")

            sub = row.row(align=True)
            sub.popover(
                panel="VIEW3D_PT_snapping",
                icon=icon,
                text=text,
            )

        # Proportional editing
        if object_mode in {'EDIT', 'PARTICLE_EDIT', 'SCULPT_GPENCIL', 'EDIT_GPENCIL', 'OBJECT'}:
            row = layout.row(align=True)
            kw = {}
            if object_mode == 'OBJECT':
                attr = "use_proportional_edit_objects"
            else:
                attr = "use_proportional_edit"

                if tool_settings.use_proportional_edit:
                    if tool_settings.use_proportional_connected:
                        kw["icon"] = 'PROP_CON'
                    elif tool_settings.use_proportional_projected:
                        kw["icon"] = 'PROP_PROJECTED'
                    else:
                        kw["icon"] = 'PROP_ON'
                else:
                    kw["icon"] = 'PROP_OFF'

            row.prop(tool_settings, attr, icon_only=True, **kw)  # proportional editing button

            # We can have the proportional editing on in the editing modes but off in object mode and vice versa.
            # So two separated lines to display the settings, just when it is on.

            # proportional editing settings, editing modes
            if object_mode != 'OBJECT' and tool_settings.use_proportional_edit is True:
                sub = row.row(align=True)
                sub.prop_with_popover(tool_settings, "proportional_edit_falloff", text="",
                                      icon_only=True, panel="VIEW3D_PT_proportional_edit")

            # proportional editing settings, just in object mode
            if object_mode == 'OBJECT' and tool_settings.use_proportional_edit_objects is True:
                sub = row.row(align=True)
                sub.prop_with_popover(tool_settings, "proportional_edit_falloff", text="",
                                      icon_only=True, panel="VIEW3D_PT_proportional_edit")

    def draw(self, context):
        layout = self.layout

        view = context.space_data
        shading = view.shading
        overlay = view.overlay
        tool_settings = context.tool_settings

        ALL_MT_editormenu.draw_hidden(context, layout) # bfa - show hide the editormenu

        obj = context.active_object
        mode_string = context.mode
        object_mode = 'OBJECT' if obj is None else obj.mode
        has_pose_mode = (
            (object_mode == 'POSE') or
            (object_mode == 'WEIGHT_PAINT' and context.pose_object is not None)
        )

        # Note: This is actually deadly in case enum_items have to be dynamically generated
        #       (because internal RNA array iterator will free everything immediately...).
        # XXX This is an RNA internal issue, not sure how to fix it.
        # Note: Tried to add an accessor to get translated UI strings instead of manual call
        #       to pgettext_iface below, but this fails because translated enum-items
        #       are always dynamically allocated.
        act_mode_item = bpy.types.Object.bl_rna.properties["mode"].enum_items[object_mode]
        act_mode_i18n_context = bpy.types.Object.bl_rna.properties["mode"].translation_context

        row = layout.row(align=True)
        row.separator()

        sub = row.row()
        # sub.ui_units_x = 5.5 # width of mode edit box
        sub.operator_menu_enum("object.mode_set", "mode", text=iface_(act_mode_item.name, act_mode_i18n_context), icon=act_mode_item.icon)
        del act_mode_item

        layout.template_header_3D_mode()

        # Contains buttons like Mode, Pivot, Layer, Mesh Select Mode...
        if obj:
            # Particle edit
            if object_mode == 'PARTICLE_EDIT':
                row = layout.row()
                row.prop(tool_settings.particle_edit, "select_mode", text="", expand=True)
            elif object_mode in {'EDIT', 'SCULPT_CURVES'} and obj.type == 'CURVES':
                curves = obj.data

                row = layout.row(align=True)

                # Combine the "use selection" toggle with the "set domain" operators
                # to allow turning selection off directly.
                domain = curves.selection_domain

                row.operator("curves.set_selection_domain", text="", icon='CURVE_BEZCIRCLE', depress=(domain == 'POINT')).domain = 'POINT'
                row.operator("curves.set_selection_domain", text="", icon='CURVE_PATH', depress=(domain == 'CURVE')).domain = 'CURVE'

        # Grease Pencil
        if obj and obj.type == 'GREASEPENCIL':
            # Select mode for Editing
            if object_mode == 'EDIT':
                row = layout.row(align=True)
                row.operator(
                    "grease_pencil.set_selection_mode",
                    text="",
                    icon="GP_SELECT_POINTS",
                    depress=(tool_settings.gpencil_selectmode_edit == 'POINT'),
                ).mode = 'POINT'
                row.operator(
                    "grease_pencil.set_selection_mode",
                    text="",
                    icon="GP_SELECT_STROKES",
                    depress=(tool_settings.gpencil_selectmode_edit == 'STROKE'),
                ).mode = 'STROKE'

        # Grease Pencil (legacy)
        if obj and obj.type == 'GPENCIL' and context.gpencil_data:
            gpd = context.gpencil_data

            # Select mode for Editing
            if gpd.use_stroke_edit_mode:
                row = layout.row(align=True)
                row.prop_enum(tool_settings, "gpencil_selectmode_edit", text="", value='POINT')
                row.prop_enum(tool_settings, "gpencil_selectmode_edit", text="", value='STROKE')

                subrow = row.row(align=True)
                subrow.enabled = not gpd.use_curve_edit
                subrow.prop_enum(tool_settings, "gpencil_selectmode_edit", text="", value='SEGMENT')

                # Curve edit sub-mode.
                row = layout.row(align=True)
                row.prop(gpd, "use_curve_edit", text="",
                         icon='IPO_BEZIER')
                sub = row.row(align=True)
                if gpd.use_curve_edit:
                    sub.popover(panel="VIEW3D_PT_gpencil_curve_edit", text="",)

            # Select mode for Sculpt
            if gpd.is_stroke_sculpt_mode:
                row = layout.row(align=True)
                row.prop(tool_settings, "use_gpencil_select_mask_point", text="")
                row.prop(tool_settings, "use_gpencil_select_mask_stroke", text="")
                row.prop(tool_settings, "use_gpencil_select_mask_segment", text="")

            # Select mode for Vertex Paint
            if gpd.is_stroke_vertex_mode:
                row = layout.row(align=True)
                row.prop(tool_settings, "use_gpencil_vertex_select_mask_point", text="")
                row.prop(tool_settings, "use_gpencil_vertex_select_mask_stroke", text="")
                row.prop(tool_settings, "use_gpencil_vertex_select_mask_segment", text="")

            if gpd.is_stroke_paint_mode:
                row = layout.row(align=True)
                row.prop(gpd, "use_multiedit", text="", icon='GP_MULTIFRAME_EDITING')

            if (
                    gpd.use_stroke_edit_mode or
                    gpd.is_stroke_sculpt_mode or
                    gpd.is_stroke_weight_mode or
                    gpd.is_stroke_vertex_mode
            ):
                row = layout.row(align=True)

                row.prop(gpd, "use_multiedit", text="", icon='GP_MULTIFRAME_EDITING')

                if gpd.use_multiedit:
                    sub = row.row(align=True)
                    sub.popover(panel="VIEW3D_PT_gpencil_multi_frame", text="")

        VIEW3D_MT_editor_menus.draw_collapsible(context, layout)

        layout.separator_spacer()

        if object_mode in {'PAINT_GPENCIL', 'SCULPT_GPENCIL'}:
            # Grease pencil
            if object_mode == 'PAINT_GPENCIL':
                layout.prop_with_popover(
                    tool_settings,
                    "gpencil_stroke_placement_view3d",
                    text="",
                    panel="VIEW3D_PT_gpencil_origin",
                )

            if object_mode in {'PAINT_GPENCIL', 'SCULPT_GPENCIL'}:
                layout.prop_with_popover(
                    tool_settings.gpencil_sculpt,
                    "lock_axis",
                    text="",
                    panel="VIEW3D_PT_gpencil_lock",
                )

            if object_mode == 'PAINT_GPENCIL':
                # FIXME: this is bad practice!
                # Tool options are to be displayed in the topbar.
                if context.workspace.tools.from_space_view3d_mode(object_mode).idname == "builtin_brush.Draw":
                    settings = tool_settings.gpencil_sculpt.guide
                    row = layout.row(align=True)
                    row.prop(settings, "use_guide", text="", icon='GRID')
                    sub = row.row(align=True)
                    if settings.use_guide:
                        sub.popover(panel="VIEW3D_PT_gpencil_guide", text="Guides")

              # Grease Pencil
                if obj and obj.type == 'GPENCIL' and context.gpencil_data:
                    gpd = context.gpencil_data

                    if gpd.is_stroke_paint_mode:
                        row = layout.row()
                        sub = row.row(align=True)
                        sub.prop(tool_settings, "use_gpencil_draw_onback", text="", icon='MOD_OPACITY')
                        sub.separator(factor=0.4)
                        sub.prop(tool_settings, "use_gpencil_automerge_strokes", text="")
                        sub.separator(factor=0.4)
                        sub.prop(tool_settings, "use_gpencil_weight_data_add", text="", icon='WPAINT_HLT')
                        sub.separator(factor=0.4)
                        sub.prop(tool_settings, "use_gpencil_draw_additive", text="", icon='FREEZE')

            if object_mode == 'SCULPT_GPENCIL':
                layout.popover(
                    panel="VIEW3D_PT_gpencil_sculpt_automasking",
                    text="",
                    icon='MOD_MASK',
                )

        elif object_mode == 'SCULPT':
            # If the active tool supports it, show the canvas selector popover.
            from bl_ui.space_toolsystem_common import ToolSelectPanelHelper
            tool = ToolSelectPanelHelper.tool_active_from_context(context)
            is_paint_tool = tool and tool.use_paint_canvas

            shading = VIEW3D_PT_shading.get_shading(context)
            color_type = shading.color_type

            row = layout.row()
            row.ui_units_x = 6
            row.active = is_paint_tool and color_type == 'VERTEX'

            if context.preferences.experimental.use_sculpt_texture_paint:
                canvas_source = tool_settings.paint_mode.canvas_source
                icon = 'GROUP_VCOL' if canvas_source == 'COLOR_ATTRIBUTE' else canvas_source
                row.popover(panel="VIEW3D_PT_slots_paint_canvas", icon=icon)
            else:
                row.popover(panel="VIEW3D_PT_slots_color_attributes", icon="GROUP_VCOL")

            layout.popover(
                panel="VIEW3D_PT_sculpt_automasking",
                text="",
                icon='MOD_MASK',
            )

        elif object_mode == 'VERTEX_PAINT':
            row = layout.row()
            row.ui_units_x = 6
            row.popover(panel="VIEW3D_PT_slots_color_attributes", icon="GROUP_VCOL")

        elif object_mode == 'WEIGHT_PAINT':
            row = layout.row()
            row.ui_units_x = 6
            row.popover(panel="VIEW3D_PT_slots_vertex_groups", icon="GROUP_VERTEX")

        elif object_mode == 'TEXTURE_PAINT':
            tool_mode = tool_settings.image_paint.mode
            icon = 'MATERIAL' if tool_mode == 'MATERIAL' else 'IMAGE_DATA'

            row = layout.row()
            row.ui_units_x = 9
            row.popover(panel="VIEW3D_PT_slots_projectpaint", icon=icon)
            row.popover(panel="VIEW3D_PT_mask", icon="MOD_MASK", text="")

        else:
            # Transform settings depending on tool header visibility
            VIEW3D_HT_header.draw_xform_template(layout, context)

        # Mode & Transform Settings
        scene = context.scene

        # Collection Visibility
        # layout.popover(panel="VIEW3D_PT_collections", icon='GROUP', text="")

        # Viewport Settings
        layout.popover(
            panel="VIEW3D_PT_object_type_visibility",
            icon_value=view.icon_from_show_object_viewport,
            text="")

        # Gizmo toggle & popover.
        row = layout.row(align=True)
        # FIXME: place-holder icon.
        row.prop(view, "show_gizmo", text="", toggle=True, icon='GIZMO')
        sub = row.row(align=True)
        sub.active = view.show_gizmo
        sub.popover(
            panel="VIEW3D_PT_gizmo_display",
            text="",
        )

        # Overlay toggle & popover.
        row = layout.row(align=True)
        row.prop(overlay, "show_overlays", icon='OVERLAY', text="")
        sub = row.row(align=True)
        sub.active = overlay.show_overlays
        sub.popover(panel="VIEW3D_PT_overlay", text="")

        if mode_string == 'EDIT_MESH':
            sub.popover(panel="VIEW3D_PT_overlay_edit_mesh", text="", icon='EDITMODE_HLT')
        if mode_string == 'EDIT_CURVE':
            sub.popover(panel="VIEW3D_PT_overlay_edit_curve", text="", icon='EDITMODE_HLT')
        elif mode_string == 'SCULPT':
            sub.popover(panel="VIEW3D_PT_overlay_sculpt", text="", icon='SCULPTMODE_HLT')
        elif mode_string == 'SCULPT_CURVES':
            sub.popover(panel="VIEW3D_PT_overlay_sculpt_curves", text="", icon='SCULPTMODE_HLT')
        elif mode_string == 'PAINT_WEIGHT':
            sub.popover(panel="VIEW3D_PT_overlay_weight_paint", text="", icon='WPAINT_HLT')
        elif mode_string == 'PAINT_TEXTURE':
            sub.popover(panel="VIEW3D_PT_overlay_texture_paint", text="", icon='TPAINT_HLT')
        elif mode_string == 'PAINT_VERTEX':
            sub.popover(panel="VIEW3D_PT_overlay_vertex_paint", text="", icon='VPAINT_HLT')
        elif obj is not None and obj.type == 'GPENCIL':
            sub.popover(panel="VIEW3D_PT_overlay_gpencil_options", text="", icon='OUTLINER_DATA_GREASEPENCIL')

        # Separate from `elif` chain because it may coexist with weight-paint.
        if (
            has_pose_mode or
            (object_mode in {'EDIT_ARMATURE', 'OBJECT'} and VIEW3D_PT_overlay_bones.is_using_wireframe(context))
        ):
            sub.popover(panel="VIEW3D_PT_overlay_bones", text="", icon='POSE_HLT')

        row = layout.row()
        row.active = (object_mode == 'EDIT') or (shading.type in {'WIREFRAME', 'SOLID'})

        # While exposing `shading.show_xray(_wireframe)` is correct.
        # this hides the key shortcut from users: T70433.
        if has_pose_mode:
            draw_depressed = overlay.show_xray_bone
        elif shading.type == 'WIREFRAME':
            draw_depressed = shading.show_xray_wireframe
        else:
            draw_depressed = shading.show_xray
        row.operator(
            "view3d.toggle_xray",
            text="",
            icon='XRAY',
            depress=draw_depressed,
        )

        row = layout.row(align=True)
        row.prop(shading, "type", text="", expand=True)
        sub = row.row(align=True)
        # TODO, currently render shading type ignores mesh two-side, until it's supported
        # show the shading popover which shows double-sided option.

        # sub.enabled = shading.type != 'RENDERED'
        sub.popover(panel="VIEW3D_PT_shading", text="")


class VIEW3D_HT_tool_header(Header):
    bl_space_type = 'VIEW_3D'
    bl_region_type = 'TOOL_HEADER'

    def draw(self, context):
        layout = self.layout

        # mode_string = context.mode
        obj = context.active_object
        tool_settings = context.tool_settings

        self.draw_tool_settings(context)

        layout.separator_spacer()

        self.draw_mode_settings(context)

    def draw_tool_settings(self, context):
        layout = self.layout
        tool_mode = context.mode

        # Active Tool
        # -----------
        from bl_ui.space_toolsystem_common import ToolSelectPanelHelper
        tool = ToolSelectPanelHelper.draw_active_tool_header(
            context, layout,
            tool_key=('VIEW_3D', tool_mode),
        )

        # Object Mode Options
        # -------------------

        # Example of how tool_settings can be accessed as pop-overs.

        # TODO(campbell): editing options should be after active tool options
        # (obviously separated for from the users POV)
        draw_fn = getattr(_draw_tool_settings_context_mode, tool_mode, None)
        if draw_fn is not None:
            is_valid_context = draw_fn(context, layout, tool)

        def draw_3d_brush_settings(layout, tool_mode):
            layout.popover("VIEW3D_PT_tools_brush_settings_advanced", text="Brush")
            if tool_mode != 'PAINT_WEIGHT':
                layout.popover("VIEW3D_PT_tools_brush_texture")
            if tool_mode == 'PAINT_TEXTURE':
                layout.popover("VIEW3D_PT_tools_mask_texture")
            layout.popover("VIEW3D_PT_tools_brush_stroke")
            layout.popover("VIEW3D_PT_tools_brush_falloff")
            layout.popover("VIEW3D_PT_tools_brush_display")

        # NOTE: general mode options should be added to 'draw_mode_settings'.
        if tool_mode == 'SCULPT':
            if is_valid_context:
                draw_3d_brush_settings(layout, tool_mode)
        elif tool_mode == 'PAINT_VERTEX':
            if is_valid_context:
                draw_3d_brush_settings(layout, tool_mode)
        elif tool_mode == 'PAINT_WEIGHT':
            if is_valid_context:
                draw_3d_brush_settings(layout, tool_mode)
        elif tool_mode == 'PAINT_TEXTURE':
            if is_valid_context:
                draw_3d_brush_settings(layout, tool_mode)
        elif tool_mode == 'EDIT_ARMATURE':
            pass
        elif tool_mode == 'EDIT_CURVE':
            pass
        elif tool_mode == 'EDIT_MESH':
            pass
        elif tool_mode == 'POSE':
            pass
        elif tool_mode == 'PARTICLE':
            # Disable, only shows "Brush" panel, which is already in the top-bar.
            # if tool.has_datablock:
            #     layout.popover_group(context=".paint_common", **popover_kw)
            pass
        elif tool_mode == 'PAINT_GPENCIL':
            if is_valid_context:
                brush = context.tool_settings.gpencil_paint.brush
                if brush:
                    if brush.gpencil_tool != 'ERASE':
                        if brush.gpencil_tool != 'TINT':
                            layout.popover("VIEW3D_PT_tools_grease_pencil_brush_advanced")

                        if brush.gpencil_tool not in {'FILL', 'TINT'}:
                            layout.popover("VIEW3D_PT_tools_grease_pencil_brush_stroke")

                    layout.popover("VIEW3D_PT_tools_grease_pencil_paint_appearance")
        elif tool_mode == 'SCULPT_GPENCIL':
            if is_valid_context:
                brush = context.tool_settings.gpencil_sculpt_paint.brush
                if brush:
                    tool = brush.gpencil_sculpt_tool
                    if tool in {'SMOOTH', 'RANDOMIZE'}:
                        layout.popover("VIEW3D_PT_tools_grease_pencil_sculpt_brush_popover")
                    layout.popover("VIEW3D_PT_tools_grease_pencil_sculpt_appearance")
        elif tool_mode == 'WEIGHT_GPENCIL':
            if is_valid_context:
                layout.popover("VIEW3D_PT_tools_grease_pencil_weight_appearance")
        elif tool_mode == 'VERTEX_GPENCIL':
            if is_valid_context:
                layout.popover("VIEW3D_PT_tools_grease_pencil_vertex_appearance")

    def draw_mode_settings(self, context):
        layout = self.layout
        mode_string = context.mode

        def row_for_mirror():
            row = layout.row(align=True)
            sub = row.row(align=True)
            return row, sub

        if mode_string == 'EDIT_ARMATURE':
            _row, sub = row_for_mirror()
            sub.prop(context.object.data, "use_mirror_x", icon='MIRROR_X', toggle=True, icon_only=True)
        elif mode_string == 'POSE':
            _row, sub = row_for_mirror()
            sub.prop(context.object.pose, "use_mirror_x", icon='MIRROR_X', toggle=True, icon_only=True)
        elif mode_string in {'EDIT_MESH', 'PAINT_WEIGHT', 'SCULPT', 'PAINT_VERTEX', 'PAINT_TEXTURE'}:
            # Mesh Modes, Use Mesh Symmetry
            row, sub = row_for_mirror()
            sub.prop(context.object, "use_mesh_mirror_x", icon='MIRROR_X', toggle=True, icon_only=True)
            sub.prop(context.object, "use_mesh_mirror_y", icon='MIRROR_Y', toggle=True, icon_only=True)
            sub.prop(context.object, "use_mesh_mirror_z", icon='MIRROR_Z', toggle=True, icon_only=True)
            if mode_string == 'EDIT_MESH':
                tool_settings = context.tool_settings
                layout.prop(tool_settings, "use_mesh_automerge", text="")
            elif mode_string == 'PAINT_WEIGHT':
                row.popover(panel="VIEW3D_PT_tools_weightpaint_symmetry_for_topbar", text="")
            elif mode_string == 'SCULPT':
                row.popover(panel="VIEW3D_PT_sculpt_symmetry_for_topbar", text="")
            elif mode_string == 'PAINT_VERTEX':
                row.popover(panel="VIEW3D_PT_tools_vertexpaint_symmetry_for_topbar", text="")
        elif mode_string == 'SCULPT_CURVES':
            _row, sub = row_for_mirror()
            sub.prop(context.object.data, "use_mirror_x", text="X", toggle=True)
            sub.prop(context.object.data, "use_mirror_y", text="Y", toggle=True)
            sub.prop(context.object.data, "use_mirror_z", text="Z", toggle=True)

            layout.prop(context.object.data, "use_sculpt_collision", icon='MOD_PHYSICS', icon_only=True, toggle=True)

        # Expand panels from the side-bar as popovers.
        popover_kw = {"space_type": 'VIEW_3D', "region_type": 'UI', "category": "Tool"}

        if mode_string == 'SCULPT':
            layout.popover_group(context=".sculpt_mode", **popover_kw)
        elif mode_string == 'PAINT_VERTEX':
            layout.popover_group(context=".vertexpaint", **popover_kw)
        elif mode_string == 'PAINT_WEIGHT':
            layout.popover_group(context=".weightpaint", **popover_kw)
        elif mode_string == 'PAINT_TEXTURE':
            layout.popover_group(context=".imagepaint", **popover_kw)
        elif mode_string == 'EDIT_TEXT':
            layout.popover_group(context=".text_edit", **popover_kw)
        elif mode_string == 'EDIT_ARMATURE':
            layout.popover_group(context=".armature_edit", **popover_kw)
        elif mode_string == 'EDIT_METABALL':
            layout.popover_group(context=".mball_edit", **popover_kw)
        elif mode_string == 'EDIT_LATTICE':
            layout.popover_group(context=".lattice_edit", **popover_kw)
        elif mode_string == 'EDIT_CURVE':
            layout.popover_group(context=".curve_edit", **popover_kw)
        elif mode_string == 'EDIT_MESH':
            layout.popover_group(context=".mesh_edit", **popover_kw)
        elif mode_string == 'POSE':
            layout.popover_group(context=".posemode", **popover_kw)
        elif mode_string == 'PARTICLE':
            layout.popover_group(context=".particlemode", **popover_kw)
        elif mode_string == 'OBJECT':
            layout.popover_group(context=".objectmode", **popover_kw)
        elif mode_string in {'PAINT_GPENCIL', 'EDIT_GPENCIL', 'SCULPT_GPENCIL', 'WEIGHT_GPENCIL'}:
            # Grease pencil layer.
            gpl = context.active_gpencil_layer
            if gpl and gpl.info is not None:
                text = gpl.info
                maxw = 25
                if len(text) > maxw:
                    text = text[:maxw - 5] + '..' + text[-3:]
            else:
                text = ""

            sub = layout.row()
            sub.ui_units_x = 8
            sub.popover(
                panel="TOPBAR_PT_gpencil_layers",
                text="Layer: " + text,
            )
            if mode_string == 'EDIT_GPENCIL':
                sub.popover(panel="VIEW3D_PT_gpencil_edit_options", text="Options")


class _draw_tool_settings_context_mode:
    @staticmethod
    def SCULPT(context, layout, tool):
        if (tool is None) or (not tool.has_datablock):
            return False

        paint = context.tool_settings.sculpt
        layout.template_ID_preview(paint, "brush", rows=3, cols=8, hide_buttons=True)

        brush = paint.brush
        if brush is None:
            return False

        tool_settings = context.tool_settings
        capabilities = brush.sculpt_capabilities

        ups = tool_settings.unified_paint_settings

        if capabilities.has_color:
            row = layout.row(align=True)
            row.ui_units_x = 4
            UnifiedPaintPanel.prop_unified_color(row, context, brush, "color", text="")
            UnifiedPaintPanel.prop_unified_color(row, context, brush, "secondary_color", text="")
            row.separator()
            layout.prop(brush, "blend", text="", expand=False)

        size = "size"
        size_owner = ups if ups.use_unified_size else brush
        if size_owner.use_locked_size == 'SCENE':
            size = "unprojected_radius"

        UnifiedPaintPanel.prop_unified(
            layout,
            context,
            brush,
            size,
            pressure_name="use_pressure_size",
            unified_name="use_unified_size",
            text="Radius",
            slider=True,
            header=True,
        )

        # strength, use_strength_pressure
        pressure_name = "use_pressure_strength" if capabilities.has_strength_pressure else None
        UnifiedPaintPanel.prop_unified(
            layout,
            context,
            brush,
            "strength",
            pressure_name=pressure_name,
            unified_name="use_unified_strength",
            text="Strength",
            header=True,
        )

        # direction
        if not capabilities.has_direction:
            layout.row().prop(brush, "direction", expand=True, text="")

        return True

    @staticmethod
    def PAINT_TEXTURE(context, layout, tool):
        if (tool is None) or (not tool.has_datablock):
            return False

        paint = context.tool_settings.image_paint
        layout.template_ID_preview(paint, "brush", rows=3, cols=8, hide_buttons=True)

        brush = paint.brush
        if brush is None:
            return False

        brush_basic_texpaint_settings(layout, context, brush, compact=True)

        return True

    @staticmethod
    def PAINT_VERTEX(context, layout, tool):
        if (tool is None) or (not tool.has_datablock):
            return False

        paint = context.tool_settings.vertex_paint
        layout.template_ID_preview(paint, "brush", rows=3, cols=8, hide_buttons=True)

        brush = paint.brush
        if brush is None:
            return False

        brush_basic_texpaint_settings(layout, context, brush, compact=True)

        return True

    @staticmethod
    def PAINT_WEIGHT(context, layout, tool):
        if (tool is None) or (not tool.has_datablock):
            return False

        paint = context.tool_settings.weight_paint
        layout.template_ID_preview(paint, "brush", rows=3, cols=8, hide_buttons=True)
        brush = paint.brush
        if brush is None:
            return False

        capabilities = brush.weight_paint_capabilities
        if capabilities.has_weight:
            UnifiedPaintPanel.prop_unified(
                layout,
                context,
                brush,
                "weight",
                unified_name="use_unified_weight",
                slider=True,
                header=True,
            )

        UnifiedPaintPanel.prop_unified(
            layout,
            context,
            brush,
            "size",
            pressure_name="use_pressure_size",
            unified_name="use_unified_size",
            slider=True,
            text="Radius",
            header=True,
        )
        UnifiedPaintPanel.prop_unified(
            layout,
            context,
            brush,
            "strength",
            pressure_name="use_pressure_strength",
            unified_name="use_unified_strength",
            header=True,
        )

        return True

    @staticmethod
    def PAINT_GPENCIL(context, layout, tool):
        if tool is None:
            return False

        if tool.idname == "builtin.cutter":
            row = layout.row(align=True)
            row.prop(context.tool_settings.gpencil_sculpt, "intersection_threshold")
            return False
        elif not tool.has_datablock:
            return False

        tool_settings = context.tool_settings
        paint = tool_settings.gpencil_paint
        brush = paint.brush
        if brush is None:
            return False

        gp_settings = brush.gpencil_settings

        row = layout.row(align=True)
        settings = tool_settings.gpencil_paint
        row.template_ID_preview(settings, "brush", rows=3, cols=8, hide_buttons=True)

        if context.object and brush.gpencil_tool in {'FILL', 'DRAW'}:
            from bl_ui.properties_paint_common import brush_basic__draw_color_selector
            brush_basic__draw_color_selector(context, layout, brush, gp_settings, None)

        if context.object and brush.gpencil_tool == 'TINT':
            row.separator(factor=0.4)
            row.prop_with_popover(brush, "color", text="", panel="TOPBAR_PT_gpencil_vertexcolor")

        from bl_ui.properties_paint_common import brush_basic_gpencil_paint_settings
        brush_basic_gpencil_paint_settings(layout, context, brush, compact=True)

        return True

    @staticmethod
    def SCULPT_GPENCIL(context, layout, tool):
        if (tool is None) or (not tool.has_datablock):
            return False

        tool_settings = context.tool_settings
        paint = tool_settings.gpencil_sculpt_paint
        brush = paint.brush

        from bl_ui.properties_paint_common import brush_basic_gpencil_sculpt_settings
        brush_basic_gpencil_sculpt_settings(layout, context, brush, compact=True)

        return True

    @staticmethod
    def WEIGHT_GPENCIL(context, layout, tool):
        if (tool is None) or (not tool.has_datablock):
            return False

        tool_settings = context.tool_settings
        paint = tool_settings.gpencil_weight_paint
        brush = paint.brush

        from bl_ui.properties_paint_common import brush_basic_gpencil_weight_settings
        layout.template_ID_preview(paint, "brush", rows=3, cols=8, hide_buttons=True)

        brush_basic_gpencil_weight_settings(layout, context, brush, compact=True)

        layout.popover("VIEW3D_PT_tools_grease_pencil_weight_options", text="Options")
        layout.popover("VIEW3D_PT_tools_grease_pencil_brush_weight_falloff", text="Falloff")

        return True

    @staticmethod
    def VERTEX_GPENCIL(context, layout, tool):
        if (tool is None) or (not tool.has_datablock):
            return False

        tool_settings = context.tool_settings
        paint = tool_settings.gpencil_vertex_paint
        brush = paint.brush

        row = layout.row(align=True)
        settings = tool_settings.gpencil_vertex_paint
        row.template_ID_preview(settings, "brush", rows=3, cols=8, hide_buttons=True)

        if brush.gpencil_vertex_tool not in {'BLUR', 'AVERAGE', 'SMEAR'}:
            row.separator(factor=0.4)
            sub = row.row(align=True)
            sub.scale_x = 0.33
            sub.prop_with_popover(brush, "color", text="", panel="TOPBAR_PT_gpencil_vertexcolor")
            sub.prop(brush, "secondary_color", text="")
            row.operator("gpencil.tint_flip", icon='FILE_REFRESH', text="")

        from bl_ui.properties_paint_common import brush_basic_gpencil_vertex_settings

        brush_basic_gpencil_vertex_settings(layout, context, brush, compact=True)

        return True

    @staticmethod
    def PARTICLE(context, layout, tool):
        if (tool is None) or (not tool.has_datablock):
            return False

        # See: 'VIEW3D_PT_tools_brush', basically a duplicate
        tool_settings = context.tool_settings
        settings = tool_settings.particle_edit
        brush = settings.brush
        tool = settings.tool
        if tool == 'NONE':
            return False

        layout.prop(brush, "size", slider=True)
        if tool == 'ADD':
            layout.prop(brush, "count")

            layout.prop(settings, "use_default_interpolate")
            layout.prop(brush, "steps", slider=True)
            layout.prop(settings, "default_key_count", slider=True)
        else:
            layout.prop(brush, "strength", slider=True)

            if tool == 'LENGTH':
                layout.row().prop(brush, "length_mode", expand=True)
            elif tool == 'PUFF':
                layout.row().prop(brush, "puff_mode", expand=True)
                layout.prop(brush, "use_puff_volume")
            elif tool == 'COMB':
                row = layout.row()
                row.active = settings.is_editable
                row.prop(settings, "use_emitter_deflect", text="Deflect Emitter")
                sub = row.row(align=True)
                sub.active = settings.use_emitter_deflect
                sub.prop(settings, "emitter_distance", text="Distance")

        return True

    @staticmethod
    def SCULPT_CURVES(context, layout, tool):
        if (tool is None) or (not tool.has_datablock):
            return False

        tool_settings = context.tool_settings
        paint = tool_settings.curves_sculpt

        brush = paint.brush
        if brush is None:
            return False

        UnifiedPaintPanel.prop_unified(
            layout,
            context,
            brush,
            "size",
            unified_name="use_unified_size",
            pressure_name="use_pressure_size",
            text="Radius",
            slider=True,
            header=True,
        )

        if brush.curves_sculpt_tool not in {'ADD', 'DELETE'}:
            UnifiedPaintPanel.prop_unified(
                layout,
                context,
                brush,
                "strength",
                unified_name="use_unified_strength",
                pressure_name="use_pressure_strength",
                header=True,
            )

        curves_tool = brush.curves_sculpt_tool

        if curves_tool == 'COMB':
            layout.prop(brush, "falloff_shape", expand=True)
            layout.popover("VIEW3D_PT_tools_brush_falloff", text="Brush Falloff")
            layout.popover("VIEW3D_PT_curves_sculpt_parameter_falloff", text="Curve Falloff")
        elif curves_tool == 'ADD':
            layout.prop(brush, "falloff_shape", expand=True)
            layout.prop(brush.curves_sculpt_settings, "add_amount")
            layout.popover("VIEW3D_PT_curves_sculpt_add_shape", text="Curve Shape")
            layout.prop(brush, "use_frontface", text="Front Faces Only")
        elif curves_tool == 'GROW_SHRINK':
            layout.prop(brush, "direction", expand=True, text="")
            layout.prop(brush, "falloff_shape", expand=True)
            layout.popover("VIEW3D_PT_curves_sculpt_grow_shrink_scaling", text="Scaling")
            layout.popover("VIEW3D_PT_tools_brush_falloff")
        elif curves_tool == 'SNAKE_HOOK':
            layout.prop(brush, "falloff_shape", expand=True)
            layout.popover("VIEW3D_PT_tools_brush_falloff")
        elif curves_tool == 'DELETE':
            layout.prop(brush, "falloff_shape", expand=True)
        elif curves_tool == 'SELECTION_PAINT':
            layout.prop(brush, "direction", expand=True, text="")
            layout.prop(brush, "falloff_shape", expand=True)
            layout.popover("VIEW3D_PT_tools_brush_falloff")
        elif curves_tool == 'PINCH':
            layout.prop(brush, "direction", expand=True, text="")
            layout.prop(brush, "falloff_shape", expand=True)
            layout.popover("VIEW3D_PT_tools_brush_falloff")
        elif curves_tool == 'SMOOTH':
            layout.prop(brush, "falloff_shape", expand=True)
            layout.popover("VIEW3D_PT_tools_brush_falloff")
        elif curves_tool == 'PUFF':
            layout.prop(brush, "falloff_shape", expand=True)
            layout.popover("VIEW3D_PT_tools_brush_falloff")
        elif curves_tool == 'DENSITY':
            layout.prop(brush, "falloff_shape", expand=True)
            row = layout.row(align=True)
            row.prop(brush.curves_sculpt_settings, "density_mode", text="", expand=True)
            row = layout.row(align=True)
            row.prop(brush.curves_sculpt_settings, "minimum_distance", text="Distance Min")
            row.operator_context = 'INVOKE_REGION_WIN'
            row.operator("sculpt_curves.min_distance_edit", text="", icon='DRIVER_DISTANCE')
            row = layout.row(align=True)
            row.enabled = brush.curves_sculpt_settings.density_mode != 'REMOVE'
            row.prop(brush.curves_sculpt_settings, "density_add_attempts", text="Count Max")
            layout.popover("VIEW3D_PT_tools_brush_falloff")
            layout.popover("VIEW3D_PT_curves_sculpt_add_shape", text="Curve Shape")
        elif curves_tool == 'SLIDE':
            layout.popover("VIEW3D_PT_tools_brush_falloff")
<<<<<<< HEAD
=======

        return True

    @staticmethod
    def PAINT_GREASE_PENCIL(context, layout, tool):
        if (tool is None) or (not tool.has_datablock):
            return False

        tool_settings = context.tool_settings
        paint = tool_settings.gpencil_paint

        brush = paint.brush
        if brush is None:
            return False

        row = layout.row(align=True)
        row.template_ID_preview(paint, "brush", rows=3, cols=8, hide_buttons=True)

        grease_pencil_tool = brush.gpencil_tool

        if grease_pencil_tool == 'DRAW':
            from bl_ui.properties_paint_common import (
                brush_basic__draw_color_selector,
            )
            brush_basic__draw_color_selector(context, layout, brush, brush.gpencil_settings, None)

        UnifiedPaintPanel.prop_unified(
            layout,
            context,
            brush,
            "size",
            unified_name="use_unified_size",
            pressure_name="use_pressure_size",
            text="Radius",
            slider=True,
            header=True,
        )

        UnifiedPaintPanel.prop_unified(
            layout,
            context,
            brush,
            "strength",
            pressure_name="use_pressure_strength",
            unified_name="use_unified_strength",
            slider=True,
            header=True,
        )

        if grease_pencil_tool == 'DRAW':
            layout.prop(brush.gpencil_settings, "active_smooth_factor")
        elif grease_pencil_tool == 'ERASE':
            layout.prop(brush.gpencil_settings, "eraser_mode", expand=True)
            if brush.gpencil_settings.eraser_mode == "HARD":
                layout.prop(brush.gpencil_settings, "use_keep_caps_eraser")
            layout.prop(brush.gpencil_settings, "use_active_layer_only")

        return True


class VIEW3D_HT_header(Header):
    bl_space_type = 'VIEW_3D'

    @staticmethod
    def draw_xform_template(layout, context):
        obj = context.active_object
        object_mode = 'OBJECT' if obj is None else obj.mode
        has_pose_mode = (
            (object_mode == 'POSE') or
            (object_mode == 'WEIGHT_PAINT' and context.pose_object is not None)
        )

        tool_settings = context.tool_settings

        # Mode & Transform Settings
        scene = context.scene

        # Orientation
        if object_mode in {'OBJECT', 'EDIT', 'EDIT_GPENCIL'} or has_pose_mode:
            orient_slot = scene.transform_orientation_slots[0]
            row = layout.row(align=True)

            sub = row.row()
            sub.ui_units_x = 4
            sub.prop_with_popover(
                orient_slot,
                "type",
                text="",
                panel="VIEW3D_PT_transform_orientations",
            )

        # Pivot
        if object_mode in {'OBJECT', 'EDIT', 'EDIT_GPENCIL', 'SCULPT_GPENCIL'} or has_pose_mode:
            layout.prop(tool_settings, "transform_pivot_point", text="", icon_only=True)

        # Snap
        show_snap = False
        if obj is None:
            show_snap = True
        else:
            if (object_mode not in {
                    'SCULPT', 'SCULPT_CURVES', 'VERTEX_PAINT', 'WEIGHT_PAINT', 'TEXTURE_PAINT',
                    'PAINT_GPENCIL', 'SCULPT_GPENCIL', 'WEIGHT_GPENCIL', 'VERTEX_GPENCIL', 'PAINT_GREASE_PENCIL',
            }) or has_pose_mode:
                show_snap = True
            else:

                paint_settings = UnifiedPaintPanel.paint_settings(context)
>>>>>>> a26eb879

        return True


# bfa - show hide the editormenu
# BFA - show hide the editormenu
class ALL_MT_editormenu(Menu):
    bl_label = ""

    def draw(self, context):
        self.draw_menus(self.layout, context)

    @staticmethod
    def draw_menus(layout, context):

        row = layout.row(align=True)
        row.template_header() # editor type menus

class ALL_MT_editormenu(Menu):
    bl_label = ""

    def draw(self, context):
        layout = self.layout

        self.draw_menus(self.layout, context)

        tool_settings = context.tool_settings
        view = context.space_data
        shading = view.shading

        layout.row(align=True).template_header()

        row = layout.row(align=True)
        obj = context.active_object
        mode_string = context.mode
        object_mode = 'OBJECT' if obj is None else obj.mode
        has_pose_mode = (
            (object_mode == 'POSE') or
            (object_mode == 'WEIGHT_PAINT' and context.pose_object is not None)
        )

        # Note: This is actually deadly in case enum_items have to be dynamically generated
        #       (because internal RNA array iterator will free everything immediately...).
        # XXX This is an RNA internal issue, not sure how to fix it.
        # Note: Tried to add an accessor to get translated UI strings instead of manual call
        #       to pgettext_iface below, but this fails because translated enum-items
        #       are always dynamically allocated.
        act_mode_item = bpy.types.Object.bl_rna.properties["mode"].enum_items[object_mode]
        act_mode_i18n_context = bpy.types.Object.bl_rna.properties["mode"].translation_context

        sub = row.row(align=True)
        sub.ui_units_x = 5.5
        sub.operator_menu_enum(
            "object.mode_set", "mode",
            text=iface_(act_mode_item.name, act_mode_i18n_context),
            icon=act_mode_item.icon,
        )
        del act_mode_item

        layout.template_header_3D_mode()

        # Contains buttons like Mode, Pivot, Layer, Mesh Select Mode...
        if obj:
            # Particle edit
            if object_mode == 'PARTICLE_EDIT':
                row = layout.row()
                row.prop(tool_settings.particle_edit, "select_mode", text="", expand=True)
            elif object_mode in {'EDIT', 'SCULPT_CURVES'} and obj.type == 'CURVES':
                curves = obj.data

                row = layout.row(align=True)
                domain = curves.selection_domain
                row.operator(
                    "curves.set_selection_domain",
                    text="",
                    icon='CURVE_BEZCIRCLE',
                    depress=(domain == 'POINT'),
                ).domain = 'POINT'
                row.operator(
                    "curves.set_selection_domain",
                    text="",
                    icon='CURVE_PATH',
                    depress=(domain == 'CURVE'),
                ).domain = 'CURVE'

        # Grease Pencil
        if obj and obj.type == 'GREASEPENCIL':
            # Select mode for Editing
            if object_mode == 'EDIT':
                row = layout.row(align=True)
                row.operator(
                    "grease_pencil.set_selection_mode",
                    text="",
                    icon='GP_SELECT_POINTS',
                    depress=(tool_settings.gpencil_selectmode_edit == 'POINT'),
                ).mode = 'POINT'
                row.operator(
                    "grease_pencil.set_selection_mode",
                    text="",
                    icon='GP_SELECT_STROKES',
                    depress=(tool_settings.gpencil_selectmode_edit == 'STROKE'),
                ).mode = 'STROKE'

            if object_mode == 'PAINT_GREASE_PENCIL':
                row = layout.row()
                sub = row.row(align=True)
                sub.prop(tool_settings, "use_gpencil_draw_additive", text="", icon='FREEZE')

        # Grease Pencil (legacy)
        if obj and obj.type == 'GPENCIL' and context.gpencil_data:
            gpd = context.gpencil_data

            if gpd.is_stroke_paint_mode:
                row = layout.row()
                sub = row.row(align=True)
                sub.prop(tool_settings, "use_gpencil_draw_onback", text="", icon='MOD_OPACITY')
                sub.separator(factor=0.4)
                sub.prop(tool_settings, "use_gpencil_automerge_strokes", text="")
                sub.separator(factor=0.4)
                sub.prop(tool_settings, "use_gpencil_weight_data_add", text="", icon='WPAINT_HLT')
                sub.separator(factor=0.4)
                sub.prop(tool_settings, "use_gpencil_draw_additive", text="", icon='FREEZE')

            # Select mode for Editing
            if gpd.use_stroke_edit_mode:
                row = layout.row(align=True)
                row.prop_enum(tool_settings, "gpencil_selectmode_edit", text="", value='POINT')
                row.prop_enum(tool_settings, "gpencil_selectmode_edit", text="", value='STROKE')

                subrow = row.row(align=True)
                subrow.enabled = not gpd.use_curve_edit
                subrow.prop_enum(tool_settings, "gpencil_selectmode_edit", text="", value='SEGMENT')

                # Curve edit sub-mode.
                row = layout.row(align=True)
                row.prop(gpd, "use_curve_edit", text="",
                         icon='IPO_BEZIER')
                sub = row.row(align=True)
                sub.active = gpd.use_curve_edit
                sub.popover(
                    panel="VIEW3D_PT_gpencil_curve_edit",
                    text="Curve Editing",
                )

            # Select mode for Sculpt
            if gpd.is_stroke_sculpt_mode:
                row = layout.row(align=True)
                row.prop(tool_settings, "use_gpencil_select_mask_point", text="")
                row.prop(tool_settings, "use_gpencil_select_mask_stroke", text="")
                row.prop(tool_settings, "use_gpencil_select_mask_segment", text="")

            # Select mode for Vertex Paint
            if gpd.is_stroke_vertex_mode:
                row = layout.row(align=True)
                row.prop(tool_settings, "use_gpencil_vertex_select_mask_point", text="")
                row.prop(tool_settings, "use_gpencil_vertex_select_mask_stroke", text="")
                row.prop(tool_settings, "use_gpencil_vertex_select_mask_segment", text="")

            if gpd.is_stroke_paint_mode:
                row = layout.row(align=True)
                row.prop(gpd, "use_multiedit", text="", icon='GP_MULTIFRAME_EDITING')

            if (
                    gpd.use_stroke_edit_mode or
                    gpd.is_stroke_sculpt_mode or
                    gpd.is_stroke_weight_mode or
                    gpd.is_stroke_vertex_mode
            ):
                row = layout.row(align=True)
                row.prop(gpd, "use_multiedit", text="", icon='GP_MULTIFRAME_EDITING')

                sub = row.row(align=True)
                sub.enabled = gpd.use_multiedit
                sub.popover(
                    panel="VIEW3D_PT_gpencil_multi_frame",
                    text="Multiframe",
                )

        overlay = view.overlay

        VIEW3D_MT_editor_menus.draw_collapsible(context, layout)

        layout.separator_spacer()

        if object_mode in {'PAINT_GPENCIL', 'SCULPT_GPENCIL'}:
            # Grease pencil
            if object_mode == 'PAINT_GPENCIL':
                layout.prop_with_popover(
                    tool_settings,
                    "gpencil_stroke_placement_view3d",
                    text="",
                    panel="VIEW3D_PT_gpencil_origin",
                )

            if object_mode in {'PAINT_GPENCIL', 'SCULPT_GPENCIL'}:
                layout.prop_with_popover(
                    tool_settings.gpencil_sculpt,
                    "lock_axis",
                    text="",
                    panel="VIEW3D_PT_gpencil_lock",
                )

            if object_mode == 'PAINT_GPENCIL':
                # FIXME: this is bad practice!
                # Tool options are to be displayed in the top-bar.
                if context.workspace.tools.from_space_view3d_mode(object_mode).idname == "builtin_brush.Draw":
                    settings = tool_settings.gpencil_sculpt.guide
                    row = layout.row(align=True)
                    row.prop(settings, "use_guide", text="", icon='GRID')
                    sub = row.row(align=True)
                    sub.active = settings.use_guide
                    sub.popover(
                        panel="VIEW3D_PT_gpencil_guide",
                        text="Guides",
                    )
            if object_mode == 'SCULPT_GPENCIL':
                layout.popover(
                    panel="VIEW3D_PT_gpencil_sculpt_automasking",
                    text="",
                    icon='MOD_MASK',
                )

        elif object_mode == 'SCULPT':
            # If the active tool supports it, show the canvas selector popover.
            from bl_ui.space_toolsystem_common import ToolSelectPanelHelper
            tool = ToolSelectPanelHelper.tool_active_from_context(context)
            is_paint_tool = tool and tool.use_paint_canvas

            shading = VIEW3D_PT_shading.get_shading(context)
            color_type = shading.color_type

            row = layout.row()
            row.ui_units_x = 6
            row.active = is_paint_tool and color_type == 'VERTEX'

            if context.preferences.experimental.use_sculpt_texture_paint:
                canvas_source = tool_settings.paint_mode.canvas_source
                icon = 'GROUP_VCOL' if canvas_source == 'COLOR_ATTRIBUTE' else canvas_source
                row.popover(panel="VIEW3D_PT_slots_paint_canvas", icon=icon)
            else:
                row.popover(panel="VIEW3D_PT_slots_color_attributes", icon="GROUP_VCOL")

            layout.popover(
                panel="VIEW3D_PT_sculpt_automasking",
                text="",
                icon='MOD_MASK',
            )

        elif object_mode == 'VERTEX_PAINT':
            row = layout.row()
            row.ui_units_x = 6
            row.popover(panel="VIEW3D_PT_slots_color_attributes", icon="GROUP_VCOL")

        elif object_mode == 'WEIGHT_PAINT':
            row = layout.row()
            row.ui_units_x = 6
            row.popover(panel="VIEW3D_PT_slots_vertex_groups", icon="GROUP_VERTEX")

        elif object_mode == 'TEXTURE_PAINT':
            tool_mode = tool_settings.image_paint.mode
            icon = 'MATERIAL' if tool_mode == 'MATERIAL' else 'IMAGE_DATA'

            row = layout.row()
            row.ui_units_x = 9
            row.popover(panel="VIEW3D_PT_slots_projectpaint", icon=icon)
            row.popover(panel="VIEW3D_PT_mask", icon="MOD_MASK", text="")
        else:
            # Transform settings depending on tool header visibility
            VIEW3D_HT_header.draw_xform_template(layout, context)

        layout.separator_spacer()

        # Viewport Settings
        layout.popover(
            panel="VIEW3D_PT_object_type_visibility",
            icon_value=view.icon_from_show_object_viewport,
            text="",
        )

        # Gizmo toggle & popover.
        row = layout.row(align=True)
        # FIXME: place-holder icon.
        row.prop(view, "show_gizmo", text="", toggle=True, icon='GIZMO')
        sub = row.row(align=True)
        sub.active = view.show_gizmo
        sub.popover(
            panel="VIEW3D_PT_gizmo_display",
            text="",
        )

        # Overlay toggle & popover.
        row = layout.row(align=True)
        row.prop(overlay, "show_overlays", icon='OVERLAY', text="")
        sub = row.row(align=True)
        sub.active = overlay.show_overlays
        sub.popover(panel="VIEW3D_PT_overlay", text="")

        row = layout.row()
        row.active = (object_mode == 'EDIT') or (shading.type in {'WIREFRAME', 'SOLID'})

        # While exposing `shading.show_xray(_wireframe)` is correct.
        # this hides the key shortcut from users: #70433.
        if has_pose_mode:
            draw_depressed = overlay.show_xray_bone
        elif shading.type == 'WIREFRAME':
            draw_depressed = shading.show_xray_wireframe
        else:
            draw_depressed = shading.show_xray
        row.operator(
            "view3d.toggle_xray",
            text="",
            icon='XRAY',
            depress=draw_depressed,
        )

    @staticmethod
    def draw_menus(layout, context):

        row = layout.row(align=True)
        row.template_header() # editor type menus


class VIEW3D_MT_editor_menus(Menu):
    bl_label = ""

    def draw(self, context):
        layout = self.layout
        obj = context.active_object
        mode_string = context.mode
        edit_object = context.edit_object
        gp_edit = obj and obj.mode in {
            'EDIT_GPENCIL', 'PAINT_GPENCIL', 'SCULPT_GPENCIL', 'WEIGHT_GPENCIL', 'VERTEX_GPENCIL',
        }
        tool_settings = context.tool_settings

        layout.menu("SCREEN_MT_user_menu", text="Quick")  # Quick favourites menu
        layout.menu("VIEW3D_MT_view")
        layout.menu("VIEW3D_MT_view_navigation")

        # Select Menu
        if gp_edit:
            if mode_string not in {'PAINT_GPENCIL', 'WEIGHT_GPENCIL'}:
                if (
                        mode_string == 'SCULPT_GPENCIL' and
                        (tool_settings.use_gpencil_select_mask_point or
                         tool_settings.use_gpencil_select_mask_stroke or
                         tool_settings.use_gpencil_select_mask_segment)
                ):
                    layout.menu("VIEW3D_MT_select_edit_gpencil") #BFA - change order for consistency
                    layout.menu("VIEW3D_MT_sculpt_gpencil_copy")
                elif mode_string == 'EDIT_GPENCIL':
                    layout.menu("VIEW3D_MT_select_edit_gpencil")
                elif mode_string == 'VERTEX_GPENCIL':
                    layout.menu("VIEW3D_MT_select_edit_gpencil")
                    layout.menu("VIEW3D_MT_gpencil_animation")
                    layout.menu("GPENCIL_MT_layer_active", text="Active Layer")
        elif mode_string in {'PAINT_WEIGHT', 'PAINT_VERTEX', 'PAINT_TEXTURE'}:
            mesh = obj.data
            if mesh.use_paint_mask:
                layout.menu("VIEW3D_MT_select_paint_mask")
            elif mesh.use_paint_mask_vertex and mode_string in {'PAINT_WEIGHT', 'PAINT_VERTEX'}:
                layout.menu("VIEW3D_MT_select_paint_mask_vertex")
        elif mode_string not in {'SCULPT', 'SCULPT_CURVES', 'PAINT_GREASE_PENCIL'}:
            layout.menu("VIEW3D_MT_select_%s" % mode_string.lower())

        if gp_edit:
            pass
        elif mode_string == 'OBJECT':
            layout.menu("VIEW3D_MT_add", text="Add", text_ctxt=i18n_contexts.operator_default)
        elif mode_string == 'EDIT_MESH':
            layout.menu("VIEW3D_MT_mesh_add", text="Add", text_ctxt=i18n_contexts.operator_default)
        elif mode_string == 'EDIT_CURVE':
            layout.menu("VIEW3D_MT_curve_add", text="Add", text_ctxt=i18n_contexts.operator_default)
        elif mode_string == 'EDIT_SURFACE':
            layout.menu("VIEW3D_MT_surface_add", text="Add", text_ctxt=i18n_contexts.operator_default)
        elif mode_string == 'EDIT_METABALL':
            layout.menu("VIEW3D_MT_metaball_add", text="Add", text_ctxt=i18n_contexts.operator_default)
        elif mode_string == 'EDIT_ARMATURE':
            layout.menu("TOPBAR_MT_edit_armature_add", text="Add", text_ctxt=i18n_contexts.operator_default)

        if gp_edit:
            if obj and obj.mode == 'PAINT_GPENCIL':
                layout.menu("VIEW3D_MT_draw_gpencil")
            elif obj and obj.mode == 'EDIT_GPENCIL':
                layout.menu("VIEW3D_MT_edit_gpencil")
                layout.menu("VIEW3D_MT_edit_gpencil_stroke")
                layout.menu("VIEW3D_MT_edit_gpencil_point")
            elif obj and obj.mode == 'WEIGHT_GPENCIL':
                layout.menu("VIEW3D_MT_weight_gpencil")
            if obj and obj.mode == 'VERTEX_GPENCIL':
                layout.menu("VIEW3D_MT_paint_gpencil")

        elif edit_object:
            layout.menu("VIEW3D_MT_edit_%s" % edit_object.type.lower())

            if mode_string == 'EDIT_MESH':
                layout.menu("VIEW3D_MT_edit_mesh_vertices")
                layout.menu("VIEW3D_MT_edit_mesh_edges")
                layout.menu("VIEW3D_MT_edit_mesh_faces")
                layout.menu("VIEW3D_MT_uv_map", text="UV")
                layout.template_node_operator_asset_root_items()
            elif mode_string in {'EDIT_CURVE', 'EDIT_SURFACE'}:
                layout.menu("VIEW3D_MT_edit_curve_ctrlpoints")
                layout.menu("VIEW3D_MT_edit_curve_segments")
            elif mode_string in {'EDIT_CURVES', 'EDIT_POINT_CLOUD'}:
                layout.template_node_operator_asset_root_items()
            elif mode_string == 'EDIT_GREASE_PENCIL':
                layout.menu("VIEW3D_MT_edit_greasepencil_stroke")

        elif obj:
            if mode_string not in {'PAINT_TEXTURE', 'SCULPT_CURVES'}:
                layout.menu("VIEW3D_MT_%s" % mode_string.lower())
            if mode_string in {'SCULPT', 'PAINT_VERTEX', 'PAINT_TEXTURE'}:
                layout.menu("VIEW3D_MT_brush")
            if mode_string == 'SCULPT':
                layout.menu("VIEW3D_MT_mask")
                layout.menu("VIEW3D_MT_face_sets")
                layout.template_node_operator_asset_root_items()
            if mode_string == 'SCULPT_CURVES':
                layout.menu("VIEW3D_MT_select_sculpt_curves")
                layout.menu("VIEW3D_MT_sculpt_curves")
                layout.template_node_operator_asset_root_items()

        else:
            layout.menu("VIEW3D_MT_object")


# ********** Menu **********


# ********** Utilities **********


class ShowHideMenu:
    bl_label = "Show/Hide"
    _operator_name = ""

    def draw(self, _context):
        layout = self.layout

        layout.operator("%s.reveal" % self._operator_name, text="Show Hidden", icon="HIDE_OFF")
        layout.operator("%s.hide" % self._operator_name, text="Hide Selected", icon="HIDE_ON").unselected = False
        layout.operator(
            "%s.hide" %
            self._operator_name,
            text="Hide Unselected",
            icon="HIDE_UNSELECTED").unselected = True


# Standard transforms which apply to all cases (mix-in class, not used directly).
class VIEW3D_MT_transform_base:
    bl_label = "Transform"
    bl_category = "View"

    # TODO: get rid of the custom text strings?
    def draw(self, context):
        layout = self.layout
        alt_navigation = getattr(
            context.window_manager.keyconfigs.active.preferences,
            "use_alt_navigation",
            False)

        layout.operator("transform.translate", icon = 'TRANSFORM_MOVE').alt_navigation = alt_navigation
        layout.operator("transform.rotate", icon = 'TRANSFORM_ROTATE').alt_navigation = alt_navigation
        layout.operator("transform.resize", text="Scale", icon = 'TRANSFORM_SCALE').alt_navigation = alt_navigation

        layout.operator("transform.tosphere", text="To Sphere", icon="TOSPHERE")
        layout.operator("transform.shear", text="Shear", icon="SHEAR")
        layout.operator("transform.bend", text="Bend", icon="BEND")
        layout.operator("transform.push_pull", text="Push/Pull", icon='PUSH_PULL')

        if context.mode in {
                'EDIT_MESH', 'EDIT_ARMATURE', 'EDIT_SURFACE', 'EDIT_CURVE', 'EDIT_LATTICE', 'EDIT_METABALL',
        }:
            layout.operator("transform.vertex_warp", text="Warp", icon="MOD_WARP")
            layout.operator_context = 'EXEC_REGION_WIN'
            layout.operator("transform.vertex_random", text="Randomize", icon='RANDOMIZE').offset = 0.1
            layout.operator_context = 'INVOKE_REGION_WIN'


# Generic transform menu - geometry types
class VIEW3D_MT_transform(VIEW3D_MT_transform_base, Menu):
    def draw(self, context):
        alt_navigation = getattr(
            context.window_manager.keyconfigs.active.preferences,
            "use_alt_navigation",
            False)

        # base menu
        VIEW3D_MT_transform_base.draw(self, context)

        obj = context.object

        # generic
        layout = self.layout
        if context.mode == 'EDIT_MESH':
            layout.operator("transform.shrink_fatten", text="Shrink/Fatten", icon='SHRINK_FATTEN').alt_navigation = alt_navigation
            layout.operator("transform.skin_resize", icon="MOD_SKIN")
        elif context.mode == 'EDIT_CURVE':
            layout.operator("transform.transform", text="Radius", icon='SHRINK_FATTEN').mode = 'CURVE_SHRINKFATTEN'

        if context.mode != 'EDIT_CURVES':
            layout.separator()
            props = layout.operator("transform.translate", text="Move Texture Space", icon="MOVE_TEXTURESPACE")
            props.texture_space = True
            props.alt_navigation = alt_navigation
            props = layout.operator("transform.resize", text="Scale Texture Space", icon="SCALE_TEXTURESPACE")
            props.texture_space = True
            props.alt_navigation = alt_navigation


# Object-specific extensions to Transform menu
class VIEW3D_MT_transform_object(VIEW3D_MT_transform_base, Menu):
    def draw(self, context):
        layout = self.layout

        # base menu
        VIEW3D_MT_transform_base.draw(self, context)

        # object-specific option follow
        layout.separator()

        layout.operator("transform.translate", text="Move Texture Space", icon="MOVE_TEXTURESPACE").texture_space = True
        layout.operator("transform.resize", text="Scale Texture Space", icon="SCALE_TEXTURESPACE").texture_space = True

        layout.separator()

        layout.operator_context = 'EXEC_REGION_WIN'
        # XXX see alignmenu() in edit.c of b2.4x to get this working
        layout.operator(
            "transform.transform",
            text="Align to Transform Orientation",
            icon="ALIGN_TRANSFORM").mode = 'ALIGN'

        layout.separator()

        layout.operator("object.randomize_transform", icon="RANDOMIZE_TRANSFORM")
        layout.operator("object.align", icon="ALIGN")

        # TODO: there is a strange context bug here.
        """
        layout.operator_context = 'INVOKE_REGION_WIN'
        layout.operator("object.transform_axis_target")
        """


# Armature EditMode extensions to Transform menu
class VIEW3D_MT_transform_armature(VIEW3D_MT_transform_base, Menu):
    def draw(self, context):
        layout = self.layout

        # base menu
        VIEW3D_MT_transform_base.draw(self, context)

        # armature specific extensions follow
        obj = context.object
        if obj.type == 'ARMATURE' and obj.mode in {'EDIT', 'POSE'}:
            if obj.data.display_type == 'BBONE':
                layout.separator()

                layout.operator("transform.transform", text="Scale BBone", icon='TRANSFORM_SCALE').mode = 'BONE_SIZE'
            elif obj.data.display_type == 'ENVELOPE':
                layout.separator()

                layout.operator(
                    "transform.transform",
                    text="Scale Envelope Distance",
                    icon='TRANSFORM_SCALE').mode = 'BONE_SIZE'
                layout.operator("transform.transform", text="Scale Radius",
                                icon='TRANSFORM_SCALE').mode = 'BONE_ENVELOPE'

        if context.edit_object and context.edit_object.type == 'ARMATURE':
            layout.separator()

            layout.operator("armature.align", icon="ALIGN")


class VIEW3D_MT_mirror(Menu):
    bl_label = "Mirror"

    def draw(self, _context):
        layout = self.layout

        layout.operator("transform.mirror", text="Interactive Mirror", icon='TRANSFORM_MIRROR')

        layout.separator()

        layout.operator_context = 'EXEC_REGION_WIN'

        props = layout.operator("transform.mirror", text="X Global", icon="MIRROR_X")
        props.constraint_axis = (True, False, False)
        props.orient_type = 'GLOBAL'
        props = layout.operator("transform.mirror", text="Y Global", icon="MIRROR_Y")
        props.constraint_axis = (False, True, False)
        props.orient_type = 'GLOBAL'
        props = layout.operator("transform.mirror", text="Z Global", icon="MIRROR_Z")
        props.constraint_axis = (False, False, True)
        props.orient_type = 'GLOBAL'

        layout.separator()

        props = layout.operator("transform.mirror", text="X Local", icon="MIRROR_X")
        props.constraint_axis = (True, False, False)
        props.orient_type = 'LOCAL'
        props = layout.operator("transform.mirror", text="Y Local", icon="MIRROR_Y")
        props.constraint_axis = (False, True, False)
        props.orient_type = 'LOCAL'
        props = layout.operator("transform.mirror", text="Z Local", icon="MIRROR_Z")
        props.constraint_axis = (False, False, True)
        props.orient_type = 'LOCAL'

        if _context.edit_object and _context.edit_object.type in {'MESH', 'SURFACE'}:

            layout.separator()

            layout.operator("object.vertex_group_mirror", icon="MIRROR_VERTEXGROUP")


class VIEW3D_MT_snap(Menu):
    bl_label = "Snap"

    def draw(self, _context):
        layout = self.layout

        layout.operator(
            "view3d.snap_selected_to_cursor",
            text="Selection to Cursor",
            icon="SELECTIONTOCURSOR").use_offset = False
        layout.operator(
            "view3d.snap_selected_to_cursor",
            text="Selection to Cursor (Keep Offset)",
            icon="SELECTIONTOCURSOROFFSET").use_offset = True
        layout.operator("view3d.snap_selected_to_active", text="Selection to Active", icon="SELECTIONTOACTIVE")
        layout.operator("view3d.snap_selected_to_grid", text="Selection to Grid", icon="SELECTIONTOGRID")

        layout.separator()

        layout.operator("view3d.snap_cursor_to_selected", text="Cursor to Selected", icon="CURSORTOSELECTION")
        layout.operator("view3d.snap_cursor_to_center", text="Cursor to World Origin", icon="CURSORTOCENTER")
        layout.operator("view3d.snap_cursor_to_active", text="Cursor to Active", icon="CURSORTOACTIVE")
        layout.operator("view3d.snap_cursor_to_grid", text="Cursor to Grid", icon="CURSORTOGRID")


# Tooltip and operator for Clear Seam.
class VIEW3D_MT_uv_map_clear_seam(bpy.types.Operator):
    """Clears the UV Seam for selected edges"""      #BFA - blender will use this as a tooltip for menu items and buttons.
    bl_idname = "mesh.clear_seam"        # unique identifier for buttons and menu items to reference.
    bl_label = "Clear seam"         # display name in the interface.
    bl_options = {'REGISTER', 'UNDO'}  # enable undo for the operator.

    def execute(self, context):        # execute() is called by blender when running the operator.
        bpy.ops.mesh.mark_seam(clear=True)
        return {'FINISHED'}


class VIEW3D_MT_uv_map(Menu):
    bl_label = "UV Mapping"

    def draw(self, _context):
        layout = self.layout

        layout.operator("uv.unwrap", text="Unwrap ABF", icon='UNWRAP_ABF').method = 'ANGLE_BASED'
        layout.operator("uv.unwrap", text="Unwrap Conformal", icon='UNWRAP_LSCM').method = 'CONFORMAL'

        layout.separator()

        layout.operator_context = 'INVOKE_DEFAULT'
        layout.operator("uv.smart_project", icon="MOD_UVPROJECT")
        layout.operator("uv.lightmap_pack", icon="LIGHTMAPPACK")
        layout.operator("uv.follow_active_quads", icon="FOLLOWQUADS")

        layout.separator()

        layout.operator_context = 'EXEC_REGION_WIN'
        layout.operator("uv.cube_project", icon="CUBEPROJECT")
        layout.operator("uv.cylinder_project", icon="CYLINDERPROJECT")
        layout.operator("uv.sphere_project", icon="SPHEREPROJECT")

        layout.separator()

        layout.operator_context = 'INVOKE_REGION_WIN'
        layout.operator("uv.project_from_view", icon="PROJECTFROMVIEW").scale_to_bounds = False
        layout.operator("uv.project_from_view", text="Project from View (Bounds)",
                        icon="PROJECTFROMVIEW_BOUNDS").scale_to_bounds = True

        layout.separator()

        layout.operator("mesh.mark_seam", icon="MARK_SEAM").clear = False
        layout.operator("mesh.clear_seam", text="Clear Seam", icon='CLEAR_SEAM')

        layout.separator()

        layout.operator("uv.reset", icon="RESET")

        layout.template_node_operator_asset_menu_items(catalog_path="UV")


# ********** View menus **********

# bfa - set active camera does not exist in blender
class VIEW3D_MT_switchactivecamto(bpy.types.Operator):
    """Sets the current selected camera as the active camera to render from\nYou need to have a camera object selected"""
    bl_idname = "view3d.switchactivecamto"
    bl_label = "Set active Camera"
    bl_options = {'REGISTER', 'UNDO'}

    def execute(self, context):

        context = bpy.context
        scene = context.scene
        if context.active_object is not None:
            currentCameraObj = bpy.data.objects[bpy.context.active_object.name]
            scene.camera = currentCameraObj
        return {'FINISHED'}


class VIEW3D_MT_view_legacy(Menu):
    bl_label = "Legacy"

    def draw(self, context):
        layout = self.layout

        layout.operator("view3d.cursor3d", text="Set 3D Cursor", icon='CURSOR')

# BFA - Hidden legacy operators exposed to GUI
class VIEW3D_MT_view_annotations(Menu):
    bl_label = "Annotations (Legacy)"

    def draw(self, context):
        layout = self.layout

        layout.operator("gpencil.annotate", text="Draw Annotation", icon='PAINT_DRAW',).mode = 'DRAW'
        layout.operator("gpencil.annotate", text="Draw Line Annotation", icon='PAINT_DRAW').mode = 'DRAW_STRAIGHT'
        layout.operator("gpencil.annotate", text="Draw Polyline Annotation", icon='PAINT_DRAW').mode = 'DRAW_POLY'
        layout.operator("gpencil.annotate", text="Erase Annotation", icon='ERASE').mode = 'ERASER'

        layout.separator()

        layout.operator("gpencil.annotation_add", text="Add Annotation Layer", icon='ADD')
        layout.operator("gpencil.annotation_active_frame_delete", text="Erase Annotation Active Keyframe", icon='DELETE')


class VIEW3D_MT_view(Menu):
    bl_label = "View"

    def draw(self, context):
        layout = self.layout
        view = context.space_data
        overlay = view.overlay
        engine = context.engine
        prefs = context.preferences

        layout.prop(view, "show_region_toolbar")
        layout.prop(view, "show_region_ui")
        layout.prop(view, "show_region_tool_header")
        layout.prop(view, "show_region_asset_shelf")
        layout.prop(view, "show_region_hud")
        layout.prop(overlay, "show_toolshelf_tabs", text="Tool Shelf Tabs")  # bfa - the toolshelf tabs.

        layout.separator()

        layout.menu("VIEW3D_MT_view_legacy")

        layout.separator()

        layout.menu("VIEW3D_MT_view_annotations")

        layout.separator()

        layout.operator("render.opengl", text="OpenGL Render Image", icon='RENDER_STILL')
        layout.operator("render.opengl", text="OpenGL Render Animation", icon='RENDER_ANIMATION').animation = True
        props = layout.operator("render.opengl", text="Viewport Render Keyframes", icon='RENDER_ANIMATION')
        props.animation = True
        props.render_keyed_only = True

        layout.separator()

        layout.operator_context = 'INVOKE_REGION_WIN'
        layout.operator("view3d.clip_border", text="Clipping Border", icon="CLIPPINGBORDER")

        if engine == 'CYCLES':
            layout.operator("view3d.render_border", icon="RENDERBORDER")
            layout.operator("view3d.clear_render_border", icon="RENDERBORDER_CLEAR")

        layout.separator()

        layout.menu("VIEW3D_MT_view_cameras", text="Cameras")

        layout.separator()

        layout.menu("VIEW3D_MT_view_align")
        layout.menu("VIEW3D_MT_view_align_selected")

        layout.separator()

        layout.operator("view3d.localview", text="Toggle Local View", icon="VIEW_GLOBAL_LOCAL")
        layout.operator("view3d.localview_remove_from", icon="VIEW_REMOVE_LOCAL")

        layout.separator()

        layout.operator("view3d.view_selected", text="Frame Selected", icon="VIEW_SELECTED").use_all_regions = False
        if view.region_quadviews:
            layout.operator(
                "view3d.view_selected",
                text="Frame Selected (Quad View)",
                icon="ALIGNCAMERA_ACTIVE").use_all_regions = True
        layout.operator("view3d.view_all", text="Frame All", icon="VIEWALL").center = False
        if view.region_quadviews:
            layout.operator("view3d.view_all", text="Frame All (Quad View)", icon="VIEWALL").use_all_regions = True
        layout.operator("view3d.view_all", text="Center Cursor and Frame All", icon="VIEWALL_RESETCURSOR").center = True

        layout.separator()

        layout.operator("screen.region_quadview", icon="QUADVIEW")

        layout.separator()

        layout.menu("INFO_MT_area")
        layout.menu("VIEW3D_MT_view_pie_menus")

 #BFA - not used
class VIEW3D_MT_view_local(Menu):
    bl_label = "Local View"

    def draw(self, _context):
        layout = self.layout

        layout.operator("view3d.localview", text="Toggle Local View", icon="VIEW_GLOBAL_LOCAL")
        layout.operator("view3d.localview_remove_from", icon="VIEW_REMOVE_LOCAL")


class VIEW3D_MT_view_pie_menus(Menu):
    bl_label = "Pie menus"

    def draw(self, _context):
        layout = self.layout

        layout.operator("wm.call_menu_pie", text="Object Mode", icon="MENU_PANEL").name = 'VIEW3D_MT_object_mode_pie'
        layout.operator("wm.call_menu_pie", text="View", icon="MENU_PANEL").name = 'VIEW3D_MT_view_pie'
        layout.operator("wm.call_menu_pie", text="Transform", icon="MENU_PANEL").name = 'VIEW3D_MT_transform_gizmo_pie'
        layout.operator("wm.call_menu_pie", text="Shading", icon="MENU_PANEL").name = 'VIEW3D_MT_shading_pie'
        layout.operator("wm.call_menu_pie", text="Pivot", icon="MENU_PANEL").name = 'VIEW3D_MT_pivot_pie'
        layout.operator("wm.call_menu_pie", text="Snap", icon="MENU_PANEL").name = 'VIEW3D_MT_snap_pie'
        layout.operator("wm.call_menu_pie", text="Orientations", icon="MENU_PANEL").name = 'VIEW3D_MT_orientations_pie'
        layout.operator("wm.call_menu_pie", text="Proportional Editing Falloff",
                        icon="MENU_PANEL").name = 'VIEW3D_MT_proportional_editing_falloff_pie'
        layout.operator("wm.call_menu_pie", text="Sculpt Mask Edit",
                        icon="MENU_PANEL").name = 'VIEW3D_MT_sculpt_mask_edit_pie'
        layout.operator("wm.call_menu_pie", text="Sculpt Faces Sets Edit",
                        icon="MENU_PANEL").name = 'VIEW3D_MT_sculpt_face_sets_edit_pie'
        layout.operator(
            "wm.call_menu_pie",
            text="Automasking",
            icon="MENU_PANEL").name = 'VIEW3D_MT_sculpt_automasking_pie'
        layout.operator("wm.call_menu_pie", text="Weightpaint Vertexgroup Lock",
                        icon="MENU_PANEL").name = 'VIEW3D_MT_wpaint_vgroup_lock_pie'

        layout.separator()

        layout.operator("wm.call_menu_pie", text="Greasepencil Snap", icon="MENU_PANEL").name = 'GPENCIL_MT_snap_pie'
        layout.operator("wm.call_menu_pie", text="Automasking", icon="MENU_PANEL").name = 'VIEW3D_MT_sculpt_gpencil_automasking_pie'

        layout.separator()

        layout.operator("wm.toolbar_fallback_pie", text="Fallback Tool", icon="MENU_PANEL")
        layout.operator("view3d.object_mode_pie_or_toggle", text="Modes", icon="MENU_PANEL")

#BFA - not used
class VIEW3D_MT_view_cameras(Menu):
    bl_label = "Cameras"

    def draw(self, _context):
        layout = self.layout

        layout.operator("view3d.object_as_camera", icon='VIEW_SWITCHACTIVECAM')
        layout.operator("view3d.switchactivecamto", text="Set Active Camera", icon="VIEW_SWITCHACTIVECAM")
        layout.operator("view3d.view_camera", text="Active Camera", icon='VIEW_SWITCHTOCAM')
        layout.operator("view3d.view_center_camera", icon="VIEWCAMERACENTER")


class VIEW3D_MT_view_viewpoint(Menu):
    bl_label = "Viewpoint"

    def draw(self, _context):
        layout = self.layout

        layout.operator("view3d.view_camera", text="Camera", text_ctxt=i18n_contexts.editor_view3d)

        layout.separator()

        layout.operator("view3d.view_axis", text="Top", text_ctxt=i18n_contexts.editor_view3d).type = 'TOP'
        layout.operator("view3d.view_axis", text="Bottom", text_ctxt=i18n_contexts.editor_view3d).type = 'BOTTOM'

        layout.separator()

        layout.operator("view3d.view_axis", text="Front", text_ctxt=i18n_contexts.editor_view3d).type = 'FRONT'
        layout.operator("view3d.view_axis", text="Back", text_ctxt=i18n_contexts.editor_view3d).type = 'BACK'

        layout.separator()

        layout.operator("view3d.view_axis", text="Right", text_ctxt=i18n_contexts.editor_view3d).type = 'RIGHT'
        layout.operator("view3d.view_axis", text="Left", text_ctxt=i18n_contexts.editor_view3d).type = 'LEFT'


class VIEW3D_MT_view_navigation_legacy(Menu):
    bl_label = "Legacy"

    def draw(self, _context):
        layout = self.layout

        layout.operator_context = 'EXEC_REGION_WIN'

        layout.operator("transform.translate", text="Move", icon="TRANSFORM_MOVE")
        layout.operator("transform.rotate", text="Rotate", icon="TRANSFORM_ROTATE")
        layout.operator("transform.resize", text="Scale", icon="TRANSFORM_SCALE")


class VIEW3D_MT_view_navigation(Menu):
    bl_label = "Navi"

    def draw(self, _context):
        from math import pi
        layout = self.layout

        layout.menu('VIEW3D_MT_view_navigation_legacy')

        layout.operator("view3d.view_orbit", text="Orbit Down", icon="ORBIT_DOWN").type = 'ORBITDOWN'
        layout.operator("view3d.view_orbit", text="Orbit Up", icon="ORBIT_UP").type = 'ORBITUP'
        layout.operator("view3d.view_orbit", text="Orbit Right", icon="ORBIT_RIGHT").type = 'ORBITRIGHT'
        layout.operator("view3d.view_orbit", text="Orbit Left", icon="ORBIT_LEFT").type = 'ORBITLEFT'
        props = layout.operator("view3d.view_orbit", text="Orbit Opposite", icon="ORBIT_OPPOSITE")
        props.type = 'ORBITRIGHT'
        props.angle = pi

        layout.separator()

        layout.operator("view3d.view_roll", text="Roll Left", icon="ROLL_LEFT").angle = pi / -12.0
        layout.operator("view3d.view_roll", text="Roll Right", icon="ROLL_RIGHT").angle = pi / 12.0

        layout.separator()

        layout.operator("view3d.view_pan", text="Pan Down", icon="PAN_DOWN").type = 'PANDOWN'
        layout.operator("view3d.view_pan", text="Pan Up", icon="PAN_UP").type = 'PANUP'
        layout.operator("view3d.view_pan", text="Pan Right", icon="PAN_RIGHT").type = 'PANRIGHT'
        layout.operator("view3d.view_pan", text="Pan Left", icon="PAN_LEFT").type = 'PANLEFT'

        layout.separator()

        layout.operator("view3d.zoom_border", text="Zoom Border", icon="ZOOM_BORDER")
        layout.operator("view3d.zoom", text="Zoom In", icon="ZOOM_IN").delta = 1
        layout.operator("view3d.zoom", text="Zoom Out", icon="ZOOM_OUT").delta = -1
        layout.operator("view3d.zoom_camera_1_to_1", text="Zoom Camera 1:1", icon="ZOOM_CAMERA")
        layout.operator("view3d.dolly", text="Dolly View", icon="DOLLY")
        layout.operator("view3d.view_center_pick", icon="CENTERTOMOUSE")

        layout.separator()

        layout.operator("view3d.fly", icon="FLY_NAVIGATION")
        layout.operator("view3d.walk", icon="WALK_NAVIGATION")
        layout.operator("view3d.navigate", icon="VIEW_NAVIGATION")

        layout.separator()

        layout.operator("screen.animation_play", text="Playback Animation", icon="TRIA_RIGHT")


class VIEW3D_MT_view_align(Menu):
    bl_label = "Align View"

    def draw(self, _context):
        layout = self.layout
        i18n_text_ctxt = bpy.app.translations.contexts_C_to_py['BLT_I18NCONTEXT_EDITOR_VIEW3D']

        layout.operator("view3d.camera_to_view", text="Align Active Camera to View", icon="ALIGNCAMERA_VIEW")
        layout.operator(
            "view3d.camera_to_view_selected",
            text="Align Active Camera to Selected",
            icon="ALIGNCAMERA_ACTIVE")
        layout.operator("view3d.view_center_cursor", icon="CENTERTOCURSOR")

        layout.separator()

        layout.operator("view3d.view_lock_to_active", icon="LOCKTOACTIVE")
        layout.operator("view3d.view_center_lock", icon="LOCKTOCENTER")
        layout.operator("view3d.view_lock_clear", icon="LOCK_CLEAR")

        layout.separator()

        layout.operator("view3d.view_persportho", text="Perspective/Orthographic", icon="PERSP_ORTHO")

        layout.separator()

        layout.operator("view3d.view_axis", text="Top", icon="VIEW_TOP", text_ctxt=i18n_text_ctxt).type = 'TOP'
        layout.operator("view3d.view_axis", text="Bottom", icon="VIEW_BOTTOM", text_ctxt=i18n_text_ctxt).type = 'BOTTOM'
        layout.operator("view3d.view_axis", text="Front", icon="VIEW_FRONT", text_ctxt=i18n_text_ctxt).type = 'FRONT'
        layout.operator("view3d.view_axis", text="Back", icon="VIEW_BACK", text_ctxt=i18n_text_ctxt).type = 'BACK'
        layout.operator("view3d.view_axis", text="Right", icon="VIEW_RIGHT", text_ctxt=i18n_text_ctxt).type = 'RIGHT'
        layout.operator("view3d.view_axis", text="Left", icon="VIEW_LEFT", text_ctxt=i18n_text_ctxt).type = 'LEFT'


class VIEW3D_MT_view_align_selected(Menu):
    bl_label = "Align View to Active"

    def draw(self, _context):
        layout = self.layout
        i18n_text_ctxt = bpy.app.translations.contexts_C_to_py['BLT_I18NCONTEXT_EDITOR_VIEW3D']
        props = layout.operator("view3d.view_axis", text="Top", icon="VIEW_ACTIVE_TOP", text_ctxt=i18n_text_ctxt)
        props.align_active = True
        props.type = 'TOP'

        props = layout.operator("view3d.view_axis", text="Bottom", icon="VIEW_ACTIVE_BOTTOM", text_ctxt=i18n_text_ctxt)
        props.align_active = True
        props.type = 'BOTTOM'

        props = layout.operator("view3d.view_axis", text="Front", icon="VIEW_ACTIVE_FRONT", text_ctxt=i18n_text_ctxt)
        props.align_active = True
        props.type = 'FRONT'

        props = layout.operator("view3d.view_axis", text="Back", icon="VIEW_ACTIVE_BACK", text_ctxt=i18n_text_ctxt)
        props.align_active = True
        props.type = 'BACK'

        props = layout.operator("view3d.view_axis", text="Right", icon="VIEW_ACTIVE_RIGHT", text_ctxt=i18n_text_ctxt)
        props.align_active = True
        props.type = 'RIGHT'

        props = layout.operator("view3d.view_axis", text="Left", icon="VIEW_ACTIVE_LEFT", text_ctxt=i18n_text_ctxt)
        props.align_active = True
        props.type = 'LEFT'

 #BFA - not used
class VIEW3D_MT_view_regions(Menu):
    bl_label = "View Regions"

    def draw(self, _context):
        layout = self.layout
        layout.operator("view3d.clip_border", text="Clipping Region...")
        layout.operator("view3d.render_border", text="Render Region...")

        layout.separator()

        layout.operator("view3d.clear_render_border")
# ********** Select menus, suffix from context.mode **********

class VIEW3D_MT_select_object_more_less(Menu):
    bl_label = "More/Less"

    def draw(self, _context):
        layout = self.layout

        layout.operator("object.select_more", text="More", icon="SELECTMORE")
        layout.operator("object.select_less", text="Less", icon="SELECTLESS")

        layout.separator()

        props = layout.operator("object.select_hierarchy", text="Parent", icon="PARENT")
        props.extend = False
        props.direction = 'PARENT'

        props = layout.operator("object.select_hierarchy", text="Child", icon="CHILD")
        props.extend = False
        props.direction = 'CHILD'

        layout.separator()

        props = layout.operator("object.select_hierarchy", text="Extend Parent", icon="PARENT")
        props.extend = True
        props.direction = 'PARENT'

        props = layout.operator("object.select_hierarchy", text="Extend Child", icon="CHILD")
        props.extend = True
        props.direction = 'CHILD'


class VIEW3D_MT_select_object(Menu):
    bl_label = "Select"

    def draw(self, _context):
        layout = self.layout

        layout.menu("VIEW3D_MT_select_object_legacy")
        layout.operator_menu_enum("view3d.select_lasso", "mode")

        layout.separator()

        layout.operator("object.select_all", text="All", icon='SELECT_ALL').action = 'SELECT'
        layout.operator("object.select_all", text="None", icon='SELECT_NONE').action = 'DESELECT'
        layout.operator("object.select_all", text="Invert", icon='INVERSE').action = 'INVERT'

        layout.separator()

        layout.menu("VIEW3D_MT_select_grouped")
        layout.menu("VIEW3D_MT_select_linked")
        layout.menu("VIEW3D_MT_select_by_type")

        layout.separator()
        layout.operator("object.select_random", text="Random", icon="RANDOMIZE")
        layout.operator("object.select_mirror", text="Mirror Selection", icon="TRANSFORM_MIRROR")

        layout.operator("object.select_pattern", text="By Pattern", icon="PATTERN")
        layout.operator("object.select_camera", text="Active Camera", icon="CAMERA_DATA")

        layout.separator()

        layout.menu("VIEW3D_MT_select_object_more_less")


class VIEW3D_MT_select_object_legacy(Menu):
    bl_label = "Legacy"

    def draw(self, _context):
        layout = self.layout

        layout.operator("view3d.select_box", icon="BOX_MASK")
        layout.operator("view3d.select_circle", icon="CIRCLE_SELECT")


class VIEW3D_MT_select_by_type(Menu):
    bl_label = "All by Type"

    def draw(self, context):
        layout = self.layout

        layout.operator("object.select_by_type", text="Mesh", icon="OUTLINER_OB_MESH").type = 'MESH'
        layout.operator("object.select_by_type", text="Curve", icon="OUTLINER_OB_CURVE").type = 'CURVE'
        layout.operator("object.select_by_type", text="Surface", icon="OUTLINER_OB_SURFACE").type = 'SURFACE'
        layout.operator("object.select_by_type", text="Meta", icon="OUTLINER_OB_META").type = 'META'
        layout.operator("object.select_by_type", text="Font", icon="OUTLINER_OB_FONT").type = 'FONT'

        layout.separator()

        layout.operator("object.select_by_type", text="Armature", icon="OUTLINER_OB_ARMATURE").type = 'ARMATURE'
        layout.operator("object.select_by_type", text="Lattice", icon="OUTLINER_OB_LATTICE").type = 'LATTICE'
        layout.operator("object.select_by_type", text="Empty", icon="OUTLINER_OB_EMPTY").type = 'EMPTY'
        layout.operator("object.select_by_type", text="GPencil", icon="GREASEPENCIL").type = 'GPENCIL'

        layout.separator()

        layout.operator("object.select_by_type", text="Camera", icon="OUTLINER_OB_CAMERA").type = 'CAMERA'
        layout.operator("object.select_by_type", text="Light", icon="OUTLINER_OB_LIGHT").type = 'LIGHT'
        layout.operator("object.select_by_type", text="Speaker", icon="OUTLINER_OB_SPEAKER").type = 'SPEAKER'
        layout.operator("object.select_by_type", text="Probe", icon="OUTLINER_OB_LIGHTPROBE").type = 'LIGHT_PROBE'


class VIEW3D_MT_select_grouped(Menu):
    bl_label = "Grouped"

    def draw(self, context):
        layout = self.layout

        layout.operator("object.select_grouped", text="Siblings", icon="SIBLINGS").type = 'SIBLINGS'
        layout.operator("object.select_grouped", text="Parent", icon="PARENT").type = 'PARENT'
        layout.operator("object.select_grouped", text="Children", icon="CHILD_RECURSIVE").type = 'CHILDREN_RECURSIVE'
        layout.operator("object.select_grouped", text="Immediate Children", icon="CHILD").type = 'CHILDREN'

        layout.separator()

        layout.operator("object.select_grouped", text="Type", icon="TYPE").type = 'TYPE'
        layout.operator("object.select_grouped", text="Collection", icon="GROUP").type = 'COLLECTION'
        layout.operator("object.select_grouped", text="Hook", icon="HOOK").type = 'HOOK'

        layout.separator()

        layout.operator("object.select_grouped", text="Pass", icon="PASS").type = 'PASS'
        layout.operator("object.select_grouped", text="Color", icon="COLOR").type = 'COLOR'
        layout.operator("object.select_grouped", text="Keying Set", icon="KEYINGSET").type = 'KEYINGSET'
        layout.operator("object.select_grouped", text="Light Type", icon="LIGHT").type = 'LIGHT_TYPE'


class VIEW3D_MT_select_linked(Menu):
    bl_label = "Linked"

    def draw(self, context):
        layout = self.layout

        layout.operator("object.select_linked", text="Object Data", icon="OBJECT_DATA").type = 'OBDATA'
        layout.operator("object.select_linked", text="Material", icon="MATERIAL_DATA").type = 'MATERIAL'
        layout.operator("object.select_linked", text="Instanced Collection", icon="GROUP").type = 'DUPGROUP'
        layout.operator("object.select_linked", text="Particle System", icon="PARTICLES").type = 'PARTICLE'
        layout.operator("object.select_linked", text="Library", icon="LIBRARY").type = 'LIBRARY'
        layout.operator(
            "object.select_linked",
            text="Library (Object Data)",
            icon="LIBRARY_OBJECT").type = 'LIBRARY_OBDATA'

#BFA - not used
class VIEW3D_MT_select_pose_more_less(Menu):
    bl_label = "Select More/Less"

    def draw(self, _context):
        layout = self.layout

        props = layout.operator("pose.select_hierarchy", text="Parent")
        props.extend = False
        props.direction = 'PARENT'

        props = layout.operator("pose.select_hierarchy", text="Child")
        props.extend = False
        props.direction = 'CHILD'

        layout.separator()

        props = layout.operator("pose.select_hierarchy", text="Extend Parent")
        props.extend = True
        props.direction = 'PARENT'

        props = layout.operator("pose.select_hierarchy", text="Extend Child")
        props.extend = True
        props.direction = 'CHILD'


class VIEW3D_MT_select_pose(Menu):
    bl_label = "Select"

    def draw(self, _context):
        layout = self.layout

        layout.menu("VIEW3D_MT_select_object_legacy")
        layout.operator_menu_enum("view3d.select_lasso", "mode")

        layout.separator()

        layout.operator("pose.select_all", text="All", icon='SELECT_ALL').action = 'SELECT'
        layout.operator("pose.select_all", text="None", icon='SELECT_NONE').action = 'DESELECT'
        layout.operator("pose.select_all", text="Invert", icon='INVERSE').action = 'INVERT'

        layout.separator()

        layout.operator_menu_enum("pose.select_grouped", "type", text="Grouped")
        layout.operator("pose.select_linked", text="Linked", icon="LINKED")
        layout.operator("pose.select_constraint_target", text="Constraint Target", icon="CONSTRAINT_BONE")

        layout.separator()

        layout.operator("object.select_pattern", text="By Pattern", icon="PATTERN")

        layout.separator()

        layout.operator("pose.select_mirror", text="Flip Active", icon="FLIP")

        layout.separator()

        props = layout.operator("pose.select_hierarchy", text="Parent", icon="PARENT")
        props.extend = False
        props.direction = 'PARENT'

        props = layout.operator("pose.select_hierarchy", text="Child", icon="CHILD")
        props.extend = False
        props.direction = 'CHILD'

        layout.separator()

        props = layout.operator("pose.select_hierarchy", text="Extend Parent", icon="PARENT")
        props.extend = True
        props.direction = 'PARENT'

        props = layout.operator("pose.select_hierarchy", text="Extend Child", icon="CHILD")
        props.extend = True
        props.direction = 'CHILD'


class VIEW3D_MT_select_particle(Menu):
    bl_label = "Select"

    def draw(self, _context):
        layout = self.layout

        layout.menu("VIEW3D_MT_select_object_legacy")
        layout.operator_menu_enum("view3d.select_lasso", "mode")

        layout.separator()

        layout.operator("particle.select_all", text="All", icon='SELECT_ALL').action = 'SELECT'
        layout.operator("particle.select_all", text="None", icon='SELECT_NONE').action = 'DESELECT'
        layout.operator("particle.select_all", text="Invert", icon='INVERSE').action = 'INVERT'

        layout.separator()

        layout.operator("particle.select_more", text="More", icon="SELECTMORE")
        layout.operator("particle.select_less", text="Less", icon="SELECTLESS")

        layout.separator()

        layout.operator("particle.select_linked", text="Linked", icon="LINKED")

        layout.separator()

        layout.operator("particle.select_random", text="Random", icon="RANDOMIZE")

        layout.separator()

        layout.operator("particle.select_roots", text="Roots", icon="SELECT_ROOT")
        layout.operator("particle.select_tips", text="Tips", icon="SELECT_TIP")


class VIEW3D_MT_edit_mesh_select_similar(Menu):
    bl_label = "Select Similar"

    def draw(self, _context):
        layout = self.layout

        layout.operator_enum("mesh.select_similar", "type")

        layout.separator()

        layout.operator("mesh.select_similar_region", text="Face Regions", icon="FACEREGIONS")


class VIEW3D_MT_edit_mesh_select_by_trait(Menu):
    bl_label = "Select All by Trait"

    def draw(self, context):
        layout = self.layout
        tool_settings = context.tool_settings

        if tool_settings.mesh_select_mode[2] is False:
            layout.operator("mesh.select_non_manifold", text="Non Manifold", icon="SELECT_NONMANIFOLD")
        layout.operator("mesh.select_loose", text="Loose Geometry", icon="SELECT_LOOSE")
        layout.operator("mesh.select_interior_faces", text="Interior Faces", icon="SELECT_INTERIOR")
        layout.operator("mesh.select_face_by_sides", text="Faces by Sides", icon="SELECT_FACES_BY_SIDE")

        layout.separator()

        layout.operator("mesh.select_ungrouped", text="Ungrouped Vertices", icon="SELECT_UNGROUPED_VERTS")


class VIEW3D_MT_edit_mesh_select_more_less(Menu):
    bl_label = "More/Less"

    def draw(self, _context):
        layout = self.layout

        layout.operator("mesh.select_more", text="More", icon="SELECTMORE")
        layout.operator("mesh.select_less", text="Less", icon="SELECTLESS")

        layout.separator()

        layout.operator("mesh.select_next_item", text="Next Active", icon="NEXTACTIVE")
        layout.operator("mesh.select_prev_item", text="Previous Active", icon="PREVIOUSACTIVE")

class VIEW3D_MT_edit_mesh_select_linked(Menu):
    bl_label = "Select Linked"

    def draw(self, _context):
        layout = self.layout

        layout.operator("mesh.select_linked", text="Linked")
        layout.operator("mesh.shortest_path_select", text="Shortest Path")
        layout.operator("mesh.faces_select_linked_flat", text="Linked Flat Faces")

class VIEW3D_MT_edit_mesh_select_loops(Menu):
    bl_label = "Select Loops"

    def draw(self, _context):
        layout = self.layout

        layout.operator("mesh.loop_multi_select", text="Edge Loops").ring = False
        layout.operator("mesh.loop_multi_select", text="Edge Rings").ring = True

        layout.separator()

        layout.operator("mesh.loop_to_region")
        layout.operator("mesh.region_to_loop")

class VIEW3D_MT_select_edit_mesh(Menu):
    bl_label = "Select"

    def draw(self, _context):
        layout = self.layout

        layout.menu("VIEW3D_MT_select_object_legacy")

        layout.operator_menu_enum("view3d.select_lasso", "mode")

        layout.separator()

        # primitive
        layout.operator("mesh.select_all", text="All", icon='SELECT_ALL').action = 'SELECT'
        layout.operator("mesh.select_all", text="None", icon='SELECT_NONE').action = 'DESELECT'
        layout.operator("mesh.select_all", text="Invert", icon='INVERSE').action = 'INVERT'

        layout.separator()

        layout.operator("mesh.select_linked", text="Linked", icon="LINKED")
        layout.operator("mesh.faces_select_linked_flat", text="Linked Flat Faces", icon="LINKED")
        layout.operator("mesh.select_linked_pick", text="Linked Pick Select", icon="LINKED").deselect = False
        layout.operator("mesh.select_linked_pick", text="Linked Pick Deselect", icon="LINKED").deselect = True

        layout.separator()

        # other
        layout.menu("VIEW3D_MT_edit_mesh_select_similar")

        layout.separator()

        # numeric
        layout.operator("mesh.select_random", text="Random", icon="RANDOMIZE")
        layout.operator("mesh.select_nth", icon="CHECKER_DESELECT")

        layout.separator()

        layout.operator("mesh.select_mirror", text="Mirror Selection", icon="TRANSFORM_MIRROR")
        layout.operator("mesh.select_axis", text="Side of Active", icon="SELECT_SIDEOFACTIVE")
        layout.operator("mesh.shortest_path_select", text="Shortest Path", icon="SELECT_SHORTESTPATH")

        layout.separator()

        # geometric
        layout.operator("mesh.edges_select_sharp", text="Sharp Edges", icon="SELECT_SHARPEDGES")

        layout.separator()

        # loops
        layout.operator("mesh.loop_multi_select", text="Edge Loops", icon="SELECT_EDGELOOP").ring = False
        layout.operator("mesh.loop_multi_select", text="Edge Rings", icon="SELECT_EDGERING").ring = True
        layout.operator("mesh.loop_to_region", text="Loop Inner Region", icon="SELECT_LOOPINNER")
        layout.operator("mesh.region_to_loop", text="Boundary Loop", icon="SELECT_BOUNDARY")

        layout.separator()

        layout.menu("VIEW3D_MT_edit_mesh_select_by_trait")

        layout.separator()

        layout.menu("VIEW3D_MT_edit_mesh_select_more_less")

        layout.separator()
        layout.template_node_operator_asset_menu_items(catalog_path=self.bl_label)


class VIEW3D_MT_select_edit_curve(Menu):
    bl_label = "Select"

    def draw(self, _context):
        layout = self.layout

        layout.menu("VIEW3D_MT_select_object_legacy")

        layout.operator_menu_enum("view3d.select_lasso", "mode")

        layout.separator()

        layout.operator("curve.select_all", text="All", icon='SELECT_ALL').action = 'SELECT'
        layout.operator("curve.select_all", text="None", icon='SELECT_NONE').action = 'DESELECT'
        layout.operator("curve.select_all", text="Invert", icon='INVERSE').action = 'INVERT'

        layout.separator()

        layout.operator("curve.select_linked", text="Linked", icon="LINKED")
        layout.operator("curve.select_linked_pick", text="Linked Pick Select", icon="LINKED").deselect = False
        layout.operator("curve.select_linked_pick", text="Linked Pick Deselect", icon="LINKED").deselect = True

        layout.separator()

        layout.menu("VIEW3D_MT_select_edit_curve_select_similar")

        layout.separator()

        layout.operator("curve.select_random", text="Random", icon="RANDOMIZE")
        layout.operator("curve.select_nth", icon="CHECKER_DESELECT")

        layout.separator()

        layout.operator("curve.de_select_first", icon="SELECT_FIRST")
        layout.operator("curve.de_select_last", icon="SELECT_LAST")
        layout.operator("curve.select_next", text="Next", icon="NEXTACTIVE")
        layout.operator("curve.select_previous", text="Previous", icon="PREVIOUSACTIVE")

        layout.separator()

        layout.operator("curve.select_more", text="More", icon="SELECTMORE")
        layout.operator("curve.select_less", text="Less", icon="SELECTLESS")


class VIEW3D_MT_select_edit_curve_select_similar(Menu):
    bl_label = "Similar"

    def draw(self, context):
        layout = self.layout

        layout.operator("curve.select_similar", text="Type", icon="TYPE").type = 'TYPE'
        layout.operator("curve.select_similar", text="Radius", icon="RADIUS").type = 'RADIUS'
        layout.operator("curve.select_similar", text="Weight", icon="MOD_VERTEX_WEIGHT").type = 'WEIGHT'
        layout.operator("curve.select_similar", text="Direction", icon="SWITCH_DIRECTION").type = 'DIRECTION'


class VIEW3D_MT_select_edit_surface(Menu):
    bl_label = "Select"

    def draw(self, _context):
        layout = self.layout

        layout.menu("VIEW3D_MT_select_object_legacy")
        layout.operator_menu_enum("view3d.select_lasso", "mode")

        layout.separator()

        layout.operator("curve.select_all", text="All", icon='SELECT_ALL').action = 'SELECT'
        layout.operator("curve.select_all", text="None", icon='SELECT_NONE').action = 'DESELECT'
        layout.operator("curve.select_all", text="Invert", icon='INVERSE').action = 'INVERT'

        layout.separator()

        layout.operator("curve.select_linked", text="Linked", icon="LINKED")
        layout.menu("VIEW3D_MT_select_edit_curve_select_similar")

        layout.separator()

        layout.operator("curve.select_random", text="Random", icon="RANDOMIZE")
        layout.operator("curve.select_nth", icon="CHECKER_DESELECT")

        layout.separator()

        layout.operator("curve.select_row", text="Control Point row", icon="CONTROLPOINTROW")

        layout.separator()

        layout.operator("curve.select_more", text="More", icon="SELECTMORE")
        layout.operator("curve.select_less", text="Less", icon="SELECTLESS")


class VIEW3D_MT_select_edit_text(Menu):
    bl_label = "Select"

    def draw(self, _context):
        layout = self.layout

        layout.operator("font.select_all", text="All", icon="SELECT_ALL")

        layout.separator()

        layout.operator("font.move_select", text="Line End", icon="HAND").type = 'LINE_END'
        layout.operator("font.move_select", text="Line Begin", icon="HAND").type = 'LINE_BEGIN'

        layout.separator()

        layout.operator("font.move_select", text="Top", icon="HAND").type = 'TEXT_BEGIN'
        layout.operator("font.move_select", text="Bottom", icon="HAND").type = 'TEXT_END'

        layout.separator()

        layout.operator("font.move_select", text="Previous Block", icon="HAND").type = 'PREVIOUS_PAGE'
        layout.operator("font.move_select", text="Next Block", icon="HAND").type = 'NEXT_PAGE'

        layout.separator()

        layout.operator("font.move_select", text="Previous Character", icon="HAND").type = 'PREVIOUS_CHARACTER'
        layout.operator("font.move_select", text="Next Character", icon="HAND").type = 'NEXT_CHARACTER'

        layout.separator()

        layout.operator("font.move_select", text="Previous Word", icon="HAND").type = 'PREVIOUS_WORD'
        layout.operator("font.move_select", text="Next Word", icon="HAND").type = 'NEXT_WORD'

        layout.separator()

        layout.operator("font.move_select", text="Previous Line", icon="HAND").type = 'PREVIOUS_LINE'
        layout.operator("font.move_select", text="Next Line", icon="HAND").type = 'NEXT_LINE'


class VIEW3D_MT_select_edit_metaball(Menu):
    bl_label = "Select"

    def draw(self, _context):
        layout = self.layout

        layout.menu("VIEW3D_MT_select_object_legacy")
        layout.operator_menu_enum("view3d.select_lasso", "mode")

        layout.separator()

        layout.operator("mball.select_all", text="All", icon='SELECT_ALL').action = 'SELECT'
        layout.operator("mball.select_all", text="None", icon='SELECT_NONE').action = 'DESELECT'
        layout.operator("mball.select_all", text="Invert", icon='INVERSE').action = 'INVERT'

        layout.separator()

        layout.menu("VIEW3D_MT_select_edit_metaball_select_similar")

        layout.separator()

        layout.operator("mball.select_random_metaelems", text="Random", icon="RANDOMIZE")


class VIEW3D_MT_select_edit_metaball_select_similar(Menu):
    bl_label = "Similar"

    def draw(self, context):
        layout = self.layout

        layout.operator("mball.select_similar", text="Type", icon="TYPE").type = 'TYPE'
        layout.operator("mball.select_similar", text="Radius", icon="RADIUS").type = 'RADIUS'
        layout.operator("mball.select_similar", text="Stiffness", icon="BEND").type = 'STIFFNESS'
        layout.operator("mball.select_similar", text="Rotation", icon="ROTATE").type = 'ROTATION'


class VIEW3D_MT_edit_lattice_context_menu(Menu):
    bl_label = "Lattice"

    def draw(self, context):
        layout = self.layout

        layout.menu("VIEW3D_MT_mirror")
        layout.menu("VIEW3D_MT_edit_lattice_flip")
        layout.menu("VIEW3D_MT_snap")

        layout.separator()

        layout.operator("lattice.make_regular", icon='MAKE_REGULAR')


class VIEW3D_MT_select_edit_lattice(Menu):
    bl_label = "Select"

    def draw(self, _context):
        layout = self.layout

        layout.menu("VIEW3D_MT_select_object_legacy")
        layout.operator_menu_enum("view3d.select_lasso", "mode")

        layout.separator()

        layout.operator("lattice.select_all", text="All", icon='SELECT_ALL').action = 'SELECT'
        layout.operator("lattice.select_all", text="None", icon='SELECT_NONE').action = 'DESELECT'
        layout.operator("lattice.select_all", text="Invert", icon='INVERSE').action = 'INVERT'

        layout.separator()

        layout.operator("lattice.select_mirror", text="Mirror", icon="TRANSFORM_MIRROR")
        layout.operator("lattice.select_random", text="Random", icon="RANDOMIZE")

        layout.separator()

        layout.operator("lattice.select_ungrouped", text="Ungrouped Vertices", icon="SELECT_UNGROUPED_VERTS")

        layout.separator()

        layout.operator("lattice.select_more", text="More", icon="SELECTMORE")
        layout.operator("lattice.select_less", text="Less", icon="SELECTLESS")


class VIEW3D_MT_select_edit_armature(Menu):
    bl_label = "Select"

    def draw(self, _context):
        layout = self.layout

        layout.menu("VIEW3D_MT_select_object_legacy")
        layout.operator_menu_enum("view3d.select_lasso", "mode")

        layout.separator()

        layout.operator("armature.select_all", text="All", icon='SELECT_ALL').action = 'SELECT'
        layout.operator("armature.select_all", text="None", icon='SELECT_NONE').action = 'DESELECT'
        layout.operator("armature.select_all", text="Invert", icon='INVERSE').action = 'INVERT'

        layout.separator()

        layout.operator_menu_enum("armature.select_similar", "type", text="Similar")

        layout.separator()

        layout.operator("armature.select_mirror", text="Mirror Selection", icon="TRANSFORM_MIRROR").extend = False
        layout.operator("object.select_pattern", text="By Pattern", icon="PATTERN")

        layout.separator()

        layout.operator("armature.select_linked", text="Linked", icon="LINKED")

        layout.separator()

        props = layout.operator("armature.select_hierarchy", text="Parent", icon="PARENT")
        props.extend = False
        props.direction = 'PARENT'

        props = layout.operator("armature.select_hierarchy", text="Child", icon="CHILD")
        props.extend = False
        props.direction = 'CHILD'

        layout.separator()

        props = layout.operator("armature.select_hierarchy", text="Extend Parent", icon="PARENT")
        props.extend = True
        props.direction = 'PARENT'

        props = layout.operator("armature.select_hierarchy", text="Extend Child", icon="CHILD")
        props.extend = True
        props.direction = 'CHILD'

        layout.separator()

        layout.operator("armature.select_more", text="More", icon="SELECTMORE")
        layout.operator("armature.select_less", text="Less", icon="SELECTLESS")


class VIEW3D_MT_select_edit_grease_pencil(Menu):
    bl_label = "Select"

    def draw(self, context):
        layout = self.layout

        layout.operator("grease_pencil.select_all", text="All").action = 'SELECT'
        layout.operator("grease_pencil.select_all", text="None").action = 'DESELECT'
        layout.operator("grease_pencil.select_all", text="Invert").action = 'INVERT'

        layout.separator()

        layout.operator("grease_pencil.select_linked", text="Linked")
        layout.operator("grease_pencil.select_alternate", text="Alternated")
        layout.operator("grease_pencil.select_random", text="Random")

        layout.separator()

        props = layout.operator("grease_pencil.select_ends", text="First")
        props.amount_start = 1
        props.amount_end = 0
        props = layout.operator("grease_pencil.select_ends", text="Last")
        props.amount_start = 0
        props.amount_end = 1

        layout.separator()

        layout.operator("grease_pencil.select_more")
        layout.operator("grease_pencil.select_less")


class VIEW3D_MT_paint_grease_pencil(Menu):
    bl_label = "Paint"

    def draw(self, _context):
        pass


class VIEW3D_MT_paint_gpencil(Menu):
    bl_label = "Paint"

    def draw(self, _context):
        layout = self.layout

        layout.operator("gpencil.vertex_color_set", text="Set Color Attribute", icon="NODE_VERTEX_COLOR")
        layout.operator("gpencil.stroke_reset_vertex_color", icon="RESET")
        layout.separator()
        layout.operator("gpencil.vertex_color_invert", text="Invert", icon="NODE_INVERT")
        layout.operator("gpencil.vertex_color_levels", text="Levels", icon="LEVELS")
        layout.operator("gpencil.vertex_color_hsv", text="Hue/Saturation/Value", icon="HUESATVAL")
        layout.operator("gpencil.vertex_color_brightness_contrast", text="Brightness/Contrast", icon="BRIGHTNESS_CONTRAST")


class VIEW3D_MT_select_edit_gpencil(Menu):
    bl_label = "Select"

    def draw(self, context):
        layout = self.layout

        layout.menu("VIEW3D_MT_select_gpencil_legacy")
        layout.operator_menu_enum("gpencil.select_lasso", "mode")

        layout.separator()

        layout.operator("gpencil.select_all", text="All", icon='SELECT_ALL').action = 'SELECT'
        layout.operator("gpencil.select_all", text="None", icon='SELECT_NONE').action = 'DESELECT'
        layout.operator("gpencil.select_all", text="Invert", icon='INVERSE').action = 'INVERT'

        layout.separator()

        layout.operator("gpencil.select_linked", text="Linked", icon="LINKED")
        layout.operator("gpencil.select_alternate", icon="ALTERNATED")
        layout.operator("gpencil.select_random", icon="RANDOMIZE")
        layout.menu("VIEW3D_MT_select_gpencil_grouped", text="Grouped")

        if context.mode == 'VERTEX_GPENCIL':
            layout.operator("gpencil.select_vertex_color", text="Color Attribute", icon="NODE_VERTEX_COLOR")

        layout.separator()

        layout.operator("gpencil.select_first", text="First", icon="SELECT_FIRST")
        layout.operator("gpencil.select_last", text="Last", icon="SELECT_LAST")

        layout.separator()

        layout.operator("gpencil.select_more", text="More", icon="SELECTMORE")
        layout.operator("gpencil.select_less", text="Less", icon="SELECTLESS")


class VIEW3D_MT_select_gpencil_legacy(Menu):
    bl_label = "Legacy"

    def draw(self, _context):
        layout = self.layout

        layout.operator("gpencil.select_box", icon="BORDER_RECT")
        layout.operator("gpencil.select_circle", icon="CIRCLE_SELECT")


class VIEW3D_MT_select_gpencil_grouped(Menu):
    bl_label = "Grouped"

    def draw(self, context):
        layout = self.layout

        layout.operator("gpencil.select_grouped", text="Layer", icon="LAYER").type = 'LAYER'
        layout.operator("gpencil.select_grouped", text="Color", icon="COLOR").type = 'MATERIAL'


class VIEW3D_MT_select_paint_mask(Menu):
    bl_label = "Select"

    def draw(self, _context):
        layout = self.layout

        layout.menu("VIEW3D_MT_select_object_legacy")
        layout.operator_menu_enum("view3d.select_lasso", "mode")

        layout.separator()

        layout.operator("paint.face_select_all", text="All", icon='SELECT_ALL').action = 'SELECT'
        layout.operator("paint.face_select_all", text="None", icon='SELECT_NONE').action = 'DESELECT'
        layout.operator("paint.face_select_all", text="Invert", icon='INVERSE').action = 'INVERT'

        layout.separator()

        layout.operator("paint.face_select_linked", text="Linked", icon="LINKED")
        layout.operator("paint.face_select_linked_pick", text="Linked Pick Select", icon="LINKED").deselect = False
        layout.operator("paint.face_select_linked_pick", text="Linked Pick Deselect", icon="LINKED").deselect = True

        layout.separator()

        if _context.mode == 'PAINT_TEXTURE':

            myvar = layout.operator("paint.face_select_loop", text="Select Loop", icon="SELECT_EDGERING")

            myvar = layout.operator("paint.face_select_loop", text="Add Loop to Selection", icon="SELECT_EDGERING")
            myvar.extend = True

            myvar = layout.operator("paint.face_select_loop", text="Remove Loop from Selection", icon="SELECT_EDGERING")
            myvar.select = False
            myvar.extend = True

            layout.separator()

        layout.menu("VIEW3D_MT_select_paint_mask_face_more_less")


class VIEW3D_MT_select_paint_mask_face_more_less(Menu):
    bl_label = "More/Less"

    def draw(self, _context):
        layout = self.layout

        layout = self.layout

        layout.operator("paint.face_select_more", text="More", icon="SELECTMORE")
        layout.operator("paint.face_select_less", text="Less", icon="SELECTLESS")


class VIEW3D_MT_select_paint_mask_vertex(Menu):
    bl_label = "Select"

    def draw(self, _context):
        layout = self.layout

        layout.menu("VIEW3D_MT_select_object_legacy")
        layout.operator_menu_enum("view3d.select_lasso", "mode")

        layout.separator()

        layout.operator("paint.vert_select_all", text="All", icon='SELECT_ALL').action = 'SELECT'
        layout.operator("paint.vert_select_all", text="None", icon='SELECT_NONE').action = 'DESELECT'
        layout.operator("paint.vert_select_all", text="Invert", icon='INVERSE').action = 'INVERT'

        layout.separator()

        layout.operator("paint.vert_select_ungrouped", text="Ungrouped Vertices", icon="SELECT_UNGROUPED_VERTS")
        layout.operator("paint.vert_select_linked", text="Select Linked", icon = 'LINKED')

        layout.separator()

        layout.menu("VIEW3D_MT_select_paint_mask_vertex_more_less")


class VIEW3D_MT_select_paint_mask_vertex_more_less(Menu):
    bl_label = "More/Less"

    def draw(self, _context):
        layout = self.layout

        layout = self.layout

        layout.operator("paint.vert_select_more", text="More", icon="SELECTMORE")
        layout.operator("paint.vert_select_less", text="Less", icon="SELECTLESS")


class VIEW3D_MT_select_edit_point_cloud(Menu):
    bl_label = "Select"

    def draw(self, _context):
        layout = self.layout
        layout.template_node_operator_asset_menu_items(catalog_path=self.bl_label)


class VIEW3D_MT_edit_curves_select_more_less(Menu):
    bl_label = "Select More/Less"

    def draw(self, _context):
        layout = self.layout

        layout.operator("curves.select_more", text="More", icon="SELECTMORE")
        layout.operator("curves.select_less", text="Less", icon="SELECTLESS")


class VIEW3D_MT_select_edit_curves(Menu):
    bl_label = "Select"

    def draw(self, _context):
        layout = self.layout

        layout.operator("curves.select_all", text="All", icon='SELECT_ALL').action = 'SELECT'
        layout.operator("curves.select_all", text="None", icon='SELECT_NONE').action = 'DESELECT'
        layout.operator("curves.select_all", text="Invert", icon='INVERSE').action = 'INVERT'
        layout.operator("curves.select_random", text="Random", icon = "RANDOMIZE")
        layout.operator("curves.select_ends", text="Endpoints", icon = "SELECT_TIP")
        layout.operator("curves.select_linked", text="Linked", icon="LINKED")

        layout.separator()

        layout.menu("VIEW3D_MT_edit_curves_select_more_less")

        layout.template_node_operator_asset_menu_items(catalog_path=self.bl_label)


class VIEW3D_MT_select_sculpt_curves(Menu):
    bl_label = "Select"

    def draw(self, _context):
        layout = self.layout

        layout.operator("curves.select_all", text="All", icon='SELECT_ALL').action = 'SELECT'
        layout.operator("curves.select_all", text="None", icon='SELECT_NONE').action = 'DESELECT'
        layout.operator("curves.select_all", text="Invert", icon='INVERSE').action = 'INVERT'
        layout.operator("sculpt_curves.select_random", text="Random", icon = "RANDOMIZE")
        layout.operator("curves.select_ends", text="Endpoints", icon = "SELECT_TIP")
        layout.operator("sculpt_curves.select_grow", text="Grow", icon = "SELECTMORE")

        layout.template_node_operator_asset_menu_items(catalog_path="Select")


class VIEW3D_MT_mesh_add(Menu):
    bl_idname = "VIEW3D_MT_mesh_add"
    bl_label = "Mesh"

    def draw(self, _context):
        layout = self.layout

        layout.operator_context = 'INVOKE_REGION_WIN'

        layout.operator("mesh.primitive_plane_add", text="Plane", icon='MESH_PLANE')
        layout.operator("mesh.primitive_cube_add", text="Cube", icon='MESH_CUBE')
        layout.operator("mesh.primitive_circle_add", text="Circle", icon='MESH_CIRCLE')
        layout.operator("mesh.primitive_uv_sphere_add", text="UV Sphere", icon='MESH_UVSPHERE')
        layout.operator("mesh.primitive_ico_sphere_add", text="Ico Sphere", icon='MESH_ICOSPHERE')
        layout.operator("mesh.primitive_cylinder_add", text="Cylinder", icon='MESH_CYLINDER')
        layout.operator("mesh.primitive_cone_add", text="Cone", icon='MESH_CONE')
        layout.operator("mesh.primitive_torus_add", text="Torus", icon='MESH_TORUS')

        layout.separator()

        layout.operator("mesh.primitive_grid_add", text="Grid", icon='MESH_GRID')
        layout.operator("mesh.primitive_monkey_add", text="Monkey", icon='MESH_MONKEY')

        layout.template_node_operator_asset_menu_items(catalog_path="Add")


class VIEW3D_MT_curve_add(Menu):
    bl_idname = "VIEW3D_MT_curve_add"
    bl_label = "Curve"

    def draw(self, context):
        layout = self.layout

        layout.operator_context = 'INVOKE_REGION_WIN'

        layout.operator("curve.primitive_bezier_curve_add", text="Bezier", icon='CURVE_BEZCURVE')
        layout.operator("curve.primitive_bezier_circle_add", text="Circle", icon='CURVE_BEZCIRCLE')

        layout.separator()

        layout.operator("curve.primitive_nurbs_curve_add", text="Nurbs Curve", icon='CURVE_NCURVE')
        layout.operator("curve.primitive_nurbs_circle_add", text="Nurbs Circle", icon='CURVE_NCIRCLE')
        layout.operator("curve.primitive_nurbs_path_add", text="Path", icon='CURVE_PATH')

        layout.separator()

        layout.operator("object.curves_empty_hair_add", text="Empty Hair", icon='OUTLINER_OB_CURVES')
        layout.operator("object.quick_fur", text="Fur", icon='OUTLINER_OB_CURVES')

        experimental = context.preferences.experimental
        if experimental.use_new_curves_tools:
            layout.operator("object.curves_random_add", text="Random", icon='OUTLINER_OB_CURVES')


class VIEW3D_MT_surface_add(Menu):
    bl_idname = "VIEW3D_MT_surface_add"
    bl_label = "Surface"

    def draw(self, _context):
        layout = self.layout

        layout.operator_context = 'INVOKE_REGION_WIN'

        layout.operator("surface.primitive_nurbs_surface_curve_add", text="Surface Curve", icon='SURFACE_NCURVE')
        layout.operator("surface.primitive_nurbs_surface_circle_add", text="Surface Circle", icon='SURFACE_NCIRCLE')
        layout.operator("surface.primitive_nurbs_surface_surface_add", text="Surface Patch", icon='SURFACE_NSURFACE')
        layout.operator(
            "surface.primitive_nurbs_surface_cylinder_add",
            text="Surface Cylinder",
            icon='SURFACE_NCYLINDER')
        layout.operator("surface.primitive_nurbs_surface_sphere_add", text="Surface Sphere", icon='SURFACE_NSPHERE')
        layout.operator("surface.primitive_nurbs_surface_torus_add", text="Surface Torus", icon='SURFACE_NTORUS')


class VIEW3D_MT_edit_metaball_context_menu(Menu):
    bl_label = "Metaball"

    def draw(self, _context):
        layout = self.layout

        layout.operator_context = 'INVOKE_REGION_WIN'

        # Add
        layout.operator("mball.duplicate_move", icon="DUPLICATE")

        layout.separator()

        # Modify
        layout.menu("VIEW3D_MT_mirror")
        layout.menu("VIEW3D_MT_snap")

        layout.separator()

        layout.menu("VIEW3D_MT_edit_meta_showhide") #BFA - added to context menu

        # Remove
        layout.operator_context = 'EXEC_REGION_WIN'
        layout.operator("mball.delete_metaelems", text="Delete", icon="DELETE")


class VIEW3D_MT_metaball_add(Menu):
    bl_idname = "VIEW3D_MT_metaball_add"
    bl_label = "Metaball"

    def draw(self, _context):
        layout = self.layout

        layout.operator_context = 'INVOKE_REGION_WIN'
        layout.operator_enum("object.metaball_add", "type")


class TOPBAR_MT_edit_curve_add(Menu):
    bl_idname = "TOPBAR_MT_edit_curve_add"
    bl_label = "Add"
    bl_translation_context = i18n_contexts.operator_default

    def draw(self, context):
        layout = self.layout

        is_surf = context.active_object.type == 'SURFACE'

        layout.operator_context = 'EXEC_REGION_WIN'

        if is_surf:
            VIEW3D_MT_surface_add.draw(self, context)
        else:
            VIEW3D_MT_curve_add.draw(self, context)


class TOPBAR_MT_edit_armature_add(Menu):
    bl_idname = "TOPBAR_MT_edit_armature_add"
    bl_label = "Armature"

    def draw(self, _context):
        layout = self.layout

        layout.operator_context = 'EXEC_REGION_WIN'
        layout.operator("armature.bone_primitive_add", text="Single Bone", icon='BONE_DATA')


class VIEW3D_MT_armature_add(Menu):
    bl_idname = "VIEW3D_MT_armature_add"
    bl_label = "Armature"

    def draw(self, _context):
        layout = self.layout

        layout.operator_context = 'EXEC_REGION_WIN'
        layout.operator("object.armature_add", text="Single Bone", icon='BONE_DATA')


class VIEW3D_MT_light_add(Menu):
    bl_idname = "VIEW3D_MT_light_add"
    bl_context = i18n_contexts.id_light
    bl_label = "Light"

    def draw(self, _context):
        layout = self.layout

        layout.operator_context = 'INVOKE_REGION_WIN'
        layout.operator_enum("object.light_add", "type")


class VIEW3D_MT_lightprobe_add(Menu):
    bl_idname = "VIEW3D_MT_lightprobe_add"
    bl_label = "Light Probe"

    def draw(self, _context):
        layout = self.layout

        layout.operator_context = 'INVOKE_REGION_WIN'
        layout.operator_enum("object.lightprobe_add", "type")


class VIEW3D_MT_camera_add(Menu):
    bl_idname = "VIEW3D_MT_camera_add"
    bl_label = "Camera"

    def draw(self, _context):
        layout = self.layout
        layout.operator_context = 'EXEC_REGION_WIN'
        layout.operator("object.camera_add", text="Camera", icon='OUTLINER_OB_CAMERA')


class VIEW3D_MT_volume_add(Menu):
    bl_idname = "VIEW3D_MT_volume_add"
    bl_label = "Volume"
    bl_translation_context = i18n_contexts.id_id

    def draw(self, _context):
        layout = self.layout
        layout.operator("object.volume_import", text="Import OpenVDB", icon='FILE_VOLUME')
        layout.operator("object.volume_add", text="Empty",
                        text_ctxt=i18n_contexts.id_volume, icon='OUTLINER_OB_VOLUME')


class VIEW3D_MT_grease_pencil_add(Menu):
    bl_idname = "VIEW3D_MT_grease_pencil_add"
    bl_label = "Grease Pencil"

    def draw(self, _context):
        layout = self.layout
        layout.operator("object.grease_pencil_add", text="Empty", icon='EMPTY_AXIS').type = 'EMPTY'
        layout.operator("object.grease_pencil_add", text="Stroke", icon='STROKE').type = 'STROKE'
        layout.operator("object.grease_pencil_add", text="Suzanne", icon='MONKEY').type = 'MONKEY'


class VIEW3D_MT_add(Menu):
    bl_label = "Add"
    bl_translation_context = i18n_contexts.operator_default
    bl_options = {'SEARCH_ON_KEY_PRESS'}

    def draw(self, context):
        layout = self.layout

        # NOTE: don't use 'EXEC_SCREEN' or operators won't get the `v3d` context.

        # NOTE: was `EXEC_AREA`, but this context does not have the `rv3d`, which prevents
        #       "align_view" to work on first call (see #32719).
        layout.operator_context = 'EXEC_REGION_WIN'

        # layout.operator_menu_enum("object.mesh_add", "type", text="Mesh", icon='OUTLINER_OB_MESH')
        layout.menu("VIEW3D_MT_mesh_add", icon='OUTLINER_OB_MESH')

        # layout.operator_menu_enum("object.curve_add", "type", text="Curve", icon='OUTLINER_OB_CURVE')
        layout.menu("VIEW3D_MT_curve_add", icon='OUTLINER_OB_CURVE')
        # layout.operator_menu_enum("object.surface_add", "type", text="Surface", icon='OUTLINER_OB_SURFACE')
        layout.menu("VIEW3D_MT_surface_add", icon='OUTLINER_OB_SURFACE')
        layout.menu("VIEW3D_MT_metaball_add", text="Metaball", icon='OUTLINER_OB_META')
        layout.operator("object.text_add", text="Text", icon='OUTLINER_OB_FONT')
        if context.preferences.experimental.use_new_point_cloud_type:
            layout.operator("object.pointcloud_add", text="Point Cloud", icon='OUTLINER_OB_POINTCLOUD')
        layout.menu("VIEW3D_MT_volume_add", text="Volume", text_ctxt=i18n_contexts.id_id, icon='OUTLINER_OB_VOLUME')
        if context.preferences.experimental.use_grease_pencil_version3:
            layout.menu("VIEW3D_MT_grease_pencil_add", text="Grease Pencil", icon='OUTLINER_OB_GREASEPENCIL')
        else:
            layout.operator_menu_enum(
                "object.gpencil_add",
                "type",
                text="Grease Pencil",
                icon='OUTLINER_OB_GREASEPENCIL')

        layout.separator()

        if VIEW3D_MT_armature_add.is_extended():
            layout.menu("VIEW3D_MT_armature_add", icon='OUTLINER_OB_ARMATURE')
        else:
            layout.operator("object.armature_add", text="Armature", icon='OUTLINER_OB_ARMATURE')

        layout.operator("object.add", text="Lattice", icon='OUTLINER_OB_LATTICE').type = 'LATTICE'
        layout.operator_menu_enum("object.empty_add", "type", text="Empty",
                                  text_ctxt=i18n_contexts.id_id, icon='OUTLINER_OB_EMPTY')
        layout.menu("VIEW3D_MT_image_add", text="Image", icon='OUTLINER_OB_IMAGE')

        layout.separator()

        layout.operator("object.speaker_add", text="Speaker", icon='OUTLINER_OB_SPEAKER')
        layout.separator()

        if VIEW3D_MT_camera_add.is_extended():
            layout.menu("VIEW3D_MT_camera_add", icon='OUTLINER_OB_CAMERA')
        else:
            VIEW3D_MT_camera_add.draw(self, context)

        layout.menu("VIEW3D_MT_light_add", icon='OUTLINER_OB_LIGHT')

        layout.separator()

        layout.menu("VIEW3D_MT_lightprobe_add", icon='OUTLINER_OB_LIGHTPROBE')

        layout.separator()

        layout.operator_menu_enum("object.effector_add", "type", text="Force Field", icon='OUTLINER_OB_FORCE_FIELD')

        layout.separator()

        has_collections = bool(bpy.data.collections)
        col = layout.column()
        col.enabled = has_collections

        if not has_collections or len(bpy.data.collections) > 10:
            col.operator_context = 'INVOKE_REGION_WIN'
            col.operator(
                "object.collection_instance_add",
                text="Collection Instance" if has_collections else "No Collections to Instance",
                icon='OUTLINER_OB_GROUP_INSTANCE',
            )
        else:
            col.operator_menu_enum(
                "object.collection_instance_add",
                "collection",
                text="Collection Instance",
                icon='OUTLINER_OB_GROUP_INSTANCE',
            )


class VIEW3D_MT_image_add(Menu):
    bl_label = "Add Image"

    def draw(self, _context):
        layout = self.layout
        layout.operator("object.load_reference_image", text="Reference", icon='IMAGE_REFERENCE')
        layout.operator("object.load_background_image", text="Background", icon='IMAGE_BACKGROUND')


class VIEW3D_MT_object_relations(Menu):
    bl_label = "Relations"

    def draw(self, _context):
        layout = self.layout

        layout.operator("object.make_dupli_face", icon="MAKEDUPLIFACE")

        layout.separator()

        layout.operator_menu_enum("object.make_local", "type", text="Make Local")
        layout.menu("VIEW3D_MT_make_single_user")


class VIEW3D_MT_origin_set(Menu):
    bl_label = "Set Origin"

    def draw(self, context):
        layout = self.layout

        layout.operator("object.origin_set", icon='GEOMETRY_TO_ORIGIN',
                        text="Geometry to Origin").type = 'GEOMETRY_ORIGIN'
        layout.operator("object.origin_set", icon='ORIGIN_TO_GEOMETRY',
                        text="Origin to Geometry").type = 'ORIGIN_GEOMETRY'
        layout.operator("object.origin_set", icon='ORIGIN_TO_CURSOR', text="Origin to 3D Cursor").type = 'ORIGIN_CURSOR'
        layout.operator("object.origin_set", icon='ORIGIN_TO_CENTEROFMASS',
                        text="Origin to Center of Mass (Surface)").type = 'ORIGIN_CENTER_OF_MASS'
        layout.operator(
            "object.origin_set",
            icon='ORIGIN_TO_VOLUME',
            text="Origin to Center of Mass (Volume)").type = 'ORIGIN_CENTER_OF_VOLUME'


# ********** Object menu **********

class VIEW3D_MT_object_liboverride(Menu):
    bl_label = "Library Override"

    def draw(self, _context):
        layout = self.layout

        layout.operator("object.make_override_library", text="Make", icon = "LIBRARY")
        layout.operator("object.reset_override_library", text="Reset", icon = "RESET")
        layout.operator("object.clear_override_library", text="Clear", icon = "CLEAR")


class VIEW3D_MT_object_liboverride(Menu):
    bl_label = "Library Override"

    def draw(self, _context):
        layout = self.layout

        layout.operator("object.make_override_library", text="Make", icon = "LIBRARY")
        layout.operator("object.reset_override_library", text="Reset", icon = "RESET")
        layout.operator("object.clear_override_library", text="Clear", icon = "CLEAR")


class VIEW3D_MT_object(Menu):
    bl_context = "objectmode"
    bl_label = "Object"

    def draw(self, _context):
        layout = self.layout

        obj = _context.object
        is_eevee = _context.scene.render.engine == 'BLENDER_EEVEE'
        view = _context.space_data

        layout.menu("VIEW3D_MT_transform_object")
        layout.menu("VIEW3D_MT_origin_set")
        layout.menu("VIEW3D_MT_mirror")
        layout.menu("VIEW3D_MT_object_clear")
        layout.menu("VIEW3D_MT_object_apply")
        layout.menu("VIEW3D_MT_snap")

        layout.separator()

        layout.operator("object.duplicate_move", icon="DUPLICATE")
        layout.operator("object.duplicate_move_linked", icon="DUPLICATE")
        layout.operator("object.join", icon='JOIN')

        layout.separator()

        layout.operator_context = 'EXEC_REGION_WIN'
        myvar = layout.operator("object.delete", text="Delete", icon="DELETE")
        myvar.use_global = False
        myvar.confirm = False
        myvar = layout.operator("object.delete", text="Delete Global", icon="DELETE")
        myvar.use_global = True
        myvar.confirm = False

        layout.separator()

        layout.operator("view3d.copybuffer", text="Copy Objects", icon='COPYDOWN')
        layout.operator("view3d.pastebuffer", text="Paste Objects", icon='PASTEDOWN')

        layout.separator()

        layout.menu("VIEW3D_MT_object_asset")
        # layout.menu("VIEW3D_MT_object_collection") #BFA - Redundant operators, now the UX is exclusive to the outliner

        layout.separator()

        layout.menu("VIEW3D_MT_object_liboverride")
        layout.menu("VIEW3D_MT_object_relations")
        layout.menu("VIEW3D_MT_object_parent")
        layout.menu("VIEW3D_MT_object_constraints")
        layout.menu("VIEW3D_MT_object_track")
        layout.menu("VIEW3D_MT_make_links")

        layout.separator()
        #BFA - Added a context menu operator for consistency and discovervability...
        #...This is a minimal UX of layout.menu("VIEW3D_MT_object_collection")
        layout.operator_context = 'INVOKE_REGION_WIN'
        layout.operator("object.move_to_collection", icon='GROUP')

        # shading just for mesh and curve objects
        if obj is None:
            pass

        elif obj.type in {'MESH', 'CURVE', 'SURFACE'}:

            layout.separator()

            layout.operator("object.shade_smooth", icon='SHADING_SMOOTH')
            layout.operator(
                "object.shade_smooth",
                text="Shade Auto Smooth",
                icon='NORMAL_SMOOTH').use_auto_smooth = True
            layout.operator("object.shade_flat", icon='SHADING_FLAT')

        layout.separator()

        layout.menu("VIEW3D_MT_object_animation")
        layout.menu("VIEW3D_MT_object_rigid_body")

        layout.separator()

        layout.menu("VIEW3D_MT_object_quick_effects")
        layout.menu("VIEW3D_MT_subdivision_set")

        layout.separator()

        layout.menu("VIEW3D_MT_object_convert")

        layout.separator()

        layout.menu("VIEW3D_MT_object_showhide")
        layout.menu("VIEW3D_MT_object_cleanup")

        if obj is None:
            pass

        elif obj.type == 'CAMERA':
            layout.operator_context = 'INVOKE_REGION_WIN'

            layout.separator()

            if obj.data.type == 'PERSP':
                props = layout.operator("wm.context_modal_mouse", text="Adjust Focal Length", icon="LENS_ANGLE")
                props.data_path_iter = "selected_editable_objects"
                props.data_path_item = "data.lens"
                props.input_scale = 0.1
                if obj.data.lens_unit == 'MILLIMETERS':
                    props.header_text = "Camera Focal Length: %.1fmm"
                else:
                    props.header_text = "Camera Focal Length: %.1f\u00B0"

            else:
                props = layout.operator("wm.context_modal_mouse", text="Camera Lens Scale", icon="LENS_SCALE")
                props.data_path_iter = "selected_editable_objects"
                props.data_path_item = "data.ortho_scale"
                props.input_scale = 0.01
                props.header_text = "Camera Lens Scale: %.3f"

            if not obj.data.dof.focus_object:
                if view and view.camera == obj and view.region_3d.view_perspective == 'CAMERA':
                    props = layout.operator("ui.eyedropper_depth", text="DOF Distance (Pick)", icon="DOF")
                else:
                    props = layout.operator("wm.context_modal_mouse", text="Adjust Focus Distance", icon="DOF")
                    props.data_path_iter = "selected_editable_objects"
                    props.data_path_item = "data.dof.focus_distance"
                    props.input_scale = 0.02
                    props.header_text = "Focus Distance: %.3f"

        elif obj.type in {'CURVE', 'FONT'}:
            layout.operator_context = 'INVOKE_REGION_WIN'

            layout.separator()

            props = layout.operator("wm.context_modal_mouse", text="Adjust Extrusion", icon="EXTRUDESIZE")
            props.data_path_iter = "selected_editable_objects"
            props.data_path_item = "data.extrude"
            props.input_scale = 0.01
            props.header_text = "Extrude: %.3f"

            props = layout.operator("wm.context_modal_mouse", text="Adjust Offset", icon="WIDTH_SIZE")
            props.data_path_iter = "selected_editable_objects"
            props.data_path_item = "data.offset"
            props.input_scale = 0.01
            props.header_text = "Offset %.3f"

        elif obj.type == 'EMPTY':
            layout.operator_context = 'INVOKE_REGION_WIN'

            layout.separator()

            props = layout.operator("wm.context_modal_mouse", text="Adjust Empty Display Size", icon="DRAWSIZE")
            props.data_path_iter = "selected_editable_objects"
            props.data_path_item = "empty_display_size"
            props.input_scale = 0.01
            props.header_text = "Empty Diosplay Size: %.3f"

        elif obj.type == 'LIGHT':
            light = obj.data

            layout.operator_context = 'INVOKE_REGION_WIN'

            layout.separator()

            props = layout.operator("wm.context_modal_mouse", text="Adjust Light Power", icon="LIGHT_STRENGTH")
            props.data_path_iter = "selected_editable_objects"
            props.data_path_item = "data.energy"
            props.input_scale = 1.0
            props.header_text = "Light Power: %.3f"

            if light.type == 'AREA':
                if light.shape in {'RECTANGLE', 'ELLIPSE'}:
                    props = layout.operator(
                        "wm.context_modal_mouse",
                        text="Adjust Area Light X Size",
                        icon="LIGHT_SIZE")
                    props.data_path_iter = "selected_editable_objects"
                    props.data_path_item = "data.size"
                    props.header_text = "Light Size X: %.3f"

                    props = layout.operator(
                        "wm.context_modal_mouse",
                        text="Adjust Area Light Y Size",
                        icon="LIGHT_SIZE")
                    props.data_path_iter = "selected_editable_objects"
                    props.data_path_item = "data.size_y"
                    props.header_text = "Light Size Y: %.3f"
                else:
                    props = layout.operator("wm.context_modal_mouse", text="Adjust Area Light Size", icon="LIGHT_SIZE")
                    props.data_path_iter = "selected_editable_objects"
                    props.data_path_item = "data.size"
                    props.header_text = "Light Size: %.3f"

            elif light.type in {'SPOT', 'POINT'}:
                props = layout.operator("wm.context_modal_mouse", text="Adjust Light Radius", icon="RADIUS")
                props.data_path_iter = "selected_editable_objects"
                props.data_path_item = "data.shadow_soft_size"
                props.header_text = "Light Radius: %.3f"

            elif light.type == 'SUN':
                props = layout.operator("wm.context_modal_mouse", text="Adjust Sun Light Angle", icon="ANGLE")
                props.data_path_iter = "selected_editable_objects"
                props.data_path_item = "data.angle"
                props.header_text = "Light Angle: %.3f"

            if light.type == 'SPOT':
                layout.separator()

                props = layout.operator("wm.context_modal_mouse", text="Adjust Spot Light Size", icon="LIGHT_SIZE")
                props.data_path_iter = "selected_editable_objects"
                props.data_path_item = "data.spot_size"
                props.input_scale = 0.01
                props.header_text = "Spot Size: %.2f"

                props = layout.operator("wm.context_modal_mouse", text="Adjust Spot Light Blend", icon="SPOT_BLEND")
                props.data_path_iter = "selected_editable_objects"
                props.data_path_item = "data.spot_blend"
                props.input_scale = -0.01
                props.header_text = "Spot Blend: %.2f"

            if light.type in ['SPOT', 'SUN', 'AREA']:
                props = layout.operator(
                    "object.transform_axis_target",
                    text="Interactive Light Track",
                    icon="NODE_LIGHTPATH")


class VIEW3D_MT_object_animation(Menu):
    bl_label = "Animation"

    def draw(self, _context):
        layout = self.layout

        layout.operator("anim.keyframe_insert_menu", text="Insert Keyframe", icon='KEYFRAMES_INSERT')
        layout.operator("anim.keyframe_delete_v3d", text="Delete Keyframes", icon='KEYFRAMES_REMOVE')
        layout.operator("anim.keyframe_clear_v3d", text="Clear Keyframes", icon='KEYFRAMES_CLEAR')
        layout.operator("anim.keying_set_active_set", text="Change Keying Set", icon='KEYINGSET')

        layout.separator()

        layout.operator("nla.bake", text="Bake Action", icon='BAKE_ACTION')
        layout.operator("gpencil.bake_mesh_animation", text="Bake Mesh to Grease Pencil", icon='BAKE_ACTION')
        layout.operator(
            "gpencil.bake_grease_pencil_animation",
            text="Bake Object Transform to Grease Pencil",
            icon='BAKE_ACTION')


class VIEW3D_MT_object_rigid_body(Menu):
    bl_label = "Rigid Body"

    def draw(self, _context):
        layout = self.layout

        layout.operator("rigidbody.objects_add", text="Add Active", icon='RIGID_ADD_ACTIVE').type = 'ACTIVE'
        layout.operator("rigidbody.objects_add", text="Add Passive", icon='RIGID_ADD_PASSIVE').type = 'PASSIVE'

        layout.separator()

        layout.operator("rigidbody.objects_remove", text="Remove", icon='RIGID_REMOVE')

        layout.separator()

        layout.operator("rigidbody.shape_change", text="Change Shape", icon='RIGID_CHANGE_SHAPE')
        layout.operator("rigidbody.mass_calculate", text="Calculate Mass", icon='RIGID_CALCULATE_MASS')
        layout.operator("rigidbody.object_settings_copy", text="Copy from Active", icon='RIGID_COPY_FROM_ACTIVE')
        layout.operator("object.visual_transform_apply", text="Apply Transformation", icon='RIGID_APPLY_TRANS')
        layout.operator("rigidbody.bake_to_keyframes", text="Bake To Keyframes", icon='RIGID_BAKE_TO_KEYFRAME')

        layout.separator()

        layout.operator("rigidbody.connect", text="Connect", icon='RIGID_CONSTRAINTS_CONNECT')


class VIEW3D_MT_object_clear(Menu):
    bl_label = "Clear"

    def draw(self, _context):
        layout = self.layout

        layout.operator("object.location_clear", text="Location", icon="CLEARMOVE").clear_delta = False
        layout.operator("object.rotation_clear", text="Rotation", icon="CLEARROTATE").clear_delta = False
        layout.operator("object.scale_clear", text="Scale", icon="CLEARSCALE").clear_delta = False

        layout.separator()

        layout.operator("object.origin_clear", text="Origin", icon="CLEARORIGIN")


class VIEW3D_MT_object_context_menu(Menu):
    bl_label = "Object"

    def draw(self, context):
        layout = self.layout

        view = context.space_data

        obj = context.object

        selected_objects_len = len(context.selected_objects)

        # If nothing is selected
        # (disabled for now until it can be made more useful).
        '''
        if selected_objects_len == 0:

            layout.menu("VIEW3D_MT_add", text="Add", text_ctxt=i18n_contexts.operator_default)
            layout.operator("view3d.pastebuffer", text="Paste Objects", icon='PASTEDOWN')

            return
        '''

        # If something is selected

        # Individual object types.
        if obj is None:
            pass

        elif obj.type == 'CAMERA':
            layout.operator_context = 'INVOKE_REGION_WIN'

            layout.operator("view3d.object_as_camera", text="Set Active Camera", icon="VIEW_SWITCHACTIVECAM")

            if obj.data.type == 'PERSP':
                props = layout.operator("wm.context_modal_mouse", text="Adjust Focal Length", icon="LENS_ANGLE")
                props.data_path_iter = "selected_editable_objects"
                props.data_path_item = "data.lens"
                props.input_scale = 0.1
                if obj.data.lens_unit == 'MILLIMETERS':
                    props.header_text = tip_("Camera Focal Length: %.1fmm")
                else:
                    props.header_text = tip_("Camera Focal Length: %.1f\u00B0")

            else:
                props = layout.operator("wm.context_modal_mouse", text="Camera Lens Scale", icon="LENS_SCALE")
                props.data_path_iter = "selected_editable_objects"
                props.data_path_item = "data.ortho_scale"
                props.input_scale = 0.01
                props.header_text = tip_("Camera Lens Scale: %.3f")

            if not obj.data.dof.focus_object:
                if view and view.camera == obj and view.region_3d.view_perspective == 'CAMERA':
                    props = layout.operator("ui.eyedropper_depth", text="DOF Distance (Pick)", icon="DOF")
                else:
                    props = layout.operator("wm.context_modal_mouse", text="Adjust Focus Distance", icon="DOF")
                    props.data_path_iter = "selected_editable_objects"
                    props.data_path_item = "data.dof.focus_distance"
                    props.input_scale = 0.02
                    props.header_text = tip_("Focus Distance: %.3f")

            layout.separator()

        elif obj.type in {'CURVE', 'FONT'}:
            layout.operator_context = 'INVOKE_REGION_WIN'

            props = layout.operator("wm.context_modal_mouse", text="Adjust Extrusion", icon="EXTRUDESIZE")
            props.data_path_iter = "selected_editable_objects"
            props.data_path_item = "data.extrude"
            props.input_scale = 0.01
            props.header_text = tip_("Extrude: %.3f")

            props = layout.operator("wm.context_modal_mouse", text="Adjust Offset", icon="WIDTH_SIZE")
            props.data_path_iter = "selected_editable_objects"
            props.data_path_item = "data.offset"
            props.input_scale = 0.01
            props.header_text = tip_("Offset: %.3f")

            layout.separator()

        elif obj.type == 'EMPTY':
            layout.operator_context = 'INVOKE_REGION_WIN'

            props = layout.operator("wm.context_modal_mouse", text="Adjust Empty Display Size", icon="DRAWSIZE")
            props.data_path_iter = "selected_editable_objects"
            props.data_path_item = "empty_display_size"
            props.input_scale = 0.01
            props.header_text = tip_("Empty Display Size: %.3f")

            layout.separator()

            if obj.empty_display_type == 'IMAGE':
                layout.operator("gpencil.trace_image", icon="FILE_IMAGE")

                layout.separator()

        elif obj.type == 'LIGHT':
            light = obj.data

            layout.operator_context = 'INVOKE_REGION_WIN'

            props = layout.operator("wm.context_modal_mouse", text="Adjust Light Power", icon="LIGHT_STRENGTH")
            props.data_path_iter = "selected_editable_objects"
            props.data_path_item = "data.energy"
            props.input_scale = 1.0
            props.header_text = tip_("Light Power: %.3f")

            if light.type == 'AREA':
                if light.shape in {'RECTANGLE', 'ELLIPSE'}:
                    props = layout.operator(
                        "wm.context_modal_mouse",
                        text="Adjust Area Light X Size",
                        icon="LIGHT_SIZE")
                    props.data_path_iter = "selected_editable_objects"
                    props.data_path_item = "data.size"
                    props.header_text = tip_("Light Size X: %.3f")

                    props = layout.operator(
                        "wm.context_modal_mouse",
                        text="Adjust Area Light Y Size",
                        icon="LIGHT_SIZE")
                    props.data_path_iter = "selected_editable_objects"
                    props.data_path_item = "data.size_y"
                    props.header_text = tip_("Light Size Y: %.3f")
                else:
                    props = layout.operator("wm.context_modal_mouse", text="Adjust Area Light Size", icon="LIGHT_SIZE")
                    props.data_path_iter = "selected_editable_objects"
                    props.data_path_item = "data.size"
                    props.header_text = tip_("Light Size: %.3f")

            elif light.type in {'SPOT', 'POINT'}:
                props = layout.operator("wm.context_modal_mouse", text="Adjust Light Radius", icon="RADIUS")
                props.data_path_iter = "selected_editable_objects"
                props.data_path_item = "data.shadow_soft_size"
                props.header_text = tip_("Light Radius: %.3f")

            elif light.type == 'SUN':
                props = layout.operator("wm.context_modal_mouse", text="Adjust Sun Light Angle", icon="ANGLE")
                props.data_path_iter = "selected_editable_objects"
                props.data_path_item = "data.angle"
                props.header_text = tip_("Light Angle: %.3f")

            if light.type == 'SPOT':
                layout.separator()

                props = layout.operator("wm.context_modal_mouse", text="Adjust Spot Light Size", icon="LIGHT_SIZE")
                props.data_path_iter = "selected_editable_objects"
                props.data_path_item = "data.spot_size"
                props.input_scale = 0.01
                props.header_text = tip_("Spot Size: %.2f")

                props = layout.operator("wm.context_modal_mouse", text="Adjust Spot Light Blend", icon="SPOT_BLEND")
                props.data_path_iter = "selected_editable_objects"
                props.data_path_item = "data.spot_blend"
                props.input_scale = -0.01
                props.header_text = tip_("Spot Blend: %.2f")

            layout.separator()

        # Shared among some object types.
        if obj is not None:
            if obj.type in {'MESH', 'CURVE', 'SURFACE'}:
                layout.operator("object.shade_smooth", text="Shade Smooth", icon="SHADING_SMOOTH")
                layout.operator(
                    "object.shade_smooth",
                    text="Shade Auto Smooth",
                    icon="NORMAL_SMOOTH").use_auto_smooth = True
                layout.operator("object.shade_flat", text="Shade Flat", icon="SHADING_FLAT")
                layout.separator()

            if obj.type in {'MESH', 'CURVE', 'SURFACE', 'ARMATURE', 'GPENCIL'}:
                if selected_objects_len > 1:
                    layout.operator("object.join")

            if obj.type in {'MESH', 'CURVE', 'CURVES', 'SURFACE', 'POINTCLOUD', 'META', 'FONT'}:
                layout.operator_menu_enum("object.convert", "target")

            if obj.type == 'GPENCIL':
                layout.operator_menu_enum("gpencil.convert", "type", text="Convert To")

            if (obj.type in {
                'MESH', 'CURVE', 'CURVES', 'SURFACE', 'GPENCIL', 'LATTICE', 'ARMATURE', 'META', 'FONT', 'POINTCLOUD',
            } or (obj.type == 'EMPTY' and obj.instance_collection is not None)):
                layout.operator_context = 'INVOKE_REGION_WIN'
                layout.operator_menu_enum("object.origin_set", text="Set Origin", property="type")
                layout.operator_context = 'INVOKE_DEFAULT'

                layout.separator()

        # Shared among all object types
        layout.operator("view3d.copybuffer", text="Copy Objects", icon='COPYDOWN')
        layout.operator("view3d.pastebuffer", text="Paste Objects", icon='PASTEDOWN')

        layout.separator()

        layout.operator("object.duplicate_move", icon='DUPLICATE')
        layout.operator("object.duplicate_move_linked", icon="DUPLICATE")

        layout.separator()

        props = layout.operator("wm.call_panel", text="Rename Active Object", icon='RENAME')
        props.name = "TOPBAR_PT_name"
        props.keep_open = False

        layout.separator()

        layout.menu("VIEW3D_MT_mirror")
        layout.menu("VIEW3D_MT_snap")
        layout.menu("VIEW3D_MT_object_parent")

        layout.separator()

        layout.operator_context = 'INVOKE_REGION_WIN'
        layout.operator("object.move_to_collection", icon='GROUP') #BFA - made it always exposed in it's own little group <3

        layout.separator()
        if view and view.local_view:
            layout.operator("view3d.localview", text="Toggle Local View", icon="VIEW_GLOBAL_LOCAL") #BFA - Can toggle in, so toggle out too
            layout.operator("view3d.localview_remove_from", icon='VIEW_REMOVE_LOCAL')
        else:
            layout.operator("view3d.localview", text="Toggle Local View", icon="VIEW_GLOBAL_LOCAL") #BFA - made it relevant to local view conditional

        layout.separator()

        layout.operator("anim.keyframe_insert_menu", text="Insert Keyframe", icon='KEYFRAMES_INSERT')

        layout.separator()

        layout.operator_context = 'EXEC_REGION_WIN'
        layout.operator("object.delete", text="Delete", icon="DELETE").use_global = False

        layout.separator()

        layout.menu("VIEW3D_MT_object_showhide") #BFA - added to context menu


class VIEW3D_MT_object_shading(Menu):
    # XXX, this menu is a place to store shading operator in object mode
    bl_label = "Shading"

    def draw(self, _context):
        layout = self.layout
        layout.operator("object.shade_smooth", text="Smooth", icon="SHADING_SMOOTH")
        layout.operator("object.shade_flat", text="Flat", icon="SHADING_FLAT")


class VIEW3D_MT_object_apply(Menu):
    bl_label = "Apply"

    def draw(self, _context):
        layout = self.layout

        # Need invoke for the popup confirming the multi-user data operation
        layout.operator_context = 'INVOKE_DEFAULT'

        props = layout.operator(
            "object.transform_apply",
            text="Location",
            text_ctxt=i18n_contexts.default,
            icon="APPLYMOVE")
        props.location, props.rotation, props.scale = True, False, False

        props = layout.operator(
            "object.transform_apply",
            text="Rotation",
            text_ctxt=i18n_contexts.default,
            icon="APPLYROTATE")
        props.location, props.rotation, props.scale = False, True, False

        props = layout.operator(
            "object.transform_apply",
            text="Scale",
            text_ctxt=i18n_contexts.default,
            icon="APPLYSCALE")
        props.location, props.rotation, props.scale = False, False, True

        props = layout.operator(
            "object.transform_apply",
            text="All Transforms",
            text_ctxt=i18n_contexts.default,
            icon="APPLYALL")
        props.location, props.rotation, props.scale = True, True, True

        props = layout.operator(
            "object.transform_apply",
            text="Rotation & Scale",
            text_ctxt=i18n_contexts.default,
            icon="APPLY_ROTSCALE")
        props.location, props.rotation, props.scale = False, True, True

        layout.separator()

        layout.operator(
            "object.transforms_to_deltas",
            text="Location to Deltas",
            text_ctxt=i18n_contexts.default,
            icon="APPLYMOVEDELTA").mode = 'LOC'
        layout.operator(
            "object.transforms_to_deltas",
            text="Rotation to Deltas",
            text_ctxt=i18n_contexts.default,
            icon="APPLYROTATEDELTA").mode = 'ROT'
        layout.operator(
            "object.transforms_to_deltas",
            text="Scale to Deltas",
            text_ctxt=i18n_contexts.default,
            icon="APPLYSCALEDELTA").mode = 'SCALE'
        layout.operator(
            "object.transforms_to_deltas",
            text="All Transforms to Deltas",
            text_ctxt=i18n_contexts.default,
            icon="APPLYALLDELTA").mode = 'ALL'
        layout.operator("object.anim_transforms_to_deltas", icon="APPLYANIDELTA")

        layout.separator()

        layout.operator(
            "object.visual_transform_apply",
            text="Visual Transform",
            text_ctxt=i18n_contexts.default,
            icon="VISUALTRANSFORM")
        layout.operator("object.duplicates_make_real", icon="MAKEDUPLIREAL")
        layout.operator(
            "object.parent_inverse_apply",
            text="Parent Inverse",
            text_ctxt=i18n_contexts.default,
            icon="APPLY_PARENT_INVERSE")


class VIEW3D_MT_object_parent(Menu):
    bl_label = "Parent"

    def draw(self, _context):
        from bl_ui_utils.layout import operator_context

        layout = self.layout

        layout.operator_enum("object.parent_set", "type")

        layout.separator()

        with operator_context(layout, 'EXEC_REGION_WIN'):
            layout.operator("object.parent_no_inverse_set", icon="PARENT").keep_transform = False
            props = layout.operator("object.parent_no_inverse_set", text="Make Parent without Inverse (Keep Transform)", icon="PARENT")
            props.keep_transform = True

            layout.operator("curves.surface_set", text = "Object (Attach Curves to Surface)", icon="PARENT_CURVE")

        layout.separator()

        layout.operator_enum("object.parent_clear", "type")


class VIEW3D_MT_object_track(Menu):
    bl_label = "Track"

    def draw(self, _context):
        layout = self.layout

        layout.operator("object.track_set", text="Damped Track Constraint", icon="CONSTRAINT_DATA").type = "DAMPTRACK"
        layout.operator("object.track_set", text="Track to Constraint", icon="CONSTRAINT_DATA").type = "TRACKTO"
        layout.operator("object.track_set", text="Lock Track Constraint", icon="CONSTRAINT_DATA").type = "LOCKTRACK"

        layout.separator()

        layout.operator("object.track_clear", text="Clear Track", icon="CLEAR_TRACK").type = 'CLEAR'
        layout.operator(
            "object.track_clear",
            text="Clear Track - Keep Transformation",
            icon="CLEAR_TRACK").type = 'CLEAR_KEEP_TRANSFORM'

#BFA - not referenced in the 3D View Editor - but referenced by hotkey M in Blender keymap.
class VIEW3D_MT_object_collection(Menu):
    bl_label = "Collection"

    def draw(self, _context):
        layout = self.layout

        layout.operator("object.move_to_collection", icon='GROUP')
        layout.operator("object.link_to_collection", icon='GROUP')

        layout.separator()

        layout.operator("collection.create", icon='COLLECTION_NEW')
        # layout.operator_menu_enum("collection.objects_remove", "collection")  # BUGGY
        layout.operator("collection.objects_remove", icon="DELETE")
        layout.operator("collection.objects_remove_all", icon="DELETE")

        layout.separator()

        layout.operator("collection.objects_add_active", icon='GROUP')
        layout.operator("collection.objects_remove_active", icon="DELETE")


class VIEW3D_MT_object_constraints(Menu):
    bl_label = "Constraints"

    def draw(self, _context):
        layout = self.layout

        layout.operator("object.constraint_add_with_targets", icon="CONSTRAINT_DATA")
        layout.operator("object.constraints_copy", icon="COPYDOWN")

        layout.separator()

        layout.operator("object.constraints_clear", icon="CLEAR_CONSTRAINT")


class VIEW3D_MT_object_quick_effects(Menu):
    bl_label = "Quick Effects"

    def draw(self, _context):
        layout = self.layout

        layout.operator("object.quick_fur", icon="CURVES")
        layout.operator("object.quick_explode", icon="MOD_EXPLODE")
        layout.operator("object.quick_smoke", icon="MOD_SMOKE")
        layout.operator("object.quick_liquid", icon="MOD_FLUIDSIM")


class VIEW3D_MT_object_showhide(Menu):
    bl_label = "Show/Hide"

    def draw(self, _context):
        layout = self.layout

        layout.operator("object.hide_view_clear", text="Show Hidden", icon="HIDE_OFF")

        layout.separator()

        layout.operator("object.hide_view_set", text="Hide Selected", icon="HIDE_ON").unselected = False
        layout.operator("object.hide_view_set", text="Hide Unselected", icon="HIDE_UNSELECTED").unselected = True


class VIEW3D_MT_object_cleanup(Menu):
    bl_label = "Clean Up"

    def draw(self, _context):
        layout = self.layout

        layout.operator(
            "object.vertex_group_clean",
            text="Clean Vertex Group Weights",
            icon='CLEAN_CHANNELS').group_select_mode = 'ALL'
        layout.operator(
            "object.vertex_group_limit_total",
            text="Limit Total Vertex Groups",
            icon='WEIGHT_LIMIT_TOTAL').group_select_mode = 'ALL'

        layout.separator()

        layout.operator("object.material_slot_remove_unused", text="Remove Unused Material Slots", icon='DELETE')


class VIEW3D_MT_object_asset(Menu):
    bl_label = "Asset"

    def draw(self, _context):
        layout = self.layout

        layout.operator("asset.mark", icon='ASSIGN')
        layout.operator("asset.clear", text="Clear Asset", icon='CLEAR').set_fake_user = False
        layout.operator("asset.clear", text="Clear Asset (Set Fake User)", icon='CLEAR').set_fake_user = True


class VIEW3D_MT_make_single_user(Menu):
    bl_label = "Make Single User"

    def draw(self, _context):
        layout = self.layout
        layout.operator_context = 'EXEC_REGION_WIN'

        props = layout.operator("object.make_single_user", text="Object", icon='MAKE_SINGLE_USER')
        props.object = True
        props.obdata = props.material = props.animation = props.obdata_animation = False

        props = layout.operator("object.make_single_user", text="Object & Data", icon='MAKE_SINGLE_USER')
        props.object = props.obdata = True
        props.material = props.animation = props.obdata_animation = False

        props = layout.operator("object.make_single_user", text="Object & Data & Materials", icon='MAKE_SINGLE_USER')
        props.object = props.obdata = props.material = True
        props.animation = props.obdata_animation = False

        props = layout.operator("object.make_single_user", text="Materials", icon='MAKE_SINGLE_USER')
        props.material = True
        props.object = props.obdata = props.animation = props.obdata_animation = False

        props = layout.operator("object.make_single_user", text="Object Animation", icon='MAKE_SINGLE_USER')
        props.animation = True
        props.object = props.obdata = props.material = props.obdata_animation = False

        props = layout.operator("object.make_single_user", text="Object Data Animation", icon='MAKE_SINGLE_USER')
        props.obdata_animation = props.obdata = True
        props.object = props.material = props.animation = False


class VIEW3D_MT_object_convert(Menu):
    bl_label = "Convert"

    def draw(self, context):
        layout = self.layout
        ob = context.active_object

        if ob and ob.type == 'GPENCIL' and context.gpencil_data and not context.preferences.experimental.use_grease_pencil_version3:
            layout.operator_enum("gpencil.convert", "type")
        else:
            layout.operator_enum("object.convert", "target")

        # Potrace lib dependency.
        if bpy.app.build_options.potrace:
            layout.operator("gpencil.trace_image", icon='OUTLINER_OB_GREASEPENCIL')

        if ob and ob.type == 'CURVES':
            layout.operator("curves.convert_to_particle_system", text="Particle System", icon = "PARTICLES")


class VIEW3D_MT_make_links(Menu):
    bl_label = "Link/Transfer Data"

    def draw(self, _context):
        layout = self.layout
        operator_context_default = layout.operator_context

        if len(bpy.data.scenes) > 10:
            layout.operator_context = 'INVOKE_REGION_WIN'
            layout.operator("object.make_links_scene", text="Link Objects to Scene", icon='OUTLINER_OB_EMPTY')
        else:
            layout.operator_context = 'EXEC_REGION_WIN'
            layout.operator_menu_enum("object.make_links_scene", "scene", text="Link Objects to Scene")

        layout.separator()

        layout.operator_context = operator_context_default

        layout.operator_enum("object.make_links_data", "type")  # inline

        layout.separator()

        layout.operator("object.join_uvs", text="Copy UV Maps", icon="TRANSFER_UV")

        layout.separator()

        layout.operator("object.data_transfer", icon='TRANSFER_DATA')
        layout.operator("object.datalayout_transfer", icon='TRANSFER_DATA_LAYOUT')

class VIEW3D_MT_brush_paint_modes(Menu):
    bl_label = "Enabled Modes"

    def draw(self, context):
        layout = self.layout

        settings = UnifiedPaintPanel.paint_settings(context)
        brush = settings.brush

        layout.prop(brush, "use_paint_sculpt", text="Sculpt")
        layout.prop(brush, "use_paint_uv_sculpt", text="UV Sculpt")
        layout.prop(brush, "use_paint_vertex", text="Vertex Paint")
        layout.prop(brush, "use_paint_weight", text="Weight Paint")
        layout.prop(brush, "use_paint_image", text="Texture Paint")
        layout.prop(brush, "use_paint_sculpt_curves", text="Sculpt Curves")

class VIEW3D_MT_brush(Menu):
    bl_label = "Brush"

    def draw(self, context):
        layout = self.layout

        settings = UnifiedPaintPanel.paint_settings(context)
        brush = getattr(settings, "brush", None)
        obj = context.active_object
        mesh = context.object.data  # face selection masking for painting

        # skip if no active brush
        if not brush:
            layout.label(text="No Brush selected. Please select a brush first", icon='INFO')
            return

        tex_slot = brush.texture_slot
        mask_tex_slot = brush.mask_texture_slot

        # brush tool
        if context.sculpt_object:
            layout.operator("brush.reset", icon="BRUSH_RESET")

        if tex_slot.map_mode == 'STENCIL':

            layout.separator()

            layout.operator(
                "brush.stencil_control",
                text='Move Stencil Texture',
                icon='TRANSFORM_MOVE').mode = 'TRANSLATION'
            layout.operator(
                "brush.stencil_control",
                text='Rotate Stencil Texture',
                icon='TRANSFORM_ROTATE').mode = 'ROTATION'
            layout.operator(
                "brush.stencil_control",
                text='Scale Stencil Texture',
                icon='TRANSFORM_SCALE').mode = 'SCALE'
            layout.operator("brush.stencil_reset_transform", text="Reset Stencil Texture position", icon="RESET")

        if mask_tex_slot.map_mode == 'STENCIL':

            layout.separator()

            myvar = layout.operator("brush.stencil_control", text="Move Stencil Mask Texture", icon='TRANSFORM_MOVE')
            myvar.mode = 'TRANSLATION'
            myvar.texmode = 'SECONDARY'
            myvar = layout.operator(
                "brush.stencil_control",
                text="Rotate Stencil Mask Texture",
                icon='TRANSFORM_ROTATE')
            myvar.mode = 'ROTATION'
            myvar.texmode = 'SECONDARY'
            myvar = layout.operator("brush.stencil_control", text="Scale Stencil Mask Texture", icon='TRANSFORM_SCALE')
            myvar.mode = 'SCALE'
            myvar.texmode = 'SECONDARY'
            layout.operator(
                "brush.stencil_reset_transform",
                text="Reset Stencil Mask Texture position",
                icon="RESET").mask = True

        # If face selection masking for painting is active
        if mesh.use_paint_mask:

            layout.separator()

            layout.menu("VIEW3D_MT_facemask_showhide")  # show hide for face mask tool

        # Color picker just in vertex and texture paint
        if obj.mode in {'VERTEX_PAINT', 'TEXTURE_PAINT'}:

            layout.separator()

            layout.operator("paint.sample_color", text="Color Picker", icon='EYEDROPPER')


class VIEW3D_MT_brush_curve_presets(Menu):
    bl_label = "Curve Preset"

    def draw(self, context):
        layout = self.layout

        toolsettings = context.tool_settings.image_paint
        brush = toolsettings.brush

        layout.operator("brush.curve_preset", icon='SHARPCURVE', text="Sharp").shape = 'SHARP'
        layout.operator("brush.curve_preset", icon='SMOOTHCURVE', text="Smooth").shape = 'SMOOTH'
        layout.operator("brush.curve_preset", icon='NOCURVE', text="Max").shape = 'MAX'
        layout.operator("brush.curve_preset", icon='LINCURVE', text="Line").shape = 'LINE'
        layout.operator("brush.curve_preset", icon='ROOTCURVE', text="Root").shape = 'ROOT'
        layout.operator("brush.curve_preset", icon='SPHERECURVE', text="Round").shape = 'ROUND'

# Show hide menu for face selection masking


class VIEW3D_MT_facemask_showhide(Menu):
    bl_label = "Show/Hide"

    def draw(self, context):
        layout = self.layout

        layout.operator("paint.face_select_reveal", text="Show Hidden", icon="HIDE_OFF")
        layout.operator("paint.face_select_hide", text="Hide Selected", icon="HIDE_ON").unselected = False
        layout.operator("paint.face_select_hide", text="Hide Unselected", icon="HIDE_UNSELECTED").unselected = True


class VIEW3D_MT_paint_vertex(Menu):
    bl_label = "Paint"

    def draw(self, _context):
        layout = self.layout

        layout.operator("paint.vertex_color_set", icon="COLOR") # BFA - Expose operator
        layout.operator("paint.vertex_color_smooth", icon="PARTICLEBRUSH_SMOOTH")
        layout.operator("paint.vertex_color_dirt", icon="DIRTY_VERTEX")
        layout.operator("paint.vertex_color_from_weight", icon="VERTCOLFROMWEIGHT")

        layout.separator()

        layout.operator("paint.vertex_color_invert", text="Invert", icon="REVERSE_COLORS")
        layout.operator("paint.vertex_color_levels", text="Levels", icon="LEVELS")
        layout.operator("paint.vertex_color_hsv", text="Hue/Saturation/Value", icon="HUESATVAL")
        layout.operator("paint.vertex_color_brightness_contrast", text="Brightness/Contrast", icon="BRIGHTNESS_CONTRAST")


class VIEW3D_MT_paint_vertex_specials(Menu):
    bl_label = "Vertex Paint Context Menu"

    def draw(self, context):
        layout = self.layout
        # TODO: populate with useful items.
        layout.operator("paint.vertex_color_set", icon="COLOR")
        layout.separator()
        layout.operator("paint.vertex_color_smooth", icon="PARTICLEBRUSH_SMOOTH")


class VIEW3D_MT_paint_texture_specials(Menu):
    bl_label = "Texture Paint Context Menu"

    def draw(self, context):
        layout = self.layout
        # TODO: populate with useful items.
        layout.operator("image.save_dirty", icon="FILE_TICK")

        layout.separator()

        layout.operator("paint.vertex_color_set")
        layout.operator("paint.sample_color")


class VIEW3D_MT_hook(Menu):
    bl_label = "Hooks"

    def draw(self, context):
        layout = self.layout
        layout.operator_context = 'EXEC_AREA'
        layout.operator("object.hook_add_newob", icon="HOOK_NEW")
        layout.operator("object.hook_add_selob", icon="HOOK_SELECTED").use_bone = False
        layout.operator("object.hook_add_selob", text="Hook to Selected Object Bone", icon="HOOK_BONE").use_bone = True

        if any([mod.type == 'HOOK' for mod in context.active_object.modifiers]):
            layout.separator()

            layout.operator_menu_enum("object.hook_assign", "modifier", icon="HOOK_ASSIGN")
            layout.operator_menu_enum("object.hook_remove", "modifier", icon="HOOK_REMOVE")

            layout.separator()

            layout.operator_menu_enum("object.hook_select", "modifier", icon="HOOK_SELECT")
            layout.operator_menu_enum("object.hook_reset", "modifier", icon="HOOK_RESET")
            layout.operator_menu_enum("object.hook_recenter", "modifier", icon="HOOK_RECENTER")


class VIEW3D_MT_vertex_group(Menu):
    bl_label = "Vertex Groups"

    def draw(self, context):
        layout = self.layout

        layout.operator_context = 'EXEC_AREA'
        layout.operator("object.vertex_group_assign_new", icon="GROUP_VERTEX")

        ob = context.active_object
        if ob.mode == 'EDIT' or (ob.mode == 'WEIGHT_PAINT' and ob.type == 'MESH' and ob.data.use_paint_mask_vertex):
            if ob.vertex_groups.active:
                layout.separator()

                layout.operator("object.vertex_group_assign", text="Assign to Active Group", icon="ADD_TO_ACTIVE")
                layout.operator("object.vertex_group_remove_from", text="Remove from Active Group",
                                icon="REMOVE_SELECTED_FROM_ACTIVE_GROUP").use_all_groups = False
                layout.operator(
                    "object.vertex_group_remove_from",
                    text="Remove from All",
                    icon="REMOVE_FROM_ALL_GROUPS").use_all_groups = True

        if ob.vertex_groups.active:
            layout.separator()

            layout.operator_menu_enum("object.vertex_group_set_active", "group", text="Set Active Group")
            layout.operator(
                "object.vertex_group_remove",
                text="Remove Active Group",
                icon="REMOVE_ACTIVE_GROUP").all = False
            layout.operator("object.vertex_group_remove", text="Remove All Groups", icon="REMOVE_ALL_GROUPS").all = True


class VIEW3D_MT_gpencil_vertex_group(Menu):
    bl_label = "Vertex Groups"

    def draw(self, context):
        layout = self.layout

        layout.operator_context = 'EXEC_AREA'
        ob = context.active_object

        layout.operator("object.vertex_group_add", text="Add New Group", icon="GROUP_VERTEX")
        ob = context.active_object
        if ob.vertex_groups.active:
            layout.separator()

            layout.operator("gpencil.vertex_group_assign", text="Assign", icon="ADD_TO_ACTIVE")
            layout.operator("gpencil.vertex_group_remove_from", text="Remove", icon="REMOVE_SELECTED_FROM_ACTIVE_GROUP")

            layout.operator("gpencil.vertex_group_select", text="Select", icon="SELECT_ALL")
            layout.operator("gpencil.vertex_group_deselect", text="Deselect", icon="SELECT_NONE")


class VIEW3D_MT_paint_weight_lock(Menu):
    bl_label = "Vertex Group Locks"

    def draw(self, _context):
        layout = self.layout

        props = layout.operator("object.vertex_group_lock", text="Lock All", icon='LOCKED')
        props.action, props.mask = 'LOCK', 'ALL'
        props = layout.operator("object.vertex_group_lock", text="Lock Selected", icon='LOCKED')
        props.action, props.mask = 'LOCK', 'SELECTED'
        props = layout.operator("object.vertex_group_lock", text="Lock Unselected", icon='LOCKED')
        props.action, props.mask = 'LOCK', 'UNSELECTED'
        props = layout.operator("object.vertex_group_lock", text="Lock Only Selected", icon='RESTRICT_SELECT_OFF')
        props.action, props.mask = 'LOCK', 'INVERT_UNSELECTED'

        layout.separator()

        props = layout.operator("object.vertex_group_lock", text="Unlock All", icon='UNLOCKED')
        props.action, props.mask = 'UNLOCK', 'ALL'
        props = layout.operator("object.vertex_group_lock", text="Unlock Selected", icon='UNLOCKED')
        props.action, props.mask = 'UNLOCK', 'SELECTED'
        props = layout.operator("object.vertex_group_lock", text="Unlock Unselected", icon='UNLOCKED')
        props.action, props.mask = 'UNLOCK', 'UNSELECTED'
        props = layout.operator("object.vertex_group_lock", text="Lock Only Unselected", icon='RESTRICT_SELECT_ON')
        props.action, props.mask = 'UNLOCK', 'INVERT_UNSELECTED'

        layout.separator()

        props = layout.operator("object.vertex_group_lock", text="Invert Locks", icon='INVERSE')
        props.action, props.mask = 'INVERT', 'ALL'


class VIEW3D_MT_paint_weight(Menu):
    bl_label = "Weights"

    @staticmethod
    def draw_generic(layout, is_editmode=False):

        layout.menu("VIEW3D_MT_paint_weight_legacy", text="Legacy")

        if not is_editmode:

            layout.operator(
                "paint.weight_from_bones",
                text="Assign Automatic from Bones",
                icon="BONE_DATA").type = 'AUTOMATIC'
            layout.operator(
                "paint.weight_from_bones",
                text="Assign from Bone Envelopes",
                icon="ENVELOPE_MODIFIER").type = 'ENVELOPES'

            layout.separator()

        layout.operator("object.vertex_group_normalize_all", text="Normalize All", icon='WEIGHT_NORMALIZE_ALL')
        layout.operator("object.vertex_group_normalize", text="Normalize", icon='WEIGHT_NORMALIZE')

        layout.separator()

        layout.operator("object.vertex_group_mirror", text="Mirror", icon='WEIGHT_MIRROR')
        layout.operator("object.vertex_group_invert", text="Invert", icon='WEIGHT_INVERT')
        layout.operator("object.vertex_group_clean", text="Clean", icon='WEIGHT_CLEAN')

        layout.separator()

        layout.operator("object.vertex_group_quantize", text="Quantize", icon="WEIGHT_QUANTIZE")
        layout.operator("object.vertex_group_levels", text="Levels", icon='WEIGHT_LEVELS')
        layout.operator("object.vertex_group_smooth", text="Smooth", icon='WEIGHT_SMOOTH')

        if not is_editmode:
            props = layout.operator("object.data_transfer", text="Transfer Weights", icon='WEIGHT_TRANSFER_WEIGHTS')
            props.use_reverse_transfer = True
            props.data_type = 'VGROUP_WEIGHTS'

        layout.operator("object.vertex_group_limit_total", text="Limit Total", icon='WEIGHT_LIMIT_TOTAL')

        if not is_editmode:
            layout.separator()

            # Primarily for shortcut discoverability.
            layout.operator("paint.weight_set", icon="MOD_VERTEX_WEIGHT")

        layout.separator()

        layout.menu("VIEW3D_MT_paint_weight_lock", text="Locks")

    def draw(self, _context):
        self.draw_generic(self.layout, is_editmode=False)


class VIEW3D_MT_paint_weight_legacy(Menu):
    bl_label = "Legacy"

    @staticmethod
    def draw_generic(layout, is_editmode=False):

        if not is_editmode:
            layout.separator()

            # Primarily for shortcut discoverability.
            layout.operator("paint.weight_sample", text="Sample Weight", icon = "EYEDROPPER")
            layout.operator("paint.weight_sample_group", text="Sample Group", icon = "EYEDROPPER")

            layout.separator()

            # Primarily for shortcut discoverability.
            layout.operator("paint.weight_gradient", text="Gradient (Linear)", icon = 'GRADIENT').type = 'LINEAR'
            layout.operator("paint.weight_gradient", text="Gradient (Radial)", icon = 'GRADIENT').type = 'RADIAL'

    def draw(self, _context):
        self.draw_generic(self.layout, is_editmode=False)


class VIEW3D_MT_subdivision_set(Menu):
    bl_label = "Subdivide"

    def draw(self, context):
        layout = self.layout

        myvar = layout.operator("object.subdivision_set", text="Level 0", icon="SUBDIVIDE_EDGES")
        myvar.relative = False
        myvar.level = 0
        myvar = layout.operator("object.subdivision_set", text="Level 1", icon="SUBDIVIDE_EDGES")
        myvar.relative = False
        myvar.level = 1
        myvar = layout.operator("object.subdivision_set", text="Level 2", icon="SUBDIVIDE_EDGES")
        myvar.relative = False
        myvar.level = 2
        myvar = layout.operator("object.subdivision_set", text="Level 3", icon="SUBDIVIDE_EDGES")
        myvar.relative = False
        myvar.level = 3
        myvar = layout.operator("object.subdivision_set", text="Level 4", icon="SUBDIVIDE_EDGES")
        myvar.relative = False
        myvar.level = 4
        myvar = layout.operator("object.subdivision_set", text="Level 5", icon="SUBDIVIDE_EDGES")
        myvar.relative = False
        myvar.level = 5


class VIEW3D_MT_paint_weight_specials(Menu):
    bl_label = "Weights Context Menu"

    def draw(self, context):
        layout = self.layout
        # TODO: populate with useful items.
        layout.operator("paint.weight_set")
        layout.separator()
        layout.operator("object.vertex_group_normalize", text="Normalize", icon='WEIGHT_NORMALIZE')
        layout.operator("object.vertex_group_clean", text="Clean", icon='WEIGHT_CLEAN')
        layout.operator("object.vertex_group_smooth", text="Smooth", icon='WEIGHT_SMOOTH')


class VIEW3D_MT_sculpt(Menu):
    bl_label = "Sculpt"

    def draw(self, _context):
        layout = self.layout

        layout.menu("VIEW3D_MT_sculpt_legacy")
        layout.menu("VIEW3D_MT_sculpt_transform")

        layout.separator()

        props = layout.operator("paint.hide_show", text="Box Hide", icon="BOX_HIDE")
        props.action = 'HIDE'

        props = layout.operator("paint.hide_show", text="Box Show", icon="BOX_SHOW")
        props.action = 'SHOW'
        props.area = 'ALL'

        #BFA - located in sub menu with icons below in this same menu
        #layout.operator("sculpt.face_set_invert_visibility", text="Invert Visible")

        #props = layout.operator("paint.hide_show", text="Hide Masked")
        #props.action = 'HIDE'
        #props.area = 'MASKED'

        layout.separator()

        props = layout.operator("sculpt.trim_box_gesture", text="Box Trim", icon = 'BOX_TRIM')
        props.trim_mode = 'DIFFERENCE'

        props = layout.operator("sculpt.trim_lasso_gesture", text="Lasso Trim", icon = 'LASSO_TRIM')
        props.trim_mode = 'DIFFERENCE'

        props = layout.operator("sculpt.trim_box_gesture", text="Box Add", icon = 'BOX_ADD')
        props.trim_mode = 'JOIN'

        props = layout.operator("sculpt.trim_lasso_gesture", text="Lasso Add", icon = 'LASSO_ADD')
        props.trim_mode = 'JOIN'

        layout.separator()

        layout.operator("sculpt.project_line_gesture", text="Line Project", icon = 'LINE_PROJECT')

        # Fair Positions
        props = layout.operator("sculpt.face_set_edit", text="Fair Positions", icon = 'POSITION')
        props.mode = 'FAIR_POSITIONS'

        # Fair Tangency
        props = layout.operator("sculpt.face_set_edit", text="Fair Tangency", icon = 'NODE_TANGENT')
        props.mode = 'FAIR_TANGENCY'

        layout.separator()

        sculpt_filters_types = [
            ('SMOOTH', "Smooth", 'PARTICLEBRUSH_SMOOTH'),
            ('SURFACE_SMOOTH', "Surface Smooth", 'SURFACE_SMOOTH'),
            ('INFLATE', "Inflate", 'INFLATE'),
            ('RELAX', "Relax Topology", 'RELAX_TOPOLOGY'),
            ('RELAX_FACE_SETS', "Relax Face Sets", 'RELAX_FACE_SETS'),
            ('SHARPEN', "Sharpen", 'SHARPEN'),
            ('ENHANCE_DETAILS', "Enhance Details", 'ENHANCE'),
            ('ERASE_DISCPLACEMENT', "Erase Multires Displacement", 'DELETE'),
            ('RANDOM', "Randomize", 'RANDOMIZE'),
        ]
        #bfa - added icons to the list
        for filter_type, ui_name, icon in sculpt_filters_types:
            props = layout.operator("sculpt.mesh_filter", text=ui_name, icon = icon)
            props.type = filter_type

        layout.separator()

        layout.menu("VIEW3D_MT_subdivision_set") # bfa - add subdivion set menu
        layout.operator("sculpt.sample_color", text="Sample Color")

        layout.separator()

        layout.menu("VIEW3D_MT_sculpt_set_pivot", text="Set Pivot")
        layout.menu("VIEW3D_MT_sculpt_showhide")

        layout.separator()

        # Rebuild BVH
        layout.operator("sculpt.optimize", icon="FILE_REFRESH")

        layout.separator()

        layout.operator("object.transfer_mode", text="Transfer Sculpt Mode", icon="TRANSFER_SCULPT")


class VIEW3D_MT_sculpt_legacy(Menu):
    bl_label = "Legacy"

    def draw(self, _context):
        layout = self.layout

        layout.operator("transform.translate", icon = 'TRANSFORM_MOVE')
        layout.operator("transform.rotate", icon = 'TRANSFORM_ROTATE')
        layout.operator("transform.resize", text="Scale", icon = 'TRANSFORM_SCALE')


class VIEW3D_MT_sculpt_transform(Menu):
    bl_label = "Transform"

    def draw(self, _context):
        layout = self.layout

        props = layout.operator("sculpt.mesh_filter", text="Sphere", icon = 'SPHERE')
        props.type = 'SPHERE'


class VIEW3D_MT_sculpt_showhide(Menu):
    bl_label = "Show/Hide"

    def draw(self, _context):
        layout = self.layout

        props = layout.operator("sculpt.face_set_change_visibility", text="Toggle Visibility", icon="HIDE_OFF")
        props.mode = 'TOGGLE'

        props = layout.operator("sculpt.face_set_change_visibility", text="Hide Active Face Set", icon="HIDE_ON")
        props.mode = 'HIDE_ACTIVE'

        props = layout.operator("paint.hide_show", text="Show All", icon="HIDE_OFF")
        props.action = 'SHOW'
        props.area = 'ALL'

        props = layout.operator("sculpt.face_set_invert_visibility", text="Invert Visible", icon="HIDE_ON")

        props = layout.operator("paint.hide_show", text="Hide Masked", icon="MOD_MASK_OFF")
        props.action = 'HIDE'
        props.area = 'MASKED'


class VIEW3D_MT_sculpt_curves(Menu):
    bl_label = "Curves"

    def draw(self, _context):
        layout = self.layout

        layout.operator("curves.snap_curves_to_surface", text="Snap to Deformed Surface", icon = "SNAP_SURFACE").attach_mode = 'DEFORM'
        layout.operator("curves.snap_curves_to_surface", text="Snap to Nearest Surface", icon = "SNAP_TO_ADJACENT").attach_mode = 'NEAREST'
        layout.separator()
        layout.operator("curves.convert_to_particle_system", text="Convert to Particle System", icon = "PARTICLES")

        layout.template_node_operator_asset_menu_items(catalog_path="Curves")


class VIEW3D_MT_mask(Menu):
    bl_label = "Mask"

    def draw(self, _context):
        layout = self.layout

        layout.menu("VIEW3D_MT_mask_legacy")

        props = layout.operator("paint.mask_flood_fill", text="Invert Mask", icon="INVERT_MASK")
        props.mode = 'INVERT'

        props = layout.operator("paint.mask_flood_fill", text="Fill Mask", icon="FILL_MASK")
        props.mode = 'VALUE'
        props.value = 1

        props = layout.operator("paint.mask_flood_fill", text="Clear Mask", icon="CLEAR_MASK")
        props.mode = 'VALUE'
        props.value = 0

        layout.separator()

        props = layout.operator("sculpt.mask_filter", text = "Smooth Mask", icon = "PARTICLEBRUSH_SMOOTH")
        props.filter_type = 'SMOOTH'

        props = layout.operator("sculpt.mask_filter", text = "Sharpen Mask", icon = "SHARPEN")
        props.filter_type = 'SHARPEN'

        props = layout.operator("sculpt.mask_filter", text = "Grow Mask", icon = "SELECTMORE")
        props.filter_type = 'GROW'

        props = layout.operator("sculpt.mask_filter", text = "Shrink Mask", icon = "SELECTLESS")
        props.filter_type = 'SHRINK'

        props = layout.operator("sculpt.mask_filter", text = "Increase Contrast", icon = "INC_CONTRAST")
        props.filter_type = 'CONTRAST_INCREASE'
        props.auto_iteration_count = False

        props = layout.operator("sculpt.mask_filter", text = "Decrease Contrast", icon = "DEC_CONTRAST")
        props.filter_type = 'CONTRAST_DECREASE'
        props.auto_iteration_count = False

        layout.separator()

        props = layout.operator("sculpt.expand", text="Expand Mask by Topology", icon="MESH_DATA")
        props.target = 'MASK'
        props.falloff_type = 'GEODESIC'
        props.invert = False
        props.use_auto_mask = False
        props.use_mask_preserve = True

        props = layout.operator("sculpt.expand", text="Expand Mask by Curvature", icon="CURVE_DATA")
        props.target = 'MASK'
        props.falloff_type = 'NORMALS'
        props.invert = False
        props.use_mask_preserve = True

        layout.separator()

        props = layout.operator("mesh.paint_mask_extract", text="Mask Extract", icon="PACKAGE")

        layout.separator()

        props = layout.operator("mesh.paint_mask_slice", text="Mask Slice", icon="MASK_SLICE")
        props.fill_holes = False
        props.new_object = False
        props = layout.operator("mesh.paint_mask_slice", text="Mask Slice and Fill Holes", icon="MASK_SLICE_FILL")
        props.new_object = False
        props = layout.operator("mesh.paint_mask_slice", text="Mask Slice to New Object", icon="MASK_SLICE_NEW")

        layout.separator()

        props = layout.operator("sculpt.mask_from_cavity", text="Mask From Cavity", icon="DIRTY_VERTEX")
        props.settings_source = 'OPERATOR'

        layout.separator()

        layout.menu("VIEW3D_MT_random_mask", text="Random Mask")

        layout.template_node_operator_asset_menu_items(catalog_path=self.bl_label)


class VIEW3D_MT_mask_legacy(Menu):
    bl_label = "Legacy"

    def draw(self, _context):
        layout = self.layout

        props = layout.operator("paint.mask_box_gesture", text="Box Mask", icon="BOX_MASK")
        props.mode = 'VALUE'
        props.value = 0

        props = layout.operator("paint.mask_lasso_gesture", text="Lasso Mask", icon="LASSO_MASK")


class VIEW3D_MT_face_sets(Menu):
    bl_label = "Face Sets"

    def draw(self, _context):
        layout = self.layout

        layout.operator("sculpt.face_sets_create", text="Face Set from Masked", icon="MOD_MASK").mode = 'MASKED'
        layout.operator("sculpt.face_sets_create", text="Face Set from Visible", icon="FILL_MASK").mode = 'VISIBLE'
        layout.operator(
            "sculpt.face_sets_create",
            text='Face Set from Edit Mode Selection',
            icon="EDITMODE_HLT").mode = 'SELECTION'

        layout.separator()

        layout.menu("VIEW3D_MT_face_sets_init", text="Initialize Face Sets")

        layout.separator()

        layout.operator("sculpt.face_set_edit", text="Grow Face Set", icon='SELECTMORE').mode = 'GROW'
        layout.operator("sculpt.face_set_edit", text="Shrink Face Set", icon='SELECTLESS').mode = 'SHRINK'
        props = layout.operator("sculpt.expand", text="Expand Face Set by Topology", icon='FACE_MAPS')
        props.target = 'FACE_SETS'
        props.falloff_type = 'GEODESIC'
        props.invert = False
        props.use_modify_active = False


        props = layout.operator("sculpt.expand", text="Expand Active Face Set", icon='FACE_MAPS_ACTIVE')
        props.target = 'FACE_SETS'
        props.falloff_type = 'BOUNDARY_FACE_SET'
        props.invert = False
        props.use_modify_active = True

        layout.separator()

        layout.operator("mesh.face_set_extract", text="Extract Face Set", icon="SEPARATE")

        layout.separator()

        layout.operator("sculpt.face_set_invert_visibility", text="Invert Visible Face Sets", icon="INVERT_MASK")
        layout.operator("sculpt.reveal_all", text = "Show All Face Sets", icon = "HIDE_OFF")

        layout.separator()

        layout.operator("sculpt.face_sets_randomize_colors", text = "Randomize Colors", icon = "COLOR")

        layout.template_node_operator_asset_menu_items(catalog_path=self.bl_label)


class VIEW3D_MT_sculpt_set_pivot(Menu):
    bl_label = "Sculpt Set Pivot"

    def draw(self, _context):
        layout = self.layout

        props = layout.operator("sculpt.set_pivot_position", text="Pivot to Origin", icon="PIVOT_TO_ORIGIN")
        props.mode = 'ORIGIN'

        props = layout.operator("sculpt.set_pivot_position", text="Pivot to Unmasked", icon="PIVOT_TO_UNMASKED")
        props.mode = 'UNMASKED'

        props = layout.operator("sculpt.set_pivot_position", text="Pivot to Mask Border", icon="PIVOT_TO_MASKBORDER")
        props.mode = 'BORDER'

        props = layout.operator("sculpt.set_pivot_position", text="Pivot to Active Vertex", icon="PIVOT_TO_ACTIVE_VERT")
        props.mode = 'ACTIVE'

        props = layout.operator(
            "sculpt.set_pivot_position",
            text="Pivot to Surface Under Cursor",
            icon="PIVOT_TO_SURFACE")
        props.mode = 'SURFACE'


class VIEW3D_MT_sculpt_specials(Menu):
    bl_label = "Sculpt Context Menu"

    def draw(self, context):
        layout = self.layout
        # TODO: populate with useful items.
        layout.operator("object.shade_smooth", icon='SHADING_SMOOTH')
        layout.operator("object.shade_flat", icon='SHADING_FLAT')


class VIEW3D_MT_hide_mask(Menu):
    bl_label = "Hide/Mask"

    def draw(self, _context):
        layout = self.layout

        props = layout.operator("paint.hide_show", text="Show All", icon="HIDE_OFF")
        props.action = 'SHOW'
        props.area = 'ALL'

        props = layout.operator("paint.hide_show", text="Hide Bounding Box", icon="HIDE_ON")
        props.action = 'HIDE'
        props.area = 'INSIDE'

        props = layout.operator("paint.hide_show", text="Show Bounding Box", icon="HIDE_OFF")
        props.action = 'SHOW'
        props.area = 'INSIDE'

        props = layout.operator("paint.hide_show", text="Hide Masked", icon="HIDE_ON")
        props.area = 'MASKED'
        props.action = 'HIDE'

        layout.separator()

        props = layout.operator("paint.mask_flood_fill", text="Invert Mask", icon="INVERT_MASK")
        props.mode = 'INVERT'

        props = layout.operator("paint.mask_flood_fill", text="Fill Mask", icon="FILL_MASK")
        props.mode = 'VALUE'
        props.value = 1

        props = layout.operator("paint.mask_flood_fill", text="Clear Mask", icon="CLEAR_MASK")
        props.mode = 'VALUE'
        props.value = 0

        props = layout.operator("view3d.select_box", text="Box Mask", icon="BOX_MASK")
        props = layout.operator("paint.mask_lasso_gesture", text="Lasso Mask", icon="LASSO_MASK")


class VIEW3D_MT_face_sets_init(Menu):
    bl_label = "Face Sets Init"

    def draw(self, _context):
        layout = self.layout

        layout.operator("sculpt.face_sets_init", text="By Loose Parts", icon="SELECT_LOOSE").mode = 'LOOSE_PARTS'
        layout.operator("sculpt.face_sets_init", text="By Face Set Boundaries", icon="SELECT_BOUNDARY").mode = 'FACE_SET_BOUNDARIES'
        layout.operator("sculpt.face_sets_init", text="By Materials", icon="MATERIAL_DATA").mode = 'MATERIALS'
        layout.operator("sculpt.face_sets_init", text="By Normals", icon="RECALC_NORMALS").mode = 'NORMALS'
        layout.operator("sculpt.face_sets_init", text="By UV Seams", icon="MARK_SEAM").mode = 'UV_SEAMS'
        layout.operator("sculpt.face_sets_init", text="By Edge Creases", icon="CREASE").mode = 'CREASES'
        layout.operator("sculpt.face_sets_init", text="By Edge Bevel Weight", icon="BEVEL").mode = 'BEVEL_WEIGHT'
        layout.operator("sculpt.face_sets_init", text="By Sharp Edges", icon="SELECT_SHARPEDGES").mode = 'SHARP_EDGES'


class VIEW3D_MT_random_mask(Menu):
    bl_label = "Random Mask"

    def draw(self, _context):
        layout = self.layout

        layout.operator("sculpt.mask_init", text="Per Vertex", icon="SELECT_UNGROUPED_VERTS").mode = 'RANDOM_PER_VERTEX'
        layout.operator("sculpt.mask_init", text="Per Face Set", icon="FACESEL").mode = 'RANDOM_PER_FACE_SET'
        layout.operator("sculpt.mask_init", text="Per Loose Part", icon="SELECT_LOOSE").mode = 'RANDOM_PER_LOOSE_PART'


class VIEW3D_MT_particle(Menu):
    bl_label = "Particle"

    def draw(self, context):
        layout = self.layout
        tool_settings = context.tool_settings

        particle_edit = tool_settings.particle_edit

        layout.operator("particle.mirror", icon="TRANSFORM_MIRROR")

        layout.operator("particle.remove_doubles", icon='REMOVE_DOUBLES')

        layout.separator()

        if particle_edit.select_mode == 'POINT':
            layout.operator("particle.subdivide", icon="SUBDIVIDE_EDGES")

        layout.operator("particle.unify_length", icon="RULER")
        layout.operator("particle.rekey", icon="KEY_HLT")
        layout.operator("particle.weight_set", icon="MOD_VERTEX_WEIGHT")

        layout.separator()

        layout.menu("VIEW3D_MT_particle_showhide")

        layout.separator()

        layout.operator("particle.delete", icon="DELETE")


class VIEW3D_MT_particle_context_menu(Menu):
    bl_label = "Particle"

    def draw(self, context):
        layout = self.layout
        tool_settings = context.tool_settings

        particle_edit = tool_settings.particle_edit

        layout.operator("particle.rekey", icon="KEY_HLT")

        layout.separator()

        layout.operator("particle.delete", icon="DELETE")

        layout.separator()

        layout.operator("particle.remove_doubles", icon='REMOVE_DOUBLES')
        layout.operator("particle.unify_length", icon="RULER")

        if particle_edit.select_mode == 'POINT':
            layout.operator("particle.subdivide", icon="SUBDIVIDE_EDGES")

        layout.operator("particle.weight_set", icon="MOD_VERTEX_WEIGHT")

        layout.separator()

        layout.operator("particle.mirror")

        if particle_edit.select_mode == 'POINT':
            layout.separator()

            layout.operator("particle.select_all", text="All", icon='SELECT_ALL').action = 'SELECT'
            layout.operator("particle.select_all", text="None", icon='SELECT_NONE').action = 'DESELECT'
            layout.operator("particle.select_all", text="Invert", icon='INVERSE').action = 'INVERT'

            layout.separator()

            layout.operator("particle.select_roots", icon="SELECT_ROOT")
            layout.operator("particle.select_tips", icon="SELECT_TIP")

            layout.separator()

            layout.operator("particle.select_random", icon="RANDOMIZE")

            layout.separator()

            layout.operator("particle.select_more", icon="SELECTMORE")
            layout.operator("particle.select_less", icon="SELECTLESS")

            layout.operator("particle.select_linked", text="Select Linked", icon="LINKED")

        layout.separator()

        layout.menu("VIEW3D_MT_particle_showhide") #BFA - added to context menu

class VIEW3D_MT_particle_showhide(Menu):
    bl_label = "Show/Hide"

    def draw(self, context):
        layout = self.layout

        layout.operator("particle.reveal", text="Show Hidden", icon="HIDE_OFF")
        layout.operator("particle.hide", text="Hide Selected", icon="HIDE_ON").unselected = False
        layout.operator("particle.hide", text="Hide Unselected", icon="HIDE_UNSELECTED").unselected = True


class VIEW3D_MT_pose(Menu):
    bl_label = "Pose"

    def draw(self, _context):
        layout = self.layout

        layout.menu("VIEW3D_MT_transform_armature")

        layout.menu("VIEW3D_MT_pose_transform")
        layout.menu("VIEW3D_MT_pose_apply")

        layout.menu("VIEW3D_MT_snap")

        layout.separator()

        layout.menu("VIEW3D_MT_object_animation")

        layout.separator()

        layout.menu("VIEW3D_MT_pose_slide")
        layout.menu("VIEW3D_MT_pose_propagate")

        layout.separator()

        layout.operator("pose.copy", icon='COPYDOWN')
        layout.operator("pose.paste", icon='PASTEDOWN').flipped = False
        layout.operator("pose.paste", icon='PASTEFLIPDOWN', text="Paste Pose Flipped").flipped = True

        layout.separator()

        layout.menu("VIEW3D_MT_pose_motion")
        layout.operator("armature.move_to_collection", text="Move to Bone Collection")
        layout.menu("VIEW3D_MT_bone_collections")

        layout.separator()

        layout.menu("VIEW3D_MT_object_parent")
        layout.menu("VIEW3D_MT_pose_ik")
        layout.menu("VIEW3D_MT_pose_constraints")

        layout.separator()

        layout.menu("VIEW3D_MT_pose_names")
        layout.operator("pose.quaternions_flip", icon="FLIP")

        layout.separator()

        layout.menu("VIEW3D_MT_pose_showhide")
        layout.menu("VIEW3D_MT_bone_options_toggle", text="Bone Settings")


class VIEW3D_MT_pose_transform(Menu):
    bl_label = "Clear Transform"

    def draw(self, _context):
        layout = self.layout

        layout.operator("pose.transforms_clear", text="All", icon="CLEAR")
        layout.operator("pose.user_transforms_clear", icon="NODE_TRANSFORM_CLEAR")

        layout.separator()

        layout.operator("pose.loc_clear", text="Location", icon="CLEARMOVE")
        layout.operator("pose.rot_clear", text="Rotation", icon="CLEARROTATE")
        layout.operator("pose.scale_clear", text="Scale", icon="CLEARSCALE")

        layout.separator()

        layout.operator("pose.user_transforms_clear", text="Reset Unkeyed", icon="RESET")


class VIEW3D_MT_pose_slide(Menu):
    bl_label = "In-Betweens"

    def draw(self, _context):
        layout = self.layout

        layout.operator("pose.blend_with_rest", icon='PUSH_POSE')
        layout.operator("pose.push", icon='POSE_FROM_BREAKDOWN')
        layout.operator("pose.relax", icon='POSE_RELAX_TO_BREAKDOWN')
        layout.operator("pose.breakdown", icon='BREAKDOWNER_POSE')
        layout.operator("pose.blend_to_neighbor", icon='BLEND_TO_NEIGHBOUR')


class VIEW3D_MT_pose_propagate(Menu):
    bl_label = "Propagate"

    def draw(self, _context):
        layout = self.layout

        layout.operator("pose.propagate", text="To Next Keyframe", icon="PROPAGATE_NEXT").mode = 'NEXT_KEY'
        layout.operator(
            "pose.propagate",
            text="To Last Keyframe (Make Cyclic)",
            icon="PROPAGATE_PREVIOUS").mode = 'LAST_KEY'

        layout.separator()

        layout.operator("pose.propagate", text="On Selected Keyframes",
                        icon="PROPAGATE_SELECTED").mode = 'SELECTED_KEYS'

        layout.separator()

        layout.operator("pose.propagate", text="On Selected Markers", icon="PROPAGATE_MARKER").mode = 'SELECTED_MARKERS'


class VIEW3D_MT_pose_motion(Menu):
    bl_label = "Motion Paths"

    def draw(self, _context):
        layout = self.layout

        layout.operator("pose.paths_calculate", text="Calculate", icon='MOTIONPATHS_CALCULATE')
        layout.operator("pose.paths_clear", text="Clear", icon='MOTIONPATHS_CLEAR')
        layout.operator("pose.paths_update", text="Update Armature Motion Paths", icon="MOTIONPATHS_UPDATE")
        layout.operator("object.paths_update_visible", text="Update All Motion Paths", icon="MOTIONPATHS_UPDATE_ALL")


class VIEW3D_MT_bone_collections(Menu):
    bl_label = "Bone Collections"

    @classmethod
    def poll(cls, context):
        if not context.object or context.object.type != 'ARMATURE':
            return False
        if context.object.data.library:
            return False
        return True

    def draw(self, context):
        layout = self.layout

        if not context.selected_pose_bones and not context.selected_bones:
            # If there are no bones to assign to any collection, there's no need
            # to go over all the bone collections & try to build up the menu.
            #
            # The poll function shouldn't test for this, because returning False
            # there will hide this menu completely from the Pose menu, and
            # that's going too far.
            layout.enabled = False
            layout.label(text="- select bones to operate on first -")
            return

        layout.operator("armature.collection_show_all")
        layout.separator()

        arm = context.object.data
        bone = context.active_bone

        found_editable_bcoll = False
        for bcoll in arm.collections:
            if not bcoll.is_editable:
                continue
            found_editable_bcoll = True

            if bcoll.name in bone.collections:
                props = layout.operator("armature.collection_unassign",
                                        text=bcoll.name,
                                        icon='REMOVE')
            else:
                props = layout.operator("armature.collection_assign",
                                        text=bcoll.name,
                                        icon='ADD')
            props.name = bcoll.name

        if arm.collections and not found_editable_bcoll:
            row = layout.row()
            row.enabled = False
            row.label(text="All bone collections are read-only")

        layout.separator()

        props = layout.operator("armature.collection_assign",
                                text="Assign to New Collection")
        props.name = "New Collection"


class VIEW3D_MT_pose_ik(Menu):
    bl_label = "Inverse Kinematics"

    def draw(self, _context):
        layout = self.layout

        layout.operator("pose.ik_add", icon="ADD_IK")
        layout.operator("pose.ik_clear", icon="CLEAR_IK")


class VIEW3D_MT_pose_constraints(Menu):
    bl_label = "Constraints"

    def draw(self, _context):
        layout = self.layout

        layout.operator("pose.constraint_add_with_targets", text="Add (with Targets)", icon="CONSTRAINT_DATA")
        layout.operator("pose.constraints_copy", icon="COPYDOWN")
        layout.operator("pose.constraints_clear", icon="CLEAR_CONSTRAINT")


class VIEW3D_MT_pose_names(Menu):
    bl_label = "Names"

    def draw(self, _context):
        layout = self.layout

        layout.operator_context = 'EXEC_REGION_WIN'
        layout.operator("pose.autoside_names", text="Auto-Name Left/Right", icon="RENAME_X").axis = 'XAXIS'
        layout.operator("pose.autoside_names", text="Auto-Name Front/Back", icon="RENAME_Y").axis = 'YAXIS'
        layout.operator("pose.autoside_names", text="Auto-Name Top/Bottom", icon="RENAME_Z").axis = 'ZAXIS'
        layout.operator("pose.flip_names", icon="FLIP")


class VIEW3D_MT_pose_showhide(Menu):
    bl_label = "Show/Hide"

    def draw(self, context):
        layout = self.layout

        layout.operator("pose.reveal", text="Show Hidden", icon="HIDE_OFF")
        layout.operator("pose.hide", text="Hide Selected", icon="HIDE_ON").unselected = False
        layout.operator("pose.hide", text="Hide Unselected", icon="HIDE_UNSELECTED").unselected = True


class VIEW3D_MT_pose_apply(Menu):
    bl_label = "Apply"

    def draw(self, _context):
        layout = self.layout

        layout.operator("pose.armature_apply", icon="MOD_ARMATURE")
        layout.operator(
            "pose.armature_apply",
            text="Apply Selected as Rest Pose",
            icon="MOD_ARMATURE_SELECTED").selected = True
        layout.operator("pose.visual_transform_apply", icon="APPLYMOVE")

        layout.separator()

        props = layout.operator("object.assign_property_defaults", icon="ASSIGN")
        props.process_bones = True


class VIEW3D_MT_pose_context_menu(Menu):
    bl_label = "Pose"

    def draw(self, _context):
        layout = self.layout

        layout.operator_context = 'INVOKE_REGION_WIN'

        layout.operator("anim.keyframe_insert_menu", text="Insert Keyframe", icon='KEYFRAMES_INSERT')

        layout.separator()

        layout.operator("pose.copy", icon='COPYDOWN')
        layout.operator("pose.paste", icon='PASTEDOWN').flipped = False
        layout.operator("pose.paste", icon='PASTEFLIPDOWN', text="Paste X-Flipped Pose").flipped = True

        layout.separator()

        props = layout.operator("wm.call_panel", text="Rename Active Bone...", icon='RENAME')
        props.name = "TOPBAR_PT_name"
        props.keep_open = False

        layout.separator()

        layout.operator("pose.push", icon='PUSH_POSE')
        layout.operator("pose.relax", icon='RELAX_POSE')
        layout.operator("pose.breakdown", icon='BREAKDOWNER_POSE')
        layout.operator("pose.blend_to_neighbor", icon="BLEND_TO_NEIGHBOUR")

        layout.separator()

        layout.operator("pose.paths_calculate", text="Calculate Motion Paths", icon='MOTIONPATHS_CALCULATE')
        layout.operator("pose.paths_clear", text="Clear Motion Paths", icon='MOTIONPATHS_CLEAR')
        layout.operator("pose.paths_update", text="Update Armature Motion Paths", icon="MOTIONPATHS_UPDATE")

        layout.separator()

        layout.operator("pose.reveal", text="Show Hidden", icon="HIDE_OFF")
        layout.operator("pose.hide", text="Hide Selected", icon="HIDE_ON").unselected = False
        layout.operator("pose.hide", text="Hide Unselected", icon="HIDE_UNSELECTED").unselected = True #BFA - added for consistentcy with header

        layout.separator()

        layout.operator("pose.user_transforms_clear", icon="NODE_TRANSFORM_CLEAR")


class BoneOptions:
    def draw(self, context):
        layout = self.layout

        options = [
            "show_wire",
            "use_deform",
            "use_envelope_multiply",
            "use_inherit_rotation",
        ]

        if context.mode == 'EDIT_ARMATURE':
            bone_props = bpy.types.EditBone.bl_rna.properties
            data_path_iter = "selected_bones"
            opt_suffix = ""
            options.append("lock")
        else:  # pose-mode
            bone_props = bpy.types.Bone.bl_rna.properties
            data_path_iter = "selected_pose_bones"
            opt_suffix = "bone."

        for opt in options:
            props = layout.operator("wm.context_collection_boolean_set", text=bone_props[opt].name,
                                    text_ctxt=i18n_contexts.default)
            props.data_path_iter = data_path_iter
            props.data_path_item = opt_suffix + opt
            props.type = self.type


class VIEW3D_MT_bone_options_toggle(Menu, BoneOptions):
    bl_label = "Toggle Bone Options"
    type = 'TOGGLE'


class VIEW3D_MT_bone_options_enable(Menu, BoneOptions):
    bl_label = "Enable Bone Options"
    type = 'ENABLE'


class VIEW3D_MT_bone_options_disable(Menu, BoneOptions):
    bl_label = "Disable Bone Options"
    type = 'DISABLE'


# ********** Edit Menus, suffix from ob.type **********


class VIEW3D_MT_edit_mesh(Menu):
    bl_label = "Mesh"

    def draw(self, _context):
        layout = self.layout

        with_bullet = bpy.app.build_options.bullet

        layout.menu("VIEW3D_MT_edit_mesh_legacy")

        layout.menu("VIEW3D_MT_transform")
        layout.menu("VIEW3D_MT_mirror")
        layout.menu("VIEW3D_MT_snap")

        layout.separator()

        layout.operator("mesh.duplicate_move", text="Duplicate", icon="DUPLICATE")
        layout.menu("VIEW3D_MT_edit_mesh_extrude")

        layout.separator()

        layout.menu("VIEW3D_MT_edit_mesh_merge", text="Merge")
        layout.menu("VIEW3D_MT_edit_mesh_split", text="Split")
        layout.operator_menu_enum("mesh.separate", "type")

        layout.separator()

        layout.operator("mesh.knife_project", icon='KNIFE_PROJECT')

        if with_bullet:
            layout.operator("mesh.convex_hull", icon="CONVEXHULL")

        layout.separator()

        layout.operator("mesh.symmetrize", icon="SYMMETRIZE", text="Symmetrize")
        layout.operator("mesh.symmetry_snap", icon="SNAP_SYMMETRY")

        layout.separator()

        layout.menu("VIEW3D_MT_edit_mesh_normals")
        layout.menu("VIEW3D_MT_edit_mesh_shading")
        layout.menu("VIEW3D_MT_edit_mesh_weights")
        layout.operator("mesh.attribute_set", icon = "NODE_ATTRIBUTE")
        layout.menu("VIEW3D_MT_edit_mesh_sort_elements")
        layout.menu("VIEW3D_MT_subdivision_set")

        layout.separator()

        layout.menu("VIEW3D_MT_edit_mesh_showhide")
        layout.menu("VIEW3D_MT_edit_mesh_clean")

        layout.separator()

        layout.menu("VIEW3D_MT_edit_mesh_delete")
        layout.menu("VIEW3D_MT_edit_mesh_dissolve")
        layout.menu("VIEW3D_MT_edit_mesh_select_mode")


class VIEW3D_MT_edit_mesh_legacy(Menu):
    bl_label = "Legacy"

    def draw(self, context):
        layout = self.layout

        layout.operator("mesh.bisect", text = "Bisect", icon = 'BISECT')
        layout.operator("mesh.knife_tool", text = "Knife", icon = 'KNIFE')


class VIEW3D_MT_edit_mesh_sort_elements(Menu):
    bl_label = "Sort Elements"

    def draw(self, context):
        layout = self.layout

        layout.operator("mesh.sort_elements", text="View Z Axis", icon="Z_ICON").type = 'VIEW_ZAXIS'
        layout.operator("mesh.sort_elements", text="View X Axis", icon="X_ICON").type = 'VIEW_XAXIS'
        layout.operator("mesh.sort_elements", text="Cursor Distance", icon="CURSOR").type = 'CURSOR_DISTANCE'
        layout.operator("mesh.sort_elements", text="Material", icon="MATERIAL").type = 'MATERIAL'
        layout.operator("mesh.sort_elements", text="Selected", icon="RESTRICT_SELECT_OFF").type = 'SELECTED'
        layout.operator("mesh.sort_elements", text="Randomize", icon="RANDOMIZE").type = 'RANDOMIZE'
        layout.operator("mesh.sort_elements", text="Reverse", icon="SWITCH_DIRECTION").type = 'REVERSE'

        layout.template_node_operator_asset_menu_items(catalog_path=self.bl_label)


class VIEW3D_MT_edit_mesh_context_menu(Menu):
    bl_label = ""

    def draw(self, context):

        def count_selected_items_for_objects_in_mode():
            selected_verts_len = 0
            selected_edges_len = 0
            selected_faces_len = 0
            for ob in context.objects_in_mode_unique_data:
                v, e, f = ob.data.count_selected_items()
                selected_verts_len += v
                selected_edges_len += e
                selected_faces_len += f
            return (selected_verts_len, selected_edges_len, selected_faces_len)

        is_vert_mode, is_edge_mode, is_face_mode = context.tool_settings.mesh_select_mode
        selected_verts_len, selected_edges_len, selected_faces_len = count_selected_items_for_objects_in_mode()

        del count_selected_items_for_objects_in_mode

        layout = self.layout

        with_freestyle = bpy.app.build_options.freestyle

        layout.operator_context = 'INVOKE_REGION_WIN'

        # If nothing is selected
        # (disabled for now until it can be made more useful).
        '''
        # If nothing is selected
        if not (selected_verts_len or selected_edges_len or selected_faces_len):
            layout.menu("VIEW3D_MT_mesh_add", text="Add", text_ctxt=i18n_contexts.operator_default)

            return
        '''

        # Else something is selected

        row = layout.row()

        if is_vert_mode:
            col = row.column(align=True)

            col.label(text="Vertex", icon='VERTEXSEL')
            col.separator()

            # Additive Operators
            col.operator("mesh.subdivide", text="Subdivide", icon="SUBDIVIDE_EDGES")

            col.separator()

            col.operator("mesh.extrude_vertices_move", text="Extrude Vertices", icon='EXTRUDE_REGION')

            col.separator()  # BFA-Draise - Seperated Legacy operator to be in own group like in the Legacy Menu, also consistent order

            col.operator("mesh.bevel", text="Bevel Vertices", icon='BEVEL').affect = 'VERTICES'

            col.separator()  # BFA-Draise - Seperated Legacy operator to be in own group like in the Legacy Menu, also consistent order

            if selected_verts_len > 1:
                col.separator()
                col.operator("mesh.edge_face_add", text="Make Edge/Face", icon='MAKE_EDGEFACE')
                col.operator("mesh.vert_connect_path", text="Connect Vertex Path", icon="VERTEXCONNECTPATH")
                col.operator("mesh.vert_connect", text="Connect Vertex Pairs", icon="VERTEXCONNECT")

            col.separator()

            # Deform Operators
            col.operator("transform.push_pull", text="Push/Pull", icon='PUSH_PULL')
            col.operator("transform.shrink_fatten", text="Shrink Fatten", icon='SHRINK_FATTEN')
            col.operator("transform.shear", text="Shear", icon="SHEAR")
            col.operator_context = 'EXEC_REGION_WIN'
            col.operator("transform.vertex_random", text="Randomize Vertices", icon='RANDOMIZE')
            col.operator_context = 'INVOKE_REGION_WIN'
            col.operator("mesh.vertices_smooth_laplacian", text="Smooth Laplacian", icon="SMOOTH_LAPLACIAN")

            col.separator()

            col.menu("VIEW3D_MT_snap", text="Snap Vertices")
            col.operator("transform.mirror", text="Mirror Vertices", icon='TRANSFORM_MIRROR')

            col.separator()

            col.operator("transform.vert_crease")

            col.separator()

            # Removal Operators
            if selected_verts_len > 1:
                col.menu("VIEW3D_MT_edit_mesh_merge", text="Merge Vertices")
            col.operator("mesh.split", icon="SPLIT")
            col.operator_menu_enum("mesh.separate", "type")
            col.operator("mesh.dissolve_verts", icon='DISSOLVE_VERTS')
            col.operator("mesh.delete", text="Delete Vertices", icon="DELETE").type = 'VERT'

        if is_edge_mode:

            col = row.column(align=True)
            col.label(text="Edge", icon='EDGESEL')
            col.separator()

            # Additive Operators
            col.operator("mesh.subdivide", text="Subdivide", icon="SUBDIVIDE_EDGES")

            col.separator()

            col.operator("mesh.extrude_edges_move", text="Extrude Edges", icon='EXTRUDE_REGION')

            col.separator()  # BFA-Draise - Seperated Legacy operator to be in own group like in the Legacy Menu, also consistent order

            col.operator("mesh.bevel", text="Bevel Edges", icon="BEVEL").affect = 'EDGES'

            col.separator()  # BFA-Draise - Seperated Legacy operator to be in own group like in the Legacy Menu, also consistent order

            if selected_edges_len >= 1:  # BFA-Draise - Changed order of Make Edge before Bridge Edge Loop for consistency with Vertex Context
                col.operator("mesh.edge_face_add", text="Make Edge/Face", icon='MAKE_EDGEFACE')
            if selected_edges_len >= 2:
                col.operator("mesh.bridge_edge_loops", icon="BRIDGE_EDGELOOPS")
            if selected_edges_len >= 2:
                col.operator("mesh.fill", icon="FILL")

            col.separator()

            col.operator("mesh.loopcut_slide", icon="LOOP_CUT_AND_SLIDE")
            col.operator("mesh.offset_edge_loops_slide", icon="SLIDE_EDGE")

            col.separator()

            col.operator("mesh.knife_tool", icon='KNIFE')

            col.separator()

            # Deform Operators
            col.operator("mesh.edge_rotate", text="Rotate Edge CW", icon="ROTATECW").use_ccw = False
            col.operator("mesh.edge_split", icon="SPLITEDGE")

            col.separator()

            # Edge Flags
            col.operator("transform.edge_crease", icon="CREASE")
            col.operator("transform.edge_bevelweight", icon="BEVEL")

            col.separator()

            col.operator("mesh.mark_sharp", icon="MARKSHARPEDGES")
            col.operator("mesh.mark_sharp", text="Clear Sharp", icon="CLEARSHARPEDGES").clear = True

            if with_freestyle:
                col.separator()

                col.operator("mesh.mark_freestyle_edge", icon="MARK_FS_EDGE").clear = False
                col.operator("mesh.mark_freestyle_edge", text="Clear Freestyle Edge", icon="CLEAR_FS_EDGE").clear = True

            col.separator()

            # Removal Operators
            col.operator("mesh.unsubdivide", icon="UNSUBDIVIDE")
            col.operator("mesh.split", icon="SPLIT")
            col.operator_menu_enum("mesh.separate", "type")
            col.operator("mesh.dissolve_edges", icon='DISSOLVE_EDGES')
            col.operator("mesh.delete", text="Delete Edges", icon="DELETE").type = 'EDGE'

        if is_face_mode:
            alt_navigation = getattr(
                context.window_manager.keyconfigs.active.preferences,
                "use_alt_navigation",
                False)

            col = row.column(align=True)

            col.label(text="Face", icon='FACESEL')
            col.separator()

            # Additive Operators
            col.operator("mesh.subdivide", text="Subdivide", icon="SUBDIVIDE_EDGES")

            col.separator()

            col.operator("view3d.edit_mesh_extrude_move_normal",
                         text="Extrude Faces", icon='EXTRUDE_REGION').alt_navigation = alt_navigation
            col.operator("view3d.edit_mesh_extrude_move_shrink_fatten",
                         text="Extrude Faces Along Normals", icon='EXTRUDE_REGION').alt_navigation = alt_navigation
            col.operator("mesh.extrude_faces_move",
                         text="Extrude Individual Faces", icon='EXTRUDE_REGION').TRANSFORM_OT_shrink_fatten.alt_navigation = alt_navigation

            col.separator()  # BFA-Draise - Legacy Operator Group

            # BFA-Draise - Legacy Operator Added to own group with consistent order
            col.operator("mesh.inset", icon="INSET_FACES")

            col.separator()

            col.separator()  # BFA-Draise - Seperated extrude operators to be in own group for consistency

            if selected_faces_len >= 2:
                col.operator("mesh.bridge_edge_loops", text="Bridge Faces", icon="BRIDGE_EDGELOOPS")

            # BFA-Draise - changed order after "Poke" for consistency to other menus
            col.operator("mesh.poke", icon="POKEFACES")

            # Modify Operators
            col.menu("VIEW3D_MT_uv_map", text="UV Unwrap Faces")

            col.separator()

            props = col.operator("mesh.quads_convert_to_tris", icon="TRIANGULATE")
            props.quad_method = props.ngon_method = 'BEAUTY'
            col.operator("mesh.tris_convert_to_quads", icon="TRISTOQUADS")

            col.separator()

            col.operator("mesh.faces_shade_smooth", icon='SHADING_SMOOTH')
            col.operator("mesh.faces_shade_flat", icon='SHADING_FLAT')

            col.separator()

            # Removal Operators
            col.operator("mesh.unsubdivide", icon="UNSUBDIVIDE")
            col.operator("mesh.split", icon="SPLIT")
            col.operator_menu_enum("mesh.separate", "type")
            col.operator("mesh.dissolve_faces", icon='DISSOLVE_FACES')
            col.operator("mesh.delete", text="Delete Faces", icon="DELETE").type = 'FACE'

        layout.separator()

        layout.menu("VIEW3D_MT_edit_mesh_showhide") #BFA - added to context menu


class VIEW3D_MT_edit_mesh_select_mode(Menu):
    bl_label = "Mesh Select Mode"

    def draw(self, context):
        layout = self.layout

        layout.operator_context = 'INVOKE_REGION_WIN'
        layout.operator("mesh.select_mode", text="Vertex", icon='VERTEXSEL').type = 'VERT'
        layout.operator("mesh.select_mode", text="Edge", icon='EDGESEL').type = 'EDGE'
        layout.operator("mesh.select_mode", text="Face", icon='FACESEL').type = 'FACE'


class VIEW3D_MT_edit_mesh_extrude_dupli(bpy.types.Operator):
    """Duplicate or Extrude to Cursor\nCreates a slightly rotated copy of the current mesh selection\nThe tool can also extrude the selected geometry, dependant of the selection\nHotkey tool! """      #BFA - blender will use this as a tooltip for menu items and buttons.
    bl_idname = "mesh.dupli_extrude_cursor_norotate"        # unique identifier for buttons and menu items to reference.
    bl_label = "Duplicate or Extrude to Cursor"         # display name in the interface.
    bl_options = {'REGISTER', 'UNDO'}  # enable undo for the operator.

    def execute(self, context):        # execute() is called by blender when running the operator.
        bpy.ops.mesh.dupli_extrude_cursor('INVOKE_DEFAULT', rotate_source=False)
        return {'FINISHED'}


class VIEW3D_MT_edit_mesh_extrude_dupli_rotate(bpy.types.Operator):
    """Duplicate or Extrude to Cursor Rotated\nCreates a slightly rotated copy of the current mesh selection, and rotates the source slightly\nThe tool can also extrude the selected geometry, dependant of the selection\nHotkey tool!"""      #BFA-  blender will use this as a tooltip for menu items and buttons.
    bl_idname = "mesh.dupli_extrude_cursor_rotate"        # unique identifier for buttons and menu items to reference.
    bl_label = "Duplicate or Extrude to Cursor Rotated"         # display name in the interface.
    bl_options = {'REGISTER', 'UNDO'}  # enable undo for the operator.

    def execute(self, context):        # execute() is called by blender when running the operator.
        bpy.ops.mesh.dupli_extrude_cursor('INVOKE_DEFAULT', rotate_source=True)
        return {'FINISHED'}


class VIEW3D_MT_edit_mesh_extrude(Menu):
    bl_label = "Extrude"

    def draw(self, context):
        from math import pi

        alt_navigation = getattr(
            context.window_manager.keyconfigs.active.preferences,
            "use_alt_navigation",
            False)

        layout = self.layout
        layout.operator_context = 'INVOKE_REGION_WIN'

        tool_settings = context.tool_settings
        select_mode = tool_settings.mesh_select_mode
        mesh = context.object.data

        if mesh.total_face_sel:
            layout.operator("view3d.edit_mesh_extrude_move_normal",
                            text="Extrude Faces", icon='EXTRUDE_REGION').alt_navigation = alt_navigation
            layout.operator("view3d.edit_mesh_extrude_move_shrink_fatten",
                            text="Extrude Faces Along Normals", icon='EXTRUDE_REGION').alt_navigation = alt_navigation
            layout.operator(
                "mesh.extrude_faces_move",
                text="Extrude Individual Faces", icon='EXTRUDE_REGION').TRANSFORM_OT_shrink_fatten.alt_navigation = alt_navigation
            layout.operator("view3d.edit_mesh_extrude_manifold_normal",
                            text="Extrude Manifold", icon='EXTRUDE_REGION').alt_navigation = alt_navigation

        if mesh.total_edge_sel and (select_mode[0] or select_mode[1]):
            layout.operator("mesh.extrude_edges_move",
                            text="Extrude Edges", icon='EXTRUDE_REGION').TRANSFORM_OT_translate.alt_navigation = alt_navigation

        if mesh.total_vert_sel and select_mode[0]:
            layout.operator("mesh.extrude_vertices_move",
                            text="Extrude Vertices", icon='EXTRUDE_REGION').TRANSFORM_OT_translate.alt_navigation = alt_navigation

        layout.separator()

        layout.operator("mesh.extrude_repeat", icon="REPEAT")
        layout.operator("mesh.spin", icon="SPIN").angle = pi * 2
        layout.template_node_operator_asset_menu_items(catalog_path="Mesh/Extrude")


class VIEW3D_MT_edit_mesh_vertices(Menu):
    bl_label = "Vertex"

    def draw(self, _context):
        layout = self.layout
        layout.operator_context = 'INVOKE_REGION_WIN'

        layout.menu("VIEW3D_MT_edit_mesh_vertices_legacy")
        layout.operator("mesh.dupli_extrude_cursor", icon="EXTRUDE_REGION").rotate_source = True

        layout.separator()

        layout.operator("mesh.edge_face_add", text="Make Edge/Face", icon='MAKE_EDGEFACE')
        layout.operator("mesh.vert_connect_path", text="Connect Vertex Path", icon="VERTEXCONNECTPATH")
        layout.operator("mesh.vert_connect", text="Connect Vertex Pairs", icon="VERTEXCONNECT")

        layout.separator()

        layout.operator_context = 'EXEC_REGION_WIN'
        layout.operator("mesh.vertices_smooth_laplacian", text="Smooth Laplacian", icon="SMOOTH_LAPLACIAN")
        layout.operator_context = 'INVOKE_REGION_WIN'

        layout.separator()

        layout.operator("transform.vert_crease", icon = "VERTEX_CREASE")

        layout.separator()

        layout.operator("mesh.blend_from_shape", icon="BLENDFROMSHAPE")
        layout.operator("mesh.shape_propagate_to_all", text="Propagate to Shapes", icon="SHAPEPROPAGATE")

        layout.separator()

        layout.menu("VIEW3D_MT_vertex_group")
        layout.menu("VIEW3D_MT_hook")

        layout.separator()

        layout.operator("object.vertex_parent_set", icon="VERTEX_PARENT")


class VIEW3D_MT_edit_mesh_vertices_legacy(Menu):
    bl_label = "Legacy"

    def draw(self, _context):
        layout = self.layout
        layout.operator_context = 'INVOKE_REGION_WIN'

        layout.operator("mesh.bevel", text="Bevel Vertices", icon="BEVEL").affect = 'VERTICES'

        layout.separator()

        props = layout.operator("mesh.rip_move", text="Rip Vertices", icon="RIP")
        props.MESH_OT_rip.use_fill = False
        props = layout.operator("mesh.rip_move", text="Rip Vertices and Fill", icon="RIP_FILL")
        props.MESH_OT_rip.use_fill = True
        layout.operator("mesh.rip_edge_move", text="Rip Vertices and Extend", icon="EXTEND_VERTICES")

        layout.separator()

        layout.operator("transform.vert_slide", text="Slide Vertices", icon="SLIDE_VERTEX")
        layout.operator_context = 'EXEC_REGION_WIN'
        layout.operator("mesh.vertices_smooth", text="Smooth Vertices", icon="SMOOTH_VERTEX").factor = 0.5
        layout.operator_context = 'INVOKE_REGION_WIN'

        layout.template_node_operator_asset_menu_items(catalog_path=self.bl_label)


class VIEW3D_MT_edit_mesh_edges(Menu):
    bl_label = "Edge"

    def draw(self, context):
        layout = self.layout

        with_freestyle = bpy.app.build_options.freestyle

        layout.operator_context = 'INVOKE_REGION_WIN'

        layout.menu("VIEW3D_MT_edit_mesh_edges_legacy")

        layout.operator("mesh.bridge_edge_loops", icon="BRIDGE_EDGELOOPS")
        layout.operator("mesh.screw", icon="MOD_SCREW")

        layout.separator()

        layout.operator("mesh.subdivide", icon='SUBDIVIDE_EDGES')
        layout.operator("mesh.subdivide_edgering", icon="SUBDIV_EDGERING")
        layout.operator("mesh.unsubdivide", icon="UNSUBDIVIDE")

        layout.separator()

        layout.operator("mesh.edge_rotate", text="Rotate Edge CW", icon="ROTATECW").use_ccw = False
        layout.operator("mesh.edge_rotate", text="Rotate Edge CCW", icon="ROTATECCW").use_ccw = True

        layout.separator()

        layout.operator("transform.edge_crease", icon="CREASE")
        layout.operator("transform.edge_bevelweight", icon="BEVEL")

        layout.separator()

        layout.operator("mesh.mark_sharp", icon="MARKSHARPEDGES")
        layout.operator("mesh.mark_sharp", text="Clear Sharp", icon="CLEARSHARPEDGES").clear = True

        layout.operator("mesh.mark_sharp", text="Mark Sharp from Vertices", icon="MARKSHARPVERTS").use_verts = True
        props = layout.operator("mesh.mark_sharp", text="Clear Sharp from Vertices", icon="CLEARSHARPVERTS")
        props.use_verts = True
        props.clear = True

        if with_freestyle:
            layout.separator()

            layout.operator("mesh.mark_freestyle_edge", icon="MARK_FS_EDGE").clear = False
            layout.operator("mesh.mark_freestyle_edge", text="Clear Freestyle Edge", icon="CLEAR_FS_EDGE").clear = True


class VIEW3D_MT_edit_mesh_edges_legacy(Menu):
    bl_label = "Legacy"

    def draw(self, _context):
        layout = self.layout

        layout.operator("mesh.bevel", text="Bevel Edges", icon="BEVEL").affect = 'EDGES'

        layout.separator()

        layout.operator("transform.edge_slide", icon="SLIDE_EDGE")
        props = layout.operator("mesh.loopcut_slide", icon="LOOP_CUT_AND_SLIDE")
        props.TRANSFORM_OT_edge_slide.release_confirm = False
        layout.operator("mesh.offset_edge_loops_slide", icon="OFFSET_EDGE_SLIDE")

        layout.template_node_operator_asset_menu_items(catalog_path=self.bl_label)


class VIEW3D_MT_edit_mesh_faces_data(Menu):
    bl_label = "Face Data"

    def draw(self, _context):
        layout = self.layout

        with_freestyle = bpy.app.build_options.freestyle

        layout.operator_context = 'INVOKE_REGION_WIN'

        layout.operator("mesh.colors_rotate", icon="ROTATE_COLORS")
        layout.operator("mesh.colors_reverse", icon="REVERSE_COLORS")

        layout.separator()

        layout.operator("mesh.uvs_rotate", icon="ROTATE_UVS")
        layout.operator("mesh.uvs_reverse", icon="REVERSE_UVS")

        layout.separator()

        layout.operator("mesh.flip_quad_tessellation")

        if with_freestyle:
            layout.separator()
            layout.operator("mesh.mark_freestyle_face", icon="MARKFSFACE").clear = False
            layout.operator("mesh.mark_freestyle_face", text="Clear Freestyle Face", icon="CLEARFSFACE").clear = True
        layout.template_node_operator_asset_menu_items(catalog_path="Face/Face Data")


class VIEW3D_MT_edit_mesh_faces(Menu):
    bl_label = "Face"
    bl_idname = "VIEW3D_MT_edit_mesh_faces"

    def draw(self, context):
        alt_navigation = getattr(
            context.window_manager.keyconfigs.active.preferences,
            "use_alt_navigation",
            False)

        layout = self.layout

        layout.operator_context = 'INVOKE_REGION_WIN'

        layout.menu("VIEW3D_MT_edit_mesh_faces_legacy")

        layout.operator("mesh.poke", icon="POKEFACES")
        layout.operator("view3d.edit_mesh_extrude_move_normal",
                        text="Extrude Faces", icon='EXTRUDE_REGION').alt_navigation = alt_navigation
        layout.operator("view3d.edit_mesh_extrude_move_shrink_fatten",
                        text="Extrude Faces Along Normals", icon='EXTRUDE_REGION').alt_navigation = alt_navigation
        layout.operator(
            "mesh.extrude_faces_move",
            text="Extrude Individual Faces", icon='EXTRUDE_REGION').TRANSFORM_OT_shrink_fatten.alt_navigation = alt_navigation

        layout.separator()

        props = layout.operator("mesh.quads_convert_to_tris", icon="TRIANGULATE")
        props.quad_method = props.ngon_method = 'BEAUTY'
        layout.operator("mesh.tris_convert_to_quads", icon="TRISTOQUADS")
        layout.operator("mesh.solidify", text="Solidify Faces", icon="SOLIDIFY")
        layout.operator("mesh.wireframe", icon="WIREFRAME")

        layout.separator()

        layout.operator("mesh.fill", icon="FILL")
        layout.operator("mesh.fill_grid", icon="GRIDFILL")
        layout.operator("mesh.beautify_fill", icon="BEAUTIFY")

        layout.separator()

        layout.operator("mesh.intersect", icon="INTERSECT")
        layout.operator("mesh.intersect_boolean", icon="BOOLEAN_INTERSECT")

        layout.separator()

        layout.operator("mesh.face_split_by_edges", icon="SPLITBYEDGES")

        layout.separator()

        layout.menu("VIEW3D_MT_edit_mesh_faces_data")

        layout.template_node_operator_asset_menu_items(catalog_path=self.bl_label)


class VIEW3D_MT_edit_mesh_faces_legacy(Menu):
    bl_label = "Legacy"

    def draw(self, context):

        # bfa - checking if in edit mode and in wich select mode we are.
        # We need to check for all three select modes, or the menu remains empty.
        # See also the specials menu
        def count_selected_items_for_objects_in_mode():
            selected_verts_len = 0
            selected_edges_len = 0
            selected_faces_len = 0
            for ob in context.objects_in_mode_unique_data:
                v, e, f = ob.data.count_selected_items()
                selected_verts_len += v
                selected_edges_len += e
                selected_faces_len += f
            return (selected_verts_len, selected_edges_len, selected_faces_len)

        is_vert_mode, is_edge_mode, is_face_mode = context.tool_settings.mesh_select_mode
        selected_verts_len, selected_edges_len, selected_faces_len = count_selected_items_for_objects_in_mode()

        del count_selected_items_for_objects_in_mode

        layout = self.layout

        layout.operator("mesh.inset", icon="INSET_FACES")

        # bfa - we need the check, or BFA will crash at this operator
        if selected_faces_len >= 2:
            layout.operator("mesh.bridge_edge_loops", text="Bridge Faces", icon="BRIDGE_EDGELOOPS")


class VIEW3D_MT_edit_mesh_normals_select_strength(Menu):
    bl_label = "Select by Face Strength"

    def draw(self, _context):
        layout = self.layout

        props = layout.operator("mesh.mod_weighted_strength", text="Weak", icon='FACESEL')
        props.set = False
        props.face_strength = 'WEAK'

        props = layout.operator("mesh.mod_weighted_strength", text="Medium", icon='FACESEL')
        props.set = False
        props.face_strength = 'MEDIUM'

        props = layout.operator("mesh.mod_weighted_strength", text="Strong", icon='FACESEL')
        props.set = False
        props.face_strength = 'STRONG'


class VIEW3D_MT_edit_mesh_normals_set_strength(Menu):
    bl_label = "Set Face Strength"

    def draw(self, _context):
        layout = self.layout

        props = layout.operator("mesh.mod_weighted_strength", text="Weak", icon='NORMAL_SETSTRENGTH')
        props.set = True
        props.face_strength = 'WEAK'

        props = layout.operator("mesh.mod_weighted_strength", text="Medium", icon='NORMAL_SETSTRENGTH')
        props.set = True
        props.face_strength = 'MEDIUM'

        props = layout.operator("mesh.mod_weighted_strength", text="Strong", icon='NORMAL_SETSTRENGTH')
        props.set = True
        props.face_strength = 'STRONG'


class VIEW3D_MT_edit_mesh_normals_average(Menu):
    bl_label = "Average"

    def draw(self, _context):
        layout = self.layout

        layout.operator("mesh.average_normals", text="Custom Normal",
                        icon="NORMAL_AVERAGE").average_type = 'CUSTOM_NORMAL'
        layout.operator("mesh.average_normals", text="Face Area", icon="NORMAL_AVERAGE").average_type = 'FACE_AREA'
        layout.operator("mesh.average_normals", text="Corner Angle",
                        icon="NORMAL_AVERAGE").average_type = 'CORNER_ANGLE'


class VIEW3D_MT_edit_mesh_normals(Menu):
    bl_label = "Normals"

    def draw(self, _context):
        layout = self.layout

        layout.operator(
            "mesh.normals_make_consistent",
            text="Recalculate Outside",
            icon='RECALC_NORMALS').inside = False
        layout.operator(
            "mesh.normals_make_consistent",
            text="Recalculate Inside",
            icon='RECALC_NORMALS_INSIDE').inside = True
        layout.operator("mesh.flip_normals", text="Flip", icon='FLIP_NORMALS')

        layout.separator()

        layout.operator("mesh.set_normals_from_faces", text="Set from Faces", icon='SET_FROM_FACES')

        layout.operator_context = 'INVOKE_REGION_WIN'
        layout.operator("transform.rotate_normal", text="Rotate", icon="NORMAL_ROTATE")
        layout.operator("mesh.point_normals", text="Point normals to target", icon="NORMAL_TARGET")

        layout.operator_context = 'EXEC_REGION_WIN'
        layout.operator("mesh.merge_normals", text="Merge", icon="MERGE")
        layout.operator("mesh.split_normals", text="Split", icon="SPLIT")
        layout.menu("VIEW3D_MT_edit_mesh_normals_average", text="Average")

        layout.separator()

        layout.operator("mesh.normals_tools", text="Copy Vectors", icon="COPYDOWN").mode = 'COPY'
        layout.operator("mesh.normals_tools", text="Paste Vectors", icon="PASTEDOWN").mode = 'PASTE'

        layout.operator("mesh.smooth_normals", text="Smooth Vectors", icon="NORMAL_SMOOTH")
        layout.operator("mesh.normals_tools", text="Reset Vectors", icon="RESET").mode = 'RESET'

        layout.separator()

        layout.menu("VIEW3D_MT_edit_mesh_normals_select_strength", icon="HAND")
        layout.menu("VIEW3D_MT_edit_mesh_normals_set_strength", icon="MESH_PLANE")
        layout.template_node_operator_asset_menu_items(catalog_path="Mesh/Normals")


class VIEW3D_MT_edit_mesh_shading(Menu):
    bl_label = "Shading"

    def draw(self, _context):
        layout = self.layout

        layout.operator("mesh.faces_shade_smooth", icon='SHADING_SMOOTH')
        layout.operator("mesh.faces_shade_flat", icon='SHADING_FLAT')

        layout.separator()

        layout.operator("mesh.mark_sharp", text="Smooth Edges", icon='SHADING_EDGE_SMOOTH').clear = True
        layout.operator("mesh.mark_sharp", text="Sharp Edges", icon='SHADING_EDGE_SHARP')

        layout.separator()

        props = layout.operator("mesh.mark_sharp", text="Smooth Vertices", icon='SHADING_VERT_SMOOTH')
        props.use_verts = True
        props.clear = True

        layout.operator("mesh.mark_sharp", text="Sharp Vertices", icon='SHADING_VERT_SHARP').use_verts = True
        layout.template_node_operator_asset_menu_items(catalog_path="Mesh/Shading")


class VIEW3D_MT_edit_mesh_weights(Menu):
    bl_label = "Weights"

    def draw(self, _context):
        layout = self.layout
        VIEW3D_MT_paint_weight.draw_generic(layout, is_editmode=True)
        layout.template_node_operator_asset_menu_items(catalog_path="Mesh/Weights")


class VIEW3D_MT_edit_mesh_clean(Menu):
    bl_label = "Clean Up"

    def draw(self, _context):
        layout = self.layout

        layout.operator("mesh.delete_loose", icon="DELETE")

        layout.separator()

        layout.operator("mesh.decimate", icon="DECIMATE")
        layout.operator("mesh.dissolve_degenerate", icon="DEGENERATE_DISSOLVE")
        layout.operator("mesh.dissolve_limited", icon='DISSOLVE_LIMITED')
        layout.operator("mesh.face_make_planar", icon="MAKE_PLANAR")

        layout.separator()

        layout.operator("mesh.vert_connect_nonplanar", icon="SPLIT_NONPLANAR")
        layout.operator("mesh.vert_connect_concave", icon="SPLIT_CONCAVE")
        layout.operator("mesh.fill_holes", icon="FILL_HOLE")

        layout.template_node_operator_asset_menu_items(catalog_path="Mesh/Clean Up")


class VIEW3D_MT_edit_mesh_delete(Menu):
    bl_label = "Delete"

    def draw(self, _context):
        layout = self.layout

        layout.operator_enum("mesh.delete", "type")

        layout.separator()

        layout.operator("mesh.delete_edgeloop", text="Edge Loops", icon="DELETE")


class VIEW3D_MT_edit_mesh_dissolve(Menu):
    bl_label = "Dissolve"

    def draw(self, context):
        layout = self.layout

        layout.operator("mesh.dissolve_verts", icon='DISSOLVE_VERTS')
        layout.operator("mesh.dissolve_edges", icon='DISSOLVE_EDGES')
        layout.operator("mesh.dissolve_faces", icon='DISSOLVE_FACES')

        layout.separator()

        layout.operator("mesh.dissolve_limited", icon='DISSOLVE_LIMITED')
        layout.operator("mesh.dissolve_mode", icon='DISSOLVE_SELECTION')

        layout.separator()

        layout.operator("mesh.edge_collapse", icon='EDGE_COLLAPSE')

        layout.template_node_operator_asset_menu_items(catalog_path="Mesh/Delete")


class VIEW3D_MT_edit_mesh_merge(Menu):
    bl_label = "Merge"

    def draw(self, _context):
        layout = self.layout

        layout.operator_enum("mesh.merge", "type")

        layout.separator()

        layout.operator("mesh.remove_doubles", text="By Distance", icon="REMOVE_DOUBLES")

        layout.template_node_operator_asset_menu_items(catalog_path="Mesh/Merge")


class VIEW3D_MT_edit_mesh_split(Menu):
    bl_label = "Split"

    def draw(self, _context):
        layout = self.layout

        layout.operator("mesh.split", text="Selection", icon="SPLIT")

        layout.separator()

        layout.operator_enum("mesh.edge_split", "type")

        layout.template_node_operator_asset_menu_items(catalog_path="Mesh/Split")


class VIEW3D_MT_edit_mesh_showhide(Menu):
    bl_label = "Show/Hide"

    def draw(self, context):
        layout = self.layout

        layout.operator("mesh.reveal", text="Show Hidden", icon="HIDE_OFF")
        layout.operator("mesh.hide", text="Hide Selected", icon="HIDE_ON").unselected = False
        layout.operator("mesh.hide", text="Hide Unselected", icon="HIDE_UNSELECTED").unselected = True


class VIEW3D_MT_edit_gpencil_delete(Menu):
    bl_label = "Delete"

    def draw(self, _context):
        layout = self.layout

        layout.operator_enum("gpencil.delete", "type")

        layout.separator()

        layout.operator("gpencil.delete", text="Delete Active Keyframe (Active Layer)", icon='DELETE').type = 'FRAME'
        layout.operator("gpencil.active_frames_delete_all", text="Delete Active Keyframes (All Layers)", icon='DELETE')


class VIEW3D_MT_sculpt_gpencil_copy(Menu):
    bl_label = "Copy"

    def draw(self, _context):
        layout = self.layout

        layout.operator("gpencil.copy", text="Copy", icon='COPYDOWN')



class VIEW3D_MT_edit_greasepencil_delete(Menu):
    bl_label = "Delete"

    def draw(self, _context):
        layout = self.layout

        layout.operator_enum("grease_pencil.dissolve", "type")

        layout.operator(
            "grease_pencil.delete_frame",
            text="Delete Active Keyframe (Active Layer)", icon="DELETE"
        ).type = 'ACTIVE_FRAME'
        layout.operator(
            "grease_pencil.delete_frame",
            text="Delete Active Keyframes (All Layers)", icon="DELETE_ALL"
        ).type = 'ALL_FRAMES'


# Edit Curve
# draw_curve is used by VIEW3D_MT_edit_curve and VIEW3D_MT_edit_surface


def draw_curve(self, _context):
    layout = self.layout

    edit_object = _context.edit_object

    layout.menu("VIEW3D_MT_transform")
    layout.menu("VIEW3D_MT_mirror")
    layout.menu("VIEW3D_MT_snap")

    layout.separator()

    if edit_object.type == 'SURFACE':
        layout.operator("curve.spin", icon='SPIN')
    layout.operator("curve.duplicate_move", text="Duplicate", icon="DUPLICATE")

    layout.separator()

    layout.operator("curve.split", icon="SPLIT")
    layout.operator("curve.separate", icon="SEPARATE")

    layout.separator()

    layout.operator("curve.cyclic_toggle", icon='TOGGLE_CYCLIC')
    if edit_object.type == 'CURVE':
        layout.operator("curve.decimate", icon="DECIMATE")
        layout.operator_menu_enum("curve.spline_type_set", "type")

    layout.separator()

    if edit_object.type == 'CURVE':
        layout.operator("transform.tilt", icon="TILT")
        layout.operator("curve.tilt_clear", icon="CLEAR_TILT")

    layout.separator()

    if edit_object.type == 'CURVE':
        layout.menu("VIEW3D_MT_edit_curve_handle_type_set")
        layout.operator("curve.normals_make_consistent", icon='RECALC_NORMALS')

    layout.separator()

    layout.menu("VIEW3D_MT_edit_curve_showhide")

    layout.separator()

    layout.menu("VIEW3D_MT_edit_curve_delete")
    if edit_object.type == 'CURVE':
        layout.operator("curve.dissolve_verts", icon='DISSOLVE_VERTS')


class VIEW3D_MT_edit_curve(Menu):
    bl_label = "Curve"

    draw = draw_curve


class VIEW3D_MT_edit_curve_ctrlpoints(Menu):
    bl_label = "Control Points"

    def draw(self, context):
        layout = self.layout

        edit_object = context.edit_object

        if edit_object.type in {'CURVE', 'SURFACE'}:
            layout.operator("curve.extrude_move", text="Extrude Curve", icon='EXTRUDE_REGION')
            layout.operator("curve.vertex_add", icon='EXTRUDE_REGION')

            layout.separator()

            layout.operator("curve.make_segment", icon="MAKE_CURVESEGMENT")

            layout.separator()

            if edit_object.type == 'CURVE':
                layout.operator("transform.tilt", icon='TILT')
                layout.operator("curve.tilt_clear", icon="CLEAR_TILT")

                layout.separator()

                layout.menu("VIEW3D_MT_edit_curve_handle_type_set")
                layout.operator("curve.normals_make_consistent", icon='RECALC_NORMALS')

                layout.separator()

            layout.operator("curve.smooth", icon='PARTICLEBRUSH_SMOOTH')
            if edit_object.type == 'CURVE':
                layout.operator("curve.smooth_weight", icon="SMOOTH_WEIGHT")
                layout.operator("curve.smooth_radius", icon="SMOOTH_RADIUS")
                layout.operator("curve.smooth_tilt", icon="SMOOTH_TILT")

            layout.separator()

        layout.menu("VIEW3D_MT_hook")

        layout.separator()

        layout.operator("object.vertex_parent_set", icon="VERTEX_PARENT")


class VIEW3D_MT_edit_curve_handle_type_set(Menu):
    bl_label = "Set Handle Type"

    def draw(self, context):
        layout = self.layout

        layout.operator("curve.handle_type_set", icon='HANDLE_AUTO', text="Automatic").type = 'AUTOMATIC'
        layout.operator("curve.handle_type_set", icon='HANDLE_VECTOR', text="Vector").type = 'VECTOR'
        layout.operator("curve.handle_type_set", icon='HANDLE_ALIGNED', text="Aligned").type = 'ALIGNED'
        layout.operator("curve.handle_type_set", icon='HANDLE_FREE', text="Free").type = 'FREE_ALIGN'

        layout.separator()

        layout.operator("curve.handle_type_set", icon='HANDLE_FREE',
                        text="Toggle Free / Aligned").type = 'TOGGLE_FREE_ALIGN'

#BFA - not used
class VIEW3D_MT_edit_curve_clean(Menu):
    bl_label = "Clean Up"

    def draw(self, _context):
        layout = self.layout

        layout.operator("curve.decimate", icon="DECIMATE")


class VIEW3D_MT_edit_curve_segments(Menu):
    bl_label = "Segments"

    def draw(self, _context):
        layout = self.layout

        layout.operator("curve.subdivide", icon='SUBDIVIDE_EDGES')
        layout.operator("curve.switch_direction", icon='SWITCH_DIRECTION')


class VIEW3D_MT_edit_curve_context_menu(Menu):
    bl_label = "Curve"

    def draw(self, _context):
        # TODO(campbell): match mesh vertex menu.

        layout = self.layout

        layout.operator_context = 'INVOKE_DEFAULT'

        # Add
        layout.operator("curve.subdivide", icon='SUBDIVIDE_EDGES')
        layout.operator("curve.extrude_move", text="Extrude Curve", icon='EXTRUDE_REGION')
        layout.operator("curve.make_segment", icon="MAKE_CURVESEGMENT")
        layout.operator("curve.duplicate_move", text="Duplicate", icon="DUPLICATE")

        layout.separator()

        # Transform
        layout.operator("transform.transform", text="Radius", icon='SHRINK_FATTEN').mode = 'CURVE_SHRINKFATTEN'
        layout.operator("transform.tilt", icon='TILT')
        layout.operator("curve.tilt_clear", icon="CLEAR_TILT")
        layout.operator("curve.smooth", icon='PARTICLEBRUSH_SMOOTH')
        layout.operator("curve.smooth_tilt", icon="SMOOTH_TILT")
        layout.operator("curve.smooth_radius", icon="SMOOTH_RADIUS")

        layout.separator()

        layout.menu("VIEW3D_MT_mirror")
        layout.menu("VIEW3D_MT_snap")

        layout.separator()

        # Modify
        layout.operator_menu_enum("curve.spline_type_set", "type")
        layout.operator_menu_enum("curve.handle_type_set", "type")
        layout.operator("curve.cyclic_toggle", icon='TOGGLE_CYCLIC')
        layout.operator("curve.switch_direction", icon='SWITCH_DIRECTION')

        layout.separator()

        layout.operator("curve.normals_make_consistent", icon='RECALC_NORMALS')
        layout.operator("curve.spline_weight_set", icon="MOD_VERTEX_WEIGHT")
        layout.operator("curve.radius_set", icon="RADIUS")

        layout.separator()

        # Remove
        layout.operator("curve.split", icon="SPLIT")
        layout.operator("curve.decimate", icon="DECIMATE")
        layout.operator("curve.separate", icon="SEPARATE")
        layout.operator("curve.dissolve_verts", icon='DISSOLVE_VERTS')
        layout.operator("curve.delete", text="Delete Segment", icon="DELETE").type = 'SEGMENT'
        layout.operator("curve.delete", text="Delete Point", icon="DELETE").type = 'VERT'

        layout.separator()

        layout.menu("VIEW3D_MT_edit_curve_showhide") #BFA - added to context menu

class VIEW3D_MT_edit_curve_delete(Menu):
    bl_label = "Delete"

    def draw(self, _context):
        layout = self.layout

        layout.operator("curve.delete", text="Vertices", icon="DELETE").type = 'VERT'
        layout.operator("curve.delete", text="Segment", icon="DELETE").type = 'SEGMENT'


class VIEW3D_MT_edit_curve_showhide(Menu):
    bl_label = "Show/Hide"

    def draw(self, context):
        layout = self.layout

        layout.operator("curve.reveal", text="Show Hidden", icon="HIDE_OFF")
        layout.operator("curve.hide", text="Hide Selected", icon="HIDE_ON").unselected = False
        layout.operator("curve.hide", text="Hide Unselected", icon="HIDE_UNSELECTED").unselected = True


class VIEW3D_MT_edit_surface(Menu):
    bl_label = "Surface"

    draw = draw_curve


class VIEW3D_MT_edit_font_chars(Menu):
    bl_label = "Special Characters"

    def draw(self, _context):
        layout = self.layout

        layout.operator("font.text_insert", text="Copyright", icon="COPYRIGHT").text = "\u00A9"
        layout.operator("font.text_insert", text="Registered Trademark", icon="TRADEMARK").text = "\u00AE"

        layout.separator()

        layout.operator("font.text_insert", text="Degree Sign", icon="DEGREE").text = "\u00B0"
        layout.operator("font.text_insert", text="Multiplication Sign", icon="MULTIPLICATION").text = "\u00D7"
        layout.operator("font.text_insert", text="Circle", icon="CIRCLE").text = "\u008A"

        layout.separator()

        layout.operator("font.text_insert", text="Superscript 1", icon="SUPER_ONE").text = "\u00B9"
        layout.operator("font.text_insert", text="Superscript 2", icon="SUPER_TWO").text = "\u00B2"
        layout.operator("font.text_insert", text="Superscript 3", icon="SUPER_THREE").text = "\u00B3"

        layout.separator()

        layout.operator("font.text_insert", text="Double >>", icon="DOUBLE_RIGHT").text = "\u00BB"
        layout.operator("font.text_insert", text="Double <<", icon="DOUBLE_LEFT").text = "\u00AB"
        layout.operator("font.text_insert", text="Promillage", icon="PROMILLE").text = "\u2030"

        layout.separator()

        layout.operator("font.text_insert", text="Dutch Florin", icon="DUTCH_FLORIN").text = "\u00A4"
        layout.operator("font.text_insert", text="British Pound", icon="POUND").text = "\u00A3"
        layout.operator("font.text_insert", text="Japanese Yen", icon="YEN").text = "\u00A5"

        layout.separator()

        layout.operator("font.text_insert", text="German S", icon="GERMAN_S").text = "\u00DF"
        layout.operator("font.text_insert", text="Spanish Question Mark", icon="SPANISH_QUESTION").text = "\u00BF"
        layout.operator("font.text_insert", text="Spanish Exclamation Mark", icon="SPANISH_EXCLAMATION").text = "\u00A1"


class VIEW3D_MT_edit_font_kerning(Menu):
    bl_label = "Kerning"

    def draw(self, context):
        layout = self.layout

        ob = context.active_object
        text = ob.data
        kerning = text.edit_format.kerning

        layout.operator("font.change_spacing", text="Decrease Kerning", icon="DECREASE_KERNING").delta = -1.0
        layout.operator("font.change_spacing", text="Increase Kerning", icon="INCREASE_KERNING").delta = 1.0
        layout.operator("font.change_spacing", text="Reset Kerning", icon="RESET").delta = -kerning


class VIEW3D_MT_edit_font_move(Menu):
    bl_label = "Move Cursor"

    def draw(self, _context):
        layout = self.layout

        layout.operator_enum("font.move", "type")


class VIEW3D_MT_edit_font_delete(Menu):
    bl_label = "Delete"

    def draw(self, _context):
        layout = self.layout

        layout.operator("font.delete", text="Previous Character", icon="DELETE").type = 'PREVIOUS_CHARACTER'
        layout.operator("font.delete", text="Next Character", icon="DELETE").type = 'NEXT_CHARACTER'
        layout.operator("font.delete", text="Previous Word", icon="DELETE").type = 'PREVIOUS_WORD'
        layout.operator("font.delete", text="Next Word", icon="DELETE").type = 'NEXT_WORD'


class VIEW3D_MT_edit_font(Menu):
    bl_label = "Text"

    def draw(self, _context):
        layout = self.layout

        layout.operator("font.text_cut", text="Cut", icon="CUT")
        layout.operator("font.text_copy", text="Copy", icon='COPYDOWN')
        layout.operator("font.text_paste", text="Paste", icon='PASTEDOWN')

        layout.separator()

        layout.operator("font.text_paste_from_file", icon='PASTEDOWN')

        layout.separator()

        layout.operator("font.case_set", text="To Uppercase", icon="SET_UPPERCASE").case = 'UPPER'
        layout.operator("font.case_set", text="To Lowercase", icon="SET_LOWERCASE").case = 'LOWER'

        layout.separator()

        layout.menu("VIEW3D_MT_edit_font_chars")
        layout.menu("VIEW3D_MT_edit_font_move")

        layout.separator()

        layout.operator("font.style_toggle", text="Toggle Bold", icon='BOLD').style = 'BOLD'
        layout.operator("font.style_toggle", text="Toggle Italic", icon='ITALIC').style = 'ITALIC'
        layout.operator("font.style_toggle", text="Toggle Underline", icon='UNDERLINE').style = 'UNDERLINE'
        layout.operator("font.style_toggle", text="Toggle Small Caps", icon='SMALL_CAPS').style = 'SMALL_CAPS'

        layout.menu("VIEW3D_MT_edit_font_kerning")

        layout.separator()

        layout.menu("VIEW3D_MT_edit_font_delete")


class VIEW3D_MT_edit_font_context_menu(Menu):
    bl_label = "Text"

    def draw(self, _context):
        layout = self.layout

        layout.operator_context = 'INVOKE_DEFAULT'

        layout.operator("font.text_cut", text="Cut", icon="CUT")
        layout.operator("font.text_copy", text="Copy", icon='COPYDOWN')
        layout.operator("font.text_paste", text="Paste", icon='PASTEDOWN')

        layout.separator()

        layout.operator("font.select_all", icon="SELECT_ALL")

        layout.separator()

        layout.menu("VIEW3D_MT_edit_font")


class VIEW3D_MT_edit_meta(Menu):
    bl_label = "Metaball"

    def draw(self, _context):
        layout = self.layout

        layout.menu("VIEW3D_MT_transform")
        layout.menu("VIEW3D_MT_mirror")
        layout.menu("VIEW3D_MT_snap")

        layout.separator()

        layout.operator("mball.duplicate_metaelems", text="Duplicate", icon="DUPLICATE")

        layout.separator()

        layout.menu("VIEW3D_MT_edit_meta_showhide")

        layout.operator_context = 'EXEC_REGION_WIN'
        layout.operator("mball.delete_metaelems", text="Delete", icon="DELETE")


class VIEW3D_MT_edit_meta_showhide(Menu):
    bl_label = "Show/Hide"

    def draw(self, _context):
        layout = self.layout

        layout.operator("mball.reveal_metaelems", text="Show Hidden", icon="HIDE_OFF")
        layout.operator("mball.hide_metaelems", text="Hide Selected", icon="HIDE_ON").unselected = False
        layout.operator("mball.hide_metaelems", text="Hide Unselected", icon="HIDE_UNSELECTED").unselected = True


class VIEW3D_MT_edit_lattice(Menu):
    bl_label = "Lattice"

    def draw(self, _context):
        layout = self.layout

        layout.menu("VIEW3D_MT_transform")
        layout.menu("VIEW3D_MT_mirror")
        layout.menu("VIEW3D_MT_snap")
        layout.menu("VIEW3D_MT_edit_lattice_flip")

        layout.separator()

        layout.operator("lattice.make_regular", icon='MAKE_REGULAR')

        layout.menu("VIEW3D_MT_hook")

        layout.separator()

        layout.operator("object.vertex_parent_set", icon="VERTEX_PARENT")


class VIEW3D_MT_edit_lattice_flip(Menu):
    bl_label = "Flip"

    def draw(self, context):
        layout = self.layout

        layout.operator("lattice.flip", text=" U (X) axis", icon="FLIP_X").axis = 'U'
        layout.operator("lattice.flip", text=" V (Y) axis", icon="FLIP_Y").axis = 'V'
        layout.operator("lattice.flip", text=" W (Z) axis", icon="FLIP_Z").axis = 'W'


class VIEW3D_MT_edit_armature(Menu):
    bl_label = "Armature"

    def draw(self, context):
        layout = self.layout

        edit_object = context.edit_object
        arm = edit_object.data

        layout.menu("VIEW3D_MT_transform_armature")
        layout.menu("VIEW3D_MT_mirror")
        layout.menu("VIEW3D_MT_snap")

        layout.separator()

        layout.menu("VIEW3D_MT_edit_armature_roll")

        layout.operator("transform.transform", text="Set Bone Roll", icon="SET_ROLL").mode = 'BONE_ROLL'
        layout.operator("armature.roll_clear", text="Clear Bone Roll", icon="CLEAR_ROLL")

        layout.separator()

        layout.operator("armature.extrude_move", icon='EXTRUDE_REGION')
        layout.operator("armature.click_extrude", icon='EXTRUDE_REGION')

        if arm.use_mirror_x:
            layout.operator("armature.extrude_forked", icon="EXTRUDE_REGION")

        layout.operator("armature.duplicate_move", icon="DUPLICATE")
        layout.operator("armature.fill", icon="FILLBETWEEN")

        layout.separator()

        layout.operator("armature.split", icon="SPLIT")
        layout.operator("armature.separate", icon="SEPARATE")
        layout.operator("armature.symmetrize", icon="SYMMETRIZE")

        layout.separator()

        layout.operator("armature.subdivide", text="Subdivide", icon='SUBDIVIDE_EDGES')
        layout.operator("armature.switch_direction", text="Switch Direction", icon="SWITCH_DIRECTION")

        layout.separator()

        layout.menu("VIEW3D_MT_edit_armature_names")

        layout.separator()

        layout.operator_context = 'INVOKE_DEFAULT'
        layout.operator("armature.move_to_collection", text="Move to Bone Collection")
        layout.menu("VIEW3D_MT_bone_collections")

        layout.separator()

        layout.operator_context = 'EXEC_REGION_WIN'
        layout.operator("armature.parent_set", text="Make Parent", icon='PARENT_SET')
        layout.operator("armature.parent_clear", text="Clear Parent", icon='PARENT_CLEAR')

        layout.separator()

        layout.menu("VIEW3D_MT_bone_options_toggle", text="Bone Settings")
        layout.menu("VIEW3D_MT_armature_showhide")  # bfa - the new show hide menu with split tooltip

        layout.separator()

        layout.operator("armature.delete", icon="DELETE")
        layout.operator("armature.dissolve", icon="DELETE")


class VIEW3D_MT_armature_showhide(Menu):
    bl_label = "Show/Hide"

    def draw(self, context):
        layout = self.layout

        layout.operator("armature.reveal", text="Show Hidden", icon="HIDE_OFF")
        layout.operator("armature.hide", text="Hide Selected", icon="HIDE_ON").unselected = False
        layout.operator("armature.hide", text="Hide Unselected", icon="HIDE_UNSELECTED").unselected = True


class VIEW3D_MT_armature_context_menu(Menu):
    bl_label = "Armature"

    def draw(self, context):
        layout = self.layout

        edit_object = context.edit_object
        arm = edit_object.data

        layout.operator_context = 'INVOKE_REGION_WIN'

        # Add
        layout.operator("armature.subdivide", text="Subdivide", icon="SUBDIVIDE_EDGES")
        layout.operator("armature.duplicate_move", text="Duplicate", icon="DUPLICATE")
        layout.operator("armature.extrude_move", icon='EXTRUDE_REGION')
        if arm.use_mirror_x:
            layout.operator("armature.extrude_forked", icon='EXTRUDE_REGION')

        layout.separator()

        layout.operator("armature.fill", icon="FILLBETWEEN")

        layout.separator()

        # Modify
        layout.menu("VIEW3D_MT_mirror")
        layout.menu("VIEW3D_MT_snap")
        layout.operator("armature.switch_direction", text="Switch Direction", icon="SWITCH_DIRECTION")
        layout.operator("armature.symmetrize", icon="SYMMETRIZE")
        layout.menu("VIEW3D_MT_edit_armature_names")

        layout.separator()

        layout.operator("armature.parent_set", text="Make Parent", icon='PARENT_SET')
        layout.operator("armature.parent_clear", text="Clear Parent", icon='PARENT_CLEAR')

        layout.separator()

        # Remove
        layout.operator("armature.split", icon="SPLIT")
        layout.operator("armature.separate", icon="SEPARATE")

        layout.separator()

        layout.menu("VIEW3D_MT_armature_showhide") #BFA - added to context menu

        layout.separator()

        layout.operator("armature.dissolve", icon="DELETE")
        layout.operator("armature.delete", icon="DELETE")

#BFA - not used
class VIEW3D_MT_edit_armature_parent(Menu):
    bl_label = "Parent"

    def draw(self, _context):
        layout = self.layout

        layout.operator("armature.parent_set", text="Make", icon='PARENT_SET')
        layout.operator("armature.parent_clear", text="Clear", icon='PARENT_CLEAR')


class VIEW3D_MT_edit_armature_names(Menu):
    bl_label = "Names"

    def draw(self, _context):
        layout = self.layout

        layout.operator_context = 'EXEC_REGION_WIN'
        layout.operator("armature.autoside_names", text="Auto-Name Left/Right", icon="RENAME_X").type = 'XAXIS'
        layout.operator("armature.autoside_names", text="Auto-Name Front/Back", icon="RENAME_Y").type = 'YAXIS'
        layout.operator("armature.autoside_names", text="Auto-Name Top/Bottom", icon="RENAME_Z").type = 'ZAXIS'
        layout.operator("armature.flip_names", text="Flip Names", icon="FLIP")


class VIEW3D_MT_edit_armature_roll(Menu):
    bl_label = "Recalculate Bone Roll"

    def draw(self, _context):
        layout = self.layout

        layout.label(text="- Positive: -")
        layout.operator("armature.calculate_roll", text="Local + X Tangent", icon="ROLL_X_TANG_POS").type = 'POS_X'
        layout.operator("armature.calculate_roll", text="Local + Z Tangent", icon="ROLL_Z_TANG_POS").type = 'POS_Z'
        layout.operator("armature.calculate_roll", text="Global + X Axis", icon="ROLL_X_POS").type = 'GLOBAL_POS_X'
        layout.operator("armature.calculate_roll", text="Global + Y Axis", icon="ROLL_Y_POS").type = 'GLOBAL_POS_Y'
        layout.operator("armature.calculate_roll", text="Global + Z Axis", icon="ROLL_Z_POS").type = 'GLOBAL_POS_Z'
        layout.label(text="- Negative: -")
        layout.operator("armature.calculate_roll", text="Local - X Tangent", icon="ROLL_X_TANG_NEG").type = 'NEG_X'
        layout.operator("armature.calculate_roll", text="Local - Z Tangent", icon="ROLL_Z_TANG_NEG").type = 'NEG_Z'
        layout.operator("armature.calculate_roll", text="Global - X Axis", icon="ROLL_X_NEG").type = 'GLOBAL_NEG_X'
        layout.operator("armature.calculate_roll", text="Global - Y Axis", icon="ROLL_Y_NEG").type = 'GLOBAL_NEG_Y'
        layout.operator("armature.calculate_roll", text="Global - Z Axis", icon="ROLL_Z_NEG").type = 'GLOBAL_NEG_Z'
        layout.label(text="- Other: -")
        layout.operator("armature.calculate_roll", text="Active Bone", icon="BONE_DATA").type = 'ACTIVE'
        layout.operator("armature.calculate_roll", text="View Axis", icon="MANIPUL").type = 'VIEW'
        layout.operator("armature.calculate_roll", text="Cursor", icon="CURSOR").type = 'CURSOR'

# bfa - not functional in the BFA keymap. But menu class remains for the Blender keymap. DO NOT DELETE!


class VIEW3D_MT_edit_armature_delete(Menu):
    bl_label = "Delete"

    def draw(self, _context):
        layout = self.layout
        layout.operator_context = 'EXEC_AREA'

        layout.operator("armature.delete", text="Bones", icon="DELETE")

        layout.separator()

        layout.operator("armature.dissolve", text="Dissolve Bones", icon="DELETE")


# ********** Grease Pencil menus **********
class VIEW3D_MT_gpencil_autoweights(Menu):
    bl_label = "Generate Weights"

    def draw(self, _context):
        layout = self.layout
        layout.operator("gpencil.generate_weights", text="With Empty Groups", icon="PARTICLEBRUSH_WEIGHT").mode = 'NAME'
        layout.operator(
            "gpencil.generate_weights",
            text="With Automatic Weights",
            icon="PARTICLEBRUSH_WEIGHT").mode = 'AUTO'


class VIEW3D_MT_gpencil_simplify(Menu):
    bl_label = "Simplify"

    def draw(self, _context):
        layout = self.layout
        layout.operator("gpencil.stroke_simplify_fixed", text="Fixed", icon="MOD_SIMPLIFY")
        layout.operator("gpencil.stroke_simplify", text="Adaptative", icon="SIMPLIFY_ADAPTIVE")
        layout.operator("gpencil.stroke_sample", text="Sample", icon="SIMPLIFY_SAMPLE")


class VIEW3D_MT_draw_gpencil(Menu):
    bl_label = "Draw"

    def draw(self, _context):

        layout = self.layout

        layout.menu("GPENCIL_MT_layer_active", text="Active Layer")

        layout.separator()

        layout.operator("gpencil.interpolate", text="Interpolate", icon="INTERPOLATE")#BFA - merge edit
        layout.operator("gpencil.interpolate_sequence", text="Interpolate Sequence", icon="SEQUENCE")

        layout.separator()

        layout.menu("VIEW3D_MT_gpencil_animation")

        layout.separator()

        layout.menu("VIEW3D_MT_edit_gpencil_showhide")
        layout.menu("GPENCIL_MT_cleanup")


class VIEW3D_MT_edit_gpencil_showhide(Menu):
    bl_label = "Show/Hide"

    def draw(self, _context):
        layout = self.layout

        layout.operator("gpencil.reveal", text="Show All Layers", icon="HIDE_OFF")

        layout.separator()

        layout.operator("gpencil.hide", text="Hide Active Layer", icon="HIDE_ON").unselected = False
        layout.operator("gpencil.hide", text="Hide Inactive Layers", icon="HIDE_UNSELECTED").unselected = True


class VIEW3D_MT_assign_material(Menu):
    bl_label = "Assign Material"

    def draw(self, context):
        layout = self.layout
        ob = context.active_object
        mat_active = ob.active_material

        for slot in ob.material_slots:
            mat = slot.material
            if mat:
                layout.operator("gpencil.stroke_change_color", text=mat.name,
                                icon='LAYER_ACTIVE' if mat == mat_active else 'BLANK1').material = mat.name


class VIEW3D_MT_edit_gpencil(Menu):
    bl_label = "Grease Pencil"

    def draw(self, _context):
        layout = self.layout

        #layout.menu("VIEW3D_MT_edit_gpencil_transform_legacy")
        layout.menu("VIEW3D_MT_edit_gpencil_transform")
        layout.menu("VIEW3D_MT_mirror")
        layout.menu("GPENCIL_MT_snap")

        layout.separator()

        layout.menu("GPENCIL_MT_layer_active", text="Active Layer")

        layout.separator()

        layout.menu("VIEW3D_MT_gpencil_animation")
        layout.operator("gpencil.interpolate_sequence", text="Interpolate Sequence", icon="SEQUENCE")

        layout.separator()

        layout.operator("gpencil.duplicate_move", text="Duplicate", icon="DUPLICATE")
        layout.operator("gpencil.frame_duplicate", text="Duplicate Active Frame", icon="DUPLICATE")
        layout.operator(
            "gpencil.frame_duplicate",
            text="Duplicate Active Frame All Layers",
            icon="DUPLICATE").mode = 'ALL'

        layout.separator()

        layout.operator("gpencil.stroke_split", text="Split", icon="SPLIT")

        layout.separator()

        layout.operator("gpencil.copy", text="Copy", icon='COPYDOWN')
        layout.operator("gpencil.paste", text="Paste", icon='PASTEDOWN').type = 'ACTIVE'
        layout.operator("gpencil.paste", text="Paste by Layer", icon='PASTEDOWN').type = 'LAYER'

        layout.separator()

        layout.menu("VIEW3D_MT_weight_gpencil")

        layout.separator()

        layout.menu("VIEW3D_MT_edit_gpencil_delete")
        layout.operator_menu_enum("gpencil.dissolve", "type")

        layout.separator()

        layout.menu("GPENCIL_MT_cleanup")
        layout.menu("VIEW3D_MT_edit_gpencil_hide", text="Show/Hide")

        layout.separator()

        layout.operator_menu_enum("gpencil.stroke_separate", "mode", text="Separate")


class VIEW3D_MT_edit_gpencil_hide(Menu):
    bl_label = "Hide"

    def draw(self, context):
        layout = self.layout

        layout.operator("gpencil.reveal", text="Show Hidden Layer", icon="HIDE_OFF")
        layout.operator("gpencil.hide", text="Hide selected Layer", icon="HIDE_ON").unselected = False
        layout.operator("gpencil.hide", text="Hide unselected Layer", icon="HIDE_UNSELECTED").unselected = True

        layout.separator()

        layout.operator("gpencil.selection_opacity_toggle", text="Toggle Opacity", icon="HIDE_OFF")


class VIEW3D_MT_edit_gpencil_arrange_strokes(Menu):
    bl_label = "Arrange Strokes"

    def draw(self, context):
        layout = self.layout

        layout.operator("gpencil.stroke_arrange", text="Bring Forward", icon='MOVE_UP').direction = 'UP'
        layout.operator("gpencil.stroke_arrange", text="Send Backward", icon='MOVE_DOWN').direction = 'DOWN'
        layout.operator("gpencil.stroke_arrange", text="Bring to Front", icon='MOVE_TO_TOP').direction = 'TOP'
        layout.operator("gpencil.stroke_arrange", text="Send to Back", icon='MOVE_TO_BOTTOM').direction = 'BOTTOM'


class VIEW3D_MT_edit_gpencil_stroke(Menu):
    bl_label = "Stroke"

    def draw(self, context):
        layout = self.layout

        tool_settings = context.tool_settings
        settings = tool_settings.gpencil_sculpt

        layout.operator("gpencil.stroke_subdivide", text="Subdivide", icon="SUBDIVIDE_EDGES").only_selected = False
        layout.menu("VIEW3D_MT_gpencil_simplify")
        layout.operator("gpencil.stroke_trim", text="Trim", icon="CUT")

        layout.separator()

        layout.operator("gpencil.stroke_join", text="Join", icon="JOIN", text_ctxt=i18n_contexts.id_gpencil).type = 'JOIN'
        layout.operator("gpencil.stroke_join", text="Join and Copy", icon="JOINCOPY", text_ctxt=i18n_contexts.id_gpencil).type = 'JOINCOPY'

        layout.separator()

        layout.menu("GPENCIL_MT_move_to_layer")
        layout.menu("VIEW3D_MT_assign_material")
        layout.operator("gpencil.set_active_material", text="Set as Active Material", icon="MATERIAL")
        layout.menu("VIEW3D_MT_edit_gpencil_arrange_strokes")

        layout.separator()

        # Convert
        props = layout.operator("gpencil.stroke_cyclical_set", text="Close", icon='TOGGLE_CLOSE')
        props.type = 'CLOSE'
        props.geometry = True
        layout.operator("gpencil.stroke_cyclical_set", text="Toggle Cyclic", icon='TOGGLE_CYCLIC').type = 'TOGGLE'
        layout.operator_menu_enum("gpencil.stroke_caps_set", text="Toggle Caps", property="type")
        layout.operator("gpencil.stroke_flip", text="Switch Direction", icon="FLIP")
        layout.operator("gpencil.stroke_start_set", text="Set Start Point", icon = "STARTPOINT")

        layout.separator()

        layout.operator_menu_enum("gpencil.reproject", property="type", text="Reproject Strokes")

        layout.operator("gpencil.stroke_normalize", text="Normalize Thickness", icon="MOD_THICKNESS").mode = 'THICKNESS'
        layout.operator("gpencil.stroke_normalize", text="Normalize Opacity", icon="MOD_OPACITY").mode = 'OPACITY'

        layout.separator()

        layout.separator()
        layout.operator("gpencil.reset_transform_fill", text="Reset Fill Transform", icon="RESET")

        layout.separator()
        layout.operator("gpencil.stroke_outline", text="Outline", icon="OUTLINE")


class VIEW3D_MT_edit_gpencil_point(Menu):
    bl_label = "Point"

    def draw(self, _context):
        layout = self.layout

        layout.operator("gpencil.extrude_move", text="Extrude", icon="EXTRUDE_REGION")

        layout.separator()

        layout.operator("gpencil.stroke_smooth", text="Smooth", icon="PARTICLEBRUSH_SMOOTH").only_selected = True

        layout.separator()

        layout.operator("gpencil.stroke_merge", text="Merge", icon="MERGE")

        # TODO: add new RIP operator

        layout.separator()

        layout.menu("VIEW3D_MT_gpencil_vertex_group")


class VIEW3D_MT_weight_gpencil(Menu):
    bl_label = "Weights"

    def draw(self, context):
        layout = self.layout

        layout.operator("gpencil.weight_sample", text="Sample Weight", icon = "EYEDROPPER")

        layout.separator()

        layout.operator("gpencil.vertex_group_normalize_all", text="Normalize All", icon="WEIGHT_NORMALIZE_ALL")
        layout.operator("gpencil.vertex_group_normalize", text="Normalize", icon="WEIGHT_NORMALIZE")

        layout.separator()

        layout.operator("gpencil.vertex_group_invert", text="Invert", icon='WEIGHT_INVERT')
        layout.operator("gpencil.vertex_group_smooth", text="Smooth", icon='WEIGHT_SMOOTH')

        layout.menu("VIEW3D_MT_gpencil_autoweights")


class VIEW3D_MT_gpencil_animation(Menu):
    bl_label = "Animation"

    @classmethod
    def poll(cls, context):
        ob = context.active_object
        return ob and ob.type == 'GPENCIL' and ob.mode != 'OBJECT'

    def draw(self, _context):
        layout = self.layout

        layout.operator("gpencil.blank_frame_add", text="Insert Blank Keyframe (Active Layer)", icon="ADD")
        layout.operator(
            "gpencil.blank_frame_add",
            text="Insert Blank Keyframe (All Layers)",
            icon="ADD").all_layers = True

        layout.separator()

        layout.operator("gpencil.frame_duplicate", text="Duplicate Active Keyframe (Active Layer)", icon="DUPLICATE")
        layout.operator(
            "gpencil.frame_duplicate",
            text="Duplicate Active Keyframe (All Layers)",
            icon="DUPLICATE").mode = 'ALL'

        layout.separator()

        layout.operator("gpencil.delete", text="Delete Active Keyframe (Active Layer)", icon="DELETE").type = 'FRAME'
        layout.operator("gpencil.active_frames_delete_all", text="Delete Active Keyframes (All Layers)", icon="DELETE")


class VIEW3D_MT_edit_gpencil_transform(Menu):
    bl_label = "Transform"

    def draw(self, _context):
        layout = self.layout

        layout.operator("transform.bend", text="Bend", icon="BEND")
        layout.operator("transform.shear", text="Shear", icon="SHEAR")
        layout.operator("transform.tosphere", text="To Sphere", icon="TOSPHERE")
        layout.operator("transform.transform", text="Shrink Fatten", icon='SHRINK_FATTEN').mode = 'GPENCIL_SHRINKFATTEN'

#class VIEW3D_MT_edit_gpencil_transform_legacy(Menu):
#    bl_label = "Legacy"
#
#    def draw(self, _context):
#    	layout = self.layout
#
#        layout.operator("transform.translate", icon="TRANSFORM_MOVE")
#        layout.operator("transform.rotate", icon="TRANSFORM_ROTATE")
#        layout.operator("transform.resize", icon="TRANSFORM_SCALE", text="Scale")


class VIEW3D_MT_edit_greasepencil(Menu):
    bl_label = "Grease Pencil"

    def draw(self, _context):
        layout = self.layout
        layout.menu("VIEW3D_MT_edit_greasepencil_delete")


class VIEW3D_MT_edit_greasepencil_stroke(Menu):
    bl_label = "Stroke"

    def draw(self, _context):
        layout = self.layout
        layout.operator("grease_pencil.stroke_smooth")
        layout.operator("grease_pencil.stroke_simplify")


class VIEW3D_MT_edit_curves(Menu):
    bl_label = "Curves"

    def draw(self, _context):
        layout = self.layout

        layout.menu("VIEW3D_MT_transform")
        layout.separator()
        layout.operator("curves.delete", icon = 'DELETE')
        layout.template_node_operator_asset_menu_items(catalog_path=self.bl_label)


class VIEW3D_MT_edit_pointcloud(Menu):
    bl_label = "Point Cloud"

    def draw(self, context):
        layout = self.layout
        layout.template_node_operator_asset_menu_items(catalog_path=self.bl_label)


class VIEW3D_MT_object_mode_pie(Menu):
    bl_label = "Mode"

    def draw(self, _context):
        layout = self.layout

        pie = layout.menu_pie()
        pie.operator_enum("object.mode_set", "mode")


class VIEW3D_MT_view_pie(Menu):
    bl_label = "View"
    bl_idname = "VIEW3D_MT_view_pie"

    def draw(self, _context):
        layout = self.layout

        pie = layout.menu_pie()
        pie.operator_enum("view3d.view_axis", "type")
        pie.operator("view3d.view_camera", text="View Camera", icon='CAMERA_DATA')
        pie.operator("view3d.view_selected", text="View Selected", icon='VIEW_SELECTED')


class VIEW3D_MT_transform_gizmo_pie(Menu):
    bl_label = "View"

    def draw(self, context):
        layout = self.layout

        pie = layout.menu_pie()
        # 1: Left
        pie.operator("view3d.transform_gizmo_set", text="Move").type = {'TRANSLATE'}
        # 2: Right
        pie.operator("view3d.transform_gizmo_set", text="Rotate").type = {'ROTATE'}
        # 3: Down
        pie.operator("view3d.transform_gizmo_set", text="Scale").type = {'SCALE'}
        # 4: Up
        pie.prop(context.space_data, "show_gizmo", text="Show Gizmos", icon='GIZMO')
        # 5: Up/Left
        pie.operator("view3d.transform_gizmo_set", text="All").type = {'TRANSLATE', 'ROTATE', 'SCALE'}


class VIEW3D_MT_shading_pie(Menu):
    bl_label = "Shading"

    def draw(self, context):
        layout = self.layout
        pie = layout.menu_pie()

        view = context.space_data

        pie.prop(view.shading, "type", expand=True)


class VIEW3D_MT_shading_ex_pie(Menu):
    bl_label = "Shading"

    def draw(self, context):
        layout = self.layout
        pie = layout.menu_pie()

        view = context.space_data

        pie.prop_enum(view.shading, "type", value='WIREFRAME')
        pie.prop_enum(view.shading, "type", value='SOLID')

        # Note this duplicates "view3d.toggle_xray" logic, so we can see the active item: #58661.
        if context.pose_object:
            pie.prop(view.overlay, "show_xray_bone", icon='XRAY')
        else:
            xray_active = (
                (context.mode == 'EDIT_MESH') or
                (view.shading.type in {'SOLID', 'WIREFRAME'})
            )
            if xray_active:
                sub = pie
            else:
                sub = pie.row()
                sub.active = False
            sub.prop(
                view.shading,
                "show_xray_wireframe" if (view.shading.type == 'WIREFRAME') else "show_xray",
                text="Toggle X-Ray",
                icon='XRAY',
            )

        pie.prop(view.overlay, "show_overlays", text="Toggle Overlays", icon='OVERLAY')

        pie.prop_enum(view.shading, "type", value='MATERIAL')
        pie.prop_enum(view.shading, "type", value='RENDERED')


class VIEW3D_MT_pivot_pie(Menu):
    bl_label = "Pivot Point"

    def draw(self, context):
        layout = self.layout
        pie = layout.menu_pie()

        tool_settings = context.tool_settings
        obj = context.active_object
        mode = context.mode

        pie.prop_enum(tool_settings, "transform_pivot_point", value='BOUNDING_BOX_CENTER')
        pie.prop_enum(tool_settings, "transform_pivot_point", value='CURSOR')
        pie.prop_enum(tool_settings, "transform_pivot_point", value='INDIVIDUAL_ORIGINS')
        pie.prop_enum(tool_settings, "transform_pivot_point", value='MEDIAN_POINT')
        pie.prop_enum(tool_settings, "transform_pivot_point", value='ACTIVE_ELEMENT')
        if (obj is None) or (mode in {'OBJECT', 'POSE', 'WEIGHT_PAINT'}):
            pie.prop(context.scene.tool_settings, "use_transform_pivot_point_align")
        if mode == 'EDIT_GPENCIL':
            pie.prop(tool_settings.gpencil_sculpt, "use_scale_thickness")


class VIEW3D_MT_orientations_pie(Menu):
    bl_label = "Orientation"

    def draw(self, context):
        layout = self.layout
        pie = layout.menu_pie()
        scene = context.scene

        pie.prop(scene.transform_orientation_slots[0], "type", expand=True)


class VIEW3D_MT_snap_pie(Menu):
    bl_label = "Snap"

    def draw(self, _context):
        layout = self.layout
        pie = layout.menu_pie()

        pie.operator("view3d.snap_cursor_to_grid", text="Cursor to Grid", icon='CURSORTOGRID')
        pie.operator("view3d.snap_selected_to_grid", text="Selection to Grid", icon='SELECTIONTOGRID')
        pie.operator("view3d.snap_cursor_to_selected", text="Cursor to Selected", icon='CURSORTOSELECTION')
        pie.operator(
            "view3d.snap_selected_to_cursor",
            text="Selection to Cursor",
            icon='SELECTIONTOCURSOR').use_offset = False
        pie.operator(
            "view3d.snap_selected_to_cursor",
            text="Selection to Cursor (Keep Offset)",
            icon='SELECTIONTOCURSOROFFSET').use_offset = True
        pie.operator("view3d.snap_selected_to_active", text="Selection to Active", icon='SELECTIONTOACTIVE')
        pie.operator("view3d.snap_cursor_to_center", text="Cursor to World Origin", icon='CURSORTOCENTER')
        pie.operator("view3d.snap_cursor_to_active", text="Cursor to Active", icon='CURSORTOACTIVE')


class VIEW3D_MT_proportional_editing_falloff_pie(Menu):
    bl_label = "Proportional Editing Falloff"

    def draw(self, context):
        layout = self.layout
        pie = layout.menu_pie()

        tool_settings = context.scene.tool_settings

        pie.prop(tool_settings, "proportional_edit_falloff", expand=True)


class VIEW3D_MT_sculpt_mask_edit_pie(Menu):
    bl_label = "Mask Edit"

    def draw(self, _context):
        layout = self.layout
        pie = layout.menu_pie()

        props = pie.operator("paint.mask_flood_fill", text="Invert Mask")
        props.mode = 'INVERT'
        props = pie.operator("paint.mask_flood_fill", text="Clear Mask")
        props.mode = 'VALUE'
        props.value = 0.0
        props = pie.operator("sculpt.mask_filter", text="Smooth Mask")
        props.filter_type = 'SMOOTH'
        props = pie.operator("sculpt.mask_filter", text="Sharpen Mask")
        props.filter_type = 'SHARPEN'
        props = pie.operator("sculpt.mask_filter", text="Grow Mask")
        props.filter_type = 'GROW'
        props = pie.operator("sculpt.mask_filter", text="Shrink Mask")
        props.filter_type = 'SHRINK'
        props = pie.operator("sculpt.mask_filter", text="Increase Contrast")
        props.filter_type = 'CONTRAST_INCREASE'
        props.auto_iteration_count = False
        props = pie.operator("sculpt.mask_filter", text="Decrease Contrast")
        props.filter_type = 'CONTRAST_DECREASE'
        props.auto_iteration_count = False


class VIEW3D_MT_sculpt_automasking_pie(Menu):
    bl_label = "Automasking"

    def draw(self, context):
        layout = self.layout
        pie = layout.menu_pie()

        tool_settings = context.tool_settings
        sculpt = tool_settings.sculpt

        pie.prop(sculpt, "use_automasking_topology", text="Topology")
        pie.prop(sculpt, "use_automasking_face_sets", text="Face Sets")
        pie.prop(sculpt, "use_automasking_boundary_edges", text="Mesh Boundary")
        pie.prop(sculpt, "use_automasking_boundary_face_sets", text="Face Sets Boundary")
        pie.prop(sculpt, "use_automasking_cavity", text="Cavity")
        pie.prop(sculpt, "use_automasking_cavity_inverted", text="Cavity (Inverted)")
        pie.prop(sculpt, "use_automasking_start_normal", text="Area Normal")
        pie.prop(sculpt, "use_automasking_view_normal", text="View Normal")


class VIEW3D_MT_sculpt_gpencil_automasking_pie(Menu):
    bl_label = "Automasking"

    def draw(self, context):
        layout = self.layout
        pie = layout.menu_pie()

        tool_settings = context.tool_settings

        pie.prop(tool_settings.gpencil_sculpt, "use_automasking_stroke", text="Stroke")
        pie.prop(tool_settings.gpencil_sculpt, "use_automasking_layer_stroke", text="Layer")
        pie.prop(tool_settings.gpencil_sculpt, "use_automasking_material_stroke", text="Material")
        pie.prop(tool_settings.gpencil_sculpt, "use_automasking_layer_active", text="Active Layer")
        pie.prop(tool_settings.gpencil_sculpt, "use_automasking_material_active", text="Active Material")


class VIEW3D_MT_sculpt_face_sets_edit_pie(Menu):
    bl_label = "Face Sets Edit"

    def draw(self, _context):
        layout = self.layout
        pie = layout.menu_pie()

        props = pie.operator("sculpt.face_sets_create", text="Face Set from Masked")
        props.mode = 'MASKED'

        props = pie.operator("sculpt.face_sets_create", text="Face Set from Visible")
        props.mode = 'VISIBLE'

        pie.operator("sculpt.face_set_invert_visibility", text="Invert Visible")

        props = pie.operator("sculpt.reveal_all", text="Show All")

class VIEW3D_MT_wpaint_vgroup_lock_pie(Menu):
    bl_label = "Vertex Group Locks"

    def draw(self, _context):
        layout = self.layout
        pie = layout.menu_pie()

        # 1: Left
        props = pie.operator("object.vertex_group_lock", icon='LOCKED', text="Lock All")
        props.action, props.mask = 'LOCK', 'ALL'
        # 2: Right
        props = pie.operator("object.vertex_group_lock", icon='UNLOCKED', text="Unlock All")
        props.action, props.mask = 'UNLOCK', 'ALL'
        # 3: Down
        props = pie.operator("object.vertex_group_lock", icon='UNLOCKED', text="Unlock Selected")
        props.action, props.mask = 'UNLOCK', 'SELECTED'
        # 4: Up
        props = pie.operator("object.vertex_group_lock", icon='LOCKED', text="Lock Selected")
        props.action, props.mask = 'LOCK', 'SELECTED'
        # 5: Up/Left
        props = pie.operator("object.vertex_group_lock", icon='LOCKED', text="Lock Unselected")
        props.action, props.mask = 'LOCK', 'UNSELECTED'
        # 6: Up/Right
        props = pie.operator("object.vertex_group_lock", text="Lock Only Selected")
        props.action, props.mask = 'LOCK', 'INVERT_UNSELECTED'
        # 7: Down/Left
        props = pie.operator("object.vertex_group_lock", text="Lock Only Unselected")
        props.action, props.mask = 'UNLOCK', 'INVERT_UNSELECTED'
        # 8: Down/Right
        props = pie.operator("object.vertex_group_lock", text="Invert Locks")
        props.action, props.mask = 'INVERT', 'ALL'


# ********** Panel **********

class VIEW3D_PT_active_tool(Panel, ToolActivePanelHelper):
    bl_space_type = 'VIEW_3D'
    bl_region_type = 'UI'
    bl_category = "Tool"
    # See comment below.
    # bl_options = {'HIDE_HEADER'}

    # Don't show in properties editor.
    @classmethod
    def poll(cls, context):
        return context.area.type == 'VIEW_3D'


# FIXME(campbell): remove this second panel once 'HIDE_HEADER' works with category tabs,
# Currently pinning allows ordering headerless panels below panels with headers.
class VIEW3D_PT_active_tool_duplicate(Panel, ToolActivePanelHelper):
    bl_space_type = 'VIEW_3D'
    bl_region_type = 'UI'
    bl_category = "Tool"
    bl_options = {'HIDE_HEADER'}

    # Only show in properties editor.
    @classmethod
    def poll(cls, context):
        return context.area.type != 'VIEW_3D'


class VIEW3D_PT_view3d_properties(Panel):
    bl_space_type = 'VIEW_3D'
    bl_region_type = 'UI'
    bl_category = "View"
    bl_label = "View"
    bl_options = {'DEFAULT_CLOSED'}

    def draw(self, context):
        layout = self.layout

        view = context.space_data

        layout.use_property_split = True
        layout.use_property_decorate = False  # No animation.

        col = layout.column()

        subcol = col.column()
        subcol.active = bool(view.region_3d.view_perspective != 'CAMERA' or view.region_quadviews)
        subcol.prop(view, "lens", text="Focal Length")

        subcol = col.column(align=True)
        subcol.prop(view, "clip_start", text="Clip Near")
        subcol.prop(view, "clip_end", text="Clip Far")

        subcol.separator()

        col = layout.column()

        subcol = col.column()
        subcol.use_property_split = False
        row = subcol.row()
        split = row.split(factor=0.65)
        split.prop(view, "use_local_camera")
        if view.use_local_camera:
            split.label(icon='DISCLOSURE_TRI_DOWN')
        else:
            split.label(icon='DISCLOSURE_TRI_RIGHT')

        if view.use_local_camera:
            subcol = col.column()
            row = subcol.row()
            row.separator()
            row.use_property_split = True
            row.prop(view, "camera", text="")

        subcol.use_property_split = False
        subcol.prop(view, "use_render_border")

#BFA - not used
class VIEW3D_PT_view3d_lock(Panel):
    bl_space_type = 'VIEW_3D'
    bl_region_type = 'UI'
    bl_category = "View"
    bl_label = "View Lock"
    bl_parent_id = "VIEW3D_PT_view3d_properties"

    def draw(self, context):
        layout = self.layout

        layout.use_property_split = True
        layout.use_property_decorate = False  # No animation.

        view = context.space_data

        col = layout.column(align=True)
        sub = col.column()
        sub.active = bool(view.region_3d.view_perspective != 'CAMERA' or view.region_quadviews)

        sub.prop(view, "lock_object")
        lock_object = view.lock_object
        if lock_object:
            if lock_object.type == 'ARMATURE':
                sub.prop_search(
                    view, "lock_bone", lock_object.data,
                    "edit_bones" if lock_object.mode == 'EDIT'
                    else "bones",
                    text="Bone",
                )

        col = layout.column(heading="Lock", align=True)
        if not lock_object:
            col.prop(view, "lock_cursor", text="To 3D Cursor")
        col.prop(view, "lock_camera", text="Camera to View")

class VIEW3D_PT_view3d_properties_edit(Panel):
    bl_space_type = 'VIEW_3D'
    bl_region_type = 'UI'
    bl_category = "View"
    bl_label = "Edit"
    bl_options = {'DEFAULT_CLOSED'}

    def draw(self, context):
        layout = self.layout

        tool_settings = context.tool_settings
        layout.prop(tool_settings, "lock_object_mode")


class VIEW3D_PT_view3d_camera_lock(Panel):
    bl_space_type = 'VIEW_3D'
    bl_region_type = 'UI'
    bl_category = "View"
    bl_label = "Camera Lock"
    bl_parent_id = "VIEW3D_PT_view3d_properties"

    def draw(self, context):
        layout = self.layout

        layout.use_property_split = True
        layout.use_property_decorate = False  # No animation.

        view = context.space_data

        col = layout.column(align=True)
        sub = col.column()
        sub.active = bool(view.region_3d.view_perspective != 'CAMERA' or view.region_quadviews)

        sub.prop(view, "lock_object")
        lock_object = view.lock_object
        if lock_object:
            if lock_object.type == 'ARMATURE':
                sub.prop_search(
                    view, "lock_bone", lock_object.data,
                    "edit_bones" if lock_object.mode == 'EDIT'
                    else "bones",
                    text="Bone",
                )
        else:
            col = layout.column(align=True)
            col.use_property_split = False
            col.prop(view, "lock_cursor", text="Lock To 3D Cursor")

        col.use_property_split = False
        col.prop(view, "lock_camera", text="Camera to View")
        col.prop(context.space_data.region_3d, 'lock_rotation', text='Lock View Rotation')


class VIEW3D_PT_view3d_cursor(Panel):
    bl_space_type = 'VIEW_3D'
    bl_region_type = 'UI'
    bl_category = "View"
    bl_label = "3D Cursor"
    bl_options = {'DEFAULT_CLOSED'}

    def draw(self, context):
        layout = self.layout

        cursor = context.scene.cursor

        layout.use_property_split = True
        layout.use_property_decorate = False

        layout.column().prop(cursor, "location", text="Location")
        rotation_mode = cursor.rotation_mode
        if rotation_mode == 'QUATERNION':
            layout.column().prop(cursor, "rotation_quaternion", text="Rotation")
        elif rotation_mode == 'AXIS_ANGLE':
            layout.column().prop(cursor, "rotation_axis_angle", text="Rotation")
        else:
            layout.column().prop(cursor, "rotation_euler", text="Rotation")
        layout.prop(cursor, "rotation_mode", text="")


class VIEW3D_PT_collections(Panel):
    bl_space_type = 'VIEW_3D'
    bl_region_type = 'UI'
    bl_category = "View"
    bl_label = "Collections"
    bl_options = {'DEFAULT_CLOSED'}

    def _draw_collection(self, layout, view_layer, use_local_collections, collection, index):
        need_separator = index
        for child in collection.children:
            index += 1

            if child.exclude:
                continue

            if child.collection.hide_viewport:
                continue

            if need_separator:
                layout.separator()
                need_separator = False

            icon = 'BLANK1'
            # has_objects = True
            if child.has_selected_objects(view_layer):
                icon = 'LAYER_ACTIVE'
            elif child.has_objects():
                icon = 'LAYER_USED'
            else:
                # has_objects = False
                pass

            row = layout.row()
            row.use_property_decorate = False
            sub = row.split(factor=0.98)
            subrow = sub.row()
            subrow.alignment = 'LEFT'
            subrow.operator(
                "object.hide_collection", text=child.name, icon=icon, emboss=False,
            ).collection_index = index

            sub = row.split()
            subrow = sub.row(align=True)
            subrow.alignment = 'RIGHT'
            if not use_local_collections:
                subrow.active = collection.is_visible  # Parent collection runtime visibility
                subrow.prop(child, "hide_viewport", text="", emboss=False)
            else:
                subrow.active = collection.visible_get()  # Parent collection runtime visibility
                icon = 'HIDE_OFF' if child.visible_get() else 'HIDE_ON'
                props = subrow.operator("object.hide_collection", text="", icon=icon, emboss=False)
                props.collection_index = index
                props.toggle = True

        for child in collection.children:
            index = self._draw_collection(layout, view_layer, use_local_collections, child, index)

        return index

    def draw(self, context):
        layout = self.layout
        layout.use_property_split = False

        view = context.space_data
        view_layer = context.view_layer

        layout.use_property_split = False
        layout.prop(view, "use_local_collections")
        layout.separator()

        # We pass index 0 here because the index is increased
        # so the first real index is 1
        # And we start with index as 1 because we skip the master collection
        self._draw_collection(layout, view_layer, view.use_local_collections, view_layer.layer_collection, 0)


class VIEW3D_PT_object_type_visibility(Panel):
    bl_space_type = 'VIEW_3D'
    bl_region_type = 'HEADER'
    bl_label = "Selectability & Visibility"
    bl_ui_units_x = 8

    # Allows derived classes to pass view data other than context.space_data.
    # This is used by the official VR add-on, which passes XrSessionSettings
    # since VR has a 3D view that only exists for the duration of the VR session.
    def draw_ex(self, _context, view, show_select):
        layout = self.layout
        layout.use_property_split = True
        layout.use_property_decorate = False

        layout.label(text="Selectability & Visibility")

        layout.separator()

        col = layout.column(align=True)

        attr_object_types = (
            # Geometry
            ("mesh", "Mesh", 'OUTLINER_OB_MESH'),
            ("curve", "Curve", 'OUTLINER_OB_CURVE'),
            ("surf", "Surface", 'OUTLINER_OB_SURFACE'),
            ("meta", "Meta", 'OUTLINER_OB_META'),
            ("font", "Text", 'OUTLINER_OB_FONT'),
            (None, None, None),
            ("curves", "Hair Curves", 'HAIR_DATA'),
            ("pointcloud", "Point Cloud", 'OUTLINER_OB_POINTCLOUD'),
            ("volume", "Volume", 'OUTLINER_OB_VOLUME'),
            ("grease_pencil", "Grease Pencil", 'OUTLINER_OB_GREASEPENCIL'),
            ("armature", "Armature", 'OUTLINER_OB_ARMATURE'),
            (None, None, None),
            ("lattice", "Lattice", 'OUTLINER_OB_LATTICE'),
            ("empty", "Empty", 'OUTLINER_OB_EMPTY'),
            ("light", "Light", 'OUTLINER_OB_LIGHT'),
            ("light_probe", "Light Probe", 'OUTLINER_OB_LIGHTPROBE'),
            ("camera", "Camera", 'OUTLINER_OB_CAMERA'),
            ("speaker", "Speaker", 'OUTLINER_OB_SPEAKER'),
        )

        for attr, attr_name, attr_icon in attr_object_types:
            if attr is None:
                col.separator()
                continue

            if attr == "curves" and not hasattr(bpy.data, "hair_curves"):
                continue
            elif attr == "pointcloud" and not hasattr(bpy.data, "pointclouds"):
                continue

            attr_v = "show_object_viewport_" + attr
            icon_v = 'HIDE_OFF' if getattr(view, attr_v) else 'HIDE_ON'

            row = col.row(align=True)
            row.label(text=attr_name, icon=attr_icon)

            if show_select:
                attr_s = "show_object_select_" + attr
                icon_s = 'RESTRICT_SELECT_OFF' if getattr(view, attr_s) else 'RESTRICT_SELECT_ON'

                rowsub = row.row(align=True)
                rowsub.active = getattr(view, attr_v)
                rowsub.prop(view, attr_s, text="", icon=icon_s, emboss=False)

            row.prop(view, attr_v, text="", icon=icon_v, emboss=False)

    def draw(self, context):
        view = context.space_data
        self.draw_ex(context, view, True)



class VIEW3D_PT_shading(Panel):
    bl_space_type = 'VIEW_3D'
    bl_region_type = 'HEADER'
    bl_label = "Shading"
    bl_ui_units_x = 12

    @classmethod
    def get_shading(cls, context):
        # Get settings from 3D viewport or OpenGL render engine
        view = context.space_data
        if view.type == 'VIEW_3D':
            return view.shading
        else:
            return context.scene.display.shading

    def draw(self, _context):
        layout = self.layout
        layout.label(text="Viewport Shading")


class VIEW3D_PT_shading_lighting(Panel):
    bl_space_type = 'VIEW_3D'
    bl_region_type = 'HEADER'
    bl_label = "Lighting"
    bl_parent_id = "VIEW3D_PT_shading"

    @classmethod
    def poll(cls, context):
        shading = VIEW3D_PT_shading.get_shading(context)
        if shading.type in {'SOLID', 'MATERIAL'}:
            return True
        if shading.type == 'RENDERED':
            engine = context.scene.render.engine
            if engine in {'BLENDER_EEVEE', 'BLENDER_EEVEE_NEXT'}:
                return True
        return False

    def draw(self, context):
        layout = self.layout
        shading = VIEW3D_PT_shading.get_shading(context)

        col = layout.column()
        split = col.split(factor=0.9)

        if shading.type == 'SOLID':
            row = split.row()
            row.separator()
            row.prop(shading, "light", expand=True)
            col = split.column()

            split = layout.split(factor=0.9)
            col = split.column()
            sub = col.row()

            if shading.light == 'STUDIO':
                prefs = context.preferences
                system = prefs.system

                if not system.use_studio_light_edit:
                    sub.scale_y = 0.6  # Smaller studiolight preview.
                    row = sub.row()
                    row.separator()
                    row.template_icon_view(shading, "studio_light", scale_popup=3.0)
                else:
                    row = sub.row()
                    row.separator()
                    row.prop(
                        system,
                        "use_studio_light_edit",
                        text="Disable Studio Light Edit",
                        icon='NONE',
                        toggle=True)

                col = split.column()
                col.operator("preferences.studiolight_show", emboss=False, text="", icon='PREFERENCES')

                split = layout.split(factor=0.9)
                col = split.column()

                row = col.row()
                row.separator()
                row.prop(shading, "use_world_space_lighting", text="", icon='WORLD', toggle=True)
                row = row.row()
                if shading.use_world_space_lighting:
                    row.prop(shading, "studiolight_rotate_z", text="Rotation")
                    col = split.column()  # to align properly with above

            elif shading.light == 'MATCAP':
                sub.scale_y = 0.6  # smaller matcap preview
                row = sub.row()
                row.separator()
                row.template_icon_view(shading, "studio_light", scale_popup=3.0)

                col = split.column()
                col.operator("preferences.studiolight_show", emboss=False, text="", icon='PREFERENCES')
                col.operator("view3d.toggle_matcap_flip", emboss=False, text="", icon='ARROW_LEFTRIGHT')

        elif shading.type == 'MATERIAL':
            row = col.row()
            row.separator()
            row.prop(shading, "use_scene_lights")
            row = col.row()
            row.separator()
            row.prop(shading, "use_scene_world")
            col = layout.column()
            split = col.split(factor=0.9)

            if not shading.use_scene_world:
                col = split.column()
                sub = col.row()
                sub.scale_y = 0.6
                row = sub.row()
                row.separator()
                row.template_icon_view(shading, "studio_light", scale_popup=3)

                col = split.column()
                col.operator("preferences.studiolight_show", emboss=False, text="", icon='PREFERENCES')

                split = layout.split(factor=0.9)
                col = split.column()

                engine = context.scene.render.engine
                row = col.row()
                if engine != 'BLENDER_EEVEE_NEXT':
                    row.separator()
                    row.prop(shading, "use_studiolight_view_rotation", text="", icon='WORLD', toggle=True)
                row = row.row()
                row.prop(shading, "studiolight_rotate_z", text="Rotation")

                row = col.row()
                row.separator()
                row.prop(shading, "studiolight_intensity")
                row = col.row()
                row.separator()
                row.prop(shading, "studiolight_background_alpha")
                if engine != 'BLENDER_EEVEE_NEXT':
                    row = col.row()
                    row.separator()
                    row.prop(shading, "studiolight_background_blur")
                col = split.column()  # to align properly with above

        elif shading.type == 'RENDERED':
            row = col.row()
            row.separator()
            row.prop(shading, "use_scene_lights_render")
            row = col.row()
            row.separator()
            row.prop(shading, "use_scene_world_render")

            if not shading.use_scene_world_render:
                col = layout.column()
                split = col.split(factor=0.9)

                col = split.column()
                sub = col.row()
                sub.scale_y = 0.6
                row = sub.row()
                row.separator()
                row.template_icon_view(shading, "studio_light", scale_popup=3)

                col = split.column()
                col.operator("preferences.studiolight_show", emboss=False, text="", icon='PREFERENCES')

                split = layout.split(factor=0.9)
                col = split.column()
                row = col.row()
                row.separator()
                row.prop(shading, "studiolight_rotate_z", text="Rotation")
                row = col.row()
                row.separator()
                row.prop(shading, "studiolight_intensity")
                row = col.row()
                row.separator()
                row.prop(shading, "studiolight_background_alpha")
                engine = context.scene.render.engine
                if engine != 'BLENDER_EEVEE_NEXT':
                    row = col.row()
                    row.separator()
                    row.prop(shading, "studiolight_background_blur")
                col = split.column()  # to align properly with above
            else:
                row = col.row()
                row.separator()
                row.label(icon='DISCLOSURE_TRI_RIGHT')


class VIEW3D_PT_shading_color(Panel):
    bl_space_type = 'VIEW_3D'
    bl_region_type = 'HEADER'
    bl_label = "Wire Color"
    bl_parent_id = "VIEW3D_PT_shading"

    def _draw_color_type(self, context):
        layout = self.layout
        shading = VIEW3D_PT_shading.get_shading(context)

        layout.grid_flow(columns=3, align=True).prop(shading, "color_type", expand=True)

        if shading.color_type == 'SINGLE':
            layout.row().prop(shading, "single_color", text="")

    def _draw_background_color(self, context):
        layout = self.layout
        shading = VIEW3D_PT_shading.get_shading(context)

        layout.row().label(text="Background")
        layout.row().prop(shading, "background_type", expand=True)
        if shading.background_type == 'VIEWPORT':
            layout.row().prop(shading, "background_color", text="")

    def draw(self, context):
        layout = self.layout
        shading = VIEW3D_PT_shading.get_shading(context)

        self.layout.row().prop(shading, "wireframe_color_type", expand=True)
        self.layout.separator()

        if shading.type == 'SOLID':
            layout.row().label(text="Color")
            self._draw_color_type(context)
            self.layout.separator()
            self._draw_background_color(context)
        elif shading.type == 'WIREFRAME':
            self._draw_background_color(context)


class VIEW3D_PT_shading_options(Panel):
    bl_space_type = 'VIEW_3D'
    bl_region_type = 'HEADER'
    bl_label = "Options"
    bl_parent_id = "VIEW3D_PT_shading"

    @classmethod
    def poll(cls, context):
        shading = VIEW3D_PT_shading.get_shading(context)
        return shading.type in {'WIREFRAME', 'SOLID'}

    def draw(self, context):
        layout = self.layout

        shading = VIEW3D_PT_shading.get_shading(context)

        col = layout.column()

        if shading.type == 'SOLID':
            row = col.row()
            row.separator()
            row.prop(shading, "show_backface_culling")

        row = col.row()

        if shading.type == 'WIREFRAME':
            split = layout.split()
            col = split.column()
            row = col.row()
            row.separator()
            row.prop(shading, "show_xray_wireframe")
            col = split.column()
            if shading.show_xray_wireframe:
                col.prop(shading, "xray_alpha_wireframe", text="")
            else:
                col.label(icon='DISCLOSURE_TRI_RIGHT')

        elif shading.type == 'SOLID':

            xray_active = shading.show_xray and shading.xray_alpha != 1

            split = layout.split()
            col = split.column()
            col.use_property_split = False
            row = col.row()
            row.separator()
            row.prop(shading, "show_xray")
            col = split.column()
            if shading.show_xray:
                col.use_property_split = False
                col.prop(shading, "xray_alpha", text="")
            else:
                col.label(icon='DISCLOSURE_TRI_RIGHT')

            split = layout.split()
            split.active = not xray_active
            col = split.column()
            col.use_property_split = False
            row = col.row()
            row.separator()
            row.prop(shading, "show_shadows")
            col = split.column()
            if shading.show_shadows:
                col.use_property_split = False
                row = col.row(align=True)
                row.prop(shading, "shadow_intensity", text="")
                row.popover(panel="VIEW3D_PT_shading_options_shadow", icon='PREFERENCES', text="")
            else:
                col.label(icon='DISCLOSURE_TRI_RIGHT')

            split = layout.split()
            col = split.column()
            col.use_property_split = False
            row = col.row()
            row.separator()
            row.prop(shading, "show_cavity")
            col = split.column()
            if shading.show_cavity:
                col.prop(shading, "cavity_type", text="Type")
            else:
                col.label(icon='DISCLOSURE_TRI_RIGHT')

            col = layout.column()

            if shading.show_cavity:

                #row.prop(shading, "cavity_type", text="Type")

                if shading.cavity_type in {'WORLD', 'BOTH'}:
                    row = col.row()
                    row.separator()
                    row.separator()
                    row.label(text="World Space")
                    row = col.row()
                    row.separator()
                    row.separator()
                    row.separator()
                    row.use_property_split = True
                    row.prop(shading, "cavity_ridge_factor", text="Ridge")
                    row = col.row()
                    row.separator()
                    row.separator()
                    row.separator()
                    row.use_property_split = True
                    row.prop(shading, "cavity_valley_factor", text="Valley")
                    row.popover(panel="VIEW3D_PT_shading_options_ssao", icon='PREFERENCES', text="",)

                if shading.cavity_type in {'SCREEN', 'BOTH'}:
                    row = col.row()
                    row.separator()
                    row.separator()
                    row.label(text="Screen Space")
                    row = col.row()
                    row.separator()
                    row.separator()
                    row.separator()
                    row.use_property_split = True
                    row.prop(shading, "curvature_ridge_factor", text="Ridge")
                    row = col.row()
                    row.separator()
                    row.separator()
                    row.separator()
                    row.use_property_split = True
                    row.prop(shading, "curvature_valley_factor", text="Valley")

            row = col.row()
            row.separator()
            row.prop(shading, "use_dof", text="Depth of Field")

        if shading.type in {'WIREFRAME', 'SOLID'}:
            split = layout.split()
            col = split.column()
            col.use_property_split = False
            row = col.row()
            row.separator()
            row.prop(shading, "show_object_outline")
            col = split.column()
            if shading.show_object_outline:
                col.use_property_split = False
                col.prop(shading, "object_outline_color", text="")
            else:
                col.label(icon='DISCLOSURE_TRI_RIGHT')

        if shading.type == 'SOLID':
            col = layout.column()
            if shading.light in {'STUDIO', 'MATCAP'}:
                if shading.selected_studio_light.has_specular_highlight_pass:
                    row = col.row()
                    row.separator()
                    row.prop(shading, "show_specular_highlight", text="Specular Lighting")


class VIEW3D_PT_shading_options_shadow(Panel):
    bl_label = "Shadow Settings"
    bl_space_type = 'VIEW_3D'
    bl_region_type = 'HEADER'

    def draw(self, context):
        layout = self.layout
        layout.use_property_split = True
        scene = context.scene

        col = layout.column()
        col.prop(scene.display, "light_direction")
        col.prop(scene.display, "shadow_shift")
        col.prop(scene.display, "shadow_focus")


class VIEW3D_PT_shading_options_ssao(Panel):
    bl_label = "SSAO Settings"
    bl_space_type = 'VIEW_3D'
    bl_region_type = 'HEADER'

    def draw(self, context):
        layout = self.layout
        layout.use_property_split = True
        scene = context.scene

        col = layout.column(align=True)
        col.prop(scene.display, "matcap_ssao_samples")
        col.prop(scene.display, "matcap_ssao_distance")
        col.prop(scene.display, "matcap_ssao_attenuation")


class VIEW3D_PT_shading_render_pass(Panel):
    bl_space_type = 'VIEW_3D'
    bl_region_type = 'HEADER'
    bl_label = "Render Pass"
    bl_parent_id = "VIEW3D_PT_shading"
    COMPAT_ENGINES = {'BLENDER_EEVEE'}

    @classmethod
    def poll(cls, context):
        return (
            (context.space_data.shading.type == 'MATERIAL') or
            (context.engine in cls.COMPAT_ENGINES and context.space_data.shading.type == 'RENDERED')
        )

    def draw(self, context):
        shading = context.space_data.shading

        layout = self.layout
        row = layout.row()
        row.separator()
        row.prop(shading, "render_pass", text="")


class VIEW3D_PT_shading_compositor(Panel):
    bl_space_type = 'VIEW_3D'
    bl_region_type = 'HEADER'
    bl_label = "Compositor"
    bl_parent_id = "VIEW3D_PT_shading"
    bl_order = 10

    @classmethod
    def poll(cls, context):
        return context.space_data.shading.type in {'MATERIAL', 'RENDERED'}

    def draw(self, context):
        shading = context.space_data.shading

        import gpu
        is_supported = (gpu.capabilities.compute_shader_support_get()
                        and gpu.capabilities.shader_image_load_store_support_get())

        row = self.layout.row()
        row.active = is_supported
        row.prop(shading, "use_compositor", expand=True)
        if shading.use_compositor != 'DISABLED' and not is_supported:
            self.layout.label(text="Compositor not supported on this platform", icon='ERROR')


class VIEW3D_PT_gizmo_display(Panel):
    bl_space_type = 'VIEW_3D'
    bl_region_type = 'HEADER'
    bl_label = "Gizmos"
    bl_ui_units_x = 8

    def draw(self, context):
        layout = self.layout

        scene = context.scene
        view = context.space_data

        prefs = context.preferences
        prefsview = prefs.view

        col = layout.column()
        col.label(text="Viewport Gizmos")

        col.separator()
        col.active = view.show_gizmo
        colsub = col.column(align=True)

        row = colsub.row()
        row.separator()
        row.prop(view, "show_gizmo_navigate", text="Navigate")

        if view.show_gizmo_navigate:
            row = colsub.row()
            row.separator()
            row.separator()
            row.prop(prefsview, "show_navigate_ui")  # bfa - moved from the preferences
            row = colsub.row()
            row.separator()
            row.separator()
            row.prop(prefsview, "mini_axis_type", text="")

        row = colsub.row()
        row.separator()
        row.prop(view, "show_gizmo_tool", text="Active Tools")
        row = colsub.row()
        row.separator()
        row.prop(view, "show_gizmo_context", text="Active Object")

        col = layout.column(align=True)
        if view.show_gizmo and view.show_gizmo_context:
            col.label(text="Object Gizmos")
            row = col.row()
            row.separator()
            row.prop(scene.transform_orientation_slots[1], "type", text="")
            row = col.row()
            row.separator()
            row.prop(view, "show_gizmo_object_translate", text="Move")
            row = col.row()
            row.separator()
            row.prop(view, "show_gizmo_object_rotate", text="Rotate")
            row = col.row()
            row.separator()
            row.prop(view, "show_gizmo_object_scale", text="Scale")

        # Match order of object type visibility
        col = layout.column(align=True)
        col.active = view.show_gizmo
        col.label(text="Empty")
        row = col.row()
        row.separator()
        row.prop(view, "show_gizmo_empty_image", text="Image")
        row = col.row()
        row.separator()
        row.prop(view, "show_gizmo_empty_force_field", text="Force Field")

        col.label(text="Light")
        row = col.row()
        row.separator()
        row.prop(view, "show_gizmo_light_size", text="Size")
        row = col.row()
        row.separator()
        row.prop(view, "show_gizmo_light_look_at", text="Look At")

        col.label(text="Camera")
        row = col.row()
        row.separator()
        row.prop(view, "show_gizmo_camera_lens", text="Lens")
        row = col.row()
        row.separator()
        row.prop(view, "show_gizmo_camera_dof_distance", text="Focus Distance")


class VIEW3D_PT_overlay(Panel):
    bl_space_type = 'VIEW_3D'
    bl_region_type = 'HEADER'
    bl_label = "Overlays"
    bl_ui_units_x = 13

    def draw(self, _context):
        layout = self.layout
        layout.label(text="Viewport Overlays")


class VIEW3D_PT_overlay_guides(Panel):
    bl_space_type = 'VIEW_3D'
    bl_region_type = 'HEADER'
    bl_parent_id = "VIEW3D_PT_overlay"
    bl_label = "Guides"

    def draw(self, context):
        layout = self.layout

        view = context.space_data
        scene = context.scene

        overlay = view.overlay
        shading = view.shading
        display_all = overlay.show_overlays
        region = context.area.spaces.active.region_3d

        col = layout.column()
        col.active = display_all

        split = col.split()
        sub = split.column()

        split = col.split()
        col = split.column()
        col.use_property_split = False
        col.prop(overlay, "show_ortho_grid")
        col = split.column()
        if overlay.show_ortho_grid:
            col.prop(overlay, "show_floor", text="Floor", text_ctxt=i18n_contexts.editor_view3d)
        else:
            col.label(icon='DISCLOSURE_TRI_RIGHT')

        if overlay.show_ortho_grid:

            split = layout.split()
            row = split.row()
            row.active = display_all
            row.separator()
            row.label(text="Axes")

            #subrow = row.row(align=True)
            row = split.row(align=True)
            row.active = display_all
            subrow = row.row(align=True)
            subrow.active = region.view_perspective != 'ORTHO'
            subrow.prop(overlay, "show_axis_x", text="X", toggle=True)
            subrow.prop(overlay, "show_axis_y", text="Y", toggle=True)
            subrow.prop(overlay, "show_axis_z", text="Z", toggle=True)

            if overlay.show_floor or overlay.show_ortho_grid:
                col = layout.column()
                col.active = display_all
                col.use_property_split = True
                if (overlay.show_floor) or (overlay.show_ortho_grid):
                    row = col.row()
                    row.separator()
                    row.prop(overlay, "grid_scale", text="Grid Scale")

                    if scene.unit_settings.system == 'NONE':
                        col = layout.column()
                        col.use_property_split = True
                        row = col.row()
                        row.separator()
                        row.prop(overlay, "grid_subdivisions", text="Subdivisions")

        layout.separator()

        layout.label(text="Options")

        split = layout.split()
        split.active = display_all
        sub = split.column()
        row = sub.row()
        row.separator()
        row.prop(overlay, "show_text", text="Text Info")
        row = sub.row()
        row.separator()
        row.prop(overlay, "show_stats", text="Statistics")

        sub = split.column()
        sub.prop(overlay, "show_cursor", text="3D Cursor")
        sub.prop(overlay, "show_annotation", text="Annotations")

        if shading.type == 'MATERIAL':
            row = col.row()
            row.active = shading.render_pass == 'COMBINED'
            row.separator()
            row.prop(overlay, "show_look_dev")


class VIEW3D_PT_overlay_object(Panel):
    bl_space_type = 'VIEW_3D'
    bl_region_type = 'HEADER'
    bl_parent_id = "VIEW3D_PT_overlay"
    bl_label = "Objects"

    def draw(self, context):
        shading = VIEW3D_PT_shading.get_shading(context)

        layout = self.layout
        view = context.space_data
        overlay = view.overlay
        display_all = overlay.show_overlays

        col = layout.column(align=True)
        col.active = display_all

        split = col.split()

        sub = split.column(align=True)
        row = sub.row()
        row.separator()
        row.prop(overlay, "show_extras", text="Extras")

        row = sub.row()
        row.separator()
        row.active = overlay.show_extras
        row.prop(overlay, "show_light_colors")

        row = sub.row()
        row.separator()
        row.prop(overlay, "show_relationship_lines")
        row = sub.row()
        row.separator()
        row.prop(overlay, "show_outline_selected")

        sub = split.column(align=True)
        sub.prop(overlay, "show_bones", text="Bones")
        sub.prop(overlay, "show_motion_paths")

        split = col.split()
        col = split.column()
        col.use_property_split = False
        row = col.row()
        row.separator()
        row.prop(overlay, "show_object_origins", text="Origins")
        col = split.column()
        if overlay.show_object_origins:
            col.prop(overlay, "show_object_origins_all", text="Origins (All)")
        else:
            col.label(icon='DISCLOSURE_TRI_RIGHT')

        if shading.type == 'WIREFRAME' or shading.show_xray:
            layout.separator()
            layout.prop(overlay, "bone_wire_alpha")


class VIEW3D_PT_overlay_geometry(Panel):
    bl_space_type = 'VIEW_3D'
    bl_region_type = 'HEADER'
    bl_parent_id = "VIEW3D_PT_overlay"
    bl_label = "Geometry"

    def draw(self, context):
        layout = self.layout
        view = context.space_data
        overlay = view.overlay
        display_all = overlay.show_overlays
        is_wireframes = view.shading.type == 'WIREFRAME'

        col = layout.column(align=True)
        col.active = display_all
        split = col.split()
        row = split.row()
        row.separator()
        row.prop(overlay, "show_wireframes")

        row = split.row(align=True)
        if overlay.show_wireframes or is_wireframes:
            row.prop(overlay, "wireframe_threshold", text="")
            row.prop(overlay, "wireframe_opacity", text="Opacity")
        else:
            row.label(icon='DISCLOSURE_TRI_RIGHT')

        row = col.row()
        row.separator()
        row.prop(overlay, "show_face_orientation")

        col = layout.column(align=True)
        col.active = display_all
        split = col.split()
        row = split.row()
        row.separator()
        row.prop(overlay, "show_viewer_attribute")

        row = split.row(align=True)
        if overlay.show_viewer_attribute:
            row.prop(overlay, "viewer_attribute_opacity", text="")
        else:
            row.label(icon='DISCLOSURE_TRI_RIGHT')


        # These properties should be always available in the UI for all modes
        # other than Object.
        # Even when the Fade Inactive Geometry overlay is not affecting the
        # current active object depending on its mode, it will always affect
        # the rest of the scene.
        if context.mode != 'OBJECT':
            col = layout.column(align=True)
            col.active = display_all
            split = col.split()
            row = split.row()
            row.separator()
            row.prop(overlay, "show_fade_inactive")

            row = split.row(align=True)
            if overlay.show_fade_inactive:
                row.prop(overlay, "fade_inactive_alpha", text="")
            else:
                row.label(icon='DISCLOSURE_TRI_RIGHT')

        # sub.prop(overlay, "show_onion_skins")


class VIEW3D_PT_overlay_motion_tracking(Panel):
    bl_space_type = 'VIEW_3D'
    bl_region_type = 'HEADER'
    bl_parent_id = "VIEW3D_PT_overlay"
    bl_label = "Motion Tracking"

    def draw_header(self, context):
        layout = self.layout
        view = context.space_data
        overlay = view.overlay
        display_all = overlay.show_overlays
        layout.active = display_all

        row = layout.row()
        split = row.split()
        split.prop(view, "show_reconstruction", text=self.bl_label)
        if view.show_reconstruction:
            split.label(icon='DISCLOSURE_TRI_DOWN')
        else:
            split.label(icon='DISCLOSURE_TRI_RIGHT')

    def draw(self, context):
        layout = self.layout
        view = context.space_data
        overlay = view.overlay
        display_all = overlay.show_overlays

        col = layout.column()
        col.active = display_all

        if view.show_reconstruction:
            split = col.split()

            sub = split.column(align=True)
            row = sub.row()
            row.separator()
            row.prop(view, "show_camera_path", text="Camera Path")

            sub = split.column()
            sub.prop(view, "show_bundle_names", text="Marker Names")

            col = layout.column()
            col.active = display_all
            col.label(text="Tracks")
            row = col.row(align=True)
            row.separator()
            row.prop(view, "tracks_display_type", text="")
            row.prop(view, "tracks_display_size", text="Size")


class VIEW3D_PT_overlay_edit_mesh(Panel):
    bl_space_type = 'VIEW_3D'
    bl_region_type = 'HEADER'
    bl_label = "Mesh Edit Mode"
    bl_ui_units_x = 12

    @classmethod
    def poll(cls, context):
        return context.mode == 'EDIT_MESH'

    def draw(self, context):
        layout = self.layout
        layout.label(text="Mesh Edit Mode Overlays")

        view = context.space_data
        shading = view.shading
        overlay = view.overlay
        display_all = overlay.show_overlays

        is_any_solid_shading = not (shading.show_xray or (shading.type == 'WIREFRAME'))

        col = layout.column()
        col.active = display_all

        split = col.split()

        sub = split.column()
        sub.active = is_any_solid_shading
        row = sub.row()
        row.separator()
        row.prop(overlay, "show_edges", text="Edges")
        sub = split.column()
        sub.prop(overlay, "show_faces", text="Faces")
        sub = split.column()
        sub.active = is_any_solid_shading
        sub.prop(overlay, "show_face_center", text="Center")

        row = col.row(align=True)
        row.separator()
        row.prop(overlay, "show_edge_crease", text="Creases", toggle=True)
        row.prop(overlay, "show_edge_sharp", text="Sharp", text_ctxt=i18n_contexts.plural, toggle=True)
        row.prop(overlay, "show_edge_bevel_weight", text="Bevel", toggle=True)
        row.prop(overlay, "show_edge_seams", text="Seams", toggle=True)

        if context.preferences.view.show_developer_ui:
            col.label(text="Developer")
            row = col.row()
            row.separator()
            row.prop(overlay, "show_extra_indices", text="Indices")


class VIEW3D_PT_overlay_edit_mesh_shading(Panel):
    bl_space_type = 'VIEW_3D'
    bl_region_type = 'HEADER'
    bl_parent_id = "VIEW3D_PT_overlay_edit_mesh"
    bl_label = "Shading"

    @classmethod
    def poll(cls, context):
        return context.mode == 'EDIT_MESH'

    def draw(self, context):
        layout = self.layout

        view = context.space_data
        shading = view.shading
        overlay = view.overlay
        tool_settings = context.tool_settings
        display_all = overlay.show_overlays
        statvis = tool_settings.statvis

        col = layout.column()
        col.active = display_all
        row = col.row()
        row.separator()
        row.prop(overlay, "show_occlude_wire")

        row = col.row(align=True)
        row.prop(overlay, "show_retopology", text="")
        sub = row.row()
        sub.active = overlay.show_retopology
        sub.prop(overlay, "retopology_offset", text="Retopology")

        row = col.row()
        row.separator()
        split = row.split(factor=0.55)
        split.prop(overlay, "show_weight", text="Vertex Group Weights")
        if overlay.show_weight:
            split.label(icon='DISCLOSURE_TRI_DOWN')
        else:
            split.label(icon='DISCLOSURE_TRI_RIGHT')

        if overlay.show_weight:
            row = col.row()
            row.separator()
            row.separator()
            row.use_property_split = True
            row.prop(tool_settings, "vertex_group_user", text="Zero Weights", expand=True)

        if shading.type == 'WIREFRAME':
            xray = shading.show_xray_wireframe and shading.xray_alpha_wireframe < 1.0
        elif shading.type == 'SOLID':
            xray = shading.show_xray and shading.xray_alpha < 1.0
        else:
            xray = False

        statvis_active = not xray
        row = col.row()
        row.active = statvis_active
        row.separator()
        split = row.split(factor=0.55)
        split.prop(overlay, "show_statvis", text="Mesh Analysis")
        if overlay.show_statvis:
            split.label(icon='DISCLOSURE_TRI_DOWN')
        else:
            split.label(icon='DISCLOSURE_TRI_RIGHT')

        if overlay.show_statvis:
            col = col.column()
            col.active = statvis_active

            sub = col.split()
            row = sub.row()
            row.separator()
            row.separator()
            row.use_property_split = True
            row.prop(statvis, "type", text="Type")

            statvis_type = statvis.type
            if statvis_type == 'OVERHANG':
                row = col.row(align=True)
                row.separator()
                row.prop(statvis, "overhang_min", text="Minimum")
                row.prop(statvis, "overhang_max", text="Maximum")
                row = col.row(align=True)
                row.separator()
                row.row().prop(statvis, "overhang_axis", expand=True)
            elif statvis_type == 'THICKNESS':
                row = col.row(align=True)
                row.separator()
                row.prop(statvis, "thickness_min", text="Minimum")
                row.prop(statvis, "thickness_max", text="Maximum")
                col.prop(statvis, "thickness_samples")
            elif statvis_type == 'INTERSECT':
                pass
            elif statvis_type == 'DISTORT':
                row = col.row(align=True)
                row.separator()
                row.prop(statvis, "distort_min", text="Minimum")
                row.prop(statvis, "distort_max", text="Maximum")
            elif statvis_type == 'SHARP':
                row = col.row(align=True)
                row.separator()
                row.prop(statvis, "sharp_min", text="Minimum")
                row.prop(statvis, "sharp_max", text="Maximum")


class VIEW3D_PT_overlay_edit_mesh_measurement(Panel):
    bl_space_type = 'VIEW_3D'
    bl_region_type = 'HEADER'
    bl_parent_id = "VIEW3D_PT_overlay_edit_mesh"
    bl_label = "Measurement"

    @classmethod
    def poll(cls, context):
        return context.mode == 'EDIT_MESH'

    def draw(self, context):
        layout = self.layout

        view = context.space_data
        overlay = view.overlay
        display_all = overlay.show_overlays

        col = layout.column()
        col.active = display_all

        split = col.split()

        sub = split.column()
        row = sub.row()
        row.separator()
        row.prop(overlay, "show_extra_edge_length", text="Edge Length")
        row = sub.row()
        row.separator()
        row.prop(overlay, "show_extra_edge_angle", text="Edge Angle")

        sub = split.column()
        sub.prop(overlay, "show_extra_face_area", text="Face Area")
        sub.prop(overlay, "show_extra_face_angle", text="Face Angle")


class VIEW3D_PT_overlay_edit_mesh_normals(Panel):
    bl_space_type = 'VIEW_3D'
    bl_region_type = 'HEADER'
    bl_parent_id = "VIEW3D_PT_overlay_edit_mesh"
    bl_label = "Normals"

    @classmethod
    def poll(cls, context):
        return context.mode == 'EDIT_MESH'

    def draw(self, context):
        layout = self.layout

        view = context.space_data
        overlay = view.overlay
        display_all = overlay.show_overlays

        col = layout.column()
        col.active = display_all
        split = col.split()

        row = split.row(align=True)
        row.separator()
        row.separator()
        row.prop(overlay, "show_vertex_normals", text="", icon='NORMALS_VERTEX')
        row.prop(overlay, "show_split_normals", text="", icon='NORMALS_VERTEX_FACE')
        row.prop(overlay, "show_face_normals", text="", icon='NORMALS_FACE')

        sub = split.row(align=True)
        if overlay.show_vertex_normals or overlay.show_face_normals or overlay.show_split_normals:
            sub.use_property_split = True
            if overlay.use_normals_constant_screen_size:
                sub.prop(overlay, "normals_constant_screen_size", text="Size")
            else:
                sub.prop(overlay, "normals_length", text="Size")
        else:
            sub.label(icon='DISCLOSURE_TRI_RIGHT')

        row.prop(overlay, "use_normals_constant_screen_size", text="", icon='FIXED_SIZE')


class VIEW3D_PT_overlay_edit_mesh_freestyle(Panel):
    bl_space_type = 'VIEW_3D'
    bl_region_type = 'HEADER'
    bl_parent_id = "VIEW3D_PT_overlay_edit_mesh"
    bl_label = "Freestyle"

    @classmethod
    def poll(cls, context):
        return context.mode == 'EDIT_MESH' and bpy.app.build_options.freestyle

    def draw(self, context):
        layout = self.layout

        view = context.space_data
        overlay = view.overlay
        display_all = overlay.show_overlays

        col = layout.column()
        col.active = display_all

        row = col.row()
        row.separator()
        row.prop(overlay, "show_freestyle_edge_marks", text="Edge Marks")
        row.prop(overlay, "show_freestyle_face_marks", text="Face Marks")


class VIEW3D_PT_overlay_edit_curve(Panel):
    bl_space_type = 'VIEW_3D'
    bl_region_type = 'HEADER'
    bl_label = "Curve Edit Mode"

    @classmethod
    def poll(cls, context):
        return context.mode == 'EDIT_CURVE'

    def draw(self, context):
        layout = self.layout
        view = context.space_data
        overlay = view.overlay
        display_all = overlay.show_overlays

        layout.label(text="Curve Edit Mode Overlays")

        col = layout.column()
        col.active = display_all

        row = col.row()
        row.prop(overlay, "display_handle", text="Handles")

        col = layout.column(align=True)
        col.active = display_all
        split = col.split()
        row = split.row(align=True)
        # row.separator()
        # row.separator()
        row.prop(overlay, "show_curve_normals")

        row = split.row(align=True)
        if overlay.show_curve_normals:
            row.prop(overlay, "normals_length", text="")
        else:
            row.label(icon='DISCLOSURE_TRI_RIGHT')


class VIEW3D_PT_overlay_sculpt(Panel):
    bl_space_type = 'VIEW_3D'
    bl_context = ".sculpt_mode"
    bl_region_type = 'HEADER'
    bl_label = "Sculpt"

    @classmethod
    def poll(cls, context):
        return context.mode == 'SCULPT'

    def draw(self, context):
        layout = self.layout

        view = context.space_data
        overlay = view.overlay

        layout.label(text="Sculpt Mode Overlays")

        row = layout.row(align=True)
        row.prop(overlay, "show_sculpt_mask", text="")
        sub = row.row()
        sub.active = overlay.show_sculpt_mask
        sub.prop(overlay, "sculpt_mode_mask_opacity", text="Mask")

        col = layout.column(align=True)
        col.active = display_all
        split = col.split()
        row = split.row()
        row.separator()
        row.prop(overlay, "show_sculpt_face_sets")

        row = split.row(align=True)
        if overlay.show_sculpt_face_sets:
            row.prop(overlay, "sculpt_mode_face_sets_opacity", text="")
        else:
            row.label(icon='DISCLOSURE_TRI_RIGHT')


class VIEW3D_PT_overlay_sculpt_curves(Panel):
    bl_space_type = 'VIEW_3D'
    bl_context = ".curves_sculpt"
    bl_region_type = 'HEADER'
    bl_label = "Sculpt"

    @classmethod
    def poll(cls, context):
        return context.mode == 'SCULPT_CURVES'

    def draw(self, context):
        layout = self.layout

        view = context.space_data
        overlay = view.overlay

        layout.label(text="Curve Sculpt Overlays")

        row = layout.row(align=True)
        row.active = overlay.show_overlays
        row.use_property_decorate = False
        row.separator(factor = 3)
        row.use_property_split = True
        row.prop(overlay, "sculpt_mode_mask_opacity", text="Selection Opacity")

        col = layout.column()
        split = col.split()
        row = split.row()
        row.active = overlay.show_overlays
        row.separator()
        row.prop(overlay, "show_sculpt_curves_cage", text="Curves Cage")

        row = split.row(align=True)
        row.active = overlay.show_overlays
        if overlay.show_sculpt_curves_cage:
            row.prop(overlay, "sculpt_curves_cage_opacity", text="")
        else:
            row.label(icon='DISCLOSURE_TRI_RIGHT')


class VIEW3D_PT_overlay_bones(Panel):
    bl_space_type = 'VIEW_3D'
    bl_region_type = 'HEADER'
    bl_label = "Bones"

    @staticmethod
    def is_using_wireframe(context):
        mode = context.mode

        if mode in {'POSE', 'PAINT_WEIGHT'}:
            armature = context.pose_object
        elif mode == 'EDIT_ARMATURE':
            armature = context.edit_object
        else:
            return False

        return armature and armature.display_type == 'WIRE'

    @classmethod
    def poll(cls, context):
        mode = context.mode
        return (
            (mode == 'POSE') or
            (mode == 'PAINT_WEIGHT' and context.pose_object) or
            (mode == 'EDIT_ARMATURE' and
             VIEW3D_PT_overlay_bones.is_using_wireframe(context))
        )

    def draw(self, context):
        layout = self.layout
        view = context.space_data
        mode = context.mode
        overlay = view.overlay
        display_all = overlay.show_overlays

        layout.label(text="Armature Overlays")

        col = layout.column()
        col.active = display_all

        if mode == 'POSE':

            col = layout.column(align=True)
            col.active = display_all
            split = col.split()
            row = split.row(align=True)
            row.separator()
            row.separator()
            row.prop(overlay, "show_xray_bone")

            row = split.row(align=True)
            if display_all and overlay.show_xray_bone:
                row.prop(overlay, "xray_alpha_bone", text="")
            else:
                row.label(icon='DISCLOSURE_TRI_RIGHT')

        elif mode == 'PAINT_WEIGHT':
            row = col.row()
            row.separator()
            row.prop(overlay, "show_xray_bone")


class VIEW3D_PT_overlay_texture_paint(Panel):
    bl_space_type = 'VIEW_3D'
    bl_region_type = 'HEADER'
    bl_label = "Texture Paint"

    @classmethod
    def poll(cls, context):
        return context.mode == 'PAINT_TEXTURE'

    def draw(self, context):
        layout = self.layout
        view = context.space_data
        overlay = view.overlay
        display_all = overlay.show_overlays

        layout.label(text="Texture Paint Overlays")

        col = layout.column()
        col.active = display_all
        row = col.row()
        row.separator()
        row.label(text="Stencil Mask Opacity")
        row.prop(overlay, "texture_paint_mode_opacity", text="")


class VIEW3D_PT_overlay_vertex_paint(Panel):
    bl_space_type = 'VIEW_3D'
    bl_region_type = 'HEADER'
    bl_label = "Vertex Paint"

    @classmethod
    def poll(cls, context):
        return context.mode == 'PAINT_VERTEX'

    def draw(self, context):
        layout = self.layout
        view = context.space_data
        overlay = view.overlay
        display_all = overlay.show_overlays

        layout.label(text="Vertex Paint Overlays")

        col = layout.column()
        col.active = display_all
        row = col.row()
        row.separator()
        row.label(text="Stencil Mask Opacity")
        row.prop(overlay, "vertex_paint_mode_opacity", text="")
        row = col.row()
        row.separator()
        row.prop(overlay, "show_paint_wire")


class VIEW3D_PT_overlay_weight_paint(Panel):
    bl_space_type = 'VIEW_3D'
    bl_region_type = 'HEADER'
    bl_label = "Weight Paint"
    bl_ui_units_x = 12

    @classmethod
    def poll(cls, context):
        return context.mode == 'PAINT_WEIGHT'

    def draw(self, context):
        layout = self.layout
        view = context.space_data
        overlay = view.overlay
        display_all = overlay.show_overlays
        tool_settings = context.tool_settings

        layout.label(text="Weight Paint Overlays")

        col = layout.column()
        col.active = display_all

        row = col.row()
        row.separator()
        row.label(text="Opacity")
        row.prop(overlay, "weight_paint_mode_opacity", text="")
        row = col.split(factor=0.36)
        row.label(text="     Zero Weights")
        sub = row.row()
        sub.prop(tool_settings, "vertex_group_user", expand=True)

        row = col.row()
        row.separator()
        row.prop(overlay, "show_wpaint_contours")
        row = col.row()
        row.separator()
        row.prop(overlay, "show_paint_wire")


class VIEW3D_PT_snapping(Panel):
    bl_space_type = 'VIEW_3D'
    bl_region_type = 'HEADER'
    bl_label = "Snapping"

    def draw(self, context):
        tool_settings = context.tool_settings
        obj = context.active_object
        object_mode = 'OBJECT' if obj is None else obj.mode

        layout = self.layout
        col = layout.column()

        col.label(text="Snap With")
        row = col.row(align=True)
        row.prop(tool_settings, "snap_target", expand=True)

        col.label(text="Snap To")
        col.prop(tool_settings, "snap_elements_base", expand=True)

        col.label(text="Snap Individual Elements To")
        col.prop(tool_settings, "snap_elements_individual", expand=True)

        col.separator()

        if 'INCREMENT' in tool_settings.snap_elements:
            col.prop(tool_settings, "use_snap_grid_absolute")

        if 'VOLUME' in tool_settings.snap_elements:
            col.prop(tool_settings, "use_snap_peel_object")

        if 'FACE_NEAREST' in tool_settings.snap_elements:
            col.prop(tool_settings, "use_snap_to_same_target")
            if object_mode == 'EDIT':
                col.prop(tool_settings, "snap_face_nearest_steps")

        col.separator()

        col.prop(tool_settings, "use_snap_align_rotation")
        col.prop(tool_settings, "use_snap_backface_culling")

        col.separator()

        if obj:
            col.label(text="Target Selection")
            col_targetsel = col.column(align=True)
            if object_mode == 'EDIT' and obj.type not in {'LATTICE', 'META', 'FONT'}:
                col_targetsel.prop(
                    tool_settings,
                    "use_snap_self",
                    text="Include Active",
                    icon='EDITMODE_HLT',
                )
                col_targetsel.prop(
                    tool_settings,
                    "use_snap_edit",
                    text="Include Edited",
                    icon='OUTLINER_DATA_MESH',
                )
                col_targetsel.prop(
                    tool_settings,
                    "use_snap_nonedit",
                    text="Include Non-Edited",
                    icon='OUTLINER_OB_MESH',
                )
            col_targetsel.prop(
                tool_settings,
                "use_snap_selectable",
                text="Exclude Non-Selectable",
                icon='RESTRICT_SELECT_OFF',
            )

        col.label(text="Affect")
        row = col.row(align=True)
        row.prop(tool_settings, "use_snap_translate", text="Move", toggle=True)
        row.prop(tool_settings, "use_snap_rotate", text="Rotate", toggle=True)
        row.prop(tool_settings, "use_snap_scale", text="Scale", toggle=True)


class VIEW3D_PT_proportional_edit(Panel):
    bl_space_type = 'VIEW_3D'
    bl_region_type = 'HEADER'
    bl_label = "Proportional Editing"
    bl_ui_units_x = 8

    def draw(self, context):
        layout = self.layout
        tool_settings = context.tool_settings
        col = layout.column()
        col.active = (tool_settings.use_proportional_edit_objects if context.mode ==
                      'OBJECT' else tool_settings.use_proportional_edit)

        if context.mode != 'OBJECT':
            col.prop(tool_settings, "use_proportional_connected")
            sub = col.column()
            sub.active = not tool_settings.use_proportional_connected
            sub.prop(tool_settings, "use_proportional_projected")
            col.separator()

        col.prop(tool_settings, "proportional_edit_falloff", expand=True)
        col.prop(tool_settings, "proportional_distance")


class VIEW3D_PT_transform_orientations(Panel):
    bl_space_type = 'VIEW_3D'
    bl_region_type = 'HEADER'
    bl_label = "Transform Orientations"
    bl_ui_units_x = 8

    def draw(self, context):
        layout = self.layout
        layout.label(text="Transform Orientations")

        scene = context.scene
        orient_slot = scene.transform_orientation_slots[0]
        orientation = orient_slot.custom_orientation

        row = layout.row()
        col = row.column()
        col.prop(orient_slot, "type", expand=True)
        row.operator("transform.create_orientation", text="", icon='ADD', emboss=False).use = True

        if orientation:
            row = layout.row(align=False)
            row.prop(orientation, "name", text="", icon='OBJECT_ORIGIN')
            row.operator("transform.delete_orientation", text="", icon='X', emboss=False)


class VIEW3D_PT_gpencil_origin(Panel):
    bl_space_type = 'VIEW_3D'
    bl_region_type = 'HEADER'
    bl_label = "Stroke Placement"

    def draw(self, context):
        layout = self.layout
        tool_settings = context.tool_settings
        gpd = context.gpencil_data

        layout.label(text="Stroke Placement")

        row = layout.row()
        col = row.column()
        col.prop(tool_settings, "gpencil_stroke_placement_view3d", expand=True)

        if tool_settings.gpencil_stroke_placement_view3d == 'SURFACE':
            row = layout.row()
            row.label(text="Offset")
            row = layout.row()
            row.prop(gpd, "zdepth_offset", text="")

        if tool_settings.gpencil_stroke_placement_view3d == 'STROKE':
            row = layout.row()
            row.label(text="Target")
            row = layout.row()
            row.prop(tool_settings, "gpencil_stroke_snap_mode", expand=True)


class VIEW3D_PT_gpencil_lock(Panel):
    bl_space_type = 'VIEW_3D'
    bl_region_type = 'HEADER'
    bl_label = "Drawing Plane"

    def draw(self, context):
        layout = self.layout
        tool_settings = context.tool_settings

        layout.label(text="Drawing Plane")

        row = layout.row()
        col = row.column()
        col.prop(tool_settings.gpencil_sculpt, "lock_axis", expand=True)


class VIEW3D_PT_gpencil_guide(Panel):
    bl_space_type = 'VIEW_3D'
    bl_region_type = 'HEADER'
    bl_label = "Guides"

    def draw(self, context):
        settings = context.tool_settings.gpencil_sculpt.guide

        layout = self.layout
        layout.label(text="Guides")

        col = layout.column()
        col.active = settings.use_guide
        col.prop(settings, "type", expand=True)

        if settings.type in {'ISO', 'PARALLEL', 'RADIAL'}:
            col.prop(settings, "angle")
            row = col.row(align=True)

        col.prop(settings, "use_snapping")
        if settings.use_snapping:

            if settings.type == 'RADIAL':
                col.prop(settings, "angle_snap")
            else:
                col.prop(settings, "spacing")

        if settings.type in {'CIRCULAR', 'RADIAL'} or settings.use_snapping:
            col.label(text="Reference Point")
            row = col.row(align=True)
            row.prop(settings, "reference_point", expand=True)
            if settings.reference_point == 'CUSTOM':
                col.prop(settings, "location", text="Custom Location")
            elif settings.reference_point == 'OBJECT':
                col.prop(settings, "reference_object", text="Object Location")
                if not settings.reference_object:
                    col.label(text="No object selected, using cursor")


class VIEW3D_PT_overlay_gpencil_options(Panel):
    bl_space_type = 'VIEW_3D'
    bl_region_type = 'HEADER'
    bl_label = ""
    bl_ui_units_x = 13

    @classmethod
    def poll(cls, context):
        return context.object and context.object.type == 'GPENCIL'

    def draw(self, context):
        layout = self.layout
        view = context.space_data
        overlay = view.overlay

        layout.label(text={
            'PAINT_GPENCIL': iface_("Draw Grease Pencil"),
            'EDIT_GPENCIL': iface_("Edit Grease Pencil"),
            'SCULPT_GPENCIL': iface_("Sculpt Grease Pencil"),
            'WEIGHT_GPENCIL': iface_("Weight Grease Pencil"),
            'VERTEX_GPENCIL': iface_("Vertex Grease Pencil"),
            'OBJECT': iface_("Grease Pencil"),
        }[context.mode], translate=False)

    def draw(self, context):
        layout = self.layout
        view = context.space_data
        overlay = view.overlay

        row = layout.row()
        row.separator()
        row.active = display_all
        row.prop(overlay, "use_gpencil_onion_skin", text="Onion Skin")

        col = layout.column(align=True)
        col.active = display_all
        split = col.split()
        row = split.row()
        row.separator()
        row.prop(overlay, "use_gpencil_grid")

        row = split.row(align=True)
        if overlay.use_gpencil_grid:
            row.prop(overlay, "gpencil_grid_opacity", text="", slider=True)
            row.prop(overlay, "use_gpencil_canvas_xray", text="", icon='XRAY')
        else:
            row.label(icon='DISCLOSURE_TRI_RIGHT')

        col = layout.column(align=True)
        col.active = display_all
        split = col.split()
        row = split.row()
        row.separator()
        row.prop(overlay, "use_gpencil_fade_layers")

        row = split.row(align=True)
        if overlay.use_gpencil_fade_layers:
            row.separator
            row.prop(overlay, "gpencil_fade_layer", text="", slider=True)
        else:
            row.label(icon='DISCLOSURE_TRI_RIGHT')

        col = layout.column(align=True)
        col.active = display_all
        split = col.split()
        row = split.row()
        row.separator()
        row.prop(overlay, "use_gpencil_fade_objects")

        row = split.row(align=True)
        if overlay.use_gpencil_fade_objects:
            row.prop(overlay, "gpencil_fade_objects", text="", slider=True)
            row.prop(overlay, "use_gpencil_fade_gp_objects", text="", icon='OUTLINER_OB_GREASEPENCIL')
        else:
            row.label(icon='DISCLOSURE_TRI_RIGHT')

        if context.object.mode in {'EDIT_GPENCIL', 'SCULPT_GPENCIL', 'WEIGHT_GPENCIL', 'VERTEX_GPENCIL'}:
            split = layout.split()
            col = split.column()
            col.active = display_all
            row = col.row()
            row.separator()
            row.prop(overlay, "use_gpencil_edit_lines", text="Edit Lines")
            col = split.column()
            if overlay.use_gpencil_edit_lines:
                col.prop(overlay, "use_gpencil_multiedit_line_only", text="Only in Multiframe")
            else:
                col.label(icon='DISCLOSURE_TRI_RIGHT')

            if context.object.mode == 'EDIT_GPENCIL':

                col = layout.column()
                col.active = display_all
                row = col.row()
                row.separator()
                row.prop(overlay, "use_gpencil_show_directions")
                col = layout.column()
                col.active = display_all
                row = col.row()
                row.separator()
                row.prop(overlay, "use_gpencil_show_material_name", text="Material Name")

                layout.use_property_split = True
                layout.active = display_all
                if not gpd.use_curve_edit:
                    row = layout.row()
                    row.separator()
                    row.prop(overlay, "vertex_opacity", text="Vertex Opacity", slider=True)
                else:
                    # Handles for Curve Edit
                    row = layout.row()
                    row.separator()
                    row.prop(overlay, "display_handle", text="Handles")

            # Handles for Curve Edit
            if context.object.mode == 'EDIT_GPENCIL':
                gpd = context.object.data
                layout.active = display_all
                if gpd.use_curve_edit:
                    layout.prop(overlay, "display_handle", text="Handles")

        if context.object.mode == 'SCULPT_GPENCIL':
            layout.use_property_split = True
            layout.active = display_all
            row = layout.row()
            row.separator()
            row.prop(overlay, "vertex_opacity", text="Vertex Opacity", slider=True)

        if context.object.mode in {'PAINT_GPENCIL', 'VERTEX_GPENCIL'}:
            layout.label(text="Vertex Paint")
            layout.active = display_all
            row = layout.row()
            shading = VIEW3D_PT_shading.get_shading(context)
            row.enabled = shading.type not in {'WIREFRAME', 'RENDERED'}
            row.separator()
            row.use_property_split = True
            row.prop(overlay, "gpencil_vertex_paint_opacity", text="Opacity", slider=True)


class VIEW3D_PT_quad_view(Panel):
    bl_space_type = 'VIEW_3D'
    bl_region_type = 'UI'
    bl_category = "View"
    bl_label = "Quad View"
    bl_options = {'DEFAULT_CLOSED'}

    @classmethod
    def poll(cls, context):
        view = context.space_data
        return view.region_quadviews

    def draw(self, context):
        layout = self.layout

        view = context.space_data

        region = view.region_quadviews[2]
        col = layout.column()
        col.prop(region, "lock_rotation")
        row = col.row()
        row.enabled = region.lock_rotation
        row.prop(region, "show_sync_view")
        row = col.row()

        row.enabled = region.lock_rotation and region.show_sync_view
        row.prop(region, "use_box_clip")


# Annotation properties
class VIEW3D_PT_grease_pencil(AnnotationDataPanel, Panel):
    bl_space_type = 'VIEW_3D'
    bl_region_type = 'UI'
    bl_category = "View"

    # NOTE: this is just a wrapper around the generic GP Panel


class VIEW3D_PT_annotation_onion(AnnotationOnionSkin, Panel):
    bl_space_type = 'VIEW_3D'
    bl_region_type = 'UI'
    bl_category = "View"
    bl_parent_id = "VIEW3D_PT_grease_pencil"

    # NOTE: this is just a wrapper around the generic GP Panel


class TOPBAR_PT_annotation_layers(Panel, AnnotationDataPanel):
    bl_space_type = 'VIEW_3D'
    bl_region_type = 'HEADER'
    bl_label = "Layers"
    bl_ui_units_x = 14


class VIEW3D_PT_view3d_stereo(Panel):
    bl_space_type = 'VIEW_3D'
    bl_region_type = 'UI'
    bl_category = "View"
    bl_label = "Stereoscopy"
    bl_options = {'DEFAULT_CLOSED'}

    @classmethod
    def poll(cls, context):
        scene = context.scene
        wm = bpy.ops.wm

        multiview = scene.render.use_multiview
        return multiview

    def draw(self, context):
        layout = self.layout
        view = context.space_data

        basic_stereo = context.scene.render.views_format == 'STEREO_3D'

        col = layout.column()
        col.row().prop(view, "stereo_3d_camera", expand=True)

        col.label(text="Display")
        row = col.row()
        row.active = basic_stereo
        row.prop(view, "show_stereo_3d_cameras")
        row = col.row()
        row.active = basic_stereo
        split = row.split()
        split.prop(view, "show_stereo_3d_convergence_plane")
        split = row.split()
        split.prop(view, "stereo_3d_convergence_plane_alpha", text="Alpha")
        split.active = view.show_stereo_3d_convergence_plane
        row = col.row()
        split = row.split()
        split.prop(view, "show_stereo_3d_volume")
        split = row.split()
        split.prop(view, "stereo_3d_volume_alpha", text="Alpha")

        if context.scene.render.use_multiview:
            layout.separator()
            layout.operator("wm.set_stereo_3d", icon='CAMERA_STEREO')


class VIEW3D_PT_context_properties(Panel):
    bl_space_type = 'VIEW_3D'
    bl_region_type = 'UI'
    bl_category = "Item"
    bl_label = "Properties"
    bl_options = {'DEFAULT_CLOSED'}

    @staticmethod
    def _active_context_member(context):
        obj = context.object
        if obj:
            object_mode = obj.mode
            if object_mode == 'POSE':
                return "active_pose_bone"
            elif object_mode == 'EDIT' and obj.type == 'ARMATURE':
                return "active_bone"
            else:
                return "object"

        return ""

    @classmethod
    def poll(cls, context):
        import rna_prop_ui
        member = cls._active_context_member(context)

        if member:
            context_member, member = rna_prop_ui.rna_idprop_context_value(context, member, object)
            return context_member and rna_prop_ui.rna_idprop_has_properties(context_member)

        return False

    def draw(self, context):
        import rna_prop_ui
        member = VIEW3D_PT_context_properties._active_context_member(context)

        if member:
            # Draw with no edit button
            rna_prop_ui.draw(self.layout, context, member, object, use_edit=False)


# Grease Pencil Object - Multi-frame falloff tools.
class VIEW3D_PT_gpencil_multi_frame(Panel):
    bl_space_type = 'VIEW_3D'
    bl_region_type = 'HEADER'
    bl_label = "Multi Frame"

    def draw(self, context):
        layout = self.layout
        tool_settings = context.tool_settings

        gpd = context.gpencil_data
        settings = tool_settings.gpencil_sculpt

        col = layout.column(align=True)
        col.prop(settings, "use_multiframe_falloff")

        # Falloff curve
        if gpd.use_multiedit and settings.use_multiframe_falloff:
            layout.template_curve_mapping(settings, "multiframe_falloff_curve", brush=True)


# Grease Pencil Object - Curve Editing tools
class VIEW3D_PT_gpencil_curve_edit(Panel):
    bl_space_type = 'VIEW_3D'
    bl_region_type = 'HEADER'
    bl_label = "Curve Editing"

    def draw(self, context):
        layout = self.layout

        gpd = context.gpencil_data
        col = layout.column()

        col.label(text="Curve Editing:")

        split = layout.split()
        col = split.column(align=True)
        row = col.row()
        row.separator()
        row.label(text="Resolution")
        row = col.row()
        row.separator()
        row.label(text="Threshold")
        row = col.row()
        row.separator()
        row.label(text="Corner Angle")

        col = split.column(align=True)
        col.prop(gpd, "edit_curve_resolution", text="")
        col.prop(gpd, "curve_edit_threshold", text="")
        col.prop(gpd, "curve_edit_corner_angle", text="")

        col = layout.column()
        row = col.row()
        row.separator()
        row.prop(gpd, "use_adaptive_curve_resolution")


class VIEW3D_MT_gpencil_edit_context_menu(Menu):
    bl_label = ""

    def draw(self, context):
        layout = self.layout
        tool_settings = context.tool_settings

        is_point_mode = tool_settings.gpencil_selectmode_edit == 'POINT'
        is_stroke_mode = tool_settings.gpencil_selectmode_edit == 'STROKE'
        is_segment_mode = tool_settings.gpencil_selectmode_edit == 'SEGMENT'

        layout.operator_context = 'INVOKE_REGION_WIN'

        row = layout.row()

        if is_point_mode or is_segment_mode:
            col = row.column(align=True)

            col.label(text="Point", icon='GP_SELECT_POINTS')
            col.separator()

            # Additive Operators
            col.operator("gpencil.stroke_subdivide", text="Subdivide", icon="SUBDIVIDE_EDGES").only_selected = True

            col.separator()

            col.operator("gpencil.extrude_move", text="Extrude", icon='EXTRUDE_REGION')

            col.separator()

            # Deform Operators
            col.operator("gpencil.stroke_smooth", text="Smooth", icon="PARTICLEBRUSH_SMOOTH").only_selected = True
            col.operator("transform.bend", text="Bend", icon="BEND")
            col.operator("transform.shear", text="Shear", icon="SHEAR")
            col.operator("transform.tosphere", text="To Sphere", icon="TOSPHERE")
            col.operator("transform.transform", text="Shrink Fatten",
                         icon='SHRINK_FATTEN').mode = 'GPENCIL_SHRINKFATTEN'

            col.separator()

            col.menu("VIEW3D_MT_mirror", text="Mirror")
            col.menu("GPENCIL_MT_snap", text="Snap")

            col.separator()

            # Duplicate operators
            col.operator("gpencil.duplicate_move", text="Duplicate", icon='DUPLICATE')
            col.operator("gpencil.copy", text="Copy", icon='COPYDOWN')
            col.operator("gpencil.paste", text="Paste", icon='PASTEDOWN').type = 'ACTIVE'
            col.operator("gpencil.paste", text="Paste by Layer", icon='PASTEDOWN').type = 'LAYER'

            col.separator()

            # Removal Operators
            col.operator("gpencil.stroke_merge", text="Merge", icon="MERGE")
            col.operator("gpencil.stroke_merge_by_distance", icon="MERGE").use_unselected = False
            col.operator("gpencil.stroke_split", text="Split", icon="SPLIT")
            col.operator("gpencil.stroke_separate", text="Separate", icon="SEPARATE_GP_POINTS").mode = 'POINT'

            col.separator()

            col.operator("gpencil.delete", text="Delete Points", icon="DELETE").type = 'POINTS'
            col.operator("gpencil.dissolve", text="Dissolve", icon="DISSOLVE_VERTS").type = 'POINTS'
            col.operator("gpencil.dissolve", text="Dissolve Between", icon="DISSOLVE_BETWEEN").type = 'BETWEEN'
            col.operator("gpencil.dissolve", text="Dissolve Unselected", icon="DISSOLVE_UNSELECTED").type = 'UNSELECT'

        if is_stroke_mode:

            col = row.column(align=True)
            col.label(text="Stroke", icon='GP_SELECT_STROKES')
            col.separator()

            # Main Strokes Operators
            col.operator("gpencil.stroke_subdivide", text="Subdivide", icon="SUBDIVIDE_EDGES").only_selected = False
            col.menu("VIEW3D_MT_gpencil_simplify")
            col.operator("gpencil.stroke_trim", text="Trim", icon="CUT")

            col.separator()

            col.operator("gpencil.stroke_smooth", text="Smooth Stroke",
                         icon="PARTICLEBRUSH_SMOOTH").only_selected = False
            col.operator("transform.transform", text="Shrink Fatten",
                         icon='SHRINK_FATTEN').mode = 'GPENCIL_SHRINKFATTEN'

            col.separator()

            # Layer and Materials operators
            col.menu("GPENCIL_MT_move_to_layer")
            col.menu("VIEW3D_MT_assign_material")
            col.operator("gpencil.set_active_material", text="Set as Active Material", icon="MATERIAL_DATA")
            col.operator_menu_enum("gpencil.stroke_arrange", "direction", text="Arrange")

            col.separator()

            col.menu("VIEW3D_MT_mirror", text="Mirror")
            col.menu("VIEW3D_MT_snap", text="Snap")

            col.separator()

            # Duplicate operators
            col.operator("gpencil.duplicate_move", text="Duplicate", icon='DUPLICATE')
            col.operator("gpencil.copy", text="Copy", icon='COPYDOWN')
            col.operator("gpencil.paste", text="Paste", icon='PASTEDOWN').type = 'ACTIVE'
            col.operator("gpencil.paste", text="Paste by Layer", icon='PASTEDOWN').type = 'LAYER'

            col.separator()

            # Removal Operators
            col.operator("gpencil.stroke_merge_by_distance", icon="MERGE").use_unselected = True
            col.operator_menu_enum("gpencil.stroke_join", "type", text="Join", icon='JOIN', text_ctxt=i18n_contexts.id_gpencil)
            col.operator("gpencil.stroke_split", text="Split", icon="SPLIT")
            col.operator("gpencil.stroke_separate", text="Separate", icon="SEPARATE_GP_STROKES").mode = 'STROKE'

            col.separator()

            col.operator("gpencil.delete", text="Delete", icon="DELETE").type = 'STROKES'

            col.separator()

            col.operator("gpencil.reproject", text="Reproject")

        layout.separator()

        layout.menu("VIEW3D_MT_edit_gpencil_showhide") #BFA - added to context menu


def draw_gpencil_layer_active(context, layout):
    gpl = context.active_gpencil_layer
    if gpl:
        layout.label(text="Active Layer")
        row = layout.row(align=True)
        row.operator_context = 'EXEC_REGION_WIN'
        row.operator_menu_enum("gpencil.layer_change", "layer", text="", icon='GREASEPENCIL')
        row.prop(gpl, "info", text="")
        row.operator("gpencil.layer_remove", text="", icon='X')


def draw_gpencil_material_active(context, layout):
    ob = context.active_object
    if ob and len(ob.material_slots) > 0 and ob.active_material_index >= 0:
        ma = ob.material_slots[ob.active_material_index].material
        if ma:
            layout.label(text="Active Material")
            row = layout.row(align=True)
            row.operator_context = 'EXEC_REGION_WIN'
            row.operator_menu_enum("gpencil.material_set", "slot", text="", icon='MATERIAL')
            row.prop(ma, "name", text="")


class VIEW3D_PT_gpencil_sculpt_automasking(Panel):
    bl_space_type = 'VIEW_3D'
    bl_region_type = 'HEADER'
    bl_label = "Auto-masking"
    bl_ui_units_x = 10

    def draw(self, context):
        layout = self.layout

        tool_settings = context.scene.tool_settings
        layout.label(text="Auto-masking")

        col = layout.column(align=True)
        col.prop(tool_settings.gpencil_sculpt, "use_automasking_stroke", text="Stroke")
        col.prop(tool_settings.gpencil_sculpt, "use_automasking_layer_stroke", text="Layer")
        col.prop(tool_settings.gpencil_sculpt, "use_automasking_material_stroke", text="Material")
        col.separator()
        col.prop(tool_settings.gpencil_sculpt, "use_automasking_layer_active", text="Active Layer")
        col.prop(tool_settings.gpencil_sculpt, "use_automasking_material_active", text="Active Material")


class VIEW3D_PT_gpencil_sculpt_context_menu(Panel):
    bl_space_type = 'VIEW_3D'
    bl_region_type = 'WINDOW'
    bl_label = "Sculpt"
    bl_ui_units_x = 12

    def draw(self, context):
        ts = context.tool_settings
        settings = ts.gpencil_sculpt_paint
        brush = settings.brush

        layout = self.layout

        layout.prop(brush, "size", slider=True)
        layout.prop(brush, "strength")

        # Layers
        draw_gpencil_layer_active(context, layout)


class VIEW3D_PT_gpencil_weight_context_menu(Panel):
    bl_space_type = 'VIEW_3D'
    bl_region_type = 'WINDOW'
    bl_label = "Weight Paint"
    bl_ui_units_x = 12

    def draw(self, context):
        ts = context.tool_settings
        settings = ts.gpencil_weight_paint
        brush = settings.brush

        layout = self.layout
        layout.prop(brush, "weight")
        gp_settings = brush.gpencil_settings
        layout.prop(gp_settings, "direction", expand=True, text="")

        layout.prop(brush, "size", slider=True)
        layout.prop(brush, "strength")


        # Layers
        draw_gpencil_layer_active(context, layout)


class VIEW3D_MT_gpencil_sculpt(Menu):
    bl_label = "Sculpt"

    def draw(self, context):
        layout = self.layout

        layout.operator_context = 'INVOKE_REGION_WIN'
        layout.menu("VIEW3D_MT_assign_material")
        layout.separator()

        layout.operator("gpencil.frame_duplicate", text="Duplicate Active Frame", icon="DUPLICATE")
        layout.operator(
            "gpencil.frame_duplicate",
            text="Duplicate Active Frame All Layers",
            icon="DUPLICATE").mode = 'ALL'

        layout.separator()

        layout.operator("gpencil.stroke_subdivide", text="Subdivide", icon="SUBDIVIDE_EDGES")
        layout.operator("gpencil.stroke_simplify_fixed", text="Simplify", icon="MOD_SIMPLIFY")
        layout.operator("gpencil.stroke_simplify", text="Simplify Adaptative", icon="SIMPLIFY_ADAPTIVE")

        if context.mode == 'WEIGHT_GPENCIL':
            layout.separator()
            layout.menu("VIEW3D_MT_gpencil_autoweights")

        layout.separator()

        # radial control button brush size
        myvar = layout.operator("wm.radial_control", text="Brush Radius", icon="BRUSHSIZE")
        myvar.data_path_primary = 'tool_settings.gpencil_sculpt.brush.size'

        # radial control button brush strength
        myvar = layout.operator("wm.radial_control", text="Brush Strength", icon="BRUSHSTRENGTH")
        myvar.data_path_primary = 'tool_settings.gpencil_sculpt.brush.strength'

        layout.separator()

        # line edit toggles from the keympap
        props = layout.operator("wm.context_toggle", text="Toggle Edit Lines", icon='STROKE')
        props.data_path = "space_data.overlay.use_gpencil_edit_lines"

        props = layout.operator("wm.context_toggle", text="Toggle Multiline Edit Only", icon='STROKE')
        props.data_path = "space_data.overlay.use_gpencil_multiedit_line_only"


class VIEW3D_PT_gpencil_edit_options(Panel):
    bl_space_type = 'VIEW_3D'
    bl_region_type = 'HEADER'
    bl_label = "Options"

    def draw(self, context):
        layout = self.layout
        settings = context.tool_settings.gpencil_sculpt

        layout.prop(settings, "use_scale_thickness", text="Scale Thickness")

class VIEW3D_PT_gpencil_draw_context_menu(Panel):
    bl_space_type = 'VIEW_3D'
    bl_region_type = 'WINDOW'
    bl_label = "Draw"
    bl_ui_units_x = 12

    def draw(self, context):
        layout = self.layout
        tool_settings = context.tool_settings
        settings = tool_settings.gpencil_paint
        brush = settings.brush
        gp_settings = brush.gpencil_settings

        is_pin_vertex = gp_settings.brush_draw_mode == 'VERTEXCOLOR'
        is_vertex = settings.color_mode == 'VERTEXCOLOR' or brush.gpencil_tool == 'TINT' or is_pin_vertex

        if brush.gpencil_tool not in {'ERASE', 'CUTTER', 'EYEDROPPER'} and is_vertex:
            split = layout.split(factor=0.1)
            split.prop(brush, "color", text="")
            split.template_color_picker(brush, "color", value_slider=True)

            col = layout.column()
            col.separator()
            col.prop_menu_enum(gp_settings, "vertex_mode", text="Mode")
            col.separator()

        if brush.gpencil_tool not in {'FILL', 'CUTTER'}:
            layout.prop(brush, "size", slider=True)
        if brush.gpencil_tool not in {'ERASE', 'FILL', 'CUTTER'}:
            layout.prop(gp_settings, "pen_strength")

        # Layers
        draw_gpencil_layer_active(context, layout)

        layout.menu("VIEW3D_MT_edit_gpencil_showhide") #BFA - added to context menu

        # Material
        if not is_vertex:
            draw_gpencil_material_active(context, layout)


class VIEW3D_PT_gpencil_vertex_context_menu(Panel):
    bl_space_type = 'VIEW_3D'
    bl_region_type = 'WINDOW'
    bl_label = "Vertex Paint"
    bl_ui_units_x = 12

    def draw(self, context):
        layout = self.layout
        tool_settings = context.tool_settings
        settings = tool_settings.gpencil_vertex_paint
        brush = settings.brush
        gp_settings = brush.gpencil_settings

        col = layout.column()

        if brush.gpencil_vertex_tool in {'DRAW', 'REPLACE'}:
            split = layout.split(factor=0.1)
            split.prop(brush, "color", text="")
            split.template_color_picker(brush, "color", value_slider=True)

            col = layout.column()
            col.separator()
            col.prop_menu_enum(gp_settings, "vertex_mode", text="Mode")
            col.separator()

        row = col.row(align=True)
        row.prop(brush, "size", text="Radius")
        row.prop(gp_settings, "use_pressure", text="", icon='STYLUS_PRESSURE')

        if brush.gpencil_vertex_tool in {'DRAW', 'BLUR', 'SMEAR'}:
            row = layout.row(align=True)
            row.prop(gp_settings, "pen_strength", slider=True)
            row.prop(gp_settings, "use_strength_pressure", text="", icon='STYLUS_PRESSURE')

        # Layers
        draw_gpencil_layer_active(context, layout)

        layout.menu("VIEW3D_MT_edit_gpencil_showhide") #BFA - added to context menu


class VIEW3D_PT_paint_vertex_context_menu(Panel):
    # Only for popover, these are dummy values.
    bl_space_type = 'VIEW_3D'
    bl_region_type = 'WINDOW'
    bl_label = "Vertex Paint"

    def draw(self, context):
        layout = self.layout

        brush = context.tool_settings.vertex_paint.brush
        capabilities = brush.vertex_paint_capabilities

        if capabilities.has_color:
            split = layout.split(factor=0.1)
            UnifiedPaintPanel.prop_unified_color(split, context, brush, "color", text="")
            UnifiedPaintPanel.prop_unified_color_picker(split, context, brush, "color", value_slider=True)
            layout.prop(brush, "blend", text="")

        UnifiedPaintPanel.prop_unified(
            layout,
            context,
            brush,
            "size",
            unified_name="use_unified_size",
            pressure_name="use_pressure_size",
            slider=True,
        )
        UnifiedPaintPanel.prop_unified(
            layout,
            context,
            brush,
            "strength",
            unified_name="use_unified_strength",
            pressure_name="use_pressure_strength",
            slider=True,
        )


class VIEW3D_PT_paint_texture_context_menu(Panel):
    # Only for popover, these are dummy values.
    bl_space_type = 'VIEW_3D'
    bl_region_type = 'WINDOW'
    bl_label = "Texture Paint"

    def draw(self, context):
        layout = self.layout

        brush = context.tool_settings.image_paint.brush
        capabilities = brush.image_paint_capabilities

        if capabilities.has_color:
            split = layout.split(factor=0.1)
            UnifiedPaintPanel.prop_unified_color(split, context, brush, "color", text="")
            UnifiedPaintPanel.prop_unified_color_picker(split, context, brush, "color", value_slider=True)
            layout.prop(brush, "blend", text="")

        if capabilities.has_radius:
            UnifiedPaintPanel.prop_unified(
                layout,
                context,
                brush,
                "size",
                unified_name="use_unified_size",
                pressure_name="use_pressure_size",
                slider=True,
            )
            UnifiedPaintPanel.prop_unified(
                layout,
                context,
                brush,
                "strength",
                unified_name="use_unified_strength",
                pressure_name="use_pressure_strength",
                slider=True,
            )


class VIEW3D_PT_paint_weight_context_menu(Panel):
    # Only for popover, these are dummy values.
    bl_space_type = 'VIEW_3D'
    bl_region_type = 'WINDOW'
    bl_label = "Weights"

    def draw(self, context):
        layout = self.layout

        brush = context.tool_settings.weight_paint.brush
        UnifiedPaintPanel.prop_unified(
            layout,
            context,
            brush,
            "weight",
            unified_name="use_unified_weight",
            slider=True,
        )
        UnifiedPaintPanel.prop_unified(
            layout,
            context,
            brush,
            "size",
            unified_name="use_unified_size",
            pressure_name="use_pressure_size",
            slider=True,
        )
        UnifiedPaintPanel.prop_unified(
            layout,
            context,
            brush,
            "strength",
            unified_name="use_unified_strength",
            pressure_name="use_pressure_strength",
            slider=True)




class VIEW3D_PT_sculpt_automasking(Panel):
    bl_space_type = 'VIEW_3D'
    bl_region_type = 'HEADER'
    bl_label = "Auto-Masking"
    bl_ui_units_x = 10

    def draw(self, context):
        layout = self.layout

        tool_settings = context.tool_settings
        sculpt = tool_settings.sculpt
        layout.label(text="Auto-Masking")

        col = layout.column(align=True)
        col.prop(sculpt, "use_automasking_topology", text="Topology")
        col.prop(sculpt, "use_automasking_face_sets", text="Face Sets")

        col.separator()

        col = layout.column(align=True)
        col.prop(sculpt, "use_automasking_boundary_edges", text="Mesh Boundary")
        col.prop(sculpt, "use_automasking_boundary_face_sets", text="Face Sets Boundary")

        if sculpt.use_automasking_boundary_edges or sculpt.use_automasking_boundary_face_sets:
            col.prop(sculpt.brush, "automasking_boundary_edges_propagation_steps")

        col.separator()

        col = layout.column(align=True)
        row = col.row()
        row.prop(sculpt, "use_automasking_cavity", text="Cavity")

        is_cavity_active = sculpt.use_automasking_cavity or sculpt.use_automasking_cavity_inverted

        if is_cavity_active:
            props = row.operator("sculpt.mask_from_cavity", text="Create Mask")
            props.settings_source = 'SCENE'

        col.prop(sculpt, "use_automasking_cavity_inverted", text="Cavity (inverted)")

        if is_cavity_active:
            col = layout.column(align=True)
            col.prop(sculpt, "automasking_cavity_factor", text="Factor")
            col.prop(sculpt, "automasking_cavity_blur_steps", text="Blur")

            col = layout.column()
            col.prop(sculpt, "use_automasking_custom_cavity_curve", text="Custom Curve")

            if sculpt.use_automasking_custom_cavity_curve:
                col.template_curve_mapping(sculpt, "automasking_cavity_curve")

        col.separator()

        col = layout.column(align=True)
        col.prop(sculpt, "use_automasking_view_normal", text="View Normal")

        if sculpt.use_automasking_view_normal:
            col.prop(sculpt, "use_automasking_view_occlusion", text="Occlusion")
            subcol = col.column(align=True)
            subcol.active = not sculpt.use_automasking_view_occlusion
            subcol.prop(sculpt, "automasking_view_normal_limit", text="Limit")
            subcol.prop(sculpt, "automasking_view_normal_falloff", text="Falloff")

        col = layout.column()
        col.prop(sculpt, "use_automasking_start_normal", text="Area Normal")

        if sculpt.use_automasking_start_normal:
            col = layout.column(align=True)
            col.prop(sculpt, "automasking_start_normal_limit", text="Limit")
            col.prop(sculpt, "automasking_start_normal_falloff", text="Falloff")


class VIEW3D_PT_sculpt_context_menu(Panel):
    # Only for popover, these are dummy values.
    bl_space_type = 'VIEW_3D'
    bl_region_type = 'WINDOW'
    bl_label = "Sculpt"

    def draw(self, context):
        layout = self.layout

        brush = context.tool_settings.sculpt.brush
        capabilities = brush.sculpt_capabilities

        if capabilities.has_color:
            split = layout.split(factor=0.1)
            UnifiedPaintPanel.prop_unified_color(split, context, brush, "color", text="")
            UnifiedPaintPanel.prop_unified_color_picker(split, context, brush, "color", value_slider=True)

            layout.prop(brush, "blend", text="")

        ups = context.tool_settings.unified_paint_settings
        size = "size"
        size_owner = ups if ups.use_unified_size else brush
        if size_owner.use_locked_size == 'SCENE':
            size = "unprojected_radius"

        UnifiedPaintPanel.prop_unified(
            layout,
            context,
            brush,
            size,
            unified_name="use_unified_size",
            pressure_name="use_pressure_size",
            text="Radius",
            slider=True,
        )
        UnifiedPaintPanel.prop_unified(
            layout,
            context,
            brush,
            "strength",
            unified_name="use_unified_strength",
            pressure_name="use_pressure_strength",
            slider=True,
        )

        if capabilities.has_auto_smooth:
            layout.prop(brush, "auto_smooth_factor", slider=True)

        if capabilities.has_normal_weight:
            layout.prop(brush, "normal_weight", slider=True)

        if capabilities.has_pinch_factor:
            text = "Pinch"
            if brush.sculpt_tool in {'BLOB', 'SNAKE_HOOK'}:
                text = "Magnify"
            layout.prop(brush, "crease_pinch_factor", slider=True, text=text)

        if capabilities.has_rake_factor:
            layout.prop(brush, "rake_factor", slider=True)

        if capabilities.has_plane_offset:
            layout.prop(brush, "plane_offset", slider=True)
            layout.prop(brush, "plane_trim", slider=True, text="Distance")

        if capabilities.has_height:
            layout.prop(brush, "height", slider=True, text="Height")


class TOPBAR_PT_gpencil_materials(GreasePencilMaterialsPanel, Panel):
    bl_space_type = 'VIEW_3D'
    bl_region_type = 'HEADER'
    bl_label = "Materials"
    bl_ui_units_x = 14

    @classmethod
    def poll(cls, context):
        ob = context.object
        return ob and (ob.type == 'GPENCIL' or ob.type == 'GREASEPENCIL')


class TOPBAR_PT_gpencil_vertexcolor(GreasePencilVertexcolorPanel, Panel):
    bl_space_type = 'VIEW_3D'
    bl_region_type = 'HEADER'
    bl_label = "Color Attribute"
    bl_ui_units_x = 10

    @classmethod
    def poll(cls, context):
        ob = context.object
        return ob and ob.type == 'GPENCIL'


class VIEW3D_PT_curves_sculpt_add_shape(Panel):
    # Only for popover, these are dummy values.
    bl_space_type = 'VIEW_3D'
    bl_region_type = 'WINDOW'
    bl_label = "Curves Sculpt Add Curve Options"

    def draw(self, context):
        layout = self.layout

        layout.use_property_split = True
        layout.use_property_decorate = False  # No animation.

        settings = UnifiedPaintPanel.paint_settings(context)
        brush = settings.brush

        col = layout.column(heading="Interpolate", align=True)
        col.prop(brush.curves_sculpt_settings, "interpolate_length", text="Length")
        col.prop(brush.curves_sculpt_settings, "interpolate_shape", text="Shape")
        col.prop(brush.curves_sculpt_settings, "interpolate_point_count", text="Point Count")

        col = layout.column()
        col.active = not brush.curves_sculpt_settings.interpolate_length
        col.prop(brush.curves_sculpt_settings, "curve_length", text="Length")

        col = layout.column()
        col.active = not brush.curves_sculpt_settings.interpolate_point_count
        col.prop(brush.curves_sculpt_settings, "points_per_curve", text="Points")


class VIEW3D_PT_curves_sculpt_parameter_falloff(Panel):
    # Only for popover, these are dummy values.
    bl_space_type = 'VIEW_3D'
    bl_region_type = 'WINDOW'
    bl_label = "Curves Sculpt Parameter Falloff"

    def draw(self, context):
        layout = self.layout

        settings = UnifiedPaintPanel.paint_settings(context)
        brush = settings.brush

        layout.template_curve_mapping(brush.curves_sculpt_settings, "curve_parameter_falloff")
        row = layout.row(align=True)
        row.operator("brush.sculpt_curves_falloff_preset", icon='SMOOTHCURVE', text="").shape = 'SMOOTH'
        row.operator("brush.sculpt_curves_falloff_preset", icon='SPHERECURVE', text="").shape = 'ROUND'
        row.operator("brush.sculpt_curves_falloff_preset", icon='ROOTCURVE', text="").shape = 'ROOT'
        row.operator("brush.sculpt_curves_falloff_preset", icon='SHARPCURVE', text="").shape = 'SHARP'
        row.operator("brush.sculpt_curves_falloff_preset", icon='LINCURVE', text="").shape = 'LINE'
        row.operator("brush.sculpt_curves_falloff_preset", icon='NOCURVE', text="").shape = 'MAX'


class VIEW3D_PT_curves_sculpt_grow_shrink_scaling(Panel):
    # Only for popover, these are dummy values.
    bl_space_type = 'VIEW_3D'
    bl_region_type = 'WINDOW'
    bl_label = "Curves Grow/Shrink Scaling"
    bl_ui_units_x = 12

    def draw(self, context):
        layout = self.layout

        layout.use_property_split = True
        layout.use_property_decorate = False  # No animation.

        settings = UnifiedPaintPanel.paint_settings(context)
        brush = settings.brush

        layout.prop(brush.curves_sculpt_settings, "scale_uniform")
        layout.prop(brush.curves_sculpt_settings, "minimum_length")


class VIEW3D_PT_viewport_debug(Panel):
    bl_space_type = 'VIEW_3D'
    bl_region_type = 'HEADER'
    bl_parent_id = "VIEW3D_PT_overlay"
    bl_label = "Viewport Debug"

    @classmethod
    def poll(cls, context):
        prefs = context.preferences
        return prefs.experimental.use_viewport_debug

    def draw(self, context):
        layout = self.layout
        view = context.space_data
        overlay = view.overlay

        layout.prop(overlay, "use_debug_freeze_view_culling")


class VIEW3D_AST_sculpt_brushes(bpy.types.AssetShelf):
    # Experimental: Asset shelf for sculpt brushes, only shows up if both the
    # "Asset Shelf" and the "Extended Asset Browser" experimental features are
    # enabled.

    bl_space_type = 'VIEW_3D'

    @classmethod
    def poll(cls, context):
        prefs = context.preferences
        if not prefs.experimental.use_extended_asset_browser:
            return False

        return context.mode == 'SCULPT'

    @classmethod
    def asset_poll(cls, asset):
        return asset.id_type == 'BRUSH'


classes = (
    VIEW3D_HT_header,
    VIEW3D_HT_tool_header,
    ALL_MT_editormenu,
    VIEW3D_MT_editor_menus,
    VIEW3D_MT_transform,
    VIEW3D_MT_transform_object,
    VIEW3D_MT_transform_armature,
    VIEW3D_MT_mirror,
    VIEW3D_MT_snap,
    VIEW3D_MT_uv_map_clear_seam,
    VIEW3D_MT_uv_map,
    VIEW3D_MT_switchactivecamto,
    VIEW3D_MT_view_legacy,
    VIEW3D_MT_view_annotations,
    VIEW3D_MT_view,
    VIEW3D_MT_view_local, #BFA - not used
    VIEW3D_MT_view_cameras,
    VIEW3D_MT_view_pie_menus,
    VIEW3D_MT_view_navigation_legacy,
    VIEW3D_MT_view_navigation,
    VIEW3D_MT_view_align,
    VIEW3D_MT_view_align_selected,
    VIEW3D_MT_view_viewpoint, #BFA - not used
    VIEW3D_MT_view_regions, #BFA - not used
    VIEW3D_MT_select_object,
    VIEW3D_MT_select_object_legacy,
    VIEW3D_MT_select_by_type,
    VIEW3D_MT_select_grouped,
    VIEW3D_MT_select_linked,
    VIEW3D_MT_select_object_more_less,
    VIEW3D_MT_select_pose,
	VIEW3D_MT_select_pose_more_less, #BFA - not used
    VIEW3D_MT_select_particle,
    VIEW3D_MT_edit_mesh,
    VIEW3D_MT_edit_mesh_legacy,
    VIEW3D_MT_edit_mesh_sort_elements,
    VIEW3D_MT_edit_mesh_select_similar,
    VIEW3D_MT_edit_mesh_select_by_trait,
    VIEW3D_MT_edit_mesh_select_more_less,
    VIEW3D_MT_select_edit_mesh,
    VIEW3D_MT_select_edit_curve,
    VIEW3D_MT_select_edit_curve_select_similar,
    VIEW3D_MT_select_edit_surface,
    VIEW3D_MT_select_edit_text,
    VIEW3D_MT_select_edit_metaball,
    VIEW3D_MT_edit_lattice_context_menu,
    VIEW3D_MT_select_edit_metaball_select_similar,
    VIEW3D_MT_select_edit_lattice,
    VIEW3D_MT_select_edit_armature,
    VIEW3D_MT_select_gpencil_legacy,
    VIEW3D_MT_select_gpencil_grouped,
    VIEW3D_MT_select_edit_grease_pencil,
    VIEW3D_MT_select_edit_gpencil,
    VIEW3D_MT_select_paint_mask,
    VIEW3D_MT_select_paint_mask_face_more_less,
    VIEW3D_MT_select_paint_mask_vertex,
    VIEW3D_MT_select_paint_mask_vertex_more_less,
    VIEW3D_MT_select_edit_point_cloud,
    VIEW3D_MT_edit_curves_select_more_less,
    VIEW3D_MT_select_edit_curves,
    VIEW3D_MT_select_sculpt_curves,
    VIEW3D_MT_mesh_add,
    VIEW3D_MT_curve_add,
    VIEW3D_MT_surface_add,
    VIEW3D_MT_edit_metaball_context_menu,
    VIEW3D_MT_metaball_add,
    TOPBAR_MT_edit_curve_add,
    TOPBAR_MT_edit_armature_add,
    VIEW3D_MT_armature_add,
    VIEW3D_MT_light_add,
    VIEW3D_MT_lightprobe_add,
    VIEW3D_MT_camera_add,
    VIEW3D_MT_volume_add,
    VIEW3D_MT_grease_pencil_add,
    VIEW3D_MT_add,
    VIEW3D_MT_image_add,
    VIEW3D_MT_origin_set,
    VIEW3D_MT_object,
    VIEW3D_MT_object_convert,
    VIEW3D_MT_object_animation,
    VIEW3D_MT_object_asset,
    VIEW3D_MT_object_rigid_body,
    VIEW3D_MT_object_clear,
    VIEW3D_MT_object_context_menu,
	VIEW3D_MT_edit_armature_parent, #BFA - not used
    VIEW3D_MT_object_shading,
    VIEW3D_MT_object_apply,
    VIEW3D_MT_object_relations,
    VIEW3D_MT_object_liboverride,
    VIEW3D_MT_object_parent,
    VIEW3D_MT_object_track,
    VIEW3D_MT_object_collection,
    VIEW3D_MT_object_constraints,
    VIEW3D_MT_object_quick_effects,
    VIEW3D_MT_object_showhide,
    VIEW3D_MT_object_cleanup,
    VIEW3D_MT_make_single_user,
    VIEW3D_MT_make_links,
    VIEW3D_MT_brush_paint_modes,
    VIEW3D_MT_brush,
    VIEW3D_MT_brush_curve_presets,
    VIEW3D_MT_facemask_showhide,
    VIEW3D_MT_paint_vertex,
    VIEW3D_MT_paint_vertex_specials,
    VIEW3D_MT_paint_texture_specials,
    VIEW3D_MT_hook,
    VIEW3D_MT_vertex_group,
    VIEW3D_MT_gpencil_vertex_group,
    VIEW3D_MT_paint_weight,
    VIEW3D_MT_paint_weight_legacy,
    VIEW3D_MT_paint_weight_lock,
    VIEW3D_MT_paint_weight_specials,
    VIEW3D_MT_subdivision_set,
    VIEW3D_MT_sculpt_specials,
    VIEW3D_MT_sculpt,
    VIEW3D_MT_sculpt_legacy,
    VIEW3D_MT_sculpt_transform,
    VIEW3D_MT_sculpt_showhide,
    VIEW3D_MT_sculpt_set_pivot,
    VIEW3D_MT_mask,
    VIEW3D_MT_mask_legacy,
    VIEW3D_MT_face_sets,
    VIEW3D_MT_face_sets_init,
    VIEW3D_MT_random_mask,
    VIEW3D_MT_hide_mask,
    VIEW3D_MT_particle,
    VIEW3D_MT_particle_context_menu,
    VIEW3D_MT_particle_showhide,
    VIEW3D_MT_pose,
    VIEW3D_MT_pose_transform,
    VIEW3D_MT_pose_slide,
    VIEW3D_MT_pose_propagate,
    VIEW3D_MT_pose_motion,
    VIEW3D_MT_bone_collections,
    VIEW3D_MT_pose_ik,
    VIEW3D_MT_pose_constraints,
    VIEW3D_MT_pose_names,
    VIEW3D_MT_pose_showhide,
    VIEW3D_MT_pose_apply,
    VIEW3D_MT_pose_context_menu,
    VIEW3D_MT_bone_options_toggle,
    VIEW3D_MT_bone_options_enable,
    VIEW3D_MT_bone_options_disable,
    VIEW3D_MT_edit_mesh_context_menu,
    VIEW3D_MT_edit_mesh_select_mode,
    VIEW3D_MT_edit_mesh_select_linked,
    VIEW3D_MT_edit_mesh_select_loops,
    VIEW3D_MT_edit_mesh_extrude_dupli,
    VIEW3D_MT_edit_mesh_extrude_dupli_rotate,
    VIEW3D_MT_edit_mesh_extrude,
    VIEW3D_MT_edit_mesh_vertices,
    VIEW3D_MT_edit_mesh_vertices_legacy,
    VIEW3D_MT_edit_mesh_edges,
    VIEW3D_MT_edit_mesh_edges_legacy,
    VIEW3D_MT_edit_mesh_faces,
    VIEW3D_MT_edit_mesh_faces_legacy,
    VIEW3D_MT_edit_mesh_faces_data,
    VIEW3D_MT_edit_mesh_normals,
    VIEW3D_MT_edit_mesh_normals_select_strength,
    VIEW3D_MT_edit_mesh_normals_set_strength,
    VIEW3D_MT_edit_mesh_normals_average,
    VIEW3D_MT_edit_mesh_shading,
    VIEW3D_MT_edit_mesh_weights,
    VIEW3D_MT_edit_mesh_clean,
    VIEW3D_MT_edit_mesh_delete,
    VIEW3D_MT_edit_mesh_merge,
    VIEW3D_MT_edit_mesh_split,
    VIEW3D_MT_edit_mesh_dissolve,
    VIEW3D_MT_edit_mesh_showhide,
    VIEW3D_MT_paint_grease_pencil,
    VIEW3D_MT_paint_gpencil,
    VIEW3D_MT_draw_gpencil,
    VIEW3D_MT_edit_gpencil_showhide,
    VIEW3D_MT_assign_material,
    VIEW3D_MT_edit_gpencil,
    VIEW3D_MT_edit_gpencil_stroke,
    VIEW3D_MT_edit_gpencil_point,
    VIEW3D_MT_edit_gpencil_hide,
    VIEW3D_MT_edit_gpencil_arrange_strokes,
    VIEW3D_MT_edit_gpencil_delete,
    VIEW3D_MT_sculpt_gpencil_copy,
    VIEW3D_MT_weight_gpencil,
    VIEW3D_MT_gpencil_simplify,
    VIEW3D_MT_gpencil_autoweights,
    VIEW3D_MT_gpencil_edit_context_menu,
    VIEW3D_MT_edit_greasepencil,
    VIEW3D_MT_edit_greasepencil_delete,
    VIEW3D_MT_edit_greasepencil_stroke,
    VIEW3D_MT_edit_curve,
    VIEW3D_MT_edit_curve_ctrlpoints,
    VIEW3D_MT_edit_curve_handle_type_set,
    VIEW3D_MT_edit_curve_segments,
	VIEW3D_MT_edit_curve_clean, #BFa - not used
    VIEW3D_MT_edit_curve_context_menu,
    VIEW3D_MT_edit_curve_delete,
    VIEW3D_MT_edit_curve_showhide,
    VIEW3D_MT_edit_surface,
    VIEW3D_MT_edit_font,
    VIEW3D_MT_edit_font_chars,
    VIEW3D_MT_edit_font_kerning,
    VIEW3D_MT_edit_font_move,
    VIEW3D_MT_edit_font_delete,
    VIEW3D_MT_edit_font_context_menu,
    VIEW3D_MT_edit_meta,
    VIEW3D_MT_edit_meta_showhide,
    VIEW3D_MT_edit_lattice,
    VIEW3D_MT_edit_lattice_flip,
    VIEW3D_MT_edit_armature,
    VIEW3D_MT_armature_showhide,
    VIEW3D_MT_armature_context_menu,
    VIEW3D_MT_edit_armature_roll,
    VIEW3D_MT_edit_armature_names,
    VIEW3D_MT_edit_armature_delete,
    VIEW3D_MT_gpencil_animation,
    VIEW3D_MT_edit_gpencil_transform,
    #VIEW3D_MT_edit_gpencil_transform_legacy,
    VIEW3D_MT_edit_curves,
    VIEW3D_MT_edit_pointcloud,
    VIEW3D_MT_object_mode_pie,
    VIEW3D_MT_view_pie,
    VIEW3D_MT_transform_gizmo_pie,
    VIEW3D_MT_shading_pie,
    VIEW3D_MT_shading_ex_pie,
    VIEW3D_MT_pivot_pie,
    VIEW3D_MT_snap_pie,
    VIEW3D_MT_orientations_pie,
    VIEW3D_MT_proportional_editing_falloff_pie,
    VIEW3D_MT_sculpt_mask_edit_pie,
    VIEW3D_MT_sculpt_automasking_pie,
    VIEW3D_MT_sculpt_gpencil_automasking_pie,
    VIEW3D_MT_wpaint_vgroup_lock_pie,
    VIEW3D_MT_sculpt_face_sets_edit_pie,
    VIEW3D_MT_sculpt_curves,
    VIEW3D_PT_active_tool,
    VIEW3D_PT_active_tool_duplicate,
    VIEW3D_PT_view3d_properties,
    VIEW3D_PT_view3d_properties_edit,
    VIEW3D_PT_view3d_lock, #BFA - not used
    VIEW3D_PT_view3d_camera_lock,
    VIEW3D_PT_view3d_cursor,
    VIEW3D_PT_collections,
    VIEW3D_PT_object_type_visibility,
    VIEW3D_PT_grease_pencil,
    VIEW3D_PT_annotation_onion,
    VIEW3D_PT_gpencil_multi_frame,
    VIEW3D_PT_gpencil_curve_edit,
    VIEW3D_PT_gpencil_sculpt_automasking,
    VIEW3D_MT_gpencil_sculpt,
    VIEW3D_PT_quad_view,
    VIEW3D_PT_view3d_stereo,
    VIEW3D_PT_shading,
    VIEW3D_PT_shading_lighting,
    VIEW3D_PT_shading_color,
    VIEW3D_PT_shading_options,
    VIEW3D_PT_shading_options_shadow,
    VIEW3D_PT_shading_options_ssao,
    VIEW3D_PT_shading_render_pass,
    VIEW3D_PT_shading_compositor,
    VIEW3D_PT_gizmo_display,
    VIEW3D_PT_overlay,
    VIEW3D_PT_overlay_guides,
    VIEW3D_PT_overlay_object,
    VIEW3D_PT_overlay_geometry,
    VIEW3D_PT_overlay_motion_tracking,
    VIEW3D_PT_overlay_edit_mesh,
    VIEW3D_PT_overlay_edit_mesh_shading,
    VIEW3D_PT_overlay_edit_mesh_measurement,
    VIEW3D_PT_overlay_edit_mesh_normals,
    VIEW3D_PT_overlay_edit_mesh_freestyle,
    VIEW3D_PT_overlay_edit_curve,
    VIEW3D_PT_overlay_texture_paint,
    VIEW3D_PT_overlay_vertex_paint,
    VIEW3D_PT_overlay_weight_paint,
    VIEW3D_PT_overlay_bones,
    VIEW3D_PT_overlay_sculpt,
    VIEW3D_PT_overlay_sculpt_curves,
    VIEW3D_PT_snapping,
    VIEW3D_PT_proportional_edit,
    VIEW3D_PT_gpencil_origin,
    VIEW3D_PT_gpencil_lock,
    VIEW3D_PT_gpencil_guide,
    VIEW3D_PT_transform_orientations,
    VIEW3D_PT_overlay_gpencil_options,
    VIEW3D_PT_context_properties,
    VIEW3D_PT_paint_vertex_context_menu,
    VIEW3D_PT_paint_texture_context_menu,
    VIEW3D_PT_paint_weight_context_menu,
    VIEW3D_PT_gpencil_vertex_context_menu,
    VIEW3D_PT_gpencil_sculpt_context_menu,
    VIEW3D_PT_gpencil_weight_context_menu,
    VIEW3D_PT_gpencil_draw_context_menu,
    VIEW3D_PT_gpencil_edit_options,
    VIEW3D_PT_sculpt_automasking,
    VIEW3D_PT_sculpt_context_menu,
    TOPBAR_PT_gpencil_materials,
    TOPBAR_PT_gpencil_vertexcolor,
    TOPBAR_PT_annotation_layers,
    VIEW3D_PT_curves_sculpt_add_shape,
    VIEW3D_PT_curves_sculpt_parameter_falloff,
    VIEW3D_PT_curves_sculpt_grow_shrink_scaling,
    VIEW3D_PT_viewport_debug,
    VIEW3D_AST_sculpt_brushes,
)


if __name__ == "__main__":  # only for live edit.
    from bpy.utils import register_class
    for cls in classes:
        register_class(cls)<|MERGE_RESOLUTION|>--- conflicted
+++ resolved
@@ -67,7 +67,7 @@
         else:
             if (object_mode not in {
                     'SCULPT', 'VERTEX_PAINT', 'WEIGHT_PAINT', 'TEXTURE_PAINT',
-                    'PAINT_GPENCIL', 'SCULPT_GPENCIL', 'WEIGHT_GPENCIL', 'VERTEX_GPENCIL'
+                    'PAINT_GPENCIL', 'SCULPT_GPENCIL', 'WEIGHT_GPENCIL', 'VERTEX_GPENCIL', 'PAINT_GREASE_PENCIL',
             }) or has_pose_mode:
                 show_snap = True
             else:
@@ -1001,8 +1001,6 @@
             layout.popover("VIEW3D_PT_curves_sculpt_add_shape", text="Curve Shape")
         elif curves_tool == 'SLIDE':
             layout.popover("VIEW3D_PT_tools_brush_falloff")
-<<<<<<< HEAD
-=======
 
         return True
 
@@ -1059,59 +1057,6 @@
             if brush.gpencil_settings.eraser_mode == "HARD":
                 layout.prop(brush.gpencil_settings, "use_keep_caps_eraser")
             layout.prop(brush.gpencil_settings, "use_active_layer_only")
-
-        return True
-
-
-class VIEW3D_HT_header(Header):
-    bl_space_type = 'VIEW_3D'
-
-    @staticmethod
-    def draw_xform_template(layout, context):
-        obj = context.active_object
-        object_mode = 'OBJECT' if obj is None else obj.mode
-        has_pose_mode = (
-            (object_mode == 'POSE') or
-            (object_mode == 'WEIGHT_PAINT' and context.pose_object is not None)
-        )
-
-        tool_settings = context.tool_settings
-
-        # Mode & Transform Settings
-        scene = context.scene
-
-        # Orientation
-        if object_mode in {'OBJECT', 'EDIT', 'EDIT_GPENCIL'} or has_pose_mode:
-            orient_slot = scene.transform_orientation_slots[0]
-            row = layout.row(align=True)
-
-            sub = row.row()
-            sub.ui_units_x = 4
-            sub.prop_with_popover(
-                orient_slot,
-                "type",
-                text="",
-                panel="VIEW3D_PT_transform_orientations",
-            )
-
-        # Pivot
-        if object_mode in {'OBJECT', 'EDIT', 'EDIT_GPENCIL', 'SCULPT_GPENCIL'} or has_pose_mode:
-            layout.prop(tool_settings, "transform_pivot_point", text="", icon_only=True)
-
-        # Snap
-        show_snap = False
-        if obj is None:
-            show_snap = True
-        else:
-            if (object_mode not in {
-                    'SCULPT', 'SCULPT_CURVES', 'VERTEX_PAINT', 'WEIGHT_PAINT', 'TEXTURE_PAINT',
-                    'PAINT_GPENCIL', 'SCULPT_GPENCIL', 'WEIGHT_GPENCIL', 'VERTEX_GPENCIL', 'PAINT_GREASE_PENCIL',
-            }) or has_pose_mode:
-                show_snap = True
-            else:
-
-                paint_settings = UnifiedPaintPanel.paint_settings(context)
->>>>>>> a26eb879
 
         return True
 
