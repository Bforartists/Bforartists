# SPDX-FileCopyrightText: 2009-2023 Blender Authors
#
# SPDX-License-Identifier: GPL-2.0-or-later
# BFA NOTE: For this document in merges, it is best to preserve the
# Bforartists one and compare the old Blender version with the new to see
# what changed.
# Once you compare Blender changes with an old version, splice it in manually.
import bpy
from bpy.types import (
    Header,
    Menu,
    Panel,
)
from bl_ui.properties_paint_common import (
    UnifiedPaintPanel,
    brush_basic_texpaint_settings,
    brush_basic_gpencil_weight_settings,
    brush_basic_grease_pencil_weight_settings,
    BrushAssetShelf,
)
from bl_ui.properties_grease_pencil_common import (
    AnnotationDataPanel,
    AnnotationOnionSkin,
    GreasePencilMaterialsPanel,
    GreasePencilVertexcolorPanel,
)
from bl_ui.space_toolsystem_common import (
    ToolActivePanelHelper,
)
from bpy.app.translations import (
    pgettext_iface as iface_,
    pgettext_rpt as rpt_,
    contexts as i18n_contexts,
)


class VIEW3D_HT_tool_header(Header):
    bl_space_type = 'VIEW_3D'
    bl_region_type = 'TOOL_HEADER'

    def draw(self, context):
        layout = self.layout

        self.draw_tool_settings(context)

        layout.separator_spacer()

        self.draw_mode_settings(context)

    def draw_tool_settings(self, context):
        layout = self.layout
        tool_mode = context.mode

        # Active Tool
        # -----------
        from bl_ui.space_toolsystem_common import ToolSelectPanelHelper
        tool = ToolSelectPanelHelper.draw_active_tool_header(
            context, layout,
            tool_key=('VIEW_3D', tool_mode),
        )
        # Object Mode Options
        # -------------------

        # Example of how tool_settings can be accessed as pop-overs.

        # TODO(campbell): editing options should be after active tool options
        # (obviously separated for from the users POV)
        draw_fn = getattr(_draw_tool_settings_context_mode, tool_mode, None)
        if draw_fn is not None:
            is_valid_context = draw_fn(context, layout, tool)

        def draw_3d_brush_settings(layout, tool_mode):
            layout.popover("VIEW3D_PT_tools_brush_settings_advanced", text="Brush")
            if tool_mode != 'PAINT_WEIGHT':
                layout.popover("VIEW3D_PT_tools_brush_texture")
            if tool_mode == 'PAINT_TEXTURE':
                layout.popover("VIEW3D_PT_tools_mask_texture")
            layout.popover("VIEW3D_PT_tools_brush_stroke")
            layout.popover("VIEW3D_PT_tools_brush_falloff")
            layout.popover("VIEW3D_PT_tools_brush_display")

        # NOTE: general mode options should be added to `draw_mode_settings`.
        if tool_mode == 'SCULPT':
            if is_valid_context:
                draw_3d_brush_settings(layout, tool_mode)
        elif tool_mode == 'PAINT_VERTEX':
            if is_valid_context:
                draw_3d_brush_settings(layout, tool_mode)
        elif tool_mode == 'PAINT_WEIGHT':
            if is_valid_context:
                draw_3d_brush_settings(layout, tool_mode)
        elif tool_mode == 'PAINT_TEXTURE':
            if is_valid_context:
                draw_3d_brush_settings(layout, tool_mode)
        elif tool_mode == 'EDIT_ARMATURE':
            pass
        elif tool_mode == 'EDIT_CURVE':
            pass
        elif tool_mode == 'EDIT_MESH':
            pass
        elif tool_mode == 'POSE':
            pass
        elif tool_mode == 'PARTICLE':
            # Disable, only shows "Brush" panel, which is already in the top-bar.
            # if tool.has_datablock:
            #     layout.popover_group(context=".paint_common", **popover_kw)
            pass
        elif tool_mode == 'PAINT_GPENCIL':
            if is_valid_context:
                brush = context.tool_settings.gpencil_paint.brush
                if brush:
                    if brush.gpencil_tool != 'ERASE':
                        if brush.gpencil_tool != 'TINT':
                            layout.popover("VIEW3D_PT_tools_grease_pencil_brush_advanced")

                        if brush.gpencil_tool not in {'FILL', 'TINT'}:
                            layout.popover("VIEW3D_PT_tools_grease_pencil_brush_stroke")

                    layout.popover("VIEW3D_PT_tools_grease_pencil_paint_appearance")
        elif tool_mode == 'SCULPT_GPENCIL':
            if is_valid_context:
                brush = context.tool_settings.gpencil_sculpt_paint.brush
                if brush:
                    tool = brush.gpencil_sculpt_tool
                    if tool in {'SMOOTH', 'RANDOMIZE'}:
                        layout.popover("VIEW3D_PT_tools_grease_pencil_sculpt_brush_popover")
                    layout.popover("VIEW3D_PT_tools_grease_pencil_sculpt_appearance")
        elif tool_mode == 'SCULPT_GREASE_PENCIL':
            if is_valid_context:
                brush = context.tool_settings.gpencil_sculpt_paint.brush
                if brush:
                    tool = brush.gpencil_sculpt_tool
                    if tool in {'SMOOTH', 'RANDOMIZE'}:
                        layout.popover("VIEW3D_PT_tools_grease_pencil_sculpt_brush_popover")
                    layout.popover("VIEW3D_PT_tools_grease_pencil_sculpt_appearance")
        elif tool_mode == 'WEIGHT_GPENCIL' or tool_mode == 'WEIGHT_GREASE_PENCIL':
            if is_valid_context:
                layout.popover("VIEW3D_PT_tools_grease_pencil_weight_appearance")
        elif tool_mode == 'VERTEX_GPENCIL':
            if is_valid_context:
                layout.popover("VIEW3D_PT_tools_grease_pencil_vertex_appearance")

    def draw_mode_settings(self, context):
        layout = self.layout
        mode_string = context.mode

        def row_for_mirror():
            row = layout.row(align=True)
            sub = row.row(align=True)
            return row, sub

        if mode_string == 'EDIT_ARMATURE':
            ob = context.object
            _row, sub = row_for_mirror()
            sub.prop(ob.data, "use_mirror_x", icon='MIRROR_X', toggle=True, icon_only=True)
        elif mode_string == 'POSE':
            ob = context.object
            _row, sub = row_for_mirror()
            sub.prop(ob.pose, "use_mirror_x", icon='MIRROR_X', toggle=True, icon_only=True)
        elif mode_string in {'EDIT_MESH', 'PAINT_WEIGHT', 'SCULPT', 'PAINT_VERTEX', 'PAINT_TEXTURE'}:
            # Mesh Modes, Use Mesh Symmetry
            ob = context.object
            row, sub = row_for_mirror()
            sub.prop(ob, "use_mesh_mirror_x", icon='MIRROR_X', toggle=True, icon_only=True)
            sub.prop(ob, "use_mesh_mirror_y", icon='MIRROR_Y', toggle=True, icon_only=True)
            sub.prop(ob, "use_mesh_mirror_z", icon='MIRROR_Z', toggle=True, icon_only=True)
            if mode_string == 'EDIT_MESH':
                tool_settings = context.tool_settings
                layout.prop(tool_settings, "use_mesh_automerge", text="")
            elif mode_string == 'PAINT_WEIGHT':
                row.popover(panel="VIEW3D_PT_tools_weightpaint_symmetry_for_topbar", text="")
            elif mode_string == 'SCULPT':
                row.popover(panel="VIEW3D_PT_sculpt_symmetry_for_topbar", text="")
            elif mode_string == 'PAINT_VERTEX':
                row.popover(panel="VIEW3D_PT_tools_vertexpaint_symmetry_for_topbar", text="")
        elif mode_string == 'SCULPT_CURVES':
            ob = context.object
            _row, sub = row_for_mirror()
            sub.prop(ob.data, "use_mirror_x", text="X", toggle=True)
            sub.prop(ob.data, "use_mirror_y", text="Y", toggle=True)
            sub.prop(ob.data, "use_mirror_z", text="Z", toggle=True)

            layout.prop(ob.data, "use_sculpt_collision", icon='MOD_PHYSICS', icon_only=True, toggle=True)

        # Expand panels from the side-bar as popovers.
        popover_kw = {"space_type": 'VIEW_3D', "region_type": 'UI', "category": "Tool"}

        if mode_string == 'SCULPT':
            layout.popover_group(context=".sculpt_mode", **popover_kw)
        elif mode_string == 'PAINT_VERTEX':
            layout.popover_group(context=".vertexpaint", **popover_kw)
        elif mode_string == 'PAINT_WEIGHT':
            layout.popover_group(context=".weightpaint", **popover_kw)
        elif mode_string == 'PAINT_TEXTURE':
            layout.popover_group(context=".imagepaint", **popover_kw)
        elif mode_string == 'EDIT_TEXT':
            layout.popover_group(context=".text_edit", **popover_kw)
        elif mode_string == 'EDIT_ARMATURE':
            layout.popover_group(context=".armature_edit", **popover_kw)
        elif mode_string == 'EDIT_METABALL':
            layout.popover_group(context=".mball_edit", **popover_kw)
        elif mode_string == 'EDIT_LATTICE':
            layout.popover_group(context=".lattice_edit", **popover_kw)
        elif mode_string == 'EDIT_CURVE':
            layout.popover_group(context=".curve_edit", **popover_kw)
        elif mode_string == 'EDIT_MESH':
            layout.popover_group(context=".mesh_edit", **popover_kw)
        elif mode_string == 'POSE':
            layout.popover_group(context=".posemode", **popover_kw)
        elif mode_string == 'PARTICLE':
            layout.popover_group(context=".particlemode", **popover_kw)
        elif mode_string == 'OBJECT':
            layout.popover_group(context=".objectmode", **popover_kw)
        elif mode_string in {'PAINT_GPENCIL', 'EDIT_GPENCIL', 'SCULPT_GPENCIL', 'WEIGHT_GPENCIL'}:
            # Grease pencil layer.
            gpl = context.active_gpencil_layer
            if gpl and gpl.info is not None:
                text = gpl.info
                maxw = 25
                if len(text) > maxw:
                    text = text[:maxw - 5] + '..' + text[-3:]
            else:
                text = ""

            sub = layout.row()
            sub.popover(
                panel="TOPBAR_PT_gpencil_layers",
                text="Layer: " + text,  # BFA
            )
            if mode_string == 'EDIT_GPENCIL':
                sub.popover(panel="VIEW3D_PT_gpencil_edit_options", text="Options")  # BFA


class _draw_tool_settings_context_mode:
    @staticmethod
    def SCULPT(context, layout, tool):
        if (tool is None) or (not tool.has_datablock):
            return False

        paint = context.tool_settings.sculpt
        layout.template_ID_preview(paint, "brush", rows=3, cols=8, hide_buttons=True)

        brush = paint.brush
        if brush is None:
            return False

        tool_settings = context.tool_settings
        capabilities = brush.sculpt_capabilities

        ups = tool_settings.unified_paint_settings

        if capabilities.has_color:
            row = layout.row(align=True)
            row.ui_units_x = 4
            UnifiedPaintPanel.prop_unified_color(row, context, brush, "color", text="")
            UnifiedPaintPanel.prop_unified_color(row, context, brush, "secondary_color", text="")
            row.separator()
            layout.prop(brush, "blend", text="", expand=False)

        size = "size"
        size_owner = ups if ups.use_unified_size else brush
        if size_owner.use_locked_size == 'SCENE':
            size = "unprojected_radius"

        UnifiedPaintPanel.prop_unified(
            layout,
            context,
            brush,
            size,
            pressure_name="use_pressure_size",
            unified_name="use_unified_size",
            text="Radius",
            slider=True,
            header=True,
        )

        # strength, use_strength_pressure
        pressure_name = "use_pressure_strength" if capabilities.has_strength_pressure else None
        UnifiedPaintPanel.prop_unified(
            layout,
            context,
            brush,
            "strength",
            pressure_name=pressure_name,
            unified_name="use_unified_strength",
            text="Strength",
            header=True,
        )

        # direction
        if not capabilities.has_direction:
            layout.row().prop(brush, "direction", expand=True, text="")

        return True

    @staticmethod
    def PAINT_TEXTURE(context, layout, tool):
        if (tool is None) or (not tool.has_datablock):
            return False

        paint = context.tool_settings.image_paint
        layout.template_ID_preview(paint, "brush", rows=3, cols=8, hide_buttons=True)

        brush = paint.brush
        if brush is None:
            return False

        brush_basic_texpaint_settings(layout, context, brush, compact=True)

        return True

    @staticmethod
    def PAINT_VERTEX(context, layout, tool):
        if (tool is None) or (not tool.has_datablock):
            return False

        paint = context.tool_settings.vertex_paint
        layout.template_ID_preview(paint, "brush", rows=3, cols=8, hide_buttons=True)

        brush = paint.brush
        if brush is None:
            return False

        brush_basic_texpaint_settings(layout, context, brush, compact=True)

        return True

    @staticmethod
    def PAINT_WEIGHT(context, layout, tool):
        if (tool is None) or (not tool.has_datablock):
            return False

        paint = context.tool_settings.weight_paint
        layout.template_ID_preview(paint, "brush", rows=3, cols=8, hide_buttons=True)
        brush = paint.brush
        if brush is None:
            return False

        capabilities = brush.weight_paint_capabilities
        if capabilities.has_weight:
            UnifiedPaintPanel.prop_unified(
                layout,
                context,
                brush,
                "weight",
                unified_name="use_unified_weight",
                slider=True,
                header=True,
            )

        UnifiedPaintPanel.prop_unified(
            layout,
            context,
            brush,
            "size",
            pressure_name="use_pressure_size",
            unified_name="use_unified_size",
            slider=True,
            text="Radius",
            header=True,
        )
        UnifiedPaintPanel.prop_unified(
            layout,
            context,
            brush,
            "strength",
            pressure_name="use_pressure_strength",
            unified_name="use_unified_strength",
            header=True,
        )

        return True

    @staticmethod
    def PAINT_GPENCIL(context, layout, tool):
        if tool is None:
            return False

        if tool.idname == "builtin.cutter":
            row = layout.row(align=True)
            row.prop(context.tool_settings.gpencil_sculpt, "intersection_threshold")
            return False
        elif not tool.has_datablock:
            return False

        tool_settings = context.tool_settings
        paint = tool_settings.gpencil_paint
        brush = paint.brush
        if brush is None:
            return False

        ob = context.object
        gp_settings = brush.gpencil_settings

        row = layout.row(align=True)
        settings = tool_settings.gpencil_paint
        row.template_ID_preview(settings, "brush", rows=3, cols=8, hide_buttons=True)

        if ob and brush.gpencil_tool in {'FILL', 'DRAW'}:
            from bl_ui.properties_paint_common import (
                brush_basic__draw_color_selector,
            )
            brush_basic__draw_color_selector(context, layout, brush, gp_settings, None)

        if ob and brush.gpencil_tool == 'TINT':
            row.separator(factor=0.4)
            row.prop_with_popover(brush, "color", text="", panel="TOPBAR_PT_gpencil_vertexcolor")

        from bl_ui.properties_paint_common import (
            brush_basic_gpencil_paint_settings,
        )
        brush_basic_gpencil_paint_settings(layout, context, brush, compact=True)

        return True

    @staticmethod
    def SCULPT_GPENCIL(context, layout, tool):
        if (tool is None) or (not tool.has_datablock):
            return False

        tool_settings = context.tool_settings
        paint = tool_settings.gpencil_sculpt_paint
        brush = paint.brush

        from bl_ui.properties_paint_common import (
            brush_basic_gpencil_sculpt_settings,
        )
        brush_basic_gpencil_sculpt_settings(layout, context, brush, compact=True)

        return True

    @staticmethod
    def SCULPT_GREASE_PENCIL(context, layout, tool):
        if (tool is None) or (not tool.has_datablock):
            return False

        paint = context.tool_settings.gpencil_sculpt_paint
        layout.template_ID_preview(paint, "brush", rows=3, cols=8, hide_buttons=True)

        brush = paint.brush
        if brush is None:
            return False

        tool_settings = context.tool_settings
        capabilities = brush.sculpt_capabilities

        ups = tool_settings.unified_paint_settings

        size = "size"
        size_owner = ups if ups.use_unified_size else brush
        if size_owner.use_locked_size == 'SCENE':
            size = "unprojected_radius"

        UnifiedPaintPanel.prop_unified(
            layout,
            context,
            brush,
            size,
            pressure_name="use_pressure_size",
            unified_name="use_unified_size",
            text="Radius",
            slider=True,
            header=True,
        )

        # strength, use_strength_pressure
        pressure_name = "use_pressure_strength" if capabilities.has_strength_pressure else None
        UnifiedPaintPanel.prop_unified(
            layout,
            context,
            brush,
            "strength",
            pressure_name=pressure_name,
            unified_name="use_unified_strength",
            text="Strength",
            header=True,
        )

        # direction
        if brush.gpencil_sculpt_tool in {'THICKNESS', 'STRENGTH', 'PINCH', 'TWIST'}:
            layout.row().prop(brush, "direction", expand=True, text="")

        # Brush falloff
        layout.popover("VIEW3D_PT_tools_brush_falloff")

        # Active layer only switch
        layout.prop(brush.gpencil_settings, "use_active_layer_only")
        return True

    @staticmethod
    def WEIGHT_GPENCIL(context, layout, tool):
        if (tool is None) or (not tool.has_datablock):
            return False

        tool_settings = context.tool_settings
        paint = tool_settings.gpencil_weight_paint
        brush = paint.brush

        layout.template_ID_preview(paint, "brush", rows=3, cols=8, hide_buttons=True)

        brush_basic_gpencil_weight_settings(layout, context, brush, compact=True)

        layout.popover("VIEW3D_PT_tools_grease_pencil_weight_options", text="Options")
        layout.popover("VIEW3D_PT_tools_grease_pencil_brush_weight_falloff", text="Falloff")

        return True

    @staticmethod
    def WEIGHT_GREASE_PENCIL(context, layout, tool):
        if (tool is None) or (not tool.has_datablock):
            return False

        paint = context.tool_settings.gpencil_weight_paint
        layout.template_ID_preview(paint, "brush", rows=3, cols=8, hide_buttons=True)

        brush = paint.brush
        if brush is None:
            return False

        brush_basic_grease_pencil_weight_settings(layout, context, brush, compact=True)

        layout.popover("VIEW3D_PT_tools_grease_pencil_weight_options", text="Options")
        layout.popover("VIEW3D_PT_tools_grease_pencil_brush_weight_falloff", text="Falloff")

        return True

    @staticmethod
    def VERTEX_GPENCIL(context, layout, tool):
        if (tool is None) or (not tool.has_datablock):
            return False

        tool_settings = context.tool_settings
        paint = tool_settings.gpencil_vertex_paint
        brush = paint.brush

        row = layout.row(align=True)
        settings = tool_settings.gpencil_vertex_paint
        row.template_ID_preview(settings, "brush", rows=3, cols=8, hide_buttons=True)

        if brush.gpencil_vertex_tool not in {'BLUR', 'AVERAGE', 'SMEAR'}:
            row.separator(factor=0.4)
            sub = row.row(align=True)
            sub.scale_x = 0.33
            sub.prop_with_popover(brush, "color", text="", panel="TOPBAR_PT_gpencil_vertexcolor")
            sub.prop(brush, "secondary_color", text="")
            row.operator("gpencil.tint_flip", icon='FILE_REFRESH', text="")

        from bl_ui.properties_paint_common import (
            brush_basic_gpencil_vertex_settings,
        )

        brush_basic_gpencil_vertex_settings(layout, context, brush, compact=True)

        return True

    @staticmethod
    def PARTICLE(context, layout, tool):
        if (tool is None) or (not tool.has_datablock):
            return False

        # See: `VIEW3D_PT_tools_brush`, basically a duplicate
        tool_settings = context.tool_settings
        settings = tool_settings.particle_edit
        brush = settings.brush
        tool = settings.tool
        if tool == 'NONE':
            return False

        layout.prop(brush, "size", slider=True)
        if tool == 'ADD':
            layout.prop(brush, "count")

            layout.prop(settings, "use_default_interpolate")
            layout.prop(brush, "steps", slider=True)
            layout.prop(settings, "default_key_count", slider=True)
        else:
            layout.prop(brush, "strength", slider=True)

            if tool == 'LENGTH':
                layout.row().prop(brush, "length_mode", expand=True)
            elif tool == 'PUFF':
                layout.row().prop(brush, "puff_mode", expand=True)
                layout.prop(brush, "use_puff_volume")
            elif tool == 'COMB':
                row = layout.row()
                row.active = settings.is_editable
                row.prop(settings, "use_emitter_deflect", text="Deflect Emitter")
                sub = row.row(align=True)
                sub.active = settings.use_emitter_deflect
                sub.prop(settings, "emitter_distance", text="Distance")

        return True

    @staticmethod
    def SCULPT_CURVES(context, layout, tool):
        if (tool is None) or (not tool.has_datablock):
            return False

        tool_settings = context.tool_settings
        paint = tool_settings.curves_sculpt

        brush = paint.brush
        if brush is None:
            return False

        UnifiedPaintPanel.prop_unified(
            layout,
            context,
            brush,
            "size",
            unified_name="use_unified_size",
            pressure_name="use_pressure_size",
            text="Radius",
            slider=True,
            header=True,
        )

        if brush.curves_sculpt_tool not in {'ADD', 'DELETE'}:
            UnifiedPaintPanel.prop_unified(
                layout,
                context,
                brush,
                "strength",
                unified_name="use_unified_strength",
                pressure_name="use_pressure_strength",
                header=True,
            )

        curves_tool = brush.curves_sculpt_tool

        if curves_tool == 'COMB':
            layout.prop(brush, "falloff_shape", expand=True)
            layout.popover("VIEW3D_PT_tools_brush_falloff", text="Brush Falloff")
            layout.popover("VIEW3D_PT_curves_sculpt_parameter_falloff", text="Curve Falloff")
        elif curves_tool == 'ADD':
            layout.prop(brush, "falloff_shape", expand=True)
            layout.prop(brush.curves_sculpt_settings, "add_amount")
            layout.popover("VIEW3D_PT_curves_sculpt_add_shape", text="Curve Shape")
            layout.prop(brush, "use_frontface", text="Front Faces Only")
        elif curves_tool == 'GROW_SHRINK':
            layout.prop(brush, "direction", expand=True, text="")
            layout.prop(brush, "falloff_shape", expand=True)
            layout.popover("VIEW3D_PT_curves_sculpt_grow_shrink_scaling", text="Scaling")
            layout.popover("VIEW3D_PT_tools_brush_falloff")
        elif curves_tool == 'SNAKE_HOOK':
            layout.prop(brush, "falloff_shape", expand=True)
            layout.popover("VIEW3D_PT_tools_brush_falloff")
        elif curves_tool == 'DELETE':
            layout.prop(brush, "falloff_shape", expand=True)
        elif curves_tool == 'SELECTION_PAINT':
            layout.prop(brush, "direction", expand=True, text="")
            layout.prop(brush, "falloff_shape", expand=True)
            layout.popover("VIEW3D_PT_tools_brush_falloff")
        elif curves_tool == 'PINCH':
            layout.prop(brush, "direction", expand=True, text="")
            layout.prop(brush, "falloff_shape", expand=True)
            layout.popover("VIEW3D_PT_tools_brush_falloff")
        elif curves_tool == 'SMOOTH':
            layout.prop(brush, "falloff_shape", expand=True)
            layout.popover("VIEW3D_PT_tools_brush_falloff")
        elif curves_tool == 'PUFF':
            layout.prop(brush, "falloff_shape", expand=True)
            layout.popover("VIEW3D_PT_tools_brush_falloff")
        elif curves_tool == 'DENSITY':
            layout.prop(brush, "falloff_shape", expand=True)
            row = layout.row(align=True)
            row.prop(brush.curves_sculpt_settings, "density_mode", text="", expand=True)
            row = layout.row(align=True)
            row.prop(brush.curves_sculpt_settings, "minimum_distance", text="Distance Min")
            row.operator_context = 'INVOKE_REGION_WIN'
            row.operator("sculpt_curves.min_distance_edit", text="", icon='DRIVER_DISTANCE')
            row = layout.row(align=True)
            row.enabled = brush.curves_sculpt_settings.density_mode != 'REMOVE'
            row.prop(brush.curves_sculpt_settings, "density_add_attempts", text="Count Max")
            layout.popover("VIEW3D_PT_tools_brush_falloff")
            layout.popover("VIEW3D_PT_curves_sculpt_add_shape", text="Curve Shape")
        elif curves_tool == 'SLIDE':
            layout.popover("VIEW3D_PT_tools_brush_falloff")

        return True

    @staticmethod
    def PAINT_GREASE_PENCIL(context, layout, tool):
        if (tool is None) or (not tool.has_datablock):
            return False

        tool_settings = context.tool_settings
        paint = tool_settings.gpencil_paint

        brush = paint.brush
        if brush is None:
            return False

        row = layout.row(align=True)
        row.template_ID_preview(paint, "brush", rows=3, cols=8, hide_buttons=True)

        grease_pencil_tool = brush.gpencil_tool

        if grease_pencil_tool == 'DRAW':
            from bl_ui.properties_paint_common import (
                brush_basic__draw_color_selector,
            )
            brush_basic__draw_color_selector(context, layout, brush, brush.gpencil_settings, None)

        if grease_pencil_tool == 'TINT':
            row.separator(factor=0.4)
            row.prop_with_popover(brush, "color", text="", panel="TOPBAR_PT_gpencil_vertexcolor")

        from bl_ui.properties_paint_common import (
            brush_basic__draw_color_selector,
            brush_basic_grease_pencil_paint_settings,
        )

        brush_basic_grease_pencil_paint_settings(layout, context, brush, compact=True)

        return True


class VIEW3D_HT_header(Header):
    bl_space_type = 'VIEW_3D'

    @staticmethod
    def draw_xform_template(layout, context):
        obj = context.active_object
        object_mode = 'OBJECT' if obj is None else obj.mode
        has_pose_mode = (
            (object_mode == 'POSE') or
            (object_mode == 'WEIGHT_PAINT' and context.pose_object is not None)
        )
        gpd = context.gpencil_data

        tool_settings = context.tool_settings

        # Mode & Transform Settings
        scene = context.scene

        # Orientation
        if object_mode in {'OBJECT', 'EDIT', 'EDIT_GPENCIL'} or has_pose_mode:
            orient_slot = scene.transform_orientation_slots[0]

            if gpd is not None and gpd.use_curve_edit:
                row = layout.row(align=True)
                row.operator_menu_enum("gpencil.stroke_editcurve_set_handle_type", "type", text="", icon="HANDLE_AUTO")

            row = layout.row(align=True)
            row.prop_with_popover(
                orient_slot,
                "type",
                text="",
                panel="VIEW3D_PT_transform_orientations",
            )

        # Pivot
        if object_mode in {'OBJECT', 'EDIT', 'EDIT_GPENCIL', 'SCULPT_GPENCIL'} or has_pose_mode:
            layout.prop(tool_settings, "transform_pivot_point", text="", icon_only=True)

        # Snap
        show_snap = False
        if obj is None:
            show_snap = True
        else:
            if (object_mode not in {
                    'SCULPT', 'SCULPT_CURVES', 'VERTEX_PAINT', 'WEIGHT_PAINT', 'TEXTURE_PAINT',
                    'PAINT_GPENCIL', 'SCULPT_GPENCIL', 'WEIGHT_GPENCIL', 'VERTEX_GPENCIL',
            }) or has_pose_mode:
                show_snap = True
            else:

                paint_settings = UnifiedPaintPanel.paint_settings(context)

                if paint_settings:
                    brush = paint_settings.brush
                    if brush and hasattr(brush, "stroke_method") and brush.stroke_method == 'CURVE':
                        show_snap = True

        if show_snap:
            snap_items = bpy.types.ToolSettings.bl_rna.properties["snap_elements"].enum_items
            snap_elements = tool_settings.snap_elements
            if len(snap_elements) == 1:
                text = ""
                for elem in snap_elements:
                    icon = snap_items[elem].icon
                    break
            else:
                text = iface_("Mix", i18n_contexts.editor_view3d)
                icon = 'NONE'
            del snap_items, snap_elements

            row = layout.row(align=True)
            row.prop(tool_settings, "use_snap", text="")

            sub = row.row(align=True)
            sub.popover(
                panel="VIEW3D_PT_snapping",
                icon=icon,
                text=text,
                translate=False,
            )

        # Proportional editing
        if object_mode in {
            'EDIT',
            'PARTICLE_EDIT',
            'SCULPT_GPENCIL',
            'EDIT_GPENCIL',
            'OBJECT',
        } and context.mode != 'EDIT_ARMATURE':
            row = layout.row(align=True)
            kw = {}
            if object_mode == 'OBJECT':
                attr = "use_proportional_edit_objects"
            else:
                attr = "use_proportional_edit"

                if tool_settings.use_proportional_edit:
                    if tool_settings.use_proportional_connected:
                        kw["icon"] = 'PROP_CON'
                    elif tool_settings.use_proportional_projected:
                        kw["icon"] = 'PROP_PROJECTED'
                    else:
                        kw["icon"] = 'PROP_ON'
                else:
                    kw["icon"] = 'PROP_OFF'

            row.prop(tool_settings, attr, icon_only=True, **kw)
            sub = row.row(align=True)
            # BFA hide UI via "if" statement instead of greying out
            if getattr(tool_settings, attr):
                sub.prop_with_popover(
                    tool_settings,
                    "proportional_edit_falloff",
                    text="",
                    icon_only=True,
                    panel="VIEW3D_PT_proportional_edit",
                )

    def draw(self, context):
        layout = self.layout

        tool_settings = context.tool_settings
        view = context.space_data
        shading = view.shading
        overlay = view.overlay

        ALL_MT_editormenu_view3d.draw_hidden(context, layout)  # bfa - show hide the editormenu, editor suffix is needed.

        obj = context.active_object
        mode_string = context.mode
        object_mode = 'OBJECT' if obj is None else obj.mode
        has_pose_mode = (
            (object_mode == 'POSE') or
            (object_mode == 'WEIGHT_PAINT' and context.pose_object is not None)
        )

        # Note: This is actually deadly in case enum_items have to be dynamically generated
        #       (because internal RNA array iterator will free everything immediately...).
        # XXX This is an RNA internal issue, not sure how to fix it.
        # Note: Tried to add an accessor to get translated UI strings instead of manual call
        #       to pgettext_iface below, but this fails because translated enum-items
        #       are always dynamically allocated.
        act_mode_item = bpy.types.Object.bl_rna.properties["mode"].enum_items[object_mode]
        act_mode_i18n_context = bpy.types.Object.bl_rna.properties["mode"].translation_context

        row = layout.row(align=True)
        row.separator()

        sub = row.row(align=True)
        sub.operator_menu_enum(
            "object.mode_set", "mode",
            text=iface_(act_mode_item.name, act_mode_i18n_context),
            icon=act_mode_item.icon,
        )
        del act_mode_item

        layout.template_header_3D_mode()

        # Contains buttons like Mode, Pivot, Layer, Mesh Select Mode...
        if obj:
            # Particle edit
            if object_mode == 'PARTICLE_EDIT':
                row = layout.row()
                row.prop(tool_settings.particle_edit, "select_mode", text="", expand=True)
            elif object_mode in {'EDIT', 'SCULPT_CURVES'} and obj.type == 'CURVES':
                curves = obj.data

                row = layout.row(align=True)
                domain = curves.selection_domain
                row.operator(
                    "curves.set_selection_domain",
                    text="",
                    icon='CURVE_BEZCIRCLE',
                    depress=(domain == 'POINT'),
                ).domain = 'POINT'
                row.operator(
                    "curves.set_selection_domain",
                    text="",
                    icon='CURVE_PATH',
                    depress=(domain == 'CURVE'),
                ).domain = 'CURVE'

        # Grease Pencil
        if obj and obj.type == 'GREASEPENCIL':
            # Select mode for Editing
            if object_mode == 'EDIT':
                row = layout.row(align=True)
                row.operator(
                    "grease_pencil.set_selection_mode",
                    text="",
                    icon='GP_SELECT_POINTS',
                    depress=(tool_settings.gpencil_selectmode_edit == 'POINT'),
                ).mode = 'POINT'
                row.operator(
                    "grease_pencil.set_selection_mode",
                    text="",
                    icon='GP_SELECT_STROKES',
                    depress=(tool_settings.gpencil_selectmode_edit == 'STROKE'),
                ).mode = 'STROKE'

            if object_mode == 'PAINT_GPENCIL':
                row = layout.row(align=True)
                sub.prop(tool_settings, "use_gpencil_draw_onback", text="", icon='MOD_OPACITY')
                sub.separator(factor=0.4)
                row.prop(tool_settings, "use_gpencil_draw_additive", text="", icon='FREEZE')

            if object_mode in {'PAINT_GPENCIL', 'EDIT', 'SCULPT_GPENCIL', 'WEIGHT_GPENCIL'}:
                row = layout.row(align=True)
                row.prop(tool_settings, "use_grease_pencil_multi_frame_editing", text="")

                if object_mode in {'EDIT', 'SCULPT_GPENCIL', 'WEIGHT_GPENCIL'}:
                    sub = row.row(align=True)
                    sub.enabled = tool_settings.use_grease_pencil_multi_frame_editing
                    sub.popover(
                        panel="VIEW3D_PT_grease_pencil_multi_frame",
                        text="Multiframe",
                    )

        # Grease Pencil (legacy)
        if obj and obj.type == 'GPENCIL' and context.gpencil_data:
            gpd = context.gpencil_data

            if gpd.is_stroke_paint_mode:
                row = layout.row()
                sub = row.row(align=True)
                sub.prop(tool_settings, "use_gpencil_draw_onback", text="", icon='MOD_OPACITY')
                sub.separator(factor=0.4)
                sub.prop(tool_settings, "use_gpencil_automerge_strokes", text="")
                sub.separator(factor=0.4)
                sub.prop(tool_settings, "use_gpencil_weight_data_add", text="", icon='WPAINT_HLT')
                sub.separator(factor=0.4)
                sub.prop(tool_settings, "use_gpencil_draw_additive", text="", icon='FREEZE')

            # Select mode for Editing
            if gpd.use_stroke_edit_mode:
                row = layout.row(align=True)
                row.prop_enum(tool_settings, "gpencil_selectmode_edit", text="", value='POINT')
                row.prop_enum(tool_settings, "gpencil_selectmode_edit", text="", value='STROKE')

                subrow = row.row(align=True)
                subrow.enabled = not gpd.use_curve_edit
                subrow.prop_enum(tool_settings, "gpencil_selectmode_edit", text="", value='SEGMENT')

                # Curve edit sub-mode.
                row = layout.row(align=True)
                row.prop(gpd, "use_curve_edit", text="",
                         icon='IPO_BEZIER')
                sub = row.row(align=True)
                # BFA hide UI via "if" statement instead of greaying out
                if gpd.use_curve_edit:
                    sub.popover(
                        panel="VIEW3D_PT_gpencil_curve_edit",
                        text="",
                    )

            # Select mode for Sculpt
            if gpd.is_stroke_sculpt_mode:
                row = layout.row(align=True)
                row.prop(tool_settings, "use_gpencil_select_mask_point", text="")
                row.prop(tool_settings, "use_gpencil_select_mask_stroke", text="")
                row.prop(tool_settings, "use_gpencil_select_mask_segment", text="")

            # Select mode for Vertex Paint
            if gpd.is_stroke_vertex_mode:
                row = layout.row(align=True)
                row.prop(tool_settings, "use_gpencil_vertex_select_mask_point", text="")
                row.prop(tool_settings, "use_gpencil_vertex_select_mask_stroke", text="")
                row.prop(tool_settings, "use_gpencil_vertex_select_mask_segment", text="")

            if gpd.is_stroke_paint_mode:
                row = layout.row(align=True)
                row.prop(gpd, "use_multiedit", text="", icon='GP_MULTIFRAME_EDITING')

            if (
                    gpd.use_stroke_edit_mode or
                    gpd.is_stroke_sculpt_mode or
                    gpd.is_stroke_weight_mode or
                    gpd.is_stroke_vertex_mode
            ):
                row = layout.row(align=True)
                row.prop(gpd, "use_multiedit", text="", icon='GP_MULTIFRAME_EDITING')

                sub = row.row(align=True)
                if gpd.use_multiedit:
                    sub.popover(
                        panel="VIEW3D_PT_gpencil_multi_frame",
                        text="",
                    )

        # Grease Pencil
        if obj and obj.type == 'GREASEPENCIL':
            if object_mode == 'PAINT_GREASE_PENCIL':
                row = layout.row()
                sub = row.row(align=True)
                sub.prop(tool_settings, "use_gpencil_draw_onback", text="", icon='MOD_OPACITY')
                sub.separator(factor=0.4)
                sub.prop(tool_settings, "use_gpencil_automerge_strokes", text="")
                sub.separator(factor=0.4)
                sub.prop(tool_settings, "use_gpencil_weight_data_add", text="", icon='WPAINT_HLT')
                sub.separator(factor=0.4)
                sub.prop(tool_settings, "use_gpencil_draw_additive", text="", icon='FREEZE')

            # Select mode for Editing
            if object_mode == 'EDIT':
                row = layout.row(align=True)
                row.prop_enum(tool_settings, "gpencil_selectmode_edit", text="", value='POINT')
                row.prop_enum(tool_settings, "gpencil_selectmode_edit", text="", value='STROKE')

                subrow = row.row(align=True)
                subrow.prop_enum(tool_settings, "gpencil_selectmode_edit", text="", value='SEGMENT')

            # Select mode for Sculpt
            if object_mode == 'SCULPT_GPENCIL':
                row = layout.row(align=True)
                row.prop(tool_settings, "use_gpencil_select_mask_point", text="")
                row.prop(tool_settings, "use_gpencil_select_mask_stroke", text="")
                row.prop(tool_settings, "use_gpencil_select_mask_segment", text="")

        overlay = view.overlay

        VIEW3D_MT_editor_menus.draw_collapsible(context, layout)

        layout.separator_spacer()

        if object_mode in {'PAINT_GPENCIL', 'SCULPT_GPENCIL'}:
            # Grease pencil
            if object_mode == 'PAINT_GPENCIL':
                sub = layout.row(align=True)
                sub.prop_with_popover(
                    tool_settings,
                    "gpencil_stroke_placement_view3d",
                    text="",
                    panel="VIEW3D_PT_gpencil_origin",
                )

            if object_mode in {'PAINT_GPENCIL', 'SCULPT_GPENCIL'}:
                sub = layout.row(align=True)
                sub.active = tool_settings.gpencil_stroke_placement_view3d != 'SURFACE'
                sub.prop_with_popover(
                    tool_settings.gpencil_sculpt,
                    "lock_axis",
                    text="",
                    panel="VIEW3D_PT_gpencil_lock",
                )

            if object_mode == 'PAINT_GPENCIL':
                # FIXME: this is bad practice!
                # Tool options are to be displayed in the top-bar.
                tool = context.workspace.tools.from_space_view3d_mode(object_mode)
                if tool and tool.idname == "builtin_brush.Draw":
                    settings = tool_settings.gpencil_sculpt.guide
                    row = layout.row(align=True)
                    row.prop(settings, "use_guide", text="", icon='GRID')
                    sub = row.row(align=True)
                    if settings.use_guide:
                        sub.popover(panel="VIEW3D_PT_gpencil_guide", text="Guides")

              # Grease Pencil
                if obj and obj.type == 'GPENCIL' and context.gpencil_data:
                    gpd = context.gpencil_data

                    if gpd.is_stroke_paint_mode:
                        row = layout.row()
                        sub = row.row(align=True)
                        sub.prop(tool_settings, "use_gpencil_draw_onback", text="", icon='MOD_OPACITY')
                        sub.separator(factor=0.4)
                        sub.prop(tool_settings, "use_gpencil_automerge_strokes", text="")
                        sub.separator(factor=0.4)
                        sub.prop(tool_settings, "use_gpencil_weight_data_add", text="", icon='WPAINT_HLT')
                        sub.separator(factor=0.4)
                        sub.prop(tool_settings, "use_gpencil_draw_additive", text="", icon='FREEZE')

            if object_mode == 'SCULPT_GPENCIL':
                layout.popover(
                    panel="VIEW3D_PT_gpencil_sculpt_automasking",
                    text="",
                    icon=VIEW3D_HT_header._gpencil_sculpt_automasking_icon(tool_settings.gpencil_sculpt)
                )

        elif object_mode == 'SCULPT':
            # If the active tool supports it, show the canvas selector popover.
            from bl_ui.space_toolsystem_common import ToolSelectPanelHelper
            tool = ToolSelectPanelHelper.tool_active_from_context(context)
            is_paint_tool = tool and tool.use_paint_canvas

            shading = VIEW3D_PT_shading.get_shading(context)
            color_type = shading.color_type

            row = layout.row()
            row.active = is_paint_tool and color_type == 'VERTEX'

            if context.preferences.experimental.use_sculpt_texture_paint:
                canvas_source = tool_settings.paint_mode.canvas_source
                icon = 'GROUP_VCOL' if canvas_source == 'COLOR_ATTRIBUTE' else canvas_source
                row.popover(panel="VIEW3D_PT_slots_paint_canvas", icon=icon)
            else:
                row.popover(panel="VIEW3D_PT_slots_color_attributes", icon='GROUP_VCOL')

            layout.popover(
                panel="VIEW3D_PT_sculpt_automasking",
                text="",
                icon=VIEW3D_HT_header._sculpt_automasking_icon(tool_settings.sculpt)
            )

        elif object_mode == 'VERTEX_PAINT':
            row = layout.row()
            row.popover(panel="VIEW3D_PT_slots_color_attributes", icon='GROUP_VCOL')

        elif object_mode == 'WEIGHT_PAINT':
            row = layout.row()
            row.popover(panel="VIEW3D_PT_slots_vertex_groups", icon='GROUP_VERTEX')

        elif object_mode == 'TEXTURE_PAINT':
            tool_mode = tool_settings.image_paint.mode
            icon = 'MATERIAL' if tool_mode == 'MATERIAL' else 'IMAGE_DATA'

            row = layout.row()
            row.popover(panel="VIEW3D_PT_slots_projectpaint", icon=icon)
            row.popover(panel="VIEW3D_PT_mask", icon='MOD_MASK', text="")
        else:
            # Transform settings depending on tool header visibility
            VIEW3D_HT_header.draw_xform_template(layout, context)

        # Viewport Settings
        layout.popover(
            panel="VIEW3D_PT_object_type_visibility",
            icon_value=view.icon_from_show_object_viewport,
            text="",
        )

        # Gizmo toggle & popover.
        row = layout.row(align=True)
        # FIXME: place-holder icon.
        row.prop(view, "show_gizmo", text="", toggle=True, icon='GIZMO')
        sub = row.row(align=True)
        sub.active = view.show_gizmo
        sub.popover(
            panel="VIEW3D_PT_gizmo_display",
            text="",
        )

        # Overlay toggle & popover.
        row = layout.row(align=True)
        row.prop(overlay, "show_overlays", icon='OVERLAY', text="")
        sub = row.row(align=True)
        sub.active = overlay.show_overlays
        sub.popover(panel="VIEW3D_PT_overlay", text="")

        if mode_string == 'EDIT_MESH':
            sub.popover(panel="VIEW3D_PT_overlay_edit_mesh", text="", icon='EDITMODE_HLT')
        if mode_string == 'EDIT_CURVE':
            sub.popover(panel="VIEW3D_PT_overlay_edit_curve", text="", icon='EDITMODE_HLT')
        elif mode_string == 'SCULPT':
            sub.popover(panel="VIEW3D_PT_overlay_sculpt", text="", icon='SCULPTMODE_HLT')
        elif mode_string == 'SCULPT_CURVES':
            sub.popover(panel="VIEW3D_PT_overlay_sculpt_curves", text="", icon='SCULPTMODE_HLT')
        elif mode_string == 'PAINT_WEIGHT':
            sub.popover(panel="VIEW3D_PT_overlay_weight_paint", text="", icon='WPAINT_HLT')
        elif mode_string == 'PAINT_TEXTURE':
            sub.popover(panel="VIEW3D_PT_overlay_texture_paint", text="", icon='TPAINT_HLT')
        elif mode_string == 'PAINT_VERTEX':
            sub.popover(panel="VIEW3D_PT_overlay_vertex_paint", text="", icon='VPAINT_HLT')
        elif obj is not None and obj.type == 'GPENCIL':
            sub.popover(panel="VIEW3D_PT_overlay_gpencil_options", text="", icon='OUTLINER_DATA_GREASEPENCIL')
        elif obj is not None and obj.type == 'GREASEPENCIL':
            sub.popover(panel="VIEW3D_PT_overlay_grease_pencil_options", text="", icon='OUTLINER_DATA_GREASEPENCIL')

        # Separate from `elif` chain because it may coexist with weight-paint.
        if (
            has_pose_mode or
            (object_mode in {'EDIT_ARMATURE', 'OBJECT'} and VIEW3D_PT_overlay_bones.is_using_wireframe(context))
        ):
            sub.popover(panel="VIEW3D_PT_overlay_bones", text="", icon='POSE_HLT')

        row = layout.row()
        row.active = (object_mode == 'EDIT') or (shading.type in {'WIREFRAME', 'SOLID'})

        # While exposing `shading.show_xray(_wireframe)` is correct.
        # this hides the key shortcut from users: #70433.
        if has_pose_mode:
            draw_depressed = overlay.show_xray_bone
        elif shading.type == 'WIREFRAME':
            draw_depressed = shading.show_xray_wireframe
        else:
            draw_depressed = shading.show_xray
        row.operator(
            "view3d.toggle_xray",
            text="",
            icon='XRAY',
            depress=draw_depressed,
        )

        row = layout.row(align=True)
        row.prop(shading, "type", text="", expand=True)
        sub = row.row(align=True)
        # TODO, currently render shading type ignores mesh two-side, until it's supported
        # show the shading popover which shows double-sided option.

        # sub.enabled = shading.type != 'RENDERED'
        sub.popover(panel="VIEW3D_PT_shading", text="")

    @staticmethod
    def _sculpt_automasking_icon(sculpt):
        automask_enabled = (
            sculpt.use_automasking_topology or
            sculpt.use_automasking_face_sets or
            sculpt.use_automasking_boundary_edges or
            sculpt.use_automasking_boundary_face_sets or
            sculpt.use_automasking_cavity or
            sculpt.use_automasking_cavity_inverted or
            sculpt.use_automasking_start_normal or
            sculpt.use_automasking_view_normal
        )

<<<<<<< HEAD
        return "MOD_MASK" if automask_enabled else "MOD_MASK_OFF"
=======
        return 'CLIPUV_DEHLT' if automask_enabled else 'CLIPUV_HLT'
>>>>>>> bc5c1cce

    @staticmethod
    def _gpencil_sculpt_automasking_icon(gpencil_sculpt):
        automask_enabled = (
            gpencil_sculpt.use_automasking_stroke or
            gpencil_sculpt.use_automasking_layer_stroke or
            gpencil_sculpt.use_automasking_material_stroke or
            gpencil_sculpt.use_automasking_material_active or
            gpencil_sculpt.use_automasking_layer_active
        )

<<<<<<< HEAD
        return "MOD_MASK" if automask_enabled else "MOD_MASK_OFF"


# bfa - show hide the editormenu, editor suffix is needed.
class ALL_MT_editormenu_view3d(Menu):
    bl_label = ""

    def draw(self, context):
        self.draw_menus(self.layout, context)

    @staticmethod
    def draw_menus(layout, context):

        row = layout.row(align=True)
        row.template_header()  # editor type menus

    # bfa - do not place any content here, it does not belong into this class !!!
=======
        return 'CLIPUV_DEHLT' if automask_enabled else 'CLIPUV_HLT'

    @staticmethod
    def _texture_mask_icon(ipaint):
        mask_enabled = ipaint.use_stencil_layer or ipaint.use_cavity
        return 'CLIPUV_DEHLT' if mask_enabled else 'CLIPUV_HLT'
>>>>>>> bc5c1cce


class VIEW3D_MT_editor_menus(Menu):
    bl_label = ""

    def draw(self, context):
        layout = self.layout
        obj = context.active_object
        mode_string = context.mode
        edit_object = context.edit_object
        gp_edit = obj and obj.type == 'GPENCIL' and obj.mode in {
            'EDIT_GPENCIL',
            'PAINT_GPENCIL',
            'SCULPT_GPENCIL',
            'SCULPT_GREASE_PENCIL',
            'WEIGHT_GPENCIL',
            'VERTEX_GPENCIL',
        }
        tool_settings = context.tool_settings

        layout.menu("SCREEN_MT_user_menu", text="Quick")  # BFA
        layout.menu("VIEW3D_MT_view")
        layout.menu("VIEW3D_MT_view_navigation")  # BFA

        # Select Menu
        if gp_edit:
            use_gpencil_masking = (tool_settings.use_gpencil_select_mask_point or
                                   tool_settings.use_gpencil_select_mask_stroke or
                                   tool_settings.use_gpencil_select_mask_segment)
            if mode_string in {
                'EDIT_GPENCIL',
                'VERTEX_GPENCIL'} or (
                mode_string in {
                    'SCULPT_GPENCIL',
                    'SCULPT_GREASE_PENCIL'} and use_gpencil_masking):
                layout.menu("VIEW3D_MT_select_edit_gpencil")

            if mode_string == "SCULPT_GPENCIL" and use_gpencil_masking: # BFA
                layout.menu("VIEW3D_MT_sculpt_gpencil_copy")  # bfa menu

            elif mode_string == "VERTEX_GPENCIL": # BFA
                layout.menu("VIEW3D_MT_gpencil_animation")  # BFA
                layout.menu("GPENCIL_MT_layer_active", text="Active Layer")  # BFA

        elif mode_string in {'PAINT_WEIGHT', 'PAINT_VERTEX', 'PAINT_TEXTURE'}:
            mesh = obj.data
            if mesh.use_paint_mask:
                layout.menu("VIEW3D_MT_select_paint_mask")
            elif mesh.use_paint_mask_vertex and mode_string in {'PAINT_WEIGHT', 'PAINT_VERTEX'}:
                layout.menu("VIEW3D_MT_select_paint_mask_vertex")
        elif mode_string not in {'SCULPT', 'SCULPT_CURVES', 'PAINT_GREASE_PENCIL', 'SCULPT_GREASE_PENCIL'}:
            layout.menu("VIEW3D_MT_select_" + mode_string.lower())

        if gp_edit:
            pass
        elif mode_string == 'OBJECT':
            layout.menu("VIEW3D_MT_add", text="Add", text_ctxt=i18n_contexts.operator_default)
        elif mode_string == 'EDIT_MESH':
            layout.menu("VIEW3D_MT_mesh_add", text="Add", text_ctxt=i18n_contexts.operator_default)
        elif mode_string == 'EDIT_CURVE':
            layout.menu("VIEW3D_MT_curve_add", text="Add", text_ctxt=i18n_contexts.operator_default)
        elif mode_string == 'EDIT_CURVES':
            layout.menu("VIEW3D_MT_edit_curves_add", text="Add", text_ctxt=i18n_contexts.operator_default)
        elif mode_string == 'EDIT_SURFACE':
            layout.menu("VIEW3D_MT_surface_add", text="Add", text_ctxt=i18n_contexts.operator_default)
        elif mode_string == 'EDIT_METABALL':
            layout.menu("VIEW3D_MT_metaball_add", text="Add", text_ctxt=i18n_contexts.operator_default)
        elif mode_string == 'EDIT_ARMATURE':
            layout.menu("TOPBAR_MT_edit_armature_add", text="Add", text_ctxt=i18n_contexts.operator_default)

        if gp_edit:
            if obj and obj.mode == 'PAINT_GPENCIL':
                layout.menu("VIEW3D_MT_draw_gpencil")
            elif obj and obj.mode == 'EDIT_GPENCIL':
                layout.menu("VIEW3D_MT_edit_gpencil")
                layout.menu("VIEW3D_MT_edit_gpencil_stroke")
                layout.menu("VIEW3D_MT_edit_gpencil_point")
            elif obj and obj.mode == 'WEIGHT_GPENCIL':
                layout.menu("VIEW3D_MT_weight_gpencil")
            if obj and obj.mode == 'VERTEX_GPENCIL':
                layout.menu("VIEW3D_MT_paint_gpencil")

        elif edit_object:
            layout.menu("VIEW3D_MT_edit_" + edit_object.type.lower())

            if mode_string == 'EDIT_MESH':
                layout.menu("VIEW3D_MT_edit_mesh_vertices")
                layout.menu("VIEW3D_MT_edit_mesh_edges")
                layout.menu("VIEW3D_MT_edit_mesh_faces")
                layout.menu("VIEW3D_MT_uv_map", text="UV")
                layout.template_node_operator_asset_root_items()
            elif mode_string in {'EDIT_CURVE', 'EDIT_SURFACE'}:
                layout.menu("VIEW3D_MT_edit_curve_ctrlpoints")
                layout.menu("VIEW3D_MT_edit_curve_segments")
            elif mode_string in {'EDIT_CURVES', 'EDIT_POINT_CLOUD'}:
                layout.menu("VIEW3D_MT_edit_curves_control_points")
                layout.menu("VIEW3D_MT_edit_curves_segments")
                layout.template_node_operator_asset_root_items()
            elif mode_string == 'EDIT_GREASE_PENCIL':
                layout.menu("VIEW3D_MT_edit_greasepencil_point")
                layout.menu("VIEW3D_MT_edit_greasepencil_stroke")

        elif obj:
            if mode_string not in {'PAINT_TEXTURE', 'SCULPT_CURVES', 'SCULPT_GREASE_PENCIL'}:
<<<<<<< HEAD
                layout.menu("VIEW3D_MT_{:s}".format(mode_string.lower()))
            if mode_string in {'SCULPT', 'PAINT_VERTEX', 'PAINT_TEXTURE'}: # BFA
                layout.menu("VIEW3D_MT_brush")  # BFA
=======
                layout.menu("VIEW3D_MT_" + mode_string.lower())
>>>>>>> bc5c1cce
            if mode_string == 'SCULPT':
                layout.menu("VIEW3D_MT_mask")
                layout.menu("VIEW3D_MT_face_sets")
                layout.template_node_operator_asset_root_items()
            elif mode_string == 'SCULPT_CURVES':
                layout.menu("VIEW3D_MT_select_sculpt_curves")
                layout.menu("VIEW3D_MT_sculpt_curves")
                layout.template_node_operator_asset_root_items()
            else:
                layout.template_node_operator_asset_root_items()

        else:
            layout.menu("VIEW3D_MT_object")
            layout.template_node_operator_asset_root_items()


# ********** Menu **********


# ********** Utilities **********


class ShowHideMenu:
    bl_label = "Show/Hide"
    _operator_name = ""

    def draw(self, _context):
        layout = self.layout

        layout.operator("{:s}.reveal".format(self._operator_name), text="Show Hidden", icon="HIDE_OFF")
        layout.operator("{:s}.hide".format(self._operator_name), text="Hide Selected", icon="HIDE_ON").unselected = False
        layout.operator("{:s}.hide".format(self._operator_name), text="Hide Unselected", icon="HIDE_UNSELECTED").unselected = True


# Standard transforms which apply to all cases (mix-in class, not used directly).
class VIEW3D_MT_transform_base:
    bl_label = "Transform"
    bl_category = "View"

    # TODO: get rid of the custom text strings?
    def draw(self, context):
        layout = self.layout
        # BFA - removed translate, rotate and resize as redundant
        layout.operator("transform.tosphere", text="To Sphere", icon="TOSPHERE")
        layout.operator("transform.shear", text="Shear", icon="SHEAR")
        layout.operator("transform.bend", text="Bend", icon="BEND")
        layout.operator("transform.push_pull", text="Push/Pull", icon='PUSH_PULL')

        if context.mode in {
                'EDIT_MESH', 'EDIT_ARMATURE', 'EDIT_SURFACE', 'EDIT_CURVE', 'EDIT_LATTICE', 'EDIT_METABALL',
        }:
            layout.operator("transform.vertex_warp", text="Warp", icon="MOD_WARP")
            layout.operator_context = 'EXEC_REGION_WIN'
            layout.operator("transform.vertex_random", text="Randomize", icon='RANDOMIZE').offset = 0.1
            layout.operator_context = 'INVOKE_REGION_WIN'


# Generic transform menu - geometry types
class VIEW3D_MT_transform(VIEW3D_MT_transform_base, Menu):
    def draw(self, context):
        # base menu
        VIEW3D_MT_transform_base.draw(self, context)

        # generic...
        layout = self.layout
        if context.mode == 'EDIT_MESH':
            layout.operator("transform.shrink_fatten", text="Shrink/Fatten", icon='SHRINK_FATTEN')
            layout.operator("transform.skin_resize", icon="MOD_SKIN")
        elif context.mode in ['EDIT_CURVE', 'EDIT_GREASE_PENCIL', 'EDIT_CURVES']:
            layout.operator("transform.transform", text="Radius", icon='SHRINK_FATTEN').mode = 'CURVE_SHRINKFATTEN'

        if context.mode != 'EDIT_CURVES' and context.mode != 'EDIT_GREASE_PENCIL':
            layout.separator()
            props = layout.operator("transform.translate", text="Move Texture Space", icon="MOVE_TEXTURESPACE")
            props.texture_space = True
            props = layout.operator("transform.resize", text="Scale Texture Space", icon="SCALE_TEXTURESPACE")
            props.texture_space = True


# Object-specific extensions to Transform menu
class VIEW3D_MT_transform_object(VIEW3D_MT_transform_base, Menu):
    def draw(self, context):
        layout = self.layout

        # base menu
        VIEW3D_MT_transform_base.draw(self, context)

        # object-specific option follow...
        layout.separator()

        layout.operator("transform.translate", text="Move Texture Space", icon="MOVE_TEXTURESPACE").texture_space = True
        layout.operator("transform.resize", text="Scale Texture Space", icon="SCALE_TEXTURESPACE").texture_space = True

        layout.separator()

        layout.operator_context = 'EXEC_REGION_WIN'
        # XXX see alignmenu() in edit.c of b2.4x to get this working
        layout.operator(
            "transform.transform",
            text="Align to Transform Orientation",
            icon="ALIGN_TRANSFORM").mode = 'ALIGN'

        layout.separator()

        layout.operator("object.randomize_transform", icon="RANDOMIZE_TRANSFORM")
        layout.operator("object.align", icon="ALIGN")

        # TODO: there is a strange context bug here.
        """
        layout.operator_context = 'INVOKE_REGION_WIN'
        layout.operator("object.transform_axis_target")
        """


# Armature EditMode extensions to Transform menu
class VIEW3D_MT_transform_armature(VIEW3D_MT_transform_base, Menu):
    def draw(self, context):
        layout = self.layout

        # base menu
        VIEW3D_MT_transform_base.draw(self, context)

        # armature specific extensions follow...
        obj = context.object
        if obj.type == 'ARMATURE' and obj.mode in {'EDIT', 'POSE'}:
            if obj.data.display_type == 'BBONE':
                layout.separator()

                layout.operator("transform.transform", text="Scale BBone", icon='TRANSFORM_SCALE').mode = 'BONE_SIZE'
            elif obj.data.display_type == 'ENVELOPE':
                layout.separator()

                layout.operator(
                    "transform.transform",
                    text="Scale Envelope Distance",
                    icon='TRANSFORM_SCALE').mode = 'BONE_SIZE'
                layout.operator("transform.transform", text="Scale Radius",
                                icon='TRANSFORM_SCALE').mode = 'BONE_ENVELOPE'

        if context.edit_object and context.edit_object.type == 'ARMATURE':
            layout.separator()

            layout.operator("armature.align", icon="ALIGN")


class VIEW3D_MT_mirror(Menu):
    bl_label = "Mirror"

    def draw(self, _context):
        layout = self.layout

        layout.operator("transform.mirror", text="Interactive Mirror", icon='TRANSFORM_MIRROR')

        layout.separator()

        layout.operator_context = 'EXEC_REGION_WIN'

        for (space_name, space_id) in (("Global", 'GLOBAL'), ("Local", 'LOCAL')):
            for axis_index, axis_name in enumerate("XYZ"):
                props = layout.operator("transform.mirror",
                                        text="{:s} {:s}".format(axis_name, iface_(space_name)),
                                        translate=False,
                                        icon="MIRROR_" + axis_name) # BFA: set icon
                props.constraint_axis[axis_index] = True
                props.orient_type = space_id

            if space_id == 'GLOBAL':
                layout.separator()

        if _context.edit_object and _context.edit_object.type in {'MESH', 'SURFACE'}:
            layout.separator()
            layout.operator("object.vertex_group_mirror", icon="MIRROR_VERTEXGROUP")


class VIEW3D_MT_snap(Menu):
    bl_label = "Snap"

    def draw(self, _context):
        layout = self.layout

        layout.operator(
            "view3d.snap_selected_to_cursor",
            text="Selection to Cursor",
            icon="SELECTIONTOCURSOR").use_offset = False
        layout.operator(
            "view3d.snap_selected_to_cursor",
            text="Selection to Cursor (Keep Offset)",
            icon="SELECTIONTOCURSOROFFSET").use_offset = True
        layout.operator("view3d.snap_selected_to_active", text="Selection to Active", icon="SELECTIONTOACTIVE")
        layout.operator("view3d.snap_selected_to_grid", text="Selection to Grid", icon="SELECTIONTOGRID")

        layout.separator()

        layout.operator("view3d.snap_cursor_to_selected", text="Cursor to Selected", icon="CURSORTOSELECTION")
        layout.operator("view3d.snap_cursor_to_center", text="Cursor to World Origin", icon="CURSORTOCENTER")
        layout.operator("view3d.snap_cursor_to_active", text="Cursor to Active", icon="CURSORTOACTIVE")
        layout.operator("view3d.snap_cursor_to_grid", text="Cursor to Grid", icon="CURSORTOGRID")


# bfa - Tooltip and operator for Clear Seam.
class VIEW3D_MT_uv_map_clear_seam(bpy.types.Operator):
    """Clears the UV Seam for selected edges"""  # BFA - blender will use this as a tooltip for menu items and buttons.
    bl_idname = "mesh.clear_seam"        # unique identifier for buttons and menu items to reference.
    bl_label = "Clear seam"         # display name in the interface.
    bl_options = {'REGISTER', 'UNDO'}  # enable undo for the operator.

    def execute(self, context):        # execute() is called by blender when running the operator.
        bpy.ops.mesh.mark_seam(clear=True)
        return {'FINISHED'}


class VIEW3D_MT_uv_map(Menu):
    bl_label = "UV Mapping"

    def draw(self, _context):
        layout = self.layout

        layout.operator("uv.unwrap", text="Unwrap ABF", icon='UNWRAP_ABF').method = 'ANGLE_BASED'
        layout.operator("uv.unwrap", text="Unwrap Conformal", icon='UNWRAP_LSCM').method = 'CONFORMAL'

        layout.separator()

        layout.operator_context = 'INVOKE_DEFAULT'
        layout.operator("uv.smart_project", icon="MOD_UVPROJECT")
        layout.operator("uv.lightmap_pack", icon="LIGHTMAPPACK")
        layout.operator("uv.follow_active_quads", icon="FOLLOWQUADS")

        layout.separator()

        layout.operator_context = 'EXEC_REGION_WIN'
        layout.operator("uv.cube_project", icon="CUBEPROJECT")
        layout.operator("uv.cylinder_project", icon="CYLINDERPROJECT")
        layout.operator("uv.sphere_project", icon="SPHEREPROJECT")

        layout.separator()

        layout.operator_context = 'INVOKE_REGION_WIN'
        layout.operator("uv.project_from_view", icon="PROJECTFROMVIEW").scale_to_bounds = False
        layout.operator("uv.project_from_view", text="Project from View (Bounds)",
                        icon="PROJECTFROMVIEW_BOUNDS").scale_to_bounds = True

        layout.separator()

        layout.operator("mesh.mark_seam", icon="MARK_SEAM").clear = False
        layout.operator("mesh.mark_seam", text="Clear Seam", icon='CLEAR_SEAM').clear = True

        layout.separator()

        layout.operator("uv.reset", icon="RESET")

        layout.template_node_operator_asset_menu_items(catalog_path="UV")


# ********** View menus **********

# bfa - set active camera does not exist in blender
class VIEW3D_MT_switchactivecamto(bpy.types.Operator):
    """Sets the current selected camera as the active camera to render from\nYou need to have a camera object selected"""
    bl_idname = "view3d.switchactivecamto"
    bl_label = "Set active Camera"
    bl_options = {'REGISTER', 'UNDO'}

    def execute(self, context):

        context = bpy.context
        scene = context.scene
        if context.active_object is not None:
            currentCameraObj = bpy.data.objects[bpy.context.active_object.name]
            scene.camera = currentCameraObj
        return {'FINISHED'}


# bfa menu
class VIEW3D_MT_view_legacy(Menu):
    bl_label = "Legacy"

    def draw(self, context):
        layout = self.layout

        layout.operator("view3d.cursor3d", text="Set 3D Cursor", icon='CURSOR')


# BFA - Hidden legacy operators exposed to GUI
class VIEW3D_MT_view_annotations(Menu):
    bl_label = "Annotations (Legacy)"

    def draw(self, context):
        layout = self.layout

        layout.operator("gpencil.annotate", text="Draw Annotation", icon='PAINT_DRAW',).mode = 'DRAW'
        layout.operator("gpencil.annotate", text="Draw Line Annotation", icon='PAINT_DRAW').mode = 'DRAW_STRAIGHT'
        layout.operator("gpencil.annotate", text="Draw Polyline Annotation", icon='PAINT_DRAW').mode = 'DRAW_POLY'
        layout.operator("gpencil.annotate", text="Erase Annotation", icon='ERASE').mode = 'ERASER'

        layout.separator()

        layout.operator("gpencil.annotation_add", text="Add Annotation Layer", icon='ADD')
        layout.operator(
            "gpencil.annotation_active_frame_delete",
            text="Erase Annotation Active Keyframe",
            icon='DELETE')


class VIEW3D_MT_view(Menu):
    bl_label = "View"

    def draw(self, context):
        layout = self.layout
        view = context.space_data
        overlay = view.overlay
        engine = context.engine

        layout.prop(view, "show_region_toolbar")
        layout.prop(view, "show_region_ui")
        layout.prop(view, "show_region_tool_header")
        layout.prop(view, "show_region_asset_shelf")
        layout.prop(view, "show_region_hud")
        layout.prop(overlay, "show_toolshelf_tabs", text="Tool Shelf Tabs")  # bfa - the toolshelf tabs.

        layout.separator()

        layout.menu("VIEW3D_MT_view_legacy")  # bfa menu

        layout.separator()

        layout.menu("VIEW3D_MT_view_annotations")  # bfa menu

        layout.separator()

        layout.operator("render.opengl", text="OpenGL Render Image", icon='RENDER_STILL')
        layout.operator("render.opengl", text="OpenGL Render Animation", icon='RENDER_ANIMATION').animation = True
        props = layout.operator("render.opengl", text="Viewport Render Keyframes", icon='RENDER_ANIMATION')
        props.animation = True
        props.render_keyed_only = True

        layout.separator()

        layout.operator_context = 'INVOKE_REGION_WIN'
        layout.operator("view3d.clip_border", text="Clipping Border", icon="CLIPPINGBORDER")

        if engine == 'CYCLES':
            layout.operator("view3d.render_border", icon="RENDERBORDER")
            layout.operator("view3d.clear_render_border", icon="RENDERBORDER_CLEAR")

        layout.separator()

        layout.menu("VIEW3D_MT_view_cameras", text="Cameras")

        layout.separator()

        layout.menu("VIEW3D_MT_view_align")
        layout.menu("VIEW3D_MT_view_align_selected")

        layout.separator()

        layout.operator("view3d.localview", text="Toggle Local View", icon="VIEW_GLOBAL_LOCAL")
        layout.operator("view3d.localview_remove_from", icon="VIEW_REMOVE_LOCAL")

        layout.separator()

        layout.operator("view3d.view_selected", text="Frame Selected", icon="VIEW_SELECTED").use_all_regions = False
        if view.region_quadviews:
            layout.operator(
                "view3d.view_selected",
                text="Frame Selected (Quad View)",
                icon="ALIGNCAMERA_ACTIVE").use_all_regions = True
        layout.operator("view3d.view_all", text="Frame All", icon="VIEWALL").center = False
        if view.region_quadviews:
            layout.operator("view3d.view_all", text="Frame All (Quad View)", icon="VIEWALL").use_all_regions = True
        layout.operator("view3d.view_all", text="Center Cursor and Frame All", icon="VIEWALL_RESETCURSOR").center = True

        layout.separator()

        layout.operator("screen.region_quadview", icon="QUADVIEW")

        layout.separator()

        layout.menu("INFO_MT_area")
        layout.menu("VIEW3D_MT_view_pie_menus")  # bfa menu


class VIEW3D_MT_view_local(Menu):
    bl_label = "Local View"

    def draw(self, _context):
        layout = self.layout

        layout.operator("view3d.localview", text="Toggle Local View", icon="VIEW_GLOBAL_LOCAL")
        layout.operator("view3d.localview_remove_from", icon="VIEW_REMOVE_LOCAL")


# bfa menu
class VIEW3D_MT_view_pie_menus(Menu):
    bl_label = "Pie menus"

    def draw(self, _context):
        layout = self.layout

        layout.operator("wm.call_menu_pie", text="Object Mode", icon="MENU_PANEL").name = 'VIEW3D_MT_object_mode_pie'
        layout.operator("wm.call_menu_pie", text="View", icon="MENU_PANEL").name = 'VIEW3D_MT_view_pie'
        layout.operator("wm.call_menu_pie", text="Transform", icon="MENU_PANEL").name = 'VIEW3D_MT_transform_gizmo_pie'
        layout.operator("wm.call_menu_pie", text="Shading", icon="MENU_PANEL").name = 'VIEW3D_MT_shading_pie'
        layout.operator("wm.call_menu_pie", text="Pivot", icon="MENU_PANEL").name = 'VIEW3D_MT_pivot_pie'
        layout.operator("wm.call_menu_pie", text="Snap", icon="MENU_PANEL").name = 'VIEW3D_MT_snap_pie'
        layout.operator("wm.call_menu_pie", text="Orientations", icon="MENU_PANEL").name = 'VIEW3D_MT_orientations_pie'
        layout.operator("wm.call_menu_pie", text="Proportional Editing Falloff",
                        icon="MENU_PANEL").name = 'VIEW3D_MT_proportional_editing_falloff_pie'
        layout.operator("wm.call_menu_pie", text="Sculpt Mask Edit",
                        icon="MENU_PANEL").name = 'VIEW3D_MT_sculpt_mask_edit_pie'
        layout.operator("wm.call_menu_pie", text="Sculpt Faces Sets Edit",
                        icon="MENU_PANEL").name = 'VIEW3D_MT_sculpt_face_sets_edit_pie'
        layout.operator(
            "wm.call_menu_pie",
            text="Automasking",
            icon="MENU_PANEL").name = 'VIEW3D_MT_sculpt_automasking_pie'
        layout.operator("wm.call_menu_pie", text="Weightpaint Vertexgroup Lock",
                        icon="MENU_PANEL").name = 'VIEW3D_MT_wpaint_vgroup_lock_pie'
        layout.operator("wm.call_menu_pie", text="Keyframe Insert", icon="MENU_PANEL").name = 'ANIM_MT_keyframe_insert_pie'
        layout.separator()

        layout.operator("wm.call_menu_pie", text="Greasepencil Snap", icon="MENU_PANEL").name = 'GPENCIL_MT_snap_pie'
        layout.operator(
            "wm.call_menu_pie",
            text="Automasking",
            icon="MENU_PANEL").name = 'VIEW3D_MT_sculpt_gpencil_automasking_pie'

        layout.separator()

        layout.operator("wm.toolbar_fallback_pie", text="Fallback Tool", icon="MENU_PANEL")  # BFA
        layout.operator("view3d.object_mode_pie_or_toggle", text="Modes", icon="MENU_PANEL")  # BFA

class VIEW3D_MT_view_cameras(Menu):
    bl_label = "Cameras"

    def draw(self, _context):
        layout = self.layout

        layout.operator("view3d.object_as_camera", icon='VIEW_SWITCHACTIVECAM')
        layout.operator("view3d.switchactivecamto", text="Set Active Camera", icon="VIEW_SWITCHACTIVECAM")
        layout.operator("view3d.view_camera", text="Active Camera", icon='VIEW_SWITCHTOCAM')
        layout.operator("view3d.view_center_camera", icon="VIEWCAMERACENTER")


class VIEW3D_MT_view_viewpoint(Menu):
    bl_label = "Viewpoint"

    def draw(self, _context):
        layout = self.layout

        layout.operator("view3d.view_camera", text="Camera", icon="CAMERA_DATA", text_ctxt=i18n_contexts.editor_view3d) #BFA - Icon

        layout.separator()

        layout.operator("view3d.view_axis", text="Top", icon="VIEW_TOP", text_ctxt=i18n_contexts.editor_view3d).type = 'TOP'  #BFA - Icon
        layout.operator("view3d.view_axis", text="Bottom", icon="VIEW_BOTTOM", text_ctxt=i18n_contexts.editor_view3d).type = 'BOTTOM'  #BFA - Icon

        layout.separator()

        layout.operator("view3d.view_axis", text="Front", icon="VIEW_FRONT", text_ctxt=i18n_contexts.editor_view3d).type = 'FRONT'  #BFA - Icon
        layout.operator("view3d.view_axis", text="Back", icon="VIEW_BACK", text_ctxt=i18n_contexts.editor_view3d).type = 'BACK'  #BFA - Icon

        layout.separator()

        layout.operator("view3d.view_axis", text="Right", icon="VIEW_RIGHT", text_ctxt=i18n_contexts.editor_view3d).type = 'RIGHT'  #BFA - Icon
        layout.operator("view3d.view_axis", text="Left", icon="VIEW_LEFT", text_ctxt=i18n_contexts.editor_view3d).type = 'LEFT'  #BFA - Icon


# bfa menu
class VIEW3D_MT_view_navigation_legacy(Menu):
    bl_label = "Legacy"

    def draw(self, _context):
        layout = self.layout

        layout.operator_context = 'EXEC_REGION_WIN'

        layout.operator("transform.translate", text="Move", icon="TRANSFORM_MOVE")
        layout.operator("transform.rotate", text="Rotate", icon="TRANSFORM_ROTATE")
        layout.operator("transform.resize", text="Scale", icon="TRANSFORM_SCALE")


class VIEW3D_MT_view_navigation(Menu):
    bl_label = "Navigation"

    def draw(self, _context):
        from math import pi
        layout = self.layout

        layout.menu('VIEW3D_MT_view_navigation_legacy')  # bfa menu

        layout.operator("view3d.view_orbit", text="Orbit Down", icon="ORBIT_DOWN").type = 'ORBITDOWN'
        layout.operator("view3d.view_orbit", text="Orbit Up", icon="ORBIT_UP").type = 'ORBITUP'
        layout.operator("view3d.view_orbit", text="Orbit Right", icon="ORBIT_RIGHT").type = 'ORBITRIGHT'
        layout.operator("view3d.view_orbit", text="Orbit Left", icon="ORBIT_LEFT").type = 'ORBITLEFT'
        props = layout.operator("view3d.view_orbit", text="Orbit Opposite", icon="ORBIT_OPPOSITE")
        props.type = 'ORBITRIGHT'
        props.angle = pi

        layout.separator()

        layout.operator("view3d.view_roll", text="Roll Left", icon="ROLL_LEFT").angle = pi / -12.0
        layout.operator("view3d.view_roll", text="Roll Right", icon="ROLL_RIGHT").angle = pi / 12.0

        layout.separator()

        layout.operator("view3d.view_pan", text="Pan Down", icon="PAN_DOWN").type = 'PANDOWN'
        layout.operator("view3d.view_pan", text="Pan Up", icon="PAN_UP").type = 'PANUP'
        layout.operator("view3d.view_pan", text="Pan Right", icon="PAN_RIGHT").type = 'PANRIGHT'
        layout.operator("view3d.view_pan", text="Pan Left", icon="PAN_LEFT").type = 'PANLEFT'

        layout.separator()

        layout.operator("view3d.zoom_border", text="Zoom Border", icon="ZOOM_BORDER")
        layout.operator("view3d.zoom", text="Zoom In", icon="ZOOM_IN").delta = 1
        layout.operator("view3d.zoom", text="Zoom Out", icon="ZOOM_OUT").delta = -1
        layout.operator("view3d.zoom_camera_1_to_1", text="Zoom Camera 1:1", icon="ZOOM_CAMERA")
        layout.operator("view3d.dolly", text="Dolly View", icon="DOLLY")
        layout.operator("view3d.view_center_pick", icon="CENTERTOMOUSE")

        layout.separator()

        layout.operator("view3d.fly", icon="FLY_NAVIGATION")
        layout.operator("view3d.walk", icon="WALK_NAVIGATION")
        layout.operator("view3d.navigate", icon="VIEW_NAVIGATION")

        layout.separator()

        layout.operator("screen.animation_play", text="Playback Animation", icon="TRIA_RIGHT")


class VIEW3D_MT_view_align(Menu):
    bl_label = "Align View"

    def draw(self, _context):
        layout = self.layout
        i18n_text_ctxt = bpy.app.translations.contexts_C_to_py['BLT_I18NCONTEXT_EDITOR_VIEW3D']  # bfa - needed by us

        layout.operator("view3d.camera_to_view", text="Align Active Camera to View", icon="ALIGNCAMERA_VIEW")
        layout.operator(
            "view3d.camera_to_view_selected",
            text="Align Active Camera to Selected",
            icon="ALIGNCAMERA_ACTIVE")
        layout.operator("view3d.view_center_cursor", icon="CENTERTOCURSOR")

        layout.separator()

        layout.operator("view3d.view_lock_to_active", icon="LOCKTOACTIVE")
        layout.operator("view3d.view_center_lock", icon="LOCKTOCENTER")
        layout.operator("view3d.view_lock_clear", icon="LOCK_CLEAR")

        layout.separator()

        layout.operator("view3d.view_persportho", text="Perspective/Orthographic", icon="PERSP_ORTHO")

        layout.separator()

        layout.operator("view3d.view_axis", text="Top", icon="VIEW_TOP", text_ctxt=i18n_text_ctxt).type = 'TOP'
        layout.operator("view3d.view_axis", text="Bottom", icon="VIEW_BOTTOM", text_ctxt=i18n_text_ctxt).type = 'BOTTOM'
        layout.operator("view3d.view_axis", text="Front", icon="VIEW_FRONT", text_ctxt=i18n_text_ctxt).type = 'FRONT'
        layout.operator("view3d.view_axis", text="Back", icon="VIEW_BACK", text_ctxt=i18n_text_ctxt).type = 'BACK'
        layout.operator("view3d.view_axis", text="Right", icon="VIEW_RIGHT", text_ctxt=i18n_text_ctxt).type = 'RIGHT'
        layout.operator("view3d.view_axis", text="Left", icon="VIEW_LEFT", text_ctxt=i18n_text_ctxt).type = 'LEFT'


class VIEW3D_MT_view_align_selected(Menu):
    bl_label = "Align View to Active"

    def draw(self, _context):
        layout = self.layout
        i18n_text_ctxt = bpy.app.translations.contexts_C_to_py['BLT_I18NCONTEXT_EDITOR_VIEW3D']
        props = layout.operator("view3d.view_axis", text="Top", icon="VIEW_ACTIVE_TOP", text_ctxt=i18n_text_ctxt)
        props.align_active = True
        props.type = 'TOP'

        props = layout.operator("view3d.view_axis", text="Bottom", icon="VIEW_ACTIVE_BOTTOM", text_ctxt=i18n_text_ctxt)
        props.align_active = True
        props.type = 'BOTTOM'

        props = layout.operator("view3d.view_axis", text="Front", icon="VIEW_ACTIVE_FRONT", text_ctxt=i18n_text_ctxt)
        props.align_active = True
        props.type = 'FRONT'

        props = layout.operator("view3d.view_axis", text="Back", icon="VIEW_ACTIVE_BACK", text_ctxt=i18n_text_ctxt)
        props.align_active = True
        props.type = 'BACK'

        props = layout.operator("view3d.view_axis", text="Right", icon="VIEW_ACTIVE_RIGHT", text_ctxt=i18n_text_ctxt)
        props.align_active = True
        props.type = 'RIGHT'

        props = layout.operator("view3d.view_axis", text="Left", icon="VIEW_ACTIVE_LEFT", text_ctxt=i18n_text_ctxt)
        props.align_active = True
        props.type = 'LEFT'


class VIEW3D_MT_view_regions(Menu):
    bl_label = "View Regions"

    def draw(self, _context):
        layout = self.layout
        layout.operator("view3d.clip_border", text="Clipping Region...")
        layout.operator("view3d.render_border", text="Render Region...")

        layout.separator()

        layout.operator("view3d.clear_render_border")


# ********** Select menus, suffix from context.mode **********

class VIEW3D_MT_select_object_more_less(Menu):
    bl_label = "More/Less"

    def draw(self, _context):
        layout = self.layout

        layout.operator("object.select_more", text="More", icon="SELECTMORE")
        layout.operator("object.select_less", text="Less", icon="SELECTLESS")

        layout.separator()

        props = layout.operator("object.select_hierarchy", text="Parent", icon="PARENT")
        props.extend = False
        props.direction = 'PARENT'

        props = layout.operator("object.select_hierarchy", text="Child", icon="CHILD")
        props.extend = False
        props.direction = 'CHILD'

        layout.separator()

        props = layout.operator("object.select_hierarchy", text="Extend Parent", icon="PARENT")
        props.extend = True
        props.direction = 'PARENT'

        props = layout.operator("object.select_hierarchy", text="Extend Child", icon="CHILD")
        props.extend = True
        props.direction = 'CHILD'


class VIEW3D_MT_select_object(Menu):
    bl_label = "Select"

    def draw(self, _context):
        layout = self.layout

        layout.menu("VIEW3D_MT_select_object_legacy")  # bfa menu
        layout.operator_menu_enum("view3d.select_lasso", "mode")

        layout.separator()

        layout.operator("object.select_all", text="All", icon='SELECT_ALL').action = 'SELECT'
        layout.operator("object.select_all", text="None", icon='SELECT_NONE').action = 'DESELECT'
        layout.operator("object.select_all", text="Invert", icon='INVERSE').action = 'INVERT'

        layout.separator()

        layout.menu("VIEW3D_MT_select_grouped")  # bfa menu
        layout.menu("VIEW3D_MT_select_linked")  # bfa menu
        layout.menu("VIEW3D_MT_select_by_type")  # bfa menu

        layout.separator()
        layout.operator("object.select_random", text="Random", icon="RANDOMIZE")
        layout.operator("object.select_mirror", text="Mirror Selection", icon="TRANSFORM_MIRROR")

        layout.operator("object.select_pattern", text="By Pattern", icon="PATTERN")
        layout.operator("object.select_camera", text="Active Camera", icon="CAMERA_DATA")

        layout.separator()

        layout.menu("VIEW3D_MT_select_object_more_less")

# bfa menu


class VIEW3D_MT_select_object_legacy(Menu):
    bl_label = "Legacy"

    def draw(self, _context):
        layout = self.layout

        layout.operator("view3d.select_box", icon="BOX_MASK")
        layout.operator("view3d.select_circle", icon="CIRCLE_SELECT")

# bfa menu


class VIEW3D_MT_select_by_type(Menu):
    bl_label = "All by Type"

    def draw(self, context):
        layout = self.layout

        layout.operator("object.select_by_type", text="Mesh", icon="OUTLINER_OB_MESH").type = 'MESH'
        layout.operator("object.select_by_type", text="Curve", icon="OUTLINER_OB_CURVE").type = 'CURVE'
        layout.operator("object.select_by_type", text="Surface", icon="OUTLINER_OB_SURFACE").type = 'SURFACE'
        layout.operator("object.select_by_type", text="Meta", icon="OUTLINER_OB_META").type = 'META'
        layout.operator("object.select_by_type", text="Font", icon="OUTLINER_OB_FONT").type = 'FONT'

        layout.separator()

        layout.operator("object.select_by_type", text="Armature", icon="OUTLINER_OB_ARMATURE").type = 'ARMATURE'
        layout.operator("object.select_by_type", text="Lattice", icon="OUTLINER_OB_LATTICE").type = 'LATTICE'
        layout.operator("object.select_by_type", text="Empty", icon="OUTLINER_OB_EMPTY").type = 'EMPTY'
        layout.operator("object.select_by_type", text="GPencil", icon="GREASEPENCIL").type = 'GPENCIL'

        layout.separator()

        layout.operator("object.select_by_type", text="Camera", icon="OUTLINER_OB_CAMERA").type = 'CAMERA'
        layout.operator("object.select_by_type", text="Light", icon="OUTLINER_OB_LIGHT").type = 'LIGHT'
        layout.operator("object.select_by_type", text="Speaker", icon="OUTLINER_OB_SPEAKER").type = 'SPEAKER'
        layout.operator("object.select_by_type", text="Probe", icon="OUTLINER_OB_LIGHTPROBE").type = 'LIGHT_PROBE'


# bfa menu
class VIEW3D_MT_select_grouped(Menu):
    bl_label = "Grouped"

    def draw(self, context):
        layout = self.layout

        layout.operator("object.select_grouped", text="Siblings", icon="SIBLINGS").type = 'SIBLINGS'
        layout.operator("object.select_grouped", text="Parent", icon="PARENT").type = 'PARENT'
        layout.operator("object.select_grouped", text="Children", icon="CHILD_RECURSIVE").type = 'CHILDREN_RECURSIVE'
        layout.operator("object.select_grouped", text="Immediate Children", icon="CHILD").type = 'CHILDREN'

        layout.separator()

        layout.operator("object.select_grouped", text="Type", icon="TYPE").type = 'TYPE'
        layout.operator("object.select_grouped", text="Collection", icon="GROUP").type = 'COLLECTION'
        layout.operator("object.select_grouped", text="Hook", icon="HOOK").type = 'HOOK'

        layout.separator()

        layout.operator("object.select_grouped", text="Pass", icon="PASS").type = 'PASS'
        layout.operator("object.select_grouped", text="Color", icon="COLOR").type = 'COLOR'
        layout.operator("object.select_grouped", text="Keying Set", icon="KEYINGSET").type = 'KEYINGSET'
        layout.operator("object.select_grouped", text="Light Type", icon="LIGHT").type = 'LIGHT_TYPE'


# bfa menu
class VIEW3D_MT_select_linked(Menu):
    bl_label = "Linked"

    def draw(self, context):
        layout = self.layout

        layout.operator("object.select_linked", text="Object Data", icon="OBJECT_DATA").type = 'OBDATA'
        layout.operator("object.select_linked", text="Material", icon="MATERIAL_DATA").type = 'MATERIAL'
        layout.operator("object.select_linked", text="Instanced Collection", icon="GROUP").type = 'DUPGROUP'
        layout.operator("object.select_linked", text="Particle System", icon="PARTICLES").type = 'PARTICLE'
        layout.operator("object.select_linked", text="Library", icon="LIBRARY").type = 'LIBRARY'
        layout.operator(
            "object.select_linked",
            text="Library (Object Data)",
            icon="LIBRARY_OBJECT").type = 'LIBRARY_OBDATA'

# BFA - not used


class VIEW3D_MT_select_pose_more_less(Menu):
    bl_label = "Select More/Less"

    def draw(self, _context):
        layout = self.layout

        props = layout.operator("pose.select_hierarchy", text="Parent")
        props.extend = False
        props.direction = 'PARENT'

        props = layout.operator("pose.select_hierarchy", text="Child")
        props.extend = False
        props.direction = 'CHILD'

        layout.separator()

        props = layout.operator("pose.select_hierarchy", text="Extend Parent")
        props.extend = True
        props.direction = 'PARENT'

        props = layout.operator("pose.select_hierarchy", text="Extend Child")
        props.extend = True
        props.direction = 'CHILD'


class VIEW3D_MT_select_pose(Menu):
    bl_label = "Select"

    def draw(self, _context):
        layout = self.layout

        layout.menu("VIEW3D_MT_select_object_legacy")  # bfa menu
        layout.operator_menu_enum("view3d.select_lasso", "mode")

        layout.separator()

        layout.operator("pose.select_all", text="All", icon='SELECT_ALL').action = 'SELECT'
        layout.operator("pose.select_all", text="None", icon='SELECT_NONE').action = 'DESELECT'
        layout.operator("pose.select_all", text="Invert", icon='INVERSE').action = 'INVERT'

        layout.separator()

        layout.operator_menu_enum("pose.select_grouped", "type", text="Grouped")
        layout.operator("pose.select_linked", text="Linked", icon="LINKED")
        layout.operator("pose.select_constraint_target", text="Constraint Target", icon="CONSTRAINT_BONE")

        layout.separator()

        layout.operator("object.select_pattern", text="By Pattern", icon="PATTERN")

        layout.separator()

        layout.operator("pose.select_mirror", text="Flip Active", icon="FLIP")

        layout.separator()

        props = layout.operator("pose.select_hierarchy", text="Parent", icon="PARENT")
        props.extend = False
        props.direction = 'PARENT'

        props = layout.operator("pose.select_hierarchy", text="Child", icon="CHILD")
        props.extend = False
        props.direction = 'CHILD'

        layout.separator()

        props = layout.operator("pose.select_hierarchy", text="Extend Parent", icon="PARENT")
        props.extend = True
        props.direction = 'PARENT'

        props = layout.operator("pose.select_hierarchy", text="Extend Child", icon="CHILD")
        props.extend = True
        props.direction = 'CHILD'


class VIEW3D_MT_select_particle(Menu):
    bl_label = "Select"

    def draw(self, _context):
        layout = self.layout

        layout.menu("VIEW3D_MT_select_object_legacy")  # bfa menu
        layout.operator_menu_enum("view3d.select_lasso", "mode")

        layout.separator()

        layout.operator("particle.select_all", text="All", icon='SELECT_ALL').action = 'SELECT'
        layout.operator("particle.select_all", text="None", icon='SELECT_NONE').action = 'DESELECT'
        layout.operator("particle.select_all", text="Invert", icon='INVERSE').action = 'INVERT'

        layout.separator()

        layout.operator("particle.select_more", text="More", icon="SELECTMORE")
        layout.operator("particle.select_less", text="Less", icon="SELECTLESS")

        layout.separator()

        layout.operator("particle.select_linked", text="Linked", icon="LINKED")

        layout.separator()

        layout.operator("particle.select_random", text="Random", icon="RANDOMIZE")

        layout.separator()

        layout.operator("particle.select_roots", text="Roots", icon="SELECT_ROOT")
        layout.operator("particle.select_tips", text="Tips", icon="SELECT_TIP")


class VIEW3D_MT_edit_mesh_select_similar(Menu):
    bl_label = "Select Similar"

    def draw(self, _context):
        layout = self.layout

        layout.operator_enum("mesh.select_similar", "type")

        layout.separator()

        layout.operator("mesh.select_similar_region", text="Face Regions", icon="FACEREGIONS")


class VIEW3D_MT_edit_mesh_select_by_trait(Menu):
    bl_label = "Select All by Trait"

    def draw(self, context):
        layout = self.layout
        tool_settings = context.tool_settings

        if tool_settings.mesh_select_mode[2] is False:
            layout.operator("mesh.select_non_manifold", text="Non Manifold", icon="SELECT_NONMANIFOLD")
        layout.operator("mesh.select_loose", text="Loose Geometry", icon="SELECT_LOOSE")
        layout.operator("mesh.select_interior_faces", text="Interior Faces", icon="SELECT_INTERIOR")
        layout.operator("mesh.select_face_by_sides", text="Faces by Sides", icon="SELECT_FACES_BY_SIDE")

        layout.separator()

        layout.operator("mesh.select_ungrouped", text="Ungrouped Vertices", icon="SELECT_UNGROUPED_VERTS")


class VIEW3D_MT_edit_mesh_select_more_less(Menu):
    bl_label = "More/Less"

    def draw(self, _context):
        layout = self.layout

        layout.operator("mesh.select_more", text="More", icon="SELECTMORE")
        layout.operator("mesh.select_less", text="Less", icon="SELECTLESS")

        layout.separator()

        layout.operator("mesh.select_next_item", text="Next Active", icon="NEXTACTIVE")
        layout.operator("mesh.select_prev_item", text="Previous Active", icon="PREVIOUSACTIVE")


class VIEW3D_MT_edit_mesh_select_linked(Menu):
    bl_label = "Select Linked"

    def draw(self, _context):
        layout = self.layout

        layout.operator("mesh.select_linked", text="Linked")
        layout.operator("mesh.shortest_path_select", text="Shortest Path")
        layout.operator("mesh.faces_select_linked_flat", text="Linked Flat Faces")


class VIEW3D_MT_edit_mesh_select_loops(Menu):
    bl_label = "Select Loops"

    def draw(self, _context):
        layout = self.layout

        layout.operator("mesh.loop_multi_select", text="Edge Loops").ring = False
        layout.operator("mesh.loop_multi_select", text="Edge Rings").ring = True

        layout.separator()

        layout.operator("mesh.loop_to_region")
        layout.operator("mesh.region_to_loop")


class VIEW3D_MT_select_edit_mesh(Menu):
    bl_label = "Select"

    def draw(self, _context):
        layout = self.layout

        layout.menu("VIEW3D_MT_select_object_legacy")  # bfa menu

        layout.operator_menu_enum("view3d.select_lasso", "mode")

        layout.separator()

        # primitive
        layout.operator("mesh.select_all", text="All", icon='SELECT_ALL').action = 'SELECT'
        layout.operator("mesh.select_all", text="None", icon='SELECT_NONE').action = 'DESELECT'
        layout.operator("mesh.select_all", text="Invert", icon='INVERSE').action = 'INVERT'

        layout.separator()

        layout.operator("mesh.select_linked", text="Linked", icon="LINKED")
        layout.operator("mesh.faces_select_linked_flat", text="Linked Flat Faces", icon="LINKED")
        layout.operator("mesh.select_linked_pick", text="Linked Pick Select", icon="LINKED").deselect = False
        layout.operator("mesh.select_linked_pick", text="Linked Pick Deselect", icon="LINKED").deselect = True

        layout.separator()

        # other
        layout.menu("VIEW3D_MT_edit_mesh_select_similar")

        layout.separator()

        # numeric
        layout.operator("mesh.select_random", text="Random", icon="RANDOMIZE")
        layout.operator("mesh.select_nth", icon="CHECKER_DESELECT")

        layout.separator()

        layout.operator("mesh.select_mirror", text="Mirror Selection", icon="TRANSFORM_MIRROR")
        layout.operator("mesh.select_axis", text="Side of Active", icon="SELECT_SIDEOFACTIVE")
        layout.operator("mesh.shortest_path_select", text="Shortest Path", icon="SELECT_SHORTESTPATH")

        layout.separator()

        # geometric
        layout.operator("mesh.edges_select_sharp", text="Sharp Edges", icon="SELECT_SHARPEDGES")

        layout.separator()

        # loops
        layout.operator("mesh.loop_multi_select", text="Edge Loops", icon="SELECT_EDGELOOP").ring = False
        layout.operator("mesh.loop_multi_select", text="Edge Rings", icon="SELECT_EDGERING").ring = True
        layout.operator("mesh.loop_to_region", text="Loop Inner Region", icon="SELECT_LOOPINNER")
        layout.operator("mesh.region_to_loop", text="Boundary Loop", icon="SELECT_BOUNDARY")

        layout.separator()

        layout.menu("VIEW3D_MT_edit_mesh_select_by_trait")

        layout.separator()

        layout.operator("mesh.select_by_attribute", text="By Attribute", icon="NODE_ATTRIBUTE")

        layout.separator()

        layout.menu("VIEW3D_MT_edit_mesh_select_more_less")

        layout.separator()

        layout.template_node_operator_asset_menu_items(catalog_path=self.bl_label)


class VIEW3D_MT_select_edit_curve(Menu):
    bl_label = "Select"

    def draw(self, _context):
        layout = self.layout

        layout.menu("VIEW3D_MT_select_object_legacy")  # bfa menu

        layout.operator_menu_enum("view3d.select_lasso", "mode")

        layout.separator()

        layout.operator("curve.select_all", text="All", icon='SELECT_ALL').action = 'SELECT'
        layout.operator("curve.select_all", text="None", icon='SELECT_NONE').action = 'DESELECT'
        layout.operator("curve.select_all", text="Invert", icon='INVERSE').action = 'INVERT'

        layout.separator()

        layout.operator("curve.select_linked", text="Linked", icon="LINKED")
        layout.operator("curve.select_linked_pick", text="Linked Pick Select", icon="LINKED").deselect = False
        layout.operator("curve.select_linked_pick", text="Linked Pick Deselect", icon="LINKED").deselect = True

        layout.separator()

        layout.menu("VIEW3D_MT_select_edit_curve_select_similar")  # bfa menu

        layout.separator()

        layout.operator("curve.select_random", text="Random", icon="RANDOMIZE")
        layout.operator("curve.select_nth", icon="CHECKER_DESELECT")

        layout.separator()

        layout.operator("curve.de_select_first", icon="SELECT_FIRST")
        layout.operator("curve.de_select_last", icon="SELECT_LAST")
        layout.operator("curve.select_next", text="Next", icon="NEXTACTIVE")
        layout.operator("curve.select_previous", text="Previous", icon="PREVIOUSACTIVE")

        layout.separator()

        layout.operator("curve.select_more", text="More", icon="SELECTMORE")
        layout.operator("curve.select_less", text="Less", icon="SELECTLESS")


# bfa menu
class VIEW3D_MT_select_edit_curve_select_similar(Menu):
    bl_label = "Similar"

    def draw(self, context):
        layout = self.layout

        layout.operator("curve.select_similar", text="Type", icon="TYPE").type = 'TYPE'
        layout.operator("curve.select_similar", text="Radius", icon="RADIUS").type = 'RADIUS'
        layout.operator("curve.select_similar", text="Weight", icon="MOD_VERTEX_WEIGHT").type = 'WEIGHT'
        layout.operator("curve.select_similar", text="Direction", icon="SWITCH_DIRECTION").type = 'DIRECTION'


class VIEW3D_MT_select_edit_surface(Menu):
    bl_label = "Select"

    def draw(self, _context):
        layout = self.layout

        layout.menu("VIEW3D_MT_select_object_legacy")  # bfa menu
        layout.operator_menu_enum("view3d.select_lasso", "mode")

        layout.separator()

        layout.operator("curve.select_all", text="All", icon='SELECT_ALL').action = 'SELECT'
        layout.operator("curve.select_all", text="None", icon='SELECT_NONE').action = 'DESELECT'
        layout.operator("curve.select_all", text="Invert", icon='INVERSE').action = 'INVERT'

        layout.separator()

        layout.operator("curve.select_linked", text="Linked", icon="LINKED")
        layout.menu("VIEW3D_MT_select_edit_curve_select_similar")  # bfa menu

        layout.separator()

        layout.operator("curve.select_random", text="Random", icon="RANDOMIZE")
        layout.operator("curve.select_nth", icon="CHECKER_DESELECT")

        layout.separator()

        layout.operator("curve.select_row", text="Control Point row", icon="CONTROLPOINTROW")

        layout.separator()

        layout.operator("curve.select_more", text="More", icon="SELECTMORE")
        layout.operator("curve.select_less", text="Less", icon="SELECTLESS")


class VIEW3D_MT_select_edit_text(Menu):
    bl_label = "Select"

    def draw(self, _context):
        layout = self.layout

        layout.operator("font.select_all", text="All", icon="SELECT_ALL")

        layout.separator()

        layout.operator("font.move_select", text="Line End", icon="HAND").type = 'LINE_END'
        layout.operator("font.move_select", text="Line Begin", icon="HAND").type = 'LINE_BEGIN'

        layout.separator()

        layout.operator("font.move_select", text="Top", icon="HAND").type = 'TEXT_BEGIN'
        layout.operator("font.move_select", text="Bottom", icon="HAND").type = 'TEXT_END'

        layout.separator()

        layout.operator("font.move_select", text="Previous Block", icon="HAND").type = 'PREVIOUS_PAGE'
        layout.operator("font.move_select", text="Next Block", icon="HAND").type = 'NEXT_PAGE'

        layout.separator()

        layout.operator("font.move_select", text="Previous Character", icon="HAND").type = 'PREVIOUS_CHARACTER'
        layout.operator("font.move_select", text="Next Character", icon="HAND").type = 'NEXT_CHARACTER'

        layout.separator()

        layout.operator("font.move_select", text="Previous Word", icon="HAND").type = 'PREVIOUS_WORD'
        layout.operator("font.move_select", text="Next Word", icon="HAND").type = 'NEXT_WORD'

        layout.separator()

        layout.operator("font.move_select", text="Previous Line", icon="HAND").type = 'PREVIOUS_LINE'
        layout.operator("font.move_select", text="Next Line", icon="HAND").type = 'NEXT_LINE'


class VIEW3D_MT_select_edit_metaball(Menu):
    bl_label = "Select"

    def draw(self, _context):
        layout = self.layout

        layout.menu("VIEW3D_MT_select_object_legacy")  # bfa menu
        layout.operator_menu_enum("view3d.select_lasso", "mode")

        layout.separator()

        layout.operator("mball.select_all", text="All", icon='SELECT_ALL').action = 'SELECT'
        layout.operator("mball.select_all", text="None", icon='SELECT_NONE').action = 'DESELECT'
        layout.operator("mball.select_all", text="Invert", icon='INVERSE').action = 'INVERT'

        layout.separator()

        layout.menu("VIEW3D_MT_select_edit_metaball_select_similar")  # bfa menu

        layout.separator()

        layout.operator("mball.select_random_metaelems", text="Random", icon="RANDOMIZE")


# bfa menu
class VIEW3D_MT_select_edit_metaball_select_similar(Menu):
    bl_label = "Similar"

    def draw(self, context):
        layout = self.layout

        layout.operator("mball.select_similar", text="Type", icon="TYPE").type = 'TYPE'
        layout.operator("mball.select_similar", text="Radius", icon="RADIUS").type = 'RADIUS'
        layout.operator("mball.select_similar", text="Stiffness", icon="BEND").type = 'STIFFNESS'
        layout.operator("mball.select_similar", text="Rotation", icon="ROTATE").type = 'ROTATION'


class VIEW3D_MT_edit_lattice_context_menu(Menu):
    bl_label = "Lattice"

    def draw(self, _context):
        layout = self.layout

        layout.menu("VIEW3D_MT_mirror")
        layout.menu("VIEW3D_MT_edit_lattice_flip")  # bfa menu - blender uses enum
        layout.menu("VIEW3D_MT_snap")

        layout.separator()

        layout.operator("lattice.make_regular", icon='MAKE_REGULAR')


class VIEW3D_MT_select_edit_lattice(Menu):
    bl_label = "Select"

    def draw(self, _context):
        layout = self.layout

        layout.menu("VIEW3D_MT_select_object_legacy")  # bfa menu
        layout.operator_menu_enum("view3d.select_lasso", "mode")

        layout.separator()

        layout.operator("lattice.select_all", text="All", icon='SELECT_ALL').action = 'SELECT'
        layout.operator("lattice.select_all", text="None", icon='SELECT_NONE').action = 'DESELECT'
        layout.operator("lattice.select_all", text="Invert", icon='INVERSE').action = 'INVERT'

        layout.separator()

        layout.operator("lattice.select_mirror", text="Mirror", icon="TRANSFORM_MIRROR")
        layout.operator("lattice.select_random", text="Random", icon="RANDOMIZE")

        layout.separator()

        layout.operator("lattice.select_ungrouped", text="Ungrouped Vertices", icon="SELECT_UNGROUPED_VERTS")

        layout.separator()

        layout.operator("lattice.select_more", text="More", icon="SELECTMORE")
        layout.operator("lattice.select_less", text="Less", icon="SELECTLESS")


class VIEW3D_MT_select_edit_armature(Menu):
    bl_label = "Select"

    def draw(self, _context):
        layout = self.layout

        layout.menu("VIEW3D_MT_select_object_legacy")  # bfa menu
        layout.operator_menu_enum("view3d.select_lasso", "mode")

        layout.separator()

        layout.operator("armature.select_all", text="All", icon='SELECT_ALL').action = 'SELECT'
        layout.operator("armature.select_all", text="None", icon='SELECT_NONE').action = 'DESELECT'
        layout.operator("armature.select_all", text="Invert", icon='INVERSE').action = 'INVERT'

        layout.separator()

        layout.operator_menu_enum("armature.select_similar", "type", text="Similar")

        layout.separator()

        layout.operator("armature.select_mirror", text="Mirror Selection", icon="TRANSFORM_MIRROR").extend = False
        layout.operator("object.select_pattern", text="By Pattern", icon="PATTERN")

        layout.separator()

        layout.operator("armature.select_linked", text="Linked", icon="LINKED")

        layout.separator()

        props = layout.operator("armature.select_hierarchy", text="Parent", icon="PARENT")
        props.extend = False
        props.direction = 'PARENT'

        props = layout.operator("armature.select_hierarchy", text="Child", icon="CHILD")
        props.extend = False
        props.direction = 'CHILD'

        layout.separator()

        props = layout.operator("armature.select_hierarchy", text="Extend Parent", icon="PARENT")
        props.extend = True
        props.direction = 'PARENT'

        props = layout.operator("armature.select_hierarchy", text="Extend Child", icon="CHILD")
        props.extend = True
        props.direction = 'CHILD'

        layout.separator()

        layout.operator("armature.select_more", text="More", icon="SELECTMORE")
        layout.operator("armature.select_less", text="Less", icon="SELECTLESS")


class VIEW3D_MT_select_edit_grease_pencil(Menu):
    bl_label = "Select"

    def draw(self, context):
        layout = self.layout

        layout.operator("grease_pencil.select_all", text="All").action = 'SELECT'
        layout.operator("grease_pencil.select_all", text="None").action = 'DESELECT'
        layout.operator("grease_pencil.select_all", text="Invert").action = 'INVERT'

        layout.separator()

        layout.operator("grease_pencil.select_linked", text="Linked")
        layout.operator("grease_pencil.select_alternate", text="Alternated")
        layout.operator("grease_pencil.select_random", text="Random")

        layout.separator()

        props = layout.operator("grease_pencil.select_ends", text="First")
        props.amount_start = 1
        props.amount_end = 0
        props = layout.operator("grease_pencil.select_ends", text="Last")
        props.amount_start = 0
        props.amount_end = 1

        layout.separator()

        layout.operator("grease_pencil.select_more")
        layout.operator("grease_pencil.select_less")


class VIEW3D_MT_paint_grease_pencil(Menu):
    bl_label = "Draw"

    def draw(self, _context):
        layout = self.layout

        layout.menu("GREASE_PENCIL_MT_layer_active", text="Active Layer")

        layout.separator()

        layout.menu("VIEW3D_MT_edit_greasepencil_showhide")
        layout.menu("VIEW3D_MT_edit_greasepencil_cleanup")

        layout.separator()

        layout.operator("paint.sample_color")


class VIEW3D_MT_paint_gpencil(Menu):
    bl_label = "Paint"

    def draw(self, _context):
        layout = self.layout

        layout.operator("gpencil.vertex_color_set", text="Set Color Attribute", icon="NODE_VERTEX_COLOR")
        layout.operator("gpencil.stroke_reset_vertex_color", icon="RESET")
        layout.separator()
        layout.operator("gpencil.vertex_color_invert", text="Invert", icon="NODE_INVERT")
        layout.operator("gpencil.vertex_color_levels", text="Levels", icon="LEVELS")
        layout.operator("gpencil.vertex_color_hsv", text="Hue/Saturation/Value", icon="HUESATVAL")
        layout.operator(
            "gpencil.vertex_color_brightness_contrast",
            text="Brightness/Contrast",
            icon="BRIGHTNESS_CONTRAST")


class VIEW3D_MT_select_edit_gpencil(Menu):
    bl_label = "Select"

    def draw(self, context):
        layout = self.layout

        layout.menu("VIEW3D_MT_select_gpencil_legacy")  # bfa menu
        layout.operator_menu_enum("gpencil.select_lasso", "mode")

        layout.separator()

        layout.operator("gpencil.select_all", text="All", icon='SELECT_ALL').action = 'SELECT'
        layout.operator("gpencil.select_all", text="None", icon='SELECT_NONE').action = 'DESELECT'
        layout.operator("gpencil.select_all", text="Invert", icon='INVERSE').action = 'INVERT'

        layout.separator()

        layout.operator("gpencil.select_linked", text="Linked", icon="LINKED")
        layout.operator("gpencil.select_alternate", icon="ALTERNATED")
        layout.operator("gpencil.select_random", icon="RANDOMIZE")
        layout.menu("VIEW3D_MT_select_gpencil_grouped", text="Grouped")  # bfa menu

        if context.mode == 'VERTEX_GPENCIL':
            layout.operator("gpencil.select_vertex_color", text="Color Attribute", icon="NODE_VERTEX_COLOR")

        layout.separator()

        layout.operator("gpencil.select_first", text="First", icon="SELECT_FIRST")
        layout.operator("gpencil.select_last", text="Last", icon="SELECT_LAST")

        layout.separator()

        layout.operator("gpencil.select_more", text="More", icon="SELECTMORE")
        layout.operator("gpencil.select_less", text="Less", icon="SELECTLESS")


# bfa menu
class VIEW3D_MT_select_gpencil_legacy(Menu):
    bl_label = "Legacy"

    def draw(self, _context):
        layout = self.layout

        layout.operator("gpencil.select_box", icon="BORDER_RECT")
        layout.operator("gpencil.select_circle", icon="CIRCLE_SELECT")


# bfa menu
class VIEW3D_MT_select_gpencil_grouped(Menu):
    bl_label = "Grouped"

    def draw(self, context):
        layout = self.layout

        layout.operator("gpencil.select_grouped", text="Layer", icon="LAYER").type = 'LAYER'
        layout.operator("gpencil.select_grouped", text="Color", icon="COLOR").type = 'MATERIAL'


class VIEW3D_MT_select_paint_mask(Menu):
    bl_label = "Select"

    def draw(self, _context):
        layout = self.layout

        layout.menu("VIEW3D_MT_select_object_legacy")  # bfa menu
        layout.operator_menu_enum("view3d.select_lasso", "mode")

        layout.separator()

        layout.operator("paint.face_select_all", text="All", icon='SELECT_ALL').action = 'SELECT'
        layout.operator("paint.face_select_all", text="None", icon='SELECT_NONE').action = 'DESELECT'
        layout.operator("paint.face_select_all", text="Invert", icon='INVERSE').action = 'INVERT'

        layout.separator()

        layout.operator("paint.face_select_linked", text="Linked", icon="LINKED")
        layout.operator("paint.face_select_linked_pick", text="Linked Pick Select", icon="LINKED").deselect = False
        layout.operator("paint.face_select_linked_pick", text="Linked Pick Deselect", icon="LINKED").deselect = True

        layout.separator()

        if _context.mode == 'PAINT_TEXTURE':

            myvar = layout.operator("paint.face_select_loop", text="Select Loop", icon="SELECT_EDGERING")

            myvar = layout.operator("paint.face_select_loop", text="Add Loop to Selection", icon="SELECT_EDGERING")
            myvar.extend = True

            myvar = layout.operator("paint.face_select_loop", text="Remove Loop from Selection", icon="SELECT_EDGERING")
            myvar.select = False
            myvar.extend = True

            layout.separator()

        layout.menu("VIEW3D_MT_select_paint_mask_face_more_less")  # bfa menu


# bfa menu
class VIEW3D_MT_select_paint_mask_face_more_less(Menu):
    bl_label = "More/Less"

    def draw(self, _context):
        layout = self.layout

        layout = self.layout

        layout.operator("paint.face_select_more", text="More", icon="SELECTMORE")
        layout.operator("paint.face_select_less", text="Less", icon="SELECTLESS")


class VIEW3D_MT_select_paint_mask_vertex(Menu):
    bl_label = "Select"

    def draw(self, _context):
        layout = self.layout

        layout.menu("VIEW3D_MT_select_object_legacy")  # bfa menu
        layout.operator_menu_enum("view3d.select_lasso", "mode")

        layout.separator()

        layout.operator("paint.vert_select_all", text="All", icon='SELECT_ALL').action = 'SELECT'
        layout.operator("paint.vert_select_all", text="None", icon='SELECT_NONE').action = 'DESELECT'
        layout.operator("paint.vert_select_all", text="Invert", icon='INVERSE').action = 'INVERT'

        layout.separator()

        layout.operator("paint.vert_select_ungrouped", text="Ungrouped Vertices", icon="SELECT_UNGROUPED_VERTS")
        layout.operator("paint.vert_select_linked", text="Select Linked", icon='LINKED')

        layout.separator()

        layout.menu("VIEW3D_MT_select_paint_mask_vertex_more_less")  # bfa menu


# bfa menu
class VIEW3D_MT_select_paint_mask_vertex_more_less(Menu):
    bl_label = "More/Less"

    def draw(self, _context):
        layout = self.layout

        layout = self.layout

        layout.operator("paint.vert_select_more", text="More", icon="SELECTMORE")
        layout.operator("paint.vert_select_less", text="Less", icon="SELECTLESS")


class VIEW3D_MT_select_edit_point_cloud(Menu):
    bl_label = "Select"

    def draw(self, _context):
        layout = self.layout
        layout.template_node_operator_asset_menu_items(catalog_path=self.bl_label)


class VIEW3D_MT_edit_curves_select_more_less(Menu):
    bl_label = "Select More/Less"

    def draw(self, _context):
        layout = self.layout

        layout.operator("curves.select_more", text="More", icon="SELECTMORE")
        layout.operator("curves.select_less", text="Less", icon="SELECTLESS")


class VIEW3D_MT_select_edit_curves(Menu):
    bl_label = "Select"

    def draw(self, _context):
        layout = self.layout

        layout.operator("curves.select_all", text="All", icon='SELECT_ALL').action = 'SELECT'
        layout.operator("curves.select_all", text="None", icon='SELECT_NONE').action = 'DESELECT'
        layout.operator("curves.select_all", text="Invert", icon='INVERSE').action = 'INVERT'
        layout.operator("curves.select_random", text="Random", icon="RANDOMIZE")
        layout.operator("curves.select_ends", text="Endpoints", icon="SELECT_TIP")
        layout.operator("curves.select_linked", text="Linked", icon="LINKED")

        layout.separator()

        layout.menu("VIEW3D_MT_edit_curves_select_more_less")

        layout.template_node_operator_asset_menu_items(catalog_path=self.bl_label)


class VIEW3D_MT_select_sculpt_curves(Menu):
    bl_label = "Select"

    def draw(self, _context):
        layout = self.layout

        layout.operator("curves.select_all", text="All", icon='SELECT_ALL').action = 'SELECT'
        layout.operator("curves.select_all", text="None", icon='SELECT_NONE').action = 'DESELECT'
        layout.operator("curves.select_all", text="Invert", icon='INVERSE').action = 'INVERT'
        layout.operator("sculpt_curves.select_random", text="Random", icon="RANDOMIZE")
        layout.operator("curves.select_ends", text="Endpoints", icon="SELECT_TIP")
        layout.operator("sculpt_curves.select_grow", text="Grow", icon="SELECTMORE")

        layout.template_node_operator_asset_menu_items(catalog_path="Select")


class VIEW3D_MT_mesh_add(Menu):
    bl_idname = "VIEW3D_MT_mesh_add"
    bl_label = "Mesh"
    bl_options = {'SEARCH_ON_KEY_PRESS'}

    def draw(self, _context):
        layout = self.layout

        layout.operator("WM_OT_search_single_menu", text="Search...", icon='VIEWZOOM').menu_idname = "VIEW3D_MT_mesh_add" # BFA - make sure you can see it in the header

        layout.separator()

        layout.operator_context = 'INVOKE_REGION_WIN'

        layout.operator("mesh.primitive_plane_add", text="Plane", icon='MESH_PLANE')
        layout.operator("mesh.primitive_cube_add", text="Cube", icon='MESH_CUBE')
        layout.operator("mesh.primitive_circle_add", text="Circle", icon='MESH_CIRCLE')
        layout.operator("mesh.primitive_uv_sphere_add", text="UV Sphere", icon='MESH_UVSPHERE')
        layout.operator("mesh.primitive_ico_sphere_add", text="Ico Sphere", icon='MESH_ICOSPHERE')
        layout.operator("mesh.primitive_cylinder_add", text="Cylinder", icon='MESH_CYLINDER')
        layout.operator("mesh.primitive_cone_add", text="Cone", icon='MESH_CONE')
        layout.operator("mesh.primitive_torus_add", text="Torus", icon='MESH_TORUS')

        layout.separator()

        layout.operator("mesh.primitive_grid_add", text="Grid", icon='MESH_GRID')
        layout.operator("mesh.primitive_monkey_add", text="Monkey", icon='MESH_MONKEY')

        layout.template_node_operator_asset_menu_items(catalog_path="Add")


class VIEW3D_MT_curve_add(Menu):
    bl_idname = "VIEW3D_MT_curve_add"
    bl_label = "Curve"
    bl_options = {'SEARCH_ON_KEY_PRESS'}

    def draw(self, context):
        layout = self.layout

        layout.operator_context = 'INVOKE_REGION_WIN'

        layout.operator("curve.primitive_bezier_curve_add", text="Bézier", icon='CURVE_BEZCURVE')
        layout.operator("curve.primitive_bezier_circle_add", text="Circle", icon='CURVE_BEZCIRCLE')

        layout.separator()

        layout.operator("curve.primitive_nurbs_curve_add", text="Nurbs Curve", icon='CURVE_NCURVE')
        layout.operator("curve.primitive_nurbs_circle_add", text="Nurbs Circle", icon='CURVE_NCIRCLE')
        layout.operator("curve.primitive_nurbs_path_add", text="Path", icon='CURVE_PATH')

        layout.separator()

        layout.operator("object.curves_empty_hair_add", text="Empty Hair", icon='OUTLINER_OB_CURVES')
        layout.operator("object.quick_fur", text="Fur", icon='OUTLINER_OB_CURVES')

        experimental = context.preferences.experimental
        if experimental.use_new_curves_tools:
            layout.operator("object.curves_random_add", text="Random", icon='OUTLINER_OB_CURVES')


class VIEW3D_MT_surface_add(Menu):
    bl_idname = "VIEW3D_MT_surface_add"
    bl_label = "Surface"
    bl_options = {'SEARCH_ON_KEY_PRESS'}

    def draw(self, _context):
        layout = self.layout

        layout.operator_context = 'INVOKE_REGION_WIN'

<<<<<<< HEAD
        layout.operator("surface.primitive_nurbs_surface_curve_add", text="Surface Curve", icon='SURFACE_NCURVE')
        layout.operator("surface.primitive_nurbs_surface_circle_add", text="Surface Circle", icon='SURFACE_NCIRCLE')
        layout.operator("surface.primitive_nurbs_surface_surface_add", text="Surface Patch", icon='SURFACE_NSURFACE')
        layout.operator(
            "surface.primitive_nurbs_surface_cylinder_add",
            text="Surface Cylinder",
            icon='SURFACE_NCYLINDER')
        layout.operator("surface.primitive_nurbs_surface_sphere_add", text="Surface Sphere", icon='SURFACE_NSPHERE')
        layout.operator("surface.primitive_nurbs_surface_torus_add", text="Surface Torus", icon='SURFACE_NTORUS')
=======
        layout.operator("surface.primitive_nurbs_surface_curve_add", text="Nurbs Curve", icon='SURFACE_NCURVE')
        layout.operator("surface.primitive_nurbs_surface_circle_add", text="Nurbs Circle", icon='SURFACE_NCIRCLE')
        layout.operator("surface.primitive_nurbs_surface_surface_add", text="Nurbs Surface", icon='SURFACE_NSURFACE')
        layout.operator(
            "surface.primitive_nurbs_surface_cylinder_add",
            text="Nurbs Cylinder", icon='SURFACE_NCYLINDER',
        )
        layout.operator("surface.primitive_nurbs_surface_sphere_add", text="Nurbs Sphere", icon='SURFACE_NSPHERE')
        layout.operator("surface.primitive_nurbs_surface_torus_add", text="Nurbs Torus", icon='SURFACE_NTORUS')
>>>>>>> bc5c1cce


class VIEW3D_MT_edit_metaball_context_menu(Menu):
    bl_label = "Metaball"

    def draw(self, _context):
        layout = self.layout

        layout.operator_context = 'INVOKE_REGION_WIN'

        # Add
        layout.operator("mball.duplicate_move", icon="DUPLICATE")

        layout.separator()

        # Modify
        layout.menu("VIEW3D_MT_mirror")
        layout.menu("VIEW3D_MT_snap")

        layout.separator()

        layout.menu("VIEW3D_MT_edit_meta_showhide")  # BFA - added to context menu

        # Remove
        layout.operator_context = 'EXEC_REGION_WIN'
        layout.operator("mball.delete_metaelems", text="Delete", icon="DELETE")


class VIEW3D_MT_metaball_add(Menu):
    bl_idname = "VIEW3D_MT_metaball_add"
    bl_label = "Metaball"
    bl_options = {'SEARCH_ON_KEY_PRESS'}

    def draw(self, _context):
        layout = self.layout

        layout.operator_context = 'INVOKE_REGION_WIN'
        layout.operator_enum("object.metaball_add", "type")


class TOPBAR_MT_edit_curve_add(Menu):
    bl_idname = "TOPBAR_MT_edit_curve_add"
    bl_label = "Add"
    bl_translation_context = i18n_contexts.operator_default
    bl_options = {'SEARCH_ON_KEY_PRESS'}

    def draw(self, context):
        layout = self.layout

        is_surf = context.active_object.type == 'SURFACE'

        layout.operator_context = 'EXEC_REGION_WIN'

        if is_surf:
            VIEW3D_MT_surface_add.draw(self, context)
        else:
            VIEW3D_MT_curve_add.draw(self, context)


class TOPBAR_MT_edit_armature_add(Menu):
    bl_idname = "TOPBAR_MT_edit_armature_add"
    bl_label = "Armature"
    bl_options = {'SEARCH_ON_KEY_PRESS'}

    def draw(self, _context):
        layout = self.layout

        layout.operator_context = 'EXEC_REGION_WIN'
        layout.operator("armature.bone_primitive_add", text="Single Bone", icon='BONE_DATA')


class VIEW3D_MT_armature_add(Menu):
    bl_idname = "VIEW3D_MT_armature_add"
    bl_label = "Armature"
    bl_options = {'SEARCH_ON_KEY_PRESS'}

    def draw(self, _context):
        layout = self.layout

        layout.operator_context = 'EXEC_REGION_WIN'
        layout.operator("object.armature_add", text="Single Bone", icon='BONE_DATA')


class VIEW3D_MT_light_add(Menu):
    bl_idname = "VIEW3D_MT_light_add"
    bl_context = i18n_contexts.id_light
    bl_label = "Light"
    bl_options = {'SEARCH_ON_KEY_PRESS'}

    def draw(self, _context):
        layout = self.layout

        layout.operator_context = 'INVOKE_REGION_WIN'
        layout.operator_enum("object.light_add", "type")


class VIEW3D_MT_lightprobe_add(Menu):
    bl_idname = "VIEW3D_MT_lightprobe_add"
    bl_label = "Light Probe"
    bl_options = {'SEARCH_ON_KEY_PRESS'}

    def draw(self, _context):
        layout = self.layout

        layout.operator_context = 'INVOKE_REGION_WIN'
        layout.operator_enum("object.lightprobe_add", "type")


class VIEW3D_MT_camera_add(Menu):
    bl_idname = "VIEW3D_MT_camera_add"
    bl_label = "Camera"
    bl_options = {'SEARCH_ON_KEY_PRESS'}

    def draw(self, _context):
        layout = self.layout
        layout.operator_context = 'EXEC_REGION_WIN'
        layout.operator("object.camera_add", text="Camera", icon='OUTLINER_OB_CAMERA')


class VIEW3D_MT_volume_add(Menu):
    bl_idname = "VIEW3D_MT_volume_add"
    bl_label = "Volume"
    bl_translation_context = i18n_contexts.id_id
    bl_options = {'SEARCH_ON_KEY_PRESS'}

    def draw(self, _context):
        layout = self.layout
<<<<<<< HEAD
        layout.operator("object.volume_import", text="Import OpenVDB", icon='FILE_VOLUME')
        layout.operator("object.volume_add", text="Empty",
                        text_ctxt=i18n_contexts.id_volume, icon='OUTLINER_OB_VOLUME')
=======
        layout.operator("object.volume_import", text="Import OpenVDB...", icon='OUTLINER_DATA_VOLUME')
        layout.operator(
            "object.volume_add", text="Empty",
            text_ctxt=i18n_contexts.id_volume,
            icon='OUTLINER_DATA_VOLUME',
        )
>>>>>>> bc5c1cce


class VIEW3D_MT_grease_pencil_add(Menu):
    bl_idname = "VIEW3D_MT_grease_pencil_add"
    bl_label = "Grease Pencil"
    bl_options = {'SEARCH_ON_KEY_PRESS'}

    def draw(self, _context):
        layout = self.layout
        layout.operator("object.grease_pencil_add", text="Empty", icon='EMPTY_AXIS').type = 'EMPTY'
        layout.operator("object.grease_pencil_add", text="Stroke", icon='STROKE').type = 'STROKE'
        layout.operator("object.grease_pencil_add", text="Suzanne", icon='MONKEY').type = 'MONKEY'
        layout.separator()
        layout.operator("object.grease_pencil_add", text="Scene Line Art", icon='SCENE').type = 'LINEART_SCENE'
        layout.operator(
            "object.grease_pencil_add",
            text="Collection Line Art",
            icon='GROUP').type = 'LINEART_COLLECTION'
        layout.operator("object.grease_pencil_add", text="Object Line Art", icon='CUBE').type = 'LINEART_OBJECT'


class VIEW3D_MT_add(Menu):
    bl_label = "Add"
    bl_translation_context = i18n_contexts.operator_default
    bl_options = {'SEARCH_ON_KEY_PRESS'}

    def draw(self, context):
        layout = self.layout

        if layout.operator_context == 'EXEC_REGION_WIN':
            layout.operator_context = 'INVOKE_REGION_WIN'
            layout.operator("WM_OT_search_single_menu", text="Search...", icon='VIEWZOOM').menu_idname = "VIEW3D_MT_add"
            layout.separator()
        else:
            layout.operator("WM_OT_search_single_menu", text="Search...", icon='VIEWZOOM').menu_idname = "VIEW3D_MT_add" # BFA - make sure you can see it in the header

        layout.separator()

        # NOTE: don't use 'EXEC_SCREEN' or operators won't get the `v3d` context.

        # NOTE: was `EXEC_AREA`, but this context does not have the `rv3d`, which prevents
        #       "align_view" to work on first call (see #32719).
        layout.operator_context = 'EXEC_REGION_WIN'

        # layout.operator_menu_enum("object.mesh_add", "type", text="Mesh", icon='OUTLINER_OB_MESH')
        layout.menu("VIEW3D_MT_mesh_add", icon='OUTLINER_OB_MESH')

        # layout.operator_menu_enum("object.curve_add", "type", text="Curve", icon='OUTLINER_OB_CURVE')
        layout.menu("VIEW3D_MT_curve_add", icon='OUTLINER_OB_CURVE')
        # layout.operator_menu_enum("object.surface_add", "type", text="Surface", icon='OUTLINER_OB_SURFACE')
        layout.menu("VIEW3D_MT_surface_add", icon='OUTLINER_OB_SURFACE')
        layout.menu("VIEW3D_MT_metaball_add", text="Metaball", icon='OUTLINER_OB_META')
        layout.operator("object.text_add", text="Text", icon='OUTLINER_OB_FONT')
        if context.preferences.experimental.use_new_point_cloud_type:
            layout.operator("object.pointcloud_add", text="Point Cloud", icon='OUTLINER_OB_POINTCLOUD')
        layout.menu("VIEW3D_MT_volume_add", text="Volume", text_ctxt=i18n_contexts.id_id, icon='OUTLINER_OB_VOLUME')
        if context.preferences.experimental.use_grease_pencil_version3:
            layout.menu("VIEW3D_MT_grease_pencil_add", text="Grease Pencil", icon='OUTLINER_OB_GREASEPENCIL')
        else:
            layout.operator_menu_enum(
                "object.gpencil_add",
                "type",
                text="Grease Pencil",
                icon='OUTLINER_OB_GREASEPENCIL')

        layout.separator()

        if VIEW3D_MT_armature_add.is_extended():
            layout.menu("VIEW3D_MT_armature_add", icon='OUTLINER_OB_ARMATURE')
        else:
            layout.operator("object.armature_add", text="Armature", icon='OUTLINER_OB_ARMATURE')

        layout.operator("object.add", text="Lattice", icon='OUTLINER_OB_LATTICE').type = 'LATTICE'
<<<<<<< HEAD
        layout.operator_menu_enum("object.empty_add", "type", text="Empty",
                                  text_ctxt=i18n_contexts.id_id, icon='OUTLINER_OB_EMPTY')
=======

        layout.separator()

        layout.operator_menu_enum(
            "object.empty_add", "type", text="Empty",
            text_ctxt=i18n_contexts.id_id,
            icon='OUTLINER_OB_EMPTY',
        )
>>>>>>> bc5c1cce
        layout.menu("VIEW3D_MT_image_add", text="Image", icon='OUTLINER_OB_IMAGE')

        layout.separator()

        layout.operator("object.speaker_add", text="Speaker", icon='OUTLINER_OB_SPEAKER')
        layout.separator()

        if VIEW3D_MT_camera_add.is_extended():
            layout.menu("VIEW3D_MT_camera_add", icon='OUTLINER_OB_CAMERA')
        else:
            VIEW3D_MT_camera_add.draw(self, context)

        layout.menu("VIEW3D_MT_light_add", icon='OUTLINER_OB_LIGHT')

        layout.separator()

        layout.menu("VIEW3D_MT_lightprobe_add", icon='OUTLINER_OB_LIGHTPROBE')

        layout.separator()

        layout.operator_menu_enum("object.effector_add", "type", text="Force Field", icon='OUTLINER_OB_FORCE_FIELD')

        layout.separator()

        has_collections = bool(bpy.data.collections)
        col = layout.column()
        col.enabled = has_collections

        if not has_collections or len(bpy.data.collections) > 10:
            col.operator_context = 'INVOKE_REGION_WIN'
            col.operator(
                "object.collection_instance_add",
                text="Collection Instance" if has_collections else "No Collections to Instance",
                icon='OUTLINER_OB_GROUP_INSTANCE',
            )
        else:
            col.operator_menu_enum(
                "object.collection_instance_add",
                "collection",
                text="Collection Instance",
                icon='OUTLINER_OB_GROUP_INSTANCE',
            )


class VIEW3D_MT_image_add(Menu):
    bl_label = "Add Image"
    bl_options = {'SEARCH_ON_KEY_PRESS'}

    def draw(self, _context):
        layout = self.layout
        # Explicitly set background mode on/off as operator will try to
        # auto-detect which mode to use otherwise.
        layout.operator("object.empty_image_add", text="Reference", icon='IMAGE_REFERENCE').background = False
        layout.operator("object.empty_image_add", text="Background", icon='IMAGE_BACKGROUND').background = True


class VIEW3D_MT_object_relations(Menu):
    bl_label = "Relations"

    def draw(self, _context):
        layout = self.layout

        layout.operator("object.make_dupli_face", icon="MAKEDUPLIFACE")

        layout.separator()

        layout.operator_menu_enum("object.make_local", "type", text="Make Local")
        layout.menu("VIEW3D_MT_make_single_user")


# bfa menu
class VIEW3D_MT_origin_set(Menu):
    bl_label = "Set Origin"

    def draw(self, context):
        layout = self.layout

        layout.operator("object.origin_set", icon='GEOMETRY_TO_ORIGIN',
                        text="Geometry to Origin").type = 'GEOMETRY_ORIGIN'
        layout.operator("object.origin_set", icon='ORIGIN_TO_GEOMETRY',
                        text="Origin to Geometry").type = 'ORIGIN_GEOMETRY'
        layout.operator("object.origin_set", icon='ORIGIN_TO_CURSOR', text="Origin to 3D Cursor").type = 'ORIGIN_CURSOR'
        layout.operator("object.origin_set", icon='ORIGIN_TO_CENTEROFMASS',
                        text="Origin to Center of Mass (Surface)").type = 'ORIGIN_CENTER_OF_MASS'
        layout.operator(
            "object.origin_set",
            icon='ORIGIN_TO_VOLUME',
            text="Origin to Center of Mass (Volume)").type = 'ORIGIN_CENTER_OF_VOLUME'


# ********** Object menu **********

class VIEW3D_MT_object_liboverride(Menu):
    bl_label = "Library Override"

    def draw(self, _context):
        layout = self.layout

        layout.operator("object.make_override_library", text="Make", icon="LIBRARY")
        layout.operator("object.reset_override_library", text="Reset", icon="RESET")
        layout.operator("object.clear_override_library", text="Clear", icon="CLEAR")


class VIEW3D_MT_object(Menu):
    bl_context = "objectmode"
    bl_label = "Object"

    def draw(self, context):
        layout = self.layout

        ob = context.object
        view = context.space_data

        layout.menu("VIEW3D_MT_transform_object")
        layout.menu("VIEW3D_MT_origin_set")  # bfa menu
        layout.menu("VIEW3D_MT_mirror")
        layout.menu("VIEW3D_MT_object_clear")
        layout.menu("VIEW3D_MT_object_apply")
        layout.menu("VIEW3D_MT_snap")

        layout.separator()

        layout.operator("object.duplicate_move", icon="DUPLICATE")
        layout.operator("object.duplicate_move_linked", icon="DUPLICATE")
        layout.operator("object.join", icon='JOIN')

        layout.separator()

        layout.operator_context = 'EXEC_REGION_WIN'
        myvar = layout.operator("object.delete", text="Delete", icon="DELETE")
        myvar.use_global = False
        myvar.confirm = False
        myvar = layout.operator("object.delete", text="Delete Global", icon="DELETE")
        myvar.use_global = True
        myvar.confirm = False

        layout.separator()

        layout.operator("view3d.copybuffer", text="Copy Objects", icon='COPYDOWN')
        layout.operator("view3d.pastebuffer", text="Paste Objects", icon='PASTEDOWN')

        layout.separator()

        layout.menu("VIEW3D_MT_object_asset")

        layout.separator()

        layout.menu("VIEW3D_MT_object_liboverride")
        layout.menu("VIEW3D_MT_object_relations")
        layout.menu("VIEW3D_MT_object_parent")
        layout.menu("VIEW3D_MT_object_modifiers", icon='MODIFIER')
        layout.menu("VIEW3D_MT_object_constraints", icon='CONSTRAINT')
        layout.menu("VIEW3D_MT_object_track")
        layout.menu("VIEW3D_MT_make_links")

        layout.separator()
        # BFA: Added a context menu operator for consistency and discoverability...
        # ...This is a minimal UX of layout.menu("VIEW3D_MT_object_collection")
        layout.operator_context = 'INVOKE_REGION_WIN'
        layout.operator("object.move_to_collection", icon='GROUP')
        # BFA - Could be redundant operators, the UX was exclusive to the outliner
        layout.menu("VIEW3D_MT_object_collection")

        # BFA: shading just for mesh and curve objects
        if ob is None:
            pass

        elif ob.type in {'MESH', 'CURVE', 'SURFACE'}:

            layout.separator()

            layout.operator("object.shade_smooth", icon='SHADING_SMOOTH')
            if ob and ob.type == 'MESH':
                layout.operator("object.shade_smooth_by_angle", icon='NORMAL_SMOOTH')
            layout.operator("object.shade_flat", icon='SHADING_FLAT')

        layout.separator()

        layout.menu("VIEW3D_MT_object_animation")
        layout.menu("VIEW3D_MT_object_rigid_body")

        layout.separator()

        layout.menu("VIEW3D_MT_object_quick_effects")
        layout.menu("VIEW3D_MT_subdivision_set")  # bfa menu

        layout.separator()

        layout.menu("VIEW3D_MT_object_convert")

        layout.separator()

        layout.menu("VIEW3D_MT_object_showhide")
        layout.menu("VIEW3D_MT_object_cleanup")

        if ob is None:
            pass

        elif ob.type == 'CAMERA':
            layout.operator_context = 'INVOKE_REGION_WIN'

            layout.separator()

            if ob.data.type == 'PERSP':
                props = layout.operator("wm.context_modal_mouse", text="Adjust Focal Length", icon="LENS_ANGLE")
                props.data_path_iter = "selected_editable_objects"
                props.data_path_item = "data.lens"
                props.input_scale = 0.1
                if ob.data.lens_unit == 'MILLIMETERS':
                    props.header_text = "Camera Focal Length: %.1fmm"
                else:
                    props.header_text = "Camera Focal Length: %.1f\u00B0"

            else:
                props = layout.operator("wm.context_modal_mouse", text="Camera Lens Scale", icon="LENS_SCALE")
                props.data_path_iter = "selected_editable_objects"
                props.data_path_item = "data.ortho_scale"
                props.input_scale = 0.01
                props.header_text = "Camera Lens Scale: %.3f"

            if not ob.data.dof.focus_object:
                if view and view.camera == ob and view.region_3d.view_perspective == 'CAMERA':
                    props = layout.operator("ui.eyedropper_depth", text="DOF Distance (Pick)", icon="DOF")
                else:
                    props = layout.operator("wm.context_modal_mouse", text="Adjust Focus Distance", icon="DOF")
                    props.data_path_iter = "selected_editable_objects"
                    props.data_path_item = "data.dof.focus_distance"
                    props.input_scale = 0.02
                    props.header_text = "Focus Distance: %.3f"

        elif ob.type in {'CURVE', 'FONT'}:
            layout.operator_context = 'INVOKE_REGION_WIN'

            layout.separator()

            props = layout.operator("wm.context_modal_mouse", text="Adjust Extrusion", icon="EXTRUDESIZE")
            props.data_path_iter = "selected_editable_objects"
            props.data_path_item = "data.extrude"
            props.input_scale = 0.01
            props.header_text = "Extrude: %.3f"

            props = layout.operator("wm.context_modal_mouse", text="Adjust Offset", icon="WIDTH_SIZE")
            props.data_path_iter = "selected_editable_objects"
            props.data_path_item = "data.offset"
            props.input_scale = 0.01
            props.header_text = "Offset %.3f"

        elif ob.type == 'EMPTY':
            layout.operator_context = 'INVOKE_REGION_WIN'

            layout.separator()

            props = layout.operator("wm.context_modal_mouse", text="Adjust Empty Display Size", icon="DRAWSIZE")
            props.data_path_iter = "selected_editable_objects"
            props.data_path_item = "empty_display_size"
            props.input_scale = 0.01
            props.header_text = "Empty Diosplay Size: %.3f"

        elif ob.type == 'LIGHT':
            light = ob.data

            layout.operator_context = 'INVOKE_REGION_WIN'

            layout.separator()

            props = layout.operator("wm.context_modal_mouse", text="Adjust Light Power", icon="LIGHT_STRENGTH")
            props.data_path_iter = "selected_editable_objects"
            props.data_path_item = "data.energy"
            props.input_scale = 1.0
            props.header_text = "Light Power: %.3f"

            if light.type == 'AREA':
                if light.shape in {'RECTANGLE', 'ELLIPSE'}:
                    props = layout.operator(
                        "wm.context_modal_mouse",
                        text="Adjust Area Light X Size",
                        icon="LIGHT_SIZE")
                    props.data_path_iter = "selected_editable_objects"
                    props.data_path_item = "data.size"
                    props.header_text = "Light Size X: %.3f"

                    props = layout.operator(
                        "wm.context_modal_mouse",
                        text="Adjust Area Light Y Size",
                        icon="LIGHT_SIZE")
                    props.data_path_iter = "selected_editable_objects"
                    props.data_path_item = "data.size_y"
                    props.header_text = "Light Size Y: %.3f"
                else:
                    props = layout.operator("wm.context_modal_mouse", text="Adjust Area Light Size", icon="LIGHT_SIZE")
                    props.data_path_iter = "selected_editable_objects"
                    props.data_path_item = "data.size"
                    props.header_text = "Light Size: %.3f"

            elif light.type in {'SPOT', 'POINT'}:
                props = layout.operator("wm.context_modal_mouse", text="Adjust Light Radius", icon="RADIUS")
                props.data_path_iter = "selected_editable_objects"
                props.data_path_item = "data.shadow_soft_size"
                props.header_text = "Light Radius: %.3f"

            elif light.type == 'SUN':
                props = layout.operator("wm.context_modal_mouse", text="Adjust Sun Light Angle", icon="ANGLE")
                props.data_path_iter = "selected_editable_objects"
                props.data_path_item = "data.angle"
                props.header_text = "Light Angle: %.3f"

            if light.type == 'SPOT':
                layout.separator()

                props = layout.operator("wm.context_modal_mouse", text="Adjust Spot Light Size", icon="LIGHT_SIZE")
                props.data_path_iter = "selected_editable_objects"
                props.data_path_item = "data.spot_size"
                props.input_scale = 0.01
                props.header_text = "Spot Size: %.2f"

                props = layout.operator("wm.context_modal_mouse", text="Adjust Spot Light Blend", icon="SPOT_BLEND")
                props.data_path_iter = "selected_editable_objects"
                props.data_path_item = "data.spot_blend"
                props.input_scale = -0.01
                props.header_text = "Spot Blend: %.2f"

            if light.type in ['SPOT', 'SUN', 'AREA']:
                props = layout.operator(
                    "object.transform_axis_target",
                    text="Interactive Light Track",
                    icon="NODE_LIGHTPATH")

        layout.template_node_operator_asset_menu_items(catalog_path="Object")


class VIEW3D_MT_object_animation(Menu):
    bl_label = "Animation"

    def draw(self, _context):
        layout = self.layout

        layout.operator("anim.keyframe_insert", text="Insert Keyframe", icon='KEYFRAMES_INSERT')
        layout.operator("anim.keyframe_insert_menu", text="Insert Keyframe with Keying Set", icon='KEYFRAMES_INSERT').always_prompt = True
        layout.operator("anim.keyframe_delete_v3d", text="Delete Keyframes", icon='KEYFRAMES_REMOVE')
        layout.operator("anim.keyframe_clear_v3d", text="Clear Keyframes", icon='KEYFRAMES_CLEAR')
        layout.operator("anim.keying_set_active_set", text="Change Keying Set", icon='KEYINGSET')

        layout.separator()

        layout.operator("nla.bake", text="Bake Action", icon='BAKE_ACTION')
        layout.operator("gpencil.bake_mesh_animation", text="Bake Mesh to Grease Pencil", icon='BAKE_ACTION')
        layout.operator(
            "gpencil.bake_grease_pencil_animation",
            text="Bake Object Transform to Grease Pencil",
            icon='BAKE_ACTION')


class VIEW3D_MT_object_rigid_body(Menu):
    bl_label = "Rigid Body"

    def draw(self, _context):
        layout = self.layout

        layout.operator("rigidbody.objects_add", text="Add Active", icon='RIGID_ADD_ACTIVE').type = 'ACTIVE'
        layout.operator("rigidbody.objects_add", text="Add Passive", icon='RIGID_ADD_PASSIVE').type = 'PASSIVE'

        layout.separator()

        layout.operator("rigidbody.objects_remove", text="Remove", icon='RIGID_REMOVE')

        layout.separator()

        layout.operator("rigidbody.shape_change", text="Change Shape", icon='RIGID_CHANGE_SHAPE')
        layout.operator("rigidbody.mass_calculate", text="Calculate Mass", icon='RIGID_CALCULATE_MASS')
        layout.operator("rigidbody.object_settings_copy", text="Copy from Active", icon='RIGID_COPY_FROM_ACTIVE')
        layout.operator("object.visual_transform_apply", text="Apply Transformation", icon='RIGID_APPLY_TRANS')
        layout.operator("rigidbody.bake_to_keyframes", text="Bake To Keyframes", icon='RIGID_BAKE_TO_KEYFRAME')

        layout.separator()

        layout.operator("rigidbody.connect", text="Connect", icon='RIGID_CONSTRAINTS_CONNECT')


class VIEW3D_MT_object_clear(Menu):
    bl_label = "Clear"

    def draw(self, _context):
        layout = self.layout

        layout.operator("object.location_clear", text="Location", icon="CLEARMOVE").clear_delta = False
        layout.operator("object.rotation_clear", text="Rotation", icon="CLEARROTATE").clear_delta = False
        layout.operator("object.scale_clear", text="Scale", icon="CLEARSCALE").clear_delta = False

        layout.separator()

        layout.operator("object.origin_clear", text="Origin", icon="CLEARORIGIN")


class VIEW3D_MT_object_context_menu(Menu):
    bl_label = "Object"

    def draw(self, context):
        layout = self.layout

        view = context.space_data

        obj = context.object

        selected_objects_len = len(context.selected_objects)

        # If nothing is selected
        # (disabled for now until it can be made more useful).
        '''
        if selected_objects_len == 0:

            layout.menu("VIEW3D_MT_add", text="Add", text_ctxt=i18n_contexts.operator_default)
            layout.operator("view3d.pastebuffer", text="Paste Objects", icon='PASTEDOWN')

            return
        '''

        # If something is selected

        # Individual object types.
        if obj is None:
            pass

        elif obj.type == 'CAMERA':
            layout.operator_context = 'INVOKE_REGION_WIN'

            layout.operator("view3d.object_as_camera", text="Set Active Camera", icon="VIEW_SWITCHACTIVECAM")

            if obj.data.type == 'PERSP':
                props = layout.operator("wm.context_modal_mouse", text="Adjust Focal Length", icon="LENS_ANGLE")
                props.data_path_iter = "selected_editable_objects"
                props.data_path_item = "data.lens"
                props.input_scale = 0.1
                if obj.data.lens_unit == 'MILLIMETERS':
                    props.header_text = rpt_("Camera Focal Length: %.1fmm")
                else:
                    props.header_text = rpt_("Camera Focal Length: %.1f\u00B0")

            else:
                props = layout.operator("wm.context_modal_mouse", text="Camera Lens Scale", icon="LENS_SCALE")
                props.data_path_iter = "selected_editable_objects"
                props.data_path_item = "data.ortho_scale"
                props.input_scale = 0.01
                props.header_text = rpt_("Camera Lens Scale: %.3f")

            if not obj.data.dof.focus_object:
                if view and view.camera == obj and view.region_3d.view_perspective == 'CAMERA':
                    props = layout.operator("ui.eyedropper_depth", text="DOF Distance (Pick)", icon="DOF")
                else:
                    props = layout.operator("wm.context_modal_mouse", text="Adjust Focus Distance", icon="DOF")
                    props.data_path_iter = "selected_editable_objects"
                    props.data_path_item = "data.dof.focus_distance"
                    props.input_scale = 0.02
                    props.header_text = rpt_("Focus Distance: %.3f")

            layout.separator()

        elif obj.type in {'CURVE', 'FONT'}:
            layout.operator_context = 'INVOKE_REGION_WIN'

            props = layout.operator("wm.context_modal_mouse", text="Adjust Extrusion", icon="EXTRUDESIZE")
            props.data_path_iter = "selected_editable_objects"
            props.data_path_item = "data.extrude"
            props.input_scale = 0.01
            props.header_text = rpt_("Extrude: %.3f")

            props = layout.operator("wm.context_modal_mouse", text="Adjust Offset", icon="WIDTH_SIZE")
            props.data_path_iter = "selected_editable_objects"
            props.data_path_item = "data.offset"
            props.input_scale = 0.01
            props.header_text = rpt_("Offset: %.3f")

            layout.separator()

        elif obj.type == 'EMPTY':
            layout.operator_context = 'INVOKE_REGION_WIN'

            props = layout.operator("wm.context_modal_mouse", text="Adjust Empty Display Size", icon="DRAWSIZE")
            props.data_path_iter = "selected_editable_objects"
            props.data_path_item = "empty_display_size"
            props.input_scale = 0.01
            props.header_text = rpt_("Empty Display Size: %.3f")

            layout.separator()

            if obj.empty_display_type == 'IMAGE':
                layout.operator("gpencil.trace_image", icon="FILE_IMAGE")

                layout.separator()

        elif obj.type == 'LIGHT':
            light = obj.data

            layout.operator_context = 'INVOKE_REGION_WIN'

            props = layout.operator("wm.context_modal_mouse", text="Adjust Light Power", icon="LIGHT_STRENGTH")
            props.data_path_iter = "selected_editable_objects"
            props.data_path_item = "data.energy"
            props.input_scale = 1.0
            props.header_text = rpt_("Light Power: %.3f")

            if light.type == 'AREA':
                if light.shape in {'RECTANGLE', 'ELLIPSE'}:
                    props = layout.operator(
                        "wm.context_modal_mouse",
                        text="Adjust Area Light X Size",
                        icon="LIGHT_SIZE")
                    props.data_path_iter = "selected_editable_objects"
                    props.data_path_item = "data.size"
                    props.header_text = rpt_("Light Size X: %.3f")

                    props = layout.operator(
                        "wm.context_modal_mouse",
                        text="Adjust Area Light Y Size",
                        icon="LIGHT_SIZE")
                    props.data_path_iter = "selected_editable_objects"
                    props.data_path_item = "data.size_y"
                    props.header_text = rpt_("Light Size Y: %.3f")
                else:
                    props = layout.operator("wm.context_modal_mouse", text="Adjust Area Light Size", icon="LIGHT_SIZE")
                    props.data_path_iter = "selected_editable_objects"
                    props.data_path_item = "data.size"
                    props.header_text = rpt_("Light Size: %.3f")

            elif light.type in {'SPOT', 'POINT'}:
                props = layout.operator("wm.context_modal_mouse", text="Adjust Light Radius", icon="RADIUS")
                props.data_path_iter = "selected_editable_objects"
                props.data_path_item = "data.shadow_soft_size"
                props.header_text = rpt_("Light Radius: %.3f")

            elif light.type == 'SUN':
                props = layout.operator("wm.context_modal_mouse", text="Adjust Sun Light Angle", icon="ANGLE")
                props.data_path_iter = "selected_editable_objects"
                props.data_path_item = "data.angle"
                props.header_text = rpt_("Light Angle: %.3f")

            if light.type == 'SPOT':
                layout.separator()

                props = layout.operator("wm.context_modal_mouse", text="Adjust Spot Light Size", icon="LIGHT_SIZE")
                props.data_path_iter = "selected_editable_objects"
                props.data_path_item = "data.spot_size"
                props.input_scale = 0.01
                props.header_text = rpt_("Spot Size: %.2f")

                props = layout.operator("wm.context_modal_mouse", text="Adjust Spot Light Blend", icon="SPOT_BLEND")
                props.data_path_iter = "selected_editable_objects"
                props.data_path_item = "data.spot_blend"
                props.input_scale = -0.01
                props.header_text = rpt_("Spot Blend: %.2f")

            layout.separator()

        # Shared among some object types.
        if obj is not None:
            if obj.type in {'MESH', 'CURVE', 'SURFACE'}:
                layout.operator("object.shade_smooth", text="Shade Smooth", icon="SHADING_SMOOTH")
                if obj.type == 'MESH':
                    layout.operator("object.shade_smooth_by_angle", icon="NORMAL_SMOOTH")
                layout.operator("object.shade_flat", text="Shade Flat", icon="SHADING_FLAT")
                layout.separator()

            if obj.type in {'MESH', 'CURVE', 'SURFACE', 'ARMATURE', 'GPENCIL'}:
                if selected_objects_len > 1:
                    layout.operator("object.join")

            if obj.type in {'MESH', 'CURVE', 'CURVES', 'SURFACE', 'POINTCLOUD', 'META', 'FONT'}:
                layout.operator_menu_enum("object.convert", "target")

            if obj.type == 'GPENCIL':
                layout.operator_menu_enum("gpencil.convert", "type", text="Convert To")

            if (obj.type in {
                'MESH', 'CURVE', 'CURVES', 'SURFACE', 'GPENCIL', 'LATTICE', 'ARMATURE', 'META', 'FONT', 'POINTCLOUD',
            } or (obj.type == 'EMPTY' and obj.instance_collection is not None)):
                layout.operator_context = 'INVOKE_REGION_WIN'
                layout.operator_menu_enum("object.origin_set", text="Set Origin", property="type")
                layout.operator_context = 'INVOKE_DEFAULT'

                layout.separator()

        # Shared among all object types
        layout.operator("view3d.copybuffer", text="Copy Objects", icon='COPYDOWN')
        layout.operator("view3d.pastebuffer", text="Paste Objects", icon='PASTEDOWN')

        layout.separator()

        layout.operator("object.duplicate_move", icon='DUPLICATE')
        layout.operator("object.duplicate_move_linked", icon="DUPLICATE")

        layout.separator()

        props = layout.operator("wm.call_panel", text="Rename Active Object", icon='RENAME')
        props.name = "TOPBAR_PT_name"
        props.keep_open = False

        layout.separator()

        layout.menu("VIEW3D_MT_mirror")
        layout.menu("VIEW3D_MT_snap")
        layout.menu("VIEW3D_MT_object_parent")

        layout.separator()

        layout.operator_context = 'INVOKE_REGION_WIN'
        layout.operator("object.move_to_collection", icon='GROUP')

        layout.separator()
        if view and view.local_view:
            layout.operator(
                "view3d.localview",
                text="Toggle Local View",
                icon="VIEW_GLOBAL_LOCAL")  # BFA - Can toggle in, so toggle out too
            layout.operator("view3d.localview_remove_from", icon='VIEW_REMOVE_LOCAL')
        else:
            # BFA - made it relevant to local view conditional
            layout.operator("view3d.localview", text="Toggle Local View", icon="VIEW_GLOBAL_LOCAL")

        layout.separator()

        layout.operator("anim.keyframe_insert", text="Insert Keyframe", icon='KEYFRAMES_INSERT')
        layout.operator("anim.keyframe_insert_menu", text="Insert Keyframe with Keying Set", icon='KEYFRAMES_INSERT').always_prompt = True

        layout.separator()

        layout.operator_context = 'EXEC_REGION_WIN'
        layout.operator("object.delete", text="Delete", icon="DELETE").use_global = False

        layout.separator()

        layout.menu("VIEW3D_MT_object_showhide")  # BFA - added to context menu

        layout.template_node_operator_asset_menu_items(catalog_path="Object")

class VIEW3D_MT_object_shading(Menu):
    # XXX, this menu is a place to store shading operator in object mode
    bl_label = "Shading"

    def draw(self, _context):
        layout = self.layout
        layout.operator("object.shade_smooth", text="Smooth", icon="SHADING_SMOOTH")
        layout.operator("object.shade_flat", text="Flat", icon="SHADING_FLAT")


class VIEW3D_MT_object_apply(Menu):
    bl_label = "Apply"

    def draw(self, _context):
        layout = self.layout

        # Need invoke for the popup confirming the multi-user data operation
        layout.operator_context = 'INVOKE_DEFAULT'

        props = layout.operator(
            "object.transform_apply",
            text="Location",
            text_ctxt=i18n_contexts.default,
            icon="APPLYMOVE")
        props.location, props.rotation, props.scale = True, False, False

        props = layout.operator(
            "object.transform_apply",
            text="Rotation",
            text_ctxt=i18n_contexts.default,
            icon="APPLYROTATE")
        props.location, props.rotation, props.scale = False, True, False

        props = layout.operator(
            "object.transform_apply",
            text="Scale",
            text_ctxt=i18n_contexts.default,
            icon="APPLYSCALE")
        props.location, props.rotation, props.scale = False, False, True

        props = layout.operator(
            "object.transform_apply",
            text="All Transforms",
            text_ctxt=i18n_contexts.default,
            icon="APPLYALL")
        props.location, props.rotation, props.scale = True, True, True

        props = layout.operator(
            "object.transform_apply",
            text="Rotation & Scale",
            text_ctxt=i18n_contexts.default,
            icon="APPLY_ROTSCALE")
        props.location, props.rotation, props.scale = False, True, True

        layout.separator()

        layout.operator(
            "object.transforms_to_deltas",
            text="Location to Deltas",
            text_ctxt=i18n_contexts.default,
            icon="APPLYMOVEDELTA").mode = 'LOC'
        layout.operator(
            "object.transforms_to_deltas",
            text="Rotation to Deltas",
            text_ctxt=i18n_contexts.default,
            icon="APPLYROTATEDELTA").mode = 'ROT'
        layout.operator(
            "object.transforms_to_deltas",
            text="Scale to Deltas",
            text_ctxt=i18n_contexts.default,
            icon="APPLYSCALEDELTA").mode = 'SCALE'
        layout.operator(
            "object.transforms_to_deltas",
            text="All Transforms to Deltas",
            text_ctxt=i18n_contexts.default,
            icon="APPLYALLDELTA").mode = 'ALL'
        layout.operator("object.anim_transforms_to_deltas", icon="APPLYANIDELTA")

        layout.separator()

        layout.operator(
            "object.visual_transform_apply",
            text="Visual Transform",
            text_ctxt=i18n_contexts.default,
            icon="VISUALTRANSFORM")
        layout.operator("object.duplicates_make_real", icon="MAKEDUPLIREAL")
        layout.operator(
            "object.parent_inverse_apply",
            text="Parent Inverse",
            text_ctxt=i18n_contexts.default,
            icon="APPLY_PARENT_INVERSE")

        layout.template_node_operator_asset_menu_items(catalog_path="Object/Apply")


class VIEW3D_MT_object_parent(Menu):
    bl_label = "Parent"

    def draw(self, _context):
        from bl_ui_utils.layout import operator_context

        layout = self.layout

        layout.operator_enum("object.parent_set", "type")

        layout.separator()

        with operator_context(layout, 'EXEC_REGION_WIN'):
            layout.operator("object.parent_no_inverse_set", icon="PARENT").keep_transform = False
            props = layout.operator(
                "object.parent_no_inverse_set",
                text="Make Parent without Inverse (Keep Transform)",
                icon="PARENT")
            props.keep_transform = True

            layout.operator("curves.surface_set", text="Object (Attach Curves to Surface)", icon="PARENT_CURVE")

        layout.separator()

        layout.operator_enum("object.parent_clear", "type")


class VIEW3D_MT_object_track(Menu):
    bl_label = "Track"
    bl_translation_context = i18n_contexts.constraint

    def draw(self, _context):
        layout = self.layout

        layout.operator("object.track_set", text="Damped Track Constraint", icon="CONSTRAINT_DATA").type = "DAMPTRACK"
        layout.operator("object.track_set", text="Track to Constraint", icon="CONSTRAINT_DATA").type = "TRACKTO"
        layout.operator("object.track_set", text="Lock Track Constraint", icon="CONSTRAINT_DATA").type = "LOCKTRACK"

        layout.separator()

        layout.operator("object.track_clear", text="Clear Track", icon="CLEAR_TRACK").type = 'CLEAR'
        layout.operator(
            "object.track_clear",
            text="Clear Track - Keep Transformation",
            icon="CLEAR_TRACK").type = 'CLEAR_KEEP_TRANSFORM'

# BFA - not referenced in the 3D View Editor - but referenced by hotkey M in Blender keymap.


class VIEW3D_MT_object_collection(Menu):
    bl_label = "Collection"

    def draw(self, _context):
        layout = self.layout

        #layout.operator("object.move_to_collection", icon='GROUP') #BFA - Double entry
        layout.operator("object.link_to_collection", icon='GROUP')

        layout.separator()

        layout.operator("collection.create", icon='COLLECTION_NEW')
        # layout.operator_menu_enum("collection.objects_remove", "collection")  # BUGGY
        layout.operator("collection.objects_remove", icon="DELETE")
        layout.operator("collection.objects_remove_all", icon="DELETE")

        layout.separator()

        layout.operator("collection.objects_add_active", icon='GROUP')
        layout.operator("collection.objects_remove_active", icon="DELETE")


class VIEW3D_MT_object_constraints(Menu):
    bl_label = "Constraints"

    def draw(self, _context):
        layout = self.layout

        layout.operator("object.constraint_add_with_targets", icon="CONSTRAINT_DATA")
        layout.operator("object.constraints_copy", icon="COPYDOWN")

        layout.separator()

        layout.operator("object.constraints_clear", icon="CLEAR_CONSTRAINT")


class VIEW3D_MT_object_modifiers(Menu):
    bl_label = "Modifiers"

    def draw(self, _context):
        active_object = bpy.context.active_object
        supported_types = {'MESH', 'CURVE', 'CURVES', 'SURFACE', 'FONT', 'VOLUME', 'GREASEPENCIL'}

        layout = self.layout

        if active_object:
            if active_object.type in supported_types:
                layout.menu("OBJECT_MT_modifier_add", text="Add Modifier")
            elif active_object.type == 'GPENCIL':
                layout.operator("object.gpencil_modifier_add", text="Add Modifier")

        layout.operator("object.modifiers_copy_to_selected", text="Copy Modifiers to Selected Objects")

        layout.separator()

        layout.operator("object.modifiers_clear")


class VIEW3D_MT_object_quick_effects(Menu):
    bl_label = "Quick Effects"

    def draw(self, _context):
        layout = self.layout

        layout.operator("object.quick_fur", icon="CURVES")
        layout.operator("object.quick_explode", icon="MOD_EXPLODE")
        layout.operator("object.quick_smoke", icon="MOD_SMOKE")
        layout.operator("object.quick_liquid", icon="MOD_FLUIDSIM")
        layout.template_node_operator_asset_menu_items(catalog_path="Object/Quick Effects")


class VIEW3D_MT_object_showhide(Menu):
    bl_label = "Show/Hide"

    def draw(self, _context):
        layout = self.layout

        layout.operator("object.hide_view_clear", text="Show Hidden", icon="HIDE_OFF")

        layout.separator()

        layout.operator("object.hide_view_set", text="Hide Selected", icon="HIDE_ON").unselected = False
        layout.operator("object.hide_view_set", text="Hide Unselected", icon="HIDE_UNSELECTED").unselected = True


class VIEW3D_MT_object_cleanup(Menu):
    bl_label = "Clean Up"

    def draw(self, _context):
        layout = self.layout

        layout.operator(
            "object.vertex_group_clean",
            text="Clean Vertex Group Weights",
            icon='CLEAN_CHANNELS').group_select_mode = 'ALL'
        layout.operator(
            "object.vertex_group_limit_total",
            text="Limit Total Vertex Groups",
            icon='WEIGHT_LIMIT_TOTAL').group_select_mode = 'ALL'

        layout.separator()

        layout.operator("object.material_slot_remove_unused", text="Remove Unused Material Slots", icon='DELETE')


class VIEW3D_MT_object_asset(Menu):
    bl_label = "Asset"

    def draw(self, _context):
        layout = self.layout

        layout.operator("asset.mark", icon='ASSIGN')
        layout.operator("asset.clear", text="Clear Asset", icon='CLEAR').set_fake_user = False
        layout.operator("asset.clear", text="Clear Asset (Set Fake User)", icon='CLEAR').set_fake_user = True


class VIEW3D_MT_make_single_user(Menu):
    bl_label = "Make Single User"

    def draw(self, _context):
        layout = self.layout
        layout.operator_context = 'EXEC_REGION_WIN'

        props = layout.operator("object.make_single_user", text="Object", icon='MAKE_SINGLE_USER')
        props.object = True
        props.obdata = props.material = props.animation = props.obdata_animation = False

        props = layout.operator("object.make_single_user", text="Object & Data", icon='MAKE_SINGLE_USER')
        props.object = props.obdata = True
        props.material = props.animation = props.obdata_animation = False

        props = layout.operator("object.make_single_user", text="Object & Data & Materials", icon='MAKE_SINGLE_USER')
        props.object = props.obdata = props.material = True
        props.animation = props.obdata_animation = False

        props = layout.operator("object.make_single_user", text="Materials", icon='MAKE_SINGLE_USER')
        props.material = True
        props.object = props.obdata = props.animation = props.obdata_animation = False

        props = layout.operator("object.make_single_user", text="Object Animation", icon='MAKE_SINGLE_USER')
        props.animation = True
        props.object = props.obdata = props.material = props.obdata_animation = False

        props = layout.operator("object.make_single_user", text="Object Data Animation", icon='MAKE_SINGLE_USER')
        props.obdata_animation = props.obdata = True
        props.object = props.material = props.animation = False


class VIEW3D_MT_object_convert(Menu):
    bl_label = "Convert"

    def draw(self, context):
        layout = self.layout
        ob = context.active_object

        if ob and ob.type == 'GPENCIL' and context.gpencil_data and not context.preferences.experimental.use_grease_pencil_version3:
            layout.operator_enum("gpencil.convert", "type")
        else:
            layout.operator_enum("object.convert", "target")

        # Potrace lib dependency.
        if bpy.app.build_options.potrace:
            layout.operator("gpencil.trace_image", icon='OUTLINER_OB_GREASEPENCIL')

        if ob and ob.type == 'CURVES':
            layout.operator("curves.convert_to_particle_system", text="Particle System", icon="PARTICLES")

        layout.template_node_operator_asset_menu_items(catalog_path="Object/Convert")


class VIEW3D_MT_make_links(Menu):
    bl_label = "Link/Transfer Data"

    def draw(self, _context):
        layout = self.layout
        operator_context_default = layout.operator_context

        if len(bpy.data.scenes) > 10:
            layout.operator_context = 'INVOKE_REGION_WIN'
            layout.operator("object.make_links_scene", text="Link Objects to Scene", icon='OUTLINER_OB_EMPTY')
        else:
            layout.operator_context = 'EXEC_REGION_WIN'
            layout.operator_menu_enum("object.make_links_scene", "scene", text="Link Objects to Scene")

        layout.separator()

        layout.operator_context = operator_context_default

        layout.operator_enum("object.make_links_data", "type")  # inline

        layout.separator()

        layout.operator("object.join_uvs", text="Copy UV Maps", icon="TRANSFER_UV")

        layout.separator()

        layout.operator("object.data_transfer", icon='TRANSFER_DATA')
        layout.operator("object.datalayout_transfer", icon='TRANSFER_DATA_LAYOUT')


class VIEW3D_MT_brush_paint_modes(Menu):
    bl_label = "Enabled Modes"

    def draw(self, context):
        layout = self.layout

        settings = UnifiedPaintPanel.paint_settings(context)
        brush = settings.brush

        layout.prop(brush, "use_paint_sculpt", text="Sculpt")
        layout.prop(brush, "use_paint_uv_sculpt", text="UV Sculpt")
        layout.prop(brush, "use_paint_vertex", text="Vertex Paint")
        layout.prop(brush, "use_paint_weight", text="Weight Paint")
        layout.prop(brush, "use_paint_image", text="Texture Paint")
        layout.prop(brush, "use_paint_sculpt_curves", text="Sculpt Curves")


# bfa menu
class VIEW3D_MT_brush(Menu):
    bl_label = "Brush"

    def draw(self, context):
        layout = self.layout

        settings = UnifiedPaintPanel.paint_settings(context)
        brush = getattr(settings, "brush", None)
        obj = context.active_object
        mesh = context.object.data  # face selection masking for painting

        # skip if no active brush
        if not brush:
            layout.label(text="No Brush selected. Please select a brush first", icon='INFO')
            return

        tex_slot = brush.texture_slot
        mask_tex_slot = brush.mask_texture_slot

        # brush tool
        if context.sculpt_object:
            layout.operator("brush.reset", icon="BRUSH_RESET")

        if tex_slot.map_mode == 'STENCIL':

            layout.separator()

            layout.operator(
                "brush.stencil_control",
                text='Move Stencil Texture',
                icon='TRANSFORM_MOVE').mode = 'TRANSLATION'
            layout.operator(
                "brush.stencil_control",
                text='Rotate Stencil Texture',
                icon='TRANSFORM_ROTATE').mode = 'ROTATION'
            layout.operator(
                "brush.stencil_control",
                text='Scale Stencil Texture',
                icon='TRANSFORM_SCALE').mode = 'SCALE'
            layout.operator("brush.stencil_reset_transform", text="Reset Stencil Texture position", icon="RESET")

        if mask_tex_slot.map_mode == 'STENCIL':

            layout.separator()

            myvar = layout.operator("brush.stencil_control", text="Move Stencil Mask Texture", icon='TRANSFORM_MOVE')
            myvar.mode = 'TRANSLATION'
            myvar.texmode = 'SECONDARY'
            myvar = layout.operator(
                "brush.stencil_control",
                text="Rotate Stencil Mask Texture",
                icon='TRANSFORM_ROTATE')
            myvar.mode = 'ROTATION'
            myvar.texmode = 'SECONDARY'
            myvar = layout.operator("brush.stencil_control", text="Scale Stencil Mask Texture", icon='TRANSFORM_SCALE')
            myvar.mode = 'SCALE'
            myvar.texmode = 'SECONDARY'
            layout.operator(
                "brush.stencil_reset_transform",
                text="Reset Stencil Mask Texture position",
                icon="RESET").mask = True

        # If face selection masking for painting is active
        if mesh.use_paint_mask:

            layout.separator()

            layout.menu("VIEW3D_MT_facemask_showhide")  # bfa - show hide for face mask tool

        # Color picker just in vertex and texture paint
        if obj.mode in {'VERTEX_PAINT', 'TEXTURE_PAINT'}:

            layout.separator()

            layout.operator("paint.sample_color", text="Color Picker", icon='EYEDROPPER')


# bfa - show hide menu for face selection masking
class VIEW3D_MT_facemask_showhide(Menu):
    bl_label = "Show/Hide"

    def draw(self, context):
        layout = self.layout

        layout.operator("paint.face_select_reveal", text="Show Hidden", icon="HIDE_OFF")
        layout.operator("paint.face_select_hide", text="Hide Selected", icon="HIDE_ON").unselected = False
        layout.operator("paint.face_select_hide", text="Hide Unselected", icon="HIDE_UNSELECTED").unselected = True


class VIEW3D_MT_paint_vertex(Menu):
    bl_label = "Paint"

    def draw(self, _context):
        layout = self.layout

        layout.operator("paint.vertex_color_set", icon="COLOR")  # BFA - Expose operator
        layout.operator("paint.vertex_color_smooth", icon="PARTICLEBRUSH_SMOOTH")
        layout.operator("paint.vertex_color_dirt", icon="DIRTY_VERTEX")
        layout.operator("paint.vertex_color_from_weight", icon="VERTCOLFROMWEIGHT")

        layout.separator()

        layout.operator("paint.vertex_color_invert", text="Invert", icon="REVERSE_COLORS")
        layout.operator("paint.vertex_color_levels", text="Levels", icon="LEVELS")
        layout.operator("paint.vertex_color_hsv", text="Hue/Saturation/Value", icon="HUESATVAL")
        layout.operator(
            "paint.vertex_color_brightness_contrast",
            text="Brightness/Contrast",
            icon="BRIGHTNESS_CONTRAST")

        layout.separator()

        layout.operator("paint.vertex_color_set")
        layout.operator("paint.sample_color")


class VIEW3D_MT_hook(Menu):
    bl_label = "Hooks"

    def draw(self, context):
        layout = self.layout
        layout.operator_context = 'EXEC_AREA'
        layout.operator("object.hook_add_newob", icon="HOOK_NEW")
        layout.operator("object.hook_add_selob", icon="HOOK_SELECTED").use_bone = False
        layout.operator("object.hook_add_selob", text="Hook to Selected Object Bone", icon="HOOK_BONE").use_bone = True

        if any([mod.type == 'HOOK' for mod in context.active_object.modifiers]):
            layout.separator()

            layout.operator_menu_enum("object.hook_assign", "modifier", icon="HOOK_ASSIGN")
            layout.operator_menu_enum("object.hook_remove", "modifier", icon="HOOK_REMOVE")

            layout.separator()

            layout.operator_menu_enum("object.hook_select", "modifier", icon="HOOK_SELECT")
            layout.operator_menu_enum("object.hook_reset", "modifier", icon="HOOK_RESET")
            layout.operator_menu_enum("object.hook_recenter", "modifier", icon="HOOK_RECENTER")


class VIEW3D_MT_vertex_group(Menu):
    bl_label = "Vertex Groups"

    def draw(self, context):
        layout = self.layout

        layout.operator_context = 'EXEC_AREA'
        layout.operator("object.vertex_group_assign_new", icon="GROUP_VERTEX")

        ob = context.active_object
        if ob.mode == 'EDIT' or (ob.mode == 'WEIGHT_PAINT' and ob.type == 'MESH' and ob.data.use_paint_mask_vertex):
            if ob.vertex_groups.active:
                layout.separator()

                layout.operator("object.vertex_group_assign", text="Assign to Active Group", icon="ADD_TO_ACTIVE")
                layout.operator("object.vertex_group_remove_from", text="Remove from Active Group",
                                icon="REMOVE_SELECTED_FROM_ACTIVE_GROUP").use_all_groups = False
                layout.operator(
                    "object.vertex_group_remove_from",
                    text="Remove from All",
                    icon="REMOVE_FROM_ALL_GROUPS").use_all_groups = True

        if ob.vertex_groups.active:
            layout.separator()

            layout.operator_menu_enum("object.vertex_group_set_active", "group", text="Set Active Group")
            layout.operator(
                "object.vertex_group_remove",
                text="Remove Active Group",
                icon="REMOVE_ACTIVE_GROUP").all = False
            layout.operator("object.vertex_group_remove", text="Remove All Groups", icon="REMOVE_ALL_GROUPS").all = True


class VIEW3D_MT_gpencil_vertex_group(Menu):
    bl_label = "Vertex Groups"

    def draw(self, context):
        layout = self.layout

        layout.operator_context = 'EXEC_AREA'
        ob = context.active_object

        layout.operator("object.vertex_group_add", text="Add New Group", icon="GROUP_VERTEX")
        ob = context.active_object
        if ob.vertex_groups.active:
            layout.separator()

            layout.operator("gpencil.vertex_group_assign", text="Assign", icon="ADD_TO_ACTIVE")
            layout.operator("gpencil.vertex_group_remove_from", text="Remove", icon="REMOVE_SELECTED_FROM_ACTIVE_GROUP")

            layout.operator("gpencil.vertex_group_select", text="Select", icon="SELECT_ALL")
            layout.operator("gpencil.vertex_group_deselect", text="Deselect", icon="SELECT_NONE")


class VIEW3D_MT_greasepencil_vertex_group(Menu):
    bl_label = "Vertex Groups"

    def draw(self, context):
        layout = self.layout

        layout.operator_context = 'EXEC_AREA'
        ob = context.active_object

        layout.operator("object.vertex_group_add", text="Add New Group")
        ob = context.active_object


class VIEW3D_MT_paint_weight_lock(Menu):
    bl_label = "Vertex Group Locks"

    def draw(self, _context):
        layout = self.layout

        props = layout.operator("object.vertex_group_lock", text="Lock All", icon='LOCKED')
        props.action, props.mask = 'LOCK', 'ALL'
        props = layout.operator("object.vertex_group_lock", text="Lock Selected", icon='LOCKED')
        props.action, props.mask = 'LOCK', 'SELECTED'
        props = layout.operator("object.vertex_group_lock", text="Lock Unselected", icon='LOCKED')
        props.action, props.mask = 'LOCK', 'UNSELECTED'
        props = layout.operator("object.vertex_group_lock", text="Lock Only Selected", icon='RESTRICT_SELECT_OFF')
        props.action, props.mask = 'LOCK', 'INVERT_UNSELECTED'

        layout.separator()

        props = layout.operator("object.vertex_group_lock", text="Unlock All", icon='UNLOCKED')
        props.action, props.mask = 'UNLOCK', 'ALL'
        props = layout.operator("object.vertex_group_lock", text="Unlock Selected", icon='UNLOCKED')
        props.action, props.mask = 'UNLOCK', 'SELECTED'
        props = layout.operator("object.vertex_group_lock", text="Unlock Unselected", icon='UNLOCKED')
        props.action, props.mask = 'UNLOCK', 'UNSELECTED'
        props = layout.operator("object.vertex_group_lock", text="Lock Only Unselected", icon='RESTRICT_SELECT_ON')
        props.action, props.mask = 'UNLOCK', 'INVERT_UNSELECTED'

        layout.separator()

        props = layout.operator("object.vertex_group_lock", text="Invert Locks", icon='INVERSE')
        props.action, props.mask = 'INVERT', 'ALL'


class VIEW3D_MT_paint_weight(Menu):
    bl_label = "Weights"

    @staticmethod
    def draw_generic(layout, is_editmode=False):

        layout.menu("VIEW3D_MT_paint_weight_legacy", text="Legacy")  # bfa menu

        if not is_editmode:

            layout.operator(
                "paint.weight_from_bones",
                text="Assign Automatic from Bones",
                icon="BONE_DATA").type = 'AUTOMATIC'
            layout.operator(
                "paint.weight_from_bones",
                text="Assign from Bone Envelopes",
                icon="ENVELOPE_MODIFIER").type = 'ENVELOPES'

            layout.separator()

        layout.operator("object.vertex_group_normalize_all", text="Normalize All", icon='WEIGHT_NORMALIZE_ALL')
        layout.operator("object.vertex_group_normalize", text="Normalize", icon='WEIGHT_NORMALIZE')

        layout.separator()

        layout.operator("object.vertex_group_mirror", text="Mirror", icon='WEIGHT_MIRROR')
        layout.operator("object.vertex_group_invert", text="Invert", icon='WEIGHT_INVERT')
        layout.operator("object.vertex_group_clean", text="Clean", icon='WEIGHT_CLEAN')

        layout.separator()

        layout.operator("object.vertex_group_quantize", text="Quantize", icon="WEIGHT_QUANTIZE")
        layout.operator("object.vertex_group_levels", text="Levels", icon='WEIGHT_LEVELS')
        layout.operator("object.vertex_group_smooth", text="Smooth", icon='WEIGHT_SMOOTH')

        if not is_editmode:
            props = layout.operator("object.data_transfer", text="Transfer Weights", icon='WEIGHT_TRANSFER_WEIGHTS')
            props.use_reverse_transfer = True
            props.data_type = 'VGROUP_WEIGHTS'

        layout.operator("object.vertex_group_limit_total", text="Limit Total", icon='WEIGHT_LIMIT_TOTAL')

        if not is_editmode:
            layout.separator()

            # Primarily for shortcut discoverability.
            layout.operator("paint.weight_set", icon="MOD_VERTEX_WEIGHT")

        layout.separator()

        layout.menu("VIEW3D_MT_paint_weight_lock", text="Locks")

    def draw(self, context):
        obj = context.active_object
        if obj.type == 'MESH':
            self.draw_generic(self.layout, is_editmode=False)


# bfa menu
class VIEW3D_MT_paint_weight_legacy(Menu):
    bl_label = "Legacy"

    @staticmethod
    def draw_generic(layout, is_editmode=False):

        if not is_editmode:
            layout.separator()

            # Primarily for shortcut discoverability.
            layout.operator("paint.weight_sample", text="Sample Weight", icon="EYEDROPPER")
            layout.operator("paint.weight_sample_group", text="Sample Group", icon="EYEDROPPER")

            layout.separator()

            # Primarily for shortcut discoverability.
            layout.operator("paint.weight_gradient", text="Gradient (Linear)", icon='GRADIENT').type = 'LINEAR'
            layout.operator("paint.weight_gradient", text="Gradient (Radial)", icon='GRADIENT').type = 'RADIAL'

    def draw(self, _context):
        self.draw_generic(self.layout, is_editmode=False)

# bfa menu


class VIEW3D_MT_subdivision_set(Menu):
    bl_label = "Subdivide"

    def draw(self, context):
        layout = self.layout

        myvar = layout.operator("object.subdivision_set", text="Level 0", icon="SUBDIVIDE_EDGES")
        myvar.relative = False
        myvar.level = 0
        myvar = layout.operator("object.subdivision_set", text="Level 1", icon="SUBDIVIDE_EDGES")
        myvar.relative = False
        myvar.level = 1
        myvar = layout.operator("object.subdivision_set", text="Level 2", icon="SUBDIVIDE_EDGES")
        myvar.relative = False
        myvar.level = 2
        myvar = layout.operator("object.subdivision_set", text="Level 3", icon="SUBDIVIDE_EDGES")
        myvar.relative = False
        myvar.level = 3
        myvar = layout.operator("object.subdivision_set", text="Level 4", icon="SUBDIVIDE_EDGES")
        myvar.relative = False
        myvar.level = 4
        myvar = layout.operator("object.subdivision_set", text="Level 5", icon="SUBDIVIDE_EDGES")
        myvar.relative = False
        myvar.level = 5


class VIEW3D_MT_sculpt(Menu):
    bl_label = "Sculpt"

    def draw(self, context):
        layout = self.layout

        layout.menu("VIEW3D_MT_sculpt_legacy")  # bfa menu
        layout.menu("VIEW3D_MT_sculpt_transform")  # bfa menu

        layout.separator()

        # Fair Positions
        props = layout.operator("sculpt.face_set_edit", text="Fair Positions", icon='POSITION')
        props.mode = 'FAIR_POSITIONS'

        # Fair Tangency
        props = layout.operator("sculpt.face_set_edit", text="Fair Tangency", icon='NODE_TANGENT')
        props.mode = 'FAIR_TANGENCY'

        layout.separator()

        sculpt_filters_types = [
            ('SMOOTH', iface_("Smooth"), 'PARTICLEBRUSH_SMOOTH'),
            ('SURFACE_SMOOTH', iface_("Surface Smooth"), 'SURFACE_SMOOTH'),
            ('INFLATE', iface_("Inflate"), 'INFLATE'),
            ('RELAX', iface_("Relax Topology"), 'RELAX_TOPOLOGY'),
            ('RELAX_FACE_SETS', iface_("Relax Face Sets"), 'RELAX_FACE_SETS'),
            ('SHARPEN', iface_("Sharpen"), 'SHARPEN'),
            ('ENHANCE_DETAILS', iface_("Enhance Details"), 'ENHANCE'),
            ('ERASE_DISCPLACEMENT', iface_("Erase Multires Displacement"), 'DELETE'),
            ('RANDOM', iface_("Randomize"), 'RANDOMIZE')
        ]
        # bfa - added icons to the list
        for filter_type, ui_name, icon in sculpt_filters_types:
            props = layout.operator("sculpt.mesh_filter", text=ui_name, icon=icon, translate=False)
            props.type = filter_type

        layout.separator()

        layout.menu("VIEW3D_MT_subdivision_set")  # bfa - add subdivion set menu
        layout.operator("sculpt.sample_color", text="Sample Color", icon='EYEDROPPER')

        props = layout.operator("paint.hide_show_polyline_gesture", text="Polyline Hide")
        props.action = 'HIDE'

        props = layout.operator("paint.hide_show_polyline_gesture", text="Polyline Show")
        props.action = 'SHOW'

        layout.separator()

        layout.menu("VIEW3D_MT_sculpt_set_pivot", text="Set Pivot")
        layout.menu("VIEW3D_MT_sculpt_showhide")  # bfa menu

        layout.separator()

        # Rebuild BVH
        layout.operator("sculpt.optimize", icon="FILE_REFRESH")

        layout.operator("object.transfer_mode", text="Transfer Sculpt Mode", icon="TRANSFER_SCULPT")


# bfa menu
class VIEW3D_MT_sculpt_legacy(Menu):
    bl_label = "Legacy"

    def draw(self, _context):
        layout = self.layout

        layout.operator("transform.translate", icon='TRANSFORM_MOVE')
        layout.operator("transform.rotate", icon='TRANSFORM_ROTATE')
        layout.operator("transform.resize", text="Scale", icon='TRANSFORM_SCALE')

        layout.separator()

        props = layout.operator("paint.hide_show", text="Box Hide", icon="BOX_HIDE")
        props.action = 'HIDE'

        props = layout.operator("paint.hide_show", text="Box Show", icon="BOX_SHOW")
        props.action = 'SHOW'

        props = layout.operator("paint.hide_show_lasso_gesture", text="Lasso Hide", icon="LASSO_HIDE")
        props.action = 'HIDE'

        props = layout.operator("paint.hide_show_lasso_gesture", text="Lasso Show", icon="LASSO_SHOW")
        props.action = 'SHOW'

        props = layout.operator("paint.hide_show_line_gesture", text="Line Hide", icon="LINE_HIDE")
        props.action = 'HIDE'

        props = layout.operator("paint.hide_show_line_gesture", text="Line Show", icon="LINE_SHOW")
        props.action = 'SHOW'

        layout.separator()

        props = layout.operator("sculpt.trim_box_gesture", text="Box Trim", icon='BOX_TRIM')
        props.trim_mode = 'DIFFERENCE'

        props = layout.operator("sculpt.trim_lasso_gesture", text="Lasso Trim", icon='LASSO_TRIM')
        props.trim_mode = 'DIFFERENCE'

<<<<<<< HEAD
        props = layout.operator("sculpt.trim_box_gesture", text="Box Add", icon='BOX_ADD')
=======
        props = layout.operator("sculpt.trim_line_gesture", text="Line Trim")
        props.trim_mode = 'DIFFERENCE'

        props = layout.operator("sculpt.trim_box_gesture", text="Box Add")
>>>>>>> bc5c1cce
        props.trim_mode = 'JOIN'

        props = layout.operator("sculpt.trim_lasso_gesture", text="Lasso Add", icon='LASSO_ADD')
        props.trim_mode = 'JOIN'

        layout.separator()

        layout.operator("sculpt.project_line_gesture", text="Line Project", icon='LINE_PROJECT')


# bfa menu
class VIEW3D_MT_sculpt_transform(Menu):
    bl_label = "Transform"

    def draw(self, _context):
        layout = self.layout

        props = layout.operator("sculpt.mesh_filter", text="Sphere", icon='SPHERE')
        props.type = 'SPHERE'


# bfa menu
class VIEW3D_MT_sculpt_showhide(Menu):
    bl_label = "Show/Hide"

    def draw(self, _context):
        layout = self.layout

        props = layout.operator("sculpt.face_set_change_visibility", text="Toggle Visibility", icon="HIDE_OFF")
        props.mode = 'TOGGLE'

        props = layout.operator("sculpt.face_set_change_visibility", text="Hide Active Face Set", icon="HIDE_ON")
        props.mode = 'HIDE_ACTIVE'

        props = layout.operator("paint.hide_show_all", text="Show All", icon="HIDE_OFF")
        props.action = 'SHOW'

        props = layout.operator("paint.visibility_invert", text="Invert Visible", icon="HIDE_ON")

        props = layout.operator("paint.hide_show_masked", text="Hide Masked", icon="MOD_MASK_OFF")
        props.action = 'HIDE'



class VIEW3D_MT_sculpt_curves(Menu):
    bl_label = "Curves"

    def draw(self, _context):
        layout = self.layout

        layout.operator(
            "curves.snap_curves_to_surface",
            text="Snap to Deformed Surface",
            icon="SNAP_SURFACE").attach_mode = 'DEFORM'
        layout.operator(
            "curves.snap_curves_to_surface",
            text="Snap to Nearest Surface",
            icon="SNAP_TO_ADJACENT").attach_mode = 'NEAREST'
        layout.separator()
        layout.operator("curves.convert_to_particle_system", text="Convert to Particle System", icon="PARTICLES")

        layout.template_node_operator_asset_menu_items(catalog_path="Curves")


class VIEW3D_MT_mask(Menu):
    bl_label = "Mask"

    def draw(self, _context):
        layout = self.layout

        layout.menu("VIEW3D_MT_mask_legacy")  # bfa menu

        props = layout.operator("paint.mask_flood_fill", text="Invert Mask", icon="INVERT_MASK")
        props.mode = 'INVERT'

        props = layout.operator("paint.mask_flood_fill", text="Fill Mask", icon="FILL_MASK")
        props.mode = 'VALUE'
        props.value = 1

        props = layout.operator("paint.mask_flood_fill", text="Clear Mask", icon="CLEAR_MASK")
        props.mode = 'VALUE'
        props.value = 0

        layout.separator()

        props = layout.operator("sculpt.mask_filter", text="Smooth Mask", icon="PARTICLEBRUSH_SMOOTH")
        props.filter_type = 'SMOOTH'

        props = layout.operator("sculpt.mask_filter", text="Sharpen Mask", icon="SHARPEN")
        props.filter_type = 'SHARPEN'

        props = layout.operator("sculpt.mask_filter", text="Grow Mask", icon="SELECTMORE")
        props.filter_type = 'GROW'

        props = layout.operator("sculpt.mask_filter", text="Shrink Mask", icon="SELECTLESS")
        props.filter_type = 'SHRINK'

        props = layout.operator("sculpt.mask_filter", text="Increase Contrast", icon="INC_CONTRAST")
        props.filter_type = 'CONTRAST_INCREASE'
        props.auto_iteration_count = False

        props = layout.operator("sculpt.mask_filter", text="Decrease Contrast", icon="DEC_CONTRAST")
        props.filter_type = 'CONTRAST_DECREASE'
        props.auto_iteration_count = False

        layout.separator()

        props = layout.operator("sculpt.expand", text="Expand Mask by Topology", icon="MESH_DATA")
        props.target = 'MASK'
        props.falloff_type = 'GEODESIC'
        props.invert = False
        props.use_auto_mask = False
        props.use_mask_preserve = True

        props = layout.operator("sculpt.expand", text="Expand Mask by Curvature", icon="CURVE_DATA")
        props.target = 'MASK'
        props.falloff_type = 'NORMALS'
        props.invert = False
        props.use_mask_preserve = True

        layout.separator()

        props = layout.operator("mesh.paint_mask_extract", text="Mask Extract", icon="PACKAGE")

        layout.separator()

        props = layout.operator("mesh.paint_mask_slice", text="Mask Slice", icon="MASK_SLICE")
        props.fill_holes = False
        props.new_object = False
        props = layout.operator("mesh.paint_mask_slice", text="Mask Slice and Fill Holes", icon="MASK_SLICE_FILL")
        props.new_object = False
        props = layout.operator("mesh.paint_mask_slice", text="Mask Slice to New Object", icon="MASK_SLICE_NEW")

        layout.separator()

        props = layout.operator("sculpt.mask_from_cavity", text="Mask From Cavity", icon="DIRTY_VERTEX")
        props.settings_source = 'OPERATOR'

        layout.separator()

        layout.menu("VIEW3D_MT_random_mask", text="Random Mask")

        layout.template_node_operator_asset_menu_items(catalog_path=self.bl_label)


# bfa menu
class VIEW3D_MT_mask_legacy(Menu):
    bl_label = "Legacy"

    def draw(self, _context):
        layout = self.layout

        props = layout.operator("paint.mask_box_gesture", text="Box Mask", icon="BOX_MASK")
        props.mode = 'VALUE'
        props.value = 0

        props = layout.operator("paint.mask_lasso_gesture", text="Lasso Mask", icon="LASSO_MASK")


class VIEW3D_MT_face_sets_showhide(Menu):
    bl_label = "Show/Hide"

    def draw(self, _context):
        layout = self.layout

        layout.operator("sculpt.face_set_change_visibility", text="Toggle Visibility", icon="HIDE_UNSELECTED").mode = 'TOGGLE'

        layout.separator()

        layout.operator("paint.hide_show_all", text="Show All Geometry", icon="HIDE_OFF").action = 'SHOW'
        layout.operator("sculpt.face_set_change_visibility", text="Hide Active Face Set", icon="HIDE_ON").mode = 'HIDE_ACTIVE'


class VIEW3D_MT_face_sets(Menu):
    bl_label = "Face Sets"

    def draw(self, _context):
        layout = self.layout

        layout.operator("sculpt.face_sets_create", text="Face Set from Masked", icon="MOD_MASK").mode = 'MASKED'
        layout.operator("sculpt.face_sets_create", text="Face Set from Visible", icon="FILL_MASK").mode = 'VISIBLE'
        layout.operator(
            "sculpt.face_sets_create",
            text='Face Set from Edit Mode Selection',
            icon="EDITMODE_HLT").mode = 'SELECTION'

        layout.separator()

        layout.menu("VIEW3D_MT_face_sets_init", text="Initialize Face Sets")

        layout.separator()

        layout.operator("sculpt.face_set_edit", text="Grow Face Set", icon='SELECTMORE').mode = 'GROW'
        layout.operator("sculpt.face_set_edit", text="Shrink Face Set", icon='SELECTLESS').mode = 'SHRINK'
        props = layout.operator("sculpt.expand", text="Expand Face Set by Topology", icon='FACE_MAPS')
        props.target = 'FACE_SETS'
        props.falloff_type = 'GEODESIC'
        props.invert = False
        props.use_mask_preserve = False
        props.use_modify_active = False

        props = layout.operator("sculpt.expand", text="Expand Active Face Set", icon='FACE_MAPS_ACTIVE')
        props.target = 'FACE_SETS'
        props.falloff_type = 'BOUNDARY_FACE_SET'
        props.invert = False
        props.use_mask_preserve = False
        props.use_modify_active = True

        layout.separator()

        layout.operator("mesh.face_set_extract", text="Extract Face Set", icon="SEPARATE")

        layout.separator()

        layout.operator("sculpt.face_sets_randomize_colors", text="Randomize Colors", icon="COLOR")

        layout.separator()

        layout.menu("VIEW3D_MT_face_sets_showhide")

        layout.template_node_operator_asset_menu_items(catalog_path=self.bl_label)


class VIEW3D_MT_sculpt_set_pivot(Menu):
    bl_label = "Sculpt Set Pivot"

    def draw(self, _context):
        layout = self.layout

        props = layout.operator("sculpt.set_pivot_position", text="Pivot to Origin", icon="PIVOT_TO_ORIGIN")
        props.mode = 'ORIGIN'

        props = layout.operator("sculpt.set_pivot_position", text="Pivot to Unmasked", icon="PIVOT_TO_UNMASKED")
        props.mode = 'UNMASKED'

        props = layout.operator("sculpt.set_pivot_position", text="Pivot to Mask Border", icon="PIVOT_TO_MASKBORDER")
        props.mode = 'BORDER'

        props = layout.operator("sculpt.set_pivot_position", text="Pivot to Active Vertex", icon="PIVOT_TO_ACTIVE_VERT")
        props.mode = 'ACTIVE'

        props = layout.operator(
            "sculpt.set_pivot_position",
            text="Pivot to Surface Under Cursor",
            icon="PIVOT_TO_SURFACE")
        props.mode = 'SURFACE'


class VIEW3D_MT_face_sets_init(Menu):
    bl_label = "Face Sets Init"

    def draw(self, _context):
        layout = self.layout

        layout.operator("sculpt.face_sets_init", text="By Loose Parts", icon="SELECT_LOOSE").mode = 'LOOSE_PARTS'
        layout.operator("sculpt.face_sets_init", text="By Face Set Boundaries",
                        icon="SELECT_BOUNDARY").mode = 'FACE_SET_BOUNDARIES'
        layout.operator("sculpt.face_sets_init", text="By Materials", icon="MATERIAL_DATA").mode = 'MATERIALS'
        layout.operator("sculpt.face_sets_init", text="By Normals", icon="RECALC_NORMALS").mode = 'NORMALS'
        layout.operator("sculpt.face_sets_init", text="By UV Seams", icon="MARK_SEAM").mode = 'UV_SEAMS'
        layout.operator("sculpt.face_sets_init", text="By Edge Creases", icon="CREASE").mode = 'CREASES'
        layout.operator("sculpt.face_sets_init", text="By Edge Bevel Weight", icon="BEVEL").mode = 'BEVEL_WEIGHT'
        layout.operator("sculpt.face_sets_init", text="By Sharp Edges", icon="SELECT_SHARPEDGES").mode = 'SHARP_EDGES'


class VIEW3D_MT_random_mask(Menu):
    bl_label = "Random Mask"

    def draw(self, _context):
        layout = self.layout

        layout.operator("sculpt.mask_init", text="Per Vertex", icon="SELECT_UNGROUPED_VERTS").mode = 'RANDOM_PER_VERTEX'
        layout.operator("sculpt.mask_init", text="Per Face Set", icon="FACESEL").mode = 'RANDOM_PER_FACE_SET'
        layout.operator("sculpt.mask_init", text="Per Loose Part", icon="SELECT_LOOSE").mode = 'RANDOM_PER_LOOSE_PART'


class VIEW3D_MT_particle(Menu):
    bl_label = "Particle"

    def draw(self, context):
        layout = self.layout
        tool_settings = context.tool_settings

        particle_edit = tool_settings.particle_edit

        layout.operator("particle.mirror", icon="TRANSFORM_MIRROR")

        layout.operator("particle.remove_doubles", icon='REMOVE_DOUBLES')

        layout.separator()

        if particle_edit.select_mode == 'POINT':
            layout.operator("particle.subdivide", icon="SUBDIVIDE_EDGES")

        layout.operator("particle.unify_length", icon="RULER")
        layout.operator("particle.rekey", icon="KEY_HLT")
        layout.operator("particle.weight_set", icon="MOD_VERTEX_WEIGHT")

        layout.separator()

        layout.menu("VIEW3D_MT_particle_showhide")

        layout.separator()

        layout.operator("particle.delete", icon="DELETE")


class VIEW3D_MT_particle_context_menu(Menu):
    bl_label = "Particle"

    def draw(self, context):
        layout = self.layout
        tool_settings = context.tool_settings

        particle_edit = tool_settings.particle_edit

        layout.operator("particle.rekey", icon="KEY_HLT")

        layout.separator()

        layout.operator("particle.delete", icon="DELETE")

        layout.separator()

        layout.operator("particle.remove_doubles", icon='REMOVE_DOUBLES')
        layout.operator("particle.unify_length", icon="RULER")

        if particle_edit.select_mode == 'POINT':
            layout.operator("particle.subdivide", icon="SUBDIVIDE_EDGES")

        layout.operator("particle.weight_set", icon="MOD_VERTEX_WEIGHT")

        layout.separator()

        layout.operator("particle.mirror")

        if particle_edit.select_mode == 'POINT':
            layout.separator()

            layout.operator("particle.select_all", text="All", icon='SELECT_ALL').action = 'SELECT'
            layout.operator("particle.select_all", text="None", icon='SELECT_NONE').action = 'DESELECT'
            layout.operator("particle.select_all", text="Invert", icon='INVERSE').action = 'INVERT'

            layout.separator()

            layout.operator("particle.select_roots", icon="SELECT_ROOT")
            layout.operator("particle.select_tips", icon="SELECT_TIP")

            layout.separator()

            layout.operator("particle.select_random", icon="RANDOMIZE")

            layout.separator()

            layout.operator("particle.select_more", icon="SELECTMORE")
            layout.operator("particle.select_less", icon="SELECTLESS")

            layout.operator("particle.select_linked", text="Select Linked", icon="LINKED")

        layout.separator()

        layout.menu("VIEW3D_MT_particle_showhide")  # BFA - added to context menu


class VIEW3D_MT_particle_showhide(Menu):
    bl_label = "Show/Hide"

    def draw(self, context):
        layout = self.layout

        layout.operator("particle.reveal", text="Show Hidden", icon="HIDE_OFF")
        layout.operator("particle.hide", text="Hide Selected", icon="HIDE_ON").unselected = False
        layout.operator("particle.hide", text="Hide Unselected", icon="HIDE_UNSELECTED").unselected = True


class VIEW3D_MT_pose(Menu):
    bl_label = "Pose"

    def draw(self, _context):
        layout = self.layout

        layout.menu("VIEW3D_MT_transform_armature")

        layout.menu("VIEW3D_MT_pose_transform")
        layout.menu("VIEW3D_MT_pose_apply")

        layout.menu("VIEW3D_MT_snap")

        layout.separator()

        layout.menu("VIEW3D_MT_object_animation")

        layout.separator()

        layout.menu("VIEW3D_MT_pose_slide")
        layout.menu("VIEW3D_MT_pose_propagate")

        layout.separator()

        layout.operator("pose.copy", icon='COPYDOWN')
        layout.operator("pose.paste", icon='PASTEDOWN').flipped = False
        layout.operator("pose.paste", icon='PASTEFLIPDOWN', text="Paste Pose Flipped").flipped = True

        layout.separator()

        layout.menu("VIEW3D_MT_pose_motion")

        layout.separator()

        layout.operator("armature.move_to_collection", text="Move to Bone Collection", icon="GROUP_BONE") #BFA - added for consistency
        layout.menu("VIEW3D_MT_bone_collections")

        layout.separator()

        layout.menu("VIEW3D_MT_object_parent")
        layout.menu("VIEW3D_MT_pose_ik")
        layout.menu("VIEW3D_MT_pose_constraints")

        layout.separator()

        layout.menu("VIEW3D_MT_pose_names")
        layout.operator("pose.quaternions_flip", icon="FLIP")

        layout.separator()

        layout.menu("VIEW3D_MT_pose_showhide")
        layout.menu("VIEW3D_MT_bone_options_toggle", text="Bone Settings")


class VIEW3D_MT_pose_transform(Menu):
    bl_label = "Clear Transform"

    def draw(self, _context):
        layout = self.layout

        layout.operator("pose.transforms_clear", text="All", icon="CLEAR")
        layout.operator("pose.user_transforms_clear", icon="NODE_TRANSFORM_CLEAR")

        layout.separator()

        layout.operator("pose.loc_clear", text="Location", icon="CLEARMOVE")
        layout.operator("pose.rot_clear", text="Rotation", icon="CLEARROTATE")
        layout.operator("pose.scale_clear", text="Scale", icon="CLEARSCALE")

        layout.separator()

        layout.operator("pose.user_transforms_clear", text="Reset Unkeyed", icon="RESET")


class VIEW3D_MT_pose_slide(Menu):
    bl_label = "In-Betweens"

    def draw(self, _context):
        layout = self.layout

        layout.operator("pose.blend_with_rest", icon='PUSH_POSE')
        layout.operator("pose.push", icon='POSE_FROM_BREAKDOWN')
        layout.operator("pose.relax", icon='POSE_RELAX_TO_BREAKDOWN')
        layout.operator("pose.breakdown", icon='BREAKDOWNER_POSE')
        layout.operator("pose.blend_to_neighbor", icon='BLEND_TO_NEIGHBOUR')


class VIEW3D_MT_pose_propagate(Menu):
    bl_label = "Propagate"

    def draw(self, _context):
        layout = self.layout

        layout.operator("pose.propagate", text="To Next Keyframe", icon="PROPAGATE_NEXT").mode = 'NEXT_KEY'
        layout.operator(
            "pose.propagate",
            text="To Last Keyframe (Make Cyclic)",
            icon="PROPAGATE_PREVIOUS").mode = 'LAST_KEY'

        layout.separator()

        layout.operator("pose.propagate", text="On Selected Keyframes",
                        icon="PROPAGATE_SELECTED").mode = 'SELECTED_KEYS'

        layout.separator()

        layout.operator("pose.propagate", text="On Selected Markers", icon="PROPAGATE_MARKER").mode = 'SELECTED_MARKERS'


class VIEW3D_MT_pose_motion(Menu):
    bl_label = "Motion Paths"

    def draw(self, _context):
        layout = self.layout

        layout.operator("pose.paths_calculate", text="Calculate", icon='MOTIONPATHS_CALCULATE')
        layout.operator("pose.paths_clear", text="Clear", icon='MOTIONPATHS_CLEAR')
        layout.operator("pose.paths_update", text="Update Armature Motion Paths", icon="MOTIONPATHS_UPDATE")
        layout.operator("object.paths_update_visible", text="Update All Motion Paths", icon="MOTIONPATHS_UPDATE_ALL")


class VIEW3D_MT_bone_collections(Menu):
    bl_label = "Bone Collections"

    @classmethod
    def poll(cls, context):
        ob = context.object
        if not (ob and ob.type == 'ARMATURE'):
            return False
        if ob.data.library:
            return False
        return True

    def draw(self, context):
        layout = self.layout

        layout.operator("armature.assign_to_collection", text="Add", icon="COLLECTION_BONE_ADD")  #BFA - shortned label

        layout.separator()

        layout.operator("armature.collection_show_all", icon="SHOW_UNSELECTED")
        props = layout.operator("armature.collection_create_and_assign", #BFA - shortned label
                                text="Assign to New",
                                icon='COLLECTION_BONE_NEW')
        props.name = "New Collection"


class VIEW3D_MT_pose_ik(Menu):
    bl_label = "Inverse Kinematics"

    def draw(self, _context):
        layout = self.layout

        layout.operator("pose.ik_add", icon="ADD_IK")
        layout.operator("pose.ik_clear", icon="CLEAR_IK")


class VIEW3D_MT_pose_constraints(Menu):
    bl_label = "Constraints"

    def draw(self, _context):
        layout = self.layout

        layout.operator("pose.constraint_add_with_targets", text="Add (with Targets)", icon="CONSTRAINT_DATA")
        layout.operator("pose.constraints_copy", icon="COPYDOWN")
        layout.operator("pose.constraints_clear", icon="CLEAR_CONSTRAINT")


class VIEW3D_MT_pose_names(Menu):
    bl_label = "Names"

    def draw(self, _context):
        layout = self.layout

        layout.operator_context = 'EXEC_REGION_WIN'
        layout.operator("pose.autoside_names", text="Auto-Name Left/Right", icon="RENAME_X").axis = 'XAXIS'
        layout.operator("pose.autoside_names", text="Auto-Name Front/Back", icon="RENAME_Y").axis = 'YAXIS'
        layout.operator("pose.autoside_names", text="Auto-Name Top/Bottom", icon="RENAME_Z").axis = 'ZAXIS'
        layout.operator("pose.flip_names", icon="FLIP")


class VIEW3D_MT_pose_showhide(Menu):
    bl_label = "Show/Hide"

    def draw(self, context):
        layout = self.layout

        layout.operator("pose.reveal", text="Show Hidden", icon="HIDE_OFF")
        layout.operator("pose.hide", text="Hide Selected", icon="HIDE_ON").unselected = False
        layout.operator("pose.hide", text="Hide Unselected", icon="HIDE_UNSELECTED").unselected = True


class VIEW3D_MT_pose_apply(Menu):
    bl_label = "Apply"

    def draw(self, _context):
        layout = self.layout

        layout.operator("pose.armature_apply", icon="MOD_ARMATURE")
        layout.operator(
            "pose.armature_apply",
            text="Apply Selected as Rest Pose",
            icon="MOD_ARMATURE_SELECTED").selected = True
        layout.operator("pose.visual_transform_apply", icon="APPLYMOVE")

        layout.separator()

        props = layout.operator("object.assign_property_defaults", icon="ASSIGN")
        props.process_bones = True


class VIEW3D_MT_pose_context_menu(Menu):
    bl_label = "Pose"

    def draw(self, _context):
        layout = self.layout

        layout.operator_context = 'INVOKE_REGION_WIN'

        layout.operator("anim.keyframe_insert", text="Insert Keyframe", icon='KEYFRAMES_INSERT')
        layout.operator("anim.keyframe_insert_menu", text="Insert Keyframe with Keying Set", icon='KEYFRAMES_INSERT').always_prompt = True

        layout.separator()

        layout.operator("pose.copy", icon='COPYDOWN')
        layout.operator("pose.paste", icon='PASTEDOWN').flipped = False
        layout.operator("pose.paste", icon='PASTEFLIPDOWN', text="Paste X-Flipped Pose").flipped = True

        layout.separator()

        props = layout.operator("wm.call_panel", text="Rename Active Bone...", icon='RENAME')
        props.name = "TOPBAR_PT_name"
        props.keep_open = False

        layout.separator()

        layout.operator("pose.push", icon='PUSH_POSE')
        layout.operator("pose.relax", icon='RELAX_POSE')
        layout.operator("pose.breakdown", icon='BREAKDOWNER_POSE')
        layout.operator("pose.blend_to_neighbor", icon="BLEND_TO_NEIGHBOUR")

        layout.separator()

        layout.operator("pose.paths_calculate", text="Calculate Motion Paths", icon='MOTIONPATHS_CALCULATE')
        layout.operator("pose.paths_clear", text="Clear Motion Paths", icon='MOTIONPATHS_CLEAR')
        layout.operator("pose.paths_update", text="Update Armature Motion Paths", icon="MOTIONPATHS_UPDATE")

        layout.separator()

        layout.operator("armature.move_to_collection", text="Move to Bone Collection", icon="GROUP_BONE") #BFA - added to context menu

        layout.separator()

        layout.operator("pose.reveal", text="Show Hidden", icon="HIDE_OFF")
        layout.operator("pose.hide", text="Hide Selected", icon="HIDE_ON").unselected = False
        # BFA - added for consistentcy with header
        layout.operator("pose.hide", text="Hide Unselected", icon="HIDE_UNSELECTED").unselected = True

        layout.separator()

        layout.operator("pose.user_transforms_clear", icon="NODE_TRANSFORM_CLEAR")


class BoneOptions:
    def draw(self, context):
        layout = self.layout

        options = [
            "show_wire",
            "use_deform",
            "use_envelope_multiply",
            "use_inherit_rotation",
        ]

        if context.mode == 'EDIT_ARMATURE':
            bone_props = bpy.types.EditBone.bl_rna.properties
            data_path_iter = "selected_bones"
            opt_suffix = ""
            options.append("lock")
        else:  # pose-mode
            bone_props = bpy.types.Bone.bl_rna.properties
            data_path_iter = "selected_pose_bones"
            opt_suffix = "bone."

        for opt in options:
            props = layout.operator("wm.context_collection_boolean_set", text=bone_props[opt].name,
                                    text_ctxt=i18n_contexts.default)
            props.data_path_iter = data_path_iter
            props.data_path_item = opt_suffix + opt
            props.type = self.type


class VIEW3D_MT_bone_options_toggle(Menu, BoneOptions):
    bl_label = "Toggle Bone Options"
    type = 'TOGGLE'


class VIEW3D_MT_bone_options_enable(Menu, BoneOptions):
    bl_label = "Enable Bone Options"
    type = 'ENABLE'


class VIEW3D_MT_bone_options_disable(Menu, BoneOptions):
    bl_label = "Disable Bone Options"
    type = 'DISABLE'


# ********** Edit Menus, suffix from ob.type **********


class VIEW3D_MT_edit_mesh(Menu):
    bl_label = "Mesh"

    def draw(self, _context):
        layout = self.layout

        with_bullet = bpy.app.build_options.bullet

        layout.menu("VIEW3D_MT_edit_mesh_legacy")  # bfa menu

        layout.menu("VIEW3D_MT_transform")
        layout.menu("VIEW3D_MT_mirror")
        layout.menu("VIEW3D_MT_snap")

        layout.separator()

        layout.operator("mesh.duplicate_move", text="Duplicate", icon="DUPLICATE")
        layout.menu("VIEW3D_MT_edit_mesh_extrude")

        layout.separator()

        layout.menu("VIEW3D_MT_edit_mesh_merge", text="Merge")
        layout.menu("VIEW3D_MT_edit_mesh_split", text="Split")
        layout.operator_menu_enum("mesh.separate", "type")

        layout.separator()

        layout.operator("mesh.knife_project", icon='KNIFE_PROJECT')

        if with_bullet:
            layout.operator("mesh.convex_hull", icon="CONVEXHULL")

        layout.separator()

        layout.operator("mesh.symmetrize", icon="SYMMETRIZE", text="Symmetrize")
        layout.operator("mesh.symmetry_snap", icon="SNAP_SYMMETRY")

        layout.separator()

        layout.menu("VIEW3D_MT_edit_mesh_normals")
        layout.menu("VIEW3D_MT_edit_mesh_shading")
        layout.menu("VIEW3D_MT_edit_mesh_weights")
        layout.operator("mesh.attribute_set", icon="NODE_ATTRIBUTE")
        layout.menu("VIEW3D_MT_edit_mesh_sort_elements")  # bfa menu
        layout.menu("VIEW3D_MT_subdivision_set")  # bfa menu

        layout.separator()

        layout.menu("VIEW3D_MT_edit_mesh_showhide")
        layout.menu("VIEW3D_MT_edit_mesh_clean")

        layout.separator()

        layout.menu("VIEW3D_MT_edit_mesh_delete")
        layout.menu("VIEW3D_MT_edit_mesh_dissolve")  # bfa menu
        layout.menu("VIEW3D_MT_edit_mesh_select_mode")


# bfa menu
class VIEW3D_MT_edit_mesh_legacy(Menu):
    bl_label = "Legacy"

    def draw(self, context):
        layout = self.layout

        layout.operator("mesh.bisect", text="Bisect", icon='BISECT')
        layout.operator("mesh.knife_tool", text="Knife", icon='KNIFE')

# bfa menu


class VIEW3D_MT_edit_mesh_sort_elements(Menu):
    bl_label = "Sort Elements"

    def draw(self, context):
        layout = self.layout

        layout.operator("mesh.sort_elements", text="View Z Axis", icon="Z_ICON").type = 'VIEW_ZAXIS'
        layout.operator("mesh.sort_elements", text="View X Axis", icon="X_ICON").type = 'VIEW_XAXIS'
        layout.operator("mesh.sort_elements", text="Cursor Distance", icon="CURSOR").type = 'CURSOR_DISTANCE'
        layout.operator("mesh.sort_elements", text="Material", icon="MATERIAL").type = 'MATERIAL'
        layout.operator("mesh.sort_elements", text="Selected", icon="RESTRICT_SELECT_OFF").type = 'SELECTED'
        layout.operator("mesh.sort_elements", text="Randomize", icon="RANDOMIZE").type = 'RANDOMIZE'
        layout.operator("mesh.sort_elements", text="Reverse", icon="SWITCH_DIRECTION").type = 'REVERSE'

        layout.template_node_operator_asset_menu_items(catalog_path=self.bl_label)


class VIEW3D_MT_edit_mesh_context_menu(Menu):
    bl_label = ""

    def draw(self, context):

        def count_selected_items_for_objects_in_mode():
            selected_verts_len = 0
            selected_edges_len = 0
            selected_faces_len = 0
            for ob in context.objects_in_mode_unique_data:
                v, e, f = ob.data.count_selected_items()
                selected_verts_len += v
                selected_edges_len += e
                selected_faces_len += f
            return (selected_verts_len, selected_edges_len, selected_faces_len)

        is_vert_mode, is_edge_mode, is_face_mode = context.tool_settings.mesh_select_mode
        selected_verts_len, selected_edges_len, selected_faces_len = count_selected_items_for_objects_in_mode()

        del count_selected_items_for_objects_in_mode

        layout = self.layout

        with_freestyle = bpy.app.build_options.freestyle

        layout.operator_context = 'INVOKE_REGION_WIN'

        # If nothing is selected
        # (disabled for now until it can be made more useful).
        '''
        # If nothing is selected
        if not (selected_verts_len or selected_edges_len or selected_faces_len):
            layout.menu("VIEW3D_MT_mesh_add", text="Add", text_ctxt=i18n_contexts.operator_default)

            return
        '''

        # Else something is selected

        row = layout.row()

        if is_vert_mode:
            col = row.column(align=True)

            col.label(text="Vertex", icon='VERTEXSEL')
            col.separator()

            # Additive Operators
            col.operator("mesh.subdivide", text="Subdivide", icon="SUBDIVIDE_EDGES")

            col.separator()

            col.operator("mesh.extrude_vertices_move", text="Extrude Vertices", icon='EXTRUDE_REGION')

            col.separator()  # BFA-Draise - Seperated Legacy operator to be in own group like in the Legacy Menu, also consistent order

            col.operator("mesh.bevel", text="Bevel Vertices", icon='BEVEL').affect = 'VERTICES'

            col.separator()  # BFA-Draise - Seperated Legacy operator to be in own group like in the Legacy Menu, also consistent order

            if selected_verts_len > 1:
                col.separator()
                col.operator("mesh.edge_face_add", text="Make Edge/Face", icon='MAKE_EDGEFACE')
                col.operator("mesh.vert_connect_path", text="Connect Vertex Path", icon="VERTEXCONNECTPATH")
                col.operator("mesh.vert_connect", text="Connect Vertex Pairs", icon="VERTEXCONNECT")

            col.separator()

            # Deform Operators
            col.operator("transform.push_pull", text="Push/Pull", icon='PUSH_PULL')
            col.operator("transform.shrink_fatten", text="Shrink Fatten", icon='SHRINK_FATTEN')
            col.operator("transform.shear", text="Shear", icon="SHEAR")
            col.operator_context = 'EXEC_REGION_WIN'
            col.operator("transform.vertex_random", text="Randomize Vertices", icon='RANDOMIZE')
            col.operator_context = 'INVOKE_REGION_WIN'
            col.operator("mesh.vertices_smooth_laplacian", text="Smooth Laplacian", icon="SMOOTH_LAPLACIAN")

            col.separator()

            col.menu("VIEW3D_MT_snap", text="Snap Vertices")
            col.operator("transform.mirror", text="Mirror Vertices", icon='TRANSFORM_MIRROR')

            col.separator()

            col.operator("transform.vert_crease", icon="VERTEX_CREASE")

            col.separator()

            # Removal Operators
            if selected_verts_len > 1:
                col.menu("VIEW3D_MT_edit_mesh_merge", text="Merge Vertices")
            col.operator("mesh.split", icon="SPLIT")
            col.operator_menu_enum("mesh.separate", "type")
            col.operator("mesh.dissolve_verts", icon='DISSOLVE_VERTS')
            col.operator("mesh.delete", text="Delete Vertices", icon="DELETE").type = 'VERT'

        if is_edge_mode:
            col = row.column(align=True)
            col.label(text="Edge", icon='EDGESEL')
            col.separator()

            # Additive Operators
            col.operator("mesh.subdivide", text="Subdivide", icon="SUBDIVIDE_EDGES")

            col.separator()

            col.operator("mesh.extrude_edges_move", text="Extrude Edges", icon='EXTRUDE_REGION')

            col.separator()  # BFA-Draise - Seperated Legacy operator to be in own group like in the Legacy Menu, also consistent order

            col.operator("mesh.bevel", text="Bevel Edges", icon="BEVEL").affect = 'EDGES'

            col.separator()  # BFA-Draise - Seperated Legacy operator to be in own group like in the Legacy Menu, also consistent order

            if selected_edges_len >= 1:  # BFA-Draise - Changed order of Make Edge before Bridge Edge Loop for consistency with Vertex Context
                col.operator("mesh.edge_face_add", text="Make Edge/Face", icon='MAKE_EDGEFACE')
            if selected_edges_len >= 2:
                col.operator("mesh.bridge_edge_loops", icon="BRIDGE_EDGELOOPS")
            if selected_edges_len >= 2:
                col.operator("mesh.fill", icon="FILL")

            col.separator()

            col.operator("mesh.loopcut_slide", icon="LOOP_CUT_AND_SLIDE")
            col.operator("mesh.offset_edge_loops_slide", icon="SLIDE_EDGE")

            col.separator()

            col.operator("mesh.knife_tool", icon='KNIFE')

            col.separator()

            # Deform Operators
            col.operator("mesh.edge_rotate", text="Rotate Edge CW", icon="ROTATECW").use_ccw = False
            col.operator("mesh.edge_split", icon="SPLITEDGE")

            col.separator()

            # Edge Flags
            col.operator("transform.edge_crease", icon="CREASE")
            col.operator("transform.edge_bevelweight", icon="BEVEL")

            col.separator()

            col.operator("mesh.mark_sharp", icon="MARKSHARPEDGES")
            col.operator("mesh.mark_sharp", text="Clear Sharp", icon="CLEARSHARPEDGES").clear = True
            col.operator("mesh.set_sharpness_by_angle", icon="MARKSHARPANGLE")

            if with_freestyle:
                col.separator()

                col.operator("mesh.mark_freestyle_edge", icon="MARK_FS_EDGE").clear = False
                col.operator("mesh.mark_freestyle_edge", text="Clear Freestyle Edge", icon="CLEAR_FS_EDGE").clear = True

            col.separator()

            # Removal Operators
            col.operator("mesh.unsubdivide", icon="UNSUBDIVIDE")
            col.operator("mesh.split", icon="SPLIT")
            col.operator_menu_enum("mesh.separate", "type")
            col.operator("mesh.dissolve_edges", icon='DISSOLVE_EDGES')
            col.operator("mesh.delete", text="Delete Edges", icon="DELETE").type = 'EDGE'

        if is_face_mode:
            col = row.column(align=True)

            col.label(text="Face", icon='FACESEL')
            col.separator()

            # Additive Operators
            col.operator("mesh.subdivide", text="Subdivide", icon="SUBDIVIDE_EDGES")

            col.separator()

            col.operator("view3d.edit_mesh_extrude_move_normal", text="Extrude Faces",
                         icon='EXTRUDE_REGION')
            col.operator("view3d.edit_mesh_extrude_move_shrink_fatten",
                         text="Extrude Faces Along Normals", icon='EXTRUDE_REGION')
            col.operator("mesh.extrude_faces_move", text="Extrude Individual Faces",
                         icon='EXTRUDE_REGION')

            col.separator()  # BFA-Draise - Legacy Operator Group

            # BFA-Draise - Legacy Operator Added to own group with consistent order
            col.operator("mesh.inset", icon="INSET_FACES")

            col.separator()

            col.separator()  # BFA-Draise - Seperated extrude operators to be in own group for consistency

            if selected_faces_len >= 2:
                col.operator("mesh.bridge_edge_loops", text="Bridge Faces", icon="BRIDGE_EDGELOOPS")

            # BFA-Draise - changed order after "Poke" for consistency to other menus
            col.operator("mesh.poke", icon="POKEFACES")

            # Modify Operators
            col.menu("VIEW3D_MT_uv_map", text="UV Unwrap Faces")

            col.separator()

            props = col.operator("mesh.quads_convert_to_tris", icon="TRIANGULATE")
            props.quad_method = props.ngon_method = 'BEAUTY'
            col.operator("mesh.tris_convert_to_quads", icon="TRISTOQUADS")

            col.separator()

            col.operator("mesh.faces_shade_smooth", icon='SHADING_SMOOTH')
            col.operator("mesh.faces_shade_flat", icon='SHADING_FLAT')

            col.separator()

            # Removal Operators
            col.operator("mesh.unsubdivide", icon="UNSUBDIVIDE")
            col.operator("mesh.split", icon="SPLIT")
            col.operator_menu_enum("mesh.separate", "type")
            col.operator("mesh.dissolve_faces", icon='DISSOLVE_FACES')
            col.operator("mesh.delete", text="Delete Faces", icon="DELETE").type = 'FACE'

        layout.separator()

        layout.menu("VIEW3D_MT_edit_mesh_showhide")  # BFA - added to context menu


class VIEW3D_MT_edit_mesh_select_mode(Menu):
    bl_label = "Mesh Select Mode"

    def draw(self, _context):
        layout = self.layout

        layout.operator_context = 'INVOKE_REGION_WIN'
        layout.operator("mesh.select_mode", text="Vertex", icon='VERTEXSEL').type = 'VERT'
        layout.operator("mesh.select_mode", text="Edge", icon='EDGESEL').type = 'EDGE'
        layout.operator("mesh.select_mode", text="Face", icon='FACESEL').type = 'FACE'


# bfa operator for separated tooltip
class VIEW3D_MT_edit_mesh_extrude_dupli(bpy.types.Operator):
    """Duplicate or Extrude to Cursor\nCreates a slightly rotated copy of the current mesh selection\nThe tool can also extrude the selected geometry, dependant of the selection\nHotkey tool! """  # BFA - blender will use this as a tooltip for menu items and buttons.
    bl_idname = "mesh.dupli_extrude_cursor_norotate"        # unique identifier for buttons and menu items to reference.
    bl_label = "Duplicate or Extrude to Cursor"         # display name in the interface.
    bl_options = {'REGISTER', 'UNDO'}  # enable undo for the operator.

    def execute(self, context):        # execute() is called by blender when running the operator.
        bpy.ops.mesh.dupli_extrude_cursor('INVOKE_DEFAULT', rotate_source=False)
        return {'FINISHED'}


# bfa operator for separated tooltip
class VIEW3D_MT_edit_mesh_extrude_dupli_rotate(bpy.types.Operator):
    """Duplicate or Extrude to Cursor Rotated\nCreates a slightly rotated copy of the current mesh selection, and rotates the source slightly\nThe tool can also extrude the selected geometry, dependant of the selection\nHotkey tool!"""  # BFA-  blender will use this as a tooltip for menu items and buttons.
    bl_idname = "mesh.dupli_extrude_cursor_rotate"        # unique identifier for buttons and menu items to reference.
    bl_label = "Duplicate or Extrude to Cursor Rotated"         # display name in the interface.
    bl_options = {'REGISTER', 'UNDO'}  # enable undo for the operator.

    def execute(self, context):        # execute() is called by blender when running the operator.
        bpy.ops.mesh.dupli_extrude_cursor('INVOKE_DEFAULT', rotate_source=True)
        return {'FINISHED'}


class VIEW3D_MT_edit_mesh_extrude(Menu):
    bl_label = "Extrude"

    def draw(self, context):
        from math import pi

        layout = self.layout
        layout.operator_context = 'INVOKE_REGION_WIN'

        tool_settings = context.tool_settings
        select_mode = tool_settings.mesh_select_mode
        ob = context.object
        mesh = ob.data

        if mesh.total_face_sel:
            layout.operator("view3d.edit_mesh_extrude_move_normal",
                            text="Extrude Faces", icon='EXTRUDE_REGION')
            layout.operator(
                "view3d.edit_mesh_extrude_move_shrink_fatten",
                text="Extrude Faces Along Normals",
                icon='EXTRUDE_REGION')
            layout.operator(
                "mesh.extrude_faces_move",
                text="Extrude Individual Faces", icon='EXTRUDE_REGION')
            layout.operator("view3d.edit_mesh_extrude_manifold_normal", text="Extrude Manifold", icon='EXTRUDE_REGION')

        if mesh.total_edge_sel and (select_mode[0] or select_mode[1]):
            layout.operator("mesh.extrude_edges_move", text="Extrude Edges", icon='EXTRUDE_REGION')

        if mesh.total_vert_sel and select_mode[0]:
            layout.operator("mesh.extrude_vertices_move", text="Extrude Vertices", icon='EXTRUDE_REGION')

        layout.separator()

        layout.operator("mesh.extrude_repeat", icon="REPEAT")
        layout.operator("mesh.spin", icon="SPIN").angle = pi * 2
        layout.template_node_operator_asset_menu_items(catalog_path="Mesh/Extrude")


class VIEW3D_MT_edit_mesh_vertices(Menu):
    bl_label = "Vertex"

    def draw(self, _context):
        layout = self.layout
        layout.operator_context = 'INVOKE_REGION_WIN'

        layout.menu("VIEW3D_MT_edit_mesh_vertices_legacy")  # bfa menu
        layout.operator("mesh.dupli_extrude_cursor", icon="EXTRUDE_REGION").rotate_source = True

        layout.separator()

        layout.operator("mesh.edge_face_add", text="Make Edge/Face", icon='MAKE_EDGEFACE')
        layout.operator("mesh.vert_connect_path", text="Connect Vertex Path", icon="VERTEXCONNECTPATH")
        layout.operator("mesh.vert_connect", text="Connect Vertex Pairs", icon="VERTEXCONNECT")

        layout.separator()

        layout.operator_context = 'EXEC_REGION_WIN'
        layout.operator("mesh.vertices_smooth_laplacian", text="Smooth Laplacian", icon="SMOOTH_LAPLACIAN")
        layout.operator_context = 'INVOKE_REGION_WIN'

        layout.separator()

        layout.operator("transform.vert_crease", icon="VERTEX_CREASE")

        layout.separator()

        layout.operator("mesh.blend_from_shape", icon="BLENDFROMSHAPE")
        layout.operator("mesh.shape_propagate_to_all", text="Propagate to Shapes", icon="SHAPEPROPAGATE")

        layout.separator()

        layout.menu("VIEW3D_MT_vertex_group")
        layout.menu("VIEW3D_MT_hook")

        layout.separator()

        layout.operator("object.vertex_parent_set", icon="VERTEX_PARENT")


# bfa menu
class VIEW3D_MT_edit_mesh_vertices_legacy(Menu):
    bl_label = "Legacy"

    def draw(self, _context):
        layout = self.layout
        layout.operator_context = 'INVOKE_REGION_WIN'

        layout.operator("mesh.bevel", text="Bevel Vertices", icon="BEVEL").affect = 'VERTICES'

        layout.separator()

        props = layout.operator("mesh.rip_move", text="Rip Vertices", icon="RIP")
        props.MESH_OT_rip.use_fill = False
        props = layout.operator("mesh.rip_move", text="Rip Vertices and Fill", icon="RIP_FILL")
        props.MESH_OT_rip.use_fill = True
        layout.operator("mesh.rip_edge_move", text="Rip Vertices and Extend", icon="EXTEND_VERTICES")

        layout.separator()

        layout.operator("transform.vert_slide", text="Slide Vertices", icon="SLIDE_VERTEX")
        layout.operator_context = 'EXEC_REGION_WIN'
        layout.operator("mesh.vertices_smooth", text="Smooth Vertices", icon="SMOOTH_VERTEX").factor = 0.5
        layout.operator_context = 'INVOKE_REGION_WIN'

        layout.template_node_operator_asset_menu_items(catalog_path=self.bl_label)


class VIEW3D_MT_edit_mesh_edges(Menu):
    bl_label = "Edge"

    def draw(self, context):
        layout = self.layout

        with_freestyle = bpy.app.build_options.freestyle

        layout.operator_context = 'INVOKE_REGION_WIN'

        layout.menu("VIEW3D_MT_edit_mesh_edges_legacy")  # bfa menu

        layout.operator("mesh.bridge_edge_loops", icon="BRIDGE_EDGELOOPS")
        layout.operator("mesh.screw", icon="MOD_SCREW")

        layout.separator()

        layout.operator("mesh.subdivide", icon='SUBDIVIDE_EDGES')
        layout.operator("mesh.subdivide_edgering", icon="SUBDIV_EDGERING")
        layout.operator("mesh.unsubdivide", icon="UNSUBDIVIDE")

        layout.separator()

        layout.operator("mesh.edge_rotate", text="Rotate Edge CW", icon="ROTATECW").use_ccw = False
        layout.operator("mesh.edge_rotate", text="Rotate Edge CCW", icon="ROTATECCW").use_ccw = True

        layout.separator()

        layout.operator("transform.edge_crease", icon="CREASE")
        layout.operator("transform.edge_bevelweight", icon="BEVEL")

        layout.separator()

        layout.operator("mesh.mark_sharp", icon="MARKSHARPEDGES")
        layout.operator("mesh.mark_sharp", text="Clear Sharp", icon="CLEARSHARPEDGES").clear = True

        layout.operator("mesh.mark_sharp", text="Mark Sharp from Vertices", icon="MARKSHARPVERTS").use_verts = True
        props = layout.operator("mesh.mark_sharp", text="Clear Sharp from Vertices", icon="CLEARSHARPVERTS")
        props.use_verts = True
        props.clear = True

        layout.operator("mesh.set_sharpness_by_angle", icon="MARKSHARPANGLE")

        if with_freestyle:
            layout.separator()

            layout.operator("mesh.mark_freestyle_edge", icon="MARK_FS_EDGE").clear = False
            layout.operator("mesh.mark_freestyle_edge", text="Clear Freestyle Edge", icon="CLEAR_FS_EDGE").clear = True


# bfa menu
class VIEW3D_MT_edit_mesh_edges_legacy(Menu):
    bl_label = "Legacy"

    def draw(self, _context):
        layout = self.layout

        layout.operator("mesh.bevel", text="Bevel Edges", icon="BEVEL").affect = 'EDGES'

        layout.separator()

        layout.operator("transform.edge_slide", icon="SLIDE_EDGE")
        props = layout.operator("mesh.loopcut_slide", icon="LOOP_CUT_AND_SLIDE")
        props.TRANSFORM_OT_edge_slide.release_confirm = False
        layout.operator("mesh.offset_edge_loops_slide", icon="OFFSET_EDGE_SLIDE")

        layout.template_node_operator_asset_menu_items(catalog_path=self.bl_label)


class VIEW3D_MT_edit_mesh_faces_data(Menu):
    bl_label = "Face Data"

    def draw(self, _context):
        layout = self.layout

        with_freestyle = bpy.app.build_options.freestyle

        layout.operator_context = 'INVOKE_REGION_WIN'

        layout.operator("mesh.colors_rotate", icon="ROTATE_COLORS")
        layout.operator("mesh.colors_reverse", icon="REVERSE_COLORS")

        layout.separator()

        layout.operator("mesh.uvs_rotate", icon="ROTATE_UVS")
        layout.operator("mesh.uvs_reverse", icon="REVERSE_UVS")

        layout.separator()

        layout.operator("mesh.flip_quad_tessellation", icon = "FLIP")

        if with_freestyle:
            layout.separator()
            layout.operator("mesh.mark_freestyle_face", icon="MARKFSFACE").clear = False
            layout.operator("mesh.mark_freestyle_face", text="Clear Freestyle Face", icon="CLEARFSFACE").clear = True
        layout.template_node_operator_asset_menu_items(catalog_path="Face/Face Data")


class VIEW3D_MT_edit_mesh_faces(Menu):
    bl_label = "Face"
    bl_idname = "VIEW3D_MT_edit_mesh_faces"

    def draw(self, context):
        layout = self.layout

        layout.operator_context = 'INVOKE_REGION_WIN'

        layout.menu("VIEW3D_MT_edit_mesh_faces_legacy")  # bfa menu

        layout.operator("mesh.poke", icon="POKEFACES")
        layout.operator("view3d.edit_mesh_extrude_move_normal",
                        text="Extrude Faces", icon='EXTRUDE_REGION')
        layout.operator("view3d.edit_mesh_extrude_move_shrink_fatten",
                        text="Extrude Faces Along Normals", icon='EXTRUDE_REGION')
        layout.operator(
            "mesh.extrude_faces_move",
            text="Extrude Individual Faces", icon='EXTRUDE_REGION')

        layout.separator()

        props = layout.operator("mesh.quads_convert_to_tris", icon="TRIANGULATE")
        props.quad_method = props.ngon_method = 'BEAUTY'
        layout.operator("mesh.tris_convert_to_quads", icon="TRISTOQUADS")
        layout.operator("mesh.solidify", text="Solidify Faces", icon="SOLIDIFY")
        layout.operator("mesh.wireframe", icon="WIREFRAME")

        layout.separator()

        layout.operator("mesh.fill", icon="FILL")
        layout.operator("mesh.fill_grid", icon="GRIDFILL")
        layout.operator("mesh.beautify_fill", icon="BEAUTIFY")

        layout.separator()

        layout.operator("mesh.intersect", icon="INTERSECT")
        layout.operator("mesh.intersect_boolean", icon="BOOLEAN_INTERSECT")

        layout.separator()

        layout.operator("mesh.face_split_by_edges", icon="SPLITBYEDGES")

        layout.separator()

        layout.menu("VIEW3D_MT_edit_mesh_faces_data")

        layout.template_node_operator_asset_menu_items(catalog_path=self.bl_label)


# bfa menu
class VIEW3D_MT_edit_mesh_faces_legacy(Menu):
    bl_label = "Legacy"

    def draw(self, context):

        # bfa - checking if in edit mode and in wich select mode we are.
        # We need to check for all three select modes, or the menu remains empty.
        # See also the specials menu
        def count_selected_items_for_objects_in_mode():
            selected_verts_len = 0
            selected_edges_len = 0
            selected_faces_len = 0
            for ob in context.objects_in_mode_unique_data:
                v, e, f = ob.data.count_selected_items()
                selected_verts_len += v
                selected_edges_len += e
                selected_faces_len += f
            return (selected_verts_len, selected_edges_len, selected_faces_len)

        is_vert_mode, is_edge_mode, is_face_mode = context.tool_settings.mesh_select_mode
        selected_verts_len, selected_edges_len, selected_faces_len = count_selected_items_for_objects_in_mode()

        del count_selected_items_for_objects_in_mode

        layout = self.layout

        layout.operator("mesh.inset", icon="INSET_FACES")

        # bfa - we need the check, or BFA will crash at this operator
        if selected_faces_len >= 2:
            layout.operator("mesh.bridge_edge_loops", text="Bridge Faces", icon="BRIDGE_EDGELOOPS")


class VIEW3D_MT_edit_mesh_normals_select_strength(Menu):
    bl_label = "Select by Face Strength"

    def draw(self, _context):
        layout = self.layout

        props = layout.operator("mesh.mod_weighted_strength", text="Weak", icon='FACESEL')
        props.set = False
        props.face_strength = 'WEAK'

        props = layout.operator("mesh.mod_weighted_strength", text="Medium", icon='FACESEL')
        props.set = False
        props.face_strength = 'MEDIUM'

        props = layout.operator("mesh.mod_weighted_strength", text="Strong", icon='FACESEL')
        props.set = False
        props.face_strength = 'STRONG'


class VIEW3D_MT_edit_mesh_normals_set_strength(Menu):
    bl_label = "Set Face Strength"

    def draw(self, _context):
        layout = self.layout

        props = layout.operator("mesh.mod_weighted_strength", text="Weak", icon='NORMAL_SETSTRENGTH')
        props.set = True
        props.face_strength = 'WEAK'

        props = layout.operator("mesh.mod_weighted_strength", text="Medium", icon='NORMAL_SETSTRENGTH')
        props.set = True
        props.face_strength = 'MEDIUM'

        props = layout.operator("mesh.mod_weighted_strength", text="Strong", icon='NORMAL_SETSTRENGTH')
        props.set = True
        props.face_strength = 'STRONG'


class VIEW3D_MT_edit_mesh_normals_average(Menu):
    bl_label = "Average"

    def draw(self, _context):
        layout = self.layout

        layout.operator("mesh.average_normals", text="Custom Normal",
                        icon="NORMAL_AVERAGE").average_type = 'CUSTOM_NORMAL'
        layout.operator("mesh.average_normals", text="Face Area", icon="NORMAL_AVERAGE").average_type = 'FACE_AREA'
        layout.operator("mesh.average_normals", text="Corner Angle",
                        icon="NORMAL_AVERAGE").average_type = 'CORNER_ANGLE'


class VIEW3D_MT_edit_mesh_normals(Menu):
    bl_label = "Normals"

    def draw(self, _context):
        layout = self.layout

        layout.operator(
            "mesh.normals_make_consistent",
            text="Recalculate Outside",
            icon='RECALC_NORMALS').inside = False
        layout.operator(
            "mesh.normals_make_consistent",
            text="Recalculate Inside",
            icon='RECALC_NORMALS_INSIDE').inside = True
        layout.operator("mesh.flip_normals", text="Flip", icon='FLIP_NORMALS')

        layout.separator()

        layout.operator("mesh.set_normals_from_faces", text="Set from Faces", icon='SET_FROM_FACES')

        layout.operator_context = 'INVOKE_REGION_WIN'
        layout.operator("transform.rotate_normal", text="Rotate", icon="NORMAL_ROTATE")
        layout.operator("mesh.point_normals", text="Point normals to target", icon="NORMAL_TARGET")

        layout.operator_context = 'EXEC_REGION_WIN'
        layout.operator("mesh.merge_normals", text="Merge", icon="MERGE")
        layout.operator("mesh.split_normals", text="Split", icon="SPLIT")
        layout.menu("VIEW3D_MT_edit_mesh_normals_average", text="Average")

        layout.separator()

        layout.operator("mesh.normals_tools", text="Copy Vectors", icon="COPYDOWN").mode = 'COPY'
        layout.operator("mesh.normals_tools", text="Paste Vectors", icon="PASTEDOWN").mode = 'PASTE'

        layout.operator("mesh.smooth_normals", text="Smooth Vectors", icon="NORMAL_SMOOTH")
        layout.operator("mesh.normals_tools", text="Reset Vectors", icon="RESET").mode = 'RESET'

        layout.separator()

        layout.menu("VIEW3D_MT_edit_mesh_normals_select_strength", icon="HAND")
        layout.menu("VIEW3D_MT_edit_mesh_normals_set_strength", icon="MESH_PLANE")
        layout.template_node_operator_asset_menu_items(catalog_path="Mesh/Normals")


class VIEW3D_MT_edit_mesh_shading(Menu):
    bl_label = "Shading"

    def draw(self, _context):
        layout = self.layout

        layout.operator("mesh.faces_shade_smooth", icon='SHADING_SMOOTH')
        layout.operator("mesh.faces_shade_flat", icon='SHADING_FLAT')

        layout.separator()

        layout.operator("mesh.mark_sharp", text="Smooth Edges", icon='SHADING_EDGE_SMOOTH').clear = True
        layout.operator("mesh.mark_sharp", text="Sharp Edges", icon='SHADING_EDGE_SHARP')

        layout.separator()

        props = layout.operator("mesh.mark_sharp", text="Smooth Vertices", icon='SHADING_VERT_SMOOTH')
        props.use_verts = True
        props.clear = True

        layout.operator("mesh.mark_sharp", text="Sharp Vertices", icon='SHADING_VERT_SHARP').use_verts = True
        layout.template_node_operator_asset_menu_items(catalog_path="Mesh/Shading")


class VIEW3D_MT_edit_mesh_weights(Menu):
    bl_label = "Weights"

    def draw(self, _context):
        layout = self.layout
        VIEW3D_MT_paint_weight.draw_generic(layout, is_editmode=True)
        layout.template_node_operator_asset_menu_items(catalog_path="Mesh/Weights")


class VIEW3D_MT_edit_mesh_clean(Menu):
    bl_label = "Clean Up"

    def draw(self, _context):
        layout = self.layout

        layout.operator("mesh.delete_loose", icon="DELETE")

        layout.separator()

        layout.operator("mesh.decimate", icon="DECIMATE")
        layout.operator("mesh.dissolve_degenerate", icon="DEGENERATE_DISSOLVE")
        layout.operator("mesh.dissolve_limited", icon='DISSOLVE_LIMITED')
        layout.operator("mesh.face_make_planar", icon="MAKE_PLANAR")

        layout.separator()

        layout.operator("mesh.vert_connect_nonplanar", icon="SPLIT_NONPLANAR")
        layout.operator("mesh.vert_connect_concave", icon="SPLIT_CONCAVE")
        layout.operator("mesh.fill_holes", icon="FILL_HOLE")

        layout.template_node_operator_asset_menu_items(catalog_path="Mesh/Clean Up")


class VIEW3D_MT_edit_mesh_delete(Menu):
    bl_label = "Delete"

    def draw(self, _context):
        layout = self.layout

        layout.operator_enum("mesh.delete", "type")

        layout.separator()

        layout.operator("mesh.delete_edgeloop", text="Edge Loops", icon="DELETE")


# bfa menu
class VIEW3D_MT_edit_mesh_dissolve(Menu):
    bl_label = "Dissolve"

    def draw(self, context):
        layout = self.layout

        layout.operator("mesh.dissolve_verts", icon='DISSOLVE_VERTS')
        layout.operator("mesh.dissolve_edges", icon='DISSOLVE_EDGES')
        layout.operator("mesh.dissolve_faces", icon='DISSOLVE_FACES')

        layout.separator()

        layout.operator("mesh.dissolve_limited", icon='DISSOLVE_LIMITED')
        layout.operator("mesh.dissolve_mode", icon='DISSOLVE_SELECTION')

        layout.separator()

        layout.operator("mesh.edge_collapse", icon='EDGE_COLLAPSE')

        layout.template_node_operator_asset_menu_items(catalog_path="Mesh/Delete")


class VIEW3D_MT_edit_mesh_merge(Menu):
    bl_label = "Merge"

    def draw(self, _context):
        layout = self.layout

        layout.operator_enum("mesh.merge", "type")

        layout.separator()

        layout.operator("mesh.remove_doubles", text="By Distance", icon="REMOVE_DOUBLES")

        layout.template_node_operator_asset_menu_items(catalog_path="Mesh/Merge")


class VIEW3D_MT_edit_mesh_split(Menu):
    bl_label = "Split"

    def draw(self, _context):
        layout = self.layout

        layout.operator("mesh.split", text="Selection", icon="SPLIT")

        layout.separator()

        layout.operator_enum("mesh.edge_split", "type")

        layout.template_node_operator_asset_menu_items(catalog_path="Mesh/Split")


class VIEW3D_MT_edit_mesh_showhide(Menu):
    bl_label = "Show/Hide"

    def draw(self, context):
        layout = self.layout

        layout.operator("mesh.reveal", text="Show Hidden", icon="HIDE_OFF")
        layout.operator("mesh.hide", text="Hide Selected", icon="HIDE_ON").unselected = False
        layout.operator("mesh.hide", text="Hide Unselected", icon="HIDE_UNSELECTED").unselected = True


class VIEW3D_MT_edit_gpencil_delete(Menu):
    bl_label = "Delete"

    def draw(self, _context):
        layout = self.layout

        layout.operator_enum("gpencil.delete", "type")

        layout.separator()

        layout.operator("gpencil.delete", text="Delete Active Keyframe (Active Layer)", icon='DELETE').type = 'FRAME'
        layout.operator("gpencil.active_frames_delete_all", text="Delete Active Keyframes (All Layers)", icon='DELETE')


# bfa menu
class VIEW3D_MT_sculpt_gpencil_copy(Menu):
    bl_label = "Copy"

    def draw(self, _context):
        layout = self.layout

        layout.operator("gpencil.copy", text="Copy", icon='COPYDOWN')


class VIEW3D_MT_edit_greasepencil_delete(Menu):
    bl_label = "Delete"

    def draw(self, _context):
        layout = self.layout

        layout.operator("grease_pencil.delete", icon="DELETE")

        layout.separator()

        layout.operator_enum("grease_pencil.dissolve", "type")

        layout.separator()

        layout.operator(
            "grease_pencil.delete_frame",
            text="Delete Active Keyframe (Active Layer)", icon="DELETE"
        ).type = 'ACTIVE_FRAME'
        layout.operator(
            "grease_pencil.delete_frame",
            text="Delete Active Keyframes (All Layers)", icon="DELETE_ALL"
        ).type = 'ALL_FRAMES'


# Edit Curve
# draw_curve is used by VIEW3D_MT_edit_curve and VIEW3D_MT_edit_surface


def draw_curve(self, context):
    layout = self.layout

    edit_object = context.edit_object

    layout.menu("VIEW3D_MT_transform")
    layout.menu("VIEW3D_MT_mirror")
    layout.menu("VIEW3D_MT_snap")

    layout.separator()

    if edit_object.type == 'SURFACE':
        layout.operator("curve.spin", icon='SPIN')
    layout.operator("curve.duplicate_move", text="Duplicate", icon="DUPLICATE")

    layout.separator()

    layout.operator("curve.split", icon="SPLIT")
    layout.operator("curve.separate", icon="SEPARATE")

    layout.separator()

    layout.operator("curve.cyclic_toggle", icon='TOGGLE_CYCLIC')
    if edit_object.type == 'CURVE':
        layout.operator("curve.decimate", icon="DECIMATE")
        layout.operator_menu_enum("curve.spline_type_set", "type")

    layout.separator()

    # BFA - redundant operators, located exclusively in VIEW3D_MT_edit_curve_ctrlpoints

    layout.menu("VIEW3D_MT_edit_curve_showhide")

    layout.separator()

    layout.menu("VIEW3D_MT_edit_curve_delete")
    if edit_object.type == 'CURVE':
        layout.operator("curve.dissolve_verts", icon='DISSOLVE_VERTS')


class VIEW3D_MT_edit_curve(Menu):
    bl_label = "Curve"

    draw = draw_curve


class VIEW3D_MT_edit_curve_ctrlpoints(Menu):
    bl_label = "Control Points"

    def draw(self, context):
        layout = self.layout

        edit_object = context.edit_object

        if edit_object.type in {'CURVE', 'SURFACE'}:
            layout.operator("curve.extrude_move", text="Extrude Curve", icon='EXTRUDE_REGION')
            layout.operator("curve.vertex_add", icon='EXTRUDE_REGION')

            layout.separator()

            layout.operator("curve.make_segment", icon="MAKE_CURVESEGMENT")

            layout.separator()

            if edit_object.type == 'CURVE':
                layout.operator("transform.tilt", icon='TILT')
                layout.operator("curve.tilt_clear", icon="CLEAR_TILT")

                layout.separator()

                layout.menu("VIEW3D_MT_edit_curve_handle_type_set")  # bfa menu
                layout.operator("curve.normals_make_consistent", icon='RECALC_NORMALS')

                layout.separator()

            layout.operator("curve.smooth", icon='PARTICLEBRUSH_SMOOTH')
            if edit_object.type == 'CURVE':
                layout.operator("curve.smooth_weight", icon="SMOOTH_WEIGHT")
                layout.operator("curve.smooth_radius", icon="SMOOTH_RADIUS")
                layout.operator("curve.smooth_tilt", icon="SMOOTH_TILT")

            layout.separator()

        layout.menu("VIEW3D_MT_hook")

        layout.separator()

        layout.operator("object.vertex_parent_set", icon="VERTEX_PARENT")


# BFA menu
class VIEW3D_MT_edit_curve_handle_type_set(Menu):
    bl_label = "Set Handle Type"

    def draw(self, context):
        layout = self.layout

        layout.operator("curve.handle_type_set", icon='HANDLE_AUTO', text="Automatic").type = 'AUTOMATIC'
        layout.operator("curve.handle_type_set", icon='HANDLE_VECTOR', text="Vector").type = 'VECTOR'
        layout.operator("curve.handle_type_set", icon='HANDLE_ALIGNED', text="Aligned").type = 'ALIGNED'
        layout.operator("curve.handle_type_set", icon='HANDLE_FREE', text="Free").type = 'FREE_ALIGN'

        layout.separator()

        layout.operator("curve.handle_type_set", icon='HANDLE_FREE',
                        text="Toggle Free / Aligned").type = 'TOGGLE_FREE_ALIGN'


class VIEW3D_MT_edit_curve_segments(Menu):
    bl_label = "Segments"

    def draw(self, _context):
        layout = self.layout

        layout.operator("curve.subdivide", icon='SUBDIVIDE_EDGES')
        layout.operator("curve.switch_direction", icon='SWITCH_DIRECTION')


class VIEW3D_MT_edit_curve_clean(Menu):
    bl_label = "Clean Up"

    def draw(self, _context):
        layout = self.layout

        layout.operator("curve.decimate", icon="DECIMATE")


class VIEW3D_MT_edit_curve_context_menu(Menu):
    bl_label = "Curve"

    def draw(self, _context):
        # TODO(campbell): match mesh vertex menu.

        layout = self.layout

        layout.operator_context = 'INVOKE_DEFAULT'

        # Add
        layout.operator("curve.subdivide", icon='SUBDIVIDE_EDGES')
        layout.operator("curve.extrude_move", text="Extrude Curve", icon='EXTRUDE_REGION')
        layout.operator("curve.make_segment", icon="MAKE_CURVESEGMENT")
        layout.operator("curve.duplicate_move", text="Duplicate", icon="DUPLICATE")

        layout.separator()

        # Transform
        layout.operator("transform.transform", text="Radius", icon='SHRINK_FATTEN').mode = 'CURVE_SHRINKFATTEN'
        layout.operator("transform.tilt", icon='TILT')
        layout.operator("curve.tilt_clear", icon="CLEAR_TILT")
        layout.operator("curve.smooth", icon='PARTICLEBRUSH_SMOOTH')
        layout.operator("curve.smooth_tilt", icon="SMOOTH_TILT")
        layout.operator("curve.smooth_radius", icon="SMOOTH_RADIUS")

        layout.separator()

        layout.menu("VIEW3D_MT_mirror")
        layout.menu("VIEW3D_MT_snap")

        layout.separator()

        # Modify
        layout.operator_menu_enum("curve.spline_type_set", "type")
        layout.operator_menu_enum("curve.handle_type_set", "type")
        layout.operator("curve.cyclic_toggle", icon='TOGGLE_CYCLIC')
        layout.operator("curve.switch_direction", icon='SWITCH_DIRECTION')

        layout.separator()

        layout.operator("curve.normals_make_consistent", icon='RECALC_NORMALS')
        layout.operator("curve.spline_weight_set", icon="MOD_VERTEX_WEIGHT")
        layout.operator("curve.radius_set", icon="RADIUS")

        layout.separator()

        # Remove
        layout.operator("curve.split", icon="SPLIT")
        layout.operator("curve.decimate", icon="DECIMATE")
        layout.operator("curve.separate", icon="SEPARATE")
        layout.operator("curve.dissolve_verts", icon='DISSOLVE_VERTS')
        layout.operator("curve.delete", text="Delete Segment", icon="DELETE").type = 'SEGMENT'
        layout.operator("curve.delete", text="Delete Point", icon="DELETE").type = 'VERT'

        layout.separator()

        layout.menu("VIEW3D_MT_edit_curve_showhide")  # BFA - added to context menu


class VIEW3D_MT_edit_curve_delete(Menu):
    bl_label = "Delete"

    def draw(self, _context):
        layout = self.layout

        layout.operator("curve.delete", text="Vertices", icon="DELETE").type = 'VERT'
        layout.operator("curve.delete", text="Segment", icon="DELETE").type = 'SEGMENT'


class VIEW3D_MT_edit_curve_showhide(Menu):
    bl_label = "Show/Hide"

    def draw(self, context):
        layout = self.layout

        layout.operator("curve.reveal", text="Show Hidden", icon="HIDE_OFF")
        layout.operator("curve.hide", text="Hide Selected", icon="HIDE_ON").unselected = False
        layout.operator("curve.hide", text="Hide Unselected", icon="HIDE_UNSELECTED").unselected = True


class VIEW3D_MT_edit_surface(Menu):
    bl_label = "Surface"

    draw = draw_curve


class VIEW3D_MT_edit_font_chars(Menu):
    bl_label = "Special Characters"

    def draw(self, _context):
        layout = self.layout

        layout.operator("font.text_insert", text="Copyright \u00A9", icon="COPYRIGHT").text = "\u00A9"
        layout.operator("font.text_insert", text="Registered Trademark \u00AE", icon="TRADEMARK").text = "\u00AE"

        layout.separator()

        layout.operator("font.text_insert", text="Degree \u00B0", icon="DEGREE").text = "\u00B0"
        layout.operator("font.text_insert", text="Multiplication \u00D7", icon="MULTIPLICATION").text = "\u00D7"
        layout.operator("font.text_insert", text="Circle \u2022", icon="CIRCLE").text = "\u2022"

        layout.separator()

        layout.operator("font.text_insert", text="Superscript \u00B9", icon="SUPER_ONE").text = "\u00B9"
        layout.operator("font.text_insert", text="Superscript \u00B2", icon="SUPER_TWO").text = "\u00B2"
        layout.operator("font.text_insert", text="Superscript \u00B3", icon="SUPER_THREE").text = "\u00B3"

        layout.separator()

        layout.operator("font.text_insert", text="Guillemet \u00BB", icon="DOUBLE_RIGHT").text = "\u00BB"
        layout.operator("font.text_insert", text="Guillemet \u00AB", icon="DOUBLE_LEFT").text = "\u00AB"
        layout.operator("font.text_insert", text="Per Mille \u2030", icon="PROMILLE").text = "\u2030"

        layout.separator()

        layout.operator("font.text_insert", text="Euro \u20AC", icon="EURO").text = "\u20AC"
        layout.operator("font.text_insert", text="Florin \u0192", icon="DUTCH_FLORIN").text = "\u0192"
        layout.operator("font.text_insert", text="Pound \u00A3", icon="POUND").text = "\u00A3"
        layout.operator("font.text_insert", text="Yen \u00A5", icon="YEN").text = "\u00A5"

        layout.separator()

        layout.operator("font.text_insert", text="German Eszett \u00DF", icon="GERMAN_S").text = "\u00DF"
        layout.operator("font.text_insert", text="Inverted Question Mark \u00BF", icon="SPANISH_QUESTION").text = "\u00BF"
        layout.operator("font.text_insert", text="Inverted Exclamation Mark \u00A1", icon="SPANISH_EXCLAMATION").text = "\u00A1"


class VIEW3D_MT_edit_font_kerning(Menu):
    bl_label = "Kerning"

    def draw(self, context):
        layout = self.layout

        ob = context.active_object
        text = ob.data
        kerning = text.edit_format.kerning

        layout.operator("font.change_spacing", text="Decrease Kerning", icon="DECREASE_KERNING").delta = -1.0
        layout.operator("font.change_spacing", text="Increase Kerning", icon="INCREASE_KERNING").delta = 1.0
        layout.operator("font.change_spacing", text="Reset Kerning", icon="RESET").delta = -kerning

# bfa menu


class VIEW3D_MT_edit_font_move(Menu):
    bl_label = "Move Cursor"

    def draw(self, _context):
        layout = self.layout

        layout.operator_enum("font.move", "type")


class VIEW3D_MT_edit_font_delete(Menu):
    bl_label = "Delete"

    def draw(self, _context):
        layout = self.layout

        layout.operator("font.delete", text="Previous Character", icon="DELETE").type = 'PREVIOUS_CHARACTER'
        layout.operator("font.delete", text="Next Character", icon="DELETE").type = 'NEXT_CHARACTER'
        layout.operator("font.delete", text="Previous Word", icon="DELETE").type = 'PREVIOUS_WORD'
        layout.operator("font.delete", text="Next Word", icon="DELETE").type = 'NEXT_WORD'


class VIEW3D_MT_edit_font(Menu):
    bl_label = "Text"

    def draw(self, _context):
        layout = self.layout

        layout.operator("font.text_cut", text="Cut", icon="CUT")
        layout.operator("font.text_copy", text="Copy", icon='COPYDOWN')
        layout.operator("font.text_paste", text="Paste", icon='PASTEDOWN')

        layout.separator()

        layout.operator("font.text_paste_from_file", icon='PASTEDOWN')

        layout.separator()

        layout.operator("font.case_set", text="To Uppercase", icon="SET_UPPERCASE").case = 'UPPER'
        layout.operator("font.case_set", text="To Lowercase", icon="SET_LOWERCASE").case = 'LOWER'

        layout.separator()

        layout.operator("FONT_OT_text_insert_unicode", icon="UNICODE")
        layout.menu("VIEW3D_MT_edit_font_chars")
        layout.menu("VIEW3D_MT_edit_font_move")  # bfa menu

        layout.separator()

        layout.operator("font.style_toggle", text="Toggle Bold", icon='BOLD').style = 'BOLD'
        layout.operator("font.style_toggle", text="Toggle Italic", icon='ITALIC').style = 'ITALIC'
        layout.operator("font.style_toggle", text="Toggle Underline", icon='UNDERLINE').style = 'UNDERLINE'
        layout.operator("font.style_toggle", text="Toggle Small Caps", icon='SMALL_CAPS').style = 'SMALL_CAPS'

        layout.menu("VIEW3D_MT_edit_font_kerning")

        layout.separator()

        layout.menu("VIEW3D_MT_edit_font_delete")


class VIEW3D_MT_edit_font_context_menu(Menu):
    bl_label = "Text"

    def draw(self, _context):
        layout = self.layout

        layout.operator_context = 'INVOKE_DEFAULT'

        layout.operator("font.text_cut", text="Cut", icon="CUT")
        layout.operator("font.text_copy", text="Copy", icon='COPYDOWN')
        layout.operator("font.text_paste", text="Paste", icon='PASTEDOWN')

        layout.separator()

        layout.operator("font.select_all", icon="SELECT_ALL")

        layout.separator()

        layout.menu("VIEW3D_MT_edit_font")


class VIEW3D_MT_edit_meta(Menu):
    bl_label = "Metaball"

    def draw(self, _context):
        layout = self.layout

        layout.menu("VIEW3D_MT_transform")
        layout.menu("VIEW3D_MT_mirror")
        layout.menu("VIEW3D_MT_snap")

        layout.separator()

        layout.operator("mball.duplicate_metaelems", text="Duplicate", icon="DUPLICATE")

        layout.separator()

        layout.menu("VIEW3D_MT_edit_meta_showhide")

        layout.operator_context = 'EXEC_REGION_WIN'
        layout.operator("mball.delete_metaelems", text="Delete", icon="DELETE")


class VIEW3D_MT_edit_meta_showhide(Menu):
    bl_label = "Show/Hide"

    def draw(self, _context):
        layout = self.layout

        layout.operator("mball.reveal_metaelems", text="Show Hidden", icon="HIDE_OFF")
        layout.operator("mball.hide_metaelems", text="Hide Selected", icon="HIDE_ON").unselected = False
        layout.operator("mball.hide_metaelems", text="Hide Unselected", icon="HIDE_UNSELECTED").unselected = True


class VIEW3D_MT_edit_lattice(Menu):
    bl_label = "Lattice"

    def draw(self, _context):
        layout = self.layout

        layout.menu("VIEW3D_MT_transform")
        layout.menu("VIEW3D_MT_mirror")
        layout.menu("VIEW3D_MT_snap")
        layout.menu("VIEW3D_MT_edit_lattice_flip")  # bfa menu - blender uses enum

        layout.separator()

        layout.operator("lattice.make_regular", icon='MAKE_REGULAR')

        layout.menu("VIEW3D_MT_hook")

        layout.separator()

        layout.operator("object.vertex_parent_set", icon="VERTEX_PARENT")

# bfa menu - blender uses enum


class VIEW3D_MT_edit_lattice_flip(Menu):
    bl_label = "Flip"

    def draw(self, context):
        layout = self.layout

        layout.operator("lattice.flip", text=" U (X) axis", icon="FLIP_X").axis = 'U'
        layout.operator("lattice.flip", text=" V (Y) axis", icon="FLIP_Y").axis = 'V'
        layout.operator("lattice.flip", text=" W (Z) axis", icon="FLIP_Z").axis = 'W'


class VIEW3D_MT_edit_armature(Menu):
    bl_label = "Armature"

    def draw(self, context):
        layout = self.layout

        edit_object = context.edit_object
        arm = edit_object.data

        layout.menu("VIEW3D_MT_transform_armature")
        layout.menu("VIEW3D_MT_mirror")
        layout.menu("VIEW3D_MT_snap")

        layout.separator()

        layout.menu("VIEW3D_MT_edit_armature_roll")

        layout.operator("transform.transform", text="Set Bone Roll", icon="SET_ROLL").mode = 'BONE_ROLL'
        layout.operator("armature.roll_clear", text="Clear Bone Roll", icon="CLEAR_ROLL")

        layout.separator()

        layout.operator("armature.extrude_move", icon='EXTRUDE_REGION')
        layout.operator("armature.click_extrude", icon='EXTRUDE_REGION')

        if arm.use_mirror_x:
            layout.operator("armature.extrude_forked", icon="EXTRUDE_REGION")

        layout.operator("armature.duplicate_move", icon="DUPLICATE")
        layout.operator("armature.fill", icon="FILLBETWEEN")

        layout.separator()

        layout.operator("armature.split", icon="SPLIT")
        layout.operator("armature.separate", icon="SEPARATE")
        layout.operator("armature.symmetrize", icon="SYMMETRIZE")

        layout.separator()

        layout.operator("armature.subdivide", text="Subdivide", icon='SUBDIVIDE_EDGES')
        layout.operator("armature.switch_direction", text="Switch Direction", icon="SWITCH_DIRECTION")

        layout.separator()

        layout.menu("VIEW3D_MT_edit_armature_names")

        layout.separator()

        layout.operator_context = 'INVOKE_DEFAULT'
        layout.operator("armature.move_to_collection", text="Move to Bone Collection", icon="GROUP_BONE")
        layout.menu("VIEW3D_MT_bone_collections")

        layout.separator()

        layout.operator_context = 'EXEC_REGION_WIN'
        layout.operator("armature.parent_set", text="Make Parent", icon='PARENT_SET')
        layout.operator("armature.parent_clear", text="Clear Parent", icon='PARENT_CLEAR')

        layout.separator()

        layout.menu("VIEW3D_MT_bone_options_toggle", text="Bone Settings")
        layout.menu("VIEW3D_MT_armature_showhide")  # bfa - the new show hide menu with split tooltip

        layout.separator()

        layout.operator("armature.delete", icon="DELETE")
        layout.operator("armature.dissolve", icon="DELETE")


# BFA menu
class VIEW3D_MT_armature_showhide(Menu):
    bl_label = "Show/Hide"

    def draw(self, context):
        layout = self.layout

        layout.operator("armature.reveal", text="Show Hidden", icon="HIDE_OFF")
        layout.operator("armature.hide", text="Hide Selected", icon="HIDE_ON").unselected = False
        layout.operator("armature.hide", text="Hide Unselected", icon="HIDE_UNSELECTED").unselected = True


class VIEW3D_MT_armature_context_menu(Menu):
    bl_label = "Armature"

    def draw(self, context):
        layout = self.layout

        edit_object = context.edit_object
        arm = edit_object.data

        layout.operator_context = 'INVOKE_REGION_WIN'

        # Add
        layout.operator("armature.subdivide", text="Subdivide", icon="SUBDIVIDE_EDGES")
        layout.operator("armature.duplicate_move", text="Duplicate", icon="DUPLICATE")
        layout.operator("armature.extrude_move", icon='EXTRUDE_REGION')
        if arm.use_mirror_x:
            layout.operator("armature.extrude_forked", icon='EXTRUDE_REGION')

        layout.separator()

        layout.operator("armature.fill", icon="FILLBETWEEN")

        layout.separator()

        # Modify
        layout.menu("VIEW3D_MT_mirror")
        layout.menu("VIEW3D_MT_snap")
        layout.operator("armature.switch_direction", text="Switch Direction", icon="SWITCH_DIRECTION")
        layout.operator("armature.symmetrize", icon="SYMMETRIZE")
        layout.menu("VIEW3D_MT_edit_armature_names")

        layout.separator()

        layout.operator("armature.parent_set", text="Make Parent", icon='PARENT_SET')
        layout.operator("armature.parent_clear", text="Clear Parent", icon='PARENT_CLEAR')

        layout.separator()

        # Remove
        layout.operator("armature.split", icon="SPLIT")
        layout.operator("armature.separate", icon="SEPARATE")

        layout.separator()

        layout.operator("armature.move_to_collection", text="Move to Bone Collection", icon="GROUP_BONE") # BFA - added to context menu

        layout.separator()

        layout.menu("VIEW3D_MT_armature_showhide")  # BFA - added to context menu

        layout.separator()

        layout.operator("armature.dissolve", icon="DELETE")
        layout.operator("armature.delete", icon="DELETE")


class VIEW3D_MT_edit_armature_names(Menu):
    bl_label = "Names"

    def draw(self, _context):
        layout = self.layout

        layout.operator_context = 'EXEC_REGION_WIN'
        layout.operator("armature.autoside_names", text="Auto-Name Left/Right", icon="RENAME_X").type = 'XAXIS'
        layout.operator("armature.autoside_names", text="Auto-Name Front/Back", icon="RENAME_Y").type = 'YAXIS'
        layout.operator("armature.autoside_names", text="Auto-Name Top/Bottom", icon="RENAME_Z").type = 'ZAXIS'
        layout.operator("armature.flip_names", text="Flip Names", icon="FLIP")


class VIEW3D_MT_edit_armature_parent(Menu):
    bl_label = "Parent"

    def draw(self, _context):
        layout = self.layout

        layout.operator("armature.parent_set", text="Make", icon='PARENT_SET')
        layout.operator("armature.parent_clear", text="Clear", icon='PARENT_CLEAR')


class VIEW3D_MT_edit_armature_roll(Menu):
    bl_label = "Recalculate Bone Roll"

    def draw(self, _context):
        layout = self.layout

        layout.label(text="- Positive: -")
        layout.operator("armature.calculate_roll", text="Local + X Tangent", icon="ROLL_X_TANG_POS").type = 'POS_X'
        layout.operator("armature.calculate_roll", text="Local + Z Tangent", icon="ROLL_Z_TANG_POS").type = 'POS_Z'
        layout.operator("armature.calculate_roll", text="Global + X Axis", icon="ROLL_X_POS").type = 'GLOBAL_POS_X'
        layout.operator("armature.calculate_roll", text="Global + Y Axis", icon="ROLL_Y_POS").type = 'GLOBAL_POS_Y'
        layout.operator("armature.calculate_roll", text="Global + Z Axis", icon="ROLL_Z_POS").type = 'GLOBAL_POS_Z'
        layout.label(text="- Negative: -")
        layout.operator("armature.calculate_roll", text="Local - X Tangent", icon="ROLL_X_TANG_NEG").type = 'NEG_X'
        layout.operator("armature.calculate_roll", text="Local - Z Tangent", icon="ROLL_Z_TANG_NEG").type = 'NEG_Z'
        layout.operator("armature.calculate_roll", text="Global - X Axis", icon="ROLL_X_NEG").type = 'GLOBAL_NEG_X'
        layout.operator("armature.calculate_roll", text="Global - Y Axis", icon="ROLL_Y_NEG").type = 'GLOBAL_NEG_Y'
        layout.operator("armature.calculate_roll", text="Global - Z Axis", icon="ROLL_Z_NEG").type = 'GLOBAL_NEG_Z'
        layout.label(text="- Other: -")
        layout.operator("armature.calculate_roll", text="Active Bone", icon="BONE_DATA").type = 'ACTIVE'
        layout.operator("armature.calculate_roll", text="View Axis", icon="MANIPUL").type = 'VIEW'
        layout.operator("armature.calculate_roll", text="Cursor", icon="CURSOR").type = 'CURSOR'


class VIEW3D_MT_edit_armature_delete(Menu):
    bl_label = "Delete"

    def draw(self, _context):
        layout = self.layout
        layout.operator_context = 'EXEC_AREA'

        layout.operator("armature.delete", text="Bones", icon="DELETE")

        layout.separator()

        layout.operator("armature.dissolve", text="Dissolve Bones", icon="DELETE")


# ********** Grease Pencil menus **********
class VIEW3D_MT_gpencil_autoweights(Menu):
    bl_label = "Generate Weights"

    def draw(self, _context):
        layout = self.layout
        layout.operator("gpencil.generate_weights", text="With Empty Groups", icon="PARTICLEBRUSH_WEIGHT").mode = 'NAME'
        layout.operator(
            "gpencil.generate_weights",
            text="With Automatic Weights",
            icon="PARTICLEBRUSH_WEIGHT").mode = 'AUTO'


class VIEW3D_MT_gpencil_simplify(Menu):
    bl_label = "Simplify"

    def draw(self, _context):
        layout = self.layout
        layout.operator("gpencil.stroke_simplify_fixed", text="Fixed", icon="MOD_SIMPLIFY")
        layout.operator("gpencil.stroke_simplify", text="Adaptive", icon="SIMPLIFY_ADAPTIVE")
        layout.operator("gpencil.stroke_sample", text="Sample", icon="SIMPLIFY_SAMPLE")


class VIEW3D_MT_draw_gpencil(Menu):
    bl_label = "Draw"

    def draw(self, _context):

        layout = self.layout

        layout.menu("GPENCIL_MT_layer_active", text="Active Layer")

        layout.separator()

        layout.operator("gpencil.interpolate", text="Interpolate", icon="INTERPOLATE")  # BFA - merge edit
        layout.operator("gpencil.interpolate_sequence", text="Interpolate Sequence", icon="SEQUENCE")

        layout.separator()

        layout.menu("VIEW3D_MT_gpencil_animation")

        layout.separator()

        layout.menu("VIEW3D_MT_edit_gpencil_showhide")
        layout.menu("GPENCIL_MT_cleanup")


class VIEW3D_MT_assign_material(Menu):
    bl_label = "Assign Material"

    def draw(self, context):
        layout = self.layout
        ob = context.active_object
        mat_active = ob.active_material

        for slot in ob.material_slots:
            mat = slot.material
            if mat:
                layout.operator("gpencil.stroke_change_color", text=mat.name,
                                icon='LAYER_ACTIVE' if mat == mat_active else 'BLANK1').material = mat.name


class VIEW3D_MT_edit_gpencil(Menu):
    bl_label = "Grease Pencil"

    def draw(self, _context):
        layout = self.layout

        layout.menu("VIEW3D_MT_edit_gpencil_transform")
        layout.menu("VIEW3D_MT_mirror")
        layout.menu("GPENCIL_MT_snap")

        layout.separator()

        layout.menu("GPENCIL_MT_layer_active", text="Active Layer")

        layout.separator()

        layout.menu("VIEW3D_MT_gpencil_animation")
        layout.operator("gpencil.interpolate_sequence", text="Interpolate Sequence", icon="SEQUENCE")

        layout.separator()

        layout.operator("gpencil.duplicate_move", text="Duplicate", icon="DUPLICATE")
        layout.operator("gpencil.frame_duplicate", text="Duplicate Active Frame", icon="DUPLICATE")
        layout.operator(
            "gpencil.frame_duplicate",
            text="Duplicate Active Frame All Layers",
            icon="DUPLICATE").mode = 'ALL'

        layout.separator()

        layout.operator("gpencil.stroke_split", text="Split", icon="SPLIT")

        layout.separator()

        layout.operator("gpencil.copy", text="Copy", icon='COPYDOWN')
        layout.operator("gpencil.paste", text="Paste", icon='PASTEDOWN').type = 'ACTIVE'
        layout.operator("gpencil.paste", text="Paste by Layer", icon='PASTEDOWN').type = 'LAYER'

        layout.separator()

        layout.menu("VIEW3D_MT_weight_gpencil")

        layout.separator()

        layout.menu("VIEW3D_MT_edit_gpencil_delete")
        layout.operator_menu_enum("gpencil.dissolve", "type")

        layout.separator()

        layout.menu("GPENCIL_MT_cleanup")
        layout.menu("VIEW3D_MT_edit_gpencil_hide", text="Show/Hide")  # bfa menu

        layout.separator()

        layout.operator_menu_enum("gpencil.stroke_separate", "mode", text="Separate")


# bfa menu
class VIEW3D_MT_edit_gpencil_hide(Menu):
    bl_label = "Hide"

    def draw(self, context):
        layout = self.layout

        layout.operator("gpencil.reveal", text="Show Hidden Layer", icon="HIDE_OFF")
        layout.operator("gpencil.hide", text="Hide selected Layer", icon="HIDE_ON").unselected = False
        layout.operator("gpencil.hide", text="Hide unselected Layer", icon="HIDE_UNSELECTED").unselected = True

        layout.separator()

        layout.operator("gpencil.selection_opacity_toggle", text="Toggle Opacity", icon="HIDE_OFF")


# bfa menu
class VIEW3D_MT_edit_gpencil_arrange_strokes(Menu):
    bl_label = "Arrange Strokes"

    def draw(self, context):
        layout = self.layout

        layout.operator("gpencil.stroke_arrange", text="Bring Forward", icon='MOVE_UP').direction = 'UP'
        layout.operator("gpencil.stroke_arrange", text="Send Backward", icon='MOVE_DOWN').direction = 'DOWN'
        layout.operator("gpencil.stroke_arrange", text="Bring to Front", icon='MOVE_TO_TOP').direction = 'TOP'
        layout.operator("gpencil.stroke_arrange", text="Send to Back", icon='MOVE_TO_BOTTOM').direction = 'BOTTOM'


class VIEW3D_MT_edit_gpencil_stroke(Menu):
    bl_label = "Stroke"

    def draw(self, context):
        layout = self.layout

        tool_settings = context.tool_settings
        settings = tool_settings.gpencil_sculpt

        layout.operator("gpencil.stroke_subdivide", text="Subdivide", icon="SUBDIVIDE_EDGES").only_selected = False
        layout.menu("VIEW3D_MT_gpencil_simplify")
        layout.operator("gpencil.stroke_trim", text="Trim", icon="CUT")

        layout.separator()

        layout.operator("gpencil.stroke_join", text="Join", icon="JOIN",
                        text_ctxt=i18n_contexts.id_gpencil).type = 'JOIN'
        layout.operator("gpencil.stroke_join", text="Join and Copy", icon="JOINCOPY",
                        text_ctxt=i18n_contexts.id_gpencil).type = 'JOINCOPY'

        layout.separator()

        layout.menu("GPENCIL_MT_move_to_layer")
        layout.menu("VIEW3D_MT_assign_material")
        layout.operator("gpencil.set_active_material", text="Set as Active Material", icon="MATERIAL")
        layout.menu("VIEW3D_MT_edit_gpencil_arrange_strokes")  # bfa menu

        layout.separator()

        # Convert
        props = layout.operator("gpencil.stroke_cyclical_set", text="Close", icon='TOGGLE_CLOSE')
        props.type = 'CLOSE'
        props.geometry = True
        layout.operator("gpencil.stroke_cyclical_set", text="Toggle Cyclic", icon='TOGGLE_CYCLIC').type = 'TOGGLE'
        layout.operator_menu_enum("gpencil.stroke_caps_set", text="Toggle Caps", property="type")
        layout.operator("gpencil.stroke_flip", text="Switch Direction", icon="FLIP")
        layout.operator("gpencil.stroke_start_set", text="Set Start Point", icon="STARTPOINT")

        layout.separator()

        layout.operator_menu_enum("gpencil.reproject", property="type", text="Reproject Strokes")

        layout.operator("gpencil.stroke_normalize", text="Normalize Thickness", icon="MOD_THICKNESS").mode = 'THICKNESS'
        layout.operator("gpencil.stroke_normalize", text="Normalize Opacity", icon="MOD_OPACITY").mode = 'OPACITY'

        layout.separator()

        layout.separator()
        layout.operator("gpencil.reset_transform_fill", text="Reset Fill Transform", icon="RESET")

        layout.separator()
        layout.operator("gpencil.stroke_outline", text="Outline", icon="OUTLINE")


class VIEW3D_MT_edit_gpencil_point(Menu):
    bl_label = "Point"

    def draw(self, _context):
        layout = self.layout

        layout.operator("gpencil.extrude_move", text="Extrude", icon="EXTRUDE_REGION")

        layout.separator()

        layout.operator("gpencil.stroke_smooth", text="Smooth", icon="PARTICLEBRUSH_SMOOTH").only_selected = True

        layout.separator()

        layout.operator("gpencil.stroke_merge", text="Merge", icon="MERGE")

        # TODO: add new RIP operator

        layout.separator()

        layout.menu("VIEW3D_MT_gpencil_vertex_group")


class VIEW3D_MT_weight_gpencil(Menu):
    bl_label = "Weights"

    def draw(self, _context):
        layout = self.layout

        layout.operator("gpencil.weight_sample", text="Sample Weight", icon="EYEDROPPER")

        layout.separator()

        layout.operator("gpencil.vertex_group_normalize_all", text="Normalize All", icon="WEIGHT_NORMALIZE_ALL")
        layout.operator("gpencil.vertex_group_normalize", text="Normalize", icon="WEIGHT_NORMALIZE")

        layout.separator()

        layout.operator("gpencil.vertex_group_invert", text="Invert", icon='WEIGHT_INVERT')
        layout.operator("gpencil.vertex_group_smooth", text="Smooth", icon='WEIGHT_SMOOTH')

        layout.menu("VIEW3D_MT_gpencil_autoweights")


class VIEW3D_MT_gpencil_animation(Menu):
    bl_label = "Animation"

    @classmethod
    def poll(cls, context):
        ob = context.active_object
        return ob and ob.type == 'GPENCIL' and ob.mode != 'OBJECT'

    def draw(self, _context):
        layout = self.layout

        layout.operator("gpencil.blank_frame_add", text="Insert Blank Keyframe (Active Layer)", icon="ADD")
        layout.operator(
            "gpencil.blank_frame_add",
            text="Insert Blank Keyframe (All Layers)",
            icon="ADD").all_layers = True

        layout.separator()

        layout.operator("gpencil.frame_duplicate", text="Duplicate Active Keyframe (Active Layer)", icon="DUPLICATE")
        layout.operator(
            "gpencil.frame_duplicate",
            text="Duplicate Active Keyframe (All Layers)",
            icon="DUPLICATE").mode = 'ALL'

        layout.separator()

        layout.operator("gpencil.delete", text="Delete Active Keyframe (Active Layer)", icon="DELETE").type = 'FRAME'
        layout.operator("gpencil.active_frames_delete_all", text="Delete Active Keyframes (All Layers)", icon="DELETE")


class VIEW3D_MT_edit_greasepencil_animation(Menu):
    bl_label = "Animation"

    def draw(self, context):
        layout = self.layout
        layout.operator("grease_pencil.insert_blank_frame", text="Insert Blank Keyframe (Active Layer)")
        layout.operator("grease_pencil.insert_blank_frame", text="Insert Blank Keyframe (All Layers)").all_layers = True


class VIEW3D_MT_edit_gpencil_transform(Menu):
    bl_label = "Transform"

    def draw(self, _context):
        layout = self.layout

        layout.operator("transform.bend", text="Bend", icon="BEND")
        layout.operator("transform.shear", text="Shear", icon="SHEAR")
        layout.operator("transform.tosphere", text="To Sphere", icon="TOSPHERE")
        layout.operator("transform.transform", text="Shrink Fatten", icon='SHRINK_FATTEN').mode = 'GPENCIL_SHRINKFATTEN'


class VIEW3D_MT_edit_gpencil_showhide(Menu):
    bl_label = "Show/Hide"

    def draw(self, _context):
        layout = self.layout

        layout.operator("gpencil.reveal", text="Show All Layers", icon="HIDE_OFF")

        layout.separator()

        layout.operator("gpencil.hide", text="Hide Active Layer", icon="HIDE_ON").unselected = False
        layout.operator("gpencil.hide", text="Hide Inactive Layers", icon="HIDE_UNSELECTED").unselected = True


class VIEW3D_MT_edit_greasepencil_showhide(Menu):
    bl_label = "Show/Hide"

    def draw(self, _context):
        layout = self.layout

        layout.operator("grease_pencil.layer_reveal", text="Show All Layers")

        layout.separator()

        layout.operator("grease_pencil.layer_hide", text="Hide Active Layer").unselected = False
        layout.operator("grease_pencil.layer_hide", text="Hide Inactive Layers").unselected = True


class VIEW3D_MT_edit_greasepencil_cleanup(Menu):
    bl_label = "Cleanup"

    def draw(self, _context):
        layout = self.layout

        layout.operator("grease_pencil.clean_loose")


class VIEW3D_MT_edit_greasepencil(Menu):
    bl_label = "Grease Pencil"

    def draw(self, _context):
        layout = self.layout
        layout.menu("VIEW3D_MT_transform")
        layout.menu("VIEW3D_MT_mirror")

        layout.separator()

        layout.menu("GREASE_PENCIL_MT_layer_active", text="Active Layer")

        layout.separator()

        layout.operator("grease_pencil.duplicate_move", text="Duplicate")

        layout.separator()

        layout.operator("grease_pencil.extrude_move", text="Extrude")

        layout.separator()

        layout.operator("grease_pencil.copy", text="Copy", icon='COPYDOWN')
        layout.operator("grease_pencil.paste", text="Paste", icon='PASTEDOWN')

        layout.separator()

        layout.menu("VIEW3D_MT_edit_greasepencil_showhide")
        layout.operator_menu_enum("grease_pencil.separate", "mode", text="Separate")
        layout.menu("VIEW3D_MT_edit_greasepencil_cleanup")

        layout.separator()

        layout.menu("VIEW3D_MT_edit_greasepencil_delete")


class VIEW3D_MT_edit_greasepencil_stroke(Menu):
    bl_label = "Stroke"

    def draw(self, _context):
        layout = self.layout
        layout.operator("grease_pencil.stroke_subdivide", text="Subdivide")
        layout.operator("grease_pencil.stroke_subdivide_smooth", text="Subdivide and Smooth")
        layout.operator("grease_pencil.stroke_simplify", text="Simplify")

        layout.separator()

        layout.menu("GREASE_PENCIL_MT_move_to_layer")
        layout.menu("VIEW3D_MT_grease_pencil_assign_material")
        layout.operator("grease_pencil.set_active_material")
        layout.operator_menu_enum("grease_pencil.reorder", text="Arrange", property="direction")

        layout.separator()

        layout.operator("grease_pencil.cyclical_set", text="Close").type = 'CLOSE'
        layout.operator("grease_pencil.cyclical_set", text="Toggle Cyclic").type = 'TOGGLE'
        layout.operator_menu_enum("grease_pencil.caps_set", text="Set Caps", property="type")
        layout.operator("grease_pencil.stroke_switch_direction")

        layout.separator()

        layout.operator("grease_pencil.set_uniform_thickness")
        layout.operator("grease_pencil.set_uniform_opacity")

        layout.operator_menu_enum("grease_pencil.reorder", text="Reorder", property="direction")


class VIEW3D_MT_edit_greasepencil_point(Menu):
    bl_label = "Point"

    def draw(self, _context):
        layout = self.layout
        layout.operator("grease_pencil.stroke_smooth", text="Smooth")

        layout.separator()

        layout.menu("VIEW3D_MT_greasepencil_vertex_group")


class VIEW3D_MT_edit_curves_add(Menu):
    bl_label = "Add"

    def draw(self, _context):
        layout = self.layout

        layout.operator("curves.add_bezier", text="Bezier", icon='CURVE_BEZCURVE')
        layout.operator("curves.add_circle", text="Circle", icon='CURVE_BEZCIRCLE')


class VIEW3D_MT_edit_curves(Menu):
    bl_label = "Curves"

    def draw(self, _context):
        layout = self.layout

        layout.menu("VIEW3D_MT_transform")
        layout.separator()
        layout.operator("curves.duplicate_move", icon='DUPLICATE')
        layout.separator()
        layout.operator("curves.attribute_set", icon='NODE_ATTRIBUTE')
        layout.operator("curves.delete", icon='DELETE')
        layout.operator("curves.cyclic_toggle", icon='TOGGLE_CYCLIC')
        layout.operator_menu_enum("curves.curve_type_set", "type")
        layout.template_node_operator_asset_menu_items(catalog_path=self.bl_label)


class VIEW3D_MT_edit_curves_control_points(Menu):
    bl_label = "Control Points"

    def draw(self, _context):
        layout = self.layout

        layout.operator_menu_enum("curves.handle_type_set", "type")

class VIEW3D_MT_edit_curves_segments(Menu):
    bl_label = "Segments"

    def draw(self, _context):
        layout = self.layout

        layout.operator("curves.subdivide", icon='SUBDIVIDE_EDGES')
        layout.operator("curves.switch_direction", icon='SWITCH_DIRECTION')


class VIEW3D_MT_edit_pointcloud(Menu):
    bl_label = "Point Cloud"

    def draw(self, context):
        layout = self.layout
        layout.template_node_operator_asset_menu_items(catalog_path=self.bl_label)


class VIEW3D_MT_object_mode_pie(Menu):
    bl_label = "Mode"

    def draw(self, _context):
        layout = self.layout

        pie = layout.menu_pie()
        pie.operator_enum("object.mode_set", "mode")


class VIEW3D_MT_view_pie(Menu):
    bl_label = "View"
    bl_idname = "VIEW3D_MT_view_pie"

    def draw(self, _context):
        layout = self.layout

        pie = layout.menu_pie()
        #pie.operator_enum("view3d.view_axis", "type") #BFA - Opted to the operators that contain consistenty iconography

        # 4 - LEFT
        pie.operator("view3d.view_axis", text="Left", icon='VIEW_LEFT').type = 'LEFT' #BFA - Icon changed
        # 6 - RIGHT
        pie.operator("view3d.view_axis", text="Right", icon='VIEW_RIGHT').type = 'RIGHT' #BFA - Icon changed
        # 2 - BOTTOM
        pie.operator("view3d.view_axis", text="Bottom", icon='VIEW_BOTTOM').type = 'BOTTOM'  #BFA - Icon changed
        # 8 - TOP
        pie.operator("view3d.view_axis", text="Top", icon='VIEW_TOP').type = 'TOP'  #BFA - Icon changed
        # 7 - TOP - LEFT
        pie.operator("view3d.view_axis", text="Back", icon='VIEW_BACK').type = 'BACK' #BFA - Icon Added
        # 9 - TOP - RIGHT
        pie.operator("view3d.view_axis", text="Front", icon='VIEW_FRONT').type = 'FRONT' #BFA - Icon Added

        # 1 - BOTTOM - LEFT
        pie.operator("view3d.view_camera", text="View Camera", icon='CAMERA_DATA')
        # 3 - BOTTOM - RIGHT
        pie.operator("view3d.view_selected", text="View Selected", icon='VIEW_SELECTED')


class VIEW3D_MT_transform_gizmo_pie(Menu):
    bl_label = "View"

    def draw(self, context):
        layout = self.layout

        pie = layout.menu_pie()
        # 1: Left
        pie.operator("view3d.transform_gizmo_set", text="Move", icon="TRANSFORM_MOVE").type = {'TRANSLATE'}
        # 2: Right
        pie.operator("view3d.transform_gizmo_set", text="Rotate", icon="TRANSFORM_ROTATE").type = {'ROTATE'}
        # 3: Down
        pie.operator("view3d.transform_gizmo_set", text="Scale", icon="TRANSFORM_SCALE").type = {'SCALE'}
        # 4: Up
        pie.prop(context.space_data, "show_gizmo", text="Show Gizmos", icon='GIZMO')
        # 5: Up/Left
        pie.operator("view3d.transform_gizmo_set", text="All", icon="GIZMO").type = {'TRANSLATE', 'ROTATE', 'SCALE'}


class VIEW3D_MT_shading_pie(Menu):
    bl_label = "Shading"

    def draw(self, context):
        layout = self.layout
        pie = layout.menu_pie()

        view = context.space_data

        pie.prop(view.shading, "type", expand=True)


class VIEW3D_MT_shading_ex_pie(Menu):
    bl_label = "Shading"

    def draw(self, context):
        layout = self.layout
        pie = layout.menu_pie()

        view = context.space_data

        pie.prop_enum(view.shading, "type", value='WIREFRAME')
        pie.prop_enum(view.shading, "type", value='SOLID')

        # Note this duplicates "view3d.toggle_xray" logic, so we can see the active item: #58661.
        if context.pose_object:
            pie.prop(view.overlay, "show_xray_bone", icon='XRAY')
        else:
            xray_active = (
                (context.mode == 'EDIT_MESH') or
                (view.shading.type in {'SOLID', 'WIREFRAME'})
            )
            if xray_active:
                sub = pie
            else:
                sub = pie.row()
                sub.active = False
            sub.prop(
                view.shading,
                "show_xray_wireframe" if (view.shading.type == 'WIREFRAME') else "show_xray",
                text="Toggle X-Ray",
                icon='XRAY',
            )

        pie.prop(view.overlay, "show_overlays", text="Toggle Overlays", icon='OVERLAY')

        pie.prop_enum(view.shading, "type", value='MATERIAL')
        pie.prop_enum(view.shading, "type", value='RENDERED')


class VIEW3D_MT_pivot_pie(Menu):
    bl_label = "Pivot Point"

    def draw(self, context):
        layout = self.layout
        pie = layout.menu_pie()

        tool_settings = context.tool_settings
        obj = context.active_object
        mode = context.mode

        pie.prop_enum(tool_settings, "transform_pivot_point", value='BOUNDING_BOX_CENTER')
        pie.prop_enum(tool_settings, "transform_pivot_point", value='CURSOR')
        pie.prop_enum(tool_settings, "transform_pivot_point", value='INDIVIDUAL_ORIGINS')
        pie.prop_enum(tool_settings, "transform_pivot_point", value='MEDIAN_POINT')
        pie.prop_enum(tool_settings, "transform_pivot_point", value='ACTIVE_ELEMENT')
        if (obj is None) or (mode in {'OBJECT', 'POSE', 'WEIGHT_PAINT'}):
            pie.prop(tool_settings, "use_transform_pivot_point_align")
        if mode == 'EDIT_GPENCIL':
            pie.prop(tool_settings.gpencil_sculpt, "use_scale_thickness")


class VIEW3D_MT_orientations_pie(Menu):
    bl_label = "Orientation"

    def draw(self, context):
        layout = self.layout
        pie = layout.menu_pie()
        scene = context.scene

        pie.prop(scene.transform_orientation_slots[0], "type", expand=True)


class VIEW3D_MT_snap_pie(Menu):
    bl_label = "Snap"

    def draw(self, _context):
        layout = self.layout
        pie = layout.menu_pie()

        pie.operator("view3d.snap_cursor_to_grid", text="Cursor to Grid", icon='CURSORTOGRID')
        pie.operator("view3d.snap_selected_to_grid", text="Selection to Grid", icon='SELECTIONTOGRID')
        pie.operator("view3d.snap_cursor_to_selected", text="Cursor to Selected", icon='CURSORTOSELECTION')
        pie.operator(
            "view3d.snap_selected_to_cursor",
            text="Selection to Cursor",
            icon='SELECTIONTOCURSOR').use_offset = False
        pie.operator(
            "view3d.snap_selected_to_cursor",
            text="Selection to Cursor (Keep Offset)",
            icon='SELECTIONTOCURSOROFFSET').use_offset = True
        pie.operator("view3d.snap_selected_to_active", text="Selection to Active", icon='SELECTIONTOACTIVE')
        pie.operator("view3d.snap_cursor_to_center", text="Cursor to World Origin", icon='CURSORTOCENTER')
        pie.operator("view3d.snap_cursor_to_active", text="Cursor to Active", icon='CURSORTOACTIVE')


class VIEW3D_MT_proportional_editing_falloff_pie(Menu):
    bl_label = "Proportional Editing Falloff"

    def draw(self, context):
        layout = self.layout
        pie = layout.menu_pie()

        tool_settings = context.scene.tool_settings

        pie.prop(tool_settings, "proportional_edit_falloff", expand=True)


class VIEW3D_MT_sculpt_mask_edit_pie(Menu):
    bl_label = "Mask Edit"

    def draw(self, _context):
        layout = self.layout
        pie = layout.menu_pie()

        props = pie.operator("paint.mask_flood_fill", text="Invert Mask", icon="INVERT_MASK") #BFA - icon
        props.mode = 'INVERT'
        props = pie.operator("paint.mask_flood_fill", text="Clear Mask", icon="CLEAR_MASK") #BFA - icon
        props.mode = 'VALUE'
        props.value = 0.0
        props = pie.operator("sculpt.mask_filter", text="Smooth Mask", icon="PARTICLEBRUSH_SMOOTH") #BFA - icon
        props.filter_type = 'SMOOTH'
        props = pie.operator("sculpt.mask_filter", text="Sharpen Mask", icon="SHARPEN") #BFA - icon
        props.filter_type = 'SHARPEN'
        props = pie.operator("sculpt.mask_filter", text="Grow Mask", icon="SELECTMORE") #BFA - icon
        props.filter_type = 'GROW'
        props = pie.operator("sculpt.mask_filter", text="Shrink Mask", icon="SELECTLESS") #BFA - icon
        props.filter_type = 'SHRINK'
        props = pie.operator("sculpt.mask_filter", text="Increase Contrast", icon="INC_CONTRAST") #BFA - icon
        props.filter_type = 'CONTRAST_INCREASE'
        props.auto_iteration_count = False
        props = pie.operator("sculpt.mask_filter", text="Decrease Contrast", icon="DEC_CONTRAST") #BFA - icon
        props.filter_type = 'CONTRAST_DECREASE'
        props.auto_iteration_count = False


class VIEW3D_MT_sculpt_automasking_pie(Menu):
    bl_label = "Automasking"

    def draw(self, context):
        layout = self.layout
        pie = layout.menu_pie()

        tool_settings = context.tool_settings
        sculpt = tool_settings.sculpt

        pie.prop(sculpt, "use_automasking_topology", text="Topology")
        pie.prop(sculpt, "use_automasking_face_sets", text="Face Sets")
        pie.prop(sculpt, "use_automasking_boundary_edges", text="Mesh Boundary")
        pie.prop(sculpt, "use_automasking_boundary_face_sets", text="Face Sets Boundary")
        pie.prop(sculpt, "use_automasking_cavity", text="Cavity")
        pie.prop(sculpt, "use_automasking_cavity_inverted", text="Cavity (Inverted)")
        pie.prop(sculpt, "use_automasking_start_normal", text="Area Normal")
        pie.prop(sculpt, "use_automasking_view_normal", text="View Normal")


class VIEW3D_MT_sculpt_gpencil_automasking_pie(Menu):
    bl_label = "Automasking"

    def draw(self, context):
        layout = self.layout
        pie = layout.menu_pie()

        tool_settings = context.tool_settings

        pie.prop(tool_settings.gpencil_sculpt, "use_automasking_stroke", text="Stroke")
        pie.prop(tool_settings.gpencil_sculpt, "use_automasking_layer_stroke", text="Layer")
        pie.prop(tool_settings.gpencil_sculpt, "use_automasking_material_stroke", text="Material")
        pie.prop(tool_settings.gpencil_sculpt, "use_automasking_layer_active", text="Active Layer")
        pie.prop(tool_settings.gpencil_sculpt, "use_automasking_material_active", text="Active Material")


class VIEW3D_MT_sculpt_face_sets_edit_pie(Menu):

    bl_label = "Face Sets Edit"

    def draw(self, _context):
        layout = self.layout
        pie = layout.menu_pie()

        props = pie.operator("sculpt.face_sets_create", text="Face Set from Masked", icon="MOD_MASK") #BFA - Icon
        props.mode = 'MASKED'

        props = pie.operator("sculpt.face_sets_create", text="Face Set from Visible", icon="FILL_MASK") #BFA - Icon
        props.mode = 'VISIBLE'

        pie.operator("paint.visibility_invert", text="Invert Visible", icon="INVERT_MASK") #BFA - Icon

<<<<<<< HEAD
        props = pie.operator("paint.hide_show_all", text="Show All", icon="HIDE_OFF") #BFA - Icon
        props.action = "SHOW"
=======
        props = pie.operator("paint.hide_show_all", text="Show All")
        props.action = 'SHOW'
>>>>>>> bc5c1cce


class VIEW3D_MT_wpaint_vgroup_lock_pie(Menu):
    bl_label = "Vertex Group Locks"

    def draw(self, _context):
        layout = self.layout
        pie = layout.menu_pie()

        # 1: Left
        props = pie.operator("object.vertex_group_lock", icon='LOCKED', text="Lock All")
        props.action, props.mask = 'LOCK', 'ALL'
        # 2: Right
        props = pie.operator("object.vertex_group_lock", icon='UNLOCKED', text="Unlock All")
        props.action, props.mask = 'UNLOCK', 'ALL'
        # 3: Down
        props = pie.operator("object.vertex_group_lock", icon='UNLOCKED', text="Unlock Selected")
        props.action, props.mask = 'UNLOCK', 'SELECTED'
        # 4: Up
        props = pie.operator("object.vertex_group_lock", icon='LOCKED', text="Lock Selected")
        props.action, props.mask = 'LOCK', 'SELECTED'
        # 5: Up/Left
        props = pie.operator("object.vertex_group_lock", icon='LOCKED', text="Lock Unselected")
        props.action, props.mask = 'LOCK', 'UNSELECTED'
        # 6: Up/Right
        props = pie.operator("object.vertex_group_lock", text="Lock Only Selected", icon='RESTRICT_SELECT_OFF')
        props.action, props.mask = 'LOCK', 'INVERT_UNSELECTED'
        # 7: Down/Left
        props = pie.operator("object.vertex_group_lock", text="Lock Only Unselected", icon='RESTRICT_SELECT_ON')
        props.action, props.mask = 'UNLOCK', 'INVERT_UNSELECTED'
        # 8: Down/Right
        props = pie.operator("object.vertex_group_lock", text="Invert Locks", icon='INVERSE')
        props.action, props.mask = 'INVERT', 'ALL'


# ********** Panel **********


class VIEW3D_PT_active_tool(Panel, ToolActivePanelHelper):
    bl_space_type = 'VIEW_3D'
    bl_region_type = 'UI'
    bl_category = "Tool"
    # See comment below.
    # bl_options = {'HIDE_HEADER'}

    # Don't show in properties editor.
    @classmethod
    def poll(cls, context):
        return context.area.type == 'VIEW_3D'


# FIXME(campbell): remove this second panel once 'HIDE_HEADER' works with category tabs,
# Currently pinning allows ordering headerless panels below panels with headers.
class VIEW3D_PT_active_tool_duplicate(Panel, ToolActivePanelHelper):
    bl_space_type = 'VIEW_3D'
    bl_region_type = 'UI'
    bl_category = "Tool"
    bl_options = {'HIDE_HEADER'}

    # Only show in properties editor.
    @classmethod
    def poll(cls, context):
        return context.area.type != 'VIEW_3D'


class VIEW3D_PT_view3d_properties(Panel):
    bl_space_type = 'VIEW_3D'
    bl_region_type = 'UI'
    bl_category = "View"
    bl_label = "View"
    bl_options = {'DEFAULT_CLOSED'}

    def draw(self, context):
        layout = self.layout

        view = context.space_data

        layout.use_property_split = True
        layout.use_property_decorate = False  # No animation.

        col = layout.column()

        subcol = col.column()
        subcol.active = bool(view.region_3d.view_perspective != 'CAMERA' or view.region_quadviews)
        subcol.prop(view, "lens", text="Focal Length")

        subcol = col.column(align=True)
        subcol.prop(view, "clip_start", text="Clip Near")
        subcol.prop(view, "clip_end", text="Clip Far")

        subcol.separator()

        col = layout.column()

        subcol = col.column()
        subcol.use_property_split = False
        row = subcol.row()
        split = row.split(factor=0.65)
        split.prop(view, "use_local_camera")
        if view.use_local_camera:
            split.label(icon='DISCLOSURE_TRI_DOWN')
        else:
            split.label(icon='DISCLOSURE_TRI_RIGHT')

        if view.use_local_camera:
            subcol = col.column()
            row = subcol.row()
            row.separator()
            row.use_property_split = True
            row.prop(view, "camera", text="")

        subcol.use_property_split = False
        subcol.prop(view, "use_render_border")

# BFA - not used


class VIEW3D_PT_view3d_lock(Panel):
    bl_space_type = 'VIEW_3D'
    bl_region_type = 'UI'
    bl_category = "View"
    bl_label = "View Lock"
    bl_parent_id = "VIEW3D_PT_view3d_properties"

    def draw(self, context):
        layout = self.layout

        layout.use_property_split = True
        layout.use_property_decorate = False  # No animation.

        view = context.space_data

        col = layout.column(align=True)
        sub = col.column()
        sub.active = bool(view.region_3d.view_perspective != 'CAMERA' or view.region_quadviews)

        sub.prop(view, "lock_object")
        lock_object = view.lock_object
        if lock_object:
            if lock_object.type == 'ARMATURE':
                sub.prop_search(
                    view, "lock_bone", lock_object.data,
                    "edit_bones" if lock_object.mode == 'EDIT'
                    else "bones",
                    text="Bone",
                )

        col = layout.column(heading="Lock", align=True)
        if not lock_object:
            col.prop(view, "lock_cursor", text="To 3D Cursor")
        col.prop(view, "lock_camera", text="Camera to View")

 # bfa panel


class VIEW3D_PT_view3d_properties_edit(Panel):
    bl_space_type = 'VIEW_3D'
    bl_region_type = 'UI'
    bl_category = "View"
    bl_label = "Edit"
    bl_options = {'DEFAULT_CLOSED'}

    def draw(self, context):
        layout = self.layout

        tool_settings = context.tool_settings
        layout.prop(tool_settings, "lock_object_mode")

# bfa panel


class VIEW3D_PT_view3d_camera_lock(Panel):
    bl_space_type = 'VIEW_3D'
    bl_region_type = 'UI'
    bl_category = "View"
    bl_label = "Camera Lock"
    bl_parent_id = "VIEW3D_PT_view3d_properties"

    def draw(self, context):
        layout = self.layout

        layout.use_property_split = True
        layout.use_property_decorate = False  # No animation.

        view = context.space_data

        col = layout.column(align=True)
        sub = col.column()
        sub.active = bool(view.region_3d.view_perspective != 'CAMERA' or view.region_quadviews)

        sub.prop(view, "lock_object")
        lock_object = view.lock_object
        if lock_object:
            if lock_object.type == 'ARMATURE':
                sub.prop_search(
                    view, "lock_bone", lock_object.data,
                    "edit_bones" if lock_object.mode == 'EDIT'
                    else "bones",
                    text="Bone",
                )
        else:
            col = layout.column(align=True)
            col.use_property_split = False
            col.prop(view, "lock_cursor", text="Lock To 3D Cursor")

        col.use_property_split = False
        col.prop(view, "lock_camera", text="Camera to View")
        col.prop(context.space_data.region_3d, 'lock_rotation', text='Lock View Rotation')


class VIEW3D_PT_view3d_cursor(Panel):
    bl_space_type = 'VIEW_3D'
    bl_region_type = 'UI'
    bl_category = "View"
    bl_label = "3D Cursor"
    bl_options = {'DEFAULT_CLOSED'}

    def draw(self, context):
        layout = self.layout

        cursor = context.scene.cursor

        layout.use_property_split = True
        layout.use_property_decorate = False

        layout.column().prop(cursor, "location", text="Location")
        rotation_mode = cursor.rotation_mode
        if rotation_mode == 'QUATERNION':
            layout.column().prop(cursor, "rotation_quaternion", text="Rotation")
        elif rotation_mode == 'AXIS_ANGLE':
            layout.column().prop(cursor, "rotation_axis_angle", text="Rotation")
        else:
            layout.column().prop(cursor, "rotation_euler", text="Rotation")
        layout.prop(cursor, "rotation_mode", text="")


class VIEW3D_PT_collections(Panel):
    bl_space_type = 'VIEW_3D'
    bl_region_type = 'UI'
    bl_category = "View"
    bl_label = "Collections"
    bl_options = {'DEFAULT_CLOSED'}

    def _draw_collection(self, layout, view_layer, use_local_collections, collection, index):
        need_separator = index
        for child in collection.children:
            index += 1

            if child.exclude:
                continue

            if child.collection.hide_viewport:
                continue

            if need_separator:
                layout.separator()
                need_separator = False

            icon = 'BLANK1'
            # has_objects = True
            if child.has_selected_objects(view_layer):
                icon = 'LAYER_ACTIVE'
            elif child.has_objects():
                icon = 'LAYER_USED'
            else:
                # has_objects = False
                pass

            row = layout.row()
            row.use_property_decorate = False
            sub = row.split(factor=0.98)
            subrow = sub.row()
            subrow.alignment = 'LEFT'
            subrow.operator(
                "object.hide_collection", text=child.name, icon=icon, emboss=False,
            ).collection_index = index

            sub = row.split()
            subrow = sub.row(align=True)
            subrow.alignment = 'RIGHT'
            if not use_local_collections:
                subrow.active = collection.is_visible  # Parent collection runtime visibility
                subrow.prop(child, "hide_viewport", text="", emboss=False)
            else:
                subrow.active = collection.visible_get()  # Parent collection runtime visibility
                icon = 'HIDE_OFF' if child.visible_get() else 'HIDE_ON'
                props = subrow.operator("object.hide_collection", text="", icon=icon, emboss=False)
                props.collection_index = index
                props.toggle = True

        for child in collection.children:
            index = self._draw_collection(layout, view_layer, use_local_collections, child, index)

        return index

    def draw(self, context):
        layout = self.layout
        layout.use_property_split = False

        view = context.space_data
        view_layer = context.view_layer

        layout.use_property_split = False
        layout.prop(view, "use_local_collections")
        layout.separator()

        # We pass index 0 here because the index is increased
        # so the first real index is 1
        # And we start with index as 1 because we skip the master collection
        self._draw_collection(layout, view_layer, view.use_local_collections, view_layer.layer_collection, 0)


class VIEW3D_PT_object_type_visibility(Panel):
    bl_space_type = 'VIEW_3D'
    bl_region_type = 'HEADER'
    bl_label = "Selectability & Visibility"
    bl_ui_units_x = 8

    # Allows derived classes to pass view data other than context.space_data.
    # This is used by the official VR add-on, which passes XrSessionSettings
    # since VR has a 3D view that only exists for the duration of the VR session.
    def draw_ex(self, _context, view, show_select):
        layout = self.layout
        layout.use_property_split = True
        layout.use_property_decorate = False

        layout.label(text="Selectability & Visibility")
        layout.separator()
        col = layout.column(align=True)

        attr_object_types = (
            ("mesh", "Mesh", 'OUTLINER_OB_MESH'),
            ("curve", "Curve", 'OUTLINER_OB_CURVE'),
            ("surf", "Surface", 'OUTLINER_OB_SURFACE'),
            ("meta", "Meta", 'OUTLINER_OB_META'),
            ("font", "Text", 'OUTLINER_OB_FONT'),
            (None, None, None),
            ("curves", "Hair Curves", 'HAIR_DATA'),
            ("pointcloud", "Point Cloud", 'OUTLINER_OB_POINTCLOUD'),
            ("volume", "Volume", 'OUTLINER_OB_VOLUME'),
            ("grease_pencil", "Grease Pencil", 'OUTLINER_OB_GREASEPENCIL'),
            ("armature", "Armature", 'OUTLINER_OB_ARMATURE'),
            (None, None, None),
            ("lattice", "Lattice", 'OUTLINER_OB_LATTICE'),
            ("empty", "Empty", 'OUTLINER_OB_EMPTY'),
            ("light", "Light", 'OUTLINER_OB_LIGHT'),
            ("light_probe", "Light Probe", 'OUTLINER_OB_LIGHTPROBE'),
            ("camera", "Camera", 'OUTLINER_OB_CAMERA'),
            ("speaker", "Speaker", 'OUTLINER_OB_SPEAKER'),
        )

        for attr, attr_name, attr_icon in attr_object_types:
            if attr is None:
                col.separator()
                continue

            if attr == "curves" and not hasattr(bpy.data, "hair_curves"):
                continue
            elif attr == "pointcloud" and not hasattr(bpy.data, "pointclouds"):
                continue

            attr_v = "show_object_viewport_" + attr
            icon_v = 'HIDE_OFF' if getattr(view, attr_v) else 'HIDE_ON'

            row = col.row(align=True)
            row.label(text=attr_name, icon=attr_icon)

            if show_select:
                attr_s = "show_object_select_" + attr
                icon_s = 'RESTRICT_SELECT_OFF' if getattr(view, attr_s) else 'RESTRICT_SELECT_ON'

                rowsub = row.row(align=True)
                rowsub.active = getattr(view, attr_v)
                rowsub.prop(view, attr_s, text="", icon=icon_s, emboss=False)

            row.prop(view, attr_v, text="", icon=icon_v, emboss=False)

    def draw(self, context):
        view = context.space_data
        self.draw_ex(context, view, True)


class VIEW3D_PT_shading(Panel):
    bl_space_type = 'VIEW_3D'
    bl_region_type = 'HEADER'
    bl_label = "Shading"
    bl_ui_units_x = 12

    @classmethod
    def get_shading(cls, context):
        # Get settings from 3D viewport or OpenGL render engine
        view = context.space_data
        if view.type == 'VIEW_3D':
            return view.shading
        else:
            return context.scene.display.shading

    def draw(self, _context):
        layout = self.layout
        layout.label(text="Viewport Shading")


class VIEW3D_PT_shading_lighting(Panel):
    bl_space_type = 'VIEW_3D'
    bl_region_type = 'HEADER'
    bl_label = "Lighting"
    bl_parent_id = "VIEW3D_PT_shading"

    @classmethod
    def poll(cls, context):
        shading = VIEW3D_PT_shading.get_shading(context)
        if shading.type in {'SOLID', 'MATERIAL'}:
            return True
        if shading.type == 'RENDERED':
            engine = context.scene.render.engine
            if engine in {'BLENDER_EEVEE', 'BLENDER_EEVEE_NEXT'}:
                return True
        return False

    def draw(self, context):
        layout = self.layout
        shading = VIEW3D_PT_shading.get_shading(context)

        col = layout.column()
        split = col.split(factor=0.9)

        if shading.type == 'SOLID':
            row = split.row()
            row.separator()
            row.prop(shading, "light", expand=True)
            col = split.column()

            split = layout.split(factor=0.9)
            col = split.column()
            sub = col.row()

            if shading.light == 'STUDIO':
                prefs = context.preferences
                system = prefs.system

                if not system.use_studio_light_edit:
                    sub.scale_y = 0.6  # Smaller studio-light preview.
                    row = sub.row()
                    row.separator()
                    row.template_icon_view(shading, "studio_light", scale_popup=3.0)
                else:
                    row = sub.row()
                    row.separator()
                    row.prop(
                        system,
                        "use_studio_light_edit",
                        text="Disable Studio Light Edit",
                        icon='NONE',
                        toggle=True,
                    )

                col = split.column()
                col.operator("preferences.studiolight_show", emboss=False, text="", icon='PREFERENCES')

                split = layout.split(factor=0.9)
                col = split.column()

                row = col.row()
                row.separator()
                row.prop(shading, "use_world_space_lighting", text="", icon='WORLD', toggle=True)
                row = row.row()
                if shading.use_world_space_lighting:
                    row.prop(shading, "studiolight_rotate_z", text="Rotation")
                    col = split.column()  # to align properly with above

            elif shading.light == 'MATCAP':
                sub.scale_y = 0.6  # smaller matcap preview
                row = sub.row()
                row.separator()
                row.template_icon_view(shading, "studio_light", scale_popup=3.0)

                col = split.column()
                col.operator("preferences.studiolight_show", emboss=False, text="", icon='PREFERENCES')
                col.operator("view3d.toggle_matcap_flip", emboss=False, text="", icon='ARROW_LEFTRIGHT')

        elif shading.type == 'MATERIAL':
            row = col.row()
            row.separator()
            row.prop(shading, "use_scene_lights")
            row = col.row()
            row.separator()
            row.prop(shading, "use_scene_world")
            col = layout.column()
            split = col.split(factor=0.9)

            if not shading.use_scene_world:
                col = split.column()
                sub = col.row()
                sub.scale_y = 0.6
                row = sub.row()
                row.separator()
                row.template_icon_view(shading, "studio_light", scale_popup=3)

                col = split.column()
                col.operator("preferences.studiolight_show", emboss=False, text="", icon='PREFERENCES')

                split = layout.split(factor=0.9)
                col = split.column()

                engine = context.scene.render.engine
                row = col.row()
                if engine != 'BLENDER_EEVEE_NEXT':
                    row.separator()
                    row.prop(shading, "use_studiolight_view_rotation", text="", icon='WORLD', toggle=True)
                row = row.row()
                row.prop(shading, "studiolight_rotate_z", text="Rotation")

                row = col.row()
                row.separator()
                row.prop(shading, "studiolight_intensity")
                row = col.row()
                row.separator()
                row.prop(shading, "studiolight_background_alpha")
                row = col.row()
                row.separator()
                row.prop(shading, "studiolight_background_blur")
                col = split.column()  # to align properly with above

        elif shading.type == 'RENDERED':
            row = col.row()
            row.separator()
            row.prop(shading, "use_scene_lights_render")
            row = col.row()
            row.separator()
            row.prop(shading, "use_scene_world_render")

            if not shading.use_scene_world_render:
                col = layout.column()
                split = col.split(factor=0.9)

                col = split.column()
                sub = col.row()
                sub.scale_y = 0.6
                row = sub.row()
                row.separator()
                row.template_icon_view(shading, "studio_light", scale_popup=3)

                col = split.column()
                col.operator("preferences.studiolight_show", emboss=False, text="", icon='PREFERENCES')

                split = layout.split(factor=0.9)
                col = split.column()
                row = col.row()
                row.separator()
                row.prop(shading, "studiolight_rotate_z", text="Rotation")
                row = col.row()
                row.separator()
                row.prop(shading, "studiolight_intensity")
                row = col.row()
                row.separator()
                row.prop(shading, "studiolight_background_alpha")
                engine = context.scene.render.engine
                row = col.row()
                row.separator()
                row.prop(shading, "studiolight_background_blur")
                col = split.column()  # to align properly with above
            else:
                row = col.row()
                row.separator()
                row.label(icon='DISCLOSURE_TRI_RIGHT')


class VIEW3D_PT_shading_color(Panel):
    bl_space_type = 'VIEW_3D'
    bl_region_type = 'HEADER'
    bl_label = "Wire Color"
    bl_parent_id = "VIEW3D_PT_shading"

    def _draw_color_type(self, context):
        layout = self.layout
        shading = VIEW3D_PT_shading.get_shading(context)

        layout.grid_flow(columns=3, align=True).prop(shading, "color_type", expand=True)
        if shading.color_type == 'SINGLE':
            layout.row().prop(shading, "single_color", text="")

    def _draw_background_color(self, context):
        layout = self.layout
        shading = VIEW3D_PT_shading.get_shading(context)

        layout.row().label(text="Background")
        layout.row().prop(shading, "background_type", expand=True)
        if shading.background_type == 'VIEWPORT':
            layout.row().prop(shading, "background_color", text="")

    def draw(self, context):
        layout = self.layout
        shading = VIEW3D_PT_shading.get_shading(context)

        self.layout.row().prop(shading, "wireframe_color_type", expand=True)
        self.layout.separator()

        if shading.type == 'SOLID':
            layout.row().label(text="Color")
            self._draw_color_type(context)
            self.layout.separator()
            self._draw_background_color(context)
        elif shading.type == 'WIREFRAME':
            self._draw_background_color(context)


class VIEW3D_PT_shading_options(Panel):
    bl_space_type = 'VIEW_3D'
    bl_region_type = 'HEADER'
    bl_label = "Options"
    bl_parent_id = "VIEW3D_PT_shading"

    @classmethod
    def poll(cls, context):
        shading = VIEW3D_PT_shading.get_shading(context)
        return shading.type in {'WIREFRAME', 'SOLID'}

    def draw(self, context):
        layout = self.layout

        shading = VIEW3D_PT_shading.get_shading(context)

        col = layout.column()

        if shading.type == 'SOLID':
            row = col.row()
            row.separator()
            row.prop(shading, "show_backface_culling")

        row = col.row()

        if shading.type == 'WIREFRAME':
            split = layout.split()
            col = split.column()
            row = col.row()
            row.separator()
            row.prop(shading, "show_xray_wireframe")
            col = split.column()
            if shading.show_xray_wireframe:
                col.prop(shading, "xray_alpha_wireframe", text="")
            else:
                col.label(icon='DISCLOSURE_TRI_RIGHT')
        elif shading.type == 'SOLID':
            xray_active = shading.show_xray and shading.xray_alpha != 1

            split = layout.split()
            col = split.column()
            col.use_property_split = False
            row = col.row()
            row.separator()
            row.prop(shading, "show_xray")
            col = split.column()
            if shading.show_xray:
                col.use_property_split = False
                col.prop(shading, "xray_alpha", text="")
            else:
                col.label(icon='DISCLOSURE_TRI_RIGHT')

            split = layout.split()
            split.active = not xray_active
            col = split.column()
            col.use_property_split = False
            row = col.row()
            row.separator()
            row.prop(shading, "show_shadows")
            col = split.column()
            if shading.show_shadows:
                col.use_property_split = False
                row = col.row(align=True)
                row.prop(shading, "shadow_intensity", text="")
                row.popover(panel="VIEW3D_PT_shading_options_shadow", icon='PREFERENCES', text="")
            else:
                col.label(icon='DISCLOSURE_TRI_RIGHT')

            split = layout.split()
            col = split.column()
            col.use_property_split = False
            row = col.row()
            if not xray_active:
                row.separator()
                row.prop(shading, "show_cavity")
                col = split.column()
                if shading.show_cavity:
                    col.prop(shading, "cavity_type", text="Type")
                else:
                    col.label(icon='DISCLOSURE_TRI_RIGHT')

            col = layout.column()

            if shading.show_cavity and not xray_active:
                if shading.cavity_type in {'WORLD', 'BOTH'}:
                    row = col.row()
                    row.separator()
                    row.separator()
                    row.label(text="World Space")
                    row = col.row()
                    row.separator()
                    row.separator()
                    row.separator()
                    row.use_property_split = True
                    row.prop(shading, "cavity_ridge_factor", text="Ridge")
                    row = col.row()
                    row.separator()
                    row.separator()
                    row.separator()
                    row.use_property_split = True
                    row.prop(shading, "cavity_valley_factor", text="Valley")
                    row.popover(panel="VIEW3D_PT_shading_options_ssao", icon='PREFERENCES', text="",)

                if shading.cavity_type in {'SCREEN', 'BOTH'}:
                    row = col.row()
                    row.separator()
                    row.separator()
                    row.label(text="Screen Space")
                    row = col.row()
                    row.separator()
                    row.separator()
                    row.separator()
                    row.use_property_split = True
                    row.prop(shading, "curvature_ridge_factor", text="Ridge")
                    row = col.row()
                    row.separator()
                    row.separator()
                    row.separator()
                    row.use_property_split = True
                    row.prop(shading, "curvature_valley_factor", text="Valley")

            row = col.row()
            if not xray_active:
                row.separator()
                row.prop(shading, "use_dof", text="Depth of Field")

        if shading.type in {'WIREFRAME', 'SOLID'}:
            split = layout.split()
            col = split.column()
            col.use_property_split = False
            row = col.row()
            row.separator()
            row.prop(shading, "show_object_outline")
            col = split.column()
            if shading.show_object_outline:
                col.use_property_split = False
                col.prop(shading, "object_outline_color", text="")
            else:
                col.label(icon='DISCLOSURE_TRI_RIGHT')

        if shading.type == 'SOLID':
            col = layout.column()
            if shading.light in {'STUDIO', 'MATCAP'}:
                if shading.selected_studio_light.has_specular_highlight_pass:
                    row = col.row()
                    row.separator()
                    row.prop(shading, "show_specular_highlight", text="Specular Lighting")


class VIEW3D_PT_shading_options_shadow(Panel):
    bl_label = "Shadow Settings"
    bl_space_type = 'VIEW_3D'
    bl_region_type = 'HEADER'

    def draw(self, context):
        layout = self.layout
        layout.use_property_split = True
        scene = context.scene

        col = layout.column()
        col.prop(scene.display, "light_direction")
        col.prop(scene.display, "shadow_shift")
        col.prop(scene.display, "shadow_focus")


class VIEW3D_PT_shading_options_ssao(Panel):
    bl_label = "SSAO Settings"
    bl_space_type = 'VIEW_3D'
    bl_region_type = 'HEADER'

    def draw(self, context):
        layout = self.layout
        layout.use_property_split = True
        scene = context.scene

        col = layout.column(align=True)
        col.prop(scene.display, "matcap_ssao_samples")
        col.prop(scene.display, "matcap_ssao_distance")
        col.prop(scene.display, "matcap_ssao_attenuation")


class VIEW3D_PT_shading_render_pass(Panel):
    bl_space_type = 'VIEW_3D'
    bl_region_type = 'HEADER'
    bl_label = "Render Pass"
    bl_parent_id = "VIEW3D_PT_shading"
    COMPAT_ENGINES = {'BLENDER_EEVEE', 'BLENDER_EEVEE_NEXT'}

    @classmethod
    def poll(cls, context):
        return (
            (context.space_data.shading.type == 'MATERIAL') or
            (context.engine in cls.COMPAT_ENGINES and context.space_data.shading.type == 'RENDERED')
        )

    def draw(self, context):
        shading = context.space_data.shading

        layout = self.layout
        row = layout.row()
        row.separator()
        row.prop(shading, "render_pass", text="")


class VIEW3D_PT_shading_compositor(Panel):
    bl_space_type = 'VIEW_3D'
    bl_region_type = 'HEADER'
    bl_label = "Compositor"
    bl_parent_id = "VIEW3D_PT_shading"
    bl_order = 10

    @classmethod
    def poll(cls, context):
        return context.space_data.shading.type in {'MATERIAL', 'RENDERED'}

    def draw(self, context):
        shading = context.space_data.shading
        row = self.layout.row()
        row.prop(shading, "use_compositor", expand=True)


class VIEW3D_PT_gizmo_display(Panel):
    bl_space_type = 'VIEW_3D'
    bl_region_type = 'HEADER'
    bl_label = "Gizmos"
    bl_ui_units_x = 8

    def draw(self, context):
        layout = self.layout

        scene = context.scene
        view = context.space_data

        prefs = context.preferences
        prefsview = prefs.view

        col = layout.column()
        col.label(text="Viewport Gizmos")
        col.separator()

        col.active = view.show_gizmo
        colsub = col.column(align=True)

        row = colsub.row()
        row.separator()
        row.prop(view, "show_gizmo_navigate", text="Navigate")

        if view.show_gizmo_navigate:
            row = colsub.row()
            row.separator()
            row.separator()
            row.prop(prefsview, "show_navigate_ui")  # bfa - moved from the preferences
            row = colsub.row()
            row.separator()
            row.separator()
            row.prop(prefsview, "mini_axis_type", text="")

        row = colsub.row()
        row.separator()
        row.prop(view, "show_gizmo_tool", text="Active Tools")
        row = colsub.row()
        row.separator()
        row.prop(view, "show_gizmo_context", text="Active Object")

        col = layout.column(align=True)
        if view.show_gizmo and view.show_gizmo_context:
            col.label(text="Object Gizmos")
            row = col.row()
            row.separator()
            row.prop(scene.transform_orientation_slots[1], "type", text="")
            row = col.row()
            row.separator()
            row.prop(view, "show_gizmo_object_translate", text="Move")
            row = col.row()
            row.separator()
            row.prop(view, "show_gizmo_object_rotate", text="Rotate")
            row = col.row()
            row.separator()
            row.prop(view, "show_gizmo_object_scale", text="Scale")

        # Match order of object type visibility
        col = layout.column(align=True)
        col.active = view.show_gizmo
        col.label(text="Empty")
        row = col.row()
        row.separator()
        row.prop(view, "show_gizmo_empty_image", text="Image")
        row = col.row()
        row.separator()
        row.prop(view, "show_gizmo_empty_force_field", text="Force Field")

        col.label(text="Light")
        row = col.row()
        row.separator()
        row.prop(view, "show_gizmo_light_size", text="Size")
        row = col.row()
        row.separator()
        row.prop(view, "show_gizmo_light_look_at", text="Look At")

        col.label(text="Camera")
        row = col.row()
        row.separator()
        row.prop(view, "show_gizmo_camera_lens", text="Lens")
        row = col.row()
        row.separator()
        row.prop(view, "show_gizmo_camera_dof_distance", text="Focus Distance")


class VIEW3D_PT_overlay(Panel):
    bl_space_type = 'VIEW_3D'
    bl_region_type = 'HEADER'
    bl_label = "Overlays"
    bl_ui_units_x = 14

    def draw(self, _context):
        layout = self.layout
        layout.label(text="Viewport Overlays")


class VIEW3D_PT_overlay_guides(Panel):
    bl_space_type = 'VIEW_3D'
    bl_region_type = 'HEADER'
    bl_parent_id = "VIEW3D_PT_overlay"
    bl_label = "Guides"

    def draw(self, context):
        layout = self.layout

        view = context.space_data
        scene = context.scene

        overlay = view.overlay
        shading = view.shading
        display_all = overlay.show_overlays

        col = layout.column()
        col.active = display_all

        split = col.split()
        sub = split.column()

        split = col.split()
        col = split.column()
        col.use_property_split = False
        col.prop(overlay, "show_ortho_grid")
        col = split.column()

        if overlay.show_ortho_grid:
            col.prop(overlay, "show_floor", text="Floor", text_ctxt=i18n_contexts.editor_view3d)
        else:
            col.label(icon='DISCLOSURE_TRI_RIGHT')

        if overlay.show_ortho_grid:
            col = layout.column(heading='Axes', align=False)

            row = col.row()
            row.use_property_split = True
            row.use_property_decorate = False
            row.separator()
            row.prop(overlay, "show_axis_x", text="X", toggle=True)
            row.prop(overlay, "show_axis_y", text="Y", toggle=True)
            row.prop(overlay, "show_axis_z", text="Z", toggle=True)

            if overlay.show_floor:
                col = layout.column()
                col.use_property_split = True
                col.use_property_decorate = False
                row = col.row()
                row.separator()
                row.prop(overlay, "grid_scale", text="Grid Scale")
                if scene.unit_settings.system == 'NONE':
                    col = layout.column()
                    col.use_property_split = True
                    col.use_property_decorate = False
                    row = col.row()
                    row.separator()
                    row.prop(overlay, "grid_subdivisions", text="Subdivisions")

        layout.separator()

        layout.label(text="Options")

        split = layout.split()
        split.active = display_all
        sub = split.column()
        row = sub.row()
        row.separator()
        row.prop(overlay, "show_text", text="Text Info")
        row = sub.row()
        row.separator()
        row.prop(overlay, "show_stats", text="Statistics")

        sub = split.column()
        sub.prop(overlay, "show_cursor", text="3D Cursor")
        sub.prop(overlay, "show_annotation", text="Annotations")

        if shading.type == 'MATERIAL':
            row = col.row()
            row.active = shading.render_pass == 'COMBINED'
            row.separator()
            row.prop(overlay, "show_look_dev")


class VIEW3D_PT_overlay_object(Panel):
    bl_space_type = 'VIEW_3D'
    bl_region_type = 'HEADER'
    bl_parent_id = "VIEW3D_PT_overlay"
    bl_label = "Objects"

    def draw(self, context):
        shading = VIEW3D_PT_shading.get_shading(context)

        layout = self.layout
        view = context.space_data
        overlay = view.overlay
        display_all = overlay.show_overlays

        col = layout.column(align=True)
        col.active = display_all

        split = col.split()

        sub = split.column(align=True)
        row = sub.row()
        row.separator()
        row.prop(overlay, "show_extras", text="Extras")

        row = sub.row()
        row.separator()
        row.active = overlay.show_extras
        row.prop(overlay, "show_light_colors")

        row = sub.row()
        row.separator()
        row.prop(overlay, "show_relationship_lines")
        row = sub.row()
        row.separator()
        row.prop(overlay, "show_outline_selected")

        sub = split.column(align=True)
        sub.prop(overlay, "show_bones", text="Bones")
        sub.prop(overlay, "show_motion_paths")

        split = col.split()
        col = split.column()
        col.use_property_split = False
        row = col.row()
        row.separator()
        row.prop(overlay, "show_object_origins", text="Origins")
        col = split.column()
        if overlay.show_object_origins:
            col.prop(overlay, "show_object_origins_all", text="Origins (All)")
        else:
            col.label(icon='DISCLOSURE_TRI_RIGHT')

        if shading.type == 'WIREFRAME' or shading.show_xray:
            layout.separator()
            layout.prop(overlay, "bone_wire_alpha")


class VIEW3D_PT_overlay_geometry(Panel):
    bl_space_type = 'VIEW_3D'
    bl_region_type = 'HEADER'
    bl_parent_id = "VIEW3D_PT_overlay"
    bl_label = "Geometry"

    def draw(self, context):
        layout = self.layout
        view = context.space_data
        overlay = view.overlay
        display_all = overlay.show_overlays
        is_wireframes = view.shading.type == 'WIREFRAME'

        col = layout.column(align=True)
        col.active = display_all
        split = col.split()
        row = split.row()
        row.separator()
        row.prop(overlay, "show_wireframes")

        row = split.row(align=True)
        if overlay.show_wireframes or is_wireframes:
            row.prop(overlay, "wireframe_threshold", text="")
            row.prop(overlay, "wireframe_opacity", text="Opacity")
        else:
            row.label(icon='DISCLOSURE_TRI_RIGHT')

        row = col.row()
        row.separator()
        row.prop(overlay, "show_face_orientation")

        # These properties should be always available in the UI for all modes
        # other than Object.
        # Even when the Fade Inactive Geometry overlay is not affecting the
        # current active object depending on its mode, it will always affect
        # the rest of the scene.
        if context.mode != 'OBJECT':
            col = layout.column(align=True)
            col.active = display_all
            split = col.split()
            row = split.row()
            row.separator()
            row.prop(overlay, "show_fade_inactive")

            row = split.row(align=True)
            if overlay.show_fade_inactive:
                row.prop(overlay, "fade_inactive_alpha", text="")
            else:
                row.label(icon='DISCLOSURE_TRI_RIGHT')

        # sub.prop(overlay, "show_onion_skins")


class VIEW3D_PT_overlay_viewer_node(Panel):
    bl_space_type = 'VIEW_3D'
    bl_region_type = 'HEADER'
    bl_parent_id = "VIEW3D_PT_overlay"
    bl_label = "Viewer Node"

    # BFA - We modified this method
    def draw(self, context):
        layout = self.layout
        view = context.space_data
        if not view.show_viewer:
            layout.label(text="Viewer Nodes Overlay Is Disabled", icon='ERROR')
            return

        overlay = view.overlay
        display_all = overlay.show_overlays
        col = layout.column(align=True)
        col.active = display_all
        split = col.split()
        row = split.row()
        row.separator()
        row.prop(overlay, "show_viewer_attribute", text="Color Overlay")

        row = split.row(align=True)
        if not overlay.show_viewer_attribute:
            row.label(icon='DISCLOSURE_TRI_RIGHT')
        else:
            row.label(icon='DISCLOSURE_TRI_DOWN')
            split = col.split()
            row = split.row()
            row.separator()
            col2 = row.column()
            split = col2.split()
            row = split.row()
            row.separator()
            row.use_property_split = True
            row.prop(overlay, "viewer_attribute_opacity", text="Opacity")

        split = col.split()
        row = split.row()
        row.separator()
        row.prop(overlay, "show_viewer_text", text="Text Overlay")


class VIEW3D_PT_overlay_motion_tracking(Panel):
    bl_space_type = 'VIEW_3D'
    bl_region_type = 'HEADER'
    bl_parent_id = "VIEW3D_PT_overlay"
    bl_label = "Motion Tracking"

    def draw_header(self, context):
        layout = self.layout
        view = context.space_data
        overlay = view.overlay
        display_all = overlay.show_overlays
        layout.active = display_all

        row = layout.row()
        split = row.split()
        split.prop(view, "show_reconstruction", text=self.bl_label)
        if view.show_reconstruction:
            split.label(icon='DISCLOSURE_TRI_DOWN')
        else:
            split.label(icon='DISCLOSURE_TRI_RIGHT')

    def draw(self, context):
        layout = self.layout
        view = context.space_data
        overlay = view.overlay
        display_all = overlay.show_overlays

        col = layout.column()
        col.active = display_all

        if view.show_reconstruction:
            split = col.split()

            sub = split.column(align=True)
            row = sub.row()
            row.separator()
            row.prop(view, "show_camera_path", text="Camera Path")

            sub = split.column()
            sub.prop(view, "show_bundle_names", text="Marker Names")

            col = layout.column()
            col.active = display_all
            col.label(text="Tracks")
            row = col.row(align=True)
            row.separator()
            row.prop(view, "tracks_display_type", text="")
            row.prop(view, "tracks_display_size", text="Size")


class VIEW3D_PT_overlay_edit_mesh(Panel):
    bl_space_type = 'VIEW_3D'
    bl_region_type = 'HEADER'
    bl_label = "Mesh Edit Mode"
    bl_ui_units_x = 12

    @classmethod
    def poll(cls, context):
        return context.mode == 'EDIT_MESH'

    def draw(self, context):
        layout = self.layout
        layout.label(text="Mesh Edit Mode Overlays")

        view = context.space_data
        shading = view.shading
        overlay = view.overlay
        display_all = overlay.show_overlays

        is_any_solid_shading = not (shading.show_xray or (shading.type == 'WIREFRAME'))

        col = layout.column()
        col.active = display_all

        split = col.split()

        sub = split.column()
        row = sub.row()
        row.separator()
        row.prop(overlay, "show_faces", text="Faces")
        sub = split.column()
        sub.active = is_any_solid_shading
        sub.prop(overlay, "show_face_center", text="Center")

        row = col.row(align=True)
        row.separator()
        row.prop(overlay, "show_edge_crease", text="Creases", toggle=True)
        row.prop(overlay, "show_edge_sharp", text="Sharp", text_ctxt=i18n_contexts.plural, toggle=True)
        row.prop(overlay, "show_edge_bevel_weight", text="Bevel", toggle=True)
        row.prop(overlay, "show_edge_seams", text="Seams", toggle=True)

        if context.preferences.view.show_developer_ui:
            col.label(text="Developer")
            row = col.row()
            row.separator()
            row.prop(overlay, "show_extra_indices", text="Indices")


class VIEW3D_PT_overlay_edit_mesh_shading(Panel):
    bl_space_type = 'VIEW_3D'
    bl_region_type = 'HEADER'
    bl_parent_id = "VIEW3D_PT_overlay_edit_mesh"
    bl_label = "Shading"

    @classmethod
    def poll(cls, context):
        return context.mode == 'EDIT_MESH'

    def draw(self, context):
        layout = self.layout

        view = context.space_data
        shading = view.shading
        overlay = view.overlay
        tool_settings = context.tool_settings
        display_all = overlay.show_overlays
        statvis = tool_settings.statvis

        col = layout.column()
        col.active = display_all

        row = col.row()
        row.separator()
        split = row.split(factor=0.55)
        split.prop(overlay, "show_retopology", text="Retopology")
        if overlay.show_retopology:
            split.prop(overlay, "retopology_offset", text="")
        else:
            split.label(icon='DISCLOSURE_TRI_RIGHT')

        row = col.row()
        row.separator()
        split = row.split(factor=0.55)
        split.prop(overlay, "show_weight", text="Vertex Group Weights")
        if overlay.show_weight:
            split.label(icon='DISCLOSURE_TRI_DOWN')
        else:
            split.label(icon='DISCLOSURE_TRI_RIGHT')

        if overlay.show_weight:
            row = col.row()
            row.separator()
            row.separator()
            row.use_property_split = True
            row.prop(tool_settings, "vertex_group_user", text="Zero Weights", expand=True)

        if shading.type == 'WIREFRAME':
            xray = shading.show_xray_wireframe and shading.xray_alpha_wireframe < 1.0
        elif shading.type == 'SOLID':
            xray = shading.show_xray and shading.xray_alpha < 1.0
        else:
            xray = False
        statvis_active = not xray
        row = col.row()
        row.active = statvis_active
        row.separator()
        split = row.split(factor=0.55)
        split.prop(overlay, "show_statvis", text="Mesh Analysis")
        if overlay.show_statvis:
            split.label(icon='DISCLOSURE_TRI_DOWN')
        else:
            split.label(icon='DISCLOSURE_TRI_RIGHT')

        if overlay.show_statvis:
            col = col.column()
            col.active = statvis_active

            sub = col.split()
            row = sub.row()
            row.separator()
            row.separator()
            row.use_property_split = True
            row.prop(statvis, "type", text="Type")

            statvis_type = statvis.type
            if statvis_type == 'OVERHANG':
                row = col.row(align=True)
                row.separator()
                row.prop(statvis, "overhang_min", text="Minimum")
                row.prop(statvis, "overhang_max", text="Maximum")
                row = col.row(align=True)
                row.separator()
                row.row().prop(statvis, "overhang_axis", expand=True)
            elif statvis_type == 'THICKNESS':
                row = col.row(align=True)
                row.separator()
                row.prop(statvis, "thickness_min", text="Minimum")
                row.prop(statvis, "thickness_max", text="Maximum")
                col.prop(statvis, "thickness_samples")
            elif statvis_type == 'INTERSECT':
                pass
            elif statvis_type == 'DISTORT':
                row = col.row(align=True)
                row.separator()
                row.prop(statvis, "distort_min", text="Minimum")
                row.prop(statvis, "distort_max", text="Maximum")
            elif statvis_type == 'SHARP':
                row = col.row(align=True)
                row.separator()
                row.prop(statvis, "sharp_min", text="Minimum")
                row.prop(statvis, "sharp_max", text="Maximum")


class VIEW3D_PT_overlay_edit_mesh_measurement(Panel):
    bl_space_type = 'VIEW_3D'
    bl_region_type = 'HEADER'
    bl_parent_id = "VIEW3D_PT_overlay_edit_mesh"
    bl_label = "Measurement"

    @classmethod
    def poll(cls, context):
        return context.mode == 'EDIT_MESH'

    def draw(self, context):
        layout = self.layout

        view = context.space_data
        overlay = view.overlay
        display_all = overlay.show_overlays

        col = layout.column()
        col.active = display_all

        split = col.split()

        sub = split.column()
        row = sub.row()
        row.separator()
        row.prop(overlay, "show_extra_edge_length", text="Edge Length")
        row = sub.row()
        row.separator()
        row.prop(overlay, "show_extra_edge_angle", text="Edge Angle")

        sub = split.column()
        sub.prop(overlay, "show_extra_face_area", text="Face Area")
        sub.prop(overlay, "show_extra_face_angle", text="Face Angle")


class VIEW3D_PT_overlay_edit_mesh_normals(Panel):
    bl_space_type = 'VIEW_3D'
    bl_region_type = 'HEADER'
    bl_parent_id = "VIEW3D_PT_overlay_edit_mesh"
    bl_label = "Normals"

    @classmethod
    def poll(cls, context):
        return context.mode == 'EDIT_MESH'

    def draw(self, context):
        layout = self.layout

        view = context.space_data
        overlay = view.overlay
        display_all = overlay.show_overlays

        col = layout.column()
        col.active = display_all
        split = col.split()

        row = split.row(align=True)
        row.separator()
        row.separator()
        row.prop(overlay, "show_vertex_normals", text="", icon='NORMALS_VERTEX')
        row.prop(overlay, "show_split_normals", text="", icon='NORMALS_VERTEX_FACE')
        row.prop(overlay, "show_face_normals", text="", icon='NORMALS_FACE')

        sub = split.row(align=True)
        if overlay.show_vertex_normals or overlay.show_face_normals or overlay.show_split_normals:
            sub.use_property_split = True
            if overlay.use_normals_constant_screen_size:
                sub.prop(overlay, "normals_constant_screen_size", text="Size")
            else:
                sub.prop(overlay, "normals_length", text="Size")
        else:
            sub.label(icon='DISCLOSURE_TRI_RIGHT')

        row.prop(overlay, "use_normals_constant_screen_size", text="", icon='FIXED_SIZE')


class VIEW3D_PT_overlay_edit_mesh_freestyle(Panel):
    bl_space_type = 'VIEW_3D'
    bl_region_type = 'HEADER'
    bl_parent_id = "VIEW3D_PT_overlay_edit_mesh"
    bl_label = "Freestyle"

    @classmethod
    def poll(cls, context):
        return context.mode == 'EDIT_MESH' and bpy.app.build_options.freestyle

    def draw(self, context):
        layout = self.layout

        view = context.space_data
        overlay = view.overlay
        display_all = overlay.show_overlays

        col = layout.column()
        col.active = display_all

        row = col.row()
        row.separator()
        row.prop(overlay, "show_freestyle_edge_marks", text="Edge Marks")
        row.prop(overlay, "show_freestyle_face_marks", text="Face Marks")


class VIEW3D_PT_overlay_edit_curve(Panel):
    bl_space_type = 'VIEW_3D'
    bl_region_type = 'HEADER'
    bl_label = "Curve Edit Mode"

    @classmethod
    def poll(cls, context):
        return context.mode == 'EDIT_CURVE'

    def draw(self, context):
        layout = self.layout
        view = context.space_data
        overlay = view.overlay
        display_all = overlay.show_overlays

        layout.label(text="Curve Edit Mode Overlays")

        col = layout.column()
        col.active = display_all

        row = col.row()
        row.prop(overlay, "display_handle", text="Handles")

        col = layout.column(align=True)
        col.active = display_all
        split = col.split()
        row = split.row(align=True)
        # row.separator()
        # row.separator()
        row.prop(overlay, "show_curve_normals")

        row = split.row(align=True)
        if overlay.show_curve_normals:
            row.prop(overlay, "normals_length", text="")
        else:
            row.label(icon='DISCLOSURE_TRI_RIGHT')


class VIEW3D_PT_overlay_sculpt(Panel):
    bl_space_type = 'VIEW_3D'
    bl_context = ".sculpt_mode"
    bl_region_type = 'HEADER'
    bl_label = "Sculpt"
    bl_ui_units_x = 13

    @classmethod
    def poll(cls, context):
        return context.mode == 'SCULPT'

    def draw(self, context):
        layout = self.layout

        view = context.space_data
        overlay = view.overlay
        display_all = overlay.show_overlays

        layout.label(text="Sculpt Mode Overlays")

        col = layout.column(align=True)
        col.active = display_all
        split = col.split()
        row = split.row()
        row.separator()
        row.prop(overlay, "show_sculpt_mask", text="Show Mask")

        row = split.row(align=True)
        if overlay.show_sculpt_mask:
            row.prop(overlay, "sculpt_mode_mask_opacity", text="")
        else:
            row.label(icon='DISCLOSURE_TRI_RIGHT')

        col = layout.column(align=True)
        col.active = display_all
        split = col.split()
        row = split.row()
        row.separator()
        row.prop(overlay, "show_sculpt_face_sets", text="Show Face Sets")

        row = split.row(align=True)
        if overlay.show_sculpt_face_sets:
            row.prop(overlay, "sculpt_mode_face_sets_opacity", text="")
        else:
            row.label(icon='DISCLOSURE_TRI_RIGHT')


class VIEW3D_PT_overlay_sculpt_curves(Panel):
    bl_space_type = 'VIEW_3D'
    bl_context = ".curves_sculpt"
    bl_region_type = 'HEADER'
    bl_label = "Sculpt"
    bl_ui_units_x = 13

    @classmethod
    def poll(cls, context):
        return context.mode == 'SCULPT_CURVES'

    def draw(self, context):
        layout = self.layout

        view = context.space_data
        overlay = view.overlay

        layout.label(text="Curve Sculpt Overlays")

        row = layout.row(align=True)
        row.active = overlay.show_overlays
        row.use_property_decorate = False
        row.separator(factor=3)
        row.use_property_split = True
        row.prop(overlay, "sculpt_mode_mask_opacity", text="Selection Opacity")

        col = layout.column()
        split = col.split()
        row = split.row()
        row.active = overlay.show_overlays
        row.separator()
        row.prop(overlay, "show_sculpt_curves_cage", text="Curves Cage")

        row = split.row(align=True)
        row.active = overlay.show_overlays
        if overlay.show_sculpt_curves_cage:
            row.prop(overlay, "sculpt_curves_cage_opacity", text="")
        else:
            row.label(icon='DISCLOSURE_TRI_RIGHT')


class VIEW3D_PT_overlay_bones(Panel):
    bl_space_type = 'VIEW_3D'
    bl_region_type = 'HEADER'
    bl_label = "Bones"
    bl_ui_units_x = 14

    @staticmethod
    def is_using_wireframe(context):
        mode = context.mode

        if mode in {'POSE', 'PAINT_WEIGHT'}:
            armature = context.pose_object
        elif mode == 'EDIT_ARMATURE':
            armature = context.edit_object
        else:
            return False

        return armature and armature.display_type == 'WIRE'

    @classmethod
    def poll(cls, context):
        mode = context.mode
        return (
            (mode == 'POSE') or
            (mode == 'PAINT_WEIGHT' and context.pose_object) or
            (mode == 'EDIT_ARMATURE' and
             VIEW3D_PT_overlay_bones.is_using_wireframe(context))
        )

    def draw(self, context):
        layout = self.layout
        view = context.space_data
        mode = context.mode
        overlay = view.overlay
        display_all = overlay.show_overlays

        layout.label(text="Armature Overlays")

        col = layout.column()
        col.active = display_all

        if mode == 'POSE':

            col = layout.column(align=True)
            col.active = display_all
            split = col.split()
            row = split.row(align=True)
            row.separator()
            row.separator()
            row.prop(overlay, "show_xray_bone")

            row = split.row(align=True)
            if display_all and overlay.show_xray_bone:
                row.prop(overlay, "xray_alpha_bone", text="")
            else:
                row.label(icon='DISCLOSURE_TRI_RIGHT')

        elif mode == 'PAINT_WEIGHT':
            row = col.row()
            row.separator()
            row.prop(overlay, "show_xray_bone")


class VIEW3D_PT_overlay_texture_paint(Panel):
    bl_space_type = 'VIEW_3D'
    bl_region_type = 'HEADER'
    bl_label = "Texture Paint"
    bl_ui_units_x = 13

    @classmethod
    def poll(cls, context):
        return context.mode == 'PAINT_TEXTURE'

    def draw(self, context):
        layout = self.layout
        view = context.space_data
        overlay = view.overlay
        display_all = overlay.show_overlays

        layout.label(text="Texture Paint Overlays")

        col = layout.column()
        col.active = display_all
        row = col.row()
        row.separator()
        row.label(text="Stencil Mask Opacity")
        row.prop(overlay, "texture_paint_mode_opacity", text="")


class VIEW3D_PT_overlay_vertex_paint(Panel):
    bl_space_type = 'VIEW_3D'
    bl_region_type = 'HEADER'
    bl_label = "Vertex Paint"

    @classmethod
    def poll(cls, context):
        return context.mode == 'PAINT_VERTEX'

    def draw(self, context):
        layout = self.layout
        view = context.space_data
        overlay = view.overlay
        display_all = overlay.show_overlays

        layout.label(text="Vertex Paint Overlays")

        col = layout.column()
        col.active = display_all
        row = col.row()
        row.separator()
        row.label(text="Stencil Mask Opacity")
        row.prop(overlay, "vertex_paint_mode_opacity", text="")
        row = col.row()
        row.separator()
        row.prop(overlay, "show_paint_wire")


class VIEW3D_PT_overlay_weight_paint(Panel):
    bl_space_type = 'VIEW_3D'
    bl_region_type = 'HEADER'
    bl_label = "Weight Paint"
    bl_ui_units_x = 13

    @classmethod
    def poll(cls, context):
        return context.mode == 'PAINT_WEIGHT'

    def draw(self, context):
        layout = self.layout
        view = context.space_data
        overlay = view.overlay
        display_all = overlay.show_overlays
        tool_settings = context.tool_settings

        layout.label(text="Weight Paint Overlays")

        col = layout.column()
        col.active = display_all

        row = col.row()
        row.separator()
        row.label(text="Opacity")
        row.prop(overlay, "weight_paint_mode_opacity", text="")
        row = col.split(factor=0.36)
        row.label(text="     Zero Weights")
        sub = row.row()
        sub.prop(tool_settings, "vertex_group_user", expand=True)

        row = col.row()
        row.separator()
        row.prop(overlay, "show_wpaint_contours")
        row = col.row()
        row.separator()
        row.prop(overlay, "show_paint_wire")


class VIEW3D_PT_snapping(Panel):
    bl_space_type = 'VIEW_3D'
    bl_region_type = 'HEADER'
    bl_label = "Snapping"

    def draw(self, context):
        tool_settings = context.tool_settings
        obj = context.active_object
        object_mode = 'OBJECT' if obj is None else obj.mode

        layout = self.layout
        col = layout.column()

        col.label(text="Snap Target")
        row = col.row(align=True)
        row.prop(tool_settings, "snap_target", expand=True)

        col.label(text="Snap Base")
        col.prop(tool_settings, "snap_elements_base", expand=True)

        col.label(text="Snap Target for Individual Elements")
        col.prop(tool_settings, "snap_elements_individual", expand=True)

        col.separator()

        if 'VOLUME' in tool_settings.snap_elements:
            col.prop(tool_settings, "use_snap_peel_object")

        if 'FACE_NEAREST' in tool_settings.snap_elements:
            col.prop(tool_settings, "use_snap_to_same_target")
            if object_mode == 'EDIT':
                col.prop(tool_settings, "snap_face_nearest_steps")

        col.separator()

        col.prop(tool_settings, "use_snap_align_rotation")
        col.prop(tool_settings, "use_snap_backface_culling")

        col.separator()

        if obj:
            col.label(text="Target Selection")
            col_targetsel = col.column(align=True)
            if object_mode == 'EDIT' and obj.type not in {'LATTICE', 'META', 'FONT'}:
                col_targetsel.prop(
                    tool_settings,
                    "use_snap_self",
                    text="Include Active",
                    icon='EDITMODE_HLT',
                )
                col_targetsel.prop(
                    tool_settings,
                    "use_snap_edit",
                    text="Include Edited",
                    icon='OUTLINER_DATA_MESH',
                )
                col_targetsel.prop(
                    tool_settings,
                    "use_snap_nonedit",
                    text="Include Non-Edited",
                    icon='OUTLINER_OB_MESH',
                )
            col_targetsel.prop(
                tool_settings,
                "use_snap_selectable",
                text="Exclude Non-Selectable",
                icon='RESTRICT_SELECT_OFF',
            )

        col.label(text="Affect")
        row = col.row(align=True)
        row.prop(tool_settings, "use_snap_translate", text="Move", toggle=True)
        row.prop(tool_settings, "use_snap_rotate", text="Rotate", toggle=True)
        row.prop(tool_settings, "use_snap_scale", text="Scale", toggle=True)
        col.label(text="Rotation Increment")
        row = col.row(align=True)
        row.prop(tool_settings, "snap_angle_increment_3d", text="")
        row.prop(tool_settings, "snap_angle_increment_3d_precision", text="")


class VIEW3D_PT_proportional_edit(Panel):
    bl_space_type = 'VIEW_3D'
    bl_region_type = 'HEADER'
    bl_label = "Proportional Editing"
    bl_ui_units_x = 8

    def draw(self, context):
        layout = self.layout
        tool_settings = context.tool_settings
        col = layout.column()
        col.active = (tool_settings.use_proportional_edit_objects if context.mode ==
                      'OBJECT' else tool_settings.use_proportional_edit)

        if context.mode != 'OBJECT':
            col.prop(tool_settings, "use_proportional_connected")
            sub = col.column()
            sub.active = not tool_settings.use_proportional_connected
            sub.prop(tool_settings, "use_proportional_projected")
            col.separator()

        col.prop(tool_settings, "proportional_edit_falloff", expand=True)
        col.prop(tool_settings, "proportional_distance")


class VIEW3D_PT_transform_orientations(Panel):
    bl_space_type = 'VIEW_3D'
    bl_region_type = 'HEADER'
    bl_label = "Transform Orientations"
    bl_ui_units_x = 8

    def draw(self, context):
        layout = self.layout
        layout.label(text="Transform Orientations")

        scene = context.scene
        orient_slot = scene.transform_orientation_slots[0]
        orientation = orient_slot.custom_orientation

        row = layout.row()
        col = row.column()
        col.prop(orient_slot, "type", expand=True)
        row.operator("transform.create_orientation", text="", icon='ADD', emboss=False).use = True

        if orientation:
            row = layout.row(align=False)
            row.prop(orientation, "name", text="", icon='OBJECT_ORIGIN')
            row.operator("transform.delete_orientation", text="", icon='X', emboss=False)


class VIEW3D_PT_gpencil_origin(Panel):
    bl_space_type = 'VIEW_3D'
    bl_region_type = 'HEADER'
    bl_label = "Stroke Placement"

    def draw(self, context):
        layout = self.layout
        tool_settings = context.tool_settings
        gpd = context.gpencil_data

        layout.label(text="Stroke Placement")

        row = layout.row()
        col = row.column()
        col.prop(tool_settings, "gpencil_stroke_placement_view3d", expand=True)

        if tool_settings.gpencil_stroke_placement_view3d == 'SURFACE':
            row = layout.row()
            row.label(text="Offset")
            row = layout.row()
            row.prop(gpd, "zdepth_offset", text="")

        if tool_settings.gpencil_stroke_placement_view3d == 'STROKE':
            row = layout.row()
            row.label(text="Target")
            row = layout.row()
            row.prop(tool_settings, "gpencil_stroke_snap_mode", expand=True)


class VIEW3D_PT_gpencil_lock(Panel):
    bl_space_type = 'VIEW_3D'
    bl_region_type = 'HEADER'
    bl_label = "Drawing Plane"

    def draw(self, context):
        layout = self.layout
        tool_settings = context.tool_settings

        layout.label(text="Drawing Plane")

        row = layout.row()
        col = row.column()
        col.prop(tool_settings.gpencil_sculpt, "lock_axis", expand=True)


class VIEW3D_PT_gpencil_guide(Panel):
    bl_space_type = 'VIEW_3D'
    bl_region_type = 'HEADER'
    bl_label = "Guides"

    def draw(self, context):
        settings = context.tool_settings.gpencil_sculpt.guide

        layout = self.layout
        layout.label(text="Guides")

        col = layout.column()
        col.active = settings.use_guide
        col.prop(settings, "type", expand=True)

        if settings.type in {'ISO', 'PARALLEL', 'RADIAL'}:
            col.prop(settings, "angle")
            row = col.row(align=True)

        col.prop(settings, "use_snapping")
        if settings.use_snapping:

            if settings.type == 'RADIAL':
                col.prop(settings, "angle_snap")
            else:
                col.prop(settings, "spacing")

        if settings.type in {'CIRCULAR', 'RADIAL'} or settings.use_snapping:
            col.label(text="Reference Point")
            row = col.row(align=True)
            row.prop(settings, "reference_point", expand=True)
            if settings.reference_point == 'CUSTOM':
                col.prop(settings, "location", text="Custom Location")
            elif settings.reference_point == 'OBJECT':
                col.prop(settings, "reference_object", text="Object Location")
                if not settings.reference_object:
                    col.label(text="No object selected, using cursor")


class VIEW3D_PT_overlay_gpencil_options(Panel):
    bl_space_type = 'VIEW_3D'
    bl_region_type = 'HEADER'
    bl_label = ""
    bl_ui_units_x = 13

    @classmethod
    def poll(cls, context):
        ob = context.object
        return ob and ob.type == 'GPENCIL'

    def draw(self, context):
        layout = self.layout
        view = context.space_data
        overlay = view.overlay

        ob = context.object

        layout.label(text={
            'PAINT_GPENCIL': iface_("Draw Grease Pencil"),
            'EDIT_GPENCIL': iface_("Edit Grease Pencil"),
            'SCULPT_GPENCIL': iface_("Sculpt Grease Pencil"),
            'WEIGHT_GPENCIL': iface_("Weight Grease Pencil"),
            'VERTEX_GPENCIL': iface_("Vertex Grease Pencil"),
            'OBJECT': iface_("Grease Pencil"),
        }[context.mode], translate=False)

        row = layout.row()
        row.separator()
        row.prop(overlay, "use_gpencil_onion_skin", text="Onion Skin")

        col = layout.column(align=True)
        split = col.split()
        row = split.row()
        row.separator()
        row.prop(overlay, "use_gpencil_grid")

        row = split.row(align=True)
        if overlay.use_gpencil_grid:
            row.prop(overlay, "gpencil_grid_opacity", text="", slider=True)
            row.prop(overlay, "use_gpencil_canvas_xray", text="", icon='XRAY')
        else:
            row.label(icon='DISCLOSURE_TRI_RIGHT')

        split = col.split()
        row = split.row()
        row.separator()
        row.prop(overlay, "use_gpencil_fade_layers")

        row = split.row(align=True)
        if overlay.use_gpencil_fade_layers:
            row.separator
            row.prop(overlay, "gpencil_fade_layer", text="", slider=True)
        else:
            row.label(icon='DISCLOSURE_TRI_RIGHT')

        split = col.split()
        row = split.row()
        row.separator()
        row.prop(overlay, "use_gpencil_fade_objects")

        row = split.row(align=True)
        if overlay.use_gpencil_fade_objects:
            row.prop(overlay, "gpencil_fade_objects", text="", slider=True)
            row.prop(overlay, "use_gpencil_fade_gp_objects", text="", icon='OUTLINER_OB_GREASEPENCIL')
        else:
            row.label(icon='DISCLOSURE_TRI_RIGHT')

        if ob.mode in {'EDIT_GPENCIL', 'SCULPT_GPENCIL', 'WEIGHT_GPENCIL', 'VERTEX_GPENCIL'}:
            split = layout.split()
            col = split.column()
            row = col.row()
            row.separator()
            row.prop(overlay, "use_gpencil_edit_lines", text="Edit Lines")
            col = split.column()
            if overlay.use_gpencil_edit_lines:
                col.prop(overlay, "use_gpencil_multiedit_line_only", text="Only in Multiframe")
            else:
                col.label(icon='DISCLOSURE_TRI_RIGHT')

            if ob.mode == 'EDIT_GPENCIL':
                gpd = ob.data

                col = layout.column()
                row = col.row()
                row.separator()
                row.prop(overlay, "use_gpencil_show_directions")
                col = layout.column()
                row = col.row()
                row.separator()
                row.prop(overlay, "use_gpencil_show_material_name", text="Material Name")

                layout.use_property_split = True
                if not gpd.use_curve_edit:
                    row = layout.row()
                    row.separator()
                    row.prop(overlay, "vertex_opacity", text="Vertex Opacity", slider=True)
                else:
                    # Handles for Curve Edit
                    row = layout.row()
                    row.separator()
                    row.prop(overlay, "display_handle", text="Handles")

        if ob.mode == 'SCULPT_GPENCIL':
            layout.use_property_split = True
            row = layout.row()
            row.separator()
            row.prop(overlay, "vertex_opacity", text="Vertex Opacity", slider=True)

        if ob.mode in {'PAINT_GPENCIL', 'VERTEX_GPENCIL'}:
            layout.label(text="Vertex Paint")
            row = layout.row()
            shading = VIEW3D_PT_shading.get_shading(context)
            row.enabled = shading.type not in {'WIREFRAME', 'RENDERED'}
            row.separator()
            row.use_property_split = True
            row.prop(overlay, "gpencil_vertex_paint_opacity", text="Opacity", slider=True)


class VIEW3D_PT_overlay_grease_pencil_options(Panel):
    bl_space_type = 'VIEW_3D'
    bl_region_type = 'HEADER'
    bl_label = ""
    bl_ui_units_x = 13

    @classmethod
    def poll(cls, context):
        ob = context.object
        return ob and ob.type == 'GREASEPENCIL'

    def draw(self, context):
        layout = self.layout
        view = context.space_data
        overlay = view.overlay

        ob = context.object

        layout.label(text={
            'PAINT_GREASE_PENCIL': iface_("Draw Grease Pencil"),
            'EDIT_GREASE_PENCIL': iface_("Edit Grease Pencil"),
            'WEIGHT_GREASE_PENCIL': iface_("Weight Grease Pencil"),
            'OBJECT': iface_("Grease Pencil"),
        }[context.mode], translate=False)

        layout.prop(overlay, "use_gpencil_onion_skin", text="Onion Skin")

        if ob.mode in {'EDIT'}:
            split = layout.split()
            col = split.column()
            col.prop(overlay, "use_gpencil_edit_lines", text="Edit Lines")


class VIEW3D_PT_quad_view(Panel):
    bl_space_type = 'VIEW_3D'
    bl_region_type = 'UI'
    bl_category = "View"
    bl_label = "Quad View"
    bl_options = {'DEFAULT_CLOSED'}

    @classmethod
    def poll(cls, context):
        view = context.space_data
        return view.region_quadviews

    def draw(self, context):
        layout = self.layout

        view = context.space_data

        region = view.region_quadviews[2]
        col = layout.column()
        col.prop(region, "lock_rotation")
        row = col.row()
        row.enabled = region.lock_rotation
        row.prop(region, "show_sync_view")
        row = col.row()
        row.enabled = region.lock_rotation and region.show_sync_view
        row.prop(region, "use_box_clip")


# Annotation properties
class VIEW3D_PT_grease_pencil(AnnotationDataPanel, Panel):
    bl_space_type = 'VIEW_3D'
    bl_region_type = 'UI'
    bl_category = "View"

    # NOTE: this is just a wrapper around the generic GP Panel


class VIEW3D_PT_annotation_onion(AnnotationOnionSkin, Panel):
    bl_space_type = 'VIEW_3D'
    bl_region_type = 'UI'
    bl_category = "View"
    bl_parent_id = "VIEW3D_PT_grease_pencil"

    # NOTE: this is just a wrapper around the generic GP Panel


class TOPBAR_PT_annotation_layers(Panel, AnnotationDataPanel):
    bl_space_type = 'VIEW_3D'
    bl_region_type = 'HEADER'
    bl_label = "Layers"
    bl_ui_units_x = 14


class VIEW3D_PT_view3d_stereo(Panel):
    bl_space_type = 'VIEW_3D'
    bl_region_type = 'UI'
    bl_category = "View"
    bl_label = "Stereoscopy"
    bl_options = {'DEFAULT_CLOSED'}

    @classmethod
    def poll(cls, context):
        scene = context.scene

        multiview = scene.render.use_multiview
        return multiview

    def draw(self, context):
        layout = self.layout
        view = context.space_data

        basic_stereo = context.scene.render.views_format == 'STEREO_3D'

        col = layout.column()
        col.row().prop(view, "stereo_3d_camera", expand=True)

        col.label(text="Display")
        row = col.row()
        row.active = basic_stereo
        row.prop(view, "show_stereo_3d_cameras")
        row = col.row()
        row.active = basic_stereo
        split = row.split()
        split.prop(view, "show_stereo_3d_convergence_plane")
        split = row.split()
        split.prop(view, "stereo_3d_convergence_plane_alpha", text="Alpha")
        split.active = view.show_stereo_3d_convergence_plane
        row = col.row()
        split = row.split()
        split.prop(view, "show_stereo_3d_volume")
        split = row.split()
        split.prop(view, "stereo_3d_volume_alpha", text="Alpha")

        if context.scene.render.use_multiview:
            layout.separator()
            layout.operator("wm.set_stereo_3d", icon='CAMERA_STEREO')


class VIEW3D_PT_context_properties(Panel):
    bl_space_type = 'VIEW_3D'
    bl_region_type = 'UI'
    bl_category = "Item"
    bl_label = "Properties"
    bl_options = {'DEFAULT_CLOSED'}

    @staticmethod
    def _active_context_member(context):
        obj = context.object
        if obj:
            object_mode = obj.mode
            if object_mode == 'POSE':
                return "active_pose_bone"
            elif object_mode == 'EDIT' and obj.type == 'ARMATURE':
                return "active_bone"
            else:
                return "object"

        return ""

    @classmethod
    def poll(cls, context):
        import rna_prop_ui
        member = cls._active_context_member(context)

        if member:
            context_member, member = rna_prop_ui.rna_idprop_context_value(context, member, object)
            return context_member and rna_prop_ui.rna_idprop_has_properties(context_member)

        return False

    def draw(self, context):
        import rna_prop_ui
        member = VIEW3D_PT_context_properties._active_context_member(context)

        if member:
            # Draw with no edit button
            rna_prop_ui.draw(self.layout, context, member, object, use_edit=False)


# Grease Pencil Object - Multi-frame falloff tools.
class VIEW3D_PT_gpencil_multi_frame(Panel):
    bl_space_type = 'VIEW_3D'
    bl_region_type = 'HEADER'
    bl_label = "Multi Frame"

    def draw(self, context):
        layout = self.layout
        tool_settings = context.tool_settings

        gpd = context.gpencil_data
        settings = tool_settings.gpencil_sculpt

        col = layout.column(align=True)
        col.prop(settings, "use_multiframe_falloff")

        # Falloff curve
        if gpd.use_multiedit and settings.use_multiframe_falloff:
            layout.template_curve_mapping(settings, "multiframe_falloff_curve", brush=True)


class VIEW3D_PT_grease_pencil_multi_frame(Panel):
    bl_space_type = 'VIEW_3D'
    bl_region_type = 'HEADER'
    bl_label = "Multi Frame"

    def draw(self, context):
        layout = self.layout
        tool_settings = context.tool_settings

        settings = tool_settings.gpencil_sculpt

        col = layout.column(align=True)
        col.prop(settings, "use_multiframe_falloff")

        # Falloff curve
        if settings.use_multiframe_falloff:
            layout.template_curve_mapping(settings, "multiframe_falloff_curve", brush=True)


# Grease Pencil Object - Curve Editing tools
class VIEW3D_PT_gpencil_curve_edit(Panel):
    bl_space_type = 'VIEW_3D'
    bl_region_type = 'HEADER'
    bl_label = "Curve Editing"

    def draw(self, context):
        layout = self.layout

        gpd = context.gpencil_data
        col = layout.column()

        col.label(text="Curve Editing:")

        split = layout.split()
        col = split.column(align=True)
        row = col.row()
        row.separator()
        row.label(text="Resolution")
        row = col.row()
        row.separator()
        row.label(text="Threshold")
        row = col.row()
        row.separator()
        row.label(text="Corner Angle")

        col = split.column(align=True)
        col.prop(gpd, "edit_curve_resolution", text="")
        col.prop(gpd, "curve_edit_threshold", text="")
        col.prop(gpd, "curve_edit_corner_angle", text="")

        col = layout.column()
        row = col.row()
        row.separator()
        row.prop(gpd, "use_adaptive_curve_resolution")


class VIEW3D_MT_gpencil_edit_context_menu(Menu):
    bl_label = ""

    def draw(self, context):
        layout = self.layout
        tool_settings = context.tool_settings

        is_point_mode = tool_settings.gpencil_selectmode_edit == 'POINT'
        is_stroke_mode = tool_settings.gpencil_selectmode_edit == 'STROKE'
        is_segment_mode = tool_settings.gpencil_selectmode_edit == 'SEGMENT'

        layout.operator_context = 'INVOKE_REGION_WIN'

        row = layout.row()

        if is_point_mode or is_segment_mode:
            col = row.column(align=True)

            col.label(text="Point", icon='GP_SELECT_POINTS')
            col.separator()

            # Additive Operators
            col.operator("gpencil.stroke_subdivide", text="Subdivide", icon="SUBDIVIDE_EDGES").only_selected = True

            col.separator()

            col.operator("gpencil.extrude_move", text="Extrude", icon='EXTRUDE_REGION')

            col.separator()

            # Deform Operators
            col.operator("gpencil.stroke_smooth", text="Smooth", icon="PARTICLEBRUSH_SMOOTH").only_selected = True
            col.operator("transform.bend", text="Bend", icon="BEND")
            col.operator("transform.shear", text="Shear", icon="SHEAR")
            col.operator("transform.tosphere", text="To Sphere", icon="TOSPHERE")
            col.operator("transform.transform", text="Shrink Fatten",
                         icon='SHRINK_FATTEN').mode = 'GPENCIL_SHRINKFATTEN'

            col.separator()

            col.menu("VIEW3D_MT_mirror", text="Mirror")
            col.menu("GPENCIL_MT_snap", text="Snap")

            col.separator()

            # Duplicate operators
            col.operator("gpencil.duplicate_move", text="Duplicate", icon='DUPLICATE')
            col.operator("gpencil.copy", text="Copy", icon='COPYDOWN')
            col.operator("gpencil.paste", text="Paste", icon='PASTEDOWN').type = 'ACTIVE'
            col.operator("gpencil.paste", text="Paste by Layer", icon='PASTEDOWN').type = 'LAYER'

            col.separator()

            # Removal Operators
            col.operator("gpencil.stroke_merge", text="Merge", icon="MERGE")
            col.operator("gpencil.stroke_merge_by_distance", icon="MERGE").use_unselected = False
            col.operator("gpencil.stroke_split", text="Split", icon="SPLIT")
            col.operator("gpencil.stroke_separate", text="Separate", icon="SEPARATE_GP_POINTS").mode = 'POINT'

            col.separator()

            col.operator("gpencil.delete", text="Delete Points", icon="DELETE").type = 'POINTS'
            col.operator("gpencil.dissolve", text="Dissolve", icon="DISSOLVE_VERTS").type = 'POINTS'
            col.operator("gpencil.dissolve", text="Dissolve Between", icon="DISSOLVE_BETWEEN").type = 'BETWEEN'
            col.operator("gpencil.dissolve", text="Dissolve Unselected", icon="DISSOLVE_UNSELECTED").type = 'UNSELECT'

        if is_stroke_mode:

            col = row.column(align=True)
            col.label(text="Stroke", icon='GP_SELECT_STROKES')
            col.separator()

            # Main Strokes Operators
            col.operator("gpencil.stroke_subdivide", text="Subdivide", icon="SUBDIVIDE_EDGES").only_selected = False
            col.menu("VIEW3D_MT_gpencil_simplify")
            col.operator("gpencil.stroke_trim", text="Trim", icon="CUT")

            col.separator()

            col.operator("gpencil.stroke_smooth", text="Smooth",
                         icon="PARTICLEBRUSH_SMOOTH").only_selected = False
            col.operator("transform.transform", text="Shrink/Fatten",
                         icon='SHRINK_FATTEN').mode = 'GPENCIL_SHRINKFATTEN'

            col.separator()

            # Layer and Materials operators
            col.menu("GPENCIL_MT_move_to_layer")
            col.menu("VIEW3D_MT_assign_material")
            col.operator("gpencil.set_active_material", text="Set as Active Material", icon="MATERIAL_DATA")
            col.operator_menu_enum("gpencil.stroke_arrange", "direction", text="Arrange")

            col.separator()

            col.menu("VIEW3D_MT_mirror", text="Mirror")
            col.menu("VIEW3D_MT_snap", text="Snap")

            col.separator()

            # Duplicate operators
            col.operator("gpencil.duplicate_move", text="Duplicate", icon='DUPLICATE')
            col.operator("gpencil.copy", text="Copy", icon='COPYDOWN')
            col.operator("gpencil.paste", text="Paste", icon='PASTEDOWN').type = 'ACTIVE'
            col.operator("gpencil.paste", text="Paste by Layer", icon='PASTEDOWN').type = 'LAYER'

            col.separator()

            # Removal Operators
            col.operator("gpencil.stroke_merge_by_distance", icon="MERGE").use_unselected = True
            col.operator_menu_enum("gpencil.stroke_join", "type", text="Join",
                                   icon='JOIN', text_ctxt=i18n_contexts.id_gpencil)
            col.operator("gpencil.stroke_split", text="Split", icon="SPLIT")
            col.operator("gpencil.stroke_separate", text="Separate", icon="SEPARATE_GP_STROKES").mode = 'STROKE'

            col.separator()

            col.operator("gpencil.delete", text="Delete", icon="DELETE").type = 'STROKES'

            col.separator()

            col.operator_menu_enum("gpencil.reproject", property="type", text="Reproject Strokes")

        layout.separator()

        layout.menu("VIEW3D_MT_edit_gpencil_showhide")  # BFA - added to context menu


class VIEW3D_MT_greasepencil_material_active(Menu):
    bl_label = "Active Material"

    @classmethod
    def poll(cls, context):
        ob = context.active_object
        if ob is None or len(ob.material_slots) == 0:
            return False

        return True

    def draw(self, context):
        layout = self.layout
        layout.operator_context = 'INVOKE_REGION_WIN'
        ob = context.active_object

        for slot in ob.material_slots:
            mat = slot.material
            if not mat:
                continue
            mat.id_data.preview_ensure()
            if mat and mat.id_data and mat.id_data.preview:
                icon = mat.id_data.preview.icon_id
                layout.operator("grease_pencil.set_material", text=mat.name, icon_value=icon).slot = mat.name


class VIEW3D_MT_grease_pencil_assign_material(Menu):
    bl_label = "Assign Material"

    def draw(self, context):
        layout = self.layout
        ob = context.active_object
        mat_active = ob.active_material

        if len(ob.material_slots) == 0:
            row = layout.row()
            row.label(text="No Materials")
            row.enabled = False
            return

        for slot in ob.material_slots:
            mat = slot.material
            if mat:
                layout.operator("grease_pencil.stroke_material_set", text=mat.name,
                                icon='LAYER_ACTIVE' if mat == mat_active else 'BLANK1').material = mat.name


class VIEW3D_MT_greasepencil_edit_context_menu(Menu):
    bl_label = ""

    def draw(self, context):
        layout = self.layout
        tool_settings = context.tool_settings

        is_point_mode = tool_settings.gpencil_selectmode_edit == 'POINT'
        is_stroke_mode = tool_settings.gpencil_selectmode_edit == 'STROKE'

        layout.operator_context = 'INVOKE_REGION_WIN'

        row = layout.row()

        if is_point_mode:
            col = row.column(align=True)
            col.label(text="Point", icon='GP_SELECT_POINTS')

            col.separator()

            # Main Strokes Operators
            col.operator("grease_pencil.stroke_subdivide", text="Subdivide")
            col.operator("grease_pencil.stroke_subdivide_smooth", text="Subdivide and Smooth")
            col.operator("grease_pencil.stroke_simplify", text="Simplify")

            col.separator()

            # Deform Operators
            col.operator("transform.tosphere", text="To Sphere")
            col.operator("transform.shear", text="Shear")
            col.operator("transform.bend", text="Bend")
            col.operator("transform.push_pull", text="Push/Pull")
            col.operator("transform.transform", text="Radius").mode = 'GPENCIL_SHRINKFATTEN'
            col.operator("grease_pencil.stroke_smooth", text="Smooth Points")

            col.separator()

            col.menu("VIEW3D_MT_mirror", text="Mirror")

            col.separator()

            # Copy/paste
            col.operator("grease_pencil.copy", text="Copy", icon='COPYDOWN')
            col.operator("grease_pencil.paste", text="Paste", icon='PASTEDOWN')
            col.operator("grease_pencil.duplicate_move", text="Duplicate")

            col.separator()

            col.operator("grease_pencil.extrude_move", text="Extrude")

            col.separator()

            col.operator("grease_pencil.separate", text="Separate").mode = 'SELECTED'

            # Removal Operators
            col.separator()

            col.operator_enum("grease_pencil.dissolve", "type")

        if is_stroke_mode:
            col = row.column(align=True)
            col.label(text="Stroke", icon='GP_SELECT_STROKES')

            col.separator()

            # Main Strokes Operators
            col.operator("grease_pencil.stroke_subdivide", text="Subdivide")
            col.operator("grease_pencil.stroke_subdivide_smooth", text="Subdivide and Smooth")
            col.operator("grease_pencil.stroke_simplify", text="Simplify")

            col.separator()

            # Deform Operators
            col.operator("grease_pencil.stroke_smooth", text="Smooth")
            col.operator("transform.transform", text="Radius").mode = 'CURVE_SHRINKFATTEN'

            col.separator()

            col.menu("GREASE_PENCIL_MT_move_to_layer")
            col.menu("VIEW3D_MT_grease_pencil_assign_material")
            col.operator("grease_pencil.set_active_material", text="Set as Active Material")
            col.operator_menu_enum("grease_pencil.reorder", text="Arrange", property="direction")

            col.separator()

            col.menu("VIEW3D_MT_mirror")

            col.separator()

            # Copy/paste
            col.operator("grease_pencil.copy", text="Copy", icon='COPYDOWN')
            col.operator("grease_pencil.paste", text="Paste", icon='PASTEDOWN')
            col.operator("grease_pencil.duplicate_move", text="Duplicate")

            col.separator()

            col.operator("grease_pencil.extrude_move", text="Extrude")

            col.separator()

            col.operator("grease_pencil.separate", text="Separate").mode = 'SELECTED'


def draw_gpencil_layer_active(context, layout):
    gpl = context.active_gpencil_layer
    if gpl:
        layout.label(text="Active Layer")
        row = layout.row(align=True)
        row.operator_context = 'EXEC_REGION_WIN'
        row.operator_menu_enum("gpencil.layer_change", "layer", text="", icon='GREASEPENCIL')
        row.prop(gpl, "info", text="")
        row.operator("gpencil.layer_remove", text="", icon='X')


def draw_gpencil_material_active(context, layout):
    ob = context.active_object
    if ob and len(ob.material_slots) > 0 and ob.active_material_index >= 0:
        ma = ob.material_slots[ob.active_material_index].material
        if ma:
            layout.label(text="Active Material")
            row = layout.row(align=True)
            row.operator_context = 'EXEC_REGION_WIN'
            row.operator_menu_enum("gpencil.material_set", "slot", text="", icon='MATERIAL')
            row.prop(ma, "name", text="")


class VIEW3D_PT_gpencil_sculpt_automasking(Panel):
    bl_space_type = 'VIEW_3D'
    bl_region_type = 'HEADER'
    bl_label = "Auto-masking"
    bl_ui_units_x = 10

    def draw(self, context):
        layout = self.layout
        tool_settings = context.scene.tool_settings

        layout.label(text="Auto-masking")

        col = layout.column(align=True)
        col.prop(tool_settings.gpencil_sculpt, "use_automasking_stroke", text="Stroke")
        col.prop(tool_settings.gpencil_sculpt, "use_automasking_layer_stroke", text="Layer")
        col.prop(tool_settings.gpencil_sculpt, "use_automasking_material_stroke", text="Material")
        col.separator()
        col.prop(tool_settings.gpencil_sculpt, "use_automasking_layer_active", text="Active Layer")
        col.prop(tool_settings.gpencil_sculpt, "use_automasking_material_active", text="Active Material")


class VIEW3D_PT_gpencil_sculpt_context_menu(Panel):
    bl_space_type = 'VIEW_3D'
    bl_region_type = 'WINDOW'
    bl_label = "Sculpt"
    bl_ui_units_x = 12

    def draw(self, context):
        layout = self.layout
        tool_settings = context.tool_settings

        settings = tool_settings.gpencil_sculpt_paint
        brush = settings.brush

        layout.prop(brush, "size", slider=True)
        layout.prop(brush, "strength")

        # Layers
        draw_gpencil_layer_active(context, layout)


class VIEW3D_PT_gpencil_weight_context_menu(Panel):
    bl_space_type = 'VIEW_3D'
    bl_region_type = 'WINDOW'
    bl_label = "Weight Paint"
    bl_ui_units_x = 12

    def draw(self, context):
        tool_settings = context.tool_settings
        settings = tool_settings.gpencil_weight_paint
        brush = settings.brush
        layout = self.layout

        # Weight settings
        if context.mode == 'WEIGHT_GPENCIL':
            brush_basic_gpencil_weight_settings(layout, context, brush)
        else:
            # Grease Pencil v3
            brush_basic_grease_pencil_weight_settings(layout, context, brush)

        # Layers
        draw_gpencil_layer_active(context, layout)


# bfa menu
class VIEW3D_PT_gpencil_edit_options(Panel):
    bl_space_type = 'VIEW_3D'
    bl_region_type = 'HEADER'
    bl_label = "Options"

    def draw(self, context):
        layout = self.layout
        settings = context.tool_settings.gpencil_sculpt

        layout.prop(settings, "use_scale_thickness", text="Scale Thickness")


class VIEW3D_PT_gpencil_draw_context_menu(Panel):
    bl_space_type = 'VIEW_3D'
    bl_region_type = 'WINDOW'
    bl_label = "Draw"
    bl_ui_units_x = 12

    def draw(self, context):
        layout = self.layout
        tool_settings = context.tool_settings
        settings = tool_settings.gpencil_paint
        brush = settings.brush
        gp_settings = brush.gpencil_settings

        is_pin_vertex = gp_settings.brush_draw_mode == 'VERTEXCOLOR'
        is_vertex = settings.color_mode == 'VERTEXCOLOR' or brush.gpencil_tool == 'TINT' or is_pin_vertex

        if brush.gpencil_tool not in {'ERASE', 'CUTTER', 'EYEDROPPER'} and is_vertex:
            split = layout.split(factor=0.1)
            split.prop(brush, "color", text="")
            split.template_color_picker(brush, "color", value_slider=True)

            col = layout.column()
            col.separator()
            col.prop_menu_enum(gp_settings, "vertex_mode", text="Mode")
            col.separator()

        if brush.gpencil_tool not in {'FILL', 'CUTTER'}:
            layout.prop(brush, "size", slider=True)
        if brush.gpencil_tool not in {'ERASE', 'FILL', 'CUTTER'}:
            layout.prop(gp_settings, "pen_strength")

        # Layers
        draw_gpencil_layer_active(context, layout)

        layout.menu("VIEW3D_MT_edit_gpencil_showhide")  # BFA - added to context menu

        # Material
        if not is_vertex:
            draw_gpencil_material_active(context, layout)


class VIEW3D_PT_gpencil_vertex_context_menu(Panel):
    bl_space_type = 'VIEW_3D'
    bl_region_type = 'WINDOW'
    bl_label = "Vertex Paint"
    bl_ui_units_x = 12

    def draw(self, context):
        layout = self.layout
        tool_settings = context.tool_settings
        settings = tool_settings.gpencil_vertex_paint
        brush = settings.brush
        gp_settings = brush.gpencil_settings

        col = layout.column()

        if brush.gpencil_vertex_tool in {'DRAW', 'REPLACE'}:
            split = layout.split(factor=0.1)
            split.prop(brush, "color", text="")
            split.template_color_picker(brush, "color", value_slider=True)

            col = layout.column()
            col.separator()
            col.prop_menu_enum(gp_settings, "vertex_mode", text="Mode")
            col.separator()

        row = col.row(align=True)
        row.prop(brush, "size", text="Radius")
        row.prop(gp_settings, "use_pressure", text="", icon='STYLUS_PRESSURE')

        if brush.gpencil_vertex_tool in {'DRAW', 'BLUR', 'SMEAR'}:
            row = layout.row(align=True)
            row.prop(gp_settings, "pen_strength", slider=True)
            row.prop(gp_settings, "use_strength_pressure", text="", icon='STYLUS_PRESSURE')

        # Layers
        draw_gpencil_layer_active(context, layout)

        layout.menu("VIEW3D_MT_edit_gpencil_showhide")  # BFA - added to context menu


class VIEW3D_PT_paint_vertex_context_menu(Panel):
    # Only for popover, these are dummy values.
    bl_space_type = 'VIEW_3D'
    bl_region_type = 'WINDOW'
    bl_label = "Vertex Paint"

    def draw(self, context):
        layout = self.layout

        brush = context.tool_settings.vertex_paint.brush
        capabilities = brush.vertex_paint_capabilities

        if capabilities.has_color:
            split = layout.split(factor=0.1)
            UnifiedPaintPanel.prop_unified_color(split, context, brush, "color", text="")
            UnifiedPaintPanel.prop_unified_color_picker(split, context, brush, "color", value_slider=True)
            layout.prop(brush, "blend", text="")

        UnifiedPaintPanel.prop_unified(
            layout,
            context,
            brush,
            "size",
            unified_name="use_unified_size",
            pressure_name="use_pressure_size",
            slider=True,
        )
        UnifiedPaintPanel.prop_unified(
            layout,
            context,
            brush,
            "strength",
            unified_name="use_unified_strength",
            pressure_name="use_pressure_strength",
            slider=True,
        )


class VIEW3D_PT_paint_texture_context_menu(Panel):
    # Only for popover, these are dummy values.
    bl_space_type = 'VIEW_3D'
    bl_region_type = 'WINDOW'
    bl_label = "Texture Paint"

    def draw(self, context):
        layout = self.layout

        brush = context.tool_settings.image_paint.brush
        capabilities = brush.image_paint_capabilities

        if capabilities.has_color:
            split = layout.split(factor=0.1)
            UnifiedPaintPanel.prop_unified_color(split, context, brush, "color", text="")
            UnifiedPaintPanel.prop_unified_color_picker(split, context, brush, "color", value_slider=True)
            layout.prop(brush, "blend", text="")

        if capabilities.has_radius:
            UnifiedPaintPanel.prop_unified(
                layout,
                context,
                brush,
                "size",
                unified_name="use_unified_size",
                pressure_name="use_pressure_size",
                slider=True,
            )
            UnifiedPaintPanel.prop_unified(
                layout,
                context,
                brush,
                "strength",
                unified_name="use_unified_strength",
                pressure_name="use_pressure_strength",
                slider=True,
            )


class VIEW3D_PT_paint_weight_context_menu(Panel):
    # Only for popover, these are dummy values.
    bl_space_type = 'VIEW_3D'
    bl_region_type = 'WINDOW'
    bl_label = "Weights"

    def draw(self, context):
        layout = self.layout

        brush = context.tool_settings.weight_paint.brush
        UnifiedPaintPanel.prop_unified(
            layout,
            context,
            brush,
            "weight",
            unified_name="use_unified_weight",
            slider=True,
        )
        UnifiedPaintPanel.prop_unified(
            layout,
            context,
            brush,
            "size",
            unified_name="use_unified_size",
            pressure_name="use_pressure_size",
            slider=True,
        )
        UnifiedPaintPanel.prop_unified(
            layout,
            context,
            brush,
            "strength",
            unified_name="use_unified_strength",
            pressure_name="use_pressure_strength",
            slider=True,
        )


# BFA - these are made consistent with the Sidebar>Tool>Brush Settings>Advanced Automasking panel, heavily changed
class VIEW3D_PT_sculpt_automasking(Panel):
    bl_space_type = 'VIEW_3D'
    bl_region_type = 'HEADER'
    bl_label = "Global Auto Masking"
    bl_ui_units_x = 10

    def draw(self, context):
        layout = self.layout

        tool_settings = context.tool_settings
        sculpt = tool_settings.sculpt
        layout.label(text="Global Auto Masking")
        layout.label(text="Overrides brush settings", icon="QUESTION")

        col = layout.column(align=True)

        # topology automasking
        col.use_property_split = False
        row = col.row()
        row.separator()
        row.prop(sculpt, "use_automasking_topology")

        # face masks automasking
        row = col.row()
        row.separator()
        row.prop(sculpt, "use_automasking_face_sets")

        col = layout.column(align=True)
        col.use_property_split = False

        col = layout.column()
        split = col.split(factor=0.9)
        split.use_property_split = False
        row = split.row()
        row.separator()
        row.prop(sculpt, "use_automasking_boundary_edges", text="Mesh Boundary")

        if sculpt.use_automasking_boundary_edges or sculpt.use_automasking_boundary_face_sets:
            split.label(icon='DISCLOSURE_TRI_DOWN')
        else:
            split.label(icon='DISCLOSURE_TRI_RIGHT')

        # col = layout.column()
        split = col.split(factor=0.9)
        split.use_property_split = False
        row = split.row()
        row.separator()
        row.prop(sculpt, "use_automasking_boundary_face_sets", text="Face Sets Boundary")

        if sculpt.use_automasking_boundary_edges or sculpt.use_automasking_boundary_face_sets:
            split.label(icon='DISCLOSURE_TRI_DOWN')
        else:
            split.label(icon='DISCLOSURE_TRI_RIGHT')

        if sculpt.use_automasking_boundary_edges or sculpt.use_automasking_boundary_face_sets:
            col = layout.column()
            col.use_property_split = True
            row = col.row()
            row.separator(factor=3.5)
            row.prop(sculpt, "automasking_boundary_edges_propagation_steps", text="Steps")

        col = layout.column()
        split = col.split(factor=0.9)
        split.use_property_split = False
        row = split.row()
        row.separator()
        row.prop(sculpt, "use_automasking_cavity", text="Cavity")

        is_cavity_active = sculpt.use_automasking_cavity or sculpt.use_automasking_cavity_inverted

        if is_cavity_active:
            props = row.operator("sculpt.mask_from_cavity", text="Create Mask")
            props.settings_source = 'SCENE'
            split.label(icon='DISCLOSURE_TRI_DOWN')
        else:
            split.label(icon='DISCLOSURE_TRI_RIGHT')

        split = col.split(factor=0.9)
        split.use_property_split = False
        row = split.row()
        row.separator()
        row.prop(sculpt, "use_automasking_cavity_inverted", text="Cavity (inverted)")

        is_cavity_active = sculpt.use_automasking_cavity or sculpt.use_automasking_cavity_inverted

        if is_cavity_active:
            split.label(icon='DISCLOSURE_TRI_DOWN')
        else:
            split.label(icon='DISCLOSURE_TRI_RIGHT')

        if is_cavity_active:
            col = layout.column(align=True)
            row = col.row()
            row.separator(factor=3.5)
            props = row.operator("sculpt.mask_from_cavity", text="Create Mask")
            props.settings_source = "SCENE"
            row = col.row()
            row.separator(factor=3.5)
            row.prop(sculpt, "automasking_cavity_factor", text="Factor")
            row = col.row()
            row.separator(factor=3.5)
            row.prop(sculpt, "automasking_cavity_blur_steps", text="Blur")

            col = layout.column()
            col.use_property_split = False
            row = col.row()
            row.separator(factor=3.5)
            row.prop(sculpt, "use_automasking_custom_cavity_curve", text="Custom Curve")

            if sculpt.use_automasking_custom_cavity_curve:
                col.template_curve_mapping(sculpt, "automasking_cavity_curve")

        col = layout.column()
        split = col.split(factor=0.9)
        split.use_property_split = False
        row = split.row()
        row.separator()
        row.prop(sculpt, "use_automasking_view_normal", text="View Normal")

        if sculpt.use_automasking_view_normal:
            split.label(icon='DISCLOSURE_TRI_DOWN')
        else:
            split.label(icon='DISCLOSURE_TRI_RIGHT')

        if sculpt.use_automasking_view_normal:

            row = col.row()
            row.use_property_split = False
            row.separator(factor=3.5)
            row.prop(sculpt, "use_automasking_view_occlusion", text="Occlusion")
            subcol = col.column(align=True)
            if not sculpt.use_automasking_view_occlusion:
                subcol.use_property_split = True
                row = subcol.row()
                row.separator(factor=3.5)
                row.prop(sculpt, "automasking_view_normal_limit", text="Limit")
                row = subcol.row()
                row.separator(factor=3.5)
                row.prop(sculpt, "automasking_view_normal_falloff", text="Falloff")

        # col = layout.column()
        split = col.split(factor=0.9)
        split.use_property_split = False
        row = split.row()
        row.separator()
        row.prop(sculpt, "use_automasking_start_normal", text="Area Normal")

        if sculpt.use_automasking_start_normal:
            split.label(icon='DISCLOSURE_TRI_DOWN')
        else:
            split.label(icon='DISCLOSURE_TRI_RIGHT')

        if sculpt.use_automasking_start_normal:
            col = layout.column(align=True)
            row = col.row()
            row.separator(factor=3.5)
            row.prop(sculpt, "automasking_start_normal_limit", text="Limit")
            row = col.row()
            row.separator(factor=3.5)
            row.prop(sculpt, "automasking_start_normal_falloff", text="Falloff")
            col.separator()


class VIEW3D_PT_sculpt_context_menu(Panel):
    # Only for popover, these are dummy values.
    bl_space_type = 'VIEW_3D'
    bl_region_type = 'WINDOW'
    bl_label = "Sculpt"

    def draw(self, context):
        layout = self.layout

        brush = context.tool_settings.sculpt.brush
        capabilities = brush.sculpt_capabilities

        if capabilities.has_color:
            split = layout.split(factor=0.1)
            UnifiedPaintPanel.prop_unified_color(split, context, brush, "color", text="")
            UnifiedPaintPanel.prop_unified_color_picker(split, context, brush, "color", value_slider=True)
            layout.prop(brush, "blend", text="")

        ups = context.tool_settings.unified_paint_settings
        size = "size"
        size_owner = ups if ups.use_unified_size else brush
        if size_owner.use_locked_size == 'SCENE':
            size = "unprojected_radius"

        UnifiedPaintPanel.prop_unified(
            layout,
            context,
            brush,
            size,
            unified_name="use_unified_size",
            pressure_name="use_pressure_size",
            text="Radius",
            slider=True,
        )
        UnifiedPaintPanel.prop_unified(
            layout,
            context,
            brush,
            "strength",
            unified_name="use_unified_strength",
            pressure_name="use_pressure_strength",
            slider=True,
        )

        if capabilities.has_auto_smooth:
            layout.prop(brush, "auto_smooth_factor", slider=True)

        if capabilities.has_normal_weight:
            layout.prop(brush, "normal_weight", slider=True)

        if capabilities.has_pinch_factor:
            text = "Pinch"
            if brush.sculpt_tool in {'BLOB', 'SNAKE_HOOK'}:
                text = "Magnify"
            layout.prop(brush, "crease_pinch_factor", slider=True, text=text)

        if capabilities.has_rake_factor:
            layout.prop(brush, "rake_factor", slider=True)

        if capabilities.has_plane_offset:
            layout.prop(brush, "plane_offset", slider=True)
            layout.prop(brush, "plane_trim", slider=True, text="Distance")

        if capabilities.has_height:
            layout.prop(brush, "height", slider=True, text="Height")


class TOPBAR_PT_gpencil_materials(GreasePencilMaterialsPanel, Panel):
    bl_space_type = 'VIEW_3D'
    bl_region_type = 'HEADER'
    bl_label = "Materials"
    bl_ui_units_x = 14

    @classmethod
    def poll(cls, context):
        ob = context.object
        return ob and ob.type in {'GPENCIL', 'GREASEPENCIL'}


class TOPBAR_PT_gpencil_vertexcolor(GreasePencilVertexcolorPanel, Panel):
    bl_space_type = 'VIEW_3D'
    bl_region_type = 'HEADER'
    bl_label = "Color Attribute"
    bl_ui_units_x = 10

    @classmethod
    def poll(cls, context):
        ob = context.object
        return ob and ob.type == 'GPENCIL'


class VIEW3D_PT_curves_sculpt_add_shape(Panel):
    # Only for popover, these are dummy values.
    bl_space_type = 'VIEW_3D'
    bl_region_type = 'WINDOW'
    bl_label = "Curves Sculpt Add Curve Options"

    def draw(self, context):
        layout = self.layout

        layout.use_property_split = False  # BFA - set to False
        layout.use_property_decorate = False  # No animation.

        settings = UnifiedPaintPanel.paint_settings(context)
        brush = settings.brush

        col = layout.column(align = True)
        col.label(text = "Interpolate")

        row = col.row()
        row.separator()
        row.prop(brush.curves_sculpt_settings, "use_length_interpolate", text="Length")
        row = col.row()
        row.separator()
        row.prop(brush.curves_sculpt_settings, "use_radius_interpolate", text="Radius")
        row = col.row()
        row.separator()
        row.prop(brush.curves_sculpt_settings, "use_shape_interpolate", text="Shape")
        row = col.row()
        row.separator()
        row.prop(brush.curves_sculpt_settings, "use_point_count_interpolate", text="Point Count")

        layout.use_property_split = True

        col = layout.column()
        col.active = not brush.curves_sculpt_settings.use_length_interpolate
        col.prop(brush.curves_sculpt_settings, "curve_length", text="Length")

        col = layout.column()
        col.active = not brush.curves_sculpt_settings.use_radius_interpolate
        col.prop(brush.curves_sculpt_settings, "curve_radius", text="Radius")

        col = layout.column()
        col.active = not brush.curves_sculpt_settings.use_point_count_interpolate
        col.prop(brush.curves_sculpt_settings, "points_per_curve", text="Points")


class VIEW3D_PT_curves_sculpt_parameter_falloff(Panel):
    # Only for popover, these are dummy values.
    bl_space_type = 'VIEW_3D'
    bl_region_type = 'WINDOW'
    bl_label = "Curves Sculpt Parameter Falloff"

    def draw(self, context):
        layout = self.layout

        settings = UnifiedPaintPanel.paint_settings(context)
        brush = settings.brush

        layout.template_curve_mapping(brush.curves_sculpt_settings, "curve_parameter_falloff")
        row = layout.row(align=True)
        row.operator("brush.sculpt_curves_falloff_preset", icon='SMOOTHCURVE', text="").shape = 'SMOOTH'
        row.operator("brush.sculpt_curves_falloff_preset", icon='SPHERECURVE', text="").shape = 'ROUND'
        row.operator("brush.sculpt_curves_falloff_preset", icon='ROOTCURVE', text="").shape = 'ROOT'
        row.operator("brush.sculpt_curves_falloff_preset", icon='SHARPCURVE', text="").shape = 'SHARP'
        row.operator("brush.sculpt_curves_falloff_preset", icon='LINCURVE', text="").shape = 'LINE'
        row.operator("brush.sculpt_curves_falloff_preset", icon='NOCURVE', text="").shape = 'MAX'


class VIEW3D_PT_curves_sculpt_grow_shrink_scaling(Panel):
    # Only for popover, these are dummy values.
    bl_space_type = 'VIEW_3D'
    bl_region_type = 'WINDOW'
    bl_label = "Curves Grow/Shrink Scaling"
    bl_ui_units_x = 12

    def draw(self, context):
        layout = self.layout

        layout.use_property_split = True
        layout.use_property_decorate = False  # No animation.

        settings = UnifiedPaintPanel.paint_settings(context)
        brush = settings.brush

        layout.prop(brush.curves_sculpt_settings, "use_uniform_scale")
        layout.prop(brush.curves_sculpt_settings, "minimum_length")


class VIEW3D_PT_viewport_debug(Panel):
    bl_space_type = 'VIEW_3D'
    bl_region_type = 'HEADER'
    bl_parent_id = "VIEW3D_PT_overlay"
    bl_label = "Viewport Debug"

    @classmethod
    def poll(cls, context):
        prefs = context.preferences
        return prefs.experimental.use_viewport_debug

    def draw(self, context):
        layout = self.layout
        view = context.space_data
        overlay = view.overlay

        layout.prop(overlay, "use_debug_freeze_view_culling")


class VIEW3D_AST_sculpt_brushes(BrushAssetShelf, bpy.types.AssetShelf):
    # Experimental: Asset shelf for sculpt brushes, only shows up if both the
    # "Asset Shelf" and the "Extended Asset Browser" experimental features are
    # enabled.
    bl_space_type = 'VIEW_3D'


classes = (
    VIEW3D_HT_header,
    VIEW3D_HT_tool_header,
    ALL_MT_editormenu_view3d,  # bfa menu
    VIEW3D_MT_editor_menus,
    VIEW3D_MT_transform,
    VIEW3D_MT_transform_object,
    VIEW3D_MT_transform_armature,
    VIEW3D_MT_mirror,
    VIEW3D_MT_snap,
    VIEW3D_MT_uv_map_clear_seam,  # bfa - Tooltip and operator for Clear Seam.
    VIEW3D_MT_uv_map,
    VIEW3D_MT_switchactivecamto,  # bfa - set active camera does not exist in blender
    VIEW3D_MT_view_legacy,  # bfa menu
    VIEW3D_MT_view_annotations,  # bfa menu
    VIEW3D_MT_view,
    VIEW3D_MT_view_local,
    VIEW3D_MT_view_cameras,
    VIEW3D_MT_view_pie_menus,  # bfa menu
    VIEW3D_MT_view_navigation_legacy,  # bfa menu
    VIEW3D_MT_view_navigation,
    VIEW3D_MT_view_align,
    VIEW3D_MT_view_align_selected,
    VIEW3D_MT_view_viewpoint,
    VIEW3D_MT_view_regions,
    VIEW3D_MT_select_object,
    VIEW3D_MT_select_object_legacy,  # bfa menu
    VIEW3D_MT_select_by_type,  # bfa menu
    VIEW3D_MT_select_grouped,  # bfa menu
    VIEW3D_MT_select_linked,  # bfa menu
    VIEW3D_MT_select_object_more_less,
    VIEW3D_MT_select_pose,
    VIEW3D_MT_select_pose_more_less,
    VIEW3D_MT_select_particle,
    VIEW3D_MT_edit_mesh,
    VIEW3D_MT_edit_mesh_legacy,  # bfa menu
    VIEW3D_MT_edit_mesh_sort_elements,  # bfa menu
    VIEW3D_MT_edit_mesh_select_similar,
    VIEW3D_MT_edit_mesh_select_by_trait,
    VIEW3D_MT_edit_mesh_select_more_less,
    VIEW3D_MT_select_edit_mesh,
    VIEW3D_MT_select_edit_curve,
    VIEW3D_MT_select_edit_curve_select_similar,  # bfa menu
    VIEW3D_MT_select_edit_surface,
    VIEW3D_MT_select_edit_text,
    VIEW3D_MT_select_edit_metaball,
    VIEW3D_MT_edit_lattice_context_menu,
    VIEW3D_MT_select_edit_metaball_select_similar,  # bfa menu
    VIEW3D_MT_select_edit_lattice,
    VIEW3D_MT_select_edit_armature,
    VIEW3D_MT_select_gpencil_legacy,  # bfa menu
    VIEW3D_MT_select_gpencil_grouped,  # bfa menu
    VIEW3D_MT_select_edit_grease_pencil,
    VIEW3D_MT_select_edit_gpencil,
    VIEW3D_MT_select_paint_mask,
    VIEW3D_MT_select_paint_mask_face_more_less,  # bfa menu
    VIEW3D_MT_select_paint_mask_vertex,
    VIEW3D_MT_select_paint_mask_vertex_more_less,  # bfa menu
    VIEW3D_MT_select_edit_point_cloud,
    VIEW3D_MT_edit_curves_select_more_less,
    VIEW3D_MT_select_edit_curves,
    VIEW3D_MT_select_sculpt_curves,
    VIEW3D_MT_mesh_add,
    VIEW3D_MT_curve_add,
    VIEW3D_MT_surface_add,
    VIEW3D_MT_edit_metaball_context_menu,
    VIEW3D_MT_metaball_add,
    TOPBAR_MT_edit_curve_add,
    TOPBAR_MT_edit_armature_add,
    VIEW3D_MT_armature_add,
    VIEW3D_MT_light_add,
    VIEW3D_MT_lightprobe_add,
    VIEW3D_MT_camera_add,
    VIEW3D_MT_volume_add,
    VIEW3D_MT_grease_pencil_add,
    VIEW3D_MT_add,
    VIEW3D_MT_image_add,
    VIEW3D_MT_origin_set,  # bfa menu
    VIEW3D_MT_object,
    VIEW3D_MT_object_animation,
    VIEW3D_MT_object_asset,
    VIEW3D_MT_object_rigid_body,
    VIEW3D_MT_object_clear,
    VIEW3D_MT_object_context_menu,
    VIEW3D_MT_object_convert,
    VIEW3D_MT_object_shading,
    VIEW3D_MT_object_apply,
    VIEW3D_MT_object_relations,
    VIEW3D_MT_object_liboverride,
    VIEW3D_MT_object_parent,
    VIEW3D_MT_object_track,
    VIEW3D_MT_object_collection,
    VIEW3D_MT_object_constraints,
    VIEW3D_MT_object_modifiers,
    VIEW3D_MT_object_quick_effects,
    VIEW3D_MT_object_showhide,
    VIEW3D_MT_object_cleanup,
    VIEW3D_MT_make_single_user,
    VIEW3D_MT_make_links,
    VIEW3D_MT_brush_paint_modes,
    VIEW3D_MT_brush,  # bfa menu
    VIEW3D_MT_facemask_showhide,  # bfa menu
    VIEW3D_MT_paint_vertex,
    VIEW3D_MT_hook,
    VIEW3D_MT_vertex_group,
    VIEW3D_MT_gpencil_vertex_group,
    VIEW3D_MT_greasepencil_vertex_group,
    VIEW3D_MT_paint_weight,
    VIEW3D_MT_paint_weight_legacy,  # bfa menu
    VIEW3D_MT_paint_weight_lock,
    VIEW3D_MT_subdivision_set,  # bfa menu
    VIEW3D_MT_sculpt,
    VIEW3D_MT_sculpt_legacy,  # bfa menu
    VIEW3D_MT_sculpt_transform,  # bfa menu
    VIEW3D_MT_sculpt_showhide,  # bfa menu
    VIEW3D_MT_sculpt_set_pivot,
    VIEW3D_MT_mask,
    VIEW3D_MT_mask_legacy,  # bfa menu
    VIEW3D_MT_face_sets_showhide, # bfa menu
    VIEW3D_MT_face_sets,
    VIEW3D_MT_face_sets_init,
    VIEW3D_MT_random_mask,
    VIEW3D_MT_particle,
    VIEW3D_MT_particle_context_menu,
    VIEW3D_MT_particle_showhide,
    VIEW3D_MT_pose,
    VIEW3D_MT_pose_transform,
    VIEW3D_MT_pose_slide,
    VIEW3D_MT_pose_propagate,
    VIEW3D_MT_pose_motion,
    VIEW3D_MT_bone_collections,
    VIEW3D_MT_pose_ik,
    VIEW3D_MT_pose_constraints,
    VIEW3D_MT_pose_names,
    VIEW3D_MT_pose_showhide,
    VIEW3D_MT_pose_apply,
    VIEW3D_MT_pose_context_menu,
    VIEW3D_MT_bone_options_toggle,
    VIEW3D_MT_bone_options_enable,
    VIEW3D_MT_bone_options_disable,
    VIEW3D_MT_edit_mesh_context_menu,
    VIEW3D_MT_edit_mesh_select_mode,
    VIEW3D_MT_edit_mesh_select_linked,
    VIEW3D_MT_edit_mesh_select_loops,
    VIEW3D_MT_edit_mesh_extrude_dupli,  # bfa operator for separated tooltip
    VIEW3D_MT_edit_mesh_extrude_dupli_rotate,  # bfa operator for separated tooltip
    VIEW3D_MT_edit_mesh_extrude,
    VIEW3D_MT_edit_mesh_vertices,
    VIEW3D_MT_edit_mesh_vertices_legacy,  # bfa menu
    VIEW3D_MT_edit_mesh_edges,
    VIEW3D_MT_edit_mesh_edges_legacy,  # bfa menu
    VIEW3D_MT_edit_mesh_faces,
    VIEW3D_MT_edit_mesh_faces_legacy,  # bfa menu
    VIEW3D_MT_edit_mesh_faces_data,
    VIEW3D_MT_edit_mesh_normals,
    VIEW3D_MT_edit_mesh_normals_select_strength,
    VIEW3D_MT_edit_mesh_normals_set_strength,
    VIEW3D_MT_edit_mesh_normals_average,
    VIEW3D_MT_edit_mesh_shading,
    VIEW3D_MT_edit_mesh_weights,
    VIEW3D_MT_edit_mesh_clean,
    VIEW3D_MT_edit_mesh_delete,
    VIEW3D_MT_edit_mesh_merge,
    VIEW3D_MT_edit_mesh_split,
    VIEW3D_MT_edit_mesh_dissolve,  # bfa menu
    VIEW3D_MT_edit_mesh_showhide,
    VIEW3D_MT_greasepencil_material_active,
    VIEW3D_MT_paint_grease_pencil,
    VIEW3D_MT_paint_gpencil,
    VIEW3D_MT_draw_gpencil,
    VIEW3D_MT_assign_material,
    VIEW3D_MT_edit_gpencil,
    VIEW3D_MT_edit_gpencil_stroke,
    VIEW3D_MT_edit_gpencil_point,
    VIEW3D_MT_edit_gpencil_hide,  # bfa menu
    VIEW3D_MT_edit_gpencil_arrange_strokes,  # bfa menu
    VIEW3D_MT_edit_gpencil_delete,
    VIEW3D_MT_sculpt_gpencil_copy,  # bfa menu
    VIEW3D_MT_edit_gpencil_showhide,
    VIEW3D_MT_edit_greasepencil_showhide,
    VIEW3D_MT_edit_greasepencil_cleanup,
    VIEW3D_MT_weight_gpencil,
    VIEW3D_MT_gpencil_animation,
    VIEW3D_MT_gpencil_simplify,
    VIEW3D_MT_gpencil_autoweights,
    VIEW3D_MT_gpencil_edit_context_menu,
    VIEW3D_MT_greasepencil_edit_context_menu,
    VIEW3D_MT_grease_pencil_assign_material,
    VIEW3D_MT_edit_greasepencil,
    VIEW3D_MT_edit_greasepencil_delete,
    VIEW3D_MT_edit_greasepencil_stroke,
    VIEW3D_MT_edit_greasepencil_point,
    VIEW3D_MT_edit_greasepencil_animation,
    VIEW3D_MT_edit_curve,
    VIEW3D_MT_edit_curve_ctrlpoints,
    VIEW3D_MT_edit_curve_handle_type_set,  # bfa menu
    VIEW3D_MT_edit_curve_segments,
    VIEW3D_MT_edit_curve_clean,
    VIEW3D_MT_edit_curve_context_menu,
    VIEW3D_MT_edit_curve_delete,
    VIEW3D_MT_edit_curve_showhide,
    VIEW3D_MT_edit_surface,
    VIEW3D_MT_edit_font,
    VIEW3D_MT_edit_font_chars,
    VIEW3D_MT_edit_font_kerning,
    VIEW3D_MT_edit_font_move,  # bfa menu
    VIEW3D_MT_edit_font_delete,
    VIEW3D_MT_edit_font_context_menu,
    VIEW3D_MT_edit_meta,
    VIEW3D_MT_edit_meta_showhide,
    VIEW3D_MT_edit_lattice,
    VIEW3D_MT_edit_lattice_flip,  # bfa menu - blender uses enum
    VIEW3D_MT_edit_armature,
    VIEW3D_MT_armature_showhide,  # bfa menu
    VIEW3D_MT_armature_context_menu,
    VIEW3D_MT_edit_armature_parent,
    VIEW3D_MT_edit_armature_roll,
    VIEW3D_MT_edit_armature_names,
    VIEW3D_MT_edit_armature_delete,
    VIEW3D_MT_edit_gpencil_transform,
    VIEW3D_MT_edit_curves,
    VIEW3D_MT_edit_curves_add,
    VIEW3D_MT_edit_curves_segments,
    VIEW3D_MT_edit_curves_control_points,
    VIEW3D_MT_edit_pointcloud,
    VIEW3D_MT_object_mode_pie,
    VIEW3D_MT_view_pie,
    VIEW3D_MT_transform_gizmo_pie,
    VIEW3D_MT_shading_pie,
    VIEW3D_MT_shading_ex_pie,
    VIEW3D_MT_pivot_pie,
    VIEW3D_MT_snap_pie,
    VIEW3D_MT_orientations_pie,
    VIEW3D_MT_proportional_editing_falloff_pie,
    VIEW3D_MT_sculpt_mask_edit_pie,
    VIEW3D_MT_sculpt_automasking_pie,
    VIEW3D_MT_sculpt_gpencil_automasking_pie,
    VIEW3D_MT_wpaint_vgroup_lock_pie,
    VIEW3D_MT_sculpt_face_sets_edit_pie,
    VIEW3D_MT_sculpt_curves,
    VIEW3D_PT_active_tool,
    VIEW3D_PT_active_tool_duplicate,
    VIEW3D_PT_view3d_properties,
    VIEW3D_PT_view3d_properties_edit,  # bfa panel
    VIEW3D_PT_view3d_lock,
    VIEW3D_PT_view3d_camera_lock,  # bfa panel
    VIEW3D_PT_view3d_cursor,
    VIEW3D_PT_collections,
    VIEW3D_PT_object_type_visibility,
    VIEW3D_PT_grease_pencil,
    VIEW3D_PT_annotation_onion,
    VIEW3D_PT_gpencil_multi_frame,
    VIEW3D_PT_grease_pencil_multi_frame,
    VIEW3D_PT_gpencil_curve_edit,
    VIEW3D_PT_gpencil_sculpt_automasking,
    VIEW3D_PT_quad_view,
    VIEW3D_PT_view3d_stereo,
    VIEW3D_PT_shading,
    VIEW3D_PT_shading_lighting,
    VIEW3D_PT_shading_color,
    VIEW3D_PT_shading_options,
    VIEW3D_PT_shading_options_shadow,
    VIEW3D_PT_shading_options_ssao,
    VIEW3D_PT_shading_render_pass,
    VIEW3D_PT_shading_compositor,
    VIEW3D_PT_gizmo_display,
    VIEW3D_PT_overlay,
    VIEW3D_PT_overlay_guides,
    VIEW3D_PT_overlay_object,
    VIEW3D_PT_overlay_geometry,
    VIEW3D_PT_overlay_viewer_node,
    VIEW3D_PT_overlay_motion_tracking,
    VIEW3D_PT_overlay_edit_mesh,
    VIEW3D_PT_overlay_edit_mesh_shading,
    VIEW3D_PT_overlay_edit_mesh_measurement,
    VIEW3D_PT_overlay_edit_mesh_normals,
    VIEW3D_PT_overlay_edit_mesh_freestyle,
    VIEW3D_PT_overlay_edit_curve,
    VIEW3D_PT_overlay_texture_paint,
    VIEW3D_PT_overlay_vertex_paint,
    VIEW3D_PT_overlay_weight_paint,
    VIEW3D_PT_overlay_bones,
    VIEW3D_PT_overlay_sculpt,
    VIEW3D_PT_overlay_sculpt_curves,
    VIEW3D_PT_snapping,
    VIEW3D_PT_proportional_edit,
    VIEW3D_PT_gpencil_origin,
    VIEW3D_PT_gpencil_lock,
    VIEW3D_PT_gpencil_guide,
    VIEW3D_PT_transform_orientations,
    VIEW3D_PT_overlay_gpencil_options,
    VIEW3D_PT_overlay_grease_pencil_options,
    VIEW3D_PT_context_properties,
    VIEW3D_PT_paint_vertex_context_menu,
    VIEW3D_PT_paint_texture_context_menu,
    VIEW3D_PT_paint_weight_context_menu,
    VIEW3D_PT_gpencil_vertex_context_menu,
    VIEW3D_PT_gpencil_sculpt_context_menu,
    VIEW3D_PT_gpencil_weight_context_menu,
    VIEW3D_PT_gpencil_draw_context_menu,
    VIEW3D_PT_gpencil_edit_options,  # bfa menu
    VIEW3D_PT_sculpt_automasking,
    VIEW3D_PT_sculpt_context_menu,
    TOPBAR_PT_gpencil_materials,
    TOPBAR_PT_gpencil_vertexcolor,
    TOPBAR_PT_annotation_layers,
    VIEW3D_PT_curves_sculpt_add_shape,
    VIEW3D_PT_curves_sculpt_parameter_falloff,
    VIEW3D_PT_curves_sculpt_grow_shrink_scaling,
    VIEW3D_PT_viewport_debug,
    VIEW3D_AST_sculpt_brushes,
)


if __name__ == "__main__":  # only for live edit.
    from bpy.utils import register_class
    for cls in classes:
        register_class(cls)<|MERGE_RESOLUTION|>--- conflicted
+++ resolved
@@ -842,7 +842,8 @@
         shading = view.shading
         overlay = view.overlay
 
-        ALL_MT_editormenu_view3d.draw_hidden(context, layout)  # bfa - show hide the editormenu, editor suffix is needed.
+        # bfa - show hide the editormenu, editor suffix is needed.
+        ALL_MT_editormenu_view3d.draw_hidden(context, layout)
 
         obj = context.active_object
         mode_string = context.mode
@@ -1230,11 +1231,7 @@
             sculpt.use_automasking_view_normal
         )
 
-<<<<<<< HEAD
         return "MOD_MASK" if automask_enabled else "MOD_MASK_OFF"
-=======
-        return 'CLIPUV_DEHLT' if automask_enabled else 'CLIPUV_HLT'
->>>>>>> bc5c1cce
 
     @staticmethod
     def _gpencil_sculpt_automasking_icon(gpencil_sculpt):
@@ -1246,8 +1243,12 @@
             gpencil_sculpt.use_automasking_layer_active
         )
 
-<<<<<<< HEAD
         return "MOD_MASK" if automask_enabled else "MOD_MASK_OFF"
+
+    @staticmethod
+    def _texture_mask_icon(ipaint):
+        mask_enabled = ipaint.use_stencil_layer or ipaint.use_cavity
+        return 'MOD_MASK' if mask_enabled else 'MOD_MASK_OFF'
 
 
 # bfa - show hide the editormenu, editor suffix is needed.
@@ -1258,20 +1259,17 @@
         self.draw_menus(self.layout, context)
 
     @staticmethod
+    def _texture_mask_icon(ipaint):
+        mask_enabled = ipaint.use_stencil_layer or ipaint.use_cavity
+        return 'MOD_MASK' if mask_enabled else 'MOD_MASK_OFF'
+
+    @staticmethod
     def draw_menus(layout, context):
 
         row = layout.row(align=True)
         row.template_header()  # editor type menus
 
     # bfa - do not place any content here, it does not belong into this class !!!
-=======
-        return 'CLIPUV_DEHLT' if automask_enabled else 'CLIPUV_HLT'
-
-    @staticmethod
-    def _texture_mask_icon(ipaint):
-        mask_enabled = ipaint.use_stencil_layer or ipaint.use_cavity
-        return 'CLIPUV_DEHLT' if mask_enabled else 'CLIPUV_HLT'
->>>>>>> bc5c1cce
 
 
 class VIEW3D_MT_editor_menus(Menu):
@@ -1309,10 +1307,10 @@
                     'SCULPT_GREASE_PENCIL'} and use_gpencil_masking):
                 layout.menu("VIEW3D_MT_select_edit_gpencil")
 
-            if mode_string == "SCULPT_GPENCIL" and use_gpencil_masking: # BFA
+            if mode_string == "SCULPT_GPENCIL" and use_gpencil_masking:  # BFA
                 layout.menu("VIEW3D_MT_sculpt_gpencil_copy")  # bfa menu
 
-            elif mode_string == "VERTEX_GPENCIL": # BFA
+            elif mode_string == "VERTEX_GPENCIL":  # BFA
                 layout.menu("VIEW3D_MT_gpencil_animation")  # BFA
                 layout.menu("GPENCIL_MT_layer_active", text="Active Layer")  # BFA
 
@@ -1376,13 +1374,9 @@
 
         elif obj:
             if mode_string not in {'PAINT_TEXTURE', 'SCULPT_CURVES', 'SCULPT_GREASE_PENCIL'}:
-<<<<<<< HEAD
-                layout.menu("VIEW3D_MT_{:s}".format(mode_string.lower()))
-            if mode_string in {'SCULPT', 'PAINT_VERTEX', 'PAINT_TEXTURE'}: # BFA
+                layout.menu("VIEW3D_MT_" + mode_string.lower())
+            if mode_string in {'SCULPT', 'PAINT_VERTEX', 'PAINT_TEXTURE'}:  # BFA
                 layout.menu("VIEW3D_MT_brush")  # BFA
-=======
-                layout.menu("VIEW3D_MT_" + mode_string.lower())
->>>>>>> bc5c1cce
             if mode_string == 'SCULPT':
                 layout.menu("VIEW3D_MT_mask")
                 layout.menu("VIEW3D_MT_face_sets")
@@ -1413,8 +1407,16 @@
         layout = self.layout
 
         layout.operator("{:s}.reveal".format(self._operator_name), text="Show Hidden", icon="HIDE_OFF")
-        layout.operator("{:s}.hide".format(self._operator_name), text="Hide Selected", icon="HIDE_ON").unselected = False
-        layout.operator("{:s}.hide".format(self._operator_name), text="Hide Unselected", icon="HIDE_UNSELECTED").unselected = True
+        layout.operator(
+            "{:s}.hide".format(
+                self._operator_name),
+            text="Hide Selected",
+            icon="HIDE_ON").unselected = False
+        layout.operator(
+            "{:s}.hide".format(
+                self._operator_name),
+            text="Hide Unselected",
+            icon="HIDE_UNSELECTED").unselected = True
 
 
 # Standard transforms which apply to all cases (mix-in class, not used directly).
@@ -1545,7 +1547,7 @@
                 props = layout.operator("transform.mirror",
                                         text="{:s} {:s}".format(axis_name, iface_(space_name)),
                                         translate=False,
-                                        icon="MIRROR_" + axis_name) # BFA: set icon
+                                        icon="MIRROR_" + axis_name)  # BFA: set icon
                 props.constraint_axis[axis_index] = True
                 props.orient_type = space_id
 
@@ -1800,7 +1802,8 @@
             icon="MENU_PANEL").name = 'VIEW3D_MT_sculpt_automasking_pie'
         layout.operator("wm.call_menu_pie", text="Weightpaint Vertexgroup Lock",
                         icon="MENU_PANEL").name = 'VIEW3D_MT_wpaint_vgroup_lock_pie'
-        layout.operator("wm.call_menu_pie", text="Keyframe Insert", icon="MENU_PANEL").name = 'ANIM_MT_keyframe_insert_pie'
+        layout.operator("wm.call_menu_pie", text="Keyframe Insert",
+                        icon="MENU_PANEL").name = 'ANIM_MT_keyframe_insert_pie'
         layout.separator()
 
         layout.operator("wm.call_menu_pie", text="Greasepencil Snap", icon="MENU_PANEL").name = 'GPENCIL_MT_snap_pie'
@@ -1814,6 +1817,7 @@
         layout.operator("wm.toolbar_fallback_pie", text="Fallback Tool", icon="MENU_PANEL")  # BFA
         layout.operator("view3d.object_mode_pie_or_toggle", text="Modes", icon="MENU_PANEL")  # BFA
 
+
 class VIEW3D_MT_view_cameras(Menu):
     bl_label = "Cameras"
 
@@ -1832,22 +1836,29 @@
     def draw(self, _context):
         layout = self.layout
 
-        layout.operator("view3d.view_camera", text="Camera", icon="CAMERA_DATA", text_ctxt=i18n_contexts.editor_view3d) #BFA - Icon
-
-        layout.separator()
-
-        layout.operator("view3d.view_axis", text="Top", icon="VIEW_TOP", text_ctxt=i18n_contexts.editor_view3d).type = 'TOP'  #BFA - Icon
-        layout.operator("view3d.view_axis", text="Bottom", icon="VIEW_BOTTOM", text_ctxt=i18n_contexts.editor_view3d).type = 'BOTTOM'  #BFA - Icon
-
-        layout.separator()
-
-        layout.operator("view3d.view_axis", text="Front", icon="VIEW_FRONT", text_ctxt=i18n_contexts.editor_view3d).type = 'FRONT'  #BFA - Icon
-        layout.operator("view3d.view_axis", text="Back", icon="VIEW_BACK", text_ctxt=i18n_contexts.editor_view3d).type = 'BACK'  #BFA - Icon
-
-        layout.separator()
-
-        layout.operator("view3d.view_axis", text="Right", icon="VIEW_RIGHT", text_ctxt=i18n_contexts.editor_view3d).type = 'RIGHT'  #BFA - Icon
-        layout.operator("view3d.view_axis", text="Left", icon="VIEW_LEFT", text_ctxt=i18n_contexts.editor_view3d).type = 'LEFT'  #BFA - Icon
+        layout.operator("view3d.view_camera", text="Camera", icon="CAMERA_DATA",
+                        text_ctxt=i18n_contexts.editor_view3d)  # BFA - Icon
+
+        layout.separator()
+
+        layout.operator("view3d.view_axis", text="Top", icon="VIEW_TOP",
+                        text_ctxt=i18n_contexts.editor_view3d).type = 'TOP'  # BFA - Icon
+        layout.operator("view3d.view_axis", text="Bottom", icon="VIEW_BOTTOM",
+                        text_ctxt=i18n_contexts.editor_view3d).type = 'BOTTOM'  # BFA - Icon
+
+        layout.separator()
+
+        layout.operator("view3d.view_axis", text="Front", icon="VIEW_FRONT",
+                        text_ctxt=i18n_contexts.editor_view3d).type = 'FRONT'  # BFA - Icon
+        layout.operator("view3d.view_axis", text="Back", icon="VIEW_BACK",
+                        text_ctxt=i18n_contexts.editor_view3d).type = 'BACK'  # BFA - Icon
+
+        layout.separator()
+
+        layout.operator("view3d.view_axis", text="Right", icon="VIEW_RIGHT",
+                        text_ctxt=i18n_contexts.editor_view3d).type = 'RIGHT'  # BFA - Icon
+        layout.operator("view3d.view_axis", text="Left", icon="VIEW_LEFT",
+                        text_ctxt=i18n_contexts.editor_view3d).type = 'LEFT'  # BFA - Icon
 
 
 # bfa menu
@@ -2939,7 +2950,9 @@
     def draw(self, _context):
         layout = self.layout
 
-        layout.operator("WM_OT_search_single_menu", text="Search...", icon='VIEWZOOM').menu_idname = "VIEW3D_MT_mesh_add" # BFA - make sure you can see it in the header
+        # BFA - make sure you can see it in the header
+        layout.operator("WM_OT_search_single_menu", text="Search...",
+                        icon='VIEWZOOM').menu_idname = "VIEW3D_MT_mesh_add"
 
         layout.separator()
 
@@ -3001,7 +3014,6 @@
 
         layout.operator_context = 'INVOKE_REGION_WIN'
 
-<<<<<<< HEAD
         layout.operator("surface.primitive_nurbs_surface_curve_add", text="Surface Curve", icon='SURFACE_NCURVE')
         layout.operator("surface.primitive_nurbs_surface_circle_add", text="Surface Circle", icon='SURFACE_NCIRCLE')
         layout.operator("surface.primitive_nurbs_surface_surface_add", text="Surface Patch", icon='SURFACE_NSURFACE')
@@ -3011,17 +3023,6 @@
             icon='SURFACE_NCYLINDER')
         layout.operator("surface.primitive_nurbs_surface_sphere_add", text="Surface Sphere", icon='SURFACE_NSPHERE')
         layout.operator("surface.primitive_nurbs_surface_torus_add", text="Surface Torus", icon='SURFACE_NTORUS')
-=======
-        layout.operator("surface.primitive_nurbs_surface_curve_add", text="Nurbs Curve", icon='SURFACE_NCURVE')
-        layout.operator("surface.primitive_nurbs_surface_circle_add", text="Nurbs Circle", icon='SURFACE_NCIRCLE')
-        layout.operator("surface.primitive_nurbs_surface_surface_add", text="Nurbs Surface", icon='SURFACE_NSURFACE')
-        layout.operator(
-            "surface.primitive_nurbs_surface_cylinder_add",
-            text="Nurbs Cylinder", icon='SURFACE_NCYLINDER',
-        )
-        layout.operator("surface.primitive_nurbs_surface_sphere_add", text="Nurbs Sphere", icon='SURFACE_NSPHERE')
-        layout.operator("surface.primitive_nurbs_surface_torus_add", text="Nurbs Torus", icon='SURFACE_NTORUS')
->>>>>>> bc5c1cce
 
 
 class VIEW3D_MT_edit_metaball_context_menu(Menu):
@@ -3149,18 +3150,9 @@
 
     def draw(self, _context):
         layout = self.layout
-<<<<<<< HEAD
         layout.operator("object.volume_import", text="Import OpenVDB", icon='FILE_VOLUME')
         layout.operator("object.volume_add", text="Empty",
                         text_ctxt=i18n_contexts.id_volume, icon='OUTLINER_OB_VOLUME')
-=======
-        layout.operator("object.volume_import", text="Import OpenVDB...", icon='OUTLINER_DATA_VOLUME')
-        layout.operator(
-            "object.volume_add", text="Empty",
-            text_ctxt=i18n_contexts.id_volume,
-            icon='OUTLINER_DATA_VOLUME',
-        )
->>>>>>> bc5c1cce
 
 
 class VIEW3D_MT_grease_pencil_add(Menu):
@@ -3195,7 +3187,8 @@
             layout.operator("WM_OT_search_single_menu", text="Search...", icon='VIEWZOOM').menu_idname = "VIEW3D_MT_add"
             layout.separator()
         else:
-            layout.operator("WM_OT_search_single_menu", text="Search...", icon='VIEWZOOM').menu_idname = "VIEW3D_MT_add" # BFA - make sure you can see it in the header
+            # BFA - make sure you can see it in the header
+            layout.operator("WM_OT_search_single_menu", text="Search...", icon='VIEWZOOM').menu_idname = "VIEW3D_MT_add"
 
         layout.separator()
 
@@ -3234,19 +3227,8 @@
             layout.operator("object.armature_add", text="Armature", icon='OUTLINER_OB_ARMATURE')
 
         layout.operator("object.add", text="Lattice", icon='OUTLINER_OB_LATTICE').type = 'LATTICE'
-<<<<<<< HEAD
         layout.operator_menu_enum("object.empty_add", "type", text="Empty",
                                   text_ctxt=i18n_contexts.id_id, icon='OUTLINER_OB_EMPTY')
-=======
-
-        layout.separator()
-
-        layout.operator_menu_enum(
-            "object.empty_add", "type", text="Empty",
-            text_ctxt=i18n_contexts.id_id,
-            icon='OUTLINER_OB_EMPTY',
-        )
->>>>>>> bc5c1cce
         layout.menu("VIEW3D_MT_image_add", text="Image", icon='OUTLINER_OB_IMAGE')
 
         layout.separator()
@@ -3584,7 +3566,10 @@
         layout = self.layout
 
         layout.operator("anim.keyframe_insert", text="Insert Keyframe", icon='KEYFRAMES_INSERT')
-        layout.operator("anim.keyframe_insert_menu", text="Insert Keyframe with Keying Set", icon='KEYFRAMES_INSERT').always_prompt = True
+        layout.operator(
+            "anim.keyframe_insert_menu",
+            text="Insert Keyframe with Keying Set",
+            icon='KEYFRAMES_INSERT').always_prompt = True
         layout.operator("anim.keyframe_delete_v3d", text="Delete Keyframes", icon='KEYFRAMES_REMOVE')
         layout.operator("anim.keyframe_clear_v3d", text="Clear Keyframes", icon='KEYFRAMES_CLEAR')
         layout.operator("anim.keying_set_active_set", text="Change Keying Set", icon='KEYINGSET')
@@ -3867,7 +3852,10 @@
         layout.separator()
 
         layout.operator("anim.keyframe_insert", text="Insert Keyframe", icon='KEYFRAMES_INSERT')
-        layout.operator("anim.keyframe_insert_menu", text="Insert Keyframe with Keying Set", icon='KEYFRAMES_INSERT').always_prompt = True
+        layout.operator(
+            "anim.keyframe_insert_menu",
+            text="Insert Keyframe with Keying Set",
+            icon='KEYFRAMES_INSERT').always_prompt = True
 
         layout.separator()
 
@@ -3879,6 +3867,7 @@
         layout.menu("VIEW3D_MT_object_showhide")  # BFA - added to context menu
 
         layout.template_node_operator_asset_menu_items(catalog_path="Object")
+
 
 class VIEW3D_MT_object_shading(Menu):
     # XXX, this menu is a place to store shading operator in object mode
@@ -4030,7 +4019,7 @@
     def draw(self, _context):
         layout = self.layout
 
-        #layout.operator("object.move_to_collection", icon='GROUP') #BFA - Double entry
+        # layout.operator("object.move_to_collection", icon='GROUP') #BFA - Double entry
         layout.operator("object.link_to_collection", icon='GROUP')
 
         layout.separator()
@@ -4606,32 +4595,20 @@
         props = layout.operator("sculpt.face_set_edit", text="Fair Positions", icon='POSITION')
         props.mode = 'FAIR_POSITIONS'
 
-        # Fair Tangency
-        props = layout.operator("sculpt.face_set_edit", text="Fair Tangency", icon='NODE_TANGENT')
-        props.mode = 'FAIR_TANGENCY'
-
-        layout.separator()
-
-        sculpt_filters_types = [
-            ('SMOOTH', iface_("Smooth"), 'PARTICLEBRUSH_SMOOTH'),
-            ('SURFACE_SMOOTH', iface_("Surface Smooth"), 'SURFACE_SMOOTH'),
-            ('INFLATE', iface_("Inflate"), 'INFLATE'),
-            ('RELAX', iface_("Relax Topology"), 'RELAX_TOPOLOGY'),
-            ('RELAX_FACE_SETS', iface_("Relax Face Sets"), 'RELAX_FACE_SETS'),
-            ('SHARPEN', iface_("Sharpen"), 'SHARPEN'),
-            ('ENHANCE_DETAILS', iface_("Enhance Details"), 'ENHANCE'),
-            ('ERASE_DISCPLACEMENT', iface_("Erase Multires Displacement"), 'DELETE'),
-            ('RANDOM', iface_("Randomize"), 'RANDOMIZE')
-        ]
-        # bfa - added icons to the list
-        for filter_type, ui_name, icon in sculpt_filters_types:
-            props = layout.operator("sculpt.mesh_filter", text=ui_name, icon=icon, translate=False)
-            props.type = filter_type
-
-        layout.separator()
-
-        layout.menu("VIEW3D_MT_subdivision_set")  # bfa - add subdivion set menu
-        layout.operator("sculpt.sample_color", text="Sample Color", icon='EYEDROPPER')
+        props = layout.operator("paint.hide_show", text="Box Show")
+        props.action = 'SHOW'
+
+        props = layout.operator("paint.hide_show_lasso_gesture", text="Lasso Hide")
+        props.action = 'HIDE'
+
+        props = layout.operator("paint.hide_show_lasso_gesture", text="Lasso Show")
+        props.action = 'SHOW'
+
+        props = layout.operator("paint.hide_show_line_gesture", text="Line Hide")
+        props.action = 'HIDE'
+
+        props = layout.operator("paint.hide_show_line_gesture", text="Line Show")
+        props.action = 'SHOW'
 
         props = layout.operator("paint.hide_show_polyline_gesture", text="Polyline Hide")
         props.action = 'HIDE'
@@ -4691,14 +4668,10 @@
         props = layout.operator("sculpt.trim_lasso_gesture", text="Lasso Trim", icon='LASSO_TRIM')
         props.trim_mode = 'DIFFERENCE'
 
-<<<<<<< HEAD
-        props = layout.operator("sculpt.trim_box_gesture", text="Box Add", icon='BOX_ADD')
-=======
         props = layout.operator("sculpt.trim_line_gesture", text="Line Trim")
         props.trim_mode = 'DIFFERENCE'
 
-        props = layout.operator("sculpt.trim_box_gesture", text="Box Add")
->>>>>>> bc5c1cce
+        props = layout.operator("sculpt.trim_box_gesture", text="Box Add", icon='BOX_ADD')
         props.trim_mode = 'JOIN'
 
         props = layout.operator("sculpt.trim_lasso_gesture", text="Lasso Add", icon='LASSO_ADD')
@@ -4740,7 +4713,6 @@
 
         props = layout.operator("paint.hide_show_masked", text="Hide Masked", icon="MOD_MASK_OFF")
         props.action = 'HIDE'
-
 
 
 class VIEW3D_MT_sculpt_curves(Menu):
@@ -4864,12 +4836,18 @@
     def draw(self, _context):
         layout = self.layout
 
-        layout.operator("sculpt.face_set_change_visibility", text="Toggle Visibility", icon="HIDE_UNSELECTED").mode = 'TOGGLE'
+        layout.operator(
+            "sculpt.face_set_change_visibility",
+            text="Toggle Visibility",
+            icon="HIDE_UNSELECTED").mode = 'TOGGLE'
 
         layout.separator()
 
         layout.operator("paint.hide_show_all", text="Show All Geometry", icon="HIDE_OFF").action = 'SHOW'
-        layout.operator("sculpt.face_set_change_visibility", text="Hide Active Face Set", icon="HIDE_ON").mode = 'HIDE_ACTIVE'
+        layout.operator(
+            "sculpt.face_set_change_visibility",
+            text="Hide Active Face Set",
+            icon="HIDE_ON").mode = 'HIDE_ACTIVE'
 
 
 class VIEW3D_MT_face_sets(Menu):
@@ -5108,7 +5086,10 @@
 
         layout.separator()
 
-        layout.operator("armature.move_to_collection", text="Move to Bone Collection", icon="GROUP_BONE") #BFA - added for consistency
+        layout.operator(
+            "armature.move_to_collection",
+            text="Move to Bone Collection",
+            icon="GROUP_BONE")  # BFA - added for consistency
         layout.menu("VIEW3D_MT_bone_collections")
 
         layout.separator()
@@ -5210,12 +5191,12 @@
     def draw(self, context):
         layout = self.layout
 
-        layout.operator("armature.assign_to_collection", text="Add", icon="COLLECTION_BONE_ADD")  #BFA - shortned label
+        layout.operator("armature.assign_to_collection", text="Add", icon="COLLECTION_BONE_ADD")  # BFA - shortned label
 
         layout.separator()
 
         layout.operator("armature.collection_show_all", icon="SHOW_UNSELECTED")
-        props = layout.operator("armature.collection_create_and_assign", #BFA - shortned label
+        props = layout.operator("armature.collection_create_and_assign",  # BFA - shortned label
                                 text="Assign to New",
                                 icon='COLLECTION_BONE_NEW')
         props.name = "New Collection"
@@ -5294,7 +5275,10 @@
         layout.operator_context = 'INVOKE_REGION_WIN'
 
         layout.operator("anim.keyframe_insert", text="Insert Keyframe", icon='KEYFRAMES_INSERT')
-        layout.operator("anim.keyframe_insert_menu", text="Insert Keyframe with Keying Set", icon='KEYFRAMES_INSERT').always_prompt = True
+        layout.operator(
+            "anim.keyframe_insert_menu",
+            text="Insert Keyframe with Keying Set",
+            icon='KEYFRAMES_INSERT').always_prompt = True
 
         layout.separator()
 
@@ -5323,7 +5307,10 @@
 
         layout.separator()
 
-        layout.operator("armature.move_to_collection", text="Move to Bone Collection", icon="GROUP_BONE") #BFA - added to context menu
+        layout.operator(
+            "armature.move_to_collection",
+            text="Move to Bone Collection",
+            icon="GROUP_BONE")  # BFA - added to context menu
 
         layout.separator()
 
@@ -5929,7 +5916,7 @@
 
         layout.separator()
 
-        layout.operator("mesh.flip_quad_tessellation", icon = "FLIP")
+        layout.operator("mesh.flip_quad_tessellation", icon="FLIP")
 
         if with_freestyle:
             layout.separator()
@@ -6554,8 +6541,14 @@
         layout.separator()
 
         layout.operator("font.text_insert", text="German Eszett \u00DF", icon="GERMAN_S").text = "\u00DF"
-        layout.operator("font.text_insert", text="Inverted Question Mark \u00BF", icon="SPANISH_QUESTION").text = "\u00BF"
-        layout.operator("font.text_insert", text="Inverted Exclamation Mark \u00A1", icon="SPANISH_EXCLAMATION").text = "\u00A1"
+        layout.operator(
+            "font.text_insert",
+            text="Inverted Question Mark \u00BF",
+            icon="SPANISH_QUESTION").text = "\u00BF"
+        layout.operator(
+            "font.text_insert",
+            text="Inverted Exclamation Mark \u00A1",
+            icon="SPANISH_EXCLAMATION").text = "\u00A1"
 
 
 class VIEW3D_MT_edit_font_kerning(Menu):
@@ -6849,7 +6842,10 @@
 
         layout.separator()
 
-        layout.operator("armature.move_to_collection", text="Move to Bone Collection", icon="GROUP_BONE") # BFA - added to context menu
+        layout.operator(
+            "armature.move_to_collection",
+            text="Move to Bone Collection",
+            icon="GROUP_BONE")  # BFA - added to context menu
 
         layout.separator()
 
@@ -7371,6 +7367,7 @@
 
         layout.operator_menu_enum("curves.handle_type_set", "type")
 
+
 class VIEW3D_MT_edit_curves_segments(Menu):
     bl_label = "Segments"
 
@@ -7407,20 +7404,21 @@
         layout = self.layout
 
         pie = layout.menu_pie()
-        #pie.operator_enum("view3d.view_axis", "type") #BFA - Opted to the operators that contain consistenty iconography
+        # pie.operator_enum("view3d.view_axis", "type") #BFA - Opted to the
+        # operators that contain consistenty iconography
 
         # 4 - LEFT
-        pie.operator("view3d.view_axis", text="Left", icon='VIEW_LEFT').type = 'LEFT' #BFA - Icon changed
+        pie.operator("view3d.view_axis", text="Left", icon='VIEW_LEFT').type = 'LEFT'  # BFA - Icon changed
         # 6 - RIGHT
-        pie.operator("view3d.view_axis", text="Right", icon='VIEW_RIGHT').type = 'RIGHT' #BFA - Icon changed
+        pie.operator("view3d.view_axis", text="Right", icon='VIEW_RIGHT').type = 'RIGHT'  # BFA - Icon changed
         # 2 - BOTTOM
-        pie.operator("view3d.view_axis", text="Bottom", icon='VIEW_BOTTOM').type = 'BOTTOM'  #BFA - Icon changed
+        pie.operator("view3d.view_axis", text="Bottom", icon='VIEW_BOTTOM').type = 'BOTTOM'  # BFA - Icon changed
         # 8 - TOP
-        pie.operator("view3d.view_axis", text="Top", icon='VIEW_TOP').type = 'TOP'  #BFA - Icon changed
+        pie.operator("view3d.view_axis", text="Top", icon='VIEW_TOP').type = 'TOP'  # BFA - Icon changed
         # 7 - TOP - LEFT
-        pie.operator("view3d.view_axis", text="Back", icon='VIEW_BACK').type = 'BACK' #BFA - Icon Added
+        pie.operator("view3d.view_axis", text="Back", icon='VIEW_BACK').type = 'BACK'  # BFA - Icon Added
         # 9 - TOP - RIGHT
-        pie.operator("view3d.view_axis", text="Front", icon='VIEW_FRONT').type = 'FRONT' #BFA - Icon Added
+        pie.operator("view3d.view_axis", text="Front", icon='VIEW_FRONT').type = 'FRONT'  # BFA - Icon Added
 
         # 1 - BOTTOM - LEFT
         pie.operator("view3d.view_camera", text="View Camera", icon='CAMERA_DATA')
@@ -7572,23 +7570,23 @@
         layout = self.layout
         pie = layout.menu_pie()
 
-        props = pie.operator("paint.mask_flood_fill", text="Invert Mask", icon="INVERT_MASK") #BFA - icon
+        props = pie.operator("paint.mask_flood_fill", text="Invert Mask", icon="INVERT_MASK")  # BFA - icon
         props.mode = 'INVERT'
-        props = pie.operator("paint.mask_flood_fill", text="Clear Mask", icon="CLEAR_MASK") #BFA - icon
+        props = pie.operator("paint.mask_flood_fill", text="Clear Mask", icon="CLEAR_MASK")  # BFA - icon
         props.mode = 'VALUE'
         props.value = 0.0
-        props = pie.operator("sculpt.mask_filter", text="Smooth Mask", icon="PARTICLEBRUSH_SMOOTH") #BFA - icon
+        props = pie.operator("sculpt.mask_filter", text="Smooth Mask", icon="PARTICLEBRUSH_SMOOTH")  # BFA - icon
         props.filter_type = 'SMOOTH'
-        props = pie.operator("sculpt.mask_filter", text="Sharpen Mask", icon="SHARPEN") #BFA - icon
+        props = pie.operator("sculpt.mask_filter", text="Sharpen Mask", icon="SHARPEN")  # BFA - icon
         props.filter_type = 'SHARPEN'
-        props = pie.operator("sculpt.mask_filter", text="Grow Mask", icon="SELECTMORE") #BFA - icon
+        props = pie.operator("sculpt.mask_filter", text="Grow Mask", icon="SELECTMORE")  # BFA - icon
         props.filter_type = 'GROW'
-        props = pie.operator("sculpt.mask_filter", text="Shrink Mask", icon="SELECTLESS") #BFA - icon
+        props = pie.operator("sculpt.mask_filter", text="Shrink Mask", icon="SELECTLESS")  # BFA - icon
         props.filter_type = 'SHRINK'
-        props = pie.operator("sculpt.mask_filter", text="Increase Contrast", icon="INC_CONTRAST") #BFA - icon
+        props = pie.operator("sculpt.mask_filter", text="Increase Contrast", icon="INC_CONTRAST")  # BFA - icon
         props.filter_type = 'CONTRAST_INCREASE'
         props.auto_iteration_count = False
-        props = pie.operator("sculpt.mask_filter", text="Decrease Contrast", icon="DEC_CONTRAST") #BFA - icon
+        props = pie.operator("sculpt.mask_filter", text="Decrease Contrast", icon="DEC_CONTRAST")  # BFA - icon
         props.filter_type = 'CONTRAST_DECREASE'
         props.auto_iteration_count = False
 
@@ -7637,21 +7635,16 @@
         layout = self.layout
         pie = layout.menu_pie()
 
-        props = pie.operator("sculpt.face_sets_create", text="Face Set from Masked", icon="MOD_MASK") #BFA - Icon
+        props = pie.operator("sculpt.face_sets_create", text="Face Set from Masked", icon="MOD_MASK")  # BFA - Icon
         props.mode = 'MASKED'
 
-        props = pie.operator("sculpt.face_sets_create", text="Face Set from Visible", icon="FILL_MASK") #BFA - Icon
+        props = pie.operator("sculpt.face_sets_create", text="Face Set from Visible", icon="FILL_MASK")  # BFA - Icon
         props.mode = 'VISIBLE'
 
-        pie.operator("paint.visibility_invert", text="Invert Visible", icon="INVERT_MASK") #BFA - Icon
-
-<<<<<<< HEAD
-        props = pie.operator("paint.hide_show_all", text="Show All", icon="HIDE_OFF") #BFA - Icon
+        pie.operator("paint.visibility_invert", text="Invert Visible", icon="INVERT_MASK")  # BFA - Icon
+
+        props = pie.operator("paint.hide_show_all", text="Show All")
         props.action = "SHOW"
-=======
-        props = pie.operator("paint.hide_show_all", text="Show All")
-        props.action = 'SHOW'
->>>>>>> bc5c1cce
 
 
 class VIEW3D_MT_wpaint_vgroup_lock_pie(Menu):
@@ -10826,8 +10819,8 @@
         settings = UnifiedPaintPanel.paint_settings(context)
         brush = settings.brush
 
-        col = layout.column(align = True)
-        col.label(text = "Interpolate")
+        col = layout.column(align=True)
+        col.label(text="Interpolate")
 
         row = col.row()
         row.separator()
@@ -11043,7 +11036,7 @@
     VIEW3D_MT_sculpt_set_pivot,
     VIEW3D_MT_mask,
     VIEW3D_MT_mask_legacy,  # bfa menu
-    VIEW3D_MT_face_sets_showhide, # bfa menu
+    VIEW3D_MT_face_sets_showhide,  # bfa menu
     VIEW3D_MT_face_sets,
     VIEW3D_MT_face_sets_init,
     VIEW3D_MT_random_mask,
