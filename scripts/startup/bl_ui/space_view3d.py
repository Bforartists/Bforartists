--- conflicted
+++ resolved
@@ -1,7 +1,5 @@
 # SPDX-License-Identifier: GPL-2.0-or-later
 import bpy
-<<<<<<< HEAD
-from bl_ui_utils.layout import operator_context
 from bl_ui.properties_grease_pencil_common import (AnnotationDataPanel, AnnotationOnionSkin, GreasePencilMaterialsPanel,
                                                    GreasePencilVertexcolorPanel)
 from bl_ui.properties_paint_common import UnifiedPaintPanel, brush_basic_texpaint_settings
@@ -345,31 +343,6 @@
 
         # sub.enabled = shading.type != 'RENDERED'
         sub.popover(panel="VIEW3D_PT_shading", text="")
-=======
-from bpy.types import (
-    Header,
-    Menu,
-    Panel,
-)
-from bl_ui.properties_paint_common import (
-    UnifiedPaintPanel,
-    brush_basic_texpaint_settings,
-)
-from bl_ui.properties_grease_pencil_common import (
-    AnnotationDataPanel,
-    AnnotationOnionSkin,
-    GreasePencilMaterialsPanel,
-    GreasePencilVertexcolorPanel,
-)
-from bl_ui.space_toolsystem_common import (
-    ToolActivePanelHelper,
-)
-from bpy.app.translations import (
-    pgettext_iface as iface_,
-    pgettext_tip as tip_,
-    contexts as i18n_contexts,
-)
->>>>>>> 5ca278fb
 
 
 class VIEW3D_HT_tool_header(Header):
@@ -700,8 +673,6 @@
             unified_name="use_unified_strength",
             header=True,
         )
-<<<<<<< HEAD
-=======
 
         return True
 
@@ -730,18 +701,14 @@
         row.template_ID_preview(settings, "brush", rows=3, cols=8, hide_buttons=True)
 
         if context.object and brush.gpencil_tool in {'FILL', 'DRAW'}:
-            from bl_ui.properties_paint_common import (
-                brush_basic__draw_color_selector,
-            )
+            from bl_ui.properties_paint_common import brush_basic__draw_color_selector
             brush_basic__draw_color_selector(context, layout, brush, gp_settings, None)
 
         if context.object and brush.gpencil_tool == 'TINT':
             row.separator(factor=0.4)
             row.prop_with_popover(brush, "color", text="", panel="TOPBAR_PT_gpencil_vertexcolor")
 
-        from bl_ui.properties_paint_common import (
-            brush_basic_gpencil_paint_settings,
-        )
+        from bl_ui.properties_paint_common import brush_basic_gpencil_paint_settings
         brush_basic_gpencil_paint_settings(layout, context, brush, compact=True)
 
         return True
@@ -753,9 +720,7 @@
         paint = context.tool_settings.gpencil_sculpt_paint
         brush = paint.brush
 
-        from bl_ui.properties_paint_common import (
-            brush_basic_gpencil_sculpt_settings,
-        )
+        from bl_ui.properties_paint_common import brush_basic_gpencil_sculpt_settings
         brush_basic_gpencil_sculpt_settings(layout, context, brush, compact=True)
 
         return True
@@ -767,9 +732,7 @@
         paint = context.tool_settings.gpencil_weight_paint
         brush = paint.brush
 
-        from bl_ui.properties_paint_common import (
-            brush_basic_gpencil_weight_settings,
-        )
+        from bl_ui.properties_paint_common import brush_basic_gpencil_weight_settings
         brush_basic_gpencil_weight_settings(layout, context, brush, compact=True)
 
         return True
@@ -789,11 +752,13 @@
 
         if brush.gpencil_vertex_tool not in {'BLUR', 'AVERAGE', 'SMEAR'}:
             row.separator(factor=0.4)
-            row.prop_with_popover(brush, "color", text="", panel="TOPBAR_PT_gpencil_vertexcolor")
-
-        from bl_ui.properties_paint_common import (
-            brush_basic_gpencil_vertex_settings,
-        )
+            sub = row.row(align=True)
+            sub.scale_x = 0.33
+            sub.prop_with_popover(brush, "color", text="", panel="TOPBAR_PT_gpencil_vertexcolor")
+            sub.prop(brush, "secondary_color", text="")
+            row.operator("gpencil.tint_flip", icon='FILE_REFRESH', text="")
+
+        from bl_ui.properties_paint_common import brush_basic_gpencil_vertex_settings
 
         brush_basic_gpencil_vertex_settings(layout, context, brush, compact=True)
 
@@ -925,256 +890,6 @@
         return True
 
 
-class VIEW3D_HT_header(Header):
-    bl_space_type = 'VIEW_3D'
-
-    @staticmethod
-    def draw_xform_template(layout, context):
-        obj = context.active_object
-        object_mode = 'OBJECT' if obj is None else obj.mode
-        has_pose_mode = (
-            (object_mode == 'POSE') or
-            (object_mode == 'WEIGHT_PAINT' and context.pose_object is not None)
-        )
-
-        tool_settings = context.tool_settings
-
-        # Mode & Transform Settings
-        scene = context.scene
-
-        # Orientation
-        if object_mode in {'OBJECT', 'EDIT', 'EDIT_GPENCIL'} or has_pose_mode:
-            orient_slot = scene.transform_orientation_slots[0]
-            row = layout.row(align=True)
-
-            sub = row.row()
-            sub.ui_units_x = 4
-            sub.prop_with_popover(
-                orient_slot,
-                "type",
-                text="",
-                panel="VIEW3D_PT_transform_orientations",
-            )
-
-        # Pivot
-        if object_mode in {'OBJECT', 'EDIT', 'EDIT_GPENCIL', 'SCULPT_GPENCIL'} or has_pose_mode:
-            layout.prop(tool_settings, "transform_pivot_point", text="", icon_only=True)
->>>>>>> 5ca278fb
-
-        return True
-
-    @staticmethod
-    def PAINT_GPENCIL(context, layout, tool):
-        if tool is None:
-            return False
-
-        if tool.idname == "builtin.cutter":
-            row = layout.row(align=True)
-            row.prop(context.tool_settings.gpencil_sculpt, "intersection_threshold")
-            return False
-        elif not tool.has_datablock:
-            return False
-
-        paint = context.tool_settings.gpencil_paint
-        brush = paint.brush
-        if brush is None:
-            return False
-
-        gp_settings = brush.gpencil_settings
-
-        row = layout.row(align=True)
-        tool_settings = context.scene.tool_settings
-        settings = tool_settings.gpencil_paint
-        row.template_ID_preview(settings, "brush", rows=3, cols=8, hide_buttons=True)
-
-        if context.object and brush.gpencil_tool in {'FILL', 'DRAW'}:
-            from bl_ui.properties_paint_common import brush_basic__draw_color_selector
-            brush_basic__draw_color_selector(context, layout, brush, gp_settings, None)
-
-        if context.object and brush.gpencil_tool == 'TINT':
-            row.separator(factor=0.4)
-            row.prop_with_popover(brush, "color", text="", panel="TOPBAR_PT_gpencil_vertexcolor")
-
-        from bl_ui.properties_paint_common import brush_basic_gpencil_paint_settings
-        brush_basic_gpencil_paint_settings(layout, context, brush, compact=True)
-
-        return True
-
-    @staticmethod
-    def SCULPT_GPENCIL(context, layout, tool):
-        if (tool is None) or (not tool.has_datablock):
-            return False
-        paint = context.tool_settings.gpencil_sculpt_paint
-        brush = paint.brush
-
-        from bl_ui.properties_paint_common import brush_basic_gpencil_sculpt_settings
-        brush_basic_gpencil_sculpt_settings(layout, context, brush, compact=True)
-
-        return True
-
-    @staticmethod
-    def WEIGHT_GPENCIL(context, layout, tool):
-        if (tool is None) or (not tool.has_datablock):
-            return False
-        paint = context.tool_settings.gpencil_weight_paint
-        brush = paint.brush
-
-        from bl_ui.properties_paint_common import brush_basic_gpencil_weight_settings
-        brush_basic_gpencil_weight_settings(layout, context, brush, compact=True)
-
-        return True
-
-    @staticmethod
-    def VERTEX_GPENCIL(context, layout, tool):
-        if (tool is None) or (not tool.has_datablock):
-            return False
-
-        paint = context.tool_settings.gpencil_vertex_paint
-        brush = paint.brush
-
-        row = layout.row(align=True)
-        tool_settings = context.scene.tool_settings
-        settings = tool_settings.gpencil_vertex_paint
-        row.template_ID_preview(settings, "brush", rows=3, cols=8, hide_buttons=True)
-
-        if brush.gpencil_vertex_tool not in {'BLUR', 'AVERAGE', 'SMEAR'}:
-            row.separator(factor=0.4)
-            sub = row.row(align=True)
-            sub.scale_x = 0.33
-            sub.prop_with_popover(brush, "color", text="", panel="TOPBAR_PT_gpencil_vertexcolor")
-            sub.prop(brush, "secondary_color", text="")
-            row.operator("gpencil.tint_flip", icon='FILE_REFRESH', text="")
-
-        from bl_ui.properties_paint_common import brush_basic_gpencil_vertex_settings
-
-        brush_basic_gpencil_vertex_settings(layout, context, brush, compact=True)
-
-        return True
-
-    @staticmethod
-    def PARTICLE(context, layout, tool):
-        if (tool is None) or (not tool.has_datablock):
-            return False
-
-        # See: 'VIEW3D_PT_tools_brush', basically a duplicate
-        settings = context.tool_settings.particle_edit
-        brush = settings.brush
-        tool = settings.tool
-        if tool == 'NONE':
-            return False
-
-        layout.prop(brush, "size", slider=True)
-        if tool == 'ADD':
-            layout.prop(brush, "count")
-
-            layout.prop(settings, "use_default_interpolate")
-            layout.prop(brush, "steps", slider=True)
-            layout.prop(settings, "default_key_count", slider=True)
-        else:
-            layout.prop(brush, "strength", slider=True)
-
-            if tool == 'LENGTH':
-                layout.row().prop(brush, "length_mode", expand=True)
-            elif tool == 'PUFF':
-                layout.row().prop(brush, "puff_mode", expand=True)
-                layout.prop(brush, "use_puff_volume")
-            elif tool == 'COMB':
-                row = layout.row()
-                row.active = settings.is_editable
-                row.prop(settings, "use_emitter_deflect", text="Deflect Emitter")
-                sub = row.row(align=True)
-                sub.active = settings.use_emitter_deflect
-                sub.prop(settings, "emitter_distance", text="Distance")
-
-        return True
-
-    @staticmethod
-    def SCULPT_CURVES(context, layout, tool):
-        if (tool is None) or (not tool.has_datablock):
-            return False
-
-        tool_settings = context.tool_settings
-        paint = tool_settings.curves_sculpt
-
-        brush = paint.brush
-        if brush is None:
-            return False
-
-        UnifiedPaintPanel.prop_unified(
-            layout,
-            context,
-            brush,
-            "size",
-            unified_name="use_unified_size",
-            pressure_name="use_pressure_size",
-            text="Radius",
-            slider=True,
-            header=True,
-        )
-
-        if brush.curves_sculpt_tool not in {'ADD', 'DELETE'}:
-            UnifiedPaintPanel.prop_unified(
-                layout,
-                context,
-                brush,
-                "strength",
-                unified_name="use_unified_strength",
-                pressure_name="use_pressure_strength",
-                header=True,
-            )
-
-        curves_tool = brush.curves_sculpt_tool
-
-        if curves_tool == 'COMB':
-            layout.prop(brush, "falloff_shape", expand=True)
-            layout.popover("VIEW3D_PT_tools_brush_falloff", text="Brush Falloff")
-            layout.popover("VIEW3D_PT_curves_sculpt_parameter_falloff", text="Curve Falloff")
-        elif curves_tool == 'ADD':
-            layout.prop(brush, "falloff_shape", expand=True)
-            layout.prop(brush.curves_sculpt_settings, "add_amount")
-            layout.popover("VIEW3D_PT_curves_sculpt_add_shape", text="Curve Shape")
-            layout.prop(brush, "use_frontface", text="Front Faces Only")
-        elif curves_tool == 'GROW_SHRINK':
-            layout.prop(brush, "direction", expand=True, text="")
-            layout.prop(brush, "falloff_shape", expand=True)
-            layout.popover("VIEW3D_PT_curves_sculpt_grow_shrink_scaling", text="Scaling")
-            layout.popover("VIEW3D_PT_tools_brush_falloff")
-        elif curves_tool == 'SNAKE_HOOK':
-            layout.prop(brush, "falloff_shape", expand=True)
-            layout.popover("VIEW3D_PT_tools_brush_falloff")
-        elif curves_tool == 'DELETE':
-            layout.prop(brush, "falloff_shape", expand=True)
-        elif curves_tool == 'SELECTION_PAINT':
-            layout.prop(brush, "direction", expand=True, text="")
-            layout.prop(brush, "falloff_shape", expand=True)
-            layout.popover("VIEW3D_PT_tools_brush_falloff")
-        elif curves_tool == 'PINCH':
-            layout.prop(brush, "direction", expand=True, text="")
-            layout.prop(brush, "falloff_shape", expand=True)
-            layout.popover("VIEW3D_PT_tools_brush_falloff")
-        elif curves_tool == 'SMOOTH':
-            layout.prop(brush, "falloff_shape", expand=True)
-            layout.popover("VIEW3D_PT_tools_brush_falloff")
-        elif curves_tool == 'PUFF':
-            layout.prop(brush, "falloff_shape", expand=True)
-            layout.popover("VIEW3D_PT_tools_brush_falloff")
-        elif curves_tool == 'DENSITY':
-            layout.prop(brush, "falloff_shape", expand=True)
-            row = layout.row(align=True)
-            row.prop(brush.curves_sculpt_settings, "density_mode", text="", expand=True)
-            row = layout.row(align=True)
-            row.prop(brush.curves_sculpt_settings, "minimum_distance", text="Distance Min")
-            row.operator_context = 'INVOKE_REGION_WIN'
-            row.operator("sculpt_curves.min_distance_edit", text="", icon='DRIVER_DISTANCE')
-            row = layout.row(align=True)
-            row.enabled = brush.curves_sculpt_settings.density_mode != 'REMOVE'
-            row.prop(brush.curves_sculpt_settings, "density_add_attempts", text="Count Max")
-            layout.popover("VIEW3D_PT_tools_brush_falloff")
-            layout.popover("VIEW3D_PT_curves_sculpt_add_shape", text="Curve Shape")
-        elif curves_tool == "SLIDE":
-            layout.popover("VIEW3D_PT_tools_brush_falloff")
-
-
 # bfa - show hide the editormenu
 class ALL_MT_editormenu(Menu):
     bl_label = ""
@@ -1828,15 +1543,8 @@
     def draw(self, _context):
         layout = self.layout
 
-<<<<<<< HEAD
-        layout = self.layout
-
         layout.operator("object.select_more", text="More", icon="SELECTMORE")
         layout.operator("object.select_less", text="Less", icon="SELECTLESS")
-=======
-        layout.operator("object.select_more", text="More")
-        layout.operator("object.select_less", text="Less")
->>>>>>> 5ca278fb
 
         layout.separator()
 
@@ -1935,18 +1643,12 @@
     def draw(self, context):
         layout = self.layout
 
-<<<<<<< HEAD
         layout.operator("object.select_grouped", text="Siblings", icon="SIBLINGS").type = 'SIBLINGS'
         layout.operator("object.select_grouped", text="Parent", icon="PARENT").type = 'PARENT'
         layout.operator("object.select_grouped", text="Children", icon="CHILD_RECURSIVE").type = 'CHILDREN_RECURSIVE'
         layout.operator("object.select_grouped", text="Immediate Children", icon="CHILD").type = 'CHILDREN'
 
         layout.separator()
-=======
-        props = layout.operator("pose.select_hierarchy", text="Parent")
-        props.extend = False
-        props.direction = 'PARENT'
->>>>>>> 5ca278fb
 
         layout.operator("object.select_grouped", text="Type", icon="TYPE").type = 'TYPE'
         layout.operator("object.select_grouped", text="Collection", icon="GROUP").type = 'COLLECTION'
@@ -2434,17 +2136,10 @@
         layout.operator("gpencil.vertex_color_set", text="Set Color Attribute", icon="NODE_VERTEX_COLOR")
         layout.operator("gpencil.stroke_reset_vertex_color", icon="RESET")
         layout.separator()
-<<<<<<< HEAD
         layout.operator("gpencil.vertex_color_invert", text="Invert", icon="NODE_INVERT")
         layout.operator("gpencil.vertex_color_levels", text="Levels", icon="LEVELS")
-        layout.operator("gpencil.vertex_color_hsv", text="Hue Saturation Value", icon="HUESATVAL")
-        layout.operator("gpencil.vertex_color_brightness_contrast", text="Bright/Contrast", icon="BRIGHTNESS_CONTRAST")
-=======
-        layout.operator("gpencil.vertex_color_invert", text="Invert")
-        layout.operator("gpencil.vertex_color_levels", text="Levels")
-        layout.operator("gpencil.vertex_color_hsv", text="Hue/Saturation/Value")
-        layout.operator("gpencil.vertex_color_brightness_contrast", text="Brightness/Contrast")
->>>>>>> 5ca278fb
+        layout.operator("gpencil.vertex_color_hsv", text="Hue/Saturation/Value", icon="HUESATVAL")
+        layout.operator("gpencil.vertex_color_brightness_contrast", text="Brightness/Contrast", icon="BRIGHTNESS_CONTRAST")
 
 
 class VIEW3D_MT_select_gpencil(Menu):
@@ -2552,14 +2247,9 @@
 
         layout.separator()
 
-<<<<<<< HEAD
         layout.operator("paint.vert_select_all", text="All", icon='SELECT_ALL').action = 'SELECT'
         layout.operator("paint.vert_select_all", text="None", icon='SELECT_NONE').action = 'DESELECT'
         layout.operator("paint.vert_select_all", text="Invert", icon='INVERSE').action = 'INVERT'
-=======
-        layout.operator("paint.vert_select_more")
-        layout.operator("paint.vert_select_less")
->>>>>>> 5ca278fb
 
         layout.separator()
 
@@ -3902,8 +3592,8 @@
 
         layout.operator("paint.vertex_color_invert", text="Invert", icon="REVERSE_COLORS")
         layout.operator("paint.vertex_color_levels", text="Levels", icon="LEVELS")
-        layout.operator("paint.vertex_color_hsv", text="Hue Saturation Value", icon="HUESATVAL")
-        layout.operator("paint.vertex_color_brightness_contrast", text="Bright/Contrast", icon="BRIGHTNESS_CONTRAST")
+        layout.operator("paint.vertex_color_hsv", text="Hue/Saturation/Value", icon="HUESATVAL")
+        layout.operator("paint.vertex_color_brightness_contrast", text="Brightness/Contrast", icon="BRIGHTNESS_CONTRAST")
 
 
 class VIEW3D_MT_paint_vertex_specials(Menu):
@@ -3920,17 +3610,10 @@
 class VIEW3D_MT_paint_texture_specials(Menu):
     bl_label = "Texture Paint Context Menu"
 
-<<<<<<< HEAD
     def draw(self, context):
         layout = self.layout
         # TODO: populate with useful items.
         layout.operator("image.save_dirty", icon="FILE_TICK")
-=======
-        layout.operator("paint.vertex_color_invert", text="Invert")
-        layout.operator("paint.vertex_color_levels", text="Levels")
-        layout.operator("paint.vertex_color_hsv", text="Hue/Saturation/Value")
-        layout.operator("paint.vertex_color_brightness_contrast", text="Brightness/Contrast")
->>>>>>> 5ca278fb
 
 
 class VIEW3D_MT_hook(Menu):
@@ -4016,63 +3699,30 @@
     def draw(self, _context):
         layout = self.layout
 
-<<<<<<< HEAD
-        op = layout.operator("object.vertex_group_lock", text="Lock All", icon='LOCKED')
-        op.action, op.mask = 'LOCK', 'ALL'
-        op = layout.operator("object.vertex_group_lock", text="Lock Selected", icon='LOCKED')
-        op.action, op.mask = 'LOCK', 'SELECTED'
-        op = layout.operator("object.vertex_group_lock", text="Lock Unselected", icon='LOCKED')
-        op.action, op.mask = 'LOCK', 'UNSELECTED'
-        op = layout.operator("object.vertex_group_lock", text="Lock Only Selected", icon='RESTRICT_SELECT_OFF')
-        op.action, op.mask = 'LOCK', 'INVERT_UNSELECTED'
-
-        layout.separator()
-
-        op = layout.operator("object.vertex_group_lock", text="Unlock All", icon='UNLOCKED')
-        op.action, op.mask = 'UNLOCK', 'ALL'
-        op = layout.operator("object.vertex_group_lock", text="Unlock Selected", icon='UNLOCKED')
-        op.action, op.mask = 'UNLOCK', 'SELECTED'
-        op = layout.operator("object.vertex_group_lock", text="Unlock Unselected", icon='UNLOCKED')
-        op.action, op.mask = 'UNLOCK', 'UNSELECTED'
-        op = layout.operator("object.vertex_group_lock", text="Lock Only Unselected", icon='RESTRICT_SELECT_ON')
-        op.action, op.mask = 'UNLOCK', 'INVERT_UNSELECTED'
-
-        layout.separator()
-
-        op = layout.operator("object.vertex_group_lock", text="Invert Locks", icon='INVERSE')
-        op.action, op.mask = 'INVERT', 'ALL'
-=======
-        props = layout.operator("object.vertex_group_lock", icon='LOCKED', text="Lock All")
+        props = layout.operator("object.vertex_group_lock", text="Lock All", icon='LOCKED')
         props.action, props.mask = 'LOCK', 'ALL'
-
-        props = layout.operator("object.vertex_group_lock", text="Lock Selected")
+        props = layout.operator("object.vertex_group_lock", text="Lock Selected", icon='LOCKED')
         props.action, props.mask = 'LOCK', 'SELECTED'
-
-        props = layout.operator("object.vertex_group_lock", text="Lock Unselected")
+        props = layout.operator("object.vertex_group_lock", text="Lock Unselected", icon='LOCKED')
         props.action, props.mask = 'LOCK', 'UNSELECTED'
-
-        props = layout.operator("object.vertex_group_lock", text="Lock Only Selected")
+        props = layout.operator("object.vertex_group_lock", text="Lock Only Selected", icon='RESTRICT_SELECT_OFF')
         props.action, props.mask = 'LOCK', 'INVERT_UNSELECTED'
 
-        props = layout.operator("object.vertex_group_lock", text="Lock Only Unselected")
+        layout.separator()
+
+        props = layout.operator("object.vertex_group_lock", text="Unlock All", icon='UNLOCKED')
+        props.action, props.mask = 'UNLOCK', 'ALL'
+        props = layout.operator("object.vertex_group_lock", text="Unlock Selected", icon='UNLOCKED')
+        props.action, props.mask = 'UNLOCK', 'SELECTED'
+        props = layout.operator("object.vertex_group_lock", text="Unlock Unselected", icon='UNLOCKED')
+        props.action, props.mask = 'UNLOCK', 'UNSELECTED'
+        props = layout.operator("object.vertex_group_lock", text="Lock Only Unselected", icon='RESTRICT_SELECT_ON')
         props.action, props.mask = 'UNLOCK', 'INVERT_UNSELECTED'
 
         layout.separator()
 
-        props = layout.operator("object.vertex_group_lock", icon='UNLOCKED', text="Unlock All")
-        props.action, props.mask = 'UNLOCK', 'ALL'
-
-        props = layout.operator("object.vertex_group_lock", text="Unlock Selected")
-        props.action, props.mask = 'UNLOCK', 'SELECTED'
-
-        props = layout.operator("object.vertex_group_lock", text="Unlock Unselected")
-        props.action, props.mask = 'UNLOCK', 'UNSELECTED'
-
-        layout.separator()
-
-        props = layout.operator("object.vertex_group_lock", icon='ARROW_LEFTRIGHT', text="Invert Locks")
+        props = layout.operator("object.vertex_group_lock", text="Invert Locks", icon='INVERSE')
         props.action, props.mask = 'INVERT', 'ALL'
->>>>>>> 5ca278fb
 
 
 class VIEW3D_MT_paint_weight(Menu):
@@ -4362,23 +4012,12 @@
     def draw(self, _context):
         layout = self.layout
 
-<<<<<<< HEAD
         props = layout.operator("paint.mask_box_gesture", text="Box Mask", icon="BOX_MASK")
         props.mode = 'VALUE'
         props.value = 0
 
         props = layout.operator("paint.mask_lasso_gesture", text="Lasso Mask", icon="LASSO_MASK")
 
-=======
-        props = layout.operator("sculpt.face_sets_create", text="Face Set from Masked")
-        props.mode = 'MASKED'
-
-        props = layout.operator("sculpt.face_sets_create", text="Face Set from Visible")
-        props.mode = 'VISIBLE'
-
-        props = layout.operator("sculpt.face_sets_create", text="Face Set from Edit Mode Selection")
-        props.mode = 'SELECTION'
->>>>>>> 5ca278fb
 
 class VIEW3D_MT_face_sets(Menu):
     bl_label = "Face Sets"
@@ -4393,17 +4032,9 @@
             text='Face Set from Edit Mode Selection',
             icon="EDITMODE_HLT").mode = 'SELECTION'
 
-<<<<<<< HEAD
         layout.separator()
 
         layout.menu("VIEW3D_MT_face_sets_init", text="Initialize Face Sets")
-=======
-        props = layout.operator("sculpt.face_set_edit", text="Grow Face Set")
-        props.mode = 'GROW'
-
-        props = layout.operator("sculpt.face_set_edit", text="Shrink Face Set")
-        props.mode = 'SHRINK'
->>>>>>> 5ca278fb
 
         layout.separator()
 
@@ -4412,7 +4043,6 @@
 
         layout.separator()
 
-<<<<<<< HEAD
         layout.operator("mesh.face_set_extract", text="Extract Face Set", icon="SEPARATE")
 
         layout.separator()
@@ -4423,20 +4053,6 @@
         layout.separator()
 
         layout.operator("sculpt.face_sets_randomize_colors", text = "Randomize Colors", icon = "COLOR")
-=======
-        props = layout.operator("mesh.face_set_extract", text="Extract Face Set")
-
-        layout.separator()
-
-        props = layout.operator("sculpt.face_set_change_visibility", text="Invert Visible Face Sets")
-        props.mode = 'INVERT'
-
-        props = layout.operator("sculpt.reveal_all", text="Show All Face Sets")
-
-        layout.separator()
-
-        props = layout.operator("sculpt.face_sets_randomize_colors", text="Randomize Colors")
->>>>>>> 5ca278fb
 
 
 class VIEW3D_MT_sculpt_set_pivot(Menu):
@@ -4480,7 +4096,6 @@
     def draw(self, _context):
         layout = self.layout
 
-<<<<<<< HEAD
         props = layout.operator("paint.hide_show", text="Show All", icon="HIDE_OFF")
         props.action = 'SHOW'
         props.area = 'ALL'
@@ -4529,34 +4144,6 @@
         layout.operator("sculpt.face_sets_init", text="By Edge Bevel Weight", icon="BEVEL").mode = 'BEVEL_WEIGHT'
         layout.operator("sculpt.face_sets_init", text="By Sharp Edges", icon="SELECT_SHARPEDGES").mode = 'SHARP_EDGES'
         layout.operator("sculpt.face_sets_init", text="By Face Maps", icon="FACE_MAPS").mode = 'FACE_MAPS'
-=======
-        props = layout.operator("sculpt.face_sets_init", text="By Loose Parts")
-        props.mode = 'LOOSE_PARTS'
-
-        props = layout.operator("sculpt.face_sets_init", text="By Face Set Boundaries")
-        props.mode = 'FACE_SET_BOUNDARIES'
-
-        props = layout.operator("sculpt.face_sets_init", text="By Materials")
-        props.mode = 'MATERIALS'
-
-        props = layout.operator("sculpt.face_sets_init", text="By Normals")
-        props.mode = 'NORMALS'
-
-        props = layout.operator("sculpt.face_sets_init", text="By UV Seams")
-        props.mode = 'UV_SEAMS'
-
-        props = layout.operator("sculpt.face_sets_init", text="By Edge Creases")
-        props.mode = 'CREASES'
-
-        props = layout.operator("sculpt.face_sets_init", text="By Edge Bevel Weight")
-        props.mode = 'BEVEL_WEIGHT'
-
-        props = layout.operator("sculpt.face_sets_init", text="By Sharp Edges")
-        props.mode = 'SHARP_EDGES'
-
-        props = layout.operator("sculpt.face_sets_init", text="By Face Maps")
-        props.mode = 'FACE_MAPS'
->>>>>>> 5ca278fb
 
 
 class VIEW3D_MT_random_mask(Menu):
@@ -4565,20 +4152,9 @@
     def draw(self, _context):
         layout = self.layout
 
-<<<<<<< HEAD
         layout.operator("sculpt.mask_init", text="Per Vertex", icon="SELECT_UNGROUPED_VERTS").mode = 'RANDOM_PER_VERTEX'
         layout.operator("sculpt.mask_init", text="Per Face Set", icon="FACESEL").mode = 'RANDOM_PER_FACE_SET'
         layout.operator("sculpt.mask_init", text="Per Loose Part", icon="SELECT_LOOSE").mode = 'RANDOM_PER_LOOSE_PART'
-=======
-        props = layout.operator("sculpt.mask_init", text="Per Vertex")
-        props.mode = 'RANDOM_PER_VERTEX'
-
-        props = layout.operator("sculpt.mask_init", text="Per Face Set")
-        props.mode = 'RANDOM_PER_FACE_SET'
-
-        props = layout.operator("sculpt.mask_init", text="Per Loose Part")
-        props.mode = 'RANDOM_PER_LOOSE_PART'
->>>>>>> 5ca278fb
 
 
 class VIEW3D_MT_particle(Menu):
@@ -5621,31 +5197,17 @@
     def draw(self, _context):
         layout = self.layout
 
-<<<<<<< HEAD
-        op = layout.operator("mesh.mod_weighted_strength", text="Weak", icon='FACESEL')
-        op.set = False
-        op.face_strength = 'WEAK'
-
-        op = layout.operator("mesh.mod_weighted_strength", text="Medium", icon='FACESEL')
-        op.set = False
-        op.face_strength = 'MEDIUM'
-
-        op = layout.operator("mesh.mod_weighted_strength", text="Strong", icon='FACESEL')
-        op.set = False
-        op.face_strength = 'STRONG'
-=======
-        props = layout.operator("mesh.mod_weighted_strength", text="Weak")
+        props = layout.operator("mesh.mod_weighted_strength", text="Weak", icon='FACESEL')
         props.set = False
         props.face_strength = 'WEAK'
 
-        props = layout.operator("mesh.mod_weighted_strength", text="Medium")
+        props = layout.operator("mesh.mod_weighted_strength", text="Medium", icon='FACESEL')
         props.set = False
         props.face_strength = 'MEDIUM'
 
-        props = layout.operator("mesh.mod_weighted_strength", text="Strong")
+        props = layout.operator("mesh.mod_weighted_strength", text="Strong", icon='FACESEL')
         props.set = False
         props.face_strength = 'STRONG'
->>>>>>> 5ca278fb
 
 
 class VIEW3D_MT_edit_mesh_normals_set_strength(Menu):
@@ -5654,31 +5216,17 @@
     def draw(self, _context):
         layout = self.layout
 
-<<<<<<< HEAD
-        op = layout.operator("mesh.mod_weighted_strength", text="Weak", icon='NORMAL_SETSTRENGTH')
-        op.set = True
-        op.face_strength = 'WEAK'
-
-        op = layout.operator("mesh.mod_weighted_strength", text="Medium", icon='NORMAL_SETSTRENGTH')
-        op.set = True
-        op.face_strength = 'MEDIUM'
-
-        op = layout.operator("mesh.mod_weighted_strength", text="Strong", icon='NORMAL_SETSTRENGTH')
-        op.set = True
-        op.face_strength = 'STRONG'
-=======
-        props = layout.operator("mesh.mod_weighted_strength", text="Weak")
+        props = layout.operator("mesh.mod_weighted_strength", text="Weak", icon='NORMAL_SETSTRENGTH')
         props.set = True
         props.face_strength = 'WEAK'
 
-        props = layout.operator("mesh.mod_weighted_strength", text="Medium")
+        props = layout.operator("mesh.mod_weighted_strength", text="Medium", icon='NORMAL_SETSTRENGTH')
         props.set = True
         props.face_strength = 'MEDIUM'
 
-        props = layout.operator("mesh.mod_weighted_strength", text="Strong")
+        props = layout.operator("mesh.mod_weighted_strength", text="Strong", icon='NORMAL_SETSTRENGTH')
         props.set = True
         props.face_strength = 'STRONG'
->>>>>>> 5ca278fb
 
 
 class VIEW3D_MT_edit_mesh_normals_average(Menu):
@@ -6145,9 +5693,8 @@
         text = ob.data
         kerning = text.edit_format.kerning
 
-<<<<<<< HEAD
-        layout.operator("font.change_spacing", text="Decrease Kerning", icon="DECREASE_KERNING").delta = -1
-        layout.operator("font.change_spacing", text="Increase Kerning", icon="INCREASE_KERNING").delta = 1
+        layout.operator("font.change_spacing", text="Decrease Kerning", icon="DECREASE_KERNING").delta = -1.0
+        layout.operator("font.change_spacing", text="Increase Kerning", icon="INCREASE_KERNING").delta = 1.0
         layout.operator("font.change_spacing", text="Reset Kerning", icon="RESET").delta = -kerning
 
 
@@ -6158,11 +5705,6 @@
         layout = self.layout
 
         layout.operator_enum("font.move", "type")
-=======
-        layout.operator("font.change_spacing", text="Decrease Kerning").delta = -1.0
-        layout.operator("font.change_spacing", text="Increase Kerning").delta = 1.0
-        layout.operator("font.change_spacing", text="Reset Kerning").delta = -kerning
->>>>>>> 5ca278fb
 
 
 class VIEW3D_MT_edit_font_delete(Menu):
@@ -6662,17 +6204,10 @@
         layout.separator()
 
         # Convert
-<<<<<<< HEAD
-        op = layout.operator("gpencil.stroke_cyclical_set", text="Close", icon='TOGGLE_CLOSE')
-        op.type = 'CLOSE'
-        op.geometry = True
-        layout.operator("gpencil.stroke_cyclical_set", text="Toggle Cyclic", icon='TOGGLE_CYCLIC').type = 'TOGGLE'
-=======
-        props = layout.operator("gpencil.stroke_cyclical_set", text="Close")
+        props = layout.operator("gpencil.stroke_cyclical_set", text="Close", icon='TOGGLE_CLOSE')
         props.type = 'CLOSE'
         props.geometry = True
-        layout.operator("gpencil.stroke_cyclical_set", text="Toggle Cyclic").type = 'TOGGLE'
->>>>>>> 5ca278fb
+        layout.operator("gpencil.stroke_cyclical_set", text="Toggle Cyclic", icon='TOGGLE_CYCLIC').type = 'TOGGLE'
         layout.operator_menu_enum("gpencil.stroke_caps_set", text="Toggle Caps", property="type")
         layout.operator("gpencil.stroke_flip", text="Switch Direction", icon="FLIP")
         layout.operator("gpencil.stroke_start_set", text="Set Start Point", icon = "STARTPOINT")
@@ -9388,96 +8923,7 @@
 
             col.separator()
 
-<<<<<<< HEAD
             col.operator("gpencil.reproject", text="Reproject", icon="REPROJECT")
-=======
-            col.operator("gpencil.reproject", text="Reproject")
-
-
-def draw_gpencil_layer_active(context, layout):
-    gpl = context.active_gpencil_layer
-    if gpl:
-        layout.label(text="Active Layer")
-        row = layout.row(align=True)
-        row.operator_context = 'EXEC_REGION_WIN'
-        row.operator_menu_enum("gpencil.layer_change", "layer", text="", icon='GREASEPENCIL')
-        row.prop(gpl, "info", text="")
-        row.operator("gpencil.layer_remove", text="", icon='X')
-
-
-def draw_gpencil_material_active(context, layout):
-    ob = context.active_object
-    if ob and len(ob.material_slots) > 0 and ob.active_material_index >= 0:
-        ma = ob.material_slots[ob.active_material_index].material
-        if ma:
-            layout.label(text="Active Material")
-            row = layout.row(align=True)
-            row.operator_context = 'EXEC_REGION_WIN'
-            row.operator_menu_enum("gpencil.material_set", "slot", text="", icon='MATERIAL')
-            row.prop(ma, "name", text="")
-
-
-class VIEW3D_PT_gpencil_sculpt_automasking(Panel):
-    bl_space_type = 'VIEW_3D'
-    bl_region_type = 'HEADER'
-    bl_label = "Auto-masking"
-    bl_ui_units_x = 10
-
-    def draw(self, context):
-        layout = self.layout
-        tool_settings = context.scene.tool_settings
-
-        layout.label(text="Auto-masking")
-
-        col = layout.column(align=True)
-        col.prop(tool_settings.gpencil_sculpt, "use_automasking_stroke", text="Stroke")
-        col.prop(tool_settings.gpencil_sculpt, "use_automasking_layer_stroke", text="Layer")
-        col.prop(tool_settings.gpencil_sculpt, "use_automasking_material_stroke", text="Material")
-        col.separator()
-        col.prop(tool_settings.gpencil_sculpt, "use_automasking_layer_active", text="Active Layer")
-        col.prop(tool_settings.gpencil_sculpt, "use_automasking_material_active", text="Active Material")
-
-
-class VIEW3D_PT_gpencil_sculpt_context_menu(Panel):
-    bl_space_type = 'VIEW_3D'
-    bl_region_type = 'WINDOW'
-    bl_label = "Sculpt Context Menu"
-    bl_ui_units_x = 12
-
-    def draw(self, context):
-        layout = self.layout
-        tool_settings = context.tool_settings
-
-        settings = tool_settings.gpencil_sculpt_paint
-        brush = settings.brush
-
-        layout.prop(brush, "size", slider=True)
-        layout.prop(brush, "strength")
-
-        # Layers
-        draw_gpencil_layer_active(context, layout)
-
-
-class VIEW3D_PT_gpencil_weight_context_menu(Panel):
-    bl_space_type = 'VIEW_3D'
-    bl_region_type = 'WINDOW'
-    bl_label = "Weight Paint Context Menu"
-    bl_ui_units_x = 12
-
-    def draw(self, context):
-        tool_settings = context.tool_settings
-        settings = tool_settings.gpencil_weight_paint
-        brush = settings.brush
-
-        layout = self.layout
-
-        layout.prop(brush, "size", slider=True)
-        layout.prop(brush, "strength")
-        layout.prop(brush, "weight")
-
-        # Layers
-        draw_gpencil_layer_active(context, layout)
->>>>>>> 5ca278fb
 
 
 class VIEW3D_PT_gpencil_draw_context_menu(Panel):
