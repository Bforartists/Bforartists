--- conflicted
+++ resolved
@@ -4622,9 +4622,8 @@
     def draw(self, context):
         layout = self.layout
 
-<<<<<<< HEAD
         layout.menu("VIEW3D_MT_sculpt_legacy")  # bfa menu
-        layout.menu("VIEW3D_MT_sculpt_transform")  # bfa menu
+        layout.menu("VIEW3D_MT_bfa_sculpt_transform")  # bfa menu
 
         layout.separator()
 
@@ -4652,9 +4651,6 @@
 
         props = layout.operator("paint.hide_show_polyline_gesture", text="Polyline Show")
         props.action = 'SHOW'
-=======
-        layout.menu("VIEW3D_MT_sculpt_transform", text="Transform")
->>>>>>> 7d947932
 
         layout.separator()
 
@@ -4700,7 +4696,6 @@
         props = layout.operator("paint.hide_show_line_gesture", text="Line Show", icon="LINE_SHOW")
         props.action = 'SHOW'
 
-<<<<<<< HEAD
         layout.separator()
 
         props = layout.operator("sculpt.trim_box_gesture", text="Box Trim", icon='BOX_TRIM')
@@ -4717,27 +4712,14 @@
 
         props = layout.operator("sculpt.trim_lasso_gesture", text="Lasso Add", icon='LASSO_ADD')
         props.trim_mode = 'JOIN'
-=======
-        layout.menu("VIEW3D_MT_sculpt_showhide", text="Show/Hide")
->>>>>>> 7d947932
 
         layout.separator()
 
         layout.operator("sculpt.project_line_gesture", text="Line Project", icon='LINE_PROJECT')
 
-<<<<<<< HEAD
-=======
-        # Project
-        layout.operator("sculpt.project_line_gesture", text="Line Project")
-
-        # Trim/Add
-        layout.menu("VIEW3D_MT_sculpt_trim", text="Trim/Add")
-
-        layout.separator()
->>>>>>> 7d947932
 
 # bfa menu
-class VIEW3D_MT_sculpt_transform(Menu):
+class VIEW3D_MT_bfa_sculpt_transform(Menu):
     bl_label = "Transform"
 
     def draw(self, _context):
@@ -4748,7 +4730,7 @@
 
 
 # bfa menu
-class VIEW3D_MT_sculpt_showhide(Menu):
+class VIEW3D_MT_bfa_sculpt_showhide(Menu):
     bl_label = "Show/Hide"
 
     def draw(self, _context):
@@ -4760,22 +4742,15 @@
         props = layout.operator("sculpt.face_set_change_visibility", text="Hide Active Face Set", icon="HIDE_ON")
         props.mode = 'HIDE_ACTIVE'
 
-<<<<<<< HEAD
         props = layout.operator("paint.hide_show_all", text="Show All", icon="HIDE_OFF")
         props.action = 'SHOW'
-=======
-        layout.operator(
-            "sculpt.dynamic_topology_toggle", text="Dynamic Topology",
-            icon='CHECKBOX_HLT' if context.sculpt_object.use_dynamic_topology_sculpting else 'CHECKBOX_DEHLT',
-        )
->>>>>>> 7d947932
 
         props = layout.operator("paint.visibility_invert", text="Invert Visible", icon="HIDE_ON")
 
         props = layout.operator("paint.hide_show_masked", text="Hide Masked", icon="MOD_MASK_OFF")
         props.action = 'HIDE'
 
-
+#BFA - not used
 class VIEW3D_MT_sculpt_transform(Menu):
     bl_label = "Transform"
 
@@ -4790,7 +4765,7 @@
         props = layout.operator("sculpt.mesh_filter", text="To Sphere")
         props.type = 'SPHERE'
 
-
+#BFA - not used
 class VIEW3D_MT_sculpt_showhide(Menu):
     bl_label = "Show/Hide"
 
@@ -4823,7 +4798,7 @@
         props = layout.operator("paint.hide_show_polyline_gesture", text="Polyline Show")
         props.action = 'SHOW'
 
-
+#BFA - not used
 class VIEW3D_MT_sculpt_trim(Menu):
     bl_label = "Trim/Add"
 
@@ -4880,7 +4855,6 @@
     def draw(self, _context):
         layout = self.layout
 
-<<<<<<< HEAD
         layout.menu("VIEW3D_MT_mask_legacy")  # bfa menu
 
         props = layout.operator("paint.mask_flood_fill", text="Invert Mask", icon="INVERT_MASK")
@@ -4894,29 +4868,6 @@
         props.mode = 'VALUE'
         props.value = 0
 
-=======
-        props = layout.operator("paint.mask_flood_fill", text="Fill Mask")
-        props.mode = 'VALUE'
-        props.value = 1
-
-        props = layout.operator("paint.mask_flood_fill", text="Clear Mask")
-        props.mode = 'VALUE'
-        props.value = 0
-
-        props = layout.operator("paint.mask_flood_fill", text="Invert Mask")
-        props.mode = 'INVERT'
-
-        layout.separator()
-
-        props = layout.operator("paint.mask_box_gesture", text="Box Mask")
-        props.mode = 'VALUE'
-        props.value = 0
-
-        props = layout.operator("paint.mask_lasso_gesture", text="Lasso Mask")
-        props = layout.operator("paint.mask_line_gesture", text="Line Mask")
-        props = layout.operator("paint.mask_polyline_gesture", text="Polyline Mask")
-
->>>>>>> 7d947932
         layout.separator()
 
         props = layout.operator("sculpt.mask_filter", text="Smooth Mask", icon="PARTICLEBRUSH_SMOOTH")
@@ -4969,11 +4920,7 @@
 
         layout.separator()
 
-<<<<<<< HEAD
         props = layout.operator("sculpt.mask_from_cavity", text="Mask From Cavity", icon="DIRTY_VERTEX")
-=======
-        props = layout.operator("sculpt.mask_from_cavity", text="Mask from Cavity")
->>>>>>> 7d947932
         props.settings_source = 'OPERATOR'
 
         layout.separator()
@@ -7931,7 +7878,6 @@
 
         col = layout.column()
 
-<<<<<<< HEAD
         subcol = col.column()
         subcol.use_property_split = False
         row = subcol.row()
@@ -7941,13 +7887,6 @@
             split.label(icon='DISCLOSURE_TRI_DOWN')
         else:
             split.label(icon='DISCLOSURE_TRI_RIGHT')
-=======
-        sub = col.row()
-        sub.active = view.region_3d.view_perspective == 'CAMERA'
-        sub.prop(view.overlay, "show_camera_passepartout", text="Passepartout")
-
-        layout.separator()
->>>>>>> 7d947932
 
         if view.use_local_camera:
             subcol = col.column()
@@ -7955,6 +7894,8 @@
             row.separator()
             row.use_property_split = True
             row.prop(view, "camera", text="")
+            row.active = view.region_3d.view_perspective == 'CAMERA'
+            row.prop(view.overlay, "show_camera_passepartout", text="Passepartout")
 
         subcol.use_property_split = False
         subcol.prop(view, "use_render_border")
@@ -7998,8 +7939,6 @@
         col.prop(view, "lock_camera", text="Camera to View")
 
  # bfa panel
-
-
 class VIEW3D_PT_view3d_properties_edit(Panel):
     bl_space_type = 'VIEW_3D'
     bl_region_type = 'UI'
@@ -8014,8 +7953,6 @@
         layout.prop(tool_settings, "lock_object_mode")
 
 # bfa panel
-
-
 class VIEW3D_PT_view3d_camera_lock(Panel):
     bl_space_type = 'VIEW_3D'
     bl_region_type = 'UI'
@@ -11248,12 +11185,12 @@
     VIEW3D_MT_subdivision_set,  # bfa menu
     VIEW3D_MT_sculpt,
     VIEW3D_MT_sculpt_legacy,  # bfa menu
-    VIEW3D_MT_sculpt_transform,  # bfa menu
-    VIEW3D_MT_sculpt_showhide,  # bfa menu
+    VIEW3D_MT_bfa_sculpt_transform,  # bfa menu
+    VIEW3D_MT_bfa_sculpt_showhide,  # bfa menu
     VIEW3D_MT_sculpt_set_pivot,
-    VIEW3D_MT_sculpt_transform,
-    VIEW3D_MT_sculpt_showhide,
-    VIEW3D_MT_sculpt_trim,
+    VIEW3D_MT_sculpt_transform, #BFA - not used
+    VIEW3D_MT_sculpt_showhide, #BFA - not used
+    VIEW3D_MT_sculpt_trim, #BFA - not used
     VIEW3D_MT_mask,
     VIEW3D_MT_mask_legacy,  # bfa menu
     VIEW3D_MT_face_sets_showhide,  # bfa menu
