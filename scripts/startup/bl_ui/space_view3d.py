# SPDX-License-Identifier: GPL-2.0-or-later
# BFA NOTE: For this document in merges, it is best to preserve the Bforartists one and compare the old Blender version with the new to see what changed. 
import bpy
from bpy.types import (
    Header,
    Menu,
    Panel,
)
from bl_ui.properties_paint_common import (
    UnifiedPaintPanel,
    brush_basic_texpaint_settings,
    brush_basic_gpencil_weight_settings,
)
from bl_ui.properties_grease_pencil_common import (
    AnnotationDataPanel,
    AnnotationOnionSkin,
    GreasePencilMaterialsPanel,
    GreasePencilVertexcolorPanel,
)
from bl_ui.space_toolsystem_common import (
    ToolActivePanelHelper,
)
from bpy.app.translations import (
    pgettext_iface as iface_,
    pgettext_tip as tip_,
    contexts as i18n_contexts,
)
class VIEW3D_HT_header(Header):
    bl_space_type = 'VIEW_3D'

    @staticmethod
    def draw_xform_template(layout, context):
        obj = context.active_object
        object_mode = 'OBJECT' if obj is None else obj.mode
        has_pose_mode = (
            (object_mode == 'POSE') or
            (object_mode == 'WEIGHT_PAINT' and context.pose_object is not None)
        )
        gpd = context.gpencil_data

        tool_settings = context.tool_settings

        # Mode & Transform Settings
        scene = context.scene

        # Orientation
        if object_mode in {'OBJECT', 'EDIT', 'EDIT_GPENCIL'} or has_pose_mode:
            orient_slot = scene.transform_orientation_slots[0]

            if gpd is not None and gpd.use_curve_edit:
                row = layout.row(align=True)
                row.operator_menu_enum("gpencil.stroke_editcurve_set_handle_type", "type", text="", icon="HANDLE_AUTO")

            row = layout.row(align=True)
            row.prop_with_popover(orient_slot, "type", text="", panel="VIEW3D_PT_transform_orientations",)

        # Pivot
        if object_mode in {'OBJECT', 'EDIT', 'EDIT_GPENCIL', 'SCULPT_GPENCIL'} or has_pose_mode:
            layout.prop(tool_settings, "transform_pivot_point", text="", icon_only=True)

        # Snap
        show_snap = False
        if obj is None:
            show_snap = True
        else:
            if (object_mode not in {
                    'SCULPT', 'VERTEX_PAINT', 'WEIGHT_PAINT', 'TEXTURE_PAINT',
                    'PAINT_GPENCIL', 'SCULPT_GPENCIL', 'WEIGHT_GPENCIL', 'VERTEX_GPENCIL'
            }) or has_pose_mode:
                show_snap = True
            else:

                paint_settings = UnifiedPaintPanel.paint_settings(context)

                if paint_settings:
                    brush = paint_settings.brush
                    if brush and hasattr(brush, "stroke_method") and brush.stroke_method == 'CURVE':
                        show_snap = True
        if show_snap:
            snap_items = bpy.types.ToolSettings.bl_rna.properties["snap_elements"].enum_items
            snap_elements = tool_settings.snap_elements
            if len(snap_elements) == 1:
                text = ""
                for elem in snap_elements:
                    icon = snap_items[elem].icon
                    break
            else:
                text = "Mix"
                icon = 'NONE'
            del snap_items, snap_elements

            row = layout.row(align=True)
            row.prop(tool_settings, "use_snap", text="")

            sub = row.row(align=True)
            sub.popover(
                panel="VIEW3D_PT_snapping",
                icon=icon,
                text=text,
            )

        # Proportional editing
        if object_mode in {'EDIT', 'PARTICLE_EDIT', 'SCULPT_GPENCIL', 'EDIT_GPENCIL', 'OBJECT'}:
            row = layout.row(align=True)
            kw = {}
            if object_mode == 'OBJECT':
                attr = "use_proportional_edit_objects"
            else:
                attr = "use_proportional_edit"

                if tool_settings.use_proportional_edit:
                    if tool_settings.use_proportional_connected:
                        kw["icon"] = 'PROP_CON'
                    elif tool_settings.use_proportional_projected:
                        kw["icon"] = 'PROP_PROJECTED'
                    else:
                        kw["icon"] = 'PROP_ON'
                else:
                    kw["icon"] = 'PROP_OFF'

            row.prop(tool_settings, attr, icon_only=True, **kw)  # proportional editing button

            # We can have the proportional editing on in the editing modes but off in object mode and vice versa.
            # So two separated lines to display the settings, just when it is on.

            # proportional editing settings, editing modes
            if object_mode != 'OBJECT' and tool_settings.use_proportional_edit is True:
                sub = row.row(align=True)
                sub.prop_with_popover(tool_settings, "proportional_edit_falloff", text="",
                                      icon_only=True, panel="VIEW3D_PT_proportional_edit")

            # proportional editing settings, just in object mode
            if object_mode == 'OBJECT' and tool_settings.use_proportional_edit_objects is True:
                sub = row.row(align=True)
                sub.prop_with_popover(tool_settings, "proportional_edit_falloff", text="",
                                      icon_only=True, panel="VIEW3D_PT_proportional_edit")

    def draw(self, context):
        layout = self.layout

        view = context.space_data
        shading = view.shading
        overlay = view.overlay
        tool_settings = context.tool_settings

        ALL_MT_editormenu.draw_hidden(context, layout)  # bfa - show hide the editormenu

        obj = context.active_object
        # mode_string = context.mode
        object_mode = 'OBJECT' if obj is None else obj.mode
        has_pose_mode = (
            (object_mode == 'POSE') or
            (object_mode == 'WEIGHT_PAINT' and context.pose_object is not None)
        )

        # Note: This is actually deadly in case enum_items have to be dynamically generated
        #       (because internal RNA array iterator will free everything immediately...).
        # XXX This is an RNA internal issue, not sure how to fix it.
        # Note: Tried to add an accessor to get translated UI strings instead of manual call
        #       to pgettext_iface below, but this fails because translated enumitems
        #       are always dynamically allocated.
        act_mode_item = bpy.types.Object.bl_rna.properties["mode"].enum_items[object_mode]
        act_mode_i18n_context = bpy.types.Object.bl_rna.properties["mode"].translation_context

        row = layout.row(align=True)
        row.separator()

        sub = row.row()
        # sub.ui_units_x = 5.5 # width of mode edit box
        sub.operator_menu_enum("object.mode_set", "mode", text=iface_(act_mode_item.name, act_mode_i18n_context), icon=act_mode_item.icon)
        del act_mode_item

        layout.template_header_3D_mode()

        # Contains buttons like Mode, Pivot, Layer, Mesh Select Mode...
        if obj:
            # Particle edit
            if object_mode == 'PARTICLE_EDIT':
                row = layout.row()
                row.prop(tool_settings.particle_edit, "select_mode", text="", expand=True)
            elif object_mode in {'EDIT', 'SCULPT_CURVES'} and obj.type == 'CURVES':
                curves = obj.data

                row = layout.row(align=True)

                # Combine the "use selection" toggle with the "set domain" operators
                # to allow turning selection off directly.
                domain = curves.selection_domain

                row.operator("curves.set_selection_domain", text="", icon='CURVE_BEZCIRCLE', depress=(domain == 'POINT')).domain = 'POINT'
                row.operator("curves.set_selection_domain", text="", icon='CURVE_PATH', depress=(domain == 'CURVE')).domain = 'CURVE'

        # Grease Pencil
        if obj and obj.type == 'GPENCIL' and context.gpencil_data:
            gpd = context.gpencil_data

            # Select mode for Editing
            if gpd.use_stroke_edit_mode:
                row = layout.row(align=True)
                row.prop_enum(tool_settings, "gpencil_selectmode_edit", text="", value='POINT')
                row.prop_enum(tool_settings, "gpencil_selectmode_edit", text="", value='STROKE')

                subrow = row.row(align=True)
                subrow.enabled = not gpd.use_curve_edit
                subrow.prop_enum(tool_settings, "gpencil_selectmode_edit", text="", value='SEGMENT')

                # Curve edit submode
                row = layout.row(align=True)
                row.prop(gpd, "use_curve_edit", text="",
                         icon='IPO_BEZIER')
                sub = row.row(align=True)
                if gpd.use_curve_edit:
                    sub.popover(panel="VIEW3D_PT_gpencil_curve_edit", text="",)

            # Select mode for Sculpt
            if gpd.is_stroke_sculpt_mode:
                row = layout.row(align=True)
                row.prop(tool_settings, "use_gpencil_select_mask_point", text="")
                row.prop(tool_settings, "use_gpencil_select_mask_stroke", text="")
                row.prop(tool_settings, "use_gpencil_select_mask_segment", text="")

            # Select mode for Vertex Paint
            if gpd.is_stroke_vertex_mode:
                row = layout.row(align=True)
                row.prop(tool_settings, "use_gpencil_vertex_select_mask_point", text="")
                row.prop(tool_settings, "use_gpencil_vertex_select_mask_stroke", text="")
                row.prop(tool_settings, "use_gpencil_vertex_select_mask_segment", text="")

            if gpd.is_stroke_paint_mode:
                row = layout.row(align=True)
                row.prop(gpd, "use_multiedit", text="", icon='GP_MULTIFRAME_EDITING')

            if (
                    gpd.use_stroke_edit_mode or
                    gpd.is_stroke_sculpt_mode or
                    gpd.is_stroke_weight_mode or
                    gpd.is_stroke_vertex_mode
            ):
                row = layout.row(align=True)

                row.prop(gpd, "use_multiedit", text="", icon='GP_MULTIFRAME_EDITING')

                if gpd.use_multiedit:
                    sub = row.row(align=True)
                    sub.popover(panel="VIEW3D_PT_gpencil_multi_frame", text="")

        VIEW3D_MT_editor_menus.draw_collapsible(context, layout)

        layout.separator_spacer()

        if object_mode in {'PAINT_GPENCIL', 'SCULPT_GPENCIL'}:
            # Grease pencil
            if object_mode == 'PAINT_GPENCIL':
                layout.prop_with_popover(
                    tool_settings,
                    "gpencil_stroke_placement_view3d",
                    text="",
                    panel="VIEW3D_PT_gpencil_origin",
                )

            if object_mode in {'PAINT_GPENCIL', 'SCULPT_GPENCIL'}:
                layout.prop_with_popover(
                    tool_settings.gpencil_sculpt,
                    "lock_axis",
                    text="",
                    panel="VIEW3D_PT_gpencil_lock",
                )

            if object_mode == 'PAINT_GPENCIL':
                # FIXME: this is bad practice!
                # Tool options are to be displayed in the topbar.
                if context.workspace.tools.from_space_view3d_mode(object_mode).idname == "builtin_brush.Draw":
                    settings = tool_settings.gpencil_sculpt.guide
                    row = layout.row(align=True)
                    row.prop(settings, "use_guide", text="", icon='GRID')
                    sub = row.row(align=True)
                    if settings.use_guide:
                        sub.popover(panel="VIEW3D_PT_gpencil_guide", text="Guides")

              # Grease Pencil
                if obj and obj.type == 'GPENCIL' and context.gpencil_data:
                    gpd = context.gpencil_data

                    if gpd.is_stroke_paint_mode:
                        row = layout.row()
                        sub = row.row(align=True)
                        sub.prop(tool_settings, "use_gpencil_draw_onback", text="", icon='MOD_OPACITY')
                        sub.separator(factor=0.4)
                        sub.prop(tool_settings, "use_gpencil_automerge_strokes", text="")
                        sub.separator(factor=0.4)
                        sub.prop(tool_settings, "use_gpencil_weight_data_add", text="", icon='WPAINT_HLT')
                        sub.separator(factor=0.4)
                        sub.prop(tool_settings, "use_gpencil_draw_additive", text="", icon='FREEZE')

            if object_mode == 'SCULPT_GPENCIL':
                layout.popover(panel="VIEW3D_PT_gpencil_sculpt_automasking", text="", icon="MOD_MASK")

        elif object_mode == 'SCULPT':
            layout.popover(panel="VIEW3D_PT_sculpt_automasking", text="", icon="MOD_MASK")

        else:
            # Transform settings depending on tool header visibility
            VIEW3D_HT_header.draw_xform_template(layout, context)

        # Mode & Transform Settings
        scene = context.scene

        # Collection Visibility
        # layout.popover(panel="VIEW3D_PT_collections", icon='GROUP', text="")

        # Viewport Settings
        layout.popover(
            panel="VIEW3D_PT_object_type_visibility",
            icon_value=view.icon_from_show_object_viewport,
            text="")

        # Gizmo toggle & popover.
        row = layout.row(align=True)
        # FIXME: place-holder icon.
        row.prop(view, "show_gizmo", text="", toggle=True, icon='GIZMO')
        sub = row.row(align=True)
        sub.active = view.show_gizmo
        sub.popover(
            panel="VIEW3D_PT_gizmo_display",
            text="",
        )

        # Overlay toggle & popover.
        row = layout.row(align=True)
        row.prop(overlay, "show_overlays", icon='OVERLAY', text="")
        sub = row.row(align=True)
        sub.active = overlay.show_overlays
        sub.popover(panel="VIEW3D_PT_overlay", text="")

        row = layout.row()
        row.active = (object_mode == 'EDIT') or (shading.type in {'WIREFRAME', 'SOLID'})

        # While exposing `shading.show_xray(_wireframe)` is correct.
        # this hides the key shortcut from users: T70433.
        if has_pose_mode:
            draw_depressed = overlay.show_xray_bone
        elif shading.type == 'WIREFRAME':
            draw_depressed = shading.show_xray_wireframe
        else:
            draw_depressed = shading.show_xray
        row.operator(
            "view3d.toggle_xray",
            text="",
            icon='XRAY',
            depress=draw_depressed,
        )

        row = layout.row(align=True)
        row.prop(shading, "type", text="", expand=True)
        sub = row.row(align=True)
        # TODO, currently render shading type ignores mesh two-side, until it's supported
        # show the shading popover which shows double-sided option.

        # sub.enabled = shading.type != 'RENDERED'
        sub.popover(panel="VIEW3D_PT_shading", text="")


class VIEW3D_HT_tool_header(Header):
    bl_space_type = 'VIEW_3D'
    bl_region_type = 'TOOL_HEADER'

    def draw(self, context):
        layout = self.layout

        # mode_string = context.mode
        obj = context.active_object
        tool_settings = context.tool_settings

        self.draw_tool_settings(context)

        layout.separator_spacer()

        self.draw_mode_settings(context)

    def draw_tool_settings(self, context):
        layout = self.layout
        tool_mode = context.mode

        # Active Tool
        # -----------
        from bl_ui.space_toolsystem_common import ToolSelectPanelHelper
        tool = ToolSelectPanelHelper.draw_active_tool_header(
            context, layout,
            tool_key=('VIEW_3D', tool_mode),
        )

        # Object Mode Options
        # -------------------

        # Example of how tool_settings can be accessed as pop-overs.

        # TODO(campbell): editing options should be after active tool options
        # (obviously separated for from the users POV)
        draw_fn = getattr(_draw_tool_settings_context_mode, tool_mode, None)
        if draw_fn is not None:
            is_valid_context = draw_fn(context, layout, tool)

        def draw_3d_brush_settings(layout, tool_mode):
            layout.popover("VIEW3D_PT_tools_brush_settings_advanced", text="Brush")
            if tool_mode != 'PAINT_WEIGHT':
                layout.popover("VIEW3D_PT_tools_brush_texture")
            if tool_mode == 'PAINT_TEXTURE':
                layout.popover("VIEW3D_PT_tools_mask_texture")
            layout.popover("VIEW3D_PT_tools_brush_stroke")
            layout.popover("VIEW3D_PT_tools_brush_falloff")
            layout.popover("VIEW3D_PT_tools_brush_display")

        # NOTE: general mode options should be added to 'draw_mode_settings'.
        if tool_mode == 'SCULPT':
            if is_valid_context:
                draw_3d_brush_settings(layout, tool_mode)
        elif tool_mode == 'PAINT_VERTEX':
            if is_valid_context:
                draw_3d_brush_settings(layout, tool_mode)
        elif tool_mode == 'PAINT_WEIGHT':
            if is_valid_context:
                draw_3d_brush_settings(layout, tool_mode)
        elif tool_mode == 'PAINT_TEXTURE':
            if is_valid_context:
                draw_3d_brush_settings(layout, tool_mode)
        elif tool_mode == 'EDIT_ARMATURE':
            pass
        elif tool_mode == 'EDIT_CURVE':
            pass
        elif tool_mode == 'EDIT_MESH':
            pass
        elif tool_mode == 'POSE':
            pass
        elif tool_mode == 'PARTICLE':
            # Disable, only shows "Brush" panel, which is already in the top-bar.
            # if tool.has_datablock:
            #     layout.popover_group(context=".paint_common", **popover_kw)
            pass
        elif tool_mode == 'PAINT_GPENCIL':
            if is_valid_context:
                brush = context.tool_settings.gpencil_paint.brush
                if brush:
                    if brush.gpencil_tool != 'ERASE':
                        if brush.gpencil_tool != 'TINT':
                            layout.popover("VIEW3D_PT_tools_grease_pencil_brush_advanced")

                        if brush.gpencil_tool not in {'FILL', 'TINT'}:
                            layout.popover("VIEW3D_PT_tools_grease_pencil_brush_stroke")

                    layout.popover("VIEW3D_PT_tools_grease_pencil_paint_appearance")
        elif tool_mode == 'SCULPT_GPENCIL':
            if is_valid_context:
                brush = context.tool_settings.gpencil_sculpt_paint.brush
                if brush:
                    tool = brush.gpencil_sculpt_tool
                    if tool in {'SMOOTH', 'RANDOMIZE'}:
                        layout.popover("VIEW3D_PT_tools_grease_pencil_sculpt_brush_popover")
                    layout.popover("VIEW3D_PT_tools_grease_pencil_sculpt_appearance")
        elif tool_mode == 'WEIGHT_GPENCIL':
            if is_valid_context:
                layout.popover("VIEW3D_PT_tools_grease_pencil_weight_appearance")
        elif tool_mode == 'VERTEX_GPENCIL':
            if is_valid_context:
                layout.popover("VIEW3D_PT_tools_grease_pencil_vertex_appearance")

    def draw_mode_settings(self, context):
        layout = self.layout
        mode_string = context.mode

        def row_for_mirror():
            row = layout.row(align=True)
            sub = row.row(align=True)
            return row, sub

        if mode_string == 'EDIT_ARMATURE':
            _row, sub = row_for_mirror()
            sub.prop(context.object.data, "use_mirror_x", icon='MIRROR_X', toggle=True, icon_only=True)
        elif mode_string == 'POSE':
            _row, sub = row_for_mirror()
            sub.prop(context.object.pose, "use_mirror_x", icon='MIRROR_X', toggle=True, icon_only=True)
        elif mode_string in {'EDIT_MESH', 'PAINT_WEIGHT', 'SCULPT', 'PAINT_VERTEX', 'PAINT_TEXTURE'}:
            # Mesh Modes, Use Mesh Symmetry
            row, sub = row_for_mirror()
            sub.prop(context.object, "use_mesh_mirror_x", icon='MIRROR_X', toggle=True, icon_only=True)
            sub.prop(context.object, "use_mesh_mirror_y", icon='MIRROR_Y', toggle=True, icon_only=True)
            sub.prop(context.object, "use_mesh_mirror_z", icon='MIRROR_Z', toggle=True, icon_only=True)
            if mode_string == 'EDIT_MESH':
                tool_settings = context.tool_settings
                layout.prop(tool_settings, "use_mesh_automerge", text="")
            elif mode_string == 'PAINT_WEIGHT':
                row.popover(panel="VIEW3D_PT_tools_weightpaint_symmetry_for_topbar", text="")
            elif mode_string == 'SCULPT':
                row.popover(panel="VIEW3D_PT_sculpt_symmetry_for_topbar", text="")
            elif mode_string == 'PAINT_VERTEX':
                row.popover(panel="VIEW3D_PT_tools_vertexpaint_symmetry_for_topbar", text="")
        elif mode_string == 'SCULPT_CURVES':
            _row, sub = row_for_mirror()
            sub.prop(context.object.data, "use_mirror_x", text="X", toggle=True)
            sub.prop(context.object.data, "use_mirror_y", text="Y", toggle=True)
            sub.prop(context.object.data, "use_mirror_z", text="Z", toggle=True)

            layout.prop(context.object.data, "use_sculpt_collision", icon='MOD_PHYSICS', icon_only=True, toggle=True)

        # Expand panels from the side-bar as popovers.
        popover_kw = {"space_type": 'VIEW_3D', "region_type": 'UI', "category": "Tool"}

        if mode_string == 'SCULPT':
            layout.popover_group(context=".sculpt_mode", **popover_kw)
        elif mode_string == 'PAINT_VERTEX':
            layout.popover_group(context=".vertexpaint", **popover_kw)
        elif mode_string == 'PAINT_WEIGHT':
            layout.popover_group(context=".weightpaint", **popover_kw)
        elif mode_string == 'PAINT_TEXTURE':
            layout.popover_group(context=".imagepaint", **popover_kw)
        elif mode_string == 'EDIT_TEXT':
            layout.popover_group(context=".text_edit", **popover_kw)
        elif mode_string == 'EDIT_ARMATURE':
            layout.popover_group(context=".armature_edit", **popover_kw)
        elif mode_string == 'EDIT_METABALL':
            layout.popover_group(context=".mball_edit", **popover_kw)
        elif mode_string == 'EDIT_LATTICE':
            layout.popover_group(context=".lattice_edit", **popover_kw)
        elif mode_string == 'EDIT_CURVE':
            layout.popover_group(context=".curve_edit", **popover_kw)
        elif mode_string == 'EDIT_MESH':
            layout.popover_group(context=".mesh_edit", **popover_kw)
        elif mode_string == 'POSE':
            layout.popover_group(context=".posemode", **popover_kw)
        elif mode_string == 'PARTICLE':
            layout.popover_group(context=".particlemode", **popover_kw)
        elif mode_string == 'OBJECT':
            layout.popover_group(context=".objectmode", **popover_kw)
        elif mode_string in {'PAINT_GPENCIL', 'EDIT_GPENCIL', 'SCULPT_GPENCIL', 'WEIGHT_GPENCIL'}:
            # Grease pencil layer.
            gpl = context.active_gpencil_layer
            if gpl and gpl.info is not None:
                text = gpl.info
                maxw = 25
                if len(text) > maxw:
                    text = text[:maxw - 5] + '..' + text[-3:]
            else:
                text = ""

            sub = layout.row()
            sub.ui_units_x = 8
            sub.popover(
                panel="TOPBAR_PT_gpencil_layers",
                text="Layer: " + text,
            )
            if mode_string == 'EDIT_GPENCIL':
                sub.popover(panel="VIEW3D_PT_gpencil_edit_options", text="Options")


class _draw_tool_settings_context_mode:
    @staticmethod
    def SCULPT(context, layout, tool):
        if (tool is None) or (not tool.has_datablock):
            return False

        paint = context.tool_settings.sculpt
        layout.template_ID_preview(paint, "brush", rows=3, cols=8, hide_buttons=True)

        brush = paint.brush
        if brush is None:
            return False

        tool_settings = context.tool_settings
        capabilities = brush.sculpt_capabilities

        ups = tool_settings.unified_paint_settings

        if capabilities.has_color:
            row = layout.row(align=True)
            row.ui_units_x = 4
            UnifiedPaintPanel.prop_unified_color(row, context, brush, "color", text="")
            UnifiedPaintPanel.prop_unified_color(row, context, brush, "secondary_color", text="")
            row.separator()
            layout.prop(brush, "blend", text="", expand=False)

        size = "size"
        size_owner = ups if ups.use_unified_size else brush
        if size_owner.use_locked_size == 'SCENE':
            size = "unprojected_radius"

        UnifiedPaintPanel.prop_unified(
            layout,
            context,
            brush,
            size,
            pressure_name="use_pressure_size",
            unified_name="use_unified_size",
            text="Radius",
            slider=True,
            header=True,
        )

        # strength, use_strength_pressure
        pressure_name = "use_pressure_strength" if capabilities.has_strength_pressure else None
        UnifiedPaintPanel.prop_unified(
            layout,
            context,
            brush,
            "strength",
            pressure_name=pressure_name,
            unified_name="use_unified_strength",
            text="Strength",
            header=True,
        )

        # direction
        if not capabilities.has_direction:
            layout.row().prop(brush, "direction", expand=True, text="")

        return True

    @staticmethod
    def PAINT_TEXTURE(context, layout, tool):
        if (tool is None) or (not tool.has_datablock):
            return False

        paint = context.tool_settings.image_paint
        layout.template_ID_preview(paint, "brush", rows=3, cols=8, hide_buttons=True)

        brush = paint.brush
        if brush is None:
            return False

        brush_basic_texpaint_settings(layout, context, brush, compact=True)

        return True

    @staticmethod
    def PAINT_VERTEX(context, layout, tool):
        if (tool is None) or (not tool.has_datablock):
            return False

        paint = context.tool_settings.vertex_paint
        layout.template_ID_preview(paint, "brush", rows=3, cols=8, hide_buttons=True)

        brush = paint.brush
        if brush is None:
            return False

        brush_basic_texpaint_settings(layout, context, brush, compact=True)

        return True

    @staticmethod
    def PAINT_WEIGHT(context, layout, tool):
        if (tool is None) or (not tool.has_datablock):
            return False

        paint = context.tool_settings.weight_paint
        layout.template_ID_preview(paint, "brush", rows=3, cols=8, hide_buttons=True)
        brush = paint.brush
        if brush is None:
            return False

        capabilities = brush.weight_paint_capabilities
        if capabilities.has_weight:
            UnifiedPaintPanel.prop_unified(
                layout,
                context,
                brush,
                "weight",
                unified_name="use_unified_weight",
                slider=True,
                header=True,
            )

        UnifiedPaintPanel.prop_unified(
            layout,
            context,
            brush,
            "size",
            pressure_name="use_pressure_size",
            unified_name="use_unified_size",
            slider=True,
            text="Radius",
            header=True,
        )
        UnifiedPaintPanel.prop_unified(
            layout,
            context,
            brush,
            "strength",
            pressure_name="use_pressure_strength",
            unified_name="use_unified_strength",
            header=True,
        )

        return True

    @staticmethod
    def PAINT_GPENCIL(context, layout, tool):
        if tool is None:
            return False

        if tool.idname == "builtin.cutter":
            row = layout.row(align=True)
            row.prop(context.tool_settings.gpencil_sculpt, "intersection_threshold")
            return False
        elif not tool.has_datablock:
            return False

        paint = context.tool_settings.gpencil_paint
        brush = paint.brush
        if brush is None:
            return False

        gp_settings = brush.gpencil_settings

        row = layout.row(align=True)
        tool_settings = context.scene.tool_settings
        settings = tool_settings.gpencil_paint
        row.template_ID_preview(settings, "brush", rows=3, cols=8, hide_buttons=True)

        if context.object and brush.gpencil_tool in {'FILL', 'DRAW'}:
            from bl_ui.properties_paint_common import brush_basic__draw_color_selector
            brush_basic__draw_color_selector(context, layout, brush, gp_settings, None)

        if context.object and brush.gpencil_tool == 'TINT':
            row.separator(factor=0.4)
            row.prop_with_popover(brush, "color", text="", panel="TOPBAR_PT_gpencil_vertexcolor")

        from bl_ui.properties_paint_common import brush_basic_gpencil_paint_settings
        brush_basic_gpencil_paint_settings(layout, context, brush, compact=True)

        return True

    @staticmethod
    def SCULPT_GPENCIL(context, layout, tool):
        if (tool is None) or (not tool.has_datablock):
            return False
        paint = context.tool_settings.gpencil_sculpt_paint
        brush = paint.brush

        from bl_ui.properties_paint_common import brush_basic_gpencil_sculpt_settings
        brush_basic_gpencil_sculpt_settings(layout, context, brush, compact=True)

        return True

    @staticmethod
    def WEIGHT_GPENCIL(context, layout, tool):
        if (tool is None) or (not tool.has_datablock):
            return False
        paint = context.tool_settings.gpencil_weight_paint
        brush = paint.brush

        from bl_ui.properties_paint_common import brush_basic_gpencil_weight_settings
        layout.template_ID_preview(paint, "brush", rows=3, cols=8, hide_buttons=True)

        brush_basic_gpencil_weight_settings(layout, context, brush, compact=True)

        layout.popover("VIEW3D_PT_tools_grease_pencil_weight_options", text="Options")
        layout.popover("VIEW3D_PT_tools_grease_pencil_brush_weight_falloff", text="Falloff")

        return True

    @staticmethod
    def VERTEX_GPENCIL(context, layout, tool):
        if (tool is None) or (not tool.has_datablock):
            return False

        paint = context.tool_settings.gpencil_vertex_paint
        brush = paint.brush

        row = layout.row(align=True)
        tool_settings = context.scene.tool_settings
        settings = tool_settings.gpencil_vertex_paint
        row.template_ID_preview(settings, "brush", rows=3, cols=8, hide_buttons=True)

        if brush.gpencil_vertex_tool not in {'BLUR', 'AVERAGE', 'SMEAR'}:
            row.separator(factor=0.4)
            sub = row.row(align=True)
            sub.scale_x = 0.33
            sub.prop_with_popover(brush, "color", text="", panel="TOPBAR_PT_gpencil_vertexcolor")
            sub.prop(brush, "secondary_color", text="")
            row.operator("gpencil.tint_flip", icon='FILE_REFRESH', text="")

        from bl_ui.properties_paint_common import brush_basic_gpencil_vertex_settings

        brush_basic_gpencil_vertex_settings(layout, context, brush, compact=True)

        return True

    @staticmethod
    def PARTICLE(context, layout, tool):
        if (tool is None) or (not tool.has_datablock):
            return False

        # See: 'VIEW3D_PT_tools_brush', basically a duplicate
        settings = context.tool_settings.particle_edit
        brush = settings.brush
        tool = settings.tool
        if tool == 'NONE':
            return False

        layout.prop(brush, "size", slider=True)
        if tool == 'ADD':
            layout.prop(brush, "count")

            layout.prop(settings, "use_default_interpolate")
            layout.prop(brush, "steps", slider=True)
            layout.prop(settings, "default_key_count", slider=True)
        else:
            layout.prop(brush, "strength", slider=True)

            if tool == 'LENGTH':
                layout.row().prop(brush, "length_mode", expand=True)
            elif tool == 'PUFF':
                layout.row().prop(brush, "puff_mode", expand=True)
                layout.prop(brush, "use_puff_volume")
            elif tool == 'COMB':
                row = layout.row()
                row.active = settings.is_editable
                row.prop(settings, "use_emitter_deflect", text="Deflect Emitter")
                sub = row.row(align=True)
                sub.active = settings.use_emitter_deflect
                sub.prop(settings, "emitter_distance", text="Distance")

        return True

    @staticmethod
    def SCULPT_CURVES(context, layout, tool):
        if (tool is None) or (not tool.has_datablock):
            return False

        tool_settings = context.tool_settings
        paint = tool_settings.curves_sculpt

        brush = paint.brush
        if brush is None:
            return False

        UnifiedPaintPanel.prop_unified(
            layout,
            context,
            brush,
            "size",
            unified_name="use_unified_size",
            pressure_name="use_pressure_size",
            text="Radius",
            slider=True,
            header=True,
        )

        if brush.curves_sculpt_tool not in {'ADD', 'DELETE'}:
            UnifiedPaintPanel.prop_unified(
                layout,
                context,
                brush,
                "strength",
                unified_name="use_unified_strength",
                pressure_name="use_pressure_strength",
                header=True,
            )

        curves_tool = brush.curves_sculpt_tool

        if curves_tool == 'COMB':
            layout.prop(brush, "falloff_shape", expand=True)
            layout.popover("VIEW3D_PT_tools_brush_falloff", text="Brush Falloff")
            layout.popover("VIEW3D_PT_curves_sculpt_parameter_falloff", text="Curve Falloff")
        elif curves_tool == 'ADD':
            layout.prop(brush, "falloff_shape", expand=True)
            layout.prop(brush.curves_sculpt_settings, "add_amount")
            layout.popover("VIEW3D_PT_curves_sculpt_add_shape", text="Curve Shape")
            layout.prop(brush, "use_frontface", text="Front Faces Only")
        elif curves_tool == 'GROW_SHRINK':
            layout.prop(brush, "direction", expand=True, text="")
            layout.prop(brush, "falloff_shape", expand=True)
            layout.popover("VIEW3D_PT_curves_sculpt_grow_shrink_scaling", text="Scaling")
            layout.popover("VIEW3D_PT_tools_brush_falloff")
        elif curves_tool == 'SNAKE_HOOK':
            layout.prop(brush, "falloff_shape", expand=True)
            layout.popover("VIEW3D_PT_tools_brush_falloff")
        elif curves_tool == 'DELETE':
            layout.prop(brush, "falloff_shape", expand=True)
        elif curves_tool == 'SELECTION_PAINT':
            layout.prop(brush, "direction", expand=True, text="")
            layout.prop(brush, "falloff_shape", expand=True)
            layout.popover("VIEW3D_PT_tools_brush_falloff")
        elif curves_tool == 'PINCH':
            layout.prop(brush, "direction", expand=True, text="")
            layout.prop(brush, "falloff_shape", expand=True)
            layout.popover("VIEW3D_PT_tools_brush_falloff")
        elif curves_tool == 'SMOOTH':
            layout.prop(brush, "falloff_shape", expand=True)
            layout.popover("VIEW3D_PT_tools_brush_falloff")
        elif curves_tool == 'PUFF':
            layout.prop(brush, "falloff_shape", expand=True)
            layout.popover("VIEW3D_PT_tools_brush_falloff")
        elif curves_tool == 'DENSITY':
            layout.prop(brush, "falloff_shape", expand=True)
            row = layout.row(align=True)
            row.prop(brush.curves_sculpt_settings, "density_mode", text="", expand=True)
            row = layout.row(align=True)
            row.prop(brush.curves_sculpt_settings, "minimum_distance", text="Distance Min")
            row.operator_context = 'INVOKE_REGION_WIN'
            row.operator("sculpt_curves.min_distance_edit", text="", icon='DRIVER_DISTANCE')
            row = layout.row(align=True)
            row.enabled = brush.curves_sculpt_settings.density_mode != 'REMOVE'
            row.prop(brush.curves_sculpt_settings, "density_add_attempts", text="Count Max")
            layout.popover("VIEW3D_PT_tools_brush_falloff")
            layout.popover("VIEW3D_PT_curves_sculpt_add_shape", text="Curve Shape")
        elif curves_tool == 'SLIDE':
            layout.popover("VIEW3D_PT_tools_brush_falloff")

        return True


# bfa - show hide the editormenu
class ALL_MT_editormenu(Menu):
    bl_label = ""

    def draw(self, context):
        self.draw_menus(self.layout, context)

    @staticmethod
    def draw_menus(layout, context):

        row = layout.row(align=True)
        row.template_header()  # editor type menus


class VIEW3D_MT_editor_menus(Menu):
    bl_label = ""

    def draw(self, context):
        layout = self.layout
        obj = context.active_object
        mode_string = context.mode
        edit_object = context.edit_object
        gp_edit = obj and obj.mode in {'EDIT_GPENCIL', 'PAINT_GPENCIL', 'SCULPT_GPENCIL',
                                       'WEIGHT_GPENCIL', 'VERTEX_GPENCIL'}
        tool_settings = context.scene.tool_settings

        layout.menu("SCREEN_MT_user_menu", text="Quick")  # Quick favourites menu
        layout.menu("VIEW3D_MT_view")
        layout.menu("VIEW3D_MT_view_navigation")

        # Select Menu
        if gp_edit:
            if mode_string not in {'PAINT_GPENCIL', 'WEIGHT_GPENCIL'}:
                if (
                        mode_string == 'SCULPT_GPENCIL' and
                        (tool_settings.use_gpencil_select_mask_point or
                         tool_settings.use_gpencil_select_mask_stroke or
                         tool_settings.use_gpencil_select_mask_segment)
                ):
                    layout.menu("VIEW3D_MT_select_gpencil")
                    layout.menu("VIEW3D_MT_sculpt_gpencil_copy")
                elif mode_string == 'EDIT_GPENCIL':
                    layout.menu("VIEW3D_MT_select_gpencil")
                elif mode_string == 'VERTEX_GPENCIL':
                    layout.menu("VIEW3D_MT_select_gpencil")
                    layout.menu("VIEW3D_MT_gpencil_animation")
                    layout.menu("GPENCIL_MT_layer_active", text="Active Layer")

        elif mode_string in {'PAINT_WEIGHT', 'PAINT_VERTEX', 'PAINT_TEXTURE'}:
            mesh = obj.data
            if mesh.use_paint_mask:
                layout.menu("VIEW3D_MT_select_paint_mask")
            elif mesh.use_paint_mask_vertex and mode_string in {'PAINT_WEIGHT', 'PAINT_VERTEX'}:
                layout.menu("VIEW3D_MT_select_paint_mask_vertex")
        elif mode_string not in {'SCULPT', 'SCULPT_CURVES'}:
            layout.menu("VIEW3D_MT_select_%s" % mode_string.lower())

        if gp_edit:
            pass
        elif mode_string == 'OBJECT':
            layout.menu("VIEW3D_MT_add", text="Add", text_ctxt=i18n_contexts.operator_default)
        elif mode_string == 'EDIT_MESH':
            layout.menu("VIEW3D_MT_mesh_add", text="Add", text_ctxt=i18n_contexts.operator_default)
        elif mode_string == 'EDIT_CURVE':
            layout.menu("VIEW3D_MT_curve_add", text="Add", text_ctxt=i18n_contexts.operator_default)
        elif mode_string == 'EDIT_SURFACE':
            layout.menu("VIEW3D_MT_surface_add", text="Add", text_ctxt=i18n_contexts.operator_default)
        elif mode_string == 'EDIT_METABALL':
            layout.menu("VIEW3D_MT_metaball_add", text="Add", text_ctxt=i18n_contexts.operator_default)
        elif mode_string == 'EDIT_ARMATURE':
            layout.menu("TOPBAR_MT_edit_armature_add", text="Add", text_ctxt=i18n_contexts.operator_default)

        if gp_edit:
            if obj and obj.mode == 'PAINT_GPENCIL':
                layout.menu("VIEW3D_MT_draw_gpencil")
            elif obj and obj.mode == 'EDIT_GPENCIL':
                layout.menu("VIEW3D_MT_edit_gpencil")
                layout.menu("VIEW3D_MT_edit_gpencil_stroke")
                layout.menu("VIEW3D_MT_edit_gpencil_point")
            elif obj and obj.mode == 'WEIGHT_GPENCIL':
                layout.menu("VIEW3D_MT_weight_gpencil")
            if obj and obj.mode == 'VERTEX_GPENCIL':
                layout.menu("VIEW3D_MT_paint_gpencil")

        elif edit_object:
            layout.menu("VIEW3D_MT_edit_%s" % edit_object.type.lower())

            if mode_string == 'EDIT_MESH':
                layout.menu("VIEW3D_MT_edit_mesh_vertices")
                layout.menu("VIEW3D_MT_edit_mesh_edges")
                layout.menu("VIEW3D_MT_edit_mesh_faces")
                layout.menu("VIEW3D_MT_uv_map", text="UV")
            elif mode_string in {'EDIT_CURVE', 'EDIT_SURFACE'}:
                layout.menu("VIEW3D_MT_edit_curve_ctrlpoints")
                layout.menu("VIEW3D_MT_edit_curve_segments")

        elif obj:
            if mode_string not in {'PAINT_TEXTURE', 'SCULPT_CURVES'}:
                layout.menu("VIEW3D_MT_%s" % mode_string.lower())
            if mode_string in {'SCULPT', 'PAINT_VERTEX', 'PAINT_TEXTURE'}:
                layout.menu("VIEW3D_MT_brush")
            if mode_string == 'SCULPT':
                layout.menu("VIEW3D_MT_mask")
                layout.menu("VIEW3D_MT_face_sets")
            if mode_string == 'SCULPT_CURVES':
                layout.menu("VIEW3D_MT_select_sculpt_curves")
                layout.menu("VIEW3D_MT_sculpt_curves")

        else:
            layout.menu("VIEW3D_MT_object")


# ********** Menu **********


# ********** Utilities **********


class ShowHideMenu:
    bl_label = "Show/Hide"
    _operator_name = ""

    def draw(self, _context):
        layout = self.layout

        layout.operator("%s.reveal" % self._operator_name, text="Show Hidden", icon="HIDE_OFF")
        layout.operator("%s.hide" % self._operator_name, text="Hide Selected", icon="HIDE_ON").unselected = False
        layout.operator(
            "%s.hide" %
            self._operator_name,
            text="Hide Unselected",
            icon="HIDE_UNSELECTED").unselected = True


# Standard transforms which apply to all cases (mix-in class, not used directly).
class VIEW3D_MT_transform_base:
    bl_label = "Transform"
    bl_category = "View"

    # TODO: get rid of the custom text strings?
    def draw(self, context):
        layout = self.layout
        allow_navigation = getattr(
            context.window_manager.keyconfigs.active.preferences,
            "use_transform_navigation",
            False)

        props = layout.operator("transform.translate")
        props.release_confirm = False
        props.allow_navigation = allow_navigation

        props = layout.operator("transform.rotate")
        props.release_confirm = False
        props.allow_navigation = allow_navigation

        props = layout.operator("transform.resize", text="Scale")
        props.release_confirm = False
        props.allow_navigation = allow_navigation

        layout.operator("transform.tosphere", text="To Sphere", icon="TOSPHERE")
        layout.operator("transform.shear", text="Shear", icon="SHEAR")
        layout.operator("transform.bend", text="Bend", icon="BEND")
        layout.operator("transform.push_pull", text="Push/Pull", icon='PUSH_PULL')

        if context.mode in {'EDIT_MESH', 'EDIT_ARMATURE', 'EDIT_SURFACE', 'EDIT_CURVE',
                            'EDIT_LATTICE', 'EDIT_METABALL'}:
            layout.operator("transform.vertex_warp", text="Warp", icon="MOD_WARP")
            layout.operator_context = 'EXEC_REGION_WIN'
            layout.operator("transform.vertex_random", text="Randomize", icon='RANDOMIZE').offset = 0.1
            layout.operator_context = 'INVOKE_REGION_WIN'


# Generic transform menu - geometry types
class VIEW3D_MT_transform(VIEW3D_MT_transform_base, Menu):
    def draw(self, context):
        # base menu
        VIEW3D_MT_transform_base.draw(self, context)

        obj = context.object

        # generic
        layout = self.layout

        if obj.type == 'MESH':
            layout.operator("transform.shrink_fatten", text="Shrink Fatten", icon='SHRINK_FATTEN')
            layout.operator("transform.skin_resize", icon="MOD_SKIN")

        elif obj.type == 'CURVE':
            layout.operator("transform.transform", text="Radius", icon='SHRINK_FATTEN').mode = 'CURVE_SHRINKFATTEN'

        if context.mode != 'EDIT_CURVES':
            layout.separator()
            layout.operator("transform.translate", text="Move Texture Space", icon="MOVE_TEXTURESPACE").texture_space = True
            layout.operator("transform.resize", text="Scale Texture Space", icon="SCALE_TEXTURESPACE").texture_space = True


# Object-specific extensions to Transform menu
class VIEW3D_MT_transform_object(VIEW3D_MT_transform_base, Menu):
    def draw(self, context):
        layout = self.layout

        # base menu
        VIEW3D_MT_transform_base.draw(self, context)

        # object-specific option follow
        layout.separator()

        layout.operator("transform.translate", text="Move Texture Space", icon="MOVE_TEXTURESPACE").texture_space = True
        layout.operator("transform.resize", text="Scale Texture Space", icon="SCALE_TEXTURESPACE").texture_space = True

        layout.separator()

        layout.operator_context = 'EXEC_REGION_WIN'
        # XXX see alignmenu() in edit.c of b2.4x to get this working
        layout.operator(
            "transform.transform",
            text="Align to Transform Orientation",
            icon="ALIGN_TRANSFORM").mode = 'ALIGN'

        layout.separator()

        layout.operator("object.randomize_transform", icon="RANDOMIZE_TRANSFORM")
        layout.operator("object.align", icon="ALIGN")

        # TODO: there is a strange context bug here.
        """
        layout.operator_context = 'INVOKE_REGION_WIN'
        layout.operator("object.transform_axis_target")
        """


# Armature EditMode extensions to Transform menu
class VIEW3D_MT_transform_armature(VIEW3D_MT_transform_base, Menu):
    def draw(self, context):
        layout = self.layout

        # base menu
        VIEW3D_MT_transform_base.draw(self, context)

        # armature specific extensions follow
        obj = context.object
        if obj.type == 'ARMATURE' and obj.mode in {'EDIT', 'POSE'}:
            if obj.data.display_type == 'BBONE':
                layout.separator()

                layout.operator("transform.transform", text="Scale BBone", icon='TRANSFORM_SCALE').mode = 'BONE_SIZE'
            elif obj.data.display_type == 'ENVELOPE':
                layout.separator()

                layout.operator(
                    "transform.transform",
                    text="Scale Envelope Distance",
                    icon='TRANSFORM_SCALE').mode = 'BONE_SIZE'
                layout.operator("transform.transform", text="Scale Radius",
                                icon='TRANSFORM_SCALE').mode = 'BONE_ENVELOPE'

        if context.edit_object and context.edit_object.type == 'ARMATURE':
            layout.separator()

            layout.operator("armature.align", icon="ALIGN")


class VIEW3D_MT_mirror(Menu):
    bl_label = "Mirror"

    def draw(self, _context):
        layout = self.layout

        layout.operator("transform.mirror", text="Interactive Mirror", icon='TRANSFORM_MIRROR')

        layout.separator()

        layout.operator_context = 'EXEC_REGION_WIN'

        props = layout.operator("transform.mirror", text="X Global", icon="MIRROR_X")
        props.constraint_axis = (True, False, False)
        props.orient_type = 'GLOBAL'
        props = layout.operator("transform.mirror", text="Y Global", icon="MIRROR_Y")
        props.constraint_axis = (False, True, False)
        props.orient_type = 'GLOBAL'
        props = layout.operator("transform.mirror", text="Z Global", icon="MIRROR_Z")
        props.constraint_axis = (False, False, True)
        props.orient_type = 'GLOBAL'

        layout.separator()

        props = layout.operator("transform.mirror", text="X Local", icon="MIRROR_X")
        props.constraint_axis = (True, False, False)
        props.orient_type = 'LOCAL'
        props = layout.operator("transform.mirror", text="Y Local", icon="MIRROR_Y")
        props.constraint_axis = (False, True, False)
        props.orient_type = 'LOCAL'
        props = layout.operator("transform.mirror", text="Z Local", icon="MIRROR_Z")
        props.constraint_axis = (False, False, True)
        props.orient_type = 'LOCAL'

        if _context.edit_object and _context.edit_object.type in {'MESH', 'SURFACE'}:

            layout.separator()

            layout.operator("object.vertex_group_mirror", icon="MIRROR_VERTEXGROUP")


class VIEW3D_MT_snap(Menu):
    bl_label = "Snap"

    def draw(self, _context):
        layout = self.layout

        layout.operator(
            "view3d.snap_selected_to_cursor",
            text="Selection to Cursor",
            icon="SELECTIONTOCURSOR").use_offset = False
        layout.operator(
            "view3d.snap_selected_to_cursor",
            text="Selection to Cursor (Keep Offset)",
            icon="SELECTIONTOCURSOROFFSET").use_offset = True
        layout.operator("view3d.snap_selected_to_active", text="Selection to Active", icon="SELECTIONTOACTIVE")
        layout.operator("view3d.snap_selected_to_grid", text="Selection to Grid", icon="SELECTIONTOGRID")

        layout.separator()

        layout.operator("view3d.snap_cursor_to_selected", text="Cursor to Selected", icon="CURSORTOSELECTION")
        layout.operator("view3d.snap_cursor_to_center", text="Cursor to World Origin", icon="CURSORTOCENTER")
        layout.operator("view3d.snap_cursor_to_active", text="Cursor to Active", icon="CURSORTOACTIVE")
        layout.operator("view3d.snap_cursor_to_grid", text="Cursor to Grid", icon="CURSORTOGRID")


# Tooltip and operator for Clear Seam.
class VIEW3D_MT_uv_map_clear_seam(bpy.types.Operator):
    """Clears the UV Seam for selected edges"""      # blender will use this as a tooltip for menu items and buttons.
    bl_idname = "mesh.clear_seam"        # unique identifier for buttons and menu items to reference.
    bl_label = "Clear seam"         # display name in the interface.
    bl_options = {'REGISTER', 'UNDO'}  # enable undo for the operator.

    def execute(self, context):        # execute() is called by blender when running the operator.
        bpy.ops.mesh.mark_seam(clear=True)
        return {'FINISHED'}


class VIEW3D_MT_uv_map(Menu):
    bl_label = "UV Mapping"

    def draw(self, _context):
        layout = self.layout

        layout.operator("uv.unwrap", text="Unwrap ABF", icon='UNWRAP_ABF').method = 'ANGLE_BASED'
        layout.operator("uv.unwrap", text="Unwrap Conformal", icon='UNWRAP_LSCM').method = 'CONFORMAL'

        layout.separator()

        layout.operator_context = 'INVOKE_DEFAULT'
        layout.operator("uv.smart_project", icon="MOD_UVPROJECT")
        layout.operator("uv.lightmap_pack", icon="LIGHTMAPPACK")
        layout.operator("uv.follow_active_quads", icon="FOLLOWQUADS")

        layout.separator()

        layout.operator_context = 'EXEC_REGION_WIN'
        layout.operator("uv.cube_project", icon="CUBEPROJECT")
        layout.operator("uv.cylinder_project", icon="CYLINDERPROJECT")
        layout.operator("uv.sphere_project", icon="SPHEREPROJECT")

        layout.separator()

        layout.operator_context = 'INVOKE_REGION_WIN'
        layout.operator("uv.project_from_view", icon="PROJECTFROMVIEW").scale_to_bounds = False
        layout.operator("uv.project_from_view", text="Project from View (Bounds)",
                        icon="PROJECTFROMVIEW_BOUNDS").scale_to_bounds = True

        layout.separator()

        layout.operator("mesh.mark_seam", icon="MARK_SEAM").clear = False
        layout.operator("mesh.clear_seam", text="Clear Seam", icon='CLEAR_SEAM')

        layout.separator()

        layout.operator("uv.reset", icon="RESET")


# ********** View menus **********

# bfa - set active camera does not exist in blender
class VIEW3D_MT_switchactivecamto(bpy.types.Operator):
    """Sets the current selected camera as the active camera to render from\nYou need to have a camera object selected"""
    bl_idname = "view3d.switchactivecamto"
    bl_label = "Set active Camera"
    bl_options = {'REGISTER', 'UNDO'}

    def execute(self, context):

        context = bpy.context
        scene = context.scene
        if context.active_object is not None:
            currentCameraObj = bpy.data.objects[bpy.context.active_object.name]
            scene.camera = currentCameraObj
        return {'FINISHED'}


class VIEW3D_MT_view_legacy(Menu):
    bl_label = "Legacy"

    def draw(self, context):
        layout = self.layout

        layout.operator("view3d.cursor3d", text="Set 3D Cursor", icon='CURSOR')


class VIEW3D_MT_view(Menu):
    bl_label = "View"

    def draw(self, context):
        layout = self.layout
        view = context.space_data
        overlay = view.overlay
        engine = context.engine

        layout.prop(view, "show_region_toolbar")
        layout.prop(view, "show_region_ui")
        layout.prop(view, "show_region_tool_header")
        layout.prop(view, "show_region_hud")
        layout.prop(overlay, "show_toolshelf_tabs", text="Tool Shelf Tabs")  # bfa - the toolshelf tabs.

        layout.separator()

        layout.menu("VIEW3D_MT_view_legacy")

        layout.separator()

        layout.operator("render.opengl", text="OpenGL Render Image", icon='RENDER_STILL')
        layout.operator("render.opengl", text="OpenGL Render Animation", icon='RENDER_ANIMATION').animation = True
        props = layout.operator("render.opengl", text="Viewport Render Keyframes", icon='RENDER_ANIMATION')
        props.animation = True
        props.render_keyed_only = True

        layout.separator()

        layout.operator_context = 'INVOKE_REGION_WIN'
        layout.operator("view3d.clip_border", text="Clipping Border", icon="CLIPPINGBORDER")

        if engine == 'CYCLES':
            layout.operator("view3d.render_border", icon="RENDERBORDER")
            layout.operator("view3d.clear_render_border", icon="RENDERBORDER_CLEAR")

        layout.prop(view, "show_viewer", text="Viewer Node")

        layout.separator()

        layout.menu("VIEW3D_MT_view_cameras", text="Cameras")

        layout.separator()

        layout.menu("VIEW3D_MT_view_align")
        layout.menu("VIEW3D_MT_view_align_selected")

        layout.separator()

        layout.operator("view3d.localview", text="Toggle Local View", icon="VIEW_GLOBAL_LOCAL")
        layout.operator("view3d.localview_remove_from", icon="VIEW_REMOVE_LOCAL")

        layout.separator()

        layout.operator("view3d.view_selected", text="Frame Selected", icon="VIEW_SELECTED").use_all_regions = False
        if view.region_quadviews:
            layout.operator(
                "view3d.view_selected",
                text="Frame Selected (Quad View)",
                icon="ALIGNCAMERA_ACTIVE").use_all_regions = True
        layout.operator("view3d.view_all", text="Frame All", icon="VIEWALL").center = False
        if view.region_quadviews:
            layout.operator("view3d.view_all", text="Frame All (Quad View)", icon="VIEWALL").use_all_regions = True
        layout.operator("view3d.view_all", text="Center Cursor and Frame All", icon="VIEWALL_RESETCURSOR").center = True

        layout.separator()

        layout.operator("screen.region_quadview", icon="QUADVIEW")

        layout.separator()

        layout.menu("INFO_MT_area")
        layout.menu("VIEW3D_MT_view_pie_menus")


class VIEW3D_MT_view_pie_menus(Menu):
    bl_label = "Pie menus"

    def draw(self, _context):
        layout = self.layout

        layout.operator("wm.call_menu_pie", text="Object Mode", icon="MENU_PANEL").name = 'VIEW3D_MT_object_mode_pie'
        layout.operator("wm.call_menu_pie", text="View", icon="MENU_PANEL").name = 'VIEW3D_MT_view_pie'
        layout.operator("wm.call_menu_pie", text="Transform", icon="MENU_PANEL").name = 'VIEW3D_MT_transform_gizmo_pie'
        layout.operator("wm.call_menu_pie", text="Shading", icon="MENU_PANEL").name = 'VIEW3D_MT_shading_pie'
        layout.operator("wm.call_menu_pie", text="Pivot", icon="MENU_PANEL").name = 'VIEW3D_MT_pivot_pie'
        layout.operator("wm.call_menu_pie", text="Snap", icon="MENU_PANEL").name = 'VIEW3D_MT_snap_pie'
        layout.operator("wm.call_menu_pie", text="Orientations", icon="MENU_PANEL").name = 'VIEW3D_MT_orientations_pie'
        layout.operator("wm.call_menu_pie", text="Proportional Editing Falloff",
                        icon="MENU_PANEL").name = 'VIEW3D_MT_proportional_editing_falloff_pie'
        layout.operator("wm.call_menu_pie", text="Sculpt Mask Edit",
                        icon="MENU_PANEL").name = 'VIEW3D_MT_sculpt_mask_edit_pie'
        layout.operator("wm.call_menu_pie", text="Sculpt Faces Sets Edit",
                        icon="MENU_PANEL").name = 'VIEW3D_MT_sculpt_face_sets_edit_pie'
        layout.operator(
            "wm.call_menu_pie",
            text="Automasking",
            icon="MENU_PANEL").name = 'VIEW3D_MT_sculpt_automasking_pie'
        layout.operator("wm.call_menu_pie", text="Weightpaint Vertexgroup Lock",
                        icon="MENU_PANEL").name = 'VIEW3D_MT_wpaint_vgroup_lock_pie'

        layout.separator()

        layout.operator("wm.call_menu_pie", text="Greasepencil Snap", icon="MENU_PANEL").name = 'GPENCIL_MT_snap_pie'
        layout.operator("wm.call_menu_pie", text="Automasking", icon="MENU_PANEL").name = 'VIEW3D_MT_sculpt_gpencil_automasking_pie'

        layout.separator()

        layout.operator("wm.toolbar_fallback_pie", text="Fallback Tool", icon="MENU_PANEL")
        layout.operator("view3d.object_mode_pie_or_toggle", text="Modes", icon="MENU_PANEL")


class VIEW3D_MT_view_cameras(Menu):
    bl_label = "Cameras"

    def draw(self, _context):
        layout = self.layout

        layout.operator("view3d.object_as_camera", icon='VIEW_SWITCHACTIVECAM')
        layout.operator("view3d.switchactivecamto", text="Set Active Camera", icon="VIEW_SWITCHACTIVECAM")
        layout.operator("view3d.view_camera", text="Active Camera", icon='VIEW_SWITCHTOCAM')
        layout.operator("view3d.view_center_camera", icon="VIEWCAMERACENTER")


class VIEW3D_MT_view_navigation_legacy(Menu):
    bl_label = "Legacy"

    def draw(self, _context):
        layout = self.layout

        layout.operator_context = 'EXEC_REGION_WIN'

        layout.operator("transform.translate", text="Move", icon="TRANSFORM_MOVE")
        layout.operator("transform.rotate", text="Rotate", icon="TRANSFORM_ROTATE")
        layout.operator("transform.resize", text="Scale", icon="TRANSFORM_SCALE")


class VIEW3D_MT_view_navigation(Menu):
    bl_label = "Navi"

    def draw(self, _context):
        from math import pi
        layout = self.layout

        layout.menu('VIEW3D_MT_view_navigation_legacy')

        layout.operator("view3d.view_orbit", text="Orbit Down", icon="ORBIT_DOWN").type = 'ORBITDOWN'
        layout.operator("view3d.view_orbit", text="Orbit Up", icon="ORBIT_UP").type = 'ORBITUP'
        layout.operator("view3d.view_orbit", text="Orbit Right", icon="ORBIT_RIGHT").type = 'ORBITRIGHT'
        layout.operator("view3d.view_orbit", text="Orbit Left", icon="ORBIT_LEFT").type = 'ORBITLEFT'
        props = layout.operator("view3d.view_orbit", text="Orbit Opposite", icon="ORBIT_OPPOSITE")
        props.type = 'ORBITRIGHT'
        props.angle = pi

        layout.separator()

        layout.operator("view3d.view_roll", text="Roll Left", icon="ROLL_LEFT").angle = pi / -12.0
        layout.operator("view3d.view_roll", text="Roll Right", icon="ROLL_RIGHT").angle = pi / 12.0

        layout.separator()

        layout.operator("view3d.view_pan", text="Pan Down", icon="PAN_DOWN").type = 'PANDOWN'
        layout.operator("view3d.view_pan", text="Pan Up", icon="PAN_UP").type = 'PANUP'
        layout.operator("view3d.view_pan", text="Pan Right", icon="PAN_RIGHT").type = 'PANRIGHT'
        layout.operator("view3d.view_pan", text="Pan Left", icon="PAN_LEFT").type = 'PANLEFT'

        layout.separator()

        layout.operator("view3d.zoom_border", text="Zoom Border", icon="ZOOM_BORDER")
        layout.operator("view3d.zoom", text="Zoom In", icon="ZOOM_IN").delta = 1
        layout.operator("view3d.zoom", text="Zoom Out", icon="ZOOM_OUT").delta = -1
        layout.operator("view3d.zoom_camera_1_to_1", text="Zoom Camera 1:1", icon="ZOOM_CAMERA")
        layout.operator("view3d.dolly", text="Dolly View", icon="DOLLY")
        layout.operator("view3d.view_center_pick", icon="CENTERTOMOUSE")

        layout.separator()

        layout.operator("view3d.fly", icon="FLY_NAVIGATION")
        layout.operator("view3d.walk", icon="WALK_NAVIGATION")
        layout.operator("view3d.navigate", icon="VIEW_NAVIGATION")

        layout.separator()

        layout.operator("screen.animation_play", text="Playback Animation", icon="TRIA_RIGHT")


class VIEW3D_MT_view_align(Menu):
    bl_label = "Align View"

    def draw(self, _context):
        layout = self.layout
        i18n_text_ctxt = bpy.app.translations.contexts_C_to_py['BLT_I18NCONTEXT_EDITOR_VIEW3D']

        layout.operator("view3d.camera_to_view", text="Align Active Camera to View", icon="ALIGNCAMERA_VIEW")
        layout.operator(
            "view3d.camera_to_view_selected",
            text="Align Active Camera to Selected",
            icon="ALIGNCAMERA_ACTIVE")
        layout.operator("view3d.view_center_cursor", icon="CENTERTOCURSOR")

        layout.separator()

        layout.operator("view3d.view_lock_to_active", icon="LOCKTOACTIVE")
        layout.operator("view3d.view_center_lock", icon="LOCKTOCENTER")
        layout.operator("view3d.view_lock_clear", icon="LOCK_CLEAR")

        layout.separator()

        layout.operator("view3d.view_persportho", text="Perspective/Orthographic", icon="PERSP_ORTHO")

        layout.separator()

        layout.operator("view3d.view_axis", text="Top", icon="VIEW_TOP", text_ctxt=i18n_text_ctxt).type = 'TOP'
        layout.operator("view3d.view_axis", text="Bottom", icon="VIEW_BOTTOM", text_ctxt=i18n_text_ctxt).type = 'BOTTOM'
        layout.operator("view3d.view_axis", text="Front", icon="VIEW_FRONT", text_ctxt=i18n_text_ctxt).type = 'FRONT'
        layout.operator("view3d.view_axis", text="Back", icon="VIEW_BACK", text_ctxt=i18n_text_ctxt).type = 'BACK'
        layout.operator("view3d.view_axis", text="Right", icon="VIEW_RIGHT", text_ctxt=i18n_text_ctxt).type = 'RIGHT'
        layout.operator("view3d.view_axis", text="Left", icon="VIEW_LEFT", text_ctxt=i18n_text_ctxt).type = 'LEFT'


class VIEW3D_MT_view_align_selected(Menu):
    bl_label = "Align View to Active"

    def draw(self, _context):
        layout = self.layout
        i18n_text_ctxt = bpy.app.translations.contexts_C_to_py['BLT_I18NCONTEXT_EDITOR_VIEW3D']
        props = layout.operator("view3d.view_axis", text="Top", icon="VIEW_ACTIVE_TOP", text_ctxt=i18n_text_ctxt)
        props.align_active = True
        props.type = 'TOP'

        props = layout.operator("view3d.view_axis", text="Bottom", icon="VIEW_ACTIVE_BOTTOM", text_ctxt=i18n_text_ctxt)
        props.align_active = True
        props.type = 'BOTTOM'

        props = layout.operator("view3d.view_axis", text="Front", icon="VIEW_ACTIVE_FRONT", text_ctxt=i18n_text_ctxt)
        props.align_active = True
        props.type = 'FRONT'

        props = layout.operator("view3d.view_axis", text="Back", icon="VIEW_ACTIVE_BACK", text_ctxt=i18n_text_ctxt)
        props.align_active = True
        props.type = 'BACK'

        props = layout.operator("view3d.view_axis", text="Right", icon="VIEW_ACTIVE_RIGHT", text_ctxt=i18n_text_ctxt)
        props.align_active = True
        props.type = 'RIGHT'

        props = layout.operator("view3d.view_axis", text="Left", icon="VIEW_ACTIVE_LEFT", text_ctxt=i18n_text_ctxt)
        props.align_active = True
        props.type = 'LEFT'


# ********** Select menus, suffix from context.mode **********

class VIEW3D_MT_select_object_more_less(Menu):
    bl_label = "More/Less"

    def draw(self, _context):
        layout = self.layout

        layout.operator("object.select_more", text="More", icon="SELECTMORE")
        layout.operator("object.select_less", text="Less", icon="SELECTLESS")

        layout.separator()

        props = layout.operator("object.select_hierarchy", text="Parent", icon="PARENT")
        props.extend = False
        props.direction = 'PARENT'

        props = layout.operator("object.select_hierarchy", text="Child", icon="CHILD")
        props.extend = False
        props.direction = 'CHILD'

        layout.separator()

        props = layout.operator("object.select_hierarchy", text="Extend Parent", icon="PARENT")
        props.extend = True
        props.direction = 'PARENT'

        props = layout.operator("object.select_hierarchy", text="Extend Child", icon="CHILD")
        props.extend = True
        props.direction = 'CHILD'


class VIEW3D_MT_select_object(Menu):
    bl_label = "Select"

    def draw(self, _context):
        layout = self.layout

        layout.menu("VIEW3D_MT_select_object_legacy")
        layout.operator_menu_enum("view3d.select_lasso", "mode")

        layout.separator()

        layout.operator("object.select_all", text="All", icon='SELECT_ALL').action = 'SELECT'
        layout.operator("object.select_all", text="None", icon='SELECT_NONE').action = 'DESELECT'
        layout.operator("object.select_all", text="Invert", icon='INVERSE').action = 'INVERT'

        layout.separator()

        layout.menu("VIEW3D_MT_select_grouped")
        layout.menu("VIEW3D_MT_select_linked")
        layout.menu("VIEW3D_MT_select_by_type")

        layout.separator()
        layout.operator("object.select_random", text="Random", icon="RANDOMIZE")
        layout.operator("object.select_mirror", text="Mirror Selection", icon="TRANSFORM_MIRROR")

        layout.operator("object.select_pattern", text="By Pattern", icon="PATTERN")
        layout.operator("object.select_camera", text="Active Camera", icon="CAMERA_DATA")

        layout.separator()

        layout.menu("VIEW3D_MT_select_object_more_less")


class VIEW3D_MT_select_object_legacy(Menu):
    bl_label = "Legacy"

    def draw(self, _context):
        layout = self.layout

        layout.operator("view3d.select_box", icon="BOX_MASK")
        layout.operator("view3d.select_circle", icon="CIRCLE_SELECT")


class VIEW3D_MT_select_by_type(Menu):
    bl_label = "All by Type"

    def draw(self, context):
        layout = self.layout

        layout.operator("object.select_by_type", text="Mesh", icon="OUTLINER_OB_MESH").type = 'MESH'
        layout.operator("object.select_by_type", text="Curve", icon="OUTLINER_OB_CURVE").type = 'CURVE'
        layout.operator("object.select_by_type", text="Surface", icon="OUTLINER_OB_SURFACE").type = 'SURFACE'
        layout.operator("object.select_by_type", text="Meta", icon="OUTLINER_OB_META").type = 'META'
        layout.operator("object.select_by_type", text="Font", icon="OUTLINER_OB_FONT").type = 'FONT'

        layout.separator()

        layout.operator("object.select_by_type", text="Armature", icon="OUTLINER_OB_ARMATURE").type = 'ARMATURE'
        layout.operator("object.select_by_type", text="Lattice", icon="OUTLINER_OB_LATTICE").type = 'LATTICE'
        layout.operator("object.select_by_type", text="Empty", icon="OUTLINER_OB_EMPTY").type = 'EMPTY'
        layout.operator("object.select_by_type", text="GPencil", icon="GREASEPENCIL").type = 'GPENCIL'

        layout.separator()

        layout.operator("object.select_by_type", text="Camera", icon="OUTLINER_OB_CAMERA").type = 'CAMERA'
        layout.operator("object.select_by_type", text="Light", icon="OUTLINER_OB_LIGHT").type = 'LIGHT'
        layout.operator("object.select_by_type", text="Speaker", icon="OUTLINER_OB_SPEAKER").type = 'SPEAKER'
        layout.operator("object.select_by_type", text="Probe", icon="OUTLINER_OB_LIGHTPROBE").type = 'LIGHT_PROBE'


class VIEW3D_MT_select_grouped(Menu):
    bl_label = "Grouped"

    def draw(self, context):
        layout = self.layout

        layout.operator("object.select_grouped", text="Siblings", icon="SIBLINGS").type = 'SIBLINGS'
        layout.operator("object.select_grouped", text="Parent", icon="PARENT").type = 'PARENT'
        layout.operator("object.select_grouped", text="Children", icon="CHILD_RECURSIVE").type = 'CHILDREN_RECURSIVE'
        layout.operator("object.select_grouped", text="Immediate Children", icon="CHILD").type = 'CHILDREN'

        layout.separator()

        layout.operator("object.select_grouped", text="Type", icon="TYPE").type = 'TYPE'
        layout.operator("object.select_grouped", text="Collection", icon="GROUP").type = 'COLLECTION'
        layout.operator("object.select_grouped", text="Hook", icon="HOOK").type = 'HOOK'

        layout.separator()

        layout.operator("object.select_grouped", text="Pass", icon="PASS").type = 'PASS'
        layout.operator("object.select_grouped", text="Color", icon="COLOR").type = 'COLOR'
        layout.operator("object.select_grouped", text="Keying Set", icon="KEYINGSET").type = 'KEYINGSET'
        layout.operator("object.select_grouped", text="Light Type", icon="LIGHT").type = 'LIGHT_TYPE'


class VIEW3D_MT_select_linked(Menu):
    bl_label = "Linked"

    def draw(self, context):
        layout = self.layout

        layout.operator("object.select_linked", text="Object Data", icon="OBJECT_DATA").type = 'OBDATA'
        layout.operator("object.select_linked", text="Material", icon="MATERIAL_DATA").type = 'MATERIAL'
        layout.operator("object.select_linked", text="Instanced Collection", icon="GROUP").type = 'DUPGROUP'
        layout.operator("object.select_linked", text="Particle System", icon="PARTICLES").type = 'PARTICLE'
        layout.operator("object.select_linked", text="Library", icon="LIBRARY").type = 'LIBRARY'
        layout.operator(
            "object.select_linked",
            text="Library (Object Data)",
            icon="LIBRARY_OBJECT").type = 'LIBRARY_OBDATA'


class VIEW3D_MT_select_pose(Menu):
    bl_label = "Select"

    def draw(self, _context):
        layout = self.layout

        layout.menu("VIEW3D_MT_select_object_legacy")
        layout.operator_menu_enum("view3d.select_lasso", "mode")

        layout.separator()

        layout.operator("pose.select_all", text="All", icon='SELECT_ALL').action = 'SELECT'
        layout.operator("pose.select_all", text="None", icon='SELECT_NONE').action = 'DESELECT'
        layout.operator("pose.select_all", text="Invert", icon='INVERSE').action = 'INVERT'

        layout.separator()

        layout.operator_menu_enum("pose.select_grouped", "type", text="Grouped")
        layout.operator("pose.select_linked", text="Linked", icon="LINKED")
        layout.operator("pose.select_constraint_target", text="Constraint Target", icon="CONSTRAINT_BONE")

        layout.separator()

        layout.operator("object.select_pattern", text="By Pattern", icon="PATTERN")

        layout.separator()

        layout.operator("pose.select_mirror", text="Flip Active", icon="FLIP")

        layout.separator()

        props = layout.operator("pose.select_hierarchy", text="Parent", icon="PARENT")
        props.extend = False
        props.direction = 'PARENT'

        props = layout.operator("pose.select_hierarchy", text="Child", icon="CHILD")
        props.extend = False
        props.direction = 'CHILD'

        layout.separator()

        props = layout.operator("pose.select_hierarchy", text="Extend Parent", icon="PARENT")
        props.extend = True
        props.direction = 'PARENT'

        props = layout.operator("pose.select_hierarchy", text="Extend Child", icon="CHILD")
        props.extend = True
        props.direction = 'CHILD'


class VIEW3D_MT_select_particle(Menu):
    bl_label = "Select"

    def draw(self, _context):
        layout = self.layout

        layout.menu("VIEW3D_MT_select_object_legacy")
        layout.operator_menu_enum("view3d.select_lasso", "mode")

        layout.separator()

        layout.operator("particle.select_all", text="All", icon='SELECT_ALL').action = 'SELECT'
        layout.operator("particle.select_all", text="None", icon='SELECT_NONE').action = 'DESELECT'
        layout.operator("particle.select_all", text="Invert", icon='INVERSE').action = 'INVERT'

        layout.separator()

        layout.operator("particle.select_more", text="More", icon="SELECTMORE")
        layout.operator("particle.select_less", text="Less", icon="SELECTLESS")

        layout.separator()

        layout.operator("particle.select_linked", text="Linked", icon="LINKED")

        layout.separator()

        layout.operator("particle.select_random", text="Random", icon="RANDOMIZE")

        layout.separator()

        layout.operator("particle.select_roots", text="Roots", icon="SELECT_ROOT")
        layout.operator("particle.select_tips", text="Tips", icon="SELECT_TIP")


class VIEW3D_MT_edit_mesh_select_similar(Menu):
    bl_label = "Select Similar"

    def draw(self, _context):
        layout = self.layout

        layout.operator_enum("mesh.select_similar", "type")

        layout.separator()

        layout.operator("mesh.select_similar_region", text="Face Regions", icon="FACEREGIONS")


class VIEW3D_MT_edit_mesh_select_by_trait(Menu):
    bl_label = "Select All by Trait"

    def draw(self, context):
        layout = self.layout
        tool_settings = context.tool_settings

        if tool_settings.mesh_select_mode[2] is False:
            layout.operator("mesh.select_non_manifold", text="Non Manifold", icon="SELECT_NONMANIFOLD")
        layout.operator("mesh.select_loose", text="Loose Geometry", icon="SELECT_LOOSE")
        layout.operator("mesh.select_interior_faces", text="Interior Faces", icon="SELECT_INTERIOR")
        layout.operator("mesh.select_face_by_sides", text="Faces by Sides", icon="SELECT_FACES_BY_SIDE")

        layout.separator()

        layout.operator("mesh.select_ungrouped", text="Ungrouped Vertices", icon="SELECT_UNGROUPED_VERTS")


class VIEW3D_MT_edit_mesh_select_more_less(Menu):
    bl_label = "More/Less"

    def draw(self, _context):
        layout = self.layout

        layout.operator("mesh.select_more", text="More", icon="SELECTMORE")
        layout.operator("mesh.select_less", text="Less", icon="SELECTLESS")

        layout.separator()

        layout.operator("mesh.select_next_item", text="Next Active", icon="NEXTACTIVE")
        layout.operator("mesh.select_prev_item", text="Previous Active", icon="PREVIOUSACTIVE")


class VIEW3D_MT_select_edit_mesh(Menu):
    bl_label = "Select"

    def draw(self, _context):
        layout = self.layout

        layout.menu("VIEW3D_MT_select_object_legacy")

        layout.operator_menu_enum("view3d.select_lasso", "mode")

        layout.separator()

        # primitive
        layout.operator("mesh.select_all", text="All", icon='SELECT_ALL').action = 'SELECT'
        layout.operator("mesh.select_all", text="None", icon='SELECT_NONE').action = 'DESELECT'
        layout.operator("mesh.select_all", text="Invert", icon='INVERSE').action = 'INVERT'

        layout.separator()

        layout.operator("mesh.select_linked", text="Linked", icon="LINKED")
        layout.operator("mesh.faces_select_linked_flat", text="Linked Flat Faces", icon="LINKED")
        layout.operator("mesh.select_linked_pick", text="Linked Pick Select", icon="LINKED").deselect = False
        layout.operator("mesh.select_linked_pick", text="Linked Pick Deselect", icon="LINKED").deselect = True

        layout.separator()

        # other
        layout.menu("VIEW3D_MT_edit_mesh_select_similar")

        layout.separator()

        # numeric
        layout.operator("mesh.select_random", text="Random", icon="RANDOMIZE")
        layout.operator("mesh.select_nth", icon="CHECKER_DESELECT")

        layout.separator()

        layout.operator("mesh.select_mirror", text="Mirror Selection", icon="TRANSFORM_MIRROR")
        layout.operator("mesh.select_axis", text="Side of Active", icon="SELECT_SIDEOFACTIVE")
        layout.operator("mesh.shortest_path_select", text="Shortest Path", icon="SELECT_SHORTESTPATH")

        layout.separator()

        # geometric
        layout.operator("mesh.edges_select_sharp", text="Sharp Edges", icon="SELECT_SHARPEDGES")

        layout.separator()

        # loops
        layout.operator("mesh.loop_multi_select", text="Edge Loops", icon="SELECT_EDGELOOP").ring = False
        layout.operator("mesh.loop_multi_select", text="Edge Rings", icon="SELECT_EDGERING").ring = True
        layout.operator("mesh.loop_to_region", text="Loop Inner Region", icon="SELECT_LOOPINNER")
        layout.operator("mesh.region_to_loop", text="Boundary Loop", icon="SELECT_BOUNDARY")

        layout.separator()

        layout.menu("VIEW3D_MT_edit_mesh_select_by_trait")

        layout.separator()

        layout.menu("VIEW3D_MT_edit_mesh_select_more_less")


class VIEW3D_MT_select_edit_curve(Menu):
    bl_label = "Select"

    def draw(self, _context):
        layout = self.layout

        layout.menu("VIEW3D_MT_select_object_legacy")

        layout.operator_menu_enum("view3d.select_lasso", "mode")

        layout.separator()

        layout.operator("curve.select_all", text="All", icon='SELECT_ALL').action = 'SELECT'
        layout.operator("curve.select_all", text="None", icon='SELECT_NONE').action = 'DESELECT'
        layout.operator("curve.select_all", text="Invert", icon='INVERSE').action = 'INVERT'

        layout.separator()

        layout.operator("curve.select_linked", text="Linked", icon="LINKED")
        layout.operator("curve.select_linked_pick", text="Linked Pick Select", icon="LINKED").deselect = False
        layout.operator("curve.select_linked_pick", text="Linked Pick Deselect", icon="LINKED").deselect = True

        layout.separator()

        layout.menu("VIEW3D_MT_select_edit_curve_select_similar")

        layout.separator()

        layout.operator("curve.select_random", text="Random", icon="RANDOMIZE")
        layout.operator("curve.select_nth", icon="CHECKER_DESELECT")

        layout.separator()

        layout.operator("curve.de_select_first", icon="SELECT_FIRST")
        layout.operator("curve.de_select_last", icon="SELECT_LAST")
        layout.operator("curve.select_next", text="Next", icon="NEXTACTIVE")
        layout.operator("curve.select_previous", text="Previous", icon="PREVIOUSACTIVE")

        layout.separator()

        layout.operator("curve.select_more", text="More", icon="SELECTMORE")
        layout.operator("curve.select_less", text="Less", icon="SELECTLESS")


class VIEW3D_MT_select_edit_curve_select_similar(Menu):
    bl_label = "Similar"

    def draw(self, context):
        layout = self.layout

        layout.operator("curve.select_similar", text="Type", icon="TYPE").type = 'TYPE'
        layout.operator("curve.select_similar", text="Radius", icon="RADIUS").type = 'RADIUS'
        layout.operator("curve.select_similar", text="Weight", icon="MOD_VERTEX_WEIGHT").type = 'WEIGHT'
        layout.operator("curve.select_similar", text="Direction", icon="SWITCH_DIRECTION").type = 'DIRECTION'


class VIEW3D_MT_select_edit_surface(Menu):
    bl_label = "Select"

    def draw(self, _context):
        layout = self.layout

        layout.menu("VIEW3D_MT_select_object_legacy")
        layout.operator_menu_enum("view3d.select_lasso", "mode")

        layout.separator()

        layout.operator("curve.select_all", text="All", icon='SELECT_ALL').action = 'SELECT'
        layout.operator("curve.select_all", text="None", icon='SELECT_NONE').action = 'DESELECT'
        layout.operator("curve.select_all", text="Invert", icon='INVERSE').action = 'INVERT'

        layout.separator()

        layout.operator("curve.select_linked", text="Linked", icon="LINKED")
        layout.menu("VIEW3D_MT_select_edit_curve_select_similar")

        layout.separator()

        layout.operator("curve.select_random", text="Random", icon="RANDOMIZE")
        layout.operator("curve.select_nth", icon="CHECKER_DESELECT")

        layout.separator()

        layout.operator("curve.select_row", text="Control Point row", icon="CONTROLPOINTROW")

        layout.separator()

        layout.operator("curve.select_more", text="More", icon="SELECTMORE")
        layout.operator("curve.select_less", text="Less", icon="SELECTLESS")


class VIEW3D_MT_select_edit_text(Menu):
    bl_label = "Select"

    def draw(self, _context):
        layout = self.layout

        layout.operator("font.select_all", text="All", icon="SELECT_ALL")

        layout.separator()

        layout.operator("font.move_select", text="Line End", icon="HAND").type = 'LINE_END'
        layout.operator("font.move_select", text="Line Begin", icon="HAND").type = 'LINE_BEGIN'

        layout.separator()

        layout.operator("font.move_select", text="Top", icon="HAND").type = 'TEXT_BEGIN'
        layout.operator("font.move_select", text="Bottom", icon="HAND").type = 'TEXT_END'

        layout.separator()

        layout.operator("font.move_select", text="Previous Block", icon="HAND").type = 'PREVIOUS_PAGE'
        layout.operator("font.move_select", text="Next Block", icon="HAND").type = 'NEXT_PAGE'

        layout.separator()

        layout.operator("font.move_select", text="Previous Character", icon="HAND").type = 'PREVIOUS_CHARACTER'
        layout.operator("font.move_select", text="Next Character", icon="HAND").type = 'NEXT_CHARACTER'

        layout.separator()

        layout.operator("font.move_select", text="Previous Word", icon="HAND").type = 'PREVIOUS_WORD'
        layout.operator("font.move_select", text="Next Word", icon="HAND").type = 'NEXT_WORD'

        layout.separator()

        layout.operator("font.move_select", text="Previous Line", icon="HAND").type = 'PREVIOUS_LINE'
        layout.operator("font.move_select", text="Next Line", icon="HAND").type = 'NEXT_LINE'


class VIEW3D_MT_select_edit_metaball(Menu):
    bl_label = "Select"

    def draw(self, _context):
        layout = self.layout

        layout.menu("VIEW3D_MT_select_object_legacy")
        layout.operator_menu_enum("view3d.select_lasso", "mode")

        layout.separator()

        layout.operator("mball.select_all", text="All", icon='SELECT_ALL').action = 'SELECT'
        layout.operator("mball.select_all", text="None", icon='SELECT_NONE').action = 'DESELECT'
        layout.operator("mball.select_all", text="Invert", icon='INVERSE').action = 'INVERT'

        layout.separator()

        layout.menu("VIEW3D_MT_select_edit_metaball_select_similar")

        layout.separator()

        layout.operator("mball.select_random_metaelems", text="Random", icon="RANDOMIZE")


class VIEW3D_MT_select_edit_metaball_select_similar(Menu):
    bl_label = "Similar"

    def draw(self, context):
        layout = self.layout

        layout.operator("mball.select_similar", text="Type", icon="TYPE").type = 'TYPE'
        layout.operator("mball.select_similar", text="Radius", icon="RADIUS").type = 'RADIUS'
        layout.operator("mball.select_similar", text="Stiffness", icon="BEND").type = 'STIFFNESS'
        layout.operator("mball.select_similar", text="Rotation", icon="ROTATE").type = 'ROTATION'


class VIEW3D_MT_edit_lattice_context_menu(Menu):
    bl_label = "Lattice Context Menu"

    def draw(self, context):
        layout = self.layout

        layout.menu("VIEW3D_MT_mirror")
        layout.menu("VIEW3D_MT_edit_lattice_flip")
        layout.menu("VIEW3D_MT_snap")

        layout.separator()

        layout.operator("lattice.make_regular", icon='MAKE_REGULAR')


class VIEW3D_MT_select_edit_lattice(Menu):
    bl_label = "Select"

    def draw(self, _context):
        layout = self.layout

        layout.menu("VIEW3D_MT_select_object_legacy")
        layout.operator_menu_enum("view3d.select_lasso", "mode")

        layout.separator()

        layout.operator("lattice.select_all", text="All", icon='SELECT_ALL').action = 'SELECT'
        layout.operator("lattice.select_all", text="None", icon='SELECT_NONE').action = 'DESELECT'
        layout.operator("lattice.select_all", text="Invert", icon='INVERSE').action = 'INVERT'

        layout.separator()

        layout.operator("lattice.select_mirror", text="Mirror", icon="TRANSFORM_MIRROR")
        layout.operator("lattice.select_random", text="Random", icon="RANDOMIZE")

        layout.separator()

        layout.operator("lattice.select_ungrouped", text="Ungrouped Vertices", icon="SELECT_UNGROUPED_VERTS")

        layout.separator()

        layout.operator("lattice.select_more", text="More", icon="SELECTMORE")
        layout.operator("lattice.select_less", text="Less", icon="SELECTLESS")


class VIEW3D_MT_select_edit_armature(Menu):
    bl_label = "Select"

    def draw(self, _context):
        layout = self.layout

        layout.menu("VIEW3D_MT_select_object_legacy")
        layout.operator_menu_enum("view3d.select_lasso", "mode")

        layout.separator()

        layout.operator("armature.select_all", text="All", icon='SELECT_ALL').action = 'SELECT'
        layout.operator("armature.select_all", text="None", icon='SELECT_NONE').action = 'DESELECT'
        layout.operator("armature.select_all", text="Invert", icon='INVERSE').action = 'INVERT'

        layout.separator()

        layout.operator_menu_enum("armature.select_similar", "type", text="Similar")

        layout.separator()

        layout.operator("armature.select_mirror", text="Mirror Selection", icon="TRANSFORM_MIRROR").extend = False
        layout.operator("object.select_pattern", text="By Pattern", icon="PATTERN")

        layout.separator()

        layout.operator("armature.select_linked", text="Linked", icon="LINKED")

        layout.separator()

        props = layout.operator("armature.select_hierarchy", text="Parent", icon="PARENT")
        props.extend = False
        props.direction = 'PARENT'

        props = layout.operator("armature.select_hierarchy", text="Child", icon="CHILD")
        props.extend = False
        props.direction = 'CHILD'

        layout.separator()

        props = layout.operator("armature.select_hierarchy", text="Extend Parent", icon="PARENT")
        props.extend = True
        props.direction = 'PARENT'

        props = layout.operator("armature.select_hierarchy", text="Extend Child", icon="CHILD")
        props.extend = True
        props.direction = 'CHILD'

        layout.separator()

        layout.operator("armature.select_more", text="More", icon="SELECTMORE")
        layout.operator("armature.select_less", text="Less", icon="SELECTLESS")


class VIEW3D_MT_paint_gpencil(Menu):
    bl_label = "Paint"

    def draw(self, _context):
        layout = self.layout

        layout.operator("gpencil.vertex_color_set", text="Set Color Attribute", icon="NODE_VERTEX_COLOR")
        layout.operator("gpencil.stroke_reset_vertex_color", icon="RESET")
        layout.separator()
        layout.operator("gpencil.vertex_color_invert", text="Invert", icon="NODE_INVERT")
        layout.operator("gpencil.vertex_color_levels", text="Levels", icon="LEVELS")
        layout.operator("gpencil.vertex_color_hsv", text="Hue/Saturation/Value", icon="HUESATVAL")
        layout.operator("gpencil.vertex_color_brightness_contrast", text="Brightness/Contrast", icon="BRIGHTNESS_CONTRAST")


class VIEW3D_MT_select_edit_gpencil(Menu):
    bl_label = "Select"

    def draw(self, context):
        layout = self.layout

        layout.menu("VIEW3D_MT_select_gpencil_legacy")
        layout.operator_menu_enum("gpencil.select_lasso", "mode")

        layout.separator()

        layout.operator("gpencil.select_all", text="All", icon='SELECT_ALL').action = 'SELECT'
        layout.operator("gpencil.select_all", text="None", icon='SELECT_NONE').action = 'DESELECT'
        layout.operator("gpencil.select_all", text="Invert", icon='INVERSE').action = 'INVERT'

        layout.separator()

        layout.operator("gpencil.select_linked", text="Linked", icon="LINKED")
        layout.operator("gpencil.select_alternate", icon="ALTERNATED")
        layout.operator("gpencil.select_random", icon="RANDOMIZE")
        layout.menu("VIEW3D_MT_select_gpencil_grouped", text="Grouped")

        if context.mode == 'VERTEX_GPENCIL':
            layout.operator("gpencil.select_vertex_color", text="Color Attribute")

        layout.separator()

        layout.operator("gpencil.select_first", text="First", icon="SELECT_FIRST")
        layout.operator("gpencil.select_last", text="Last", icon="SELECT_LAST")

        layout.separator()

        layout.operator("gpencil.select_more", text="More", icon="SELECTMORE")
        layout.operator("gpencil.select_less", text="Less", icon="SELECTLESS")


class VIEW3D_MT_select_gpencil_legacy(Menu):
    bl_label = "Legacy"

    def draw(self, _context):
        layout = self.layout

        layout.operator("gpencil.select_box", icon="BORDER_RECT")
        layout.operator("gpencil.select_circle", icon="CIRCLE_SELECT")


class VIEW3D_MT_select_gpencil_grouped(Menu):
    bl_label = "Grouped"

    def draw(self, context):
        layout = self.layout

        layout.operator("gpencil.select_grouped", text="Layer", icon="LAYER").type = 'LAYER'
        layout.operator("gpencil.select_grouped", text="Color", icon="COLOR").type = 'MATERIAL'


class VIEW3D_MT_select_paint_mask(Menu):
    bl_label = "Select"

    def draw(self, _context):
        layout = self.layout

        layout.menu("VIEW3D_MT_select_object_legacy")
        layout.operator_menu_enum("view3d.select_lasso", "mode")

        layout.separator()

        layout.operator("paint.face_select_all", text="All", icon='SELECT_ALL').action = 'SELECT'
        layout.operator("paint.face_select_all", text="None", icon='SELECT_NONE').action = 'DESELECT'
        layout.operator("paint.face_select_all", text="Invert", icon='INVERSE').action = 'INVERT'

        layout.separator()

        layout.operator("paint.face_select_linked", text="Linked", icon="LINKED")
        layout.operator("paint.face_select_linked_pick", text="Linked Pick Select", icon="LINKED").deselect = False
        layout.operator("paint.face_select_linked_pick", text="Linked Pick Deselect", icon="LINKED").deselect = True

        layout.separator()

        layout.menu("VIEW3D_MT_select_paint_mask_face_more_less")


class VIEW3D_MT_select_paint_mask_face_more_less(Menu):
    bl_label = "More/Less"

    def draw(self, _context):
        layout = self.layout

        layout = self.layout

        layout.operator("paint.face_select_more", text="More", icon="SELECTMORE")
        layout.operator("paint.face_select_less", text="Less", icon="SELECTLESS")


class VIEW3D_MT_select_paint_mask_vertex(Menu):
    bl_label = "Select"

    def draw(self, _context):
        layout = self.layout

        layout.menu("VIEW3D_MT_select_object_legacy")
        layout.operator_menu_enum("view3d.select_lasso", "mode")

        layout.separator()

        layout.operator("paint.vert_select_all", text="All", icon='SELECT_ALL').action = 'SELECT'
        layout.operator("paint.vert_select_all", text="None", icon='SELECT_NONE').action = 'DESELECT'
        layout.operator("paint.vert_select_all", text="Invert", icon='INVERSE').action = 'INVERT'

        layout.separator()

        layout.operator("paint.vert_select_ungrouped", text="Ungrouped Vertices", icon="SELECT_UNGROUPED_VERTS")
        layout.operator("paint.vert_select_linked", text="Select Linked", icon = 'LINKED')

        layout.separator()

        layout.menu("VIEW3D_MT_select_paint_mask_vertex_more_less")


class VIEW3D_MT_select_paint_mask_vertex_more_less(Menu):
    bl_label = "More/Less"

    def draw(self, _context):
        layout = self.layout

        layout = self.layout

        layout.operator("paint.vert_select_more", text="More", icon="SELECTMORE")
        layout.operator("paint.vert_select_less", text="Less", icon="SELECTLESS")


class VIEW3D_MT_edit_curves_select_more_less(Menu):
    bl_label = "Select More/Less"

    def draw(self, _context):
        layout = self.layout

        layout.operator("curves.select_more", text="More", icon="SELECTMORE")
        layout.operator("curves.select_less", text="Less", icon="SELECTLESS")


class VIEW3D_MT_select_edit_curves(Menu):
    bl_label = "Select"

    def draw(self, _context):
        layout = self.layout

        layout.operator("curves.select_all", text="All", icon='SELECT_ALL').action = 'SELECT'
        layout.operator("curves.select_all", text="None", icon='SELECT_NONE').action = 'DESELECT'
        layout.operator("curves.select_all", text="Invert", icon='INVERSE').action = 'INVERT'
        layout.operator("curves.select_random", text="Random", icon = "RANDOMIZE")
        layout.operator("curves.select_end", text="Endpoints", icon = "SELECT_TIP")
        layout.operator("curves.select_linked", text="Linked", icon="LINKED")

        layout.separator()

        layout.menu("VIEW3D_MT_edit_curves_select_more_less")


class VIEW3D_MT_select_sculpt_curves(Menu):
    bl_label = "Select"

    def draw(self, _context):
        layout = self.layout

        layout.operator("curves.select_all", text="All", icon='SELECT_ALL').action = 'SELECT'
        layout.operator("curves.select_all", text="None", icon='SELECT_NONE').action = 'DESELECT'
        layout.operator("curves.select_all", text="Invert", icon='INVERSE').action = 'INVERT'
        layout.operator("sculpt_curves.select_random", text="Random", icon = "RANDOMIZE")
        layout.operator("curves.select_end", text="Endpoints", icon = "SELECT_TIP")
        layout.operator("sculpt_curves.select_grow", text="Grow", icon = "SELECTMORE")


class VIEW3D_MT_mesh_add(Menu):
    bl_idname = "VIEW3D_MT_mesh_add"
    bl_label = "Mesh"

    def draw(self, _context):
        layout = self.layout

        layout.operator_context = 'INVOKE_REGION_WIN'

        layout.operator("mesh.primitive_plane_add", text="Plane", icon='MESH_PLANE')
        layout.operator("mesh.primitive_cube_add", text="Cube", icon='MESH_CUBE')
        layout.operator("mesh.primitive_circle_add", text="Circle", icon='MESH_CIRCLE')
        layout.operator("mesh.primitive_uv_sphere_add", text="UV Sphere", icon='MESH_UVSPHERE')
        layout.operator("mesh.primitive_ico_sphere_add", text="Ico Sphere", icon='MESH_ICOSPHERE')
        layout.operator("mesh.primitive_cylinder_add", text="Cylinder", icon='MESH_CYLINDER')
        layout.operator("mesh.primitive_cone_add", text="Cone", icon='MESH_CONE')
        layout.operator("mesh.primitive_torus_add", text="Torus", icon='MESH_TORUS')

        layout.separator()

        layout.operator("mesh.primitive_grid_add", text="Grid", icon='MESH_GRID')
        layout.operator("mesh.primitive_monkey_add", text="Monkey", icon='MESH_MONKEY')


class VIEW3D_MT_curve_add(Menu):
    bl_idname = "VIEW3D_MT_curve_add"
    bl_label = "Curve"

    def draw(self, context):
        layout = self.layout

        layout.operator_context = 'INVOKE_REGION_WIN'

        layout.operator("curve.primitive_bezier_curve_add", text="Bezier", icon='CURVE_BEZCURVE')
        layout.operator("curve.primitive_bezier_circle_add", text="Circle", icon='CURVE_BEZCIRCLE')

        layout.separator()

        layout.operator("curve.primitive_nurbs_curve_add", text="Nurbs Curve", icon='CURVE_NCURVE')
        layout.operator("curve.primitive_nurbs_circle_add", text="Nurbs Circle", icon='CURVE_NCIRCLE')
        layout.operator("curve.primitive_nurbs_path_add", text="Path", icon='CURVE_PATH')

        layout.separator()

        layout.operator("object.curves_empty_hair_add", text="Empty Hair", icon='OUTLINER_OB_CURVES')
        layout.operator("object.quick_fur", text="Fur", icon='OUTLINER_OB_CURVES')

        experimental = context.preferences.experimental
        if experimental.use_new_curves_tools:
            layout.operator("object.curves_random_add", text="Random", icon='OUTLINER_OB_CURVES')


class VIEW3D_MT_surface_add(Menu):
    bl_idname = "VIEW3D_MT_surface_add"
    bl_label = "Surface"

    def draw(self, _context):
        layout = self.layout

        layout.operator_context = 'INVOKE_REGION_WIN'

        layout.operator("surface.primitive_nurbs_surface_curve_add", text="Surface Curve", icon='SURFACE_NCURVE')
        layout.operator("surface.primitive_nurbs_surface_circle_add", text="Surface Circle", icon='SURFACE_NCIRCLE')
        layout.operator("surface.primitive_nurbs_surface_surface_add", text="Surface Patch", icon='SURFACE_NSURFACE')
        layout.operator(
            "surface.primitive_nurbs_surface_cylinder_add",
            text="Surface Cylinder",
            icon='SURFACE_NCYLINDER')
        layout.operator("surface.primitive_nurbs_surface_sphere_add", text="Surface Sphere", icon='SURFACE_NSPHERE')
        layout.operator("surface.primitive_nurbs_surface_torus_add", text="Surface Torus", icon='SURFACE_NTORUS')


class VIEW3D_MT_edit_metaball_context_menu(Menu):
    bl_label = "Metaball Context Menu"

    def draw(self, _context):
        layout = self.layout

        layout.operator_context = 'INVOKE_REGION_WIN'

        # Add
        layout.operator("mball.duplicate_move", icon="DUPLICATE")

        layout.separator()

        # Modify
        layout.menu("VIEW3D_MT_mirror")
        layout.menu("VIEW3D_MT_snap")

        layout.separator()

        # Remove
        layout.operator_context = 'EXEC_REGION_WIN'
        layout.operator("mball.delete_metaelems", text="Delete", icon="DELETE")


class VIEW3D_MT_metaball_add(Menu):
    bl_idname = "VIEW3D_MT_metaball_add"
    bl_label = "Metaball"

    def draw(self, _context):
        layout = self.layout

        layout.operator_context = 'INVOKE_REGION_WIN'
        layout.operator_enum("object.metaball_add", "type")


class TOPBAR_MT_edit_curve_add(Menu):
    bl_idname = "TOPBAR_MT_edit_curve_add"
    bl_label = "Add"
    bl_translation_context = i18n_contexts.operator_default

    def draw(self, context):
        layout = self.layout

        is_surf = context.active_object.type == 'SURFACE'

        layout.operator_context = 'EXEC_REGION_WIN'

        if is_surf:
            VIEW3D_MT_surface_add.draw(self, context)
        else:
            VIEW3D_MT_curve_add.draw(self, context)


class TOPBAR_MT_edit_armature_add(Menu):
    bl_idname = "TOPBAR_MT_edit_armature_add"
    bl_label = "Armature"

    def draw(self, _context):
        layout = self.layout

        layout.operator_context = 'EXEC_REGION_WIN'
        layout.operator("armature.bone_primitive_add", text="Single Bone", icon='BONE_DATA')


class VIEW3D_MT_armature_add(Menu):
    bl_idname = "VIEW3D_MT_armature_add"
    bl_label = "Armature"

    def draw(self, _context):
        layout = self.layout

        layout.operator_context = 'EXEC_REGION_WIN'
        layout.operator("object.armature_add", text="Single Bone", icon='BONE_DATA')


class VIEW3D_MT_light_add(Menu):
    bl_idname = "VIEW3D_MT_light_add"
    bl_context = i18n_contexts.id_light
    bl_label = "Light"

    def draw(self, _context):
        layout = self.layout

        layout.operator_context = 'INVOKE_REGION_WIN'
        layout.operator_enum("object.light_add", "type")


class VIEW3D_MT_lightprobe_add(Menu):
    bl_idname = "VIEW3D_MT_lightprobe_add"
    bl_label = "Light Probe"

    def draw(self, _context):
        layout = self.layout

        layout.operator_context = 'INVOKE_REGION_WIN'
        layout.operator_enum("object.lightprobe_add", "type")


class VIEW3D_MT_camera_add(Menu):
    bl_idname = "VIEW3D_MT_camera_add"
    bl_label = "Camera"

    def draw(self, _context):
        layout = self.layout
        layout.operator_context = 'EXEC_REGION_WIN'
        layout.operator("object.camera_add", text="Camera", icon='OUTLINER_OB_CAMERA')


class VIEW3D_MT_volume_add(Menu):
    bl_idname = "VIEW3D_MT_volume_add"
    bl_label = "Volume"
    bl_translation_context = i18n_contexts.id_id

    def draw(self, _context):
        layout = self.layout
        layout.operator("object.volume_import", text="Import OpenVDB", icon='FILE_VOLUME')
        layout.operator("object.volume_add", text="Empty",
                        text_ctxt=i18n_contexts.id_volume, icon='OUTLINER_OB_VOLUME')


class VIEW3D_MT_grease_pencil_add(Menu):
    bl_idname = "VIEW3D_MT_grease_pencil_add"
    bl_label = "Grease Pencil"

    def draw(self, _context):
        layout = self.layout
        layout.operator("object.grease_pencil_add", text="Empty", icon='EMPTY_AXIS').type = 'EMPTY'
        layout.operator("object.grease_pencil_add", text="Stroke", icon='STROKE').type = 'STROKE'
        layout.operator("object.grease_pencil_add", text="Suzanne", icon='MONKEY').type = 'MONKEY'


class VIEW3D_MT_add(Menu):
    bl_label = "Add"
    bl_translation_context = i18n_contexts.operator_default

    def draw(self, context):
        layout = self.layout

        # NOTE: don't use 'EXEC_SCREEN' or operators won't get the `v3d` context.

        # NOTE: was `EXEC_AREA`, but this context does not have the `rv3d`, which prevents
        #       "align_view" to work on first call (see #32719).
        layout.operator_context = 'EXEC_REGION_WIN'

        # layout.operator_menu_enum("object.mesh_add", "type", text="Mesh", icon='OUTLINER_OB_MESH')
        layout.menu("VIEW3D_MT_mesh_add", icon='OUTLINER_OB_MESH')

        # layout.operator_menu_enum("object.curve_add", "type", text="Curve", icon='OUTLINER_OB_CURVE')
        layout.menu("VIEW3D_MT_curve_add", icon='OUTLINER_OB_CURVE')
        # layout.operator_menu_enum("object.surface_add", "type", text="Surface", icon='OUTLINER_OB_SURFACE')
        layout.menu("VIEW3D_MT_surface_add", icon='OUTLINER_OB_SURFACE')
        layout.menu("VIEW3D_MT_metaball_add", text="Metaball", icon='OUTLINER_OB_META')
        layout.operator("object.text_add", text="Text", icon='OUTLINER_OB_FONT')
        if context.preferences.experimental.use_new_point_cloud_type:
            layout.operator("object.pointcloud_add", text="Point Cloud", icon='OUTLINER_OB_POINTCLOUD')
        layout.menu("VIEW3D_MT_volume_add", text="Volume", text_ctxt=i18n_contexts.id_id, icon='OUTLINER_OB_VOLUME')
<<<<<<< HEAD
        layout.operator_menu_enum("object.gpencil_add", "type", text="Grease Pencil", icon='OUTLINER_OB_GREASEPENCIL')
=======
        if context.preferences.experimental.use_grease_pencil_version3:
            layout.menu("VIEW3D_MT_grease_pencil_add", text="Grease Pencil", icon='OUTLINER_OB_GREASEPENCIL')
        else:
            layout.operator_menu_enum(
                "object.gpencil_add",
                "type",
                text="Grease Pencil",
                icon='OUTLINER_OB_GREASEPENCIL')

>>>>>>> e7cc266c
        layout.separator()

        if VIEW3D_MT_armature_add.is_extended():
            layout.menu("VIEW3D_MT_armature_add", icon='OUTLINER_OB_ARMATURE')
        else:
            layout.operator("object.armature_add", text="Armature", icon='OUTLINER_OB_ARMATURE')

        layout.operator("object.add", text="Lattice", icon='OUTLINER_OB_LATTICE').type = 'LATTICE'
        layout.operator_menu_enum("object.empty_add", "type", text="Empty",
                                  text_ctxt=i18n_contexts.id_id, icon='OUTLINER_OB_EMPTY')
        layout.menu("VIEW3D_MT_image_add", text="Image", icon='OUTLINER_OB_IMAGE')

        layout.separator()

        layout.operator("object.speaker_add", text="Speaker", icon='OUTLINER_OB_SPEAKER')
        layout.separator()

        if VIEW3D_MT_camera_add.is_extended():
            layout.menu("VIEW3D_MT_camera_add", icon='OUTLINER_OB_CAMERA')
        else:
            VIEW3D_MT_camera_add.draw(self, context)

        layout.menu("VIEW3D_MT_light_add", icon='OUTLINER_OB_LIGHT')

        layout.separator()

        layout.menu("VIEW3D_MT_lightprobe_add", icon='OUTLINER_OB_LIGHTPROBE')

        layout.separator()

        layout.operator_menu_enum("object.effector_add", "type", text="Force Field", icon='OUTLINER_OB_FORCE_FIELD')

        layout.separator()

        has_collections = bool(bpy.data.collections)
        col = layout.column()
        col.enabled = has_collections

        if not has_collections or len(bpy.data.collections) > 10:
            col.operator_context = 'INVOKE_REGION_WIN'
            col.operator(
                "object.collection_instance_add",
                text="Collection Instance" if has_collections else "No Collections to Instance",
                icon='OUTLINER_OB_GROUP_INSTANCE',
            )
        else:
            col.operator_menu_enum(
                "object.collection_instance_add",
                "collection",
                text="Collection Instance",
                icon='OUTLINER_OB_GROUP_INSTANCE',
            )


class VIEW3D_MT_image_add(Menu):
    bl_label = "Add Image"

    def draw(self, _context):
        layout = self.layout
        layout.operator("object.load_reference_image", text="Reference", icon='IMAGE_REFERENCE')
        layout.operator("object.load_background_image", text="Background", icon='IMAGE_BACKGROUND')


class VIEW3D_MT_object_relations(Menu):
    bl_label = "Relations"

    def draw(self, _context):
        layout = self.layout

        ## BFA - removed because it is now redundant
        #layout.operator("object.make_override_library", text="Make Library Override", icon="LIBRARY_DATA_OVERRIDE")
        layout.operator("object.make_dupli_face", icon="MAKEDUPLIFACE")

        layout.separator()

        layout.operator_menu_enum("object.make_local", "type", text="Make Local")
        layout.menu("VIEW3D_MT_make_single_user")


class VIEW3D_MT_origin_set(Menu):
    bl_label = "Set Origin"

    def draw(self, context):
        layout = self.layout

        layout.operator("object.origin_set", icon='GEOMETRY_TO_ORIGIN',
                        text="Geometry to Origin").type = 'GEOMETRY_ORIGIN'
        layout.operator("object.origin_set", icon='ORIGIN_TO_GEOMETRY',
                        text="Origin to Geometry").type = 'ORIGIN_GEOMETRY'
        layout.operator("object.origin_set", icon='ORIGIN_TO_CURSOR', text="Origin to 3D Cursor").type = 'ORIGIN_CURSOR'
        layout.operator("object.origin_set", icon='ORIGIN_TO_CENTEROFMASS',
                        text="Origin to Center of Mass (Surface)").type = 'ORIGIN_CENTER_OF_MASS'
        layout.operator(
            "object.origin_set",
            icon='ORIGIN_TO_VOLUME',
            text="Origin to Center of Mass (Volume)").type = 'ORIGIN_CENTER_OF_VOLUME'


# ********** Object menu **********

class VIEW3D_MT_object_liboverride(Menu):
    bl_label = "Library Override"

    def draw(self, _context):
        layout = self.layout

        layout.operator("object.make_override_library", text="Make", icon = "LIBRARY")
        layout.operator("object.reset_override_library", text="Reset", icon = "RESET")
        layout.operator("object.clear_override_library", text="Clear", icon = "CLEAR")


class VIEW3D_MT_object_liboverride(Menu):
    bl_label = "Library Override"

    def draw(self, _context):
        layout = self.layout

        layout.operator("object.make_override_library", text="Make", icon = "LIBRARY")
        layout.operator("object.reset_override_library", text="Reset", icon = "RESET")
        layout.operator("object.clear_override_library", text="Clear", icon = "CLEAR")


class VIEW3D_MT_object(Menu):
    bl_context = "objectmode"
    bl_label = "Object"

    def draw(self, _context):
        layout = self.layout

        obj = _context.object
        is_eevee = _context.scene.render.engine == 'BLENDER_EEVEE'
        view = _context.space_data

        layout.menu("VIEW3D_MT_transform_object")
        layout.menu("VIEW3D_MT_origin_set")
        layout.menu("VIEW3D_MT_mirror")
        layout.menu("VIEW3D_MT_object_clear")
        layout.menu("VIEW3D_MT_object_apply")
        layout.menu("VIEW3D_MT_snap")

        layout.separator()

        layout.operator("object.duplicate_move", icon="DUPLICATE")
        layout.operator("object.duplicate_move_linked", icon="DUPLICATE")
        layout.operator("object.join", icon='JOIN')

        layout.separator()

        layout.operator_context = 'EXEC_REGION_WIN'
        myvar = layout.operator("object.delete", text="Delete", icon="DELETE")
        myvar.use_global = False
        myvar.confirm = False
        myvar = layout.operator("object.delete", text="Delete Global", icon="DELETE")
        myvar.use_global = True
        myvar.confirm = False

        layout.separator()

        layout.operator("view3d.copybuffer", text="Copy Objects", icon='COPYDOWN')
        layout.operator("view3d.pastebuffer", text="Paste Objects", icon='PASTEDOWN')

        layout.separator()

        layout.menu("VIEW3D_MT_object_asset")
        layout.menu("VIEW3D_MT_object_parent")
        # layout.menu("VIEW3D_MT_object_collection") # bfa, turned off
        layout.menu("VIEW3D_MT_object_relations")
        layout.menu("VIEW3D_MT_object_liboverride")
        layout.menu("VIEW3D_MT_object_constraints")
        layout.menu("VIEW3D_MT_object_track")
        layout.menu("VIEW3D_MT_make_links")

        # shading just for mesh and curve objects
        if obj is None:
            pass

        elif obj.type in {'MESH', 'CURVE', 'SURFACE'}:

            layout.separator()

            layout.operator("object.shade_smooth", icon='SHADING_SMOOTH')
            layout.operator(
                "object.shade_smooth",
                text="Shade Auto Smooth",
                icon='NORMAL_SMOOTH').use_auto_smooth = True
            layout.operator("object.shade_flat", icon='SHADING_FLAT')

        layout.separator()

        layout.menu("VIEW3D_MT_object_animation")
        layout.menu("VIEW3D_MT_object_rigid_body")

        layout.separator()

        layout.menu("VIEW3D_MT_object_quick_effects")
        layout.menu("VIEW3D_MT_subdivision_set")

        layout.separator()

        layout.menu("VIEW3D_MT_object_convert")

        layout.separator()

        layout.menu("VIEW3D_MT_object_showhide")
        layout.menu("VIEW3D_MT_object_cleanup")

        if obj is None:
            pass

        elif obj.type == 'CAMERA':
            layout.operator_context = 'INVOKE_REGION_WIN'

            layout.separator()

            if obj.data.type == 'PERSP':
                props = layout.operator("wm.context_modal_mouse", text="Adjust Focal Length", icon="LENS_ANGLE")
                props.data_path_iter = "selected_editable_objects"
                props.data_path_item = "data.lens"
                props.input_scale = 0.1
                if obj.data.lens_unit == 'MILLIMETERS':
                    props.header_text = "Camera Focal Length: %.1fmm"
                else:
                    props.header_text = "Camera Focal Length: %.1f\u00B0"

            else:
                props = layout.operator("wm.context_modal_mouse", text="Camera Lens Scale", icon="LENS_SCALE")
                props.data_path_iter = "selected_editable_objects"
                props.data_path_item = "data.ortho_scale"
                props.input_scale = 0.01
                props.header_text = "Camera Lens Scale: %.3f"

            if not obj.data.dof.focus_object:
                if view and view.camera == obj and view.region_3d.view_perspective == 'CAMERA':
                    props = layout.operator("ui.eyedropper_depth", text="DOF Distance (Pick)", icon="DOF")
                else:
                    props = layout.operator("wm.context_modal_mouse", text="Adjust Focus Distance", icon="DOF")
                    props.data_path_iter = "selected_editable_objects"
                    props.data_path_item = "data.dof.focus_distance"
                    props.input_scale = 0.02
                    props.header_text = "Focus Distance: %.3f"

        elif obj.type in {'CURVE', 'FONT'}:
            layout.operator_context = 'INVOKE_REGION_WIN'

            layout.separator()

            props = layout.operator("wm.context_modal_mouse", text="Adjust Extrusion", icon="EXTRUDESIZE")
            props.data_path_iter = "selected_editable_objects"
            props.data_path_item = "data.extrude"
            props.input_scale = 0.01
            props.header_text = "Extrude: %.3f"

            props = layout.operator("wm.context_modal_mouse", text="Adjust Offset", icon="WIDTH_SIZE")
            props.data_path_iter = "selected_editable_objects"
            props.data_path_item = "data.offset"
            props.input_scale = 0.01
            props.header_text = "Offset %.3f"

        elif obj.type == 'EMPTY':
            layout.operator_context = 'INVOKE_REGION_WIN'

            layout.separator()

            props = layout.operator("wm.context_modal_mouse", text="Adjust Empty Display Size", icon="DRAWSIZE")
            props.data_path_iter = "selected_editable_objects"
            props.data_path_item = "empty_display_size"
            props.input_scale = 0.01
            props.header_text = "Empty Diosplay Size: %.3f"

        elif obj.type == 'LIGHT':
            light = obj.data

            layout.operator_context = 'INVOKE_REGION_WIN'

            layout.separator()

            props = layout.operator("wm.context_modal_mouse", text="Adjust Light Power", icon="LIGHT_STRENGTH")
            props.data_path_iter = "selected_editable_objects"
            props.data_path_item = "data.energy"
            props.input_scale = 1.0
            props.header_text = "Light Power: %.3f"

            if light.type == 'AREA':
                if light.shape in {'RECTANGLE', 'ELLIPSE'}:
                    props = layout.operator(
                        "wm.context_modal_mouse",
                        text="Adjust Area Light X Size",
                        icon="LIGHT_SIZE")
                    props.data_path_iter = "selected_editable_objects"
                    props.data_path_item = "data.size"
                    props.header_text = "Light Size X: %.3f"

                    props = layout.operator(
                        "wm.context_modal_mouse",
                        text="Adjust Area Light Y Size",
                        icon="LIGHT_SIZE")
                    props.data_path_iter = "selected_editable_objects"
                    props.data_path_item = "data.size_y"
                    props.header_text = "Light Size Y: %.3f"
                else:
                    props = layout.operator("wm.context_modal_mouse", text="Adjust Area Light Size", icon="LIGHT_SIZE")
                    props.data_path_iter = "selected_editable_objects"
                    props.data_path_item = "data.size"
                    props.header_text = "Light Size: %.3f"

            elif light.type in {'SPOT', 'POINT'}:
                props = layout.operator("wm.context_modal_mouse", text="Adjust Light Radius", icon="RADIUS")
                props.data_path_iter = "selected_editable_objects"
                props.data_path_item = "data.shadow_soft_size"
                props.header_text = "Light Radius: %.3f"

            elif light.type == 'SUN':
                props = layout.operator("wm.context_modal_mouse", text="Adjust Sun Light Angle", icon="ANGLE")
                props.data_path_iter = "selected_editable_objects"
                props.data_path_item = "data.angle"
                props.header_text = "Light Angle: %.3f"

            if light.type == 'SPOT':
                layout.separator()

                props = layout.operator("wm.context_modal_mouse", text="Adjust Spot Light Size", icon="LIGHT_SIZE")
                props.data_path_iter = "selected_editable_objects"
                props.data_path_item = "data.spot_size"
                props.input_scale = 0.01
                props.header_text = "Spot Size: %.2f"

                props = layout.operator("wm.context_modal_mouse", text="Adjust Spot Light Blend", icon="SPOT_BLEND")
                props.data_path_iter = "selected_editable_objects"
                props.data_path_item = "data.spot_blend"
                props.input_scale = -0.01
                props.header_text = "Spot Blend: %.2f"

            if light.type in ['SPOT', 'SUN', 'AREA']:
                props = layout.operator(
                    "object.transform_axis_target",
                    text="Interactive Light Track",
                    icon="NODE_LIGHTPATH")


class VIEW3D_MT_object_animation(Menu):
    bl_label = "Animation"

    def draw(self, _context):
        layout = self.layout

        layout.operator("anim.keyframe_insert_menu", text="Insert Keyframe", icon='KEYFRAMES_INSERT')
        layout.operator("anim.keyframe_delete_v3d", text="Delete Keyframes", icon='KEYFRAMES_REMOVE')
        layout.operator("anim.keyframe_clear_v3d", text="Clear Keyframes", icon='KEYFRAMES_CLEAR')
        layout.operator("anim.keying_set_active_set", text="Change Keying Set", icon='KEYINGSET')

        layout.separator()

        layout.operator("nla.bake", text="Bake Action", icon='BAKE_ACTION')
        layout.operator("gpencil.bake_mesh_animation", text="Bake Mesh to Grease Pencil", icon='BAKE_ACTION')
        layout.operator(
            "gpencil.bake_grease_pencil_animation",
            text="Bake Object Transform to Grease Pencil",
            icon='BAKE_ACTION')


class VIEW3D_MT_object_rigid_body(Menu):
    bl_label = "Rigid Body"

    def draw(self, _context):
        layout = self.layout

        layout.operator("rigidbody.objects_add", text="Add Active", icon='RIGID_ADD_ACTIVE').type = 'ACTIVE'
        layout.operator("rigidbody.objects_add", text="Add Passive", icon='RIGID_ADD_PASSIVE').type = 'PASSIVE'

        layout.separator()

        layout.operator("rigidbody.objects_remove", text="Remove", icon='RIGID_REMOVE')

        layout.separator()

        layout.operator("rigidbody.shape_change", text="Change Shape", icon='RIGID_CHANGE_SHAPE')
        layout.operator("rigidbody.mass_calculate", text="Calculate Mass", icon='RIGID_CALCULATE_MASS')
        layout.operator("rigidbody.object_settings_copy", text="Copy from Active", icon='RIGID_COPY_FROM_ACTIVE')
        layout.operator("object.visual_transform_apply", text="Apply Transformation", icon='RIGID_APPLY_TRANS')
        layout.operator("rigidbody.bake_to_keyframes", text="Bake To Keyframes", icon='RIGID_BAKE_TO_KEYFRAME')

        layout.separator()

        layout.operator("rigidbody.connect", text="Connect", icon='RIGID_CONSTRAINTS_CONNECT')


class VIEW3D_MT_object_clear(Menu):
    bl_label = "Clear"

    def draw(self, _context):
        layout = self.layout

        layout.operator("object.location_clear", text="Location", icon="CLEARMOVE").clear_delta = False
        layout.operator("object.rotation_clear", text="Rotation", icon="CLEARROTATE").clear_delta = False
        layout.operator("object.scale_clear", text="Scale", icon="CLEARSCALE").clear_delta = False

        layout.separator()

        layout.operator("object.origin_clear", text="Origin", icon="CLEARORIGIN")


class VIEW3D_MT_object_context_menu(Menu):
    bl_label = "Object Context Menu"

    def draw(self, context):
        layout = self.layout

        view = context.space_data

        obj = context.object

        selected_objects_len = len(context.selected_objects)

        # If nothing is selected
        # (disabled for now until it can be made more useful).
        '''
        if selected_objects_len == 0:

            layout.menu("VIEW3D_MT_add", text="Add", text_ctxt=i18n_contexts.operator_default)
            layout.operator("view3d.pastebuffer", text="Paste Objects", icon='PASTEDOWN')

            return
        '''

        # If something is selected

        # Individual object types.
        if obj is None:
            pass

        elif obj.type == 'CAMERA':
            layout.operator_context = 'INVOKE_REGION_WIN'

            layout.operator("view3d.object_as_camera", text="Set Active Camera", icon="VIEW_SWITCHACTIVECAM")

            if obj.data.type == 'PERSP':
                props = layout.operator("wm.context_modal_mouse", text="Adjust Focal Length", icon="LENS_ANGLE")
                props.data_path_iter = "selected_editable_objects"
                props.data_path_item = "data.lens"
                props.input_scale = 0.1
                if obj.data.lens_unit == 'MILLIMETERS':
                    props.header_text = tip_("Camera Focal Length: %.1fmm")
                else:
                    props.header_text = tip_("Camera Focal Length: %.1f\u00B0")

            else:
                props = layout.operator("wm.context_modal_mouse", text="Camera Lens Scale", icon="LENS_SCALE")
                props.data_path_iter = "selected_editable_objects"
                props.data_path_item = "data.ortho_scale"
                props.input_scale = 0.01
                props.header_text = tip_("Camera Lens Scale: %.3f")

            if not obj.data.dof.focus_object:
                if view and view.camera == obj and view.region_3d.view_perspective == 'CAMERA':
                    props = layout.operator("ui.eyedropper_depth", text="DOF Distance (Pick)", icon="DOF")
                else:
                    props = layout.operator("wm.context_modal_mouse", text="Adjust Focus Distance", icon="DOF")
                    props.data_path_iter = "selected_editable_objects"
                    props.data_path_item = "data.dof.focus_distance"
                    props.input_scale = 0.02
                    props.header_text = tip_("Focus Distance: %.3f")

            layout.separator()

        elif obj.type in {'CURVE', 'FONT'}:
            layout.operator_context = 'INVOKE_REGION_WIN'

            props = layout.operator("wm.context_modal_mouse", text="Adjust Extrusion", icon="EXTRUDESIZE")
            props.data_path_iter = "selected_editable_objects"
            props.data_path_item = "data.extrude"
            props.input_scale = 0.01
            props.header_text = tip_("Extrude: %.3f")

            props = layout.operator("wm.context_modal_mouse", text="Adjust Offset", icon="WIDTH_SIZE")
            props.data_path_iter = "selected_editable_objects"
            props.data_path_item = "data.offset"
            props.input_scale = 0.01
            props.header_text = tip_("Offset: %.3f")

            layout.separator()

        elif obj.type == 'EMPTY':
            layout.operator_context = 'INVOKE_REGION_WIN'

            props = layout.operator("wm.context_modal_mouse", text="Adjust Empty Display Size", icon="DRAWSIZE")
            props.data_path_iter = "selected_editable_objects"
            props.data_path_item = "empty_display_size"
            props.input_scale = 0.01
            props.header_text = tip_("Empty Display Size: %.3f")

            layout.separator()

            if obj.empty_display_type == 'IMAGE':
                layout.operator("gpencil.trace_image", icon="FILE_IMAGE")

                layout.separator()

        elif obj.type == 'LIGHT':
            light = obj.data

            layout.operator_context = 'INVOKE_REGION_WIN'

            props = layout.operator("wm.context_modal_mouse", text="Adjust Light Power", icon="LIGHT_STRENGTH")
            props.data_path_iter = "selected_editable_objects"
            props.data_path_item = "data.energy"
            props.input_scale = 1.0
            props.header_text = tip_("Light Power: %.3f")

            if light.type == 'AREA':
                if light.shape in {'RECTANGLE', 'ELLIPSE'}:
                    props = layout.operator(
                        "wm.context_modal_mouse",
                        text="Adjust Area Light X Size",
                        icon="LIGHT_SIZE")
                    props.data_path_iter = "selected_editable_objects"
                    props.data_path_item = "data.size"
                    props.header_text = tip_("Light Size X: %.3f")

                    props = layout.operator(
                        "wm.context_modal_mouse",
                        text="Adjust Area Light Y Size",
                        icon="LIGHT_SIZE")
                    props.data_path_iter = "selected_editable_objects"
                    props.data_path_item = "data.size_y"
                    props.header_text = tip_("Light Size Y: %.3f")
                else:
                    props = layout.operator("wm.context_modal_mouse", text="Adjust Area Light Size", icon="LIGHT_SIZE")
                    props.data_path_iter = "selected_editable_objects"
                    props.data_path_item = "data.size"
                    props.header_text = tip_("Light Size: %.3f")

            elif light.type in {'SPOT', 'POINT'}:
                props = layout.operator("wm.context_modal_mouse", text="Adjust Light Radius", icon="RADIUS")
                props.data_path_iter = "selected_editable_objects"
                props.data_path_item = "data.shadow_soft_size"
                props.header_text = tip_("Light Radius: %.3f")

            elif light.type == 'SUN':
                props = layout.operator("wm.context_modal_mouse", text="Adjust Sun Light Angle", icon="ANGLE")
                props.data_path_iter = "selected_editable_objects"
                props.data_path_item = "data.angle"
                props.header_text = tip_("Light Angle: %.3f")

            if light.type == 'SPOT':
                layout.separator()

                props = layout.operator("wm.context_modal_mouse", text="Adjust Spot Light Size", icon="LIGHT_SIZE")
                props.data_path_iter = "selected_editable_objects"
                props.data_path_item = "data.spot_size"
                props.input_scale = 0.01
                props.header_text = tip_("Spot Size: %.2f")

                props = layout.operator("wm.context_modal_mouse", text="Adjust Spot Light Blend", icon="SPOT_BLEND")
                props.data_path_iter = "selected_editable_objects"
                props.data_path_item = "data.spot_blend"
                props.input_scale = -0.01
                props.header_text = tip_("Spot Blend: %.2f")

            layout.separator()

        # Shared among some object types.
        if obj is not None:
            if obj.type in {'MESH', 'CURVE', 'SURFACE'}:
                layout.operator("object.shade_smooth", text="Shade Smooth", icon="SHADING_SMOOTH")
                layout.operator(
                    "object.shade_smooth",
                    text="Shade Auto Smooth",
                    icon="NORMAL_SMOOTH").use_auto_smooth = True
                layout.operator("object.shade_flat", text="Shade Flat", icon="SHADING_FLAT")
                layout.separator()

            if obj.type in {'MESH', 'CURVE', 'SURFACE', 'ARMATURE', 'GPENCIL'}:
                if selected_objects_len > 1:
                    layout.operator("object.join")

            if obj.type in {'MESH', 'CURVE', 'CURVES', 'SURFACE', 'POINTCLOUD', 'META', 'FONT'}:
                layout.operator_menu_enum("object.convert", "target")

            if obj.type == 'GPENCIL':
                layout.operator_menu_enum("gpencil.convert", "type", text="Convert To")

            if (obj.type in {
                'MESH', 'CURVE', 'CURVES', 'SURFACE', 'GPENCIL', 'LATTICE', 'ARMATURE', 'META', 'FONT', 'POINTCLOUD',
            } or (obj.type == 'EMPTY' and obj.instance_collection is not None)):
                layout.operator_context = 'INVOKE_REGION_WIN'
                layout.operator_menu_enum("object.origin_set", text="Set Origin", property="type")
                layout.operator_context = 'INVOKE_DEFAULT'

                layout.separator()

        # Shared among all object types
        layout.operator("view3d.copybuffer", text="Copy Objects", icon='COPYDOWN')
        layout.operator("view3d.pastebuffer", text="Paste Objects", icon='PASTEDOWN')

        layout.separator()

        layout.operator("object.duplicate_move", icon='DUPLICATE')
        layout.operator("object.duplicate_move_linked", icon="DUPLICATE")

        layout.separator()

        props = layout.operator("wm.call_panel", text="Rename Active Object", icon='RENAME')
        props.name = "TOPBAR_PT_name"
        props.keep_open = False

        layout.separator()

        layout.menu("VIEW3D_MT_mirror")
        layout.menu("VIEW3D_MT_snap")
        layout.menu("VIEW3D_MT_object_parent")

        layout.operator_context = 'INVOKE_REGION_WIN'

        if view and view.local_view:
            layout.operator("view3d.localview_remove_from", icon='VIEW_REMOVE_LOCAL')
        else:
            layout.operator("object.move_to_collection", icon='GROUP')

        layout.separator()

        layout.operator("anim.keyframe_insert_menu", text="Insert Keyframe", icon='KEYFRAMES_INSERT')

        layout.separator()

        layout.operator_context = 'EXEC_REGION_WIN'
        layout.operator("object.delete", text="Delete", icon="DELETE").use_global = False


class VIEW3D_MT_object_shading(Menu):
    # XXX, this menu is a place to store shading operator in object mode
    bl_label = "Shading"

    def draw(self, _context):
        layout = self.layout
        layout.operator("object.shade_smooth", text="Smooth", icon="SHADING_SMOOTH")
        layout.operator("object.shade_flat", text="Flat", icon="SHADING_FLAT")


class VIEW3D_MT_object_apply(Menu):
    bl_label = "Apply"

    def draw(self, _context):
        layout = self.layout

        # Need invoke for the popup confirming the multi-user data operation
        layout.operator_context = 'INVOKE_DEFAULT'

        props = layout.operator(
            "object.transform_apply",
            text="Location",
            text_ctxt=i18n_contexts.default,
            icon="APPLYMOVE")
        props.location, props.rotation, props.scale = True, False, False

        props = layout.operator(
            "object.transform_apply",
            text="Rotation",
            text_ctxt=i18n_contexts.default,
            icon="APPLYROTATE")
        props.location, props.rotation, props.scale = False, True, False

        props = layout.operator(
            "object.transform_apply",
            text="Scale",
            text_ctxt=i18n_contexts.default,
            icon="APPLYSCALE")
        props.location, props.rotation, props.scale = False, False, True

        props = layout.operator(
            "object.transform_apply",
            text="All Transforms",
            text_ctxt=i18n_contexts.default,
            icon="APPLYALL")
        props.location, props.rotation, props.scale = True, True, True

        props = layout.operator(
            "object.transform_apply",
            text="Rotation & Scale",
            text_ctxt=i18n_contexts.default,
            icon="APPLY_ROTSCALE")
        props.location, props.rotation, props.scale = False, True, True

        layout.separator()

        layout.operator(
            "object.transforms_to_deltas",
            text="Location to Deltas",
            text_ctxt=i18n_contexts.default,
            icon="APPLYMOVEDELTA").mode = 'LOC'
        layout.operator(
            "object.transforms_to_deltas",
            text="Rotation to Deltas",
            text_ctxt=i18n_contexts.default,
            icon="APPLYROTATEDELTA").mode = 'ROT'
        layout.operator(
            "object.transforms_to_deltas",
            text="Scale to Deltas",
            text_ctxt=i18n_contexts.default,
            icon="APPLYSCALEDELTA").mode = 'SCALE'
        layout.operator(
            "object.transforms_to_deltas",
            text="All Transforms to Deltas",
            text_ctxt=i18n_contexts.default,
            icon="APPLYALLDELTA").mode = 'ALL'
        layout.operator("object.anim_transforms_to_deltas", icon="APPLYANIDELTA")

        layout.separator()

        layout.operator(
            "object.visual_transform_apply",
            text="Visual Transform",
            text_ctxt=i18n_contexts.default,
            icon="VISUALTRANSFORM")
        layout.operator("object.duplicates_make_real", icon="MAKEDUPLIREAL")
        layout.operator(
            "object.parent_inverse_apply",
            text="Parent Inverse",
            text_ctxt=i18n_contexts.default,
            icon="APPLY_PARENT_INVERSE")


class VIEW3D_MT_object_parent(Menu):
    bl_label = "Parent"

    def draw(self, _context):
        from bl_ui_utils.layout import operator_context

        layout = self.layout

        layout.operator_enum("object.parent_set", "type")

        layout.separator()

        with operator_context(layout, 'EXEC_REGION_WIN'):
            layout.operator("object.parent_no_inverse_set", icon="PARENT").keep_transform = False
            props = layout.operator("object.parent_no_inverse_set", text="Make Parent without Inverse (Keep Transform)", icon="PARENT")
            props.keep_transform = True

        layout.separator()

        layout.operator_enum("object.parent_clear", "type")


class VIEW3D_MT_object_track(Menu):
    bl_label = "Track"

    def draw(self, _context):
        layout = self.layout

        layout.operator("object.track_set", text="Damped Track Constraint", icon="CONSTRAINT_DATA").type = "DAMPTRACK"
        layout.operator("object.track_set", text="Track to Constraint", icon="CONSTRAINT_DATA").type = "TRACKTO"
        layout.operator("object.track_set", text="Lock Track Constraint", icon="CONSTRAINT_DATA").type = "LOCKTRACK"

        layout.separator()

        layout.operator("object.track_clear", text="Clear Track", icon="CLEAR_TRACK").type = 'CLEAR'
        layout.operator(
            "object.track_clear",
            text="Clear Track - Keep Transformation",
            icon="CLEAR_TRACK").type = 'CLEAR_KEEP_TRANSFORM'


class VIEW3D_MT_object_collection(Menu):
    bl_label = "Collection"

    def draw(self, _context):
        layout = self.layout

        layout.operator("object.move_to_collection", icon='GROUP')
        layout.operator("object.link_to_collection", icon='GROUP')

        layout.separator()

        layout.operator("collection.create", icon='COLLECTION_NEW')
        # layout.operator_menu_enum("collection.objects_remove", "collection")  # BUGGY
        layout.operator("collection.objects_remove", icon="DELETE")
        layout.operator("collection.objects_remove_all", icon="DELETE")

        layout.separator()

        layout.operator("collection.objects_add_active", icon='GROUP')
        layout.operator("collection.objects_remove_active", icon="DELETE")


class VIEW3D_MT_object_constraints(Menu):
    bl_label = "Constraints"

    def draw(self, _context):
        layout = self.layout

        layout.operator("object.constraint_add_with_targets", icon="CONSTRAINT_DATA")
        layout.operator("object.constraints_copy", icon="COPYDOWN")

        layout.separator()

        layout.operator("object.constraints_clear", icon="CLEAR_CONSTRAINT")


class VIEW3D_MT_object_quick_effects(Menu):
    bl_label = "Quick Effects"

    def draw(self, _context):
        layout = self.layout

        layout.operator("object.quick_fur", icon="HAIR")
        layout.operator("object.quick_explode", icon="MOD_EXPLODE")
        layout.operator("object.quick_smoke", icon="MOD_SMOKE")
        layout.operator("object.quick_liquid", icon="MOD_FLUIDSIM")


class VIEW3D_MT_object_showhide(Menu):
    bl_label = "Show/Hide"

    def draw(self, _context):
        layout = self.layout

        layout.operator("object.hide_view_clear", text="Show Hidden", icon="HIDE_OFF")

        layout.separator()

        layout.operator("object.hide_view_set", text="Hide Selected", icon="HIDE_ON").unselected = False
        layout.operator("object.hide_view_set", text="Hide Unselected", icon="HIDE_UNSELECTED").unselected = True


class VIEW3D_MT_object_cleanup(Menu):
    bl_label = "Clean Up"

    def draw(self, _context):
        layout = self.layout

        layout.operator(
            "object.vertex_group_clean",
            text="Clean Vertex Group Weights",
            icon='CLEAN_CHANNELS').group_select_mode = 'ALL'
        layout.operator(
            "object.vertex_group_limit_total",
            text="Limit Total Vertex Groups",
            icon='WEIGHT_LIMIT_TOTAL').group_select_mode = 'ALL'

        layout.separator()

        layout.operator("object.material_slot_remove_unused", text="Remove Unused Material Slots", icon='DELETE')


class VIEW3D_MT_object_asset(Menu):
    bl_label = "Asset"

    def draw(self, _context):
        layout = self.layout

        layout.operator("asset.mark", icon='ASSIGN')
        layout.operator("asset.clear", text="Clear Asset", icon='CLEAR').set_fake_user = False
        layout.operator("asset.clear", text="Clear Asset (Set Fake User)", icon='CLEAR').set_fake_user = True


class VIEW3D_MT_make_single_user(Menu):
    bl_label = "Make Single User"

    def draw(self, _context):
        layout = self.layout
        layout.operator_context = 'EXEC_REGION_WIN'

        props = layout.operator("object.make_single_user", text="Object", icon='MAKE_SINGLE_USER')
        props.object = True
        props.obdata = props.material = props.animation = props.obdata_animation = False

        props = layout.operator("object.make_single_user", text="Object & Data", icon='MAKE_SINGLE_USER')
        props.object = props.obdata = True
        props.material = props.animation = props.obdata_animation = False

        props = layout.operator("object.make_single_user", text="Object & Data & Materials", icon='MAKE_SINGLE_USER')
        props.object = props.obdata = props.material = True
        props.animation = props.obdata_animation = False

        props = layout.operator("object.make_single_user", text="Materials", icon='MAKE_SINGLE_USER')
        props.material = True
        props.object = props.obdata = props.animation = props.obdata_animation = False

        props = layout.operator("object.make_single_user", text="Object Animation", icon='MAKE_SINGLE_USER')
        props.animation = True
        props.object = props.obdata = props.material = props.obdata_animation = False

        props = layout.operator("object.make_single_user", text="Object Data Animation", icon='MAKE_SINGLE_USER')
        props.obdata_animation = props.obdata = True
        props.object = props.material = props.animation = False


class VIEW3D_MT_object_convert(Menu):
    bl_label = "Convert"

    def draw(self, context):
        layout = self.layout
        ob = context.active_object

        if ob and ob.type == 'GPENCIL' and context.gpencil_data:
            layout.operator_enum("gpencil.convert", "type")
        else:
            layout.operator_enum("object.convert", "target")

        # Potrace lib dependency.
        if bpy.app.build_options.potrace:
            layout.operator("gpencil.trace_image", icon='OUTLINER_OB_GREASEPENCIL')

        if ob and ob.type == 'CURVES':
            layout.operator("curves.convert_to_particle_system", text="Particle System")


class VIEW3D_MT_make_links(Menu):
    bl_label = "Link/Transfer Data"

    def draw(self, _context):
        layout = self.layout
        operator_context_default = layout.operator_context

        if len(bpy.data.scenes) > 10:
            layout.operator_context = 'INVOKE_REGION_WIN'
            layout.operator("object.make_links_scene", text="Link Objects to Scene", icon='OUTLINER_OB_EMPTY')
        else:
            layout.operator_context = 'EXEC_REGION_WIN'
            layout.operator_menu_enum("object.make_links_scene", "scene", text="Link Objects to Scene")

        layout.separator()

        layout.operator_context = operator_context_default

        layout.operator_enum("object.make_links_data", "type")  # inline

        layout.separator()

        layout.operator("object.join_uvs", text="Copy UV Maps", icon="TRANSFER_UV")

        layout.separator()

        layout.operator("object.data_transfer", icon='TRANSFER_DATA')
        layout.operator("object.datalayout_transfer", icon='TRANSFER_DATA_LAYOUT')


class VIEW3D_MT_brush(Menu):
    bl_label = "Brush"

    def draw(self, context):
        layout = self.layout

        settings = UnifiedPaintPanel.paint_settings(context)
        brush = getattr(settings, "brush", None)
        obj = context.active_object
        mesh = context.object.data  # face selection masking for painting

        # skip if no active brush
        if not brush:
            layout.label(text="No Brush selected. Please select a brush first", icon='INFO')
            return

        tex_slot = brush.texture_slot
        mask_tex_slot = brush.mask_texture_slot

        # brush tool
        if context.sculpt_object:
            layout.operator("brush.reset", icon="BRUSH_RESET")

        if tex_slot.map_mode == 'STENCIL':

            layout.separator()

            layout.operator(
                "brush.stencil_control",
                text='Move Stencil Texture',
                icon='TRANSFORM_MOVE').mode = 'TRANSLATION'
            layout.operator(
                "brush.stencil_control",
                text='Rotate Stencil Texture',
                icon='TRANSFORM_ROTATE').mode = 'ROTATION'
            layout.operator(
                "brush.stencil_control",
                text='Scale Stencil Texture',
                icon='TRANSFORM_SCALE').mode = 'SCALE'
            layout.operator("brush.stencil_reset_transform", text="Reset Stencil Texture position", icon="RESET")

        if mask_tex_slot.map_mode == 'STENCIL':

            layout.separator()

            myvar = layout.operator("brush.stencil_control", text="Move Stencil Mask Texture", icon='TRANSFORM_MOVE')
            myvar.mode = 'TRANSLATION'
            myvar.texmode = 'SECONDARY'
            myvar = layout.operator(
                "brush.stencil_control",
                text="Rotate Stencil Mask Texture",
                icon='TRANSFORM_ROTATE')
            myvar.mode = 'ROTATION'
            myvar.texmode = 'SECONDARY'
            myvar = layout.operator("brush.stencil_control", text="Scale Stencil Mask Texture", icon='TRANSFORM_SCALE')
            myvar.mode = 'SCALE'
            myvar.texmode = 'SECONDARY'
            layout.operator(
                "brush.stencil_reset_transform",
                text="Reset Stencil Mask Texture position",
                icon="RESET").mask = True

        # If face selection masking for painting is active
        if mesh.use_paint_mask:

            layout.separator()

            layout.menu("VIEW3D_MT_facemask_showhide")  # show hide for face mask tool

        # Color picker just in vertex and texture paint
        if obj.mode in {'VERTEX_PAINT', 'TEXTURE_PAINT'}:

            layout.separator()

            layout.operator("paint.sample_color", text="Color Picker", icon='EYEDROPPER')


class VIEW3D_MT_brush_curve_presets(Menu):
    bl_label = "Curve Preset"

    def draw(self, context):
        layout = self.layout

        toolsettings = context.tool_settings.image_paint
        brush = toolsettings.brush

        layout.operator("brush.curve_preset", icon='SHARPCURVE', text="Sharp").shape = 'SHARP'
        layout.operator("brush.curve_preset", icon='SMOOTHCURVE', text="Smooth").shape = 'SMOOTH'
        layout.operator("brush.curve_preset", icon='NOCURVE', text="Max").shape = 'MAX'
        layout.operator("brush.curve_preset", icon='LINCURVE', text="Line").shape = 'LINE'
        layout.operator("brush.curve_preset", icon='ROOTCURVE', text="Root").shape = 'ROOT'
        layout.operator("brush.curve_preset", icon='SPHERECURVE', text="Round").shape = 'ROUND'

# Show hide menu for face selection masking


class VIEW3D_MT_facemask_showhide(Menu):
    bl_label = "Show/Hide"

    def draw(self, context):
        layout = self.layout

        layout.operator("paint.face_select_reveal", text="Show Hidden", icon="HIDE_OFF")
        layout.operator("paint.face_select_hide", text="Hide Selected", icon="HIDE_ON").unselected = False
        layout.operator("paint.face_select_hide", text="Hide Unselected", icon="HIDE_UNSELECTED").unselected = True


class VIEW3D_MT_paint_vertex(Menu):
    bl_label = "Paint"

    def draw(self, _context):
        layout = self.layout

        layout.operator("paint.vertex_color_set", icon="COLOR")
        layout.operator("paint.vertex_color_smooth", icon="PARTICLEBRUSH_SMOOTH")
        layout.operator("paint.vertex_color_dirt", icon="DIRTY_VERTEX")
        layout.operator("paint.vertex_color_from_weight", icon="VERTCOLFROMWEIGHT")

        layout.separator()

        layout.operator("paint.vertex_color_invert", text="Invert", icon="REVERSE_COLORS")
        layout.operator("paint.vertex_color_levels", text="Levels", icon="LEVELS")
        layout.operator("paint.vertex_color_hsv", text="Hue/Saturation/Value", icon="HUESATVAL")
        layout.operator("paint.vertex_color_brightness_contrast", text="Brightness/Contrast", icon="BRIGHTNESS_CONTRAST")


class VIEW3D_MT_paint_vertex_specials(Menu):
    bl_label = "Vertex Paint Context Menu"

    def draw(self, context):
        layout = self.layout
        # TODO: populate with useful items.
        layout.operator("paint.vertex_color_set", icon="COLOR")
        layout.separator()
        layout.operator("paint.vertex_color_smooth", icon="PARTICLEBRUSH_SMOOTH")


class VIEW3D_MT_paint_texture_specials(Menu):
    bl_label = "Texture Paint Context Menu"

    def draw(self, context):
        layout = self.layout
        # TODO: populate with useful items.
        layout.operator("image.save_dirty", icon="FILE_TICK")


class VIEW3D_MT_hook(Menu):
    bl_label = "Hooks"

    def draw(self, context):
        layout = self.layout
        layout.operator_context = 'EXEC_AREA'
        layout.operator("object.hook_add_newob", icon="HOOK_NEW")
        layout.operator("object.hook_add_selob", icon="HOOK_SELECTED").use_bone = False
        layout.operator("object.hook_add_selob", text="Hook to Selected Object Bone", icon="HOOK_BONE").use_bone = True

        if any([mod.type == 'HOOK' for mod in context.active_object.modifiers]):
            layout.separator()

            layout.operator_menu_enum("object.hook_assign", "modifier", icon="HOOK_ASSIGN")
            layout.operator_menu_enum("object.hook_remove", "modifier", icon="HOOK_REMOVE")

            layout.separator()

            layout.operator_menu_enum("object.hook_select", "modifier", icon="HOOK_SELECT")
            layout.operator_menu_enum("object.hook_reset", "modifier", icon="HOOK_RESET")
            layout.operator_menu_enum("object.hook_recenter", "modifier", icon="HOOK_RECENTER")


class VIEW3D_MT_vertex_group(Menu):
    bl_label = "Vertex Groups"

    def draw(self, context):
        layout = self.layout

        layout.operator_context = 'EXEC_AREA'
        layout.operator("object.vertex_group_assign_new", icon="GROUP_VERTEX")

        ob = context.active_object
        if ob.mode == 'EDIT' or (ob.mode == 'WEIGHT_PAINT' and ob.type == 'MESH' and ob.data.use_paint_mask_vertex):
            if ob.vertex_groups.active:
                layout.separator()

                layout.operator("object.vertex_group_assign", text="Assign to Active Group", icon="ADD_TO_ACTIVE")
                layout.operator("object.vertex_group_remove_from", text="Remove from Active Group",
                                icon="REMOVE_SELECTED_FROM_ACTIVE_GROUP").use_all_groups = False
                layout.operator(
                    "object.vertex_group_remove_from",
                    text="Remove from All",
                    icon="REMOVE_FROM_ALL_GROUPS").use_all_groups = True

        if ob.vertex_groups.active:
            layout.separator()

            layout.operator_menu_enum("object.vertex_group_set_active", "group", text="Set Active Group")
            layout.operator(
                "object.vertex_group_remove",
                text="Remove Active Group",
                icon="REMOVE_ACTIVE_GROUP").all = False
            layout.operator("object.vertex_group_remove", text="Remove All Groups", icon="REMOVE_ALL_GROUPS").all = True


class VIEW3D_MT_gpencil_vertex_group(Menu):
    bl_label = "Vertex Groups"

    def draw(self, context):
        layout = self.layout

        layout.operator_context = 'EXEC_AREA'
        ob = context.active_object

        layout.operator("object.vertex_group_add", text="Add New Group", icon="GROUP_VERTEX")
        ob = context.active_object
        if ob.vertex_groups.active:
            layout.separator()

            layout.operator("gpencil.vertex_group_assign", text="Assign", icon="ADD_TO_ACTIVE")
            layout.operator("gpencil.vertex_group_remove_from", text="Remove", icon="REMOVE_SELECTED_FROM_ACTIVE_GROUP")

            layout.operator("gpencil.vertex_group_select", text="Select", icon="SELECT_ALL")
            layout.operator("gpencil.vertex_group_deselect", text="Deselect", icon="SELECT_NONE")


class VIEW3D_MT_paint_weight_lock(Menu):
    bl_label = "Vertex Group Locks"

    def draw(self, _context):
        layout = self.layout

        props = layout.operator("object.vertex_group_lock", text="Lock All", icon='LOCKED')
        props.action, props.mask = 'LOCK', 'ALL'
        props = layout.operator("object.vertex_group_lock", text="Lock Selected", icon='LOCKED')
        props.action, props.mask = 'LOCK', 'SELECTED'
        props = layout.operator("object.vertex_group_lock", text="Lock Unselected", icon='LOCKED')
        props.action, props.mask = 'LOCK', 'UNSELECTED'
        props = layout.operator("object.vertex_group_lock", text="Lock Only Selected", icon='RESTRICT_SELECT_OFF')
        props.action, props.mask = 'LOCK', 'INVERT_UNSELECTED'

        layout.separator()

        props = layout.operator("object.vertex_group_lock", text="Unlock All", icon='UNLOCKED')
        props.action, props.mask = 'UNLOCK', 'ALL'
        props = layout.operator("object.vertex_group_lock", text="Unlock Selected", icon='UNLOCKED')
        props.action, props.mask = 'UNLOCK', 'SELECTED'
        props = layout.operator("object.vertex_group_lock", text="Unlock Unselected", icon='UNLOCKED')
        props.action, props.mask = 'UNLOCK', 'UNSELECTED'
        props = layout.operator("object.vertex_group_lock", text="Lock Only Unselected", icon='RESTRICT_SELECT_ON')
        props.action, props.mask = 'UNLOCK', 'INVERT_UNSELECTED'

        layout.separator()

        props = layout.operator("object.vertex_group_lock", text="Invert Locks", icon='INVERSE')
        props.action, props.mask = 'INVERT', 'ALL'


class VIEW3D_MT_paint_weight(Menu):
    bl_label = "Weights"

    @staticmethod
    def draw_generic(layout, is_editmode=False):

        if not is_editmode:

            layout.operator(
                "paint.weight_from_bones",
                text="Assign Automatic from Bones",
                icon="BONE_DATA").type = 'AUTOMATIC'
            layout.operator(
                "paint.weight_from_bones",
                text="Assign from Bone Envelopes",
                icon="ENVELOPE_MODIFIER").type = 'ENVELOPES'

            layout.separator()

        layout.operator("object.vertex_group_normalize_all", text="Normalize All", icon='WEIGHT_NORMALIZE_ALL')
        layout.operator("object.vertex_group_normalize", text="Normalize", icon='WEIGHT_NORMALIZE')

        layout.separator()

        layout.operator("object.vertex_group_mirror", text="Mirror", icon='WEIGHT_MIRROR')
        layout.operator("object.vertex_group_invert", text="Invert", icon='WEIGHT_INVERT')
        layout.operator("object.vertex_group_clean", text="Clean", icon='WEIGHT_CLEAN')

        layout.separator()

        layout.operator("object.vertex_group_quantize", text="Quantize", icon="WEIGHT_QUANTIZE")
        layout.operator("object.vertex_group_levels", text="Levels", icon='WEIGHT_LEVELS')
        layout.operator("object.vertex_group_smooth", text="Smooth", icon='WEIGHT_SMOOTH')

        if not is_editmode:
            props = layout.operator("object.data_transfer", text="Transfer Weights", icon='WEIGHT_TRANSFER_WEIGHTS')
            props.use_reverse_transfer = True
            props.data_type = 'VGROUP_WEIGHTS'

        layout.operator("object.vertex_group_limit_total", text="Limit Total", icon='WEIGHT_LIMIT_TOTAL')

        if not is_editmode:
            layout.separator()

            layout.operator("paint.weight_set", icon="MOD_VERTEX_WEIGHT")

        layout.menu("VIEW3D_MT_paint_weight_lock", text="Locks")

    def draw(self, _context):
        self.draw_generic(self.layout, is_editmode=False)


class VIEW3D_MT_subdivision_set(Menu):
    bl_label = "Subdivide"

    def draw(self, context):
        layout = self.layout

        myvar = layout.operator("object.subdivision_set", text="Level 0", icon="SUBDIVIDE_EDGES")
        myvar.relative = False
        myvar.level = 0
        myvar = layout.operator("object.subdivision_set", text="Level 1", icon="SUBDIVIDE_EDGES")
        myvar.relative = False
        myvar.level = 1
        myvar = layout.operator("object.subdivision_set", text="Level 2", icon="SUBDIVIDE_EDGES")
        myvar.relative = False
        myvar.level = 2
        myvar = layout.operator("object.subdivision_set", text="Level 3", icon="SUBDIVIDE_EDGES")
        myvar.relative = False
        myvar.level = 3
        myvar = layout.operator("object.subdivision_set", text="Level 4", icon="SUBDIVIDE_EDGES")
        myvar.relative = False
        myvar.level = 4
        myvar = layout.operator("object.subdivision_set", text="Level 5", icon="SUBDIVIDE_EDGES")
        myvar.relative = False
        myvar.level = 5


class VIEW3D_MT_paint_weight_specials(Menu):
    bl_label = "Weights Context Menu"

    def draw(self, context):
        layout = self.layout
        # TODO: populate with useful items.
        layout.operator("paint.weight_set")
        layout.separator()
        layout.operator("object.vertex_group_normalize", text="Normalize", icon='WEIGHT_NORMALIZE')
        layout.operator("object.vertex_group_clean", text="Clean", icon='WEIGHT_CLEAN')
        layout.operator("object.vertex_group_smooth", text="Smooth", icon='WEIGHT_SMOOTH')


class VIEW3D_MT_sculpt(Menu):
    bl_label = "Sculpt"

    def draw(self, _context):
        layout = self.layout

        layout.menu("VIEW3D_MT_sculpt_legacy")
        layout.menu("VIEW3D_MT_sculpt_transform")

        layout.separator()

        props = layout.operator("paint.hide_show", text="Box Hide", icon="BOX_HIDE")
        props.action = 'HIDE'

        props = layout.operator("paint.hide_show", text="Box Show", icon="BOX_SHOW")
        props.action = 'SHOW'
        props.area = 'ALL'

        layout.operator("sculpt.face_set_invert_visibility", text="Invert Visible")

        props = layout.operator("paint.hide_show", text="Hide Masked")
        props.action = 'HIDE'
        props.area = 'MASKED'

        layout.separator()

        props = layout.operator("sculpt.trim_box_gesture", text="Box Trim", icon = 'BOX_TRIM')
        props.trim_mode = 'DIFFERENCE'

        props = layout.operator("sculpt.trim_lasso_gesture", text="Lasso Trim", icon = 'LASSO_TRIM')
        props.trim_mode = 'DIFFERENCE'

        props = layout.operator("sculpt.trim_box_gesture", text="Box Add", icon = 'BOX_ADD')
        props.trim_mode = 'JOIN'

        props = layout.operator("sculpt.trim_lasso_gesture", text="Lasso Add", icon = 'LASSO_ADD')
        props.trim_mode = 'JOIN'

        layout.separator()

        layout.operator("sculpt.project_line_gesture", text="Line Project", icon = 'LINE_PROJECT')

        # Fair Positions
        props = layout.operator("sculpt.face_set_edit", text="Fair Positions", icon = 'POSITION')
        props.mode = 'FAIR_POSITIONS'

        # Fair Tangency
        props = layout.operator("sculpt.face_set_edit", text="Fair Tangency", icon = 'NODE_TANGENT')
        props.mode = 'FAIR_TANGENCY'

        layout.separator()

        sculpt_filters_types = [
            ('SMOOTH', "Smooth", 'PARTICLEBRUSH_SMOOTH'),
            ('SURFACE_SMOOTH', "Surface Smooth", 'SURFACE_SMOOTH'),
            ('INFLATE', "Inflate", 'INFLATE'),
            ('RELAX', "Relax Topology", 'RELAX_TOPOLOGY'),
            ('RELAX_FACE_SETS', "Relax Face Sets", 'RELAX_FACE_SETS'),
            ('SHARPEN', "Sharpen", 'SHARPEN'),
            ('ENHANCE_DETAILS', "Enhance Details", 'ENHANCE'),
            ('ERASE_DISCPLACEMENT', "Erase Multires Displacement", 'DELETE'),
            ('RANDOM', "Randomize", 'RANDOMIZE'),
        ]
        #bfa - added icons to the list
        for filter_type, ui_name, icon in sculpt_filters_types:
            props = layout.operator("sculpt.mesh_filter", text=ui_name, icon = icon)
            props.type = filter_type

        layout.separator()

        layout.menu("VIEW3D_MT_subdivision_set") # bfa - add subdivion set menu

        layout.separator()

        layout.menu("VIEW3D_MT_sculpt_set_pivot", text="Set Pivot")
        layout.menu("VIEW3D_MT_sculpt_showhide")

        layout.separator()

        # Rebuild BVH
        layout.operator("sculpt.optimize", icon="FILE_REFRESH")

        layout.separator()

        layout.operator("object.transfer_mode", text="Transfer Sculpt Mode", icon="TRANSFER_SCULPT")


class VIEW3D_MT_sculpt_legacy(Menu):
    bl_label = "Legacy"

    def draw(self, _context):
        layout = self.layout

        layout.operator("transform.translate", icon = 'TRANSFORM_MOVE')
        layout.operator("transform.rotate", icon = 'TRANSFORM_ROTATE')
        layout.operator("transform.resize", text="Scale", icon = 'TRANSFORM_SCALE')


class VIEW3D_MT_sculpt_transform(Menu):
    bl_label = "Transform"

    def draw(self, _context):
        layout = self.layout

        props = layout.operator("sculpt.mesh_filter", text="Sphere", icon = 'SPHERE')
        props.type = 'SPHERE'


class VIEW3D_MT_sculpt_showhide(Menu):
    bl_label = "Show/Hide"

    def draw(self, _context):
        layout = self.layout

        props = layout.operator("sculpt.face_set_change_visibility", text="Toggle Visibility", icon="HIDE_OFF")
        props.mode = 'TOGGLE'

        props = layout.operator("sculpt.face_set_change_visibility", text="Hide Active Face Set", icon="HIDE_ON")
        props.mode = 'HIDE_ACTIVE'

        props = layout.operator("paint.hide_show", text="Show All", icon="HIDE_OFF")
        props.action = 'SHOW'
        props.area = 'ALL'

        props = layout.operator("sculpt.face_set_invert_visibility", text="Invert Visible", icon="HIDE_ON")

        props = layout.operator("paint.hide_show", text="Hide Masked", icon="MOD_MASK_OFF")
        props.action = 'HIDE'
        props.area = 'MASKED'


class VIEW3D_MT_sculpt_curves(Menu):
    bl_label = "Curves"

    def draw(self, _context):
        layout = self.layout

        layout.operator("curves.snap_curves_to_surface", text="Snap to Deformed Surface", icon = "SNAP_SURFACE").attach_mode = 'DEFORM'
        layout.operator("curves.snap_curves_to_surface", text="Snap to Nearest Surface", icon = "SNAP_TO_ADJACENT").attach_mode = 'NEAREST'
        layout.separator()
        layout.operator("curves.convert_to_particle_system", text="Convert to Particle System", icon = "PARTICLES")


class VIEW3D_MT_mask(Menu):
    bl_label = "Mask"

    def draw(self, _context):
        layout = self.layout

        layout.menu("VIEW3D_MT_mask_legacy")

        props = layout.operator("paint.mask_flood_fill", text="Invert Mask", icon="INVERT_MASK")
        props.mode = 'INVERT'

        props = layout.operator("paint.mask_flood_fill", text="Fill Mask", icon="FILL_MASK")
        props.mode = 'VALUE'
        props.value = 1

        props = layout.operator("paint.mask_flood_fill", text="Clear Mask", icon="CLEAR_MASK")
        props.mode = 'VALUE'
        props.value = 0

        layout.separator()

        props = layout.operator("sculpt.mask_filter", text = "Smooth Mask", icon = "PARTICLEBRUSH_SMOOTH")
        props.filter_type = 'SMOOTH'

        props = layout.operator("sculpt.mask_filter", text = "Sharpen Mask", icon = "SHARPEN")
        props.filter_type = 'SHARPEN'

        props = layout.operator("sculpt.mask_filter", text = "Grow Mask", icon = "SELECTMORE")
        props.filter_type = 'GROW'

        props = layout.operator("sculpt.mask_filter", text = "Shrink Mask", icon = "SELECTLESS")
        props.filter_type = 'SHRINK'

        props = layout.operator("sculpt.mask_filter", text = "Increase Contrast", icon = "INC_CONTRAST")
        props.filter_type = 'CONTRAST_INCREASE'
        props.auto_iteration_count = False

        props = layout.operator("sculpt.mask_filter", text = "Decrease Contrast", icon = "DEC_CONTRAST")
        props.filter_type = 'CONTRAST_DECREASE'
        props.auto_iteration_count = False

        layout.separator()

        props = layout.operator("sculpt.expand", text="Expand Mask by Topology", icon="MESH_DATA")
        props.target = 'MASK'
        props.falloff_type = 'GEODESIC'
        props.invert = False
        props.use_auto_mask = False
        props.use_mask_preserve = True

        props = layout.operator("sculpt.expand", text="Expand Mask by Curvature", icon="CURVE_DATA")
        props.target = 'MASK'
        props.falloff_type = 'NORMALS'
        props.invert = False
        props.use_mask_preserve = True

        layout.separator()

        props = layout.operator("mesh.paint_mask_extract", text="Mask Extract", icon="PACKAGE")

        layout.separator()

        props = layout.operator("mesh.paint_mask_slice", text="Mask Slice", icon="MASK_SLICE")
        props.fill_holes = False
        props.new_object = False
        props = layout.operator("mesh.paint_mask_slice", text="Mask Slice and Fill Holes", icon="MASK_SLICE_FILL")
        props.new_object = False
        props = layout.operator("mesh.paint_mask_slice", text="Mask Slice to New Object", icon="MASK_SLICE_NEW")

        layout.separator()

        props = layout.operator("sculpt.mask_from_cavity", text="Mask From Cavity", icon="DIRTY_VERTEX")
        props.settings_source = 'OPERATOR'

        layout.separator()

        layout.menu("VIEW3D_MT_random_mask", text="Random Mask")


class VIEW3D_MT_mask_legacy(Menu):
    bl_label = "Legacy"

    def draw(self, _context):
        layout = self.layout

        props = layout.operator("paint.mask_box_gesture", text="Box Mask", icon="BOX_MASK")
        props.mode = 'VALUE'
        props.value = 0

        props = layout.operator("paint.mask_lasso_gesture", text="Lasso Mask", icon="LASSO_MASK")


class VIEW3D_MT_face_sets(Menu):
    bl_label = "Face Sets"

    def draw(self, _context):
        layout = self.layout

        layout.operator("sculpt.face_sets_create", text="Face Set from Masked", icon="MOD_MASK").mode = 'MASKED'
        layout.operator("sculpt.face_sets_create", text="Face Set from Visible", icon="FILL_MASK").mode = 'VISIBLE'
        layout.operator(
            "sculpt.face_sets_create",
            text='Face Set from Edit Mode Selection',
            icon="EDITMODE_HLT").mode = 'SELECTION'

        layout.separator()

        layout.menu("VIEW3D_MT_face_sets_init", text="Initialize Face Sets")

        layout.separator()

        layout.operator("sculpt.face_set_edit", text="Grow Face Set", icon='SELECTMORE').mode = 'GROW'
        layout.operator("sculpt.face_set_edit", text="Shrink Face Set", icon='SELECTLESS').mode = 'SHRINK'
        props = layout.operator("sculpt.expand", text="Expand Face Set by Topology")
        props.target = 'FACE_SETS'
        props.falloff_type = 'GEODESIC'
        props.invert = False
        props.use_modify_active = False

        props = layout.operator("sculpt.expand", text="Expand Active Face Set")
        props.target = 'FACE_SETS'
        props.falloff_type = 'BOUNDARY_FACE_SET'
        props.invert = False
        props.use_modify_active = True

        layout.separator()

        layout.operator("mesh.face_set_extract", text="Extract Face Set", icon="SEPARATE")

        layout.separator()

        layout.operator("sculpt.face_set_invert_visibility", text="Invert Visible Face Sets", icon="INVERT_MASK")
        layout.operator("sculpt.reveal_all", text = "Show All Face Sets", icon = "HIDE_OFF")

        layout.separator()

        layout.operator("sculpt.face_sets_randomize_colors", text = "Randomize Colors", icon = "COLOR")


class VIEW3D_MT_sculpt_set_pivot(Menu):
    bl_label = "Sculpt Set Pivot"

    def draw(self, _context):
        layout = self.layout

        props = layout.operator("sculpt.set_pivot_position", text="Pivot to Origin", icon="PIVOT_TO_ORIGIN")
        props.mode = 'ORIGIN'

        props = layout.operator("sculpt.set_pivot_position", text="Pivot to Unmasked", icon="PIVOT_TO_UNMASKED")
        props.mode = 'UNMASKED'

        props = layout.operator("sculpt.set_pivot_position", text="Pivot to Mask Border", icon="PIVOT_TO_MASKBORDER")
        props.mode = 'BORDER'

        props = layout.operator("sculpt.set_pivot_position", text="Pivot to Active Vertex", icon="PIVOT_TO_ACTIVE_VERT")
        props.mode = 'ACTIVE'

        props = layout.operator(
            "sculpt.set_pivot_position",
            text="Pivot to Surface Under Cursor",
            icon="PIVOT_TO_SURFACE")
        props.mode = 'SURFACE'


class VIEW3D_MT_sculpt_specials(Menu):
    bl_label = "Sculpt Context Menu"

    def draw(self, context):
        layout = self.layout
        # TODO: populate with useful items.
        layout.operator("object.shade_smooth", icon='SHADING_SMOOTH')
        layout.operator("object.shade_flat", icon='SHADING_FLAT')


class VIEW3D_MT_hide_mask(Menu):
    bl_label = "Hide/Mask"

    def draw(self, _context):
        layout = self.layout

        props = layout.operator("paint.hide_show", text="Show All", icon="HIDE_OFF")
        props.action = 'SHOW'
        props.area = 'ALL'

        props = layout.operator("paint.hide_show", text="Hide Bounding Box", icon="HIDE_ON")
        props.action = 'HIDE'
        props.area = 'INSIDE'

        props = layout.operator("paint.hide_show", text="Show Bounding Box", icon="HIDE_OFF")
        props.action = 'SHOW'
        props.area = 'INSIDE'

        props = layout.operator("paint.hide_show", text="Hide Masked", icon="HIDE_ON")
        props.area = 'MASKED'
        props.action = 'HIDE'

        layout.separator()

        props = layout.operator("paint.mask_flood_fill", text="Invert Mask", icon="INVERT_MASK")
        props.mode = 'INVERT'

        props = layout.operator("paint.mask_flood_fill", text="Fill Mask", icon="FILL_MASK")
        props.mode = 'VALUE'
        props.value = 1

        props = layout.operator("paint.mask_flood_fill", text="Clear Mask", icon="CLEAR_MASK")
        props.mode = 'VALUE'
        props.value = 0

        props = layout.operator("view3d.select_box", text="Box Mask", icon="BOX_MASK")
        props = layout.operator("paint.mask_lasso_gesture", text="Lasso Mask", icon="LASSO_MASK")


class VIEW3D_MT_face_sets_init(Menu):
    bl_label = "Face Sets Init"

    def draw(self, _context):
        layout = self.layout

        layout.operator("sculpt.face_sets_init", text="By Loose Parts", icon="SELECT_LOOSE").mode = 'LOOSE_PARTS'
        layout.operator("sculpt.face_sets_init", text="By Face Set Boundaries", icon="SELECT_BOUNDARY").mode = 'FACE_SET_BOUNDARIES'
        layout.operator("sculpt.face_sets_init", text="By Materials", icon="MATERIAL_DATA").mode = 'MATERIALS'
        layout.operator("sculpt.face_sets_init", text="By Normals", icon="RECALC_NORMALS").mode = 'NORMALS'
        layout.operator("sculpt.face_sets_init", text="By UV Seams", icon="MARK_SEAM").mode = 'UV_SEAMS'
        layout.operator("sculpt.face_sets_init", text="By Edge Creases", icon="CREASE").mode = 'CREASES'
        layout.operator("sculpt.face_sets_init", text="By Edge Bevel Weight", icon="BEVEL").mode = 'BEVEL_WEIGHT'
        layout.operator("sculpt.face_sets_init", text="By Sharp Edges", icon="SELECT_SHARPEDGES").mode = 'SHARP_EDGES'
        layout.operator("sculpt.face_sets_init", text="By Face Maps", icon="FACE_MAPS").mode = 'FACE_MAPS'


class VIEW3D_MT_random_mask(Menu):
    bl_label = "Random Mask"

    def draw(self, _context):
        layout = self.layout

        layout.operator("sculpt.mask_init", text="Per Vertex", icon="SELECT_UNGROUPED_VERTS").mode = 'RANDOM_PER_VERTEX'
        layout.operator("sculpt.mask_init", text="Per Face Set", icon="FACESEL").mode = 'RANDOM_PER_FACE_SET'
        layout.operator("sculpt.mask_init", text="Per Loose Part", icon="SELECT_LOOSE").mode = 'RANDOM_PER_LOOSE_PART'


class VIEW3D_MT_particle(Menu):
    bl_label = "Particle"

    def draw(self, context):
        layout = self.layout
        tool_settings = context.tool_settings

        particle_edit = tool_settings.particle_edit

        layout.operator("particle.mirror", icon="TRANSFORM_MIRROR")

        layout.operator("particle.remove_doubles", icon='REMOVE_DOUBLES')

        layout.separator()

        if particle_edit.select_mode == 'POINT':
            layout.operator("particle.subdivide", icon="SUBDIVIDE_EDGES")

        layout.operator("particle.unify_length", icon="RULER")
        layout.operator("particle.rekey", icon="KEY_HLT")
        layout.operator("particle.weight_set", icon="MOD_VERTEX_WEIGHT")

        layout.separator()

        layout.menu("VIEW3D_MT_particle_showhide")

        layout.separator()

        layout.operator("particle.delete", icon="DELETE")


class VIEW3D_MT_particle_context_menu(Menu):
    bl_label = "Particle Context Menu"

    def draw(self, context):
        layout = self.layout
        tool_settings = context.tool_settings

        particle_edit = tool_settings.particle_edit

        layout.operator("particle.rekey", icon="KEY_HLT")

        layout.separator()

        layout.operator("particle.delete", icon="DELETE")

        layout.separator()

        layout.operator("particle.remove_doubles", icon='REMOVE_DOUBLES')
        layout.operator("particle.unify_length", icon="RULER")

        if particle_edit.select_mode == 'POINT':
            layout.operator("particle.subdivide", icon="SUBDIVIDE_EDGES")

        layout.operator("particle.weight_set", icon="MOD_VERTEX_WEIGHT")

        layout.separator()

        layout.operator("particle.mirror")

        if particle_edit.select_mode == 'POINT':
            layout.separator()

            layout.operator("particle.select_all", text="All", icon='SELECT_ALL').action = 'SELECT'
            layout.operator("particle.select_all", text="None", icon='SELECT_NONE').action = 'DESELECT'
            layout.operator("particle.select_all", text="Invert", icon='INVERSE').action = 'INVERT'

            layout.separator()

            layout.operator("particle.select_roots", icon="SELECT_ROOT")
            layout.operator("particle.select_tips", icon="SELECT_TIP")

            layout.separator()

            layout.operator("particle.select_random", icon="RANDOMIZE")

            layout.separator()

            layout.operator("particle.select_more", icon="SELECTMORE")
            layout.operator("particle.select_less", icon="SELECTLESS")

            layout.operator("particle.select_linked", text="Select Linked", icon="LINKED")


class VIEW3D_MT_particle_showhide(Menu):
    bl_label = "Show/Hide"

    def draw(self, context):
        layout = self.layout

        layout.operator("particle.reveal", text="Show Hidden", icon="HIDE_OFF")
        layout.operator("particle.hide", text="Hide Selected", icon="HIDE_ON").unselected = False
        layout.operator("particle.hide", text="Hide Unselected", icon="HIDE_UNSELECTED").unselected = True


class VIEW3D_MT_pose(Menu):
    bl_label = "Pose"

    def draw(self, _context):
        layout = self.layout

        layout.menu("VIEW3D_MT_transform_armature")

        layout.menu("VIEW3D_MT_pose_transform")
        layout.menu("VIEW3D_MT_pose_apply")

        layout.menu("VIEW3D_MT_snap")

        layout.separator()

        layout.menu("VIEW3D_MT_object_animation")

        layout.separator()

        layout.menu("VIEW3D_MT_pose_slide")
        layout.menu("VIEW3D_MT_pose_propagate")

        layout.separator()

        layout.operator("pose.copy", icon='COPYDOWN')
        layout.operator("pose.paste", icon='PASTEDOWN').flipped = False
        layout.operator("pose.paste", icon='PASTEFLIPDOWN', text="Paste Pose Flipped").flipped = True

        layout.separator()

        layout.menu("VIEW3D_MT_pose_motion")
        layout.menu("VIEW3D_MT_pose_group")

        layout.separator()

        layout.menu("VIEW3D_MT_object_parent")
        layout.menu("VIEW3D_MT_pose_ik")
        layout.menu("VIEW3D_MT_pose_constraints")

        layout.separator()

        layout.menu("VIEW3D_MT_pose_names")
        layout.operator("pose.quaternions_flip", icon="FLIP")

        layout.separator()

        layout.operator_context = 'INVOKE_AREA'
        layout.operator("armature.armature_layers", text="Change Armature Layers", icon="LAYER")
        layout.operator("pose.bone_layers", text="Change Bone Layers", icon="BONE_LAYER")

        layout.separator()

        layout.menu("VIEW3D_MT_pose_showhide")
        layout.menu("VIEW3D_MT_bone_options_toggle", text="Bone Settings")


class VIEW3D_MT_pose_transform(Menu):
    bl_label = "Clear Transform"

    def draw(self, _context):
        layout = self.layout

        layout.operator("pose.transforms_clear", text="All", icon="CLEAR")
        layout.operator("pose.user_transforms_clear", icon="NODE_TRANSFORM_CLEAR")

        layout.separator()

        layout.operator("pose.loc_clear", text="Location", icon="CLEARMOVE")
        layout.operator("pose.rot_clear", text="Rotation", icon="CLEARROTATE")
        layout.operator("pose.scale_clear", text="Scale", icon="CLEARSCALE")

        layout.separator()

        layout.operator("pose.user_transforms_clear", text="Reset Unkeyed", icon="RESET")


class VIEW3D_MT_pose_slide(Menu):
    bl_label = "In-Betweens"

    def draw(self, _context):
        layout = self.layout

        layout.operator("pose.push_rest", icon='PUSH_POSE')
        layout.operator("pose.relax_rest", icon='RELAX_POSE')
        layout.operator("pose.push", icon='POSE_FROM_BREAKDOWN')
        layout.operator("pose.relax", icon='POSE_RELAX_TO_BREAKDOWN')
        layout.operator("pose.breakdown", icon='BREAKDOWNER_POSE')
        layout.operator("pose.blend_to_neighbor", icon='BLEND_TO_NEIGHBOUR')


class VIEW3D_MT_pose_propagate(Menu):
    bl_label = "Propagate"

    def draw(self, _context):
        layout = self.layout

        layout.operator("pose.propagate", text="To Next Keyframe", icon="PROPAGATE_NEXT").mode = 'NEXT_KEY'
        layout.operator(
            "pose.propagate",
            text="To Last Keyframe (Make Cyclic)",
            icon="PROPAGATE_PREVIOUS").mode = 'LAST_KEY'

        layout.separator()

        layout.operator("pose.propagate", text="On Selected Keyframes",
                        icon="PROPAGATE_SELECTED").mode = 'SELECTED_KEYS'

        layout.separator()

        layout.operator("pose.propagate", text="On Selected Markers", icon="PROPAGATE_MARKER").mode = 'SELECTED_MARKERS'


class VIEW3D_MT_pose_motion(Menu):
    bl_label = "Motion Paths"

    def draw(self, _context):
        layout = self.layout

        layout.operator("pose.paths_calculate", text="Calculate", icon='MOTIONPATHS_CALCULATE')
        layout.operator("pose.paths_clear", text="Clear", icon='MOTIONPATHS_CLEAR')
        layout.operator("pose.paths_update", text="Update Armature Motion Paths", icon="MOTIONPATHS_UPDATE")
        layout.operator("object.paths_update_visible", text="Update All Motion Paths", icon="MOTIONPATHS_UPDATE_ALL")


class VIEW3D_MT_pose_group(Menu):
    bl_label = "Bone Groups"

    def draw(self, context):
        layout = self.layout

        pose = context.active_object.pose

        layout.operator_context = 'EXEC_AREA'
        layout.operator("pose.group_assign", text="Assign to New Group", icon="NEW_GROUP").type = 0

        if pose.bone_groups:
            active_group = pose.bone_groups.active_index + 1
            layout.operator("pose.group_assign", text="Assign to Group", icon="ADD_TO_ACTIVE").type = active_group

            layout.separator()

            # layout.operator_context = 'INVOKE_AREA'
            layout.operator("pose.group_unassign", icon="REMOVE_SELECTED_FROM_ACTIVE_GROUP")
            layout.operator("pose.group_remove", icon="REMOVE_FROM_ALL_GROUPS")


class VIEW3D_MT_pose_ik(Menu):
    bl_label = "Inverse Kinematics"

    def draw(self, _context):
        layout = self.layout

        layout.operator("pose.ik_add", icon="ADD_IK")
        layout.operator("pose.ik_clear", icon="CLEAR_IK")


class VIEW3D_MT_pose_constraints(Menu):
    bl_label = "Constraints"

    def draw(self, _context):
        layout = self.layout

        layout.operator("pose.constraint_add_with_targets", text="Add (with Targets)", icon="CONSTRAINT_DATA")
        layout.operator("pose.constraints_copy", icon="COPYDOWN")
        layout.operator("pose.constraints_clear", icon="CLEAR_CONSTRAINT")


class VIEW3D_MT_pose_names(Menu):
    bl_label = "Names"

    def draw(self, _context):
        layout = self.layout

        layout.operator_context = 'EXEC_REGION_WIN'
        layout.operator("pose.autoside_names", text="Auto-Name Left/Right", icon="RENAME_X").axis = 'XAXIS'
        layout.operator("pose.autoside_names", text="Auto-Name Front/Back", icon="RENAME_Y").axis = 'YAXIS'
        layout.operator("pose.autoside_names", text="Auto-Name Top/Bottom", icon="RENAME_Z").axis = 'ZAXIS'
        layout.operator("pose.flip_names", icon="FLIP")


class VIEW3D_MT_pose_showhide(Menu):
    bl_label = "Show/Hide"

    def draw(self, context):
        layout = self.layout

        layout.operator("pose.reveal", text="Show Hidden", icon="HIDE_OFF")
        layout.operator("pose.hide", text="Hide Selected", icon="HIDE_ON").unselected = False
        layout.operator("pose.hide", text="Hide Unselected", icon="HIDE_UNSELECTED").unselected = True


class VIEW3D_MT_pose_apply(Menu):
    bl_label = "Apply"

    def draw(self, _context):
        layout = self.layout

        layout.operator("pose.armature_apply", icon="MOD_ARMATURE")
        layout.operator(
            "pose.armature_apply",
            text="Apply Selected as Rest Pose",
            icon="MOD_ARMATURE_SELECTED").selected = True
        layout.operator("pose.visual_transform_apply", icon="APPLYMOVE")

        layout.separator()

        props = layout.operator("object.assign_property_defaults", icon="ASSIGN")
        props.process_bones = True


class VIEW3D_MT_pose_context_menu(Menu):
    bl_label = "Pose Context Menu"

    def draw(self, _context):
        layout = self.layout

        layout.operator_context = 'INVOKE_REGION_WIN'

        layout.operator("anim.keyframe_insert_menu", text="Insert Keyframe", icon='KEYFRAMES_INSERT')

        layout.separator()

        layout.operator("pose.copy", icon='COPYDOWN')
        layout.operator("pose.paste", icon='PASTEDOWN').flipped = False
        layout.operator("pose.paste", icon='PASTEFLIPDOWN', text="Paste X-Flipped Pose").flipped = True

        layout.separator()

        props = layout.operator("wm.call_panel", text="Rename Active Bone...", icon='RENAME')
        props.name = "TOPBAR_PT_name"
        props.keep_open = False

        layout.separator()

        layout.operator("pose.push", icon='PUSH_POSE')
        layout.operator("pose.relax", icon='RELAX_POSE')
        layout.operator("pose.breakdown", icon='BREAKDOWNER_POSE')
        layout.operator("pose.blend_to_neighbor", icon="BLEND_TO_NEIGHBOUR")

        layout.separator()

        layout.operator("pose.paths_calculate", text="Calculate Motion Paths", icon='MOTIONPATHS_CALCULATE')
        layout.operator("pose.paths_clear", text="Clear all", icon='MOTIONPATHS_CLEAR')
        layout.operator("pose.paths_update", text="Update Armature Motion Paths", icon="MOTIONPATHS_UPDATE")
        layout.operator("pose.paths_update_visible", text="Update All Motion Paths", icon="MOTIONPATHS_UPDATE")

        layout.separator()

        layout.operator("pose.hide", icon="HIDE_ON").unselected = False
        layout.operator("pose.reveal", icon="HIDE_OFF")

        layout.separator()

        layout.operator("pose.user_transforms_clear", icon="NODE_TRANSFORM_CLEAR")


class BoneOptions:
    def draw(self, context):
        layout = self.layout

        options = [
            "show_wire",
            "use_deform",
            "use_envelope_multiply",
            "use_inherit_rotation",
        ]

        if context.mode == 'EDIT_ARMATURE':
            bone_props = bpy.types.EditBone.bl_rna.properties
            data_path_iter = "selected_bones"
            opt_suffix = ""
            options.append("lock")
        else:  # pose-mode
            bone_props = bpy.types.Bone.bl_rna.properties
            data_path_iter = "selected_pose_bones"
            opt_suffix = "bone."

        for opt in options:
            props = layout.operator("wm.context_collection_boolean_set", text=bone_props[opt].name,
                                    text_ctxt=i18n_contexts.default)
            props.data_path_iter = data_path_iter
            props.data_path_item = opt_suffix + opt
            props.type = self.type


class VIEW3D_MT_bone_options_toggle(Menu, BoneOptions):
    bl_label = "Toggle Bone Options"
    type = 'TOGGLE'


class VIEW3D_MT_bone_options_enable(Menu, BoneOptions):
    bl_label = "Enable Bone Options"
    type = 'ENABLE'


class VIEW3D_MT_bone_options_disable(Menu, BoneOptions):
    bl_label = "Disable Bone Options"
    type = 'DISABLE'


# ********** Edit Menus, suffix from ob.type **********


class VIEW3D_MT_edit_mesh(Menu):
    bl_label = "Mesh"

    def draw(self, _context):
        layout = self.layout

        with_bullet = bpy.app.build_options.bullet

        layout.menu("VIEW3D_MT_edit_mesh_legacy")

        layout.menu("VIEW3D_MT_transform")
        layout.menu("VIEW3D_MT_mirror")
        layout.menu("VIEW3D_MT_snap")

        layout.separator()

        layout.operator("mesh.duplicate_move", text="Duplicate", icon="DUPLICATE")
        layout.menu("VIEW3D_MT_edit_mesh_extrude")

        layout.separator()

        layout.menu("VIEW3D_MT_edit_mesh_merge", text="Merge")
        layout.menu("VIEW3D_MT_edit_mesh_split", text="Split")
        layout.operator_menu_enum("mesh.separate", "type")

        layout.separator()

        layout.operator("mesh.knife_project", icon='KNIFE_PROJECT')

        if with_bullet:
            layout.operator("mesh.convex_hull", icon="CONVEXHULL")

        layout.separator()

        layout.operator("mesh.symmetrize", icon="SYMMETRIZE", text="Symmetrize")
        layout.operator("mesh.symmetry_snap", icon="SNAP_SYMMETRY")

        layout.separator()

        layout.menu("VIEW3D_MT_edit_mesh_normals")
        layout.menu("VIEW3D_MT_edit_mesh_shading")
        layout.menu("VIEW3D_MT_edit_mesh_weights")
        layout.operator("mesh.attribute_set", icon = "NODE_ATTRIBUTE")
        layout.menu("VIEW3D_MT_edit_mesh_sort_elements")
        layout.menu("VIEW3D_MT_subdivision_set")

        layout.separator()

        layout.menu("VIEW3D_MT_edit_mesh_showhide")
        layout.menu("VIEW3D_MT_edit_mesh_clean")

        layout.separator()

        layout.menu("VIEW3D_MT_edit_mesh_delete")
        layout.menu("VIEW3D_MT_edit_mesh_dissolve")
        layout.menu("VIEW3D_MT_edit_mesh_select_mode")


class VIEW3D_MT_edit_mesh_legacy(Menu):
    bl_label = "Legacy"

    def draw(self, context):
        layout = self.layout

        layout.operator("mesh.bisect", text = "Bisect", icon = 'BISECT')
        layout.operator("mesh.knife_tool", text = "Knife", icon = 'KNIFE')


class VIEW3D_MT_edit_mesh_sort_elements(Menu):
    bl_label = "Sort Elements"

    def draw(self, context):
        layout = self.layout

        layout.operator("mesh.sort_elements", text="View Z Axis", icon="Z_ICON").type = 'VIEW_ZAXIS'
        layout.operator("mesh.sort_elements", text="View X Axis", icon="X_ICON").type = 'VIEW_XAXIS'
        layout.operator("mesh.sort_elements", text="Cursor Distance", icon="CURSOR").type = 'CURSOR_DISTANCE'
        layout.operator("mesh.sort_elements", text="Material", icon="MATERIAL").type = 'MATERIAL'
        layout.operator("mesh.sort_elements", text="Selected", icon="RESTRICT_SELECT_OFF").type = 'SELECTED'
        layout.operator("mesh.sort_elements", text="Randomize", icon="RANDOMIZE").type = 'RANDOMIZE'
        layout.operator("mesh.sort_elements", text="Reverse", icon="SWITCH_DIRECTION").type = 'REVERSE'


class VIEW3D_MT_edit_mesh_context_menu(Menu):
    bl_label = ""

    def draw(self, context):

        def count_selected_items_for_objects_in_mode():
            selected_verts_len = 0
            selected_edges_len = 0
            selected_faces_len = 0
            for ob in context.objects_in_mode_unique_data:
                v, e, f = ob.data.count_selected_items()
                selected_verts_len += v
                selected_edges_len += e
                selected_faces_len += f
            return (selected_verts_len, selected_edges_len, selected_faces_len)

        is_vert_mode, is_edge_mode, is_face_mode = context.tool_settings.mesh_select_mode
        selected_verts_len, selected_edges_len, selected_faces_len = count_selected_items_for_objects_in_mode()

        del count_selected_items_for_objects_in_mode

        layout = self.layout

        with_freestyle = bpy.app.build_options.freestyle

        layout.operator_context = 'INVOKE_REGION_WIN'

        # If nothing is selected
        # (disabled for now until it can be made more useful).
        '''
        # If nothing is selected
        if not (selected_verts_len or selected_edges_len or selected_faces_len):
            layout.menu("VIEW3D_MT_mesh_add", text="Add", text_ctxt=i18n_contexts.operator_default)

            return
        '''

        # Else something is selected

        row = layout.row()

        if is_vert_mode:
            col = row.column(align=True)

            col.label(text="Vertex Context Menu", icon='VERTEXSEL')
            col.separator()

            # Additive Operators
            col.operator("mesh.subdivide", text="Subdivide", icon="SUBDIVIDE_EDGES")

            col.separator()

            col.operator("mesh.extrude_vertices_move", text="Extrude Vertices", icon='EXTRUDE_REGION')

            col.separator()  # BFA-Draise - Seperated Legacy operator to be in own group like in the Legacy Menu, also consistent order

            col.operator("mesh.bevel", text="Bevel Vertices", icon='BEVEL').affect = 'VERTICES'

            col.separator()  # BFA-Draise - Seperated Legacy operator to be in own group like in the Legacy Menu, also consistent order

            if selected_verts_len > 1:
                col.separator()
                col.operator("mesh.edge_face_add", text="Make Edge/Face", icon='MAKE_EDGEFACE')
                col.operator("mesh.vert_connect_path", text="Connect Vertex Path", icon="VERTEXCONNECTPATH")
                col.operator("mesh.vert_connect", text="Connect Vertex Pairs", icon="VERTEXCONNECT")

            col.separator()

            # Deform Operators
            col.operator("transform.push_pull", text="Push/Pull", icon='PUSH_PULL')
            col.operator("transform.shrink_fatten", text="Shrink Fatten", icon='SHRINK_FATTEN')
            col.operator("transform.shear", text="Shear", icon="SHEAR")
            col.operator_context = 'EXEC_REGION_WIN'
            col.operator("transform.vertex_random", text="Randomize Vertices", icon='RANDOMIZE')
            col.operator_context = 'INVOKE_REGION_WIN'
            col.operator("mesh.vertices_smooth_laplacian", text="Smooth Laplacian", icon="SMOOTH_LAPLACIAN")

            col.separator()

            col.menu("VIEW3D_MT_snap", text="Snap Vertices")
            col.operator("transform.mirror", text="Mirror Vertices", icon='TRANSFORM_MIRROR')

            col.separator()

            # Removal Operators
            if selected_verts_len > 1:
                col.menu("VIEW3D_MT_edit_mesh_merge", text="Merge Vertices")
            col.operator("mesh.split", icon="SPLIT")
            col.operator_menu_enum("mesh.separate", "type")
            col.operator("mesh.dissolve_verts", icon='DISSOLVE_VERTS')
            col.operator("mesh.delete", text="Delete Vertices", icon="DELETE").type = 'VERT'

        if is_edge_mode:

            col = row.column(align=True)
            col.label(text="Edge Context Menu", icon='EDGESEL')
            col.separator()

            # Additive Operators
            col.operator("mesh.subdivide", text="Subdivide", icon="SUBDIVIDE_EDGES")

            col.separator()

            col.operator("mesh.extrude_edges_move", text="Extrude Edges", icon='EXTRUDE_REGION')

            col.separator()  # BFA-Draise - Seperated Legacy operator to be in own group like in the Legacy Menu, also consistent order

            col.operator("mesh.bevel", text="Bevel Edges", icon="BEVEL").affect = 'EDGES'

            col.separator()  # BFA-Draise - Seperated Legacy operator to be in own group like in the Legacy Menu, also consistent order

            if selected_edges_len >= 1:  # BFA-Draise - Changed order of Make Edge before Bridge Edge Loop for consistency with Vertex Context
                col.operator("mesh.edge_face_add", text="Make Edge/Face", icon='MAKE_EDGEFACE')
            if selected_edges_len >= 2:
                col.operator("mesh.bridge_edge_loops", icon="BRIDGE_EDGELOOPS")
            if selected_edges_len >= 2:
                col.operator("mesh.fill", icon="FILL")

            col.separator()

            col.operator("mesh.loopcut_slide", icon="LOOP_CUT_AND_SLIDE")
            col.operator("mesh.offset_edge_loops_slide", icon="SLIDE_EDGE")

            col.separator()

            col.operator("mesh.knife_tool", icon='KNIFE')

            col.separator()

            # Deform Operators
            col.operator("mesh.edge_rotate", text="Rotate Edge CW", icon="ROTATECW").use_ccw = False
            col.operator("mesh.edge_split", icon="SPLITEDGE")

            col.separator()

            # Edge Flags
            col.operator("transform.edge_crease", icon="CREASE")
            col.operator("transform.edge_bevelweight", icon="BEVEL")

            col.separator()

            col.operator("mesh.mark_sharp", icon="MARKSHARPEDGES")
            col.operator("mesh.mark_sharp", text="Clear Sharp", icon="CLEARSHARPEDGES").clear = True

            if with_freestyle:
                col.separator()

                col.operator("mesh.mark_freestyle_edge", icon="MARK_FS_EDGE").clear = False
                col.operator("mesh.mark_freestyle_edge", text="Clear Freestyle Edge", icon="CLEAR_FS_EDGE").clear = True

            col.separator()

            # Removal Operators
            col.operator("mesh.unsubdivide", icon="UNSUBDIVIDE")
            col.operator("mesh.split", icon="SPLIT")
            col.operator_menu_enum("mesh.separate", "type")
            col.operator("mesh.dissolve_edges", icon='DISSOLVE_EDGES')
            col.operator("mesh.delete", text="Delete Edges", icon="DELETE").type = 'EDGE'

        if is_face_mode:
            col = row.column(align=True)

            col.label(text="Face Context Menu", icon='FACESEL')
            col.separator()

            # Additive Operators
            col.operator("mesh.subdivide", text="Subdivide", icon="SUBDIVIDE_EDGES")

            col.separator()

            col.operator("view3d.edit_mesh_extrude_move_normal", text="Extrude Faces", icon='EXTRUDE_REGION')
            col.operator(
                "view3d.edit_mesh_extrude_move_shrink_fatten",
                text="Extrude Faces Along Normals",
                icon='EXTRUDE_REGION')
            col.operator("mesh.extrude_faces_move", text="Extrude Individual Faces", icon='EXTRUDE_REGION')

            col.separator()  # BFA-Draise - Legacy Operator Group

            # BFA-Draise - Legacy Operator Added to own group with consistent order
            col.operator("mesh.inset", icon="INSET_FACES")

            col.separator()

            col.separator()  # BFA-Draise - Seperated extrude operators to be in own group for consistency

            if selected_faces_len >= 2:
                col.operator("mesh.bridge_edge_loops", text="Bridge Faces", icon="BRIDGE_EDGELOOPS")

            # BFA-Draise - changed order after "Poke" for consistency to other menus
            col.operator("mesh.poke", icon="POKEFACES")

            # Modify Operators
            col.menu("VIEW3D_MT_uv_map", text="UV Unwrap Faces")

            col.separator()

            props = col.operator("mesh.quads_convert_to_tris", icon="TRIANGULATE")
            props.quad_method = props.ngon_method = 'BEAUTY'
            col.operator("mesh.tris_convert_to_quads", icon="TRISTOQUADS")

            col.separator()

            col.operator("mesh.faces_shade_smooth", icon='SHADING_SMOOTH')
            col.operator("mesh.faces_shade_flat", icon='SHADING_FLAT')

            col.separator()

            # Removal Operators
            col.operator("mesh.unsubdivide", icon="UNSUBDIVIDE")
            col.operator("mesh.split", icon="SPLIT")
            col.operator_menu_enum("mesh.separate", "type")
            col.operator("mesh.dissolve_faces", icon='DISSOLVE_FACES')
            col.operator("mesh.delete", text="Delete Faces", icon="DELETE").type = 'FACE'


class VIEW3D_MT_edit_mesh_select_mode(Menu):
    bl_label = "Mesh Select Mode"

    def draw(self, context):
        layout = self.layout

        layout.operator_context = 'INVOKE_REGION_WIN'
        layout.operator("mesh.select_mode", text="Vertex", icon='VERTEXSEL').type = 'VERT'
        layout.operator("mesh.select_mode", text="Edge", icon='EDGESEL').type = 'EDGE'
        layout.operator("mesh.select_mode", text="Face", icon='FACESEL').type = 'FACE'


class VIEW3D_MT_edit_mesh_extrude_dupli(bpy.types.Operator):
    """Duplicate or Extrude to Cursor\nCreates a slightly rotated copy of the current mesh selection\nThe tool can also extrude the selected geometry, dependant of the selection\nHotkey tool! """      # blender will use this as a tooltip for menu items and buttons.
    bl_idname = "mesh.dupli_extrude_cursor_norotate"        # unique identifier for buttons and menu items to reference.
    bl_label = "Duplicate or Extrude to Cursor"         # display name in the interface.
    bl_options = {'REGISTER', 'UNDO'}  # enable undo for the operator.

    def execute(self, context):        # execute() is called by blender when running the operator.
        bpy.ops.mesh.dupli_extrude_cursor('INVOKE_DEFAULT', rotate_source=False)
        return {'FINISHED'}


class VIEW3D_MT_edit_mesh_extrude_dupli_rotate(bpy.types.Operator):
    """Duplicate or Extrude to Cursor Rotated\nCreates a slightly rotated copy of the current mesh selection, and rotates the source slightly\nThe tool can also extrude the selected geometry, dependant of the selection\nHotkey tool!"""      # blender will use this as a tooltip for menu items and buttons.
    bl_idname = "mesh.dupli_extrude_cursor_rotate"        # unique identifier for buttons and menu items to reference.
    bl_label = "Duplicate or Extrude to Cursor Rotated"         # display name in the interface.
    bl_options = {'REGISTER', 'UNDO'}  # enable undo for the operator.

    def execute(self, context):        # execute() is called by blender when running the operator.
        bpy.ops.mesh.dupli_extrude_cursor('INVOKE_DEFAULT', rotate_source=True)
        return {'FINISHED'}


class VIEW3D_MT_edit_mesh_extrude(Menu):
    bl_label = "Extrude"

    _extrude_funcs = {
        'VERT': lambda layout: layout.operator(
            "mesh.extrude_vertices_move",
            text="Extrude Vertices",
            icon='EXTRUDE_REGION'),
        'EDGE': lambda layout: layout.operator(
            "mesh.extrude_edges_move",
            text="Extrude Edges",
            icon='EXTRUDE_REGION'),
        'REGION': lambda layout: layout.operator(
            "view3d.edit_mesh_extrude_move_normal",
            text="Extrude Faces (Legacy)",
            icon='EXTRUDE_REGION'),
        'REGION_VERT_NORMAL': lambda layout: layout.operator(
            "view3d.edit_mesh_extrude_move_shrink_fatten",
            text="Extrude Faces Along Normals (Legacy)",
            icon='EXTRUDE_REGION'),
        'FACE': lambda layout: layout.operator(
            "mesh.extrude_faces_move",
            text="Extrude Individual Faces (Legacy)",
            icon='EXTRUDE_REGION'),
        'MANIFOLD': lambda layout: layout.operator(
            "view3d.edit_mesh_extrude_manifold_normal",
            text="Extrude Manifold (Legacy)",
            icon='EXTRUDE_REGION'),
        'DUPLI_EXTRUDE': lambda layout: layout.operator(
            "mesh.dupli_extrude_cursor_norotate",
            text="Dupli Extrude",
            icon='DUPLI_EXTRUDE'),
        'DUPLI_EX_ROTATE': lambda layout: layout.operator(
            "mesh.dupli_extrude_cursor_rotate",
            text="Dupli Extrude Rotate",
            icon='DUPLI_EXTRUDE_ROTATE'),
    }

    @staticmethod
    def extrude_options(context):
        tool_settings = context.tool_settings
        select_mode = tool_settings.mesh_select_mode
        mesh = context.object.data

        menu = []
        if mesh.total_face_sel:
            menu += ['REGION', 'REGION_VERT_NORMAL', 'FACE', 'MANIFOLD']
        if mesh.total_edge_sel and (select_mode[0] or select_mode[1]):
            menu += ['EDGE']
        if mesh.total_vert_sel and select_mode[0]:
            menu += ['VERT']
        menu += ['DUPLI_EXTRUDE', 'DUPLI_EX_ROTATE']

        # should never get here
        return menu

    def draw(self, context):
        from math import pi

        layout = self.layout
        layout.operator_context = 'INVOKE_REGION_WIN'

        for menu_id in self.extrude_options(context):
            self._extrude_funcs[menu_id](layout)

        layout.separator()

        layout.operator("mesh.extrude_repeat", icon="REPEAT")
        layout.operator("mesh.spin", icon="SPIN").angle = pi * 2


class VIEW3D_MT_edit_mesh_vertices(Menu):
    bl_label = "Vertex"

    def draw(self, _context):
        layout = self.layout
        layout.operator_context = 'INVOKE_REGION_WIN'

        layout.menu("VIEW3D_MT_edit_mesh_vertices_legacy")
        layout.operator("mesh.dupli_extrude_cursor", icon="EXTRUDE_REGION").rotate_source = True

        layout.separator()

        layout.operator("mesh.edge_face_add", text="Make Edge/Face", icon='MAKE_EDGEFACE')
        layout.operator("mesh.vert_connect_path", text="Connect Vertex Path", icon="VERTEXCONNECTPATH")
        layout.operator("mesh.vert_connect", text="Connect Vertex Pairs", icon="VERTEXCONNECT")

        layout.separator()

        layout.operator_context = 'EXEC_REGION_WIN'
        layout.operator("mesh.vertices_smooth_laplacian", text="Smooth Laplacian", icon="SMOOTH_LAPLACIAN")
        layout.operator_context = 'INVOKE_REGION_WIN'

        layout.separator()

        layout.operator("transform.vert_crease", icon = "VERTEX_CREASE")

        layout.separator()

        layout.operator("mesh.blend_from_shape", icon="BLENDFROMSHAPE")
        layout.operator("mesh.shape_propagate_to_all", text="Propagate to Shapes", icon="SHAPEPROPAGATE")

        layout.separator()

        layout.menu("VIEW3D_MT_vertex_group")
        layout.menu("VIEW3D_MT_hook")

        layout.separator()

        layout.operator("object.vertex_parent_set", icon="VERTEX_PARENT")


class VIEW3D_MT_edit_mesh_vertices_legacy(Menu):
    bl_label = "Legacy"

    def draw(self, _context):
        layout = self.layout
        layout.operator_context = 'INVOKE_REGION_WIN'

        layout.operator("mesh.bevel", text="Bevel Vertices", icon="BEVEL").affect = 'VERTICES'

        layout.separator()

        props = layout.operator("mesh.rip_move", text="Rip Vertices", icon="RIP")
        props.MESH_OT_rip.use_fill = False
        props = layout.operator("mesh.rip_move", text="Rip Vertices and Fill", icon="RIP_FILL")
        props.MESH_OT_rip.use_fill = True
        layout.operator("mesh.rip_edge_move", text="Rip Vertices and Extend", icon="EXTEND_VERTICES")

        layout.separator()

        layout.operator("transform.vert_slide", text="Slide Vertices", icon="SLIDE_VERTEX")
        layout.operator_context = 'EXEC_REGION_WIN'
        layout.operator("mesh.vertices_smooth", text="Smooth Vertices", icon="SMOOTH_VERTEX").factor = 0.5
        layout.operator_context = 'INVOKE_REGION_WIN'


class VIEW3D_MT_edit_mesh_edges(Menu):
    bl_label = "Edge"

    def draw(self, context):
        layout = self.layout

        with_freestyle = bpy.app.build_options.freestyle

        layout.operator_context = 'INVOKE_REGION_WIN'

        layout.menu("VIEW3D_MT_edit_mesh_edges_legacy")

        layout.operator("mesh.bridge_edge_loops", icon="BRIDGE_EDGELOOPS")
        layout.operator("mesh.screw", icon="MOD_SCREW")

        layout.separator()

        layout.operator("mesh.subdivide", icon='SUBDIVIDE_EDGES')
        layout.operator("mesh.subdivide_edgering", icon="SUBDIV_EDGERING")
        layout.operator("mesh.unsubdivide", icon="UNSUBDIVIDE")

        layout.separator()

        layout.operator("mesh.edge_rotate", text="Rotate Edge CW", icon="ROTATECW").use_ccw = False
        layout.operator("mesh.edge_rotate", text="Rotate Edge CCW", icon="ROTATECCW").use_ccw = True

        layout.separator()

        layout.operator("transform.edge_crease", icon="CREASE")
        layout.operator("transform.edge_bevelweight", icon="BEVEL")

        layout.separator()

        layout.operator("mesh.mark_sharp", icon="MARKSHARPEDGES")
        layout.operator("mesh.mark_sharp", text="Clear Sharp", icon="CLEARSHARPEDGES").clear = True

        layout.operator("mesh.mark_sharp", text="Mark Sharp from Vertices", icon="MARKSHARPVERTS").use_verts = True
        props = layout.operator("mesh.mark_sharp", text="Clear Sharp from Vertices", icon="CLEARSHARPVERTS")
        props.use_verts = True
        props.clear = True

        if with_freestyle:
            layout.separator()

            layout.operator("mesh.mark_freestyle_edge", icon="MARK_FS_EDGE").clear = False
            layout.operator("mesh.mark_freestyle_edge", text="Clear Freestyle Edge", icon="CLEAR_FS_EDGE").clear = True


class VIEW3D_MT_edit_mesh_edges_legacy(Menu):
    bl_label = "Legacy"

    def draw(self, _context):
        layout = self.layout

        layout.operator("mesh.bevel", text="Bevel Edges", icon="BEVEL").affect = 'EDGES'

        layout.separator()

        layout.operator("transform.edge_slide", icon="SLIDE_EDGE")
        props = layout.operator("mesh.loopcut_slide", icon="LOOP_CUT_AND_SLIDE")
        props.TRANSFORM_OT_edge_slide.release_confirm = False
        layout.operator("mesh.offset_edge_loops_slide", icon="OFFSET_EDGE_SLIDE")


class VIEW3D_MT_edit_mesh_faces_data(Menu):
    bl_label = "Face Data"

    def draw(self, _context):
        layout = self.layout

        with_freestyle = bpy.app.build_options.freestyle

        layout.operator_context = 'INVOKE_REGION_WIN'

        layout.operator("mesh.colors_rotate", icon="ROTATE_COLORS")
        layout.operator("mesh.colors_reverse", icon="REVERSE_COLORS")

        layout.separator()

        layout.operator("mesh.uvs_rotate", icon="ROTATE_UVS")
        layout.operator("mesh.uvs_reverse", icon="REVERSE_UVS")

        layout.separator()

        layout.operator("mesh.flip_quad_tessellation")

        if with_freestyle:
            layout.separator()
            layout.operator("mesh.mark_freestyle_face", icon="MARKFSFACE").clear = False
            layout.operator("mesh.mark_freestyle_face", text="Clear Freestyle Face", icon="CLEARFSFACE").clear = True


class VIEW3D_MT_edit_mesh_faces(Menu):
    bl_label = "Face"
    bl_idname = "VIEW3D_MT_edit_mesh_faces"

    def draw(self, _context):
        layout = self.layout

        layout.operator_context = 'INVOKE_REGION_WIN'

        layout.menu("VIEW3D_MT_edit_mesh_faces_legacy")

        layout.operator("mesh.poke", icon="POKEFACES")

        layout.separator()

        props = layout.operator("mesh.quads_convert_to_tris", icon="TRIANGULATE")
        props.quad_method = props.ngon_method = 'BEAUTY'
        layout.operator("mesh.tris_convert_to_quads", icon="TRISTOQUADS")
        layout.operator("mesh.solidify", text="Solidify Faces", icon="SOLIDIFY")
        layout.operator("mesh.wireframe", icon="WIREFRAME")

        layout.separator()

        layout.operator("mesh.fill", icon="FILL")
        layout.operator("mesh.fill_grid", icon="GRIDFILL")
        layout.operator("mesh.beautify_fill", icon="BEAUTIFY")

        layout.separator()

        layout.operator("mesh.intersect", icon="INTERSECT")
        layout.operator("mesh.intersect_boolean", icon="BOOLEAN_INTERSECT")

        layout.separator()

        layout.operator("mesh.face_split_by_edges", icon="SPLITBYEDGES")

        layout.separator()

        layout.menu("VIEW3D_MT_edit_mesh_faces_data")


class VIEW3D_MT_edit_mesh_faces_legacy(Menu):
    bl_label = "Legacy"

    def draw(self, context):

        # bfa - checking if in edit mode and in wich select mode we are.
        # We need to check for all three select modes, or the menu remains empty.
        # See also the specials menu
        def count_selected_items_for_objects_in_mode():
            selected_verts_len = 0
            selected_edges_len = 0
            selected_faces_len = 0
            for ob in context.objects_in_mode_unique_data:
                v, e, f = ob.data.count_selected_items()
                selected_verts_len += v
                selected_edges_len += e
                selected_faces_len += f
            return (selected_verts_len, selected_edges_len, selected_faces_len)

        is_vert_mode, is_edge_mode, is_face_mode = context.tool_settings.mesh_select_mode
        selected_verts_len, selected_edges_len, selected_faces_len = count_selected_items_for_objects_in_mode()

        del count_selected_items_for_objects_in_mode

        layout = self.layout

        layout.operator("mesh.inset", icon="INSET_FACES")

        # bfa - we need the check, or BFA will crash at this operator
        if selected_faces_len >= 2:
            layout.operator("mesh.bridge_edge_loops", text="Bridge Faces", icon="BRIDGE_EDGELOOPS")


class VIEW3D_MT_edit_mesh_normals_select_strength(Menu):
    bl_label = "Select by Face Strength"

    def draw(self, _context):
        layout = self.layout

        props = layout.operator("mesh.mod_weighted_strength", text="Weak", icon='FACESEL')
        props.set = False
        props.face_strength = 'WEAK'

        props = layout.operator("mesh.mod_weighted_strength", text="Medium", icon='FACESEL')
        props.set = False
        props.face_strength = 'MEDIUM'

        props = layout.operator("mesh.mod_weighted_strength", text="Strong", icon='FACESEL')
        props.set = False
        props.face_strength = 'STRONG'


class VIEW3D_MT_edit_mesh_normals_set_strength(Menu):
    bl_label = "Set Face Strength"

    def draw(self, _context):
        layout = self.layout

        props = layout.operator("mesh.mod_weighted_strength", text="Weak", icon='NORMAL_SETSTRENGTH')
        props.set = True
        props.face_strength = 'WEAK'

        props = layout.operator("mesh.mod_weighted_strength", text="Medium", icon='NORMAL_SETSTRENGTH')
        props.set = True
        props.face_strength = 'MEDIUM'

        props = layout.operator("mesh.mod_weighted_strength", text="Strong", icon='NORMAL_SETSTRENGTH')
        props.set = True
        props.face_strength = 'STRONG'


class VIEW3D_MT_edit_mesh_normals_average(Menu):
    bl_label = "Average"

    def draw(self, _context):
        layout = self.layout

        layout.operator("mesh.average_normals", text="Custom Normal",
                        icon="NORMAL_AVERAGE").average_type = 'CUSTOM_NORMAL'
        layout.operator("mesh.average_normals", text="Face Area", icon="NORMAL_AVERAGE").average_type = 'FACE_AREA'
        layout.operator("mesh.average_normals", text="Corner Angle",
                        icon="NORMAL_AVERAGE").average_type = 'CORNER_ANGLE'


class VIEW3D_MT_edit_mesh_normals(Menu):
    bl_label = "Normals"

    def draw(self, _context):
        layout = self.layout

        layout.operator(
            "mesh.normals_make_consistent",
            text="Recalculate Outside",
            icon='RECALC_NORMALS').inside = False
        layout.operator(
            "mesh.normals_make_consistent",
            text="Recalculate Inside",
            icon='RECALC_NORMALS_INSIDE').inside = True
        layout.operator("mesh.flip_normals", text="Flip", icon='FLIP_NORMALS')

        layout.separator()

        layout.operator("mesh.set_normals_from_faces", text="Set from Faces", icon='SET_FROM_FACES')

        layout.operator_context = 'INVOKE_REGION_WIN'
        layout.operator("transform.rotate_normal", text="Rotate", icon="NORMAL_ROTATE")
        layout.operator("mesh.point_normals", text="Point normals to target", icon="NORMAL_TARGET")

        layout.operator_context = 'EXEC_REGION_WIN'
        layout.operator("mesh.merge_normals", text="Merge", icon="MERGE")
        layout.operator("mesh.split_normals", text="Split", icon="SPLIT")
        layout.menu("VIEW3D_MT_edit_mesh_normals_average", text="Average")

        layout.separator()

        layout.operator("mesh.normals_tools", text="Copy Vectors", icon="COPYDOWN").mode = 'COPY'
        layout.operator("mesh.normals_tools", text="Paste Vectors", icon="PASTEDOWN").mode = 'PASTE'
        
        layout.operator("mesh.smooth_normals", text="Smooth Vectors", icon="NORMAL_SMOOTH")
        layout.operator("mesh.normals_tools", text="Reset Vectors", icon="RESET").mode = 'RESET'

        layout.separator()

        layout.menu("VIEW3D_MT_edit_mesh_normals_select_strength", icon="HAND")
        layout.menu("VIEW3D_MT_edit_mesh_normals_set_strength", icon="MESH_PLANE")


class VIEW3D_MT_edit_mesh_shading(Menu):
    bl_label = "Shading"

    def draw(self, _context):
        layout = self.layout

        layout.operator("mesh.faces_shade_smooth", icon='SHADING_SMOOTH')
        layout.operator("mesh.faces_shade_flat", icon='SHADING_FLAT')

        layout.separator()

        layout.operator("mesh.mark_sharp", text="Smooth Edges", icon='SHADING_EDGE_SMOOTH').clear = True
        layout.operator("mesh.mark_sharp", text="Sharp Edges", icon='SHADING_EDGE_SHARP')

        layout.separator()

        props = layout.operator("mesh.mark_sharp", text="Smooth Vertices", icon='SHADING_VERT_SMOOTH')
        props.use_verts = True
        props.clear = True

        layout.operator("mesh.mark_sharp", text="Sharp Vertices", icon='SHADING_VERT_SHARP').use_verts = True


class VIEW3D_MT_edit_mesh_weights(Menu):
    bl_label = "Weights"

    def draw(self, _context):
        VIEW3D_MT_paint_weight.draw_generic(self.layout, is_editmode=True)


class VIEW3D_MT_edit_mesh_clean(Menu):
    bl_label = "Clean Up"

    def draw(self, _context):
        layout = self.layout

        layout.operator("mesh.delete_loose", icon="DELETE")

        layout.separator()

        layout.operator("mesh.decimate", icon="DECIMATE")
        layout.operator("mesh.dissolve_degenerate", icon="DEGENERATE_DISSOLVE")
        layout.operator("mesh.dissolve_limited", icon='DISSOLVE_LIMITED')
        layout.operator("mesh.face_make_planar", icon="MAKE_PLANAR")

        layout.separator()

        layout.operator("mesh.vert_connect_nonplanar", icon="SPLIT_NONPLANAR")
        layout.operator("mesh.vert_connect_concave", icon="SPLIT_CONCAVE")
        layout.operator("mesh.fill_holes", icon="FILL_HOLE")


class VIEW3D_MT_edit_mesh_delete(Menu):
    bl_label = "Delete"

    def draw(self, _context):
        layout = self.layout

        layout.operator_enum("mesh.delete", "type")

        layout.separator()

        layout.operator("mesh.delete_edgeloop", text="Edge Loops", icon="DELETE")


class VIEW3D_MT_edit_mesh_dissolve(Menu):
    bl_label = "Dissolve"

    def draw(self, context):
        layout = self.layout

        layout.operator("mesh.dissolve_verts", icon='DISSOLVE_VERTS')
        layout.operator("mesh.dissolve_edges", icon='DISSOLVE_EDGES')
        layout.operator("mesh.dissolve_faces", icon='DISSOLVE_FACES')

        layout.separator()

        layout.operator("mesh.dissolve_limited", icon='DISSOLVE_LIMITED')
        layout.operator("mesh.dissolve_mode", icon='DISSOLVE_SELECTION')

        layout.separator()

        layout.operator("mesh.edge_collapse", icon='EDGE_COLLAPSE')


class VIEW3D_MT_edit_mesh_merge(Menu):
    bl_label = "Merge"

    def draw(self, _context):
        layout = self.layout

        layout.operator_enum("mesh.merge", "type")

        layout.separator()

        layout.operator("mesh.remove_doubles", text="By Distance", icon="REMOVE_DOUBLES")


class VIEW3D_MT_edit_mesh_split(Menu):
    bl_label = "Split"

    def draw(self, _context):
        layout = self.layout

        layout.operator("mesh.split", text="Selection", icon="SPLIT")

        layout.separator()

        layout.operator_enum("mesh.edge_split", "type")


class VIEW3D_MT_edit_mesh_showhide(Menu):
    bl_label = "Show/Hide"

    def draw(self, context):
        layout = self.layout

        layout.operator("mesh.reveal", text="Show Hidden", icon="HIDE_OFF")
        layout.operator("mesh.hide", text="Hide Selected", icon="HIDE_ON").unselected = False
        layout.operator("mesh.hide", text="Hide Unselected", icon="HIDE_UNSELECTED").unselected = True


class VIEW3D_MT_edit_gpencil_delete(Menu):
    bl_label = "Delete"

    def draw(self, _context):
        layout = self.layout

        layout.operator_enum("gpencil.delete", "type")

        layout.separator()

        layout.operator("gpencil.delete", text="Delete Active Keyframe (Active Layer)", icon='DELETE').type = 'FRAME'
        layout.operator("gpencil.active_frames_delete_all", text="Delete Active Keyframes (All Layers)", icon='DELETE')


class VIEW3D_MT_sculpt_gpencil_copy(Menu):
    bl_label = "Copy"

    def draw(self, _context):
        layout = self.layout

        layout.operator("gpencil.copy", text="Copy", icon='COPYDOWN')


# Edit Curve
# draw_curve is used by VIEW3D_MT_edit_curve and VIEW3D_MT_edit_surface


def draw_curve(self, _context):
    layout = self.layout

    edit_object = _context.edit_object

    layout.menu("VIEW3D_MT_transform")
    layout.menu("VIEW3D_MT_mirror")
    layout.menu("VIEW3D_MT_snap")

    layout.separator()

    if edit_object.type == 'SURFACE':
        layout.operator("curve.spin", icon='SPIN')
    layout.operator("curve.duplicate_move", text="Duplicate", icon="DUPLICATE")

    layout.separator()

    layout.operator("curve.split", icon="SPLIT")
    layout.operator("curve.separate", icon="SEPARATE")

    layout.separator()

    layout.operator("curve.cyclic_toggle", icon='TOGGLE_CYCLIC')
    if edit_object.type == 'CURVE':
        layout.operator("curve.decimate", icon="DECIMATE")
        layout.operator_menu_enum("curve.spline_type_set", "type")

    layout.separator()

    if edit_object.type == 'CURVE':
        layout.operator("transform.tilt", icon="TILT")
        layout.operator("curve.tilt_clear", icon="CLEAR_TILT")

    layout.separator()

    if edit_object.type == 'CURVE':
        layout.menu("VIEW3D_MT_edit_curve_handle_type_set")
        layout.operator("curve.normals_make_consistent", icon='RECALC_NORMALS')

    layout.separator()

    layout.menu("VIEW3D_MT_edit_curve_showhide")

    layout.separator()

    layout.menu("VIEW3D_MT_edit_curve_delete")
    if edit_object.type == 'CURVE':
        layout.operator("curve.dissolve_verts", icon='DISSOLVE_VERTS')


class VIEW3D_MT_edit_curve(Menu):
    bl_label = "Curve"

    draw = draw_curve


class VIEW3D_MT_edit_curve_ctrlpoints(Menu):
    bl_label = "Control Points"

    def draw(self, context):
        layout = self.layout

        edit_object = context.edit_object

        if edit_object.type in {'CURVE', 'SURFACE'}:
            layout.operator("curve.extrude_move", text="Extrude Curve", icon='EXTRUDE_REGION')
            layout.operator("curve.vertex_add", icon='EXTRUDE_REGION')

            layout.separator()

            layout.operator("curve.make_segment", icon="MAKE_CURVESEGMENT")

            layout.separator()

            if edit_object.type == 'CURVE':
                layout.operator("transform.tilt", icon='TILT')
                layout.operator("curve.tilt_clear", icon="CLEAR_TILT")

                layout.separator()

                layout.menu("VIEW3D_MT_edit_curve_handle_type_set")
                layout.operator("curve.normals_make_consistent", icon='RECALC_NORMALS')

                layout.separator()

            layout.operator("curve.smooth", icon='PARTICLEBRUSH_SMOOTH')
            if edit_object.type == 'CURVE':
                layout.operator("curve.smooth_weight", icon="SMOOTH_WEIGHT")
                layout.operator("curve.smooth_radius", icon="SMOOTH_RADIUS")
                layout.operator("curve.smooth_tilt", icon="SMOOTH_TILT")

            layout.separator()

        layout.menu("VIEW3D_MT_hook")

        layout.separator()

        layout.operator("object.vertex_parent_set", icon="VERTEX_PARENT")


class VIEW3D_MT_edit_curve_handle_type_set(Menu):
    bl_label = "Set Handle Type"

    def draw(self, context):
        layout = self.layout

        layout.operator("curve.handle_type_set", icon='HANDLE_AUTO', text="Automatic").type = 'AUTOMATIC'
        layout.operator("curve.handle_type_set", icon='HANDLE_VECTOR', text="Vector").type = 'VECTOR'
        layout.operator("curve.handle_type_set", icon='HANDLE_ALIGNED', text="Aligned").type = 'ALIGNED'
        layout.operator("curve.handle_type_set", icon='HANDLE_FREE', text="Free").type = 'FREE_ALIGN'

        layout.separator()

        layout.operator("curve.handle_type_set", icon='HANDLE_FREE',
                        text="Toggle Free / Aligned").type = 'TOGGLE_FREE_ALIGN'


class VIEW3D_MT_edit_curve_segments(Menu):
    bl_label = "Segments"

    def draw(self, _context):
        layout = self.layout

        layout.operator("curve.subdivide", icon='SUBDIVIDE_EDGES')
        layout.operator("curve.switch_direction", icon='SWITCH_DIRECTION')


class VIEW3D_MT_edit_curve_context_menu(Menu):
    bl_label = "Curve Context Menu"

    def draw(self, _context):
        # TODO(campbell): match mesh vertex menu.

        layout = self.layout

        layout.operator_context = 'INVOKE_DEFAULT'

        # Add
        layout.operator("curve.subdivide", icon='SUBDIVIDE_EDGES')
        layout.operator("curve.extrude_move", text="Extrude Curve", icon='EXTRUDE_REGION')
        layout.operator("curve.make_segment", icon="MAKE_CURVESEGMENT")
        layout.operator("curve.duplicate_move", text="Duplicate", icon="DUPLICATE")

        layout.separator()

        # Transform
        layout.operator("transform.transform", text="Radius", icon='SHRINK_FATTEN').mode = 'CURVE_SHRINKFATTEN'
        layout.operator("transform.tilt", icon='TILT')
        layout.operator("curve.tilt_clear", icon="CLEAR_TILT")
        layout.operator("curve.smooth", icon='PARTICLEBRUSH_SMOOTH')
        layout.operator("curve.smooth_tilt", icon="SMOOTH_TILT")
        layout.operator("curve.smooth_radius", icon="SMOOTH_RADIUS")

        layout.separator()

        layout.menu("VIEW3D_MT_mirror")
        layout.menu("VIEW3D_MT_snap")

        layout.separator()

        # Modify
        layout.operator_menu_enum("curve.spline_type_set", "type")
        layout.operator_menu_enum("curve.handle_type_set", "type")
        layout.operator("curve.cyclic_toggle", icon='TOGGLE_CYCLIC')
        layout.operator("curve.switch_direction", icon='SWITCH_DIRECTION')

        layout.separator()

        layout.operator("curve.normals_make_consistent", icon='RECALC_NORMALS')
        layout.operator("curve.spline_weight_set", icon="MOD_VERTEX_WEIGHT")
        layout.operator("curve.radius_set", icon="RADIUS")

        layout.separator()

        # Remove
        layout.operator("curve.split", icon="SPLIT")
        layout.operator("curve.decimate", icon="DECIMATE")
        layout.operator("curve.separate", icon="SEPARATE")
        layout.operator("curve.dissolve_verts", icon='DISSOLVE_VERTS')
        layout.operator("curve.delete", text="Delete Segment", icon="DELETE").type = 'SEGMENT'
        layout.operator("curve.delete", text="Delete Point", icon="DELETE").type = 'VERT'


class VIEW3D_MT_edit_curve_delete(Menu):
    bl_label = "Delete"

    def draw(self, _context):
        layout = self.layout

        layout.operator("curve.delete", text="Vertices", icon="DELETE").type = 'VERT'
        layout.operator("curve.delete", text="Segment", icon="DELETE").type = 'SEGMENT'


class VIEW3D_MT_edit_curve_showhide(Menu):
    bl_label = "Show/Hide"

    def draw(self, context):
        layout = self.layout

        layout.operator("curve.reveal", text="Show Hidden", icon="HIDE_OFF")
        layout.operator("curve.hide", text="Hide Selected", icon="HIDE_ON").unselected = False
        layout.operator("curve.hide", text="Hide Unselected", icon="HIDE_UNSELECTED").unselected = True


class VIEW3D_MT_edit_surface(Menu):
    bl_label = "Surface"

    draw = draw_curve


class VIEW3D_MT_edit_font_chars(Menu):
    bl_label = "Special Characters"

    def draw(self, _context):
        layout = self.layout

        layout.operator("font.text_insert", text="Copyright", icon="COPYRIGHT").text = "\u00A9"
        layout.operator("font.text_insert", text="Registered Trademark", icon="TRADEMARK").text = "\u00AE"

        layout.separator()

        layout.operator("font.text_insert", text="Degree Sign", icon="DEGREE").text = "\u00B0"
        layout.operator("font.text_insert", text="Multiplication Sign", icon="MULTIPLICATION").text = "\u00D7"
        layout.operator("font.text_insert", text="Circle", icon="CIRCLE").text = "\u008A"

        layout.separator()

        layout.operator("font.text_insert", text="Superscript 1", icon="SUPER_ONE").text = "\u00B9"
        layout.operator("font.text_insert", text="Superscript 2", icon="SUPER_TWO").text = "\u00B2"
        layout.operator("font.text_insert", text="Superscript 3", icon="SUPER_THREE").text = "\u00B3"

        layout.separator()

        layout.operator("font.text_insert", text="Double >>", icon="DOUBLE_RIGHT").text = "\u00BB"
        layout.operator("font.text_insert", text="Double <<", icon="DOUBLE_LEFT").text = "\u00AB"
        layout.operator("font.text_insert", text="Promillage", icon="PROMILLE").text = "\u2030"

        layout.separator()

        layout.operator("font.text_insert", text="Dutch Florin", icon="DUTCH_FLORIN").text = "\u00A4"
        layout.operator("font.text_insert", text="British Pound", icon="POUND").text = "\u00A3"
        layout.operator("font.text_insert", text="Japanese Yen", icon="YEN").text = "\u00A5"

        layout.separator()

        layout.operator("font.text_insert", text="German S", icon="GERMAN_S").text = "\u00DF"
        layout.operator("font.text_insert", text="Spanish Question Mark", icon="SPANISH_QUESTION").text = "\u00BF"
        layout.operator("font.text_insert", text="Spanish Exclamation Mark", icon="SPANISH_EXCLAMATION").text = "\u00A1"


class VIEW3D_MT_edit_font_kerning(Menu):
    bl_label = "Kerning"

    def draw(self, context):
        layout = self.layout

        ob = context.active_object
        text = ob.data
        kerning = text.edit_format.kerning

        layout.operator("font.change_spacing", text="Decrease Kerning", icon="DECREASE_KERNING").delta = -1.0
        layout.operator("font.change_spacing", text="Increase Kerning", icon="INCREASE_KERNING").delta = 1.0
        layout.operator("font.change_spacing", text="Reset Kerning", icon="RESET").delta = -kerning


class VIEW3D_MT_edit_font_move(Menu):
    bl_label = "Move Cursor"

    def draw(self, _context):
        layout = self.layout

        layout.operator_enum("font.move", "type")


class VIEW3D_MT_edit_font_delete(Menu):
    bl_label = "Delete"

    def draw(self, _context):
        layout = self.layout

        layout.operator("font.delete", text="Previous Character", icon="DELETE").type = 'PREVIOUS_CHARACTER'
        layout.operator("font.delete", text="Next Character", icon="DELETE").type = 'NEXT_CHARACTER'
        layout.operator("font.delete", text="Previous Word", icon="DELETE").type = 'PREVIOUS_WORD'
        layout.operator("font.delete", text="Next Word", icon="DELETE").type = 'NEXT_WORD'


class VIEW3D_MT_edit_font(Menu):
    bl_label = "Text"

    def draw(self, _context):
        layout = self.layout

        layout.operator("font.text_cut", text="Cut", icon="CUT")
        layout.operator("font.text_copy", text="Copy", icon='COPYDOWN')
        layout.operator("font.text_paste", text="Paste", icon='PASTEDOWN')

        layout.separator()

        layout.operator("font.text_paste_from_file", icon='PASTEDOWN')

        layout.separator()

        layout.operator("font.case_set", text="To Uppercase", icon="SET_UPPERCASE").case = 'UPPER'
        layout.operator("font.case_set", text="To Lowercase", icon="SET_LOWERCASE").case = 'LOWER'

        layout.separator()

        layout.menu("VIEW3D_MT_edit_font_chars")
        layout.menu("VIEW3D_MT_edit_font_move")

        layout.separator()

        layout.operator("font.style_toggle", text="Toggle Bold", icon='BOLD').style = 'BOLD'
        layout.operator("font.style_toggle", text="Toggle Italic", icon='ITALIC').style = 'ITALIC'
        layout.operator("font.style_toggle", text="Toggle Underline", icon='UNDERLINE').style = 'UNDERLINE'
        layout.operator("font.style_toggle", text="Toggle Small Caps", icon='SMALL_CAPS').style = 'SMALL_CAPS'

        layout.menu("VIEW3D_MT_edit_font_kerning")

        layout.separator()

        layout.menu("VIEW3D_MT_edit_font_delete")


class VIEW3D_MT_edit_font_context_menu(Menu):
    bl_label = "Text Context Menu"

    def draw(self, _context):
        layout = self.layout

        layout.operator_context = 'INVOKE_DEFAULT'

        layout.operator("font.text_cut", text="Cut", icon="CUT")
        layout.operator("font.text_copy", text="Copy", icon='COPYDOWN')
        layout.operator("font.text_paste", text="Paste", icon='PASTEDOWN')

        layout.separator()

        layout.operator("font.select_all", icon="SELECT_ALL")

        layout.separator()

        layout.menu("VIEW3D_MT_edit_font")


class VIEW3D_MT_edit_meta(Menu):
    bl_label = "Metaball"

    def draw(self, _context):
        layout = self.layout

        layout.menu("VIEW3D_MT_transform")
        layout.menu("VIEW3D_MT_mirror")
        layout.menu("VIEW3D_MT_snap")

        layout.separator()

        layout.operator("mball.duplicate_metaelems", text="Duplicate", icon="DUPLICATE")

        layout.separator()

        layout.menu("VIEW3D_MT_edit_meta_showhide")

        layout.operator_context = 'EXEC_REGION_WIN'
        layout.operator("mball.delete_metaelems", text="Delete", icon="DELETE")


class VIEW3D_MT_edit_meta_showhide(Menu):
    bl_label = "Show/Hide"

    def draw(self, _context):
        layout = self.layout

        layout.operator("mball.reveal_metaelems", text="Show Hidden", icon="HIDE_OFF")
        layout.operator("mball.hide_metaelems", text="Hide Selected", icon="HIDE_ON").unselected = False
        layout.operator("mball.hide_metaelems", text="Hide Unselected", icon="HIDE_UNSELECTED").unselected = True


class VIEW3D_MT_edit_lattice(Menu):
    bl_label = "Lattice"

    def draw(self, _context):
        layout = self.layout

        layout.menu("VIEW3D_MT_transform")
        layout.menu("VIEW3D_MT_mirror")
        layout.menu("VIEW3D_MT_snap")
        layout.menu("VIEW3D_MT_edit_lattice_flip")

        layout.separator()

        layout.operator("lattice.make_regular", icon='MAKE_REGULAR')

        layout.menu("VIEW3D_MT_hook")

        layout.separator()

        layout.operator("object.vertex_parent_set", icon="VERTEX_PARENT")


class VIEW3D_MT_edit_lattice_flip(Menu):
    bl_label = "Flip"

    def draw(self, context):
        layout = self.layout

        layout.operator("lattice.flip", text=" U (X) axis", icon="FLIP_X").axis = 'U'
        layout.operator("lattice.flip", text=" V (Y) axis", icon="FLIP_Y").axis = 'V'
        layout.operator("lattice.flip", text=" W (Z) axis", icon="FLIP_Z").axis = 'W'


class VIEW3D_MT_edit_armature(Menu):
    bl_label = "Armature"

    def draw(self, context):
        layout = self.layout

        edit_object = context.edit_object
        arm = edit_object.data

        layout.menu("VIEW3D_MT_transform_armature")
        layout.menu("VIEW3D_MT_mirror")
        layout.menu("VIEW3D_MT_snap")

        layout.separator()

        layout.menu("VIEW3D_MT_edit_armature_roll")

        layout.operator("transform.transform", text="Set Bone Roll", icon="SET_ROLL").mode = 'BONE_ROLL'
        layout.operator("armature.roll_clear", text="Clear Bone Roll", icon="CLEAR_ROLL")

        layout.separator()

        layout.operator("armature.extrude_move", icon='EXTRUDE_REGION')
        layout.operator("armature.click_extrude", icon='EXTRUDE_REGION')

        if arm.use_mirror_x:
            layout.operator("armature.extrude_forked", icon="EXTRUDE_REGION")

        layout.operator("armature.duplicate_move", icon="DUPLICATE")
        layout.operator("armature.fill", icon="FILLBETWEEN")

        layout.separator()

        layout.operator("armature.split", icon="SPLIT")
        layout.operator("armature.separate", icon="SEPARATE")
        layout.operator("armature.symmetrize", icon="SYMMETRIZE")

        layout.separator()

        layout.operator("armature.subdivide", text="Subdivide", icon='SUBDIVIDE_EDGES')
        layout.operator("armature.switch_direction", text="Switch Direction", icon="SWITCH_DIRECTION")

        layout.separator()

        layout.menu("VIEW3D_MT_edit_armature_names")

        layout.separator()

        layout.operator_context = 'INVOKE_REGION_WIN'
        layout.operator("armature.armature_layers", icon="LAYER")
        layout.operator("armature.bone_layers", icon="BONE_LAYER")

        layout.separator()

        layout.operator_context = 'EXEC_REGION_WIN'
        layout.operator("armature.parent_set", text="Make Parent", icon='PARENT_SET')
        layout.operator("armature.parent_clear", text="Clear Parent", icon='PARENT_CLEAR')

        layout.separator()

        layout.menu("VIEW3D_MT_bone_options_toggle", text="Bone Settings")
        layout.menu("VIEW3D_MT_armature_showhide")  # bfa - the new show hide menu with split tooltip

        layout.separator()

        layout.operator("armature.delete", icon="DELETE")
        layout.operator("armature.dissolve", icon="DELETE")


class VIEW3D_MT_armature_showhide(Menu):
    bl_label = "Show/Hide"

    def draw(self, context):
        layout = self.layout

        layout.operator("armature.reveal", text="Show Hidden", icon="HIDE_OFF")
        layout.operator("armature.hide", text="Hide Selected", icon="HIDE_ON").unselected = False
        layout.operator("armature.hide", text="Hide Unselected", icon="HIDE_UNSELECTED").unselected = True


class VIEW3D_MT_armature_context_menu(Menu):
    bl_label = "Armature Context Menu"

    def draw(self, context):
        layout = self.layout

        edit_object = context.edit_object
        arm = edit_object.data

        layout.operator_context = 'INVOKE_REGION_WIN'

        # Add
        layout.operator("armature.subdivide", text="Subdivide", icon="SUBDIVIDE_EDGES")
        layout.operator("armature.duplicate_move", text="Duplicate", icon="DUPLICATE")
        layout.operator("armature.extrude_move", icon='EXTRUDE_REGION')
        if arm.use_mirror_x:
            layout.operator("armature.extrude_forked", icon='EXTRUDE_REGION')

        layout.separator()

        layout.operator("armature.fill", icon="FILLBETWEEN")

        layout.separator()

        # Modify
        layout.menu("VIEW3D_MT_mirror")
        layout.menu("VIEW3D_MT_snap")
        layout.operator("armature.switch_direction", text="Switch Direction", icon="SWITCH_DIRECTION")
        layout.operator("armature.symmetrize", icon="SYMMETRIZE")
        layout.menu("VIEW3D_MT_edit_armature_names")

        layout.separator()

        layout.operator("armature.parent_set", text="Make Parent", icon='PARENT_SET')
        layout.operator("armature.parent_clear", text="Clear Parent", icon='PARENT_CLEAR')

        layout.separator()

        # Remove
        layout.operator("armature.split", icon="SPLIT")
        layout.operator("armature.separate", icon="SEPARATE")
        layout.operator("armature.dissolve", icon="DELETE")
        layout.operator("armature.delete", icon="DELETE")


class VIEW3D_MT_edit_armature_names(Menu):
    bl_label = "Names"

    def draw(self, _context):
        layout = self.layout

        layout.operator_context = 'EXEC_REGION_WIN'
        layout.operator("armature.autoside_names", text="Auto-Name Left/Right", icon="RENAME_X").type = 'XAXIS'
        layout.operator("armature.autoside_names", text="Auto-Name Front/Back", icon="RENAME_Y").type = 'YAXIS'
        layout.operator("armature.autoside_names", text="Auto-Name Top/Bottom", icon="RENAME_Z").type = 'ZAXIS'
        layout.operator("armature.flip_names", text="Flip Names", icon="FLIP")


class VIEW3D_MT_edit_armature_roll(Menu):
    bl_label = "Recalculate Bone Roll"

    def draw(self, _context):
        layout = self.layout

        layout.label(text="- Positive: -")
        layout.operator("armature.calculate_roll", text="Local + X Tangent", icon="ROLL_X_TANG_POS").type = 'POS_X'
        layout.operator("armature.calculate_roll", text="Local + Z Tangent", icon="ROLL_Z_TANG_POS").type = 'POS_Z'
        layout.operator("armature.calculate_roll", text="Global + X Axis", icon="ROLL_X_POS").type = 'GLOBAL_POS_X'
        layout.operator("armature.calculate_roll", text="Global + Y Axis", icon="ROLL_Y_POS").type = 'GLOBAL_POS_Y'
        layout.operator("armature.calculate_roll", text="Global + Z Axis", icon="ROLL_Z_POS").type = 'GLOBAL_POS_Z'
        layout.label(text="- Negative: -")
        layout.operator("armature.calculate_roll", text="Local - X Tangent", icon="ROLL_X_TANG_NEG").type = 'NEG_X'
        layout.operator("armature.calculate_roll", text="Local - Z Tangent", icon="ROLL_Z_TANG_NEG").type = 'NEG_Z'
        layout.operator("armature.calculate_roll", text="Global - X Axis", icon="ROLL_X_NEG").type = 'GLOBAL_NEG_X'
        layout.operator("armature.calculate_roll", text="Global - Y Axis", icon="ROLL_Y_NEG").type = 'GLOBAL_NEG_Y'
        layout.operator("armature.calculate_roll", text="Global - Z Axis", icon="ROLL_Z_NEG").type = 'GLOBAL_NEG_Z'
        layout.label(text="- Other: -")
        layout.operator("armature.calculate_roll", text="Active Bone", icon="BONE_DATA").type = 'ACTIVE'
        layout.operator("armature.calculate_roll", text="View Axis", icon="MANIPUL").type = 'VIEW'
        layout.operator("armature.calculate_roll", text="Cursor", icon="CURSOR").type = 'CURSOR'

# bfa - not functional in the BFA keymap. But menu class remains for the Blender keymap. DO NOT DELETE!


class VIEW3D_MT_edit_armature_delete(Menu):
    bl_label = "Delete"

    def draw(self, _context):
        layout = self.layout
        layout.operator_context = 'EXEC_AREA'

        layout.operator("armature.delete", text="Bones", icon="DELETE")

        layout.separator()

        layout.operator("armature.dissolve", text="Dissolve Bones", icon="DELETE")


# ********** Grease Pencil menus **********
class VIEW3D_MT_gpencil_autoweights(Menu):
    bl_label = "Generate Weights"

    def draw(self, _context):
        layout = self.layout
        layout.operator("gpencil.generate_weights", text="With Empty Groups", icon="PARTICLEBRUSH_WEIGHT").mode = 'NAME'
        layout.operator(
            "gpencil.generate_weights",
            text="With Automatic Weights",
            icon="PARTICLEBRUSH_WEIGHT").mode = 'AUTO'


class VIEW3D_MT_gpencil_simplify(Menu):
    bl_label = "Simplify"

    def draw(self, _context):
        layout = self.layout
        layout.operator("gpencil.stroke_simplify_fixed", text="Fixed", icon="MOD_SIMPLIFY")
        layout.operator("gpencil.stroke_simplify", text="Adaptative", icon="SIMPLIFY_ADAPTIVE")
        layout.operator("gpencil.stroke_sample", text="Sample", icon="SIMPLIFY_SAMPLE")


class VIEW3D_MT_draw_gpencil(Menu):
    bl_label = "Draw"

    def draw(self, _context):

        layout = self.layout

        layout.menu("GPENCIL_MT_layer_active", text="Active Layer")

        layout.separator()

        layout.operator("gpencil.interpolate", text="Interpolate", icon="INTERPOLATE")#BFA - merge edit
        layout.operator("gpencil.interpolate_sequence", text="Interpolate Sequence", icon="SEQUENCE")

        layout.separator()

        layout.menu("VIEW3D_MT_gpencil_animation")

        layout.separator()

        layout.menu("VIEW3D_MT_edit_gpencil_showhide")
        layout.menu("GPENCIL_MT_cleanup")


class VIEW3D_MT_edit_gpencil_showhide(Menu):
    bl_label = "Show/Hide"

    def draw(self, _context):
        layout = self.layout

        layout.operator("gpencil.reveal", text="Show All Layers", icon="HIDE_OFF")

        layout.separator()

        layout.operator("gpencil.hide", text="Hide Active Layer", icon="HIDE_ON").unselected = False
        layout.operator("gpencil.hide", text="Hide Inactive Layers", icon="HIDE_UNSELECTED").unselected = True


class VIEW3D_MT_assign_material(Menu):
    bl_label = "Assign Material"

    def draw(self, context):
        layout = self.layout
        ob = context.active_object
        mat_active = ob.active_material

        for slot in ob.material_slots:
            mat = slot.material
            if mat:
                layout.operator("gpencil.stroke_change_color", text=mat.name,
                                icon='LAYER_ACTIVE' if mat == mat_active else 'BLANK1').material = mat.name


class VIEW3D_MT_edit_gpencil(Menu):
    bl_label = "Grease Pencil"

    def draw(self, _context):
        layout = self.layout

        #layout.menu("VIEW3D_MT_edit_gpencil_transform_legacy")
        layout.menu("VIEW3D_MT_edit_gpencil_transform")
        layout.menu("VIEW3D_MT_mirror")
        layout.menu("GPENCIL_MT_snap")

        layout.separator()

        layout.menu("GPENCIL_MT_layer_active", text="Active Layer")

        layout.separator()

        layout.menu("VIEW3D_MT_gpencil_animation")
        layout.operator("gpencil.interpolate_sequence", text="Interpolate Sequence", icon="SEQUENCE")

        layout.separator()

        layout.operator("gpencil.duplicate_move", text="Duplicate", icon="DUPLICATE")
        layout.operator("gpencil.frame_duplicate", text="Duplicate Active Frame", icon="DUPLICATE")
        layout.operator(
            "gpencil.frame_duplicate",
            text="Duplicate Active Frame All Layers",
            icon="DUPLICATE").mode = 'ALL'

        layout.separator()

        layout.operator("gpencil.stroke_split", text="Split", icon="SPLIT")

        layout.separator()

        layout.operator("gpencil.copy", text="Copy", icon='COPYDOWN')
        layout.operator("gpencil.paste", text="Paste", icon='PASTEDOWN').type = 'ACTIVE'
        layout.operator("gpencil.paste", text="Paste by Layer", icon='PASTEDOWN').type = 'LAYER'

        layout.separator()

        layout.menu("VIEW3D_MT_weight_gpencil")

        layout.separator()

        layout.menu("VIEW3D_MT_edit_gpencil_delete")
        layout.operator_menu_enum("gpencil.dissolve", "type")

        layout.separator()

        layout.menu("GPENCIL_MT_cleanup")
        layout.menu("VIEW3D_MT_edit_gpencil_hide", text="Show/Hide")

        layout.separator()

        layout.operator_menu_enum("gpencil.stroke_separate", "mode", text="Separate")


class VIEW3D_MT_edit_gpencil_hide(Menu):
    bl_label = "Hide"

    def draw(self, context):
        layout = self.layout

        layout.operator("gpencil.reveal", text="Show Hidden Layer", icon="HIDE_OFF")
        layout.operator("gpencil.hide", text="Hide selected Layer", icon="HIDE_ON").unselected = False
        layout.operator("gpencil.hide", text="Hide unselected Layer", icon="HIDE_UNSELECTED").unselected = True

        layout.separator()

        layout.operator("gpencil.selection_opacity_toggle", text="Toggle Opacity", icon="HIDE_OFF")


class VIEW3D_MT_edit_gpencil_arrange_strokes(Menu):
    bl_label = "Arrange Strokes"

    def draw(self, context):
        layout = self.layout

        layout.operator("gpencil.stroke_arrange", text="Bring Forward", icon='MOVE_UP').direction = 'UP'
        layout.operator("gpencil.stroke_arrange", text="Send Backward", icon='MOVE_DOWN').direction = 'DOWN'
        layout.operator("gpencil.stroke_arrange", text="Bring to Front", icon='MOVE_TO_TOP').direction = 'TOP'
        layout.operator("gpencil.stroke_arrange", text="Send to Back", icon='MOVE_TO_BOTTOM').direction = 'BOTTOM'


class VIEW3D_MT_edit_gpencil_stroke(Menu):
    bl_label = "Stroke"

    def draw(self, context):
        layout = self.layout
        settings = context.tool_settings.gpencil_sculpt

        layout.operator("gpencil.stroke_subdivide", text="Subdivide", icon="SUBDIVIDE_EDGES").only_selected = False
        layout.menu("VIEW3D_MT_gpencil_simplify")
        layout.operator("gpencil.stroke_trim", text="Trim", icon="CUT")

        layout.separator()

        layout.operator("gpencil.stroke_join", text="Join", icon="JOIN").type = 'JOIN'
        layout.operator("gpencil.stroke_join", text="Join and Copy", icon="JOINCOPY").type = 'JOINCOPY'

        layout.separator()

        layout.menu("GPENCIL_MT_move_to_layer")
        layout.menu("VIEW3D_MT_assign_material")
        layout.operator("gpencil.set_active_material", text="Set as Active Material", icon="MATERIAL")
        layout.menu("VIEW3D_MT_edit_gpencil_arrange_strokes")

        layout.separator()

        # Convert
        props = layout.operator("gpencil.stroke_cyclical_set", text="Close", icon='TOGGLE_CLOSE')
        props.type = 'CLOSE'
        props.geometry = True
        layout.operator("gpencil.stroke_cyclical_set", text="Toggle Cyclic", icon='TOGGLE_CYCLIC').type = 'TOGGLE'
        layout.operator_menu_enum("gpencil.stroke_caps_set", text="Toggle Caps", property="type")
        layout.operator("gpencil.stroke_flip", text="Switch Direction", icon="FLIP")
        layout.operator("gpencil.stroke_start_set", text="Set Start Point", icon = "STARTPOINT")

        layout.separator()

        layout.operator_menu_enum("gpencil.reproject", property="type", text="Reproject Strokes")

        layout.operator("gpencil.stroke_normalize", text="Normalize Thickness", icon="MOD_THICKNESS").mode = 'THICKNESS'
        layout.operator("gpencil.stroke_normalize", text="Normalize Opacity", icon="MOD_OPACITY").mode = 'OPACITY'

        layout.separator()

        layout.separator()
        layout.operator("gpencil.reset_transform_fill", text="Reset Fill Transform", icon="RESET")

        layout.separator()
        layout.operator("gpencil.stroke_outline", text="Outline", icon="OUTLINE")


class VIEW3D_MT_edit_gpencil_point(Menu):
    bl_label = "Point"

    def draw(self, _context):
        layout = self.layout

        layout.operator("gpencil.extrude_move", text="Extrude", icon="EXTRUDE_REGION")

        layout.separator()

        layout.operator("gpencil.stroke_smooth", text="Smooth", icon="PARTICLEBRUSH_SMOOTH").only_selected = True

        layout.separator()

        layout.operator("gpencil.stroke_merge", text="Merge", icon="MERGE")

        # TODO: add new RIP operator

        layout.separator()

        layout.menu("VIEW3D_MT_gpencil_vertex_group")


class VIEW3D_MT_weight_gpencil(Menu):
    bl_label = "Weights"

    def draw(self, context):
        layout = self.layout

        #layout.operator_context = 'INVOKE_REGION_WIN'

        layout.operator("gpencil.vertex_group_normalize_all", text="Normalize All", icon="WEIGHT_NORMALIZE_ALL")
        layout.operator("gpencil.vertex_group_normalize", text="Normalize", icon="WEIGHT_NORMALIZE")

        layout.separator()

        layout.operator("gpencil.vertex_group_invert", text="Invert", icon='WEIGHT_INVERT')
        layout.operator("gpencil.vertex_group_smooth", text="Smooth", icon='WEIGHT_SMOOTH')

        layout.menu("VIEW3D_MT_gpencil_autoweights")


class VIEW3D_MT_gpencil_animation(Menu):
    bl_label = "Animation"

    @classmethod
    def poll(cls, context):
        ob = context.active_object
        return ob and ob.type == 'GPENCIL' and ob.mode != 'OBJECT'

    def draw(self, _context):
        layout = self.layout

        layout.operator("gpencil.blank_frame_add", text="Insert Blank Keyframe (Active Layer)", icon="ADD")
        layout.operator(
            "gpencil.blank_frame_add",
            text="Insert Blank Keyframe (All Layers)",
            icon="ADD").all_layers = True

        layout.separator()

        layout.operator("gpencil.frame_duplicate", text="Duplicate Active Keyframe (Active Layer)", icon="DUPLICATE")
        layout.operator(
            "gpencil.frame_duplicate",
            text="Duplicate Active Keyframe (All Layers)",
            icon="DUPLICATE").mode = 'ALL'

        layout.separator()

        layout.operator("gpencil.delete", text="Delete Active Keyframe (Active Layer)", icon="DELETE").type = 'FRAME'
        layout.operator("gpencil.active_frames_delete_all", text="Delete Active Keyframes (All Layers)", icon="DELETE")


class VIEW3D_MT_edit_gpencil_transform(Menu):
    bl_label = "Transform"

    def draw(self, _context):
        layout = self.layout

        layout.operator("transform.bend", text="Bend", icon="BEND")
        layout.operator("transform.shear", text="Shear", icon="SHEAR")
        layout.operator("transform.tosphere", text="To Sphere", icon="TOSPHERE")
        layout.operator("transform.transform", text="Shrink Fatten", icon='SHRINK_FATTEN').mode = 'GPENCIL_SHRINKFATTEN'

#class VIEW3D_MT_edit_gpencil_transform_legacy(Menu):
#    bl_label = "Legacy"
#
#    def draw(self, _context):
#    	layout = self.layout
#
#        layout.operator("transform.translate", icon="TRANSFORM_MOVE")
#        layout.operator("transform.rotate", icon="TRANSFORM_ROTATE")
#        layout.operator("transform.resize", icon="TRANSFORM_SCALE", text="Scale")


class VIEW3D_MT_edit_greasepencil(Menu):
    bl_label = "Grease Pencil"

    def draw(self, _context):
        pass


class VIEW3D_MT_edit_curves(Menu):
    bl_label = "Curves"

    def draw(self, _context):
        layout = self.layout

        layout.menu("VIEW3D_MT_transform")
        layout.separator()
        layout.operator("curves.delete", icon = 'DELETE')


class VIEW3D_MT_object_mode_pie(Menu):
    bl_label = "Mode"

    def draw(self, _context):
        layout = self.layout

        pie = layout.menu_pie()
        pie.operator_enum("object.mode_set", "mode")


class VIEW3D_MT_view_pie(Menu):
    bl_label = "View"
    bl_idname = "VIEW3D_MT_view_pie"

    def draw(self, _context):
        layout = self.layout

        pie = layout.menu_pie()
        pie.operator_enum("view3d.view_axis", "type")
        pie.operator("view3d.view_camera", text="View Camera", icon='CAMERA_DATA')
        pie.operator("view3d.view_selected", text="View Selected", icon='VIEW_SELECTED')


class VIEW3D_MT_transform_gizmo_pie(Menu):
    bl_label = "View"

    def draw(self, context):
        layout = self.layout

        pie = layout.menu_pie()
        # 1: Left
        pie.operator("view3d.transform_gizmo_set", text="Move").type = {'TRANSLATE'}
        # 2: Right
        pie.operator("view3d.transform_gizmo_set", text="Rotate").type = {'ROTATE'}
        # 3: Down
        pie.operator("view3d.transform_gizmo_set", text="Scale").type = {'SCALE'}
        # 4: Up
        pie.prop(context.space_data, "show_gizmo", text="Show Gizmos", icon='GIZMO')
        # 5: Up/Left
        pie.operator("view3d.transform_gizmo_set", text="All").type = {'TRANSLATE', 'ROTATE', 'SCALE'}


class VIEW3D_MT_shading_pie(Menu):
    bl_label = "Shading"

    def draw(self, context):
        layout = self.layout
        pie = layout.menu_pie()

        view = context.space_data

        pie.prop(view.shading, "type", expand=True)


class VIEW3D_MT_shading_ex_pie(Menu):
    bl_label = "Shading"

    def draw(self, context):
        layout = self.layout
        pie = layout.menu_pie()

        view = context.space_data

        pie.prop_enum(view.shading, "type", value='WIREFRAME')
        pie.prop_enum(view.shading, "type", value='SOLID')

        # Note this duplicates "view3d.toggle_xray" logic, so we can see the active item: #58661.
        if context.pose_object:
            pie.prop(view.overlay, "show_xray_bone", icon='XRAY')
        else:
            xray_active = (
                (context.mode == 'EDIT_MESH') or
                (view.shading.type in {'SOLID', 'WIREFRAME'})
            )
            if xray_active:
                sub = pie
            else:
                sub = pie.row()
                sub.active = False
            sub.prop(
                view.shading,
                "show_xray_wireframe" if (view.shading.type == 'WIREFRAME') else "show_xray",
                text="Toggle X-Ray",
                icon='XRAY',
            )

        pie.prop(view.overlay, "show_overlays", text="Toggle Overlays", icon='OVERLAY')

        pie.prop_enum(view.shading, "type", value='MATERIAL')
        pie.prop_enum(view.shading, "type", value='RENDERED')


class VIEW3D_MT_pivot_pie(Menu):
    bl_label = "Pivot Point"

    def draw(self, context):
        layout = self.layout
        pie = layout.menu_pie()
        obj = context.active_object
        mode = context.mode

        pie.prop_enum(context.scene.tool_settings, "transform_pivot_point", value='BOUNDING_BOX_CENTER')
        pie.prop_enum(context.scene.tool_settings, "transform_pivot_point", value='CURSOR')
        pie.prop_enum(context.scene.tool_settings, "transform_pivot_point", value='INDIVIDUAL_ORIGINS')
        pie.prop_enum(context.scene.tool_settings, "transform_pivot_point", value='MEDIAN_POINT')
        pie.prop_enum(context.scene.tool_settings, "transform_pivot_point", value='ACTIVE_ELEMENT')
        if (obj is None) or (mode in {'OBJECT', 'POSE', 'WEIGHT_PAINT'}):
            pie.prop(context.scene.tool_settings, "use_transform_pivot_point_align", text="Only Origins")
        if mode == 'EDIT_GPENCIL':
            pie.prop(context.scene.tool_settings.gpencil_sculpt, "use_scale_thickness")


class VIEW3D_MT_orientations_pie(Menu):
    bl_label = "Orientation"

    def draw(self, context):
        layout = self.layout
        pie = layout.menu_pie()
        scene = context.scene

        pie.prop(scene.transform_orientation_slots[0], "type", expand=True)


class VIEW3D_MT_snap_pie(Menu):
    bl_label = "Snap"

    def draw(self, _context):
        layout = self.layout
        pie = layout.menu_pie()

        pie.operator("view3d.snap_cursor_to_grid", text="Cursor to Grid", icon='CURSORTOGRID')
        pie.operator("view3d.snap_selected_to_grid", text="Selection to Grid", icon='SELECTIONTOGRID')
        pie.operator("view3d.snap_cursor_to_selected", text="Cursor to Selected", icon='CURSORTOSELECTION')
        pie.operator(
            "view3d.snap_selected_to_cursor",
            text="Selection to Cursor",
            icon='SELECTIONTOCURSOR').use_offset = False
        pie.operator(
            "view3d.snap_selected_to_cursor",
            text="Selection to Cursor (Keep Offset)",
            icon='SELECTIONTOCURSOROFFSET').use_offset = True
        pie.operator("view3d.snap_selected_to_active", text="Selection to Active", icon='SELECTIONTOACTIVE')
        pie.operator("view3d.snap_cursor_to_center", text="Cursor to World Origin", icon='CURSORTOCENTER')
        pie.operator("view3d.snap_cursor_to_active", text="Cursor to Active", icon='CURSORTOACTIVE')


class VIEW3D_MT_proportional_editing_falloff_pie(Menu):
    bl_label = "Proportional Editing Falloff"

    def draw(self, context):
        layout = self.layout
        pie = layout.menu_pie()
        tool_settings = context.scene.tool_settings

        pie.prop(tool_settings, "proportional_edit_falloff", expand=True)


class VIEW3D_MT_sculpt_mask_edit_pie(Menu):
    bl_label = "Mask Edit"

    def draw(self, _context):
        layout = self.layout
        pie = layout.menu_pie()

        props = pie.operator("paint.mask_flood_fill", text="Invert Mask")
        props.mode = 'INVERT'
        props = pie.operator("paint.mask_flood_fill", text="Clear Mask")
        props.mode = 'VALUE'
        props.value = 0.0
        props = pie.operator("sculpt.mask_filter", text="Smooth Mask")
        props.filter_type = 'SMOOTH'
        props = pie.operator("sculpt.mask_filter", text="Sharpen Mask")
        props.filter_type = 'SHARPEN'
        props = pie.operator("sculpt.mask_filter", text="Grow Mask")
        props.filter_type = 'GROW'
        props = pie.operator("sculpt.mask_filter", text="Shrink Mask")
        props.filter_type = 'SHRINK'
        props = pie.operator("sculpt.mask_filter", text="Increase Contrast")
        props.filter_type = 'CONTRAST_INCREASE'
        props.auto_iteration_count = False
        props = pie.operator("sculpt.mask_filter", text="Decrease Contrast")
        props.filter_type = 'CONTRAST_DECREASE'
        props.auto_iteration_count = False


class VIEW3D_MT_sculpt_automasking_pie(Menu):
    bl_label = "Automasking"

    def draw(self, context):
        layout = self.layout
        pie = layout.menu_pie()

        tool_settings = context.tool_settings
        sculpt = tool_settings.sculpt

        pie.prop(sculpt, "use_automasking_topology", text="Topology")
        pie.prop(sculpt, "use_automasking_face_sets", text="Face Sets")
        pie.prop(sculpt, "use_automasking_boundary_edges", text="Mesh Boundary")
        pie.prop(sculpt, "use_automasking_boundary_face_sets", text="Face Sets Boundary")
        pie.prop(sculpt, "use_automasking_cavity", text="Cavity")
        pie.prop(sculpt, "use_automasking_cavity_inverted", text="Cavity (Inverted)")
        pie.prop(sculpt, "use_automasking_start_normal", text="Area Normal")
        pie.prop(sculpt, "use_automasking_view_normal", text="View Normal")


class VIEW3D_MT_sculpt_gpencil_automasking_pie(Menu):
    bl_label = "Automasking"

    def draw(self, context):
        layout = self.layout
        pie = layout.menu_pie()

        tool_settings = context.tool_settings

        pie.prop(tool_settings.gpencil_sculpt, "use_automasking_stroke", text="Stroke")
        pie.prop(tool_settings.gpencil_sculpt, "use_automasking_layer_stroke", text="Layer")
        pie.prop(tool_settings.gpencil_sculpt, "use_automasking_material_stroke", text="Material")
        pie.prop(tool_settings.gpencil_sculpt, "use_automasking_layer_active", text="Active Layer")
        pie.prop(tool_settings.gpencil_sculpt, "use_automasking_material_active", text="Active Material")


class VIEW3D_MT_sculpt_face_sets_edit_pie(Menu):
    bl_label = "Face Sets Edit"

    def draw(self, _context):
        layout = self.layout
        pie = layout.menu_pie()

        props = pie.operator("sculpt.face_sets_create", text="Face Set from Masked")
        props.mode = 'MASKED'

        props = pie.operator("sculpt.face_sets_create", text="Face Set from Visible")
        props.mode = 'VISIBLE'

        pie.operator("sculpt.face_set_invert_visibility", text="Invert Visible")

        props = pie.operator("sculpt.reveal_all", text="Show All")

class VIEW3D_MT_wpaint_vgroup_lock_pie(Menu):
    bl_label = "Vertex Group Locks"

    def draw(self, _context):
        layout = self.layout
        pie = layout.menu_pie()

        # 1: Left
        props = pie.operator("object.vertex_group_lock", icon='LOCKED', text="Lock All")
        props.action, props.mask = 'LOCK', 'ALL'
        # 2: Right
        props = pie.operator("object.vertex_group_lock", icon='UNLOCKED', text="Unlock All")
        props.action, props.mask = 'UNLOCK', 'ALL'
        # 3: Down
        props = pie.operator("object.vertex_group_lock", icon='UNLOCKED', text="Unlock Selected")
        props.action, props.mask = 'UNLOCK', 'SELECTED'
        # 4: Up
        props = pie.operator("object.vertex_group_lock", icon='LOCKED', text="Lock Selected")
        props.action, props.mask = 'LOCK', 'SELECTED'
        # 5: Up/Left
        props = pie.operator("object.vertex_group_lock", icon='LOCKED', text="Lock Unselected")
        props.action, props.mask = 'LOCK', 'UNSELECTED'
        # 6: Up/Right
        props = pie.operator("object.vertex_group_lock", text="Lock Only Selected")
        props.action, props.mask = 'LOCK', 'INVERT_UNSELECTED'
        # 7: Down/Left
        props = pie.operator("object.vertex_group_lock", text="Lock Only Unselected")
        props.action, props.mask = 'UNLOCK', 'INVERT_UNSELECTED'
        # 8: Down/Right
        props = pie.operator("object.vertex_group_lock", text="Invert Locks")
        props.action, props.mask = 'INVERT', 'ALL'


# ********** Panel **********

class VIEW3D_PT_active_tool(Panel, ToolActivePanelHelper):
    bl_space_type = 'VIEW_3D'
    bl_region_type = 'UI'
    bl_category = "Tool"
    # See comment below.
    # bl_options = {'HIDE_HEADER'}

    # Don't show in properties editor.
    @classmethod
    def poll(cls, context):
        return context.area.type == 'VIEW_3D'


# FIXME(campbell): remove this second panel once 'HIDE_HEADER' works with category tabs,
# Currently pinning allows ordering headerless panels below panels with headers.
class VIEW3D_PT_active_tool_duplicate(Panel, ToolActivePanelHelper):
    bl_space_type = 'VIEW_3D'
    bl_region_type = 'UI'
    bl_category = "Tool"
    bl_options = {'HIDE_HEADER'}

    # Only show in properties editor.
    @classmethod
    def poll(cls, context):
        return context.area.type != 'VIEW_3D'


class VIEW3D_PT_view3d_properties(Panel):
    bl_space_type = 'VIEW_3D'
    bl_region_type = 'UI'
    bl_category = "View"
    bl_label = "View"
    bl_options = {'DEFAULT_CLOSED'}

    def draw(self, context):
        layout = self.layout

        view = context.space_data

        layout.use_property_split = True
        layout.use_property_decorate = False  # No animation.

        col = layout.column()

        subcol = col.column()
        subcol.active = bool(view.region_3d.view_perspective != 'CAMERA' or view.region_quadviews)
        subcol.prop(view, "lens", text="Focal Length")

        subcol = col.column(align=True)
        subcol.prop(view, "clip_start", text="Clip Near")
        subcol.prop(view, "clip_end", text="Clip Far")

        subcol.separator()

        col = layout.column()

        subcol = col.column()
        subcol.use_property_split = False
        row = subcol.row()
        split = row.split(factor=0.65)
        split.prop(view, "use_local_camera")
        if view.use_local_camera:
            split.label(icon='DISCLOSURE_TRI_DOWN')
        else:
            split.label(icon='DISCLOSURE_TRI_RIGHT')

        if view.use_local_camera:
            subcol = col.column()
            row = subcol.row()
            row.separator()
            row.use_property_split = True
            row.prop(view, "camera", text="")

        subcol.use_property_split = False
        subcol.prop(view, "use_render_border")


class VIEW3D_PT_view3d_properties_edit(Panel):
    bl_space_type = 'VIEW_3D'
    bl_region_type = 'UI'
    bl_category = "View"
    bl_label = "Edit"
    bl_options = {'DEFAULT_CLOSED'}

    def draw(self, context):
        layout = self.layout

        tool_settings = context.tool_settings
        layout.prop(tool_settings, "lock_object_mode")


class VIEW3D_PT_view3d_camera_lock(Panel):
    bl_space_type = 'VIEW_3D'
    bl_region_type = 'UI'
    bl_category = "View"
    bl_label = "Camera Lock"
    bl_parent_id = "VIEW3D_PT_view3d_properties"

    def draw(self, context):
        layout = self.layout

        layout.use_property_split = True
        layout.use_property_decorate = False  # No animation.

        view = context.space_data

        col = layout.column(align=True)
        sub = col.column()
        sub.active = bool(view.region_3d.view_perspective != 'CAMERA' or view.region_quadviews)

        sub.prop(view, "lock_object")
        lock_object = view.lock_object
        if lock_object:
            if lock_object.type == 'ARMATURE':
                sub.prop_search(
                    view, "lock_bone", lock_object.data,
                    "edit_bones" if lock_object.mode == 'EDIT'
                    else "bones",
                    text="Bone",
                )
        else:
            col = layout.column(align=True)
            col.use_property_split = False
            col.prop(view, "lock_cursor", text="Lock To 3D Cursor")

        col.use_property_split = False
        col.prop(view, "lock_camera", text="Camera to View")
        col.prop(context.space_data.region_3d, 'lock_rotation', text='Lock View Rotation')


class VIEW3D_PT_view3d_cursor(Panel):
    bl_space_type = 'VIEW_3D'
    bl_region_type = 'UI'
    bl_category = "View"
    bl_label = "3D Cursor"
    bl_options = {'DEFAULT_CLOSED'}

    def draw(self, context):
        layout = self.layout

        cursor = context.scene.cursor

        layout.use_property_split = True
        layout.use_property_decorate = False

        layout.column().prop(cursor, "location", text="Location")
        rotation_mode = cursor.rotation_mode
        if rotation_mode == 'QUATERNION':
            layout.column().prop(cursor, "rotation_quaternion", text="Rotation")
        elif rotation_mode == 'AXIS_ANGLE':
            layout.column().prop(cursor, "rotation_axis_angle", text="Rotation")
        else:
            layout.column().prop(cursor, "rotation_euler", text="Rotation")
        layout.prop(cursor, "rotation_mode", text="")


class VIEW3D_PT_collections(Panel):
    bl_space_type = 'VIEW_3D'
    bl_region_type = 'UI'
    bl_category = "View"
    bl_label = "Collections"
    bl_options = {'DEFAULT_CLOSED'}

    def _draw_collection(self, layout, view_layer, use_local_collections, collection, index):
        need_separator = index
        for child in collection.children:
            index += 1

            if child.exclude:
                continue

            if child.collection.hide_viewport:
                continue

            if need_separator:
                layout.separator()
                need_separator = False

            icon = 'BLANK1'
            # has_objects = True
            if child.has_selected_objects(view_layer):
                icon = 'LAYER_ACTIVE'
            elif child.has_objects():
                icon = 'LAYER_USED'
            else:
                # has_objects = False
                pass

            row = layout.row()
            row.use_property_decorate = False
            sub = row.split(factor=0.98)
            subrow = sub.row()
            subrow.alignment = 'LEFT'
            subrow.operator(
                "object.hide_collection", text=child.name, icon=icon, emboss=False,
            ).collection_index = index

            sub = row.split()
            subrow = sub.row(align=True)
            subrow.alignment = 'RIGHT'
            if not use_local_collections:
                subrow.active = collection.is_visible  # Parent collection runtime visibility
                subrow.prop(child, "hide_viewport", text="", emboss=False)
            else:
                subrow.active = collection.visible_get()  # Parent collection runtime visibility
                icon = 'HIDE_OFF' if child.visible_get() else 'HIDE_ON'
                props = subrow.operator("object.hide_collection", text="", icon=icon, emboss=False)
                props.collection_index = index
                props.toggle = True

        for child in collection.children:
            index = self._draw_collection(layout, view_layer, use_local_collections, child, index)

        return index

    def draw(self, context):
        layout = self.layout
        layout.use_property_split = False

        view = context.space_data
        view_layer = context.view_layer

        layout.use_property_split = False
        layout.prop(view, "use_local_collections")
        layout.separator()

        # We pass index 0 here because the index is increased
        # so the first real index is 1
        # And we start with index as 1 because we skip the master collection
        self._draw_collection(layout, view_layer, view.use_local_collections, view_layer.layer_collection, 0)


class VIEW3D_PT_object_type_visibility(Panel):
    bl_space_type = 'VIEW_3D'
    bl_region_type = 'HEADER'
    bl_label = "View Object Types"
    bl_ui_units_x = 9

    # Allows derived classes to pass view data other than context.space_data.
    # This is used by the official VR add-on, which passes XrSessionSettings
    # since VR has a 3D view that only exists for the duration of the VR session.
    def draw_ex(self, _context, view, show_select):
        layout = self.layout
        layout.use_property_split = True
        layout.use_property_decorate = False

        layout.label(text="Object Types Visibility")

        layout.separator()

        col = layout.column()

        attr_object_types = (
            # Geometry
            ("mesh", "Mesh", "OUTLINER_OB_MESH"),
            ("curve", "Curve", "OUTLINER_OB_CURVE"),
            ("surf", "Surface", "OUTLINER_OB_SURFACE"),
            ("meta", "Meta", "OUTLINER_OB_META"),
            ("font", "Text", "OUTLINER_OB_FONT"),
            ("curves", "Hair Curves", "HAIR_DATA"),
            ("pointcloud", "Point Cloud", "OUTLINER_OB_POINTCLOUD"),
            ("volume", "Volume", "OUTLINER_OB_VOLUME"),
            ("grease_pencil", "Grease Pencil", "OUTLINER_OB_GREASEPENCIL"),
            (None, None, None),
            # Other
            ("armature", "Armature", "OUTLINER_OB_ARMATURE"),
            ("lattice", "Lattice", "OUTLINER_OB_LATTICE"),
            ("empty", "Empty", "OUTLINER_OB_EMPTY"),
            ("light", "Light", "OUTLINER_OB_LIGHT"),
            ("light_probe", "Light Probe", "OUTLINER_OB_LIGHTPROBE"),
            ("camera", "Camera", "OUTLINER_OB_CAMERA"),
            ("speaker", "Speaker", "OUTLINER_OB_SPEAKER"),
        )

        for attr, attr_name, icon in attr_object_types:
            if attr is None:
                layout.separator()
                continue

            if attr == "curves" and not hasattr(bpy.data, "hair_curves"):
                continue
            elif attr == "pointcloud" and not hasattr(bpy.data, "pointclouds"):
                continue

            attr_v = "show_object_viewport_" + attr
            icon_v = 'HIDE_OFF' if getattr(view, attr_v) else 'HIDE_ON'

            split = layout.split(factor=0.7)
            row = split.row(align=True)
            row.alignment = 'LEFT'
            row.label(icon = icon, text=attr_name)
            row.prop(view, attr_v, text="", emboss=False)

            if show_select:
                attr_s = "show_object_select_" + attr
                icon_s = 'RESTRICT_SELECT_OFF' if getattr(view, attr_s) else 'RESTRICT_SELECT_ON'

                row = split.row(align=True)
                row.alignment = 'RIGHT'
                rowsub = row.row(align=True)
                row.prop(view, attr_v, text="", icon=icon_v, emboss=False)
                rowsub.active = getattr(view, attr_v)
                rowsub.prop(view, attr_s, text="", icon=icon_s, emboss=False)

    def draw(self, context):
        view = context.space_data
        self.draw_ex(context, view, True)


class VIEW3D_PT_shading(Panel):
    bl_space_type = 'VIEW_3D'
    bl_region_type = 'HEADER'
    bl_label = "Shading"
    bl_ui_units_x = 12

    @classmethod
    def get_shading(cls, context):
        # Get settings from 3D viewport or OpenGL render engine
        view = context.space_data
        if view.type == 'VIEW_3D':
            return view.shading
        else:
            return context.scene.display.shading

    def draw(self, _context):
        layout = self.layout
        layout.label(text="Viewport Shading")


class VIEW3D_PT_shading_lighting(Panel):
    bl_space_type = 'VIEW_3D'
    bl_region_type = 'HEADER'
    bl_label = "Lighting"
    bl_parent_id = 'VIEW3D_PT_shading'

    @classmethod
    def poll(cls, context):
        shading = VIEW3D_PT_shading.get_shading(context)
        engine = context.scene.render.engine
        return shading.type in {'SOLID', 'MATERIAL'} or engine == 'BLENDER_EEVEE' and shading.type == 'RENDERED'

    def draw(self, context):
        layout = self.layout
        shading = VIEW3D_PT_shading.get_shading(context)

        col = layout.column()
        split = col.split(factor=0.9)

        if shading.type == 'SOLID':
            row = split.row()
            row.separator()
            row.prop(shading, "light", expand=True)
            col = split.column()

            split = layout.split(factor=0.9)
            col = split.column()
            sub = col.row()

            if shading.light == 'STUDIO':
                prefs = context.preferences
                system = prefs.system

                if not system.use_studio_light_edit:
                    sub.scale_y = 0.6  # smaller studiolight preview
                    row = sub.row()
                    row.separator()
                    row.template_icon_view(shading, "studio_light", scale_popup=3.0)
                else:
                    row = sub.row()
                    row.separator()
                    row.prop(
                        system,
                        "use_studio_light_edit",
                        text="Disable Studio Light Edit",
                        icon='NONE',
                        toggle=True)

                col = split.column()
                col.operator("preferences.studiolight_show", emboss=False, text="", icon='PREFERENCES')

                split = layout.split(factor=0.9)
                col = split.column()

                row = col.row()
                row.separator()
                row.prop(shading, "use_world_space_lighting", text="", icon='WORLD', toggle=True)
                row = row.row()
                if shading.use_world_space_lighting:
                    row.prop(shading, "studiolight_rotate_z", text="Rotation")
                    col = split.column()  # to align properly with above

            elif shading.light == 'MATCAP':
                sub.scale_y = 0.6  # smaller matcap preview
                row = sub.row()
                row.separator()
                row.template_icon_view(shading, "studio_light", scale_popup=3.0)

                col = split.column()
                col.operator("preferences.studiolight_show", emboss=False, text="", icon='PREFERENCES')
                col.operator("view3d.toggle_matcap_flip", emboss=False, text="", icon='ARROW_LEFTRIGHT')

        elif shading.type == 'MATERIAL':
            row = col.row()
            row.separator()
            row.prop(shading, "use_scene_lights")
            row = col.row()
            row.separator()
            row.prop(shading, "use_scene_world")
            col = layout.column()
            split = col.split(factor=0.9)

            if not shading.use_scene_world:
                col = split.column()
                sub = col.row()
                sub.scale_y = 0.6
                row = sub.row()
                row.separator()
                row.template_icon_view(shading, "studio_light", scale_popup=3)

                col = split.column()
                col.operator("preferences.studiolight_show", emboss=False, text="", icon='PREFERENCES')

                split = layout.split(factor=0.9)
                col = split.column()

                row = col.row()
                row.separator()
                row.prop(shading, "use_studiolight_view_rotation", text="", icon='WORLD', toggle=True)
                row = row.row()
                row.prop(shading, "studiolight_rotate_z", text="Rotation")

                row = col.row()
                row.separator()
                row.prop(shading, "studiolight_intensity")
                row = col.row()
                row.separator()
                row.prop(shading, "studiolight_background_alpha")
                row = col.row()
                row.separator()
                row.prop(shading, "studiolight_background_blur")
                col = split.column()  # to align properly with above

        elif shading.type == 'RENDERED':
            row = col.row()
            row.separator()
            row.prop(shading, "use_scene_lights_render")
            row = col.row()
            row.separator()
            row.prop(shading, "use_scene_world_render")

            if not shading.use_scene_world_render:
                col = layout.column()
                split = col.split(factor=0.9)

                col = split.column()
                sub = col.row()
                sub.scale_y = 0.6
                row = sub.row()
                row.separator()
                row.template_icon_view(shading, "studio_light", scale_popup=3)

                col = split.column()
                col.operator("preferences.studiolight_show", emboss=False, text="", icon='PREFERENCES')

                split = layout.split(factor=0.9)
                col = split.column()
                row = col.row()
                row.separator()
                row.prop(shading, "studiolight_rotate_z", text="Rotation")
                row = col.row()
                row.separator()
                row.prop(shading, "studiolight_intensity")
                row = col.row()
                row.separator()
                row.prop(shading, "studiolight_background_alpha")
                row = col.row()
                row.separator()
                row.prop(shading, "studiolight_background_blur")
                col = split.column()  # to align properly with above
            else:
                row = col.row()
                row.separator()
                row.label(icon='DISCLOSURE_TRI_RIGHT')


class VIEW3D_PT_shading_color(Panel):
    bl_space_type = 'VIEW_3D'
    bl_region_type = 'HEADER'
    bl_label = "Color"
    bl_parent_id = 'VIEW3D_PT_shading'

    @classmethod
    def poll(cls, context):
        shading = VIEW3D_PT_shading.get_shading(context)
        return shading.type in {'WIREFRAME', 'SOLID'}

    def _draw_color_type(self, context):
        layout = self.layout
        shading = VIEW3D_PT_shading.get_shading(context)

        layout.grid_flow(columns=3, align=True).prop(shading, "color_type", expand=True)

        if shading.color_type == 'SINGLE':
            layout.row().prop(shading, "single_color", text="")

    def _draw_background_color(self, context):
        layout = self.layout
        shading = VIEW3D_PT_shading.get_shading(context)

        layout.row().label(text="Background")
        layout.row().prop(shading, "background_type", expand=True)
        if shading.background_type == 'VIEWPORT':
            layout.row().prop(shading, "background_color", text="")

    def draw(self, context):
        shading = VIEW3D_PT_shading.get_shading(context)
        if shading.type == 'WIREFRAME':
            self.layout.row().prop(shading, "wireframe_color_type", expand=True)
        else:
            self._draw_color_type(context)
            self.layout.separator()
        self._draw_background_color(context)


class VIEW3D_PT_shading_options(Panel):
    bl_space_type = 'VIEW_3D'
    bl_region_type = 'HEADER'
    bl_label = "Options"
    bl_parent_id = 'VIEW3D_PT_shading'

    @classmethod
    def poll(cls, context):
        shading = VIEW3D_PT_shading.get_shading(context)
        return shading.type in {'WIREFRAME', 'SOLID'}

    def draw(self, context):
        layout = self.layout

        shading = VIEW3D_PT_shading.get_shading(context)

        col = layout.column()

        if shading.type == 'SOLID':
            row = col.row()
            row.separator()
            row.prop(shading, "show_backface_culling")

        row = col.row()

        if shading.type == 'WIREFRAME':
            split = layout.split()
            col = split.column()
            row = col.row()
            row.separator()
            row.prop(shading, "show_xray_wireframe")
            col = split.column()
            if shading.show_xray_wireframe:
                col.prop(shading, "xray_alpha_wireframe", text="")
            else:
                col.label(icon='DISCLOSURE_TRI_RIGHT')

        elif shading.type == 'SOLID':

            xray_active = shading.show_xray and shading.xray_alpha != 1

            split = layout.split()
            col = split.column()
            col.use_property_split = False
            row = col.row()
            row.separator()
            row.prop(shading, "show_xray")
            col = split.column()
            if shading.show_xray:
                col.use_property_split = False
                col.prop(shading, "xray_alpha", text="")
            else:
                col.label(icon='DISCLOSURE_TRI_RIGHT')

            split = layout.split()
            split.active = not xray_active
            col = split.column()
            col.use_property_split = False
            row = col.row()
            row.separator()
            row.prop(shading, "show_shadows")
            col = split.column()
            if shading.show_shadows:
                col.use_property_split = False
                row = col.row(align=True)
                row.prop(shading, "shadow_intensity", text="")
                row.popover(panel="VIEW3D_PT_shading_options_shadow", icon='PREFERENCES', text="")
            else:
                col.label(icon='DISCLOSURE_TRI_RIGHT')

            split = layout.split()
            col = split.column()
            col.use_property_split = False
            row = col.row()
            row.separator()
            row.prop(shading, "show_cavity")
            col = split.column()
            if shading.show_cavity:
                col.prop(shading, "cavity_type", text="Type")
            else:
                col.label(icon='DISCLOSURE_TRI_RIGHT')

            col = layout.column()

            if shading.show_cavity:

                #row.prop(shading, "cavity_type", text="Type")

                if shading.cavity_type in {'WORLD', 'BOTH'}:
                    row = col.row()
                    row.separator()
                    row.separator()
                    row.label(text="World Space")
                    row = col.row()
                    row.separator()
                    row.separator()
                    row.separator()
                    row.use_property_split = True
                    row.prop(shading, "cavity_ridge_factor", text="Ridge")
                    row = col.row()
                    row.separator()
                    row.separator()
                    row.separator()
                    row.use_property_split = True
                    row.prop(shading, "cavity_valley_factor", text="Valley")
                    row.popover(panel="VIEW3D_PT_shading_options_ssao", icon='PREFERENCES', text="",)

                if shading.cavity_type in {'SCREEN', 'BOTH'}:
                    row = col.row()
                    row.separator()
                    row.separator()
                    row.label(text="Screen Space")
                    row = col.row()
                    row.separator()
                    row.separator()
                    row.separator()
                    row.use_property_split = True
                    row.prop(shading, "curvature_ridge_factor", text="Ridge")
                    row = col.row()
                    row.separator()
                    row.separator()
                    row.separator()
                    row.use_property_split = True
                    row.prop(shading, "curvature_valley_factor", text="Valley")

            row = col.row()
            row.separator()
            row.prop(shading, "use_dof", text="Depth of Field")

        if shading.type in {'WIREFRAME', 'SOLID'}:
            split = layout.split()
            col = split.column()
            col.use_property_split = False
            row = col.row()
            row.separator()
            row.prop(shading, "show_object_outline")
            col = split.column()
            if shading.show_object_outline:
                col.use_property_split = False
                col.prop(shading, "object_outline_color", text="")
            else:
                col.label(icon='DISCLOSURE_TRI_RIGHT')

        if shading.type == 'SOLID':
            col = layout.column()
            if shading.light in {'STUDIO', 'MATCAP'}:
                if shading.selected_studio_light.has_specular_highlight_pass:
                    row = col.row()
                    row.separator()
                    row.prop(shading, "show_specular_highlight", text="Specular Lighting")


class VIEW3D_PT_shading_options_shadow(Panel):
    bl_label = "Shadow Settings"
    bl_space_type = 'VIEW_3D'
    bl_region_type = 'HEADER'

    def draw(self, context):
        layout = self.layout
        layout.use_property_split = True
        scene = context.scene

        col = layout.column()
        col.prop(scene.display, "light_direction")
        col.prop(scene.display, "shadow_shift")
        col.prop(scene.display, "shadow_focus")


class VIEW3D_PT_shading_options_ssao(Panel):
    bl_label = "SSAO Settings"
    bl_space_type = 'VIEW_3D'
    bl_region_type = 'HEADER'

    def draw(self, context):
        layout = self.layout
        layout.use_property_split = True
        scene = context.scene

        col = layout.column(align=True)
        col.prop(scene.display, "matcap_ssao_samples")
        col.prop(scene.display, "matcap_ssao_distance")
        col.prop(scene.display, "matcap_ssao_attenuation")


class VIEW3D_PT_shading_render_pass(Panel):
    bl_space_type = 'VIEW_3D'
    bl_region_type = 'HEADER'
    bl_label = "Render Pass"
    bl_parent_id = 'VIEW3D_PT_shading'
    COMPAT_ENGINES = {'BLENDER_EEVEE'}

    @classmethod
    def poll(cls, context):
        return (
            (context.space_data.shading.type == 'MATERIAL') or
            (context.engine in cls.COMPAT_ENGINES and context.space_data.shading.type == 'RENDERED')
        )

    def draw(self, context):
        shading = context.space_data.shading

        layout = self.layout
        row = layout.row()
        row.separator()
        row.prop(shading, "render_pass", text="")


class VIEW3D_PT_shading_compositor(Panel):
    bl_space_type = 'VIEW_3D'
    bl_region_type = 'HEADER'
    bl_label = "Compositor"
    bl_parent_id = 'VIEW3D_PT_shading'
    bl_order = 10

    @classmethod
    def poll(cls, context):
        return context.space_data.shading.type in {'MATERIAL', 'RENDERED'}

    def draw(self, context):
        shading = context.space_data.shading

        import gpu
        is_supported = (gpu.capabilities.compute_shader_support_get()
                        and gpu.capabilities.shader_image_load_store_support_get())

        row = self.layout.row()
        row.active = is_supported
        row.prop(shading, "use_compositor", expand=True)
        if shading.use_compositor != "DISABLED" and not is_supported:
            self.layout.label(text="Compositor not supported on this platform", icon='ERROR')


class VIEW3D_PT_gizmo_display(Panel):
    bl_space_type = 'VIEW_3D'
    bl_region_type = 'HEADER'
    bl_label = "Gizmos"
    bl_ui_units_x = 8

    def draw(self, context):
        layout = self.layout

        scene = context.scene
        view = context.space_data

        prefs = context.preferences
        prefsview = prefs.view

        col = layout.column()
        col.label(text="Viewport Gizmos")

        col.separator()
        col.active = view.show_gizmo
        colsub = col.column(align=True)

        row = colsub.row()
        row.separator()
        row.prop(view, "show_gizmo_navigate", text="Navigate")

        if view.show_gizmo_navigate:
            row = colsub.row()
            row.separator()
            row.separator()
            row.prop(prefsview, "show_navigate_ui")  # bfa - moved from the preferences
            row = colsub.row()
            row.separator()
            row.separator()
            row.prop(prefsview, "mini_axis_type", text="")

        row = colsub.row()
        row.separator()
        row.prop(view, "show_gizmo_tool", text="Active Tools")
        row = colsub.row()
        row.separator()
        row.prop(view, "show_gizmo_context", text="Active Object")

        col = layout.column(align=True)
        if view.show_gizmo and view.show_gizmo_context:
            col.label(text="Object Gizmos")
            row = col.row()
            row.separator()
            row.prop(scene.transform_orientation_slots[1], "type", text="")
            row = col.row()
            row.separator()
            row.prop(view, "show_gizmo_object_translate", text="Move")
            row = col.row()
            row.separator()
            row.prop(view, "show_gizmo_object_rotate", text="Rotate")
            row = col.row()
            row.separator()
            row.prop(view, "show_gizmo_object_scale", text="Scale")

        # Match order of object type visibility
        col = layout.column(align=True)
        col.active = view.show_gizmo
        col.label(text="Empty")
        row = col.row()
        row.separator()
        row.prop(view, "show_gizmo_empty_image", text="Image")
        row = col.row()
        row.separator()
        row.prop(view, "show_gizmo_empty_force_field", text="Force Field")

        col.label(text="Light")
        row = col.row()
        row.separator()
        row.prop(view, "show_gizmo_light_size", text="Size")
        row = col.row()
        row.separator()
        row.prop(view, "show_gizmo_light_look_at", text="Look At")

        col.label(text="Camera")
        row = col.row()
        row.separator()
        row.prop(view, "show_gizmo_camera_lens", text="Lens")
        row = col.row()
        row.separator()
        row.prop(view, "show_gizmo_camera_dof_distance", text="Focus Distance")


class VIEW3D_PT_overlay(Panel):
    bl_space_type = 'VIEW_3D'
    bl_region_type = 'HEADER'
    bl_label = "Overlays"
    bl_ui_units_x = 13

    def draw(self, _context):
        layout = self.layout
        layout.label(text="Viewport Overlays")


class VIEW3D_PT_overlay_guides(Panel):
    bl_space_type = 'VIEW_3D'
    bl_region_type = 'HEADER'
    bl_parent_id = 'VIEW3D_PT_overlay'
    bl_label = "Guides"

    def draw(self, context):
        layout = self.layout

        view = context.space_data
        scene = context.scene

        overlay = view.overlay
        shading = view.shading
        display_all = overlay.show_overlays
        region = context.area.spaces.active.region_3d

        col = layout.column()
        col.active = display_all

        split = col.split()
        sub = split.column()

        split = col.split()
        col = split.column()
        col.use_property_split = False
        col.prop(overlay, "show_ortho_grid")
        col = split.column()
        if overlay.show_ortho_grid:
            col.prop(overlay, "show_floor", text="Floor", text_ctxt=i18n_contexts.editor_view3d)
        else:
            col.label(icon='DISCLOSURE_TRI_RIGHT')

        if overlay.show_ortho_grid:

            split = layout.split()
            row = split.row()
            row.active = display_all
            row.separator()
            row.label(text="Axes")

            #subrow = row.row(align=True)
            row = split.row(align=True)
            row.active = display_all
            subrow = row.row(align=True)
            subrow.active = region.view_perspective != 'ORTHO'
            subrow.prop(overlay, "show_axis_x", text="X", toggle=True)
            subrow.prop(overlay, "show_axis_y", text="Y", toggle=True)
            subrow.prop(overlay, "show_axis_z", text="Z", toggle=True)

            if overlay.show_floor or overlay.show_ortho_grid:
                col = layout.column()
                col.active = display_all
                col.use_property_split = True
                if (overlay.show_floor) or (overlay.show_ortho_grid):
                    row = col.row()
                    row.separator()
                    row.prop(overlay, "grid_scale", text="Grid Scale")

                    if scene.unit_settings.system == 'NONE':
                        col = layout.column()
                        col.use_property_split = True
                        row = col.row()
                        row.separator()
                        row.prop(overlay, "grid_subdivisions", text="Subdivisions")

        layout.separator()

        layout.label(text="Options")

        split = layout.split()
        split.active = display_all
        sub = split.column()
        row = sub.row()
        row.separator()
        row.prop(overlay, "show_text", text="Text Info")
        row = sub.row()
        row.separator()
        row.prop(overlay, "show_stats", text="Statistics")

        sub = split.column()
        sub.prop(overlay, "show_cursor", text="3D Cursor")
        sub.prop(overlay, "show_annotation", text="Annotations")

        if shading.type == 'MATERIAL':
            row = col.row()
            row.active = shading.render_pass == 'COMBINED'
            row.separator()
            row.prop(overlay, "show_look_dev")


class VIEW3D_PT_overlay_object(Panel):
    bl_space_type = 'VIEW_3D'
    bl_region_type = 'HEADER'
    bl_parent_id = 'VIEW3D_PT_overlay'
    bl_label = "Objects"

    def draw(self, context):
        layout = self.layout
        view = context.space_data
        overlay = view.overlay
        display_all = overlay.show_overlays

        col = layout.column(align=True)
        col.active = display_all

        split = col.split()

        sub = split.column(align=True)
        row = sub.row()
        row.separator()
        row.prop(overlay, "show_extras", text="Extras")

        row = sub.row()
        row.separator()
        row.active = overlay.show_extras
        row.prop(overlay, "show_light_colors")

        row = sub.row()
        row.separator()
        row.prop(overlay, "show_relationship_lines")
        row = sub.row()
        row.separator()
        row.prop(overlay, "show_outline_selected")

        sub = split.column(align=True)
        sub.prop(overlay, "show_bones", text="Bones")
        sub.prop(overlay, "show_motion_paths")

        split = col.split()
        col = split.column()
        col.use_property_split = False
        row = col.row()
        row.separator()
        row.prop(overlay, "show_object_origins", text="Origins")
        col = split.column()
        if overlay.show_object_origins:
            col.prop(overlay, "show_object_origins_all", text="Origins (All)")
        else:
            col.label(icon='DISCLOSURE_TRI_RIGHT')


class VIEW3D_PT_overlay_geometry(Panel):
    bl_space_type = 'VIEW_3D'
    bl_region_type = 'HEADER'
    bl_parent_id = 'VIEW3D_PT_overlay'
    bl_label = "Geometry"

    def draw(self, context):
        layout = self.layout
        view = context.space_data
        overlay = view.overlay
        display_all = overlay.show_overlays
        is_wireframes = view.shading.type == 'WIREFRAME'

        col = layout.column(align=True)
        col.active = display_all
        split = col.split()
        row = split.row()
        row.separator()
        row.prop(overlay, "show_wireframes")

        row = split.row(align=True)
        if overlay.show_wireframes or is_wireframes:
            row.prop(overlay, "wireframe_threshold", text="")
            row.prop(overlay, "wireframe_opacity", text="Opacity")
        else:
            row.label(icon='DISCLOSURE_TRI_RIGHT')

        row = col.row()
        row.separator()
        row.prop(overlay, "show_face_orientation")

        col = layout.column(align=True)
        col.active = display_all
        split = col.split()
        row = split.row()
        row.separator()
        row.prop(overlay, "show_viewer_attribute")

        row = split.row(align=True)
        if overlay.show_viewer_attribute:
            row.prop(overlay, "viewer_attribute_opacity", text="")
        else:
            row.label(icon='DISCLOSURE_TRI_RIGHT')


        # These properties should be always available in the UI for all modes
        # other than Object.
        # Even when the Fade Inactive Geometry overlay is not affecting the
        # current active object depending on its mode, it will always affect
        # the rest of the scene.
        if context.mode != 'OBJECT':
            col = layout.column(align=True)
            col.active = display_all
            split = col.split()
            row = split.row()
            row.separator()
            row.prop(overlay, "show_fade_inactive")

            row = split.row(align=True)
            if overlay.show_fade_inactive:
                row.prop(overlay, "fade_inactive_alpha", text="")
            else:
                row.label(icon='DISCLOSURE_TRI_RIGHT')

        # sub.prop(overlay, "show_onion_skins")


class VIEW3D_PT_overlay_motion_tracking(Panel):
    bl_space_type = 'VIEW_3D'
    bl_region_type = 'HEADER'
    bl_parent_id = 'VIEW3D_PT_overlay'
    bl_label = "Motion Tracking"

    def draw_header(self, context):
        layout = self.layout
        view = context.space_data
        overlay = view.overlay
        display_all = overlay.show_overlays
        layout.active = display_all

        row = layout.row()
        split = row.split()
        split.prop(view, "show_reconstruction", text=self.bl_label)
        if view.show_reconstruction:
            split.label(icon='DISCLOSURE_TRI_DOWN')
        else:
            split.label(icon='DISCLOSURE_TRI_RIGHT')

    def draw(self, context):
        layout = self.layout
        view = context.space_data
        overlay = view.overlay
        display_all = overlay.show_overlays

        col = layout.column()
        col.active = display_all

        if view.show_reconstruction:
            split = col.split()

            sub = split.column(align=True)
            row = sub.row()
            row.separator()
            row.prop(view, "show_camera_path", text="Camera Path")

            sub = split.column()
            sub.prop(view, "show_bundle_names", text="Marker Names")

            col = layout.column()
            col.active = display_all
            col.label(text="Tracks")
            row = col.row(align=True)
            row.separator()
            row.prop(view, "tracks_display_type", text="")
            row.prop(view, "tracks_display_size", text="Size")


class VIEW3D_PT_overlay_edit_mesh(Panel):
    bl_space_type = 'VIEW_3D'
    bl_region_type = 'HEADER'
    bl_parent_id = 'VIEW3D_PT_overlay'
    bl_label = "Mesh Edit Mode"

    @classmethod
    def poll(cls, context):
        return context.mode == 'EDIT_MESH'

    def draw(self, context):
        layout = self.layout

        view = context.space_data
        shading = view.shading
        overlay = view.overlay
        display_all = overlay.show_overlays

        is_any_solid_shading = not (shading.show_xray or (shading.type == 'WIREFRAME'))

        col = layout.column()
        col.active = display_all

        split = col.split()

        sub = split.column()
        sub.active = is_any_solid_shading
        row = sub.row()
        row.separator()
        row.prop(overlay, "show_edges", text="Edges")
        sub = split.column()
        sub.prop(overlay, "show_faces", text="Faces")
        sub = split.column()
        sub.active = is_any_solid_shading
        sub.prop(overlay, "show_face_center", text="Center")

        row = col.row(align=True)
        row.separator()
        row.prop(overlay, "show_edge_crease", text="Creases", toggle=True)
        row.prop(overlay, "show_edge_sharp", text="Sharp", text_ctxt=i18n_contexts.plural, toggle=True)
        row.prop(overlay, "show_edge_bevel_weight", text="Bevel", toggle=True)
        row.prop(overlay, "show_edge_seams", text="Seams", toggle=True)

        if context.preferences.view.show_developer_ui:
            col.label(text="Developer")
            row = col.row()
            row.separator()
            row.prop(overlay, "show_extra_indices", text="Indices")


class VIEW3D_PT_overlay_edit_mesh_shading(Panel):
    bl_space_type = 'VIEW_3D'
    bl_region_type = 'HEADER'
    bl_parent_id = 'VIEW3D_PT_overlay_edit_mesh'
    bl_label = "Shading"

    @classmethod
    def poll(cls, context):
        return context.mode == 'EDIT_MESH'

    def draw(self, context):
        layout = self.layout

        view = context.space_data
        shading = view.shading
        overlay = view.overlay
        tool_settings = context.tool_settings
        display_all = overlay.show_overlays
        statvis = tool_settings.statvis

        col = layout.column()
        col.active = display_all
        row = col.row()
        row.separator()
        row.prop(overlay, "show_occlude_wire")

        row = col.row(align=True)
        row.prop(overlay, "show_retopology", text="")
        sub = row.row()
        sub.active = overlay.show_retopology
        sub.prop(overlay, "retopology_offset", text="Retopology")

        row = col.row()
        row.separator()
        split = row.split(factor=0.55)
        split.prop(overlay, "show_weight", text="Vertex Group Weights")
        if overlay.show_weight:
            split.label(icon='DISCLOSURE_TRI_DOWN')
        else:
            split.label(icon='DISCLOSURE_TRI_RIGHT')

        if overlay.show_weight:
            row = col.row()
            row.separator()
            row.separator()
            row.use_property_split = True
            row.prop(tool_settings, "vertex_group_user", text="Zero Weights", expand=True)

        if shading.type == 'WIREFRAME':
            xray = shading.show_xray_wireframe and shading.xray_alpha_wireframe < 1.0
        elif shading.type == 'SOLID':
            xray = shading.show_xray and shading.xray_alpha < 1.0
        else:
            xray = False

        statvis_active = not xray
        row = col.row()
        row.active = statvis_active
        row.separator()
        split = row.split(factor=0.55)
        split.prop(overlay, "show_statvis", text="Mesh Analysis")
        if overlay.show_statvis:
            split.label(icon='DISCLOSURE_TRI_DOWN')
        else:
            split.label(icon='DISCLOSURE_TRI_RIGHT')

        if overlay.show_statvis:
            col = col.column()
            col.active = statvis_active

            sub = col.split()
            row = sub.row()
            row.separator()
            row.separator()
            row.use_property_split = True
            row.prop(statvis, "type", text="Type")

            statvis_type = statvis.type
            if statvis_type == 'OVERHANG':
                row = col.row(align=True)
                row.separator()
                row.prop(statvis, "overhang_min", text="Minimum")
                row.prop(statvis, "overhang_max", text="Maximum")
                row = col.row(align=True)
                row.separator()
                row.row().prop(statvis, "overhang_axis", expand=True)
            elif statvis_type == 'THICKNESS':
                row = col.row(align=True)
                row.separator()
                row.prop(statvis, "thickness_min", text="Minimum")
                row.prop(statvis, "thickness_max", text="Maximum")
                col.prop(statvis, "thickness_samples")
            elif statvis_type == 'INTERSECT':
                pass
            elif statvis_type == 'DISTORT':
                row = col.row(align=True)
                row.separator()
                row.prop(statvis, "distort_min", text="Minimum")
                row.prop(statvis, "distort_max", text="Maximum")
            elif statvis_type == 'SHARP':
                row = col.row(align=True)
                row.separator()
                row.prop(statvis, "sharp_min", text="Minimum")
                row.prop(statvis, "sharp_max", text="Maximum")


class VIEW3D_PT_overlay_edit_mesh_measurement(Panel):
    bl_space_type = 'VIEW_3D'
    bl_region_type = 'HEADER'
    bl_parent_id = 'VIEW3D_PT_overlay_edit_mesh'
    bl_label = "Measurement"

    @classmethod
    def poll(cls, context):
        return context.mode == 'EDIT_MESH'

    def draw(self, context):
        layout = self.layout

        view = context.space_data
        overlay = view.overlay
        display_all = overlay.show_overlays

        col = layout.column()
        col.active = display_all

        split = col.split()

        sub = split.column()
        row = sub.row()
        row.separator()
        row.prop(overlay, "show_extra_edge_length", text="Edge Length")
        row = sub.row()
        row.separator()
        row.prop(overlay, "show_extra_edge_angle", text="Edge Angle")

        sub = split.column()
        sub.prop(overlay, "show_extra_face_area", text="Face Area")
        sub.prop(overlay, "show_extra_face_angle", text="Face Angle")


class VIEW3D_PT_overlay_edit_mesh_normals(Panel):
    bl_space_type = 'VIEW_3D'
    bl_region_type = 'HEADER'
    bl_parent_id = 'VIEW3D_PT_overlay_edit_mesh'
    bl_label = "Normals"

    @classmethod
    def poll(cls, context):
        return context.mode == 'EDIT_MESH'

    def draw(self, context):
        layout = self.layout

        view = context.space_data
        overlay = view.overlay
        display_all = overlay.show_overlays

        col = layout.column()
        col.active = display_all
        split = col.split()

        row = split.row(align=True)
        row.separator()
        row.separator()
        row.prop(overlay, "show_vertex_normals", text="", icon='NORMALS_VERTEX')
        row.prop(overlay, "show_split_normals", text="", icon='NORMALS_VERTEX_FACE')
        row.prop(overlay, "show_face_normals", text="", icon='NORMALS_FACE')

        sub = split.row(align=True)
        if overlay.show_vertex_normals or overlay.show_face_normals or overlay.show_split_normals:
            sub.use_property_split = True
            if overlay.use_normals_constant_screen_size:
                sub.prop(overlay, "normals_constant_screen_size", text="Size")
            else:
                sub.prop(overlay, "normals_length", text="Size")
        else:
            sub.label(icon='DISCLOSURE_TRI_RIGHT')

        row.prop(overlay, "use_normals_constant_screen_size", text="", icon='FIXED_SIZE')


class VIEW3D_PT_overlay_edit_mesh_freestyle(Panel):
    bl_space_type = 'VIEW_3D'
    bl_region_type = 'HEADER'
    bl_parent_id = 'VIEW3D_PT_overlay'
    bl_label = "Freestyle"

    @classmethod
    def poll(cls, context):
        return context.mode == 'EDIT_MESH' and bpy.app.build_options.freestyle

    def draw(self, context):
        layout = self.layout

        view = context.space_data
        overlay = view.overlay
        display_all = overlay.show_overlays

        col = layout.column()
        col.active = display_all

        row = col.row()
        row.separator()
        row.prop(overlay, "show_freestyle_edge_marks", text="Edge Marks")
        row.prop(overlay, "show_freestyle_face_marks", text="Face Marks")


class VIEW3D_PT_overlay_edit_curve(Panel):
    bl_space_type = 'VIEW_3D'
    bl_region_type = 'HEADER'
    bl_parent_id = 'VIEW3D_PT_overlay'
    bl_label = "Curve Edit Mode"

    @classmethod
    def poll(cls, context):
        return context.mode == 'EDIT_CURVE'

    def draw(self, context):
        layout = self.layout
        view = context.space_data
        overlay = view.overlay
        display_all = overlay.show_overlays

        col = layout.column()
        col.active = display_all

        row = col.row()
        row.prop(overlay, "display_handle", text="Handles")

        col = layout.column(align=True)
        col.active = display_all
        split = col.split()
        row = split.row(align=True)
        # row.separator()
        # row.separator()
        row.prop(overlay, "show_curve_normals")

        row = split.row(align=True)
        if overlay.show_curve_normals:
            row.prop(overlay, "normals_length", text="")
        else:
            row.label(icon='DISCLOSURE_TRI_RIGHT')


class VIEW3D_PT_overlay_sculpt(Panel):
    bl_space_type = 'VIEW_3D'
    bl_context = ".sculpt_mode"
    bl_region_type = 'HEADER'
    bl_parent_id = 'VIEW3D_PT_overlay'
    bl_label = "Sculpt"

    @classmethod
    def poll(cls, context):
        return (
            context.mode == 'SCULPT' and
            context.sculpt_object
        )

    def draw(self, context):
        layout = self.layout

        view = context.space_data
        overlay = view.overlay
        display_all = overlay.show_overlays

        col = layout.column(align=True)
        col.active = display_all
        split = col.split()
        row = split.row()
        row.separator()
        row.prop(overlay, "show_sculpt_mask")

        row = split.row(align=True)
        if overlay.show_sculpt_mask:
            row.prop(overlay, "sculpt_mode_mask_opacity", text="")
        else:
            row.label(icon='DISCLOSURE_TRI_RIGHT')

        col = layout.column(align=True)
        col.active = display_all
        split = col.split()
        row = split.row()
        row.separator()
        row.prop(overlay, "show_sculpt_face_sets")

        row = split.row(align=True)
        if overlay.show_sculpt_face_sets:
            row.prop(overlay, "sculpt_mode_face_sets_opacity", text="")
        else:
            row.label(icon='DISCLOSURE_TRI_RIGHT')


class VIEW3D_PT_overlay_sculpt_curves(Panel):
    bl_space_type = 'VIEW_3D'
    bl_context = ".curves_sculpt"
    bl_region_type = 'HEADER'
    bl_parent_id = 'VIEW3D_PT_overlay'
    bl_label = "Sculpt"

    @classmethod
    def poll(cls, context):
        return context.mode == 'SCULPT_CURVES' and (context.object)

    def draw(self, context):
        layout = self.layout

        view = context.space_data
        overlay = view.overlay

        row = layout.row(align=True)
        row.active = overlay.show_overlays
        row.use_property_decorate = False
        row.separator(factor = 3)
        row.use_property_split = True
        row.prop(overlay, "sculpt_mode_mask_opacity", text="Selection Opacity")

        col = layout.column()
        split = col.split()
        row = split.row()
        row.active = overlay.show_overlays
        row.separator()
        row.prop(overlay, "show_sculpt_curves_cage", text="Curves Cage")

        row = split.row(align=True)
        row.active = overlay.show_overlays
        if overlay.show_sculpt_curves_cage:
            row.prop(overlay, "sculpt_curves_cage_opacity", text="")
        else:
            row.label(icon='DISCLOSURE_TRI_RIGHT')


class VIEW3D_PT_overlay_bones(Panel):
    bl_space_type = 'VIEW_3D'
    bl_region_type = 'HEADER'
    bl_parent_id = 'VIEW3D_PT_overlay'
    bl_label = "Bones"

    @staticmethod
    def is_using_wireframe(context):
        shading = VIEW3D_PT_shading.get_shading(context)

        if shading.type == 'WIREFRAME' or shading.show_xray:
            return True

        mode = context.mode

        if mode in {'POSE', 'PAINT_WEIGHT'}:
            armature = context.pose_object
        elif mode == 'EDIT_ARMATURE':
            armature = context.edit_object
        else:
            return False

        return armature and armature.display_type == 'WIRE'

    @classmethod
    def poll(cls, context):
        mode = context.mode
        return (
            (mode == 'POSE') or
            (mode == 'PAINT_WEIGHT' and context.pose_object) or
            (mode in {'EDIT_ARMATURE', 'OBJECT'} and
             VIEW3D_PT_overlay_bones.is_using_wireframe(context))
        )

    def draw(self, context):
        layout = self.layout
        view = context.space_data
        mode = context.mode
        overlay = view.overlay
        display_all = overlay.show_overlays

        col = layout.column()
        col.active = display_all

        if mode == 'POSE':

            col = layout.column(align=True)
            col.active = display_all
            split = col.split()
            row = split.row(align=True)
            row.separator()
            row.separator()
            row.prop(overlay, "show_xray_bone")

            row = split.row(align=True)
            if display_all and overlay.show_xray_bone:
                row.prop(overlay, "xray_alpha_bone", text="")
            else:
                row.label(icon='DISCLOSURE_TRI_RIGHT')

        elif mode == 'PAINT_WEIGHT':
            row = col.row()
            row.separator()
            row.prop(overlay, "show_xray_bone")

        if VIEW3D_PT_overlay_bones.is_using_wireframe(context):

            row = col.row()
            row.separator()
            row.use_property_split = True
            row.use_property_decorate = False
            row.prop(overlay, "bone_wire_alpha")


class VIEW3D_PT_overlay_texture_paint(Panel):
    bl_space_type = 'VIEW_3D'
    bl_region_type = 'HEADER'
    bl_parent_id = 'VIEW3D_PT_overlay'
    bl_label = "Texture Paint"

    @classmethod
    def poll(cls, context):
        return context.mode == 'PAINT_TEXTURE'

    def draw(self, context):
        layout = self.layout
        view = context.space_data
        overlay = view.overlay
        display_all = overlay.show_overlays

        col = layout.column()
        col.active = display_all
        row = col.row()
        row.separator()
        row.label(text="Stencil Mask Opacity")
        row.prop(overlay, "texture_paint_mode_opacity", text="")


class VIEW3D_PT_overlay_vertex_paint(Panel):
    bl_space_type = 'VIEW_3D'
    bl_region_type = 'HEADER'
    bl_parent_id = 'VIEW3D_PT_overlay'
    bl_label = "Vertex Paint"

    @classmethod
    def poll(cls, context):
        return context.mode == 'PAINT_VERTEX'

    def draw(self, context):
        layout = self.layout
        view = context.space_data
        overlay = view.overlay
        display_all = overlay.show_overlays

        col = layout.column()
        col.active = display_all
        row = col.row()
        row.separator()
        row.label(text="Stencil Mask Opacity")
        row.prop(overlay, "vertex_paint_mode_opacity", text="")
        row = col.row()
        row.separator()
        row.prop(overlay, "show_paint_wire")


class VIEW3D_PT_overlay_weight_paint(Panel):
    bl_space_type = 'VIEW_3D'
    bl_region_type = 'HEADER'
    bl_parent_id = 'VIEW3D_PT_overlay'
    bl_label = "Weight Paint"

    @classmethod
    def poll(cls, context):
        return context.mode == 'PAINT_WEIGHT'

    def draw(self, context):
        layout = self.layout
        view = context.space_data
        overlay = view.overlay
        display_all = overlay.show_overlays
        tool_settings = context.tool_settings

        col = layout.column()
        col.active = display_all

        row = col.row()
        row.separator()
        row.label(text="Opacity")
        row.prop(overlay, "weight_paint_mode_opacity", text="")
        row = col.split(factor=0.36)
        row.label(text="     Zero Weights")
        sub = row.row()
        sub.prop(tool_settings, "vertex_group_user", expand=True)

        row = col.row()
        row.separator()
        row.prop(overlay, "show_wpaint_contours")
        row = col.row()
        row.separator()
        row.prop(overlay, "show_paint_wire")


class VIEW3D_PT_snapping(Panel):
    bl_space_type = 'VIEW_3D'
    bl_region_type = 'HEADER'
    bl_label = "Snapping"

    def draw(self, context):
        tool_settings = context.tool_settings
        snap_elements = tool_settings.snap_elements
        obj = context.active_object
        object_mode = 'OBJECT' if obj is None else obj.mode

        layout = self.layout
        col = layout.column()
        col.label(text="Snap To")
        col.prop(tool_settings, "snap_elements", expand=True)

        col.separator()
        if 'INCREMENT' in snap_elements:
            col.prop(tool_settings, "use_snap_grid_absolute")

        if snap_elements != {'INCREMENT'}:
            if snap_elements != {'FACE_NEAREST'}:
                col.label(text="Snap With")
                row = col.row(align=True)
                row.prop(tool_settings, "snap_target", expand=True)

            if obj:
                col.label(text="Target Selection")
                col_targetsel = col.column(align=True)
                if object_mode == 'EDIT' and obj.type not in {'LATTICE', 'META', 'FONT'}:
                    col_targetsel.prop(
                        tool_settings,
                        "use_snap_self",
                        text="Include Active",
                        icon='EDITMODE_HLT',
                    )
                    col_targetsel.prop(
                        tool_settings,
                        "use_snap_edit",
                        text="Include Edited",
                        icon='OUTLINER_DATA_MESH',
                    )
                    col_targetsel.prop(
                        tool_settings,
                        "use_snap_nonedit",
                        text="Include Non-Edited",
                        icon='OUTLINER_OB_MESH',
                    )
                col_targetsel.prop(
                    tool_settings,
                    "use_snap_selectable",
                    text="Exclude Non-Selectable",
                    icon='RESTRICT_SELECT_OFF',
                )

                if object_mode in {'OBJECT', 'POSE', 'EDIT', 'WEIGHT_PAINT'}:
                    col.prop(tool_settings, "use_snap_align_rotation")

            col.prop(tool_settings, "use_snap_backface_culling")

            is_face_nearest_enabled = 'FACE_NEAREST' in snap_elements
            if is_face_nearest_enabled or 'FACE' in snap_elements:
                sub = col.column()
                sub.active = not is_face_nearest_enabled
                sub.prop(tool_settings, "use_snap_project")

                if is_face_nearest_enabled:
                    col.prop(tool_settings, "use_snap_to_same_target")
                    if object_mode == 'EDIT':
                        col.prop(tool_settings, "snap_face_nearest_steps")

            if 'VOLUME' in snap_elements:
                col.prop(tool_settings, "use_snap_peel_object")

        col.label(text="Affect")
        row = col.row(align=True)
        row.prop(tool_settings, "use_snap_translate", text="Move", toggle=True)
        row.prop(tool_settings, "use_snap_rotate", text="Rotate", toggle=True)
        row.prop(tool_settings, "use_snap_scale", text="Scale", toggle=True)


class VIEW3D_PT_proportional_edit(Panel):
    bl_space_type = 'VIEW_3D'
    bl_region_type = 'HEADER'
    bl_label = "Proportional Editing"
    bl_ui_units_x = 8

    def draw(self, context):
        layout = self.layout
        tool_settings = context.tool_settings
        col = layout.column()
        col.active = (tool_settings.use_proportional_edit_objects if context.mode ==
                      'OBJECT' else tool_settings.use_proportional_edit)

        if context.mode != 'OBJECT':
            col.prop(tool_settings, "use_proportional_connected")
            sub = col.column()
            sub.active = not tool_settings.use_proportional_connected
            sub.prop(tool_settings, "use_proportional_projected")
            col.separator()

        col.prop(tool_settings, "proportional_edit_falloff", expand=True)
        col.prop(tool_settings, "proportional_distance")


class VIEW3D_PT_transform_orientations(Panel):
    bl_space_type = 'VIEW_3D'
    bl_region_type = 'HEADER'
    bl_label = "Transform Orientations"
    bl_ui_units_x = 8

    def draw(self, context):
        layout = self.layout
        layout.label(text="Transform Orientations")

        scene = context.scene
        orient_slot = scene.transform_orientation_slots[0]
        orientation = orient_slot.custom_orientation

        row = layout.row()
        col = row.column()
        col.prop(orient_slot, "type", expand=True)
        row.operator("transform.create_orientation", text="", icon='ADD', emboss=False).use = True

        if orientation:
            row = layout.row(align=False)
            row.prop(orientation, "name", text="", icon='OBJECT_ORIGIN')
            row.operator("transform.delete_orientation", text="", icon='X', emboss=False)


class VIEW3D_PT_gpencil_origin(Panel):
    bl_space_type = 'VIEW_3D'
    bl_region_type = 'HEADER'
    bl_label = "Stroke Placement"

    def draw(self, context):
        layout = self.layout
        tool_settings = context.tool_settings
        gpd = context.gpencil_data

        layout.label(text="Stroke Placement")

        row = layout.row()
        col = row.column()
        col.prop(tool_settings, "gpencil_stroke_placement_view3d", expand=True)

        if tool_settings.gpencil_stroke_placement_view3d == 'SURFACE':
            row = layout.row()
            row.label(text="Offset")
            row = layout.row()
            row.prop(gpd, "zdepth_offset", text="")

        if tool_settings.gpencil_stroke_placement_view3d == 'STROKE':
            row = layout.row()
            row.label(text="Target")
            row = layout.row()
            row.prop(tool_settings, "gpencil_stroke_snap_mode", expand=True)


class VIEW3D_PT_gpencil_lock(Panel):
    bl_space_type = 'VIEW_3D'
    bl_region_type = 'HEADER'
    bl_label = "Drawing Plane"

    def draw(self, context):
        layout = self.layout
        tool_settings = context.tool_settings

        layout.label(text="Drawing Plane")

        row = layout.row()
        col = row.column()
        col.prop(tool_settings.gpencil_sculpt, "lock_axis", expand=True)


class VIEW3D_PT_gpencil_guide(Panel):
    bl_space_type = 'VIEW_3D'
    bl_region_type = 'HEADER'
    bl_label = "Guides"

    def draw(self, context):
        settings = context.tool_settings.gpencil_sculpt.guide

        layout = self.layout
        layout.label(text="Guides")

        col = layout.column()
        col.active = settings.use_guide
        col.prop(settings, "type", expand=True)

        if settings.type in {'ISO', 'PARALLEL', 'RADIAL'}:
            col.prop(settings, "angle")
            row = col.row(align=True)

        col.prop(settings, "use_snapping")
        if settings.use_snapping:

            if settings.type == 'RADIAL':
                col.prop(settings, "angle_snap")
            else:
                col.prop(settings, "spacing")

        if settings.type in {'CIRCULAR', 'RADIAL'} or settings.use_snapping:
            col.label(text="Reference Point")
            row = col.row(align=True)
            row.prop(settings, "reference_point", expand=True)
            if settings.reference_point == 'CUSTOM':
                col.prop(settings, "location", text="Custom Location")
            elif settings.reference_point == 'OBJECT':
                col.prop(settings, "reference_object", text="Object Location")
                if not settings.reference_object:
                    col.label(text="No object selected, using cursor")


class VIEW3D_PT_overlay_gpencil_options(Panel):
    bl_space_type = 'VIEW_3D'
    bl_region_type = 'HEADER'
    bl_parent_id = 'VIEW3D_PT_overlay'
    bl_label = ""

    @classmethod
    def poll(cls, context):
        return context.object and context.object.type == 'GPENCIL'

    def draw_header(self, context):
        layout = self.layout
        layout.label(text={
            'PAINT_GPENCIL': iface_("Draw Grease Pencil"),
            'EDIT_GPENCIL': iface_("Edit Grease Pencil"),
            'SCULPT_GPENCIL': iface_("Sculpt Grease Pencil"),
            'WEIGHT_GPENCIL': iface_("Weight Grease Pencil"),
            'VERTEX_GPENCIL': iface_("Vertex Grease Pencil"),
            'OBJECT': iface_("Grease Pencil"),
        }[context.mode], translate=False)

    def draw(self, context):
        layout = self.layout
        view = context.space_data
        overlay = view.overlay
        display_all = overlay.show_overlays

        row = layout.row()
        row.separator()
        row.active = display_all
        row.prop(overlay, "use_gpencil_onion_skin", text="Onion Skin")

        col = layout.column(align=True)
        col.active = display_all
        split = col.split()
        row = split.row()
        row.separator()
        row.prop(overlay, "use_gpencil_grid")

        row = split.row(align=True)
        if overlay.use_gpencil_grid:
            row.prop(overlay, "gpencil_grid_opacity", text="", slider=True)
            row.prop(overlay, "use_gpencil_canvas_xray", text="", icon='XRAY')
        else:
            row.label(icon='DISCLOSURE_TRI_RIGHT')

        col = layout.column(align=True)
        col.active = display_all
        split = col.split()
        row = split.row()
        row.separator()
        row.prop(overlay, "use_gpencil_fade_layers")

        row = split.row(align=True)
        if overlay.use_gpencil_fade_layers:
            row.separator
            row.prop(overlay, "gpencil_fade_layer", text="", slider=True)
        else:
            row.label(icon='DISCLOSURE_TRI_RIGHT')

        col = layout.column(align=True)
        col.active = display_all
        split = col.split()
        row = split.row()
        row.separator()
        row.prop(overlay, "use_gpencil_fade_objects")

        row = split.row(align=True)
        if overlay.use_gpencil_fade_objects:
            row.prop(overlay, "gpencil_fade_objects", text="", slider=True)
            row.prop(overlay, "use_gpencil_fade_gp_objects", text="", icon='OUTLINER_OB_GREASEPENCIL')
        else:
            row.label(icon='DISCLOSURE_TRI_RIGHT')

        if context.object.mode in {'EDIT_GPENCIL', 'SCULPT_GPENCIL', 'WEIGHT_GPENCIL', 'VERTEX_GPENCIL'}:
            split = layout.split()
            col = split.column()
            col.active = display_all
            row = col.row()
            row.separator()
            row.prop(overlay, "use_gpencil_edit_lines", text="Edit Lines")
            col = split.column()
            if overlay.use_gpencil_edit_lines:
                col.prop(overlay, "use_gpencil_multiedit_line_only", text="Only in Multiframe")
            else:
                col.label(icon='DISCLOSURE_TRI_RIGHT')

            if context.object.mode == 'EDIT_GPENCIL':

                col = layout.column()
                col.active = display_all
                row = col.row()
                row.separator()
                row.prop(overlay, "use_gpencil_show_directions")
                col = layout.column()
                col.active = display_all
                row = col.row()
                row.separator()
                row.prop(overlay, "use_gpencil_show_material_name", text="Material Name")

                layout.use_property_split = True
                layout.active = display_all
                if not gpd.use_curve_edit:
                    row = layout.row()
                    row.separator()
                    row.prop(overlay, "vertex_opacity", text="Vertex Opacity", slider=True)
                else:
                    # Handles for Curve Edit
                    row = layout.row()
                    row.separator()
                    row.prop(overlay, "display_handle", text="Handles")

            # Handles for Curve Edit
            if context.object.mode == 'EDIT_GPENCIL':
                gpd = context.object.data
                layout.active = display_all
                if gpd.use_curve_edit:
                    layout.prop(overlay, "display_handle", text="Handles")

        if context.object.mode == 'SCULPT_GPENCIL':
            layout.use_property_split = True
            layout.active = display_all
            row = layout.row()
            row.separator()
            row.prop(overlay, "vertex_opacity", text="Vertex Opacity", slider=True)

        if context.object.mode in {'PAINT_GPENCIL', 'VERTEX_GPENCIL'}:
            layout.label(text="Vertex Paint")
            layout.active = display_all
            row = layout.row()
            shading = VIEW3D_PT_shading.get_shading(context)
            row.enabled = shading.type not in {'WIREFRAME', 'RENDERED'}
            row.separator()
            row.use_property_split = True
            row.prop(overlay, "gpencil_vertex_paint_opacity", text="Opacity", slider=True)


class VIEW3D_PT_quad_view(Panel):
    bl_space_type = 'VIEW_3D'
    bl_region_type = 'UI'
    bl_category = "View"
    bl_label = "Quad View"
    bl_options = {'DEFAULT_CLOSED'}

    @classmethod
    def poll(cls, context):
        view = context.space_data
        return view.region_quadviews

    def draw(self, context):
        layout = self.layout

        view = context.space_data

        region = view.region_quadviews[2]
        col = layout.column()
        col.prop(region, "lock_rotation")
        row = col.row()
        row.enabled = region.lock_rotation
        row.prop(region, "show_sync_view")
        row = col.row()

        row.enabled = region.lock_rotation and region.show_sync_view
        row.prop(region, "use_box_clip")


# Annotation properties
class VIEW3D_PT_grease_pencil(AnnotationDataPanel, Panel):
    bl_space_type = 'VIEW_3D'
    bl_region_type = 'UI'
    bl_category = "View"

    # NOTE: this is just a wrapper around the generic GP Panel


class VIEW3D_PT_annotation_onion(AnnotationOnionSkin, Panel):
    bl_space_type = 'VIEW_3D'
    bl_region_type = 'UI'
    bl_category = "View"
    bl_parent_id = 'VIEW3D_PT_grease_pencil'

    # NOTE: this is just a wrapper around the generic GP Panel


class TOPBAR_PT_annotation_layers(Panel, AnnotationDataPanel):
    bl_space_type = 'VIEW_3D'
    bl_region_type = 'HEADER'
    bl_label = "Layers"
    bl_ui_units_x = 14


class VIEW3D_PT_view3d_stereo(Panel):
    bl_space_type = 'VIEW_3D'
    bl_region_type = 'UI'
    bl_category = "View"
    bl_label = "Stereoscopy"
    bl_options = {'DEFAULT_CLOSED'}

    @classmethod
    def poll(cls, context):
        scene = context.scene
        wm = bpy.ops.wm

        multiview = scene.render.use_multiview
        return multiview

    def draw(self, context):
        layout = self.layout
        view = context.space_data

        basic_stereo = context.scene.render.views_format == 'STEREO_3D'

        col = layout.column()
        col.row().prop(view, "stereo_3d_camera", expand=True)

        col.label(text="Display")
        row = col.row()
        row.active = basic_stereo
        row.prop(view, "show_stereo_3d_cameras")
        row = col.row()
        row.active = basic_stereo
        split = row.split()
        split.prop(view, "show_stereo_3d_convergence_plane")
        split = row.split()
        split.prop(view, "stereo_3d_convergence_plane_alpha", text="Alpha")
        split.active = view.show_stereo_3d_convergence_plane
        row = col.row()
        split = row.split()
        split.prop(view, "show_stereo_3d_volume")
        split = row.split()
        split.prop(view, "stereo_3d_volume_alpha", text="Alpha")

        if context.scene.render.use_multiview:
            layout.separator()
            layout.operator("wm.set_stereo_3d", icon='CAMERA_STEREO')


class VIEW3D_PT_context_properties(Panel):
    bl_space_type = 'VIEW_3D'
    bl_region_type = 'UI'
    bl_category = "Item"
    bl_label = "Properties"
    bl_options = {'DEFAULT_CLOSED'}

    @staticmethod
    def _active_context_member(context):
        obj = context.object
        if obj:
            object_mode = obj.mode
            if object_mode == 'POSE':
                return "active_pose_bone"
            elif object_mode == 'EDIT' and obj.type == 'ARMATURE':
                return "active_bone"
            else:
                return "object"

        return ""

    @classmethod
    def poll(cls, context):
        import rna_prop_ui
        member = cls._active_context_member(context)

        if member:
            context_member, member = rna_prop_ui.rna_idprop_context_value(context, member, object)
            return context_member and rna_prop_ui.rna_idprop_has_properties(context_member)

        return False

    def draw(self, context):
        import rna_prop_ui
        member = VIEW3D_PT_context_properties._active_context_member(context)

        if member:
            # Draw with no edit button
            rna_prop_ui.draw(self.layout, context, member, object, use_edit=False)


# Grease Pencil Object - Multiframe falloff tools
class VIEW3D_PT_gpencil_multi_frame(Panel):
    bl_space_type = 'VIEW_3D'
    bl_region_type = 'HEADER'
    bl_label = "Multi Frame"

    def draw(self, context):
        layout = self.layout
        tool_settings = context.tool_settings

        gpd = context.gpencil_data
        settings = tool_settings.gpencil_sculpt

        col = layout.column(align=True)
        col.prop(settings, "use_multiframe_falloff")

        # Falloff curve
        if gpd.use_multiedit and settings.use_multiframe_falloff:
            layout.template_curve_mapping(settings, "multiframe_falloff_curve", brush=True)


# Grease Pencil Object - Curve Editing tools
class VIEW3D_PT_gpencil_curve_edit(Panel):
    bl_space_type = 'VIEW_3D'
    bl_region_type = 'HEADER'
    bl_label = "Curve Editing"

    def draw(self, context):
        layout = self.layout

        gpd = context.gpencil_data
        col = layout.column()

        col.label(text="Curve Editing:")

        split = layout.split()
        col = split.column(align=True)
        row = col.row()
        row.separator()
        row.label(text="Resolution")
        row = col.row()
        row.separator()
        row.label(text="Threshold")
        row = col.row()
        row.separator()
        row.label(text="Corner Angle")

        col = split.column(align=True)
        col.prop(gpd, "edit_curve_resolution", text="")
        col.prop(gpd, "curve_edit_threshold", text="")
        col.prop(gpd, "curve_edit_corner_angle", text="")

        col = layout.column()
        row = col.row()
        row.separator()
        row.prop(gpd, "use_adaptive_curve_resolution")


class VIEW3D_MT_gpencil_edit_context_menu(Menu):
    bl_label = ""

    def draw(self, context):
        layout = self.layout
        tool_settings = context.tool_settings

        is_point_mode = tool_settings.gpencil_selectmode_edit == 'POINT'
        is_stroke_mode = tool_settings.gpencil_selectmode_edit == 'STROKE'
        is_segment_mode = tool_settings.gpencil_selectmode_edit == 'SEGMENT'

        layout.operator_context = 'INVOKE_REGION_WIN'

        row = layout.row()

        if is_point_mode or is_segment_mode:
            col = row.column(align=True)

            col.label(text="Point Context Menu", icon='GP_SELECT_POINTS')
            col.separator()

            # Additive Operators
            col.operator("gpencil.stroke_subdivide", text="Subdivide", icon="SUBDIVIDE_EDGES").only_selected = True

            col.separator()

            col.operator("gpencil.extrude_move", text="Extrude", icon='EXTRUDE_REGION')

            col.separator()

            # Deform Operators
            col.operator("gpencil.stroke_smooth", text="Smooth", icon="PARTICLEBRUSH_SMOOTH").only_selected = True
            col.operator("transform.bend", text="Bend", icon="BEND")
            col.operator("transform.shear", text="Shear", icon="SHEAR")
            col.operator("transform.tosphere", text="To Sphere", icon="TOSPHERE")
            col.operator("transform.transform", text="Shrink Fatten",
                         icon='SHRINK_FATTEN').mode = 'GPENCIL_SHRINKFATTEN'

            col.separator()

            col.menu("VIEW3D_MT_mirror", text="Mirror")
            col.menu("GPENCIL_MT_snap", text="Snap")

            col.separator()

            # Duplicate operators
            col.operator("gpencil.duplicate_move", text="Duplicate", icon='DUPLICATE')
            col.operator("gpencil.copy", text="Copy", icon='COPYDOWN')
            col.operator("gpencil.paste", text="Paste", icon='PASTEDOWN').type = 'ACTIVE'
            col.operator("gpencil.paste", text="Paste by Layer", icon='PASTEDOWN').type = 'LAYER'

            col.separator()

            # Removal Operators
            col.operator("gpencil.stroke_merge", text="Merge", icon="MERGE")
            col.operator("gpencil.stroke_merge_by_distance", icon="MERGE").use_unselected = False
            col.operator("gpencil.stroke_split", text="Split", icon="SPLIT")
            col.operator("gpencil.stroke_separate", text="Separate", icon="SEPARATE_GP_POINTS").mode = 'POINT'

            col.separator()

            col.operator("gpencil.delete", text="Delete Points", icon="DELETE").type = 'POINTS'
            col.operator("gpencil.dissolve", text="Dissolve", icon="DISSOLVE_VERTS").type = 'POINTS'
            col.operator("gpencil.dissolve", text="Dissolve Between", icon="DISSOLVE_BETWEEN").type = 'BETWEEN'
            col.operator("gpencil.dissolve", text="Dissolve Unselected", icon="DISSOLVE_UNSELECTED").type = 'UNSELECT'

        if is_stroke_mode:

            col = row.column(align=True)
            col.label(text="Stroke Context Menu", icon='GP_SELECT_STROKES')
            col.separator()

            # Main Strokes Operators
            col.operator("gpencil.stroke_subdivide", text="Subdivide", icon="SUBDIVIDE_EDGES").only_selected = False
            col.menu("VIEW3D_MT_gpencil_simplify")
            col.operator("gpencil.stroke_trim", text="Trim", icon="CUT")

            col.separator()

            col.operator("gpencil.stroke_smooth", text="Smooth Stroke",
                         icon="PARTICLEBRUSH_SMOOTH").only_selected = False
            col.operator("transform.transform", text="Shrink Fatten",
                         icon='SHRINK_FATTEN').mode = 'GPENCIL_SHRINKFATTEN'

            col.separator()

            # Layer and Materials operators
            col.menu("GPENCIL_MT_move_to_layer")
            col.menu("VIEW3D_MT_assign_material")
            col.operator("gpencil.set_active_material", text="Set as Active Material", icon="MATERIAL_DATA")
            col.operator_menu_enum("gpencil.stroke_arrange", "direction", text="Arrange")

            col.separator()

            col.menu("VIEW3D_MT_mirror", text="Mirror")
            col.menu("VIEW3D_MT_snap", text="Snap")

            col.separator()

            # Duplicate operators
            col.operator("gpencil.duplicate_move", text="Duplicate", icon='DUPLICATE')
            col.operator("gpencil.copy", text="Copy", icon='COPYDOWN')
            col.operator("gpencil.paste", text="Paste", icon='PASTEDOWN').type = 'ACTIVE'
            col.operator("gpencil.paste", text="Paste by Layer", icon='PASTEDOWN').type = 'LAYER'

            col.separator()

            # Removal Operators
            col.operator("gpencil.stroke_merge_by_distance", icon="MERGE").use_unselected = True
            col.operator_menu_enum("gpencil.stroke_join", "type", text="Join", icon='JOIN')
            col.operator("gpencil.stroke_split", text="Split", icon="SPLIT")
            col.operator("gpencil.stroke_separate", text="Separate", icon="SEPARATE_GP_STROKES").mode = 'STROKE'

            col.separator()

            col.operator("gpencil.delete", text="Delete", icon="DELETE").type = 'STROKES'

            col.separator()

            col.operator("gpencil.reproject", text="Reproject")

def draw_gpencil_layer_active(context, layout):
    gpl = context.active_gpencil_layer
    if gpl:
        layout.label(text="Active Layer")
        row = layout.row(align=True)
        row.operator_context = 'EXEC_REGION_WIN'
        row.operator_menu_enum("gpencil.layer_change", "layer", text="", icon='GREASEPENCIL')
        row.prop(gpl, "info", text="")
        row.operator("gpencil.layer_remove", text="", icon='X')


def draw_gpencil_material_active(context, layout):
    ob = context.active_object
    if ob and len(ob.material_slots) > 0 and ob.active_material_index >= 0:
        ma = ob.material_slots[ob.active_material_index].material
        if ma:
            layout.label(text="Active Material")
            row = layout.row(align=True)
            row.operator_context = 'EXEC_REGION_WIN'
            row.operator_menu_enum("gpencil.material_set", "slot", text="", icon='MATERIAL')
            row.prop(ma, "name", text="")


class VIEW3D_PT_gpencil_sculpt_automasking(Panel):
    bl_space_type = 'VIEW_3D'
    bl_region_type = 'HEADER'
    bl_label = "Auto-masking"
    bl_ui_units_x = 10

    def draw(self, context):
        layout = self.layout

        tool_settings = context.scene.tool_settings
        layout.label(text="Auto-masking")

        col = layout.column(align=True)
        col.prop(tool_settings.gpencil_sculpt, "use_automasking_stroke", text="Stroke")
        col.prop(tool_settings.gpencil_sculpt, "use_automasking_layer_stroke", text="Layer")
        col.prop(tool_settings.gpencil_sculpt, "use_automasking_material_stroke", text="Material")
        col.separator()
        col.prop(tool_settings.gpencil_sculpt, "use_automasking_layer_active", text="Active Layer")
        col.prop(tool_settings.gpencil_sculpt, "use_automasking_material_active", text="Active Material")


class VIEW3D_PT_gpencil_sculpt_context_menu(Panel):
    bl_space_type = 'VIEW_3D'
    bl_region_type = 'WINDOW'
    bl_label = "Sculpt Context Menu"
    bl_ui_units_x = 12

    def draw(self, context):
        ts = context.tool_settings
        settings = ts.gpencil_sculpt_paint
        brush = settings.brush

        layout = self.layout

        layout.prop(brush, "size", slider=True)
        layout.prop(brush, "strength")

        # Layers
        draw_gpencil_layer_active(context, layout)


class VIEW3D_PT_gpencil_weight_context_menu(Panel):
    bl_space_type = 'VIEW_3D'
    bl_region_type = 'WINDOW'
    bl_label = "Weight Paint Context Menu"
    bl_ui_units_x = 12

    def draw(self, context):
        ts = context.tool_settings
        settings = ts.gpencil_weight_paint
        brush = settings.brush

        layout = self.layout

        layout.prop(brush, "size", slider=True)
        layout.prop(brush, "strength")
        layout.prop(brush, "weight")

        # Layers
        draw_gpencil_layer_active(context, layout)


class VIEW3D_MT_gpencil_sculpt(Menu):
    bl_label = "Sculpt"

    def draw(self, context):
        layout = self.layout

        layout.operator_context = 'INVOKE_REGION_WIN'
        layout.menu("VIEW3D_MT_assign_material")
        layout.separator()

        layout.operator("gpencil.frame_duplicate", text="Duplicate Active Frame", icon="DUPLICATE")
        layout.operator(
            "gpencil.frame_duplicate",
            text="Duplicate Active Frame All Layers",
            icon="DUPLICATE").mode = 'ALL'

        layout.separator()

        layout.operator("gpencil.stroke_subdivide", text="Subdivide", icon="SUBDIVIDE_EDGES")
        layout.operator("gpencil.stroke_simplify_fixed", text="Simplify", icon="MOD_SIMPLIFY")
        layout.operator("gpencil.stroke_simplify", text="Simplify Adaptative", icon="SIMPLIFY_ADAPTIVE")

        if context.mode == 'WEIGHT_GPENCIL':
            layout.separator()
            layout.menu("VIEW3D_MT_gpencil_autoweights")

        layout.separator()

        # radial control button brush size
        myvar = layout.operator("wm.radial_control", text="Brush Radius", icon="BRUSHSIZE")
        myvar.data_path_primary = 'tool_settings.gpencil_sculpt.brush.size'

        # radial control button brush strength
        myvar = layout.operator("wm.radial_control", text="Brush Strength", icon="BRUSHSTRENGTH")
        myvar.data_path_primary = 'tool_settings.gpencil_sculpt.brush.strength'

        layout.separator()

        # line edit toggles from the keympap
        props = layout.operator("wm.context_toggle", text="Toggle Edit Lines", icon='STROKE')
        props.data_path = "space_data.overlay.use_gpencil_edit_lines"

        props = layout.operator("wm.context_toggle", text="Toggle Multiline Edit Only", icon='STROKE')
        props.data_path = "space_data.overlay.use_gpencil_multiedit_line_only"


class VIEW3D_PT_gpencil_edit_options(Panel):
    bl_space_type = 'VIEW_3D'
    bl_region_type = 'HEADER'
    bl_label = "Options"

    def draw(self, context):
        layout = self.layout
        settings = context.tool_settings.gpencil_sculpt

        layout.prop(settings, "use_scale_thickness", text="Scale Thickness")

class VIEW3D_PT_gpencil_draw_context_menu(Panel):
    bl_space_type = 'VIEW_3D'
    bl_region_type = 'WINDOW'
    bl_label = "Draw Context Menu"
    bl_ui_units_x = 12

    def draw(self, context):
        layout = self.layout
        tool_settings = context.tool_settings
        settings = tool_settings.gpencil_paint
        brush = settings.brush
        gp_settings = brush.gpencil_settings

        is_pin_vertex = gp_settings.brush_draw_mode == 'VERTEXCOLOR'
        is_vertex = settings.color_mode == 'VERTEXCOLOR' or brush.gpencil_tool == 'TINT' or is_pin_vertex

        if brush.gpencil_tool not in {'ERASE', 'CUTTER', 'EYEDROPPER'} and is_vertex:
            split = layout.split(factor=0.1)
            split.prop(brush, "color", text="")
            split.template_color_picker(brush, "color", value_slider=True)

            col = layout.column()
            col.separator()
            col.prop_menu_enum(gp_settings, "vertex_mode", text="Mode")
            col.separator()

        if brush.gpencil_tool not in {'FILL', 'CUTTER'}:
            layout.prop(brush, "size", slider=True)
        if brush.gpencil_tool not in {'ERASE', 'FILL', 'CUTTER'}:
            layout.prop(gp_settings, "pen_strength")

        # Layers
        draw_gpencil_layer_active(context, layout)
        # Material
        if not is_vertex:
            draw_gpencil_material_active(context, layout)


class VIEW3D_PT_gpencil_vertex_context_menu(Panel):
    bl_space_type = 'VIEW_3D'
    bl_region_type = 'WINDOW'
    bl_label = "Vertex Paint Context Menu"
    bl_ui_units_x = 12

    def draw(self, context):
        layout = self.layout
        tool_settings = context.tool_settings
        settings = tool_settings.gpencil_vertex_paint
        brush = settings.brush
        gp_settings = brush.gpencil_settings

        col = layout.column()

        if brush.gpencil_vertex_tool in {'DRAW', 'REPLACE'}:
            split = layout.split(factor=0.1)
            split.prop(brush, "color", text="")
            split.template_color_picker(brush, "color", value_slider=True)

            col = layout.column()
            col.separator()
            col.prop_menu_enum(gp_settings, "vertex_mode", text="Mode")
            col.separator()

        row = col.row(align=True)
        row.prop(brush, "size", text="Radius")
        row.prop(gp_settings, "use_pressure", text="", icon='STYLUS_PRESSURE')

        if brush.gpencil_vertex_tool in {'DRAW', 'BLUR', 'SMEAR'}:
            row = layout.row(align=True)
            row.prop(gp_settings, "pen_strength", slider=True)
            row.prop(gp_settings, "use_strength_pressure", text="", icon='STYLUS_PRESSURE')

        # Layers
        draw_gpencil_layer_active(context, layout)


class VIEW3D_PT_paint_vertex_context_menu(Panel):
    # Only for popover, these are dummy values.
    bl_space_type = 'VIEW_3D'
    bl_region_type = 'WINDOW'
    bl_label = "Vertex Paint Context Menu"

    def draw(self, context):
        layout = self.layout

        brush = context.tool_settings.vertex_paint.brush
        capabilities = brush.vertex_paint_capabilities

        if capabilities.has_color:
            split = layout.split(factor=0.1)
            UnifiedPaintPanel.prop_unified_color(split, context, brush, "color", text="")
            UnifiedPaintPanel.prop_unified_color_picker(split, context, brush, "color", value_slider=True)
            layout.prop(brush, "blend", text="")

        UnifiedPaintPanel.prop_unified(
            layout,
            context,
            brush,
            "size",
            unified_name="use_unified_size",
            pressure_name="use_pressure_size",
            slider=True,
        )
        UnifiedPaintPanel.prop_unified(
            layout,
            context,
            brush,
            "strength",
            unified_name="use_unified_strength",
            pressure_name="use_pressure_strength",
            slider=True,
        )


class VIEW3D_PT_paint_texture_context_menu(Panel):
    # Only for popover, these are dummy values.
    bl_space_type = 'VIEW_3D'
    bl_region_type = 'WINDOW'
    bl_label = "Texture Paint Context Menu"

    def draw(self, context):
        layout = self.layout

        brush = context.tool_settings.image_paint.brush
        capabilities = brush.image_paint_capabilities

        if capabilities.has_color:
            split = layout.split(factor=0.1)
            UnifiedPaintPanel.prop_unified_color(split, context, brush, "color", text="")
            UnifiedPaintPanel.prop_unified_color_picker(split, context, brush, "color", value_slider=True)
            layout.prop(brush, "blend", text="")

        if capabilities.has_radius:
            UnifiedPaintPanel.prop_unified(
                layout,
                context,
                brush,
                "size",
                unified_name="use_unified_size",
                pressure_name="use_pressure_size",
                slider=True,
            )
            UnifiedPaintPanel.prop_unified(
                layout,
                context,
                brush,
                "strength",
                unified_name="use_unified_strength",
                pressure_name="use_pressure_strength",
                slider=True,
            )


class VIEW3D_PT_paint_weight_context_menu(Panel):
    # Only for popover, these are dummy values.
    bl_space_type = 'VIEW_3D'
    bl_region_type = 'WINDOW'
    bl_label = "Weights Context Menu"

    def draw(self, context):
        layout = self.layout

        brush = context.tool_settings.weight_paint.brush
        UnifiedPaintPanel.prop_unified(
            layout,
            context,
            brush,
            "weight",
            unified_name="use_unified_weight",
            slider=True,
        )
        UnifiedPaintPanel.prop_unified(
            layout,
            context,
            brush,
            "size",
            unified_name="use_unified_size",
            pressure_name="use_pressure_size",
            slider=True,
        )
        UnifiedPaintPanel.prop_unified(
            layout,
            context,
            brush,
            "strength",
            unified_name="use_unified_strength",
            pressure_name="use_pressure_strength",
            slider=True)




class VIEW3D_PT_sculpt_automasking(Panel):
    bl_space_type = 'VIEW_3D'
    bl_region_type = 'HEADER'
    bl_label = "Auto-Masking"
    bl_ui_units_x = 10

    def draw(self, context):
        layout = self.layout

        tool_settings = context.tool_settings
        sculpt = tool_settings.sculpt
        layout.label(text="Auto-Masking")

        col = layout.column(align=True)
        col.prop(sculpt, "use_automasking_topology", text="Topology")
        col.prop(sculpt, "use_automasking_face_sets", text="Face Sets")

        col.separator()

        col = layout.column(align=True)
        col.prop(sculpt, "use_automasking_boundary_edges", text="Mesh Boundary")
        col.prop(sculpt, "use_automasking_boundary_face_sets", text="Face Sets Boundary")

        if sculpt.use_automasking_boundary_edges or sculpt.use_automasking_boundary_face_sets:
            col.prop(sculpt.brush, "automasking_boundary_edges_propagation_steps")

        col.separator()

        col = layout.column(align=True)
        row = col.row()
        row.prop(sculpt, "use_automasking_cavity", text="Cavity")

        is_cavity_active = sculpt.use_automasking_cavity or sculpt.use_automasking_cavity_inverted

        if is_cavity_active:
            props = row.operator("sculpt.mask_from_cavity", text="Create Mask")
            props.settings_source = 'SCENE'

        col.prop(sculpt, "use_automasking_cavity_inverted", text="Cavity (inverted)")

        if is_cavity_active:
            col = layout.column(align=True)
            col.prop(sculpt, "automasking_cavity_factor", text="Factor")
            col.prop(sculpt, "automasking_cavity_blur_steps", text="Blur")

            col = layout.column()
            col.prop(sculpt, "use_automasking_custom_cavity_curve", text="Custom Curve")

            if sculpt.use_automasking_custom_cavity_curve:
                col.template_curve_mapping(sculpt, "automasking_cavity_curve")

        col.separator()

        col = layout.column(align=True)
        col.prop(sculpt, "use_automasking_view_normal", text="View Normal")

        if sculpt.use_automasking_view_normal:
            col.prop(sculpt, "use_automasking_view_occlusion", text="Occlusion")
            subcol = col.column(align=True)
            subcol.active = not sculpt.use_automasking_view_occlusion
            subcol.prop(sculpt, "automasking_view_normal_limit", text="Limit")
            subcol.prop(sculpt, "automasking_view_normal_falloff", text="Falloff")

        col = layout.column()
        col.prop(sculpt, "use_automasking_start_normal", text="Area Normal")

        if sculpt.use_automasking_start_normal:
            col = layout.column(align=True)
            col.prop(sculpt, "automasking_start_normal_limit", text="Limit")
            col.prop(sculpt, "automasking_start_normal_falloff", text="Falloff")


class VIEW3D_PT_sculpt_context_menu(Panel):
    # Only for popover, these are dummy values.
    bl_space_type = 'VIEW_3D'
    bl_region_type = 'WINDOW'
    bl_label = "Sculpt Context Menu"

    def draw(self, context):
        layout = self.layout

        brush = context.tool_settings.sculpt.brush
        capabilities = brush.sculpt_capabilities

        if capabilities.has_color:
            split = layout.split(factor=0.1)
            UnifiedPaintPanel.prop_unified_color(split, context, brush, "color", text="")
            UnifiedPaintPanel.prop_unified_color_picker(split, context, brush, "color", value_slider=True)

            layout.prop(brush, "blend", text="")

        ups = context.tool_settings.unified_paint_settings
        size = "size"
        size_owner = ups if ups.use_unified_size else brush
        if size_owner.use_locked_size == 'SCENE':
            size = "unprojected_radius"

        UnifiedPaintPanel.prop_unified(
            layout,
            context,
            brush,
            size,
            unified_name="use_unified_size",
            pressure_name="use_pressure_size",
            text="Radius",
            slider=True,
        )
        UnifiedPaintPanel.prop_unified(
            layout,
            context,
            brush,
            "strength",
            unified_name="use_unified_strength",
            pressure_name="use_pressure_strength",
            slider=True,
        )

        if capabilities.has_auto_smooth:
            layout.prop(brush, "auto_smooth_factor", slider=True)

        if capabilities.has_normal_weight:
            layout.prop(brush, "normal_weight", slider=True)

        if capabilities.has_pinch_factor:
            text = "Pinch"
            if brush.sculpt_tool in {'BLOB', 'SNAKE_HOOK'}:
                text = "Magnify"
            layout.prop(brush, "crease_pinch_factor", slider=True, text=text)

        if capabilities.has_rake_factor:
            layout.prop(brush, "rake_factor", slider=True)

        if capabilities.has_plane_offset:
            layout.prop(brush, "plane_offset", slider=True)
            layout.prop(brush, "plane_trim", slider=True, text="Distance")

        if capabilities.has_height:
            layout.prop(brush, "height", slider=True, text="Height")


class TOPBAR_PT_gpencil_materials(GreasePencilMaterialsPanel, Panel):
    bl_space_type = 'VIEW_3D'
    bl_region_type = 'HEADER'
    bl_label = "Materials"
    bl_ui_units_x = 14

    @classmethod
    def poll(cls, context):
        ob = context.object
        return ob and ob.type == 'GPENCIL'


class TOPBAR_PT_gpencil_vertexcolor(GreasePencilVertexcolorPanel, Panel):
    bl_space_type = 'VIEW_3D'
    bl_region_type = 'HEADER'
    bl_label = "Color Attribute"
    bl_ui_units_x = 10

    @classmethod
    def poll(cls, context):
        ob = context.object
        return ob and ob.type == 'GPENCIL'


class VIEW3D_PT_curves_sculpt_add_shape(Panel):
    # Only for popover, these are dummy values.
    bl_space_type = 'VIEW_3D'
    bl_region_type = 'WINDOW'
    bl_label = "Curves Sculpt Add Curve Options"

    def draw(self, context):
        layout = self.layout

        layout.use_property_split = True
        layout.use_property_decorate = False  # No animation.

        settings = UnifiedPaintPanel.paint_settings(context)
        brush = settings.brush

        col = layout.column(heading="Interpolate", align=True)
        col.prop(brush.curves_sculpt_settings, "interpolate_length", text="Length")
        col.prop(brush.curves_sculpt_settings, "interpolate_shape", text="Shape")
        col.prop(brush.curves_sculpt_settings, "interpolate_point_count", text="Point Count")

        col = layout.column()
        col.active = not brush.curves_sculpt_settings.interpolate_length
        col.prop(brush.curves_sculpt_settings, "curve_length", text="Length")

        col = layout.column()
        col.active = not brush.curves_sculpt_settings.interpolate_point_count
        col.prop(brush.curves_sculpt_settings, "points_per_curve", text="Points")


class VIEW3D_PT_curves_sculpt_parameter_falloff(Panel):
    # Only for popover, these are dummy values.
    bl_space_type = 'VIEW_3D'
    bl_region_type = 'WINDOW'
    bl_label = "Curves Sculpt Parameter Falloff"

    def draw(self, context):
        layout = self.layout

        settings = UnifiedPaintPanel.paint_settings(context)
        brush = settings.brush

        layout.template_curve_mapping(brush.curves_sculpt_settings, "curve_parameter_falloff")
        row = layout.row(align=True)
        row.operator("brush.sculpt_curves_falloff_preset", icon='SMOOTHCURVE', text="").shape = 'SMOOTH'
        row.operator("brush.sculpt_curves_falloff_preset", icon='SPHERECURVE', text="").shape = 'ROUND'
        row.operator("brush.sculpt_curves_falloff_preset", icon='ROOTCURVE', text="").shape = 'ROOT'
        row.operator("brush.sculpt_curves_falloff_preset", icon='SHARPCURVE', text="").shape = 'SHARP'
        row.operator("brush.sculpt_curves_falloff_preset", icon='LINCURVE', text="").shape = 'LINE'
        row.operator("brush.sculpt_curves_falloff_preset", icon='NOCURVE', text="").shape = 'MAX'


class VIEW3D_PT_curves_sculpt_grow_shrink_scaling(Panel):
    # Only for popover, these are dummy values.
    bl_space_type = 'VIEW_3D'
    bl_region_type = 'WINDOW'
    bl_label = "Curves Grow/Shrink Scaling"
    bl_ui_units_x = 12

    def draw(self, context):
        layout = self.layout

        layout.use_property_split = True
        layout.use_property_decorate = False  # No animation.

        settings = UnifiedPaintPanel.paint_settings(context)
        brush = settings.brush

        layout.prop(brush.curves_sculpt_settings, "scale_uniform")
        layout.prop(brush.curves_sculpt_settings, "minimum_length")


class VIEW3D_PT_viewport_debug(Panel):
    bl_space_type = 'VIEW_3D'
    bl_region_type = 'HEADER'
    bl_parent_id = 'VIEW3D_PT_overlay'
    bl_label = "Viewport Debug"

    @classmethod
    def poll(cls, context):
        prefs = context.preferences
        return prefs.experimental.use_viewport_debug

    def draw(self, context):
        layout = self.layout
        view = context.space_data
        overlay = view.overlay

        layout.prop(overlay, "use_debug_freeze_view_culling")


classes = (
    VIEW3D_HT_header,
    VIEW3D_HT_tool_header,
    ALL_MT_editormenu,
    VIEW3D_MT_editor_menus,
    VIEW3D_MT_transform,
    VIEW3D_MT_transform_object,
    VIEW3D_MT_transform_armature,
    VIEW3D_MT_mirror,
    VIEW3D_MT_snap,
    VIEW3D_MT_uv_map_clear_seam,
    VIEW3D_MT_uv_map,
    VIEW3D_MT_switchactivecamto,
    VIEW3D_MT_view_legacy,
    VIEW3D_MT_view,
    VIEW3D_MT_view_cameras,
    VIEW3D_MT_view_pie_menus,
    VIEW3D_MT_view_navigation_legacy,
    VIEW3D_MT_view_navigation,
    VIEW3D_MT_view_align,
    VIEW3D_MT_view_align_selected,
    VIEW3D_MT_select_object,
    VIEW3D_MT_select_object_legacy,
    VIEW3D_MT_select_by_type,
    VIEW3D_MT_select_grouped,
    VIEW3D_MT_select_linked,
    VIEW3D_MT_select_object_more_less,
    VIEW3D_MT_select_pose,
    VIEW3D_MT_select_particle,
    VIEW3D_MT_edit_mesh,
    VIEW3D_MT_edit_mesh_legacy,
    VIEW3D_MT_edit_mesh_sort_elements,
    VIEW3D_MT_edit_mesh_select_similar,
    VIEW3D_MT_edit_mesh_select_by_trait,
    VIEW3D_MT_edit_mesh_select_more_less,
    VIEW3D_MT_select_edit_mesh,
    VIEW3D_MT_select_edit_curve,
    VIEW3D_MT_select_edit_curve_select_similar,
    VIEW3D_MT_select_edit_surface,
    VIEW3D_MT_select_edit_text,
    VIEW3D_MT_select_edit_metaball,
    VIEW3D_MT_edit_lattice_context_menu,
    VIEW3D_MT_select_edit_metaball_select_similar,
    VIEW3D_MT_select_edit_lattice,
    VIEW3D_MT_select_edit_armature,
<<<<<<< HEAD
    VIEW3D_MT_select_gpencil,
    VIEW3D_MT_select_gpencil_legacy,
    VIEW3D_MT_select_gpencil_grouped,
=======
    VIEW3D_MT_select_edit_gpencil,
>>>>>>> e7cc266c
    VIEW3D_MT_select_paint_mask,
    VIEW3D_MT_select_paint_mask_face_more_less,
    VIEW3D_MT_select_paint_mask_vertex,
    VIEW3D_MT_select_paint_mask_vertex_more_less,
    VIEW3D_MT_edit_curves_select_more_less,
    VIEW3D_MT_select_edit_curves,
    VIEW3D_MT_select_sculpt_curves,
    VIEW3D_MT_mesh_add,
    VIEW3D_MT_curve_add,
    VIEW3D_MT_surface_add,
    VIEW3D_MT_edit_metaball_context_menu,
    VIEW3D_MT_metaball_add,
    TOPBAR_MT_edit_curve_add,
    TOPBAR_MT_edit_armature_add,
    VIEW3D_MT_armature_add,
    VIEW3D_MT_light_add,
    VIEW3D_MT_lightprobe_add,
    VIEW3D_MT_camera_add,
    VIEW3D_MT_volume_add,
    VIEW3D_MT_grease_pencil_add,
    VIEW3D_MT_add,
    VIEW3D_MT_image_add,
    VIEW3D_MT_origin_set,
    VIEW3D_MT_object,
    VIEW3D_MT_object_convert,
    VIEW3D_MT_object_animation,
    VIEW3D_MT_object_asset,
    VIEW3D_MT_object_rigid_body,
    VIEW3D_MT_object_clear,
    VIEW3D_MT_object_context_menu,
    VIEW3D_MT_object_shading,
    VIEW3D_MT_object_apply,
    VIEW3D_MT_object_relations,
    VIEW3D_MT_object_liboverride,
    VIEW3D_MT_object_parent,
    VIEW3D_MT_object_track,
    VIEW3D_MT_object_collection,
    VIEW3D_MT_object_constraints,
    VIEW3D_MT_object_quick_effects,
    VIEW3D_MT_object_showhide,
    VIEW3D_MT_object_cleanup,
    VIEW3D_MT_make_single_user,
    VIEW3D_MT_make_links,
    VIEW3D_MT_brush,
    VIEW3D_MT_brush_curve_presets,
    VIEW3D_MT_facemask_showhide,
    VIEW3D_MT_paint_vertex,
    VIEW3D_MT_paint_vertex_specials,
    VIEW3D_MT_paint_texture_specials,
    VIEW3D_MT_hook,
    VIEW3D_MT_vertex_group,
    VIEW3D_MT_gpencil_vertex_group,
    VIEW3D_MT_paint_weight,
    VIEW3D_MT_paint_weight_lock,
    VIEW3D_MT_paint_weight_specials,
    VIEW3D_MT_subdivision_set,
    VIEW3D_MT_sculpt_specials,
    VIEW3D_MT_sculpt,
    VIEW3D_MT_sculpt_legacy,
    VIEW3D_MT_sculpt_transform,
    VIEW3D_MT_sculpt_showhide,
    VIEW3D_MT_sculpt_set_pivot,
    VIEW3D_MT_mask,
    VIEW3D_MT_mask_legacy,
    VIEW3D_MT_face_sets,
    VIEW3D_MT_face_sets_init,
    VIEW3D_MT_random_mask,
    VIEW3D_MT_hide_mask,
    VIEW3D_MT_particle,
    VIEW3D_MT_particle_context_menu,
    VIEW3D_MT_particle_showhide,
    VIEW3D_MT_pose,
    VIEW3D_MT_pose_transform,
    VIEW3D_MT_pose_slide,
    VIEW3D_MT_pose_propagate,
    VIEW3D_MT_pose_motion,
    VIEW3D_MT_pose_group,
    VIEW3D_MT_pose_ik,
    VIEW3D_MT_pose_constraints,
    VIEW3D_MT_pose_names,
    VIEW3D_MT_pose_showhide,
    VIEW3D_MT_pose_apply,
    VIEW3D_MT_pose_context_menu,
    VIEW3D_MT_bone_options_toggle,
    VIEW3D_MT_bone_options_enable,
    VIEW3D_MT_bone_options_disable,
    VIEW3D_MT_edit_mesh_context_menu,
    VIEW3D_MT_edit_mesh_select_mode,
    VIEW3D_MT_edit_mesh_extrude_dupli,
    VIEW3D_MT_edit_mesh_extrude_dupli_rotate,
    VIEW3D_MT_edit_mesh_extrude,
    VIEW3D_MT_edit_mesh_vertices,
    VIEW3D_MT_edit_mesh_vertices_legacy,
    VIEW3D_MT_edit_mesh_edges,
    VIEW3D_MT_edit_mesh_edges_legacy,
    VIEW3D_MT_edit_mesh_faces,
    VIEW3D_MT_edit_mesh_faces_legacy,
    VIEW3D_MT_edit_mesh_faces_data,
    VIEW3D_MT_edit_mesh_normals,
    VIEW3D_MT_edit_mesh_normals_select_strength,
    VIEW3D_MT_edit_mesh_normals_set_strength,
    VIEW3D_MT_edit_mesh_normals_average,
    VIEW3D_MT_edit_mesh_shading,
    VIEW3D_MT_edit_mesh_weights,
    VIEW3D_MT_edit_mesh_clean,
    VIEW3D_MT_edit_mesh_delete,
    VIEW3D_MT_edit_mesh_merge,
    VIEW3D_MT_edit_mesh_split,
    VIEW3D_MT_edit_mesh_dissolve,
    VIEW3D_MT_edit_mesh_showhide,
    VIEW3D_MT_paint_gpencil,
    VIEW3D_MT_draw_gpencil,
    VIEW3D_MT_edit_gpencil_showhide,
    VIEW3D_MT_assign_material,
    VIEW3D_MT_edit_gpencil,
    VIEW3D_MT_edit_gpencil_stroke,
    VIEW3D_MT_edit_gpencil_point,
    VIEW3D_MT_edit_gpencil_hide,
    VIEW3D_MT_edit_gpencil_arrange_strokes,
    VIEW3D_MT_edit_gpencil_delete,
    VIEW3D_MT_sculpt_gpencil_copy,
    VIEW3D_MT_weight_gpencil,
    VIEW3D_MT_gpencil_simplify,
<<<<<<< HEAD
=======
    VIEW3D_MT_gpencil_autoweights,
    VIEW3D_MT_gpencil_edit_context_menu,
    VIEW3D_MT_edit_greasepencil,
>>>>>>> e7cc266c
    VIEW3D_MT_edit_curve,
    VIEW3D_MT_edit_curve_ctrlpoints,
    VIEW3D_MT_edit_curve_handle_type_set,
    VIEW3D_MT_edit_curve_segments,
    VIEW3D_MT_edit_curve_context_menu,
    VIEW3D_MT_edit_curve_delete,
    VIEW3D_MT_edit_curve_showhide,
    VIEW3D_MT_edit_surface,
    VIEW3D_MT_edit_font,
    VIEW3D_MT_edit_font_chars,
    VIEW3D_MT_edit_font_kerning,
    VIEW3D_MT_edit_font_move,
    VIEW3D_MT_edit_font_delete,
    VIEW3D_MT_edit_font_context_menu,
    VIEW3D_MT_edit_meta,
    VIEW3D_MT_edit_meta_showhide,
    VIEW3D_MT_edit_lattice,
    VIEW3D_MT_edit_lattice_flip,
    VIEW3D_MT_edit_armature,
    VIEW3D_MT_armature_showhide,
    VIEW3D_MT_armature_context_menu,
    VIEW3D_MT_edit_armature_roll,
    VIEW3D_MT_edit_armature_names,
    VIEW3D_MT_edit_armature_delete,
    VIEW3D_MT_gpencil_animation,
    VIEW3D_MT_edit_gpencil_transform,
    #VIEW3D_MT_edit_gpencil_transform_legacy,
    VIEW3D_MT_edit_curves,
    VIEW3D_MT_object_mode_pie,
    VIEW3D_MT_view_pie,
    VIEW3D_MT_transform_gizmo_pie,
    VIEW3D_MT_shading_pie,
    VIEW3D_MT_shading_ex_pie,
    VIEW3D_MT_pivot_pie,
    VIEW3D_MT_snap_pie,
    VIEW3D_MT_orientations_pie,
    VIEW3D_MT_proportional_editing_falloff_pie,
    VIEW3D_MT_sculpt_mask_edit_pie,
    VIEW3D_MT_sculpt_automasking_pie,
    VIEW3D_MT_sculpt_gpencil_automasking_pie,
    VIEW3D_MT_wpaint_vgroup_lock_pie,
    VIEW3D_MT_sculpt_face_sets_edit_pie,
    VIEW3D_MT_sculpt_curves,
    VIEW3D_PT_active_tool,
    VIEW3D_PT_active_tool_duplicate,
    VIEW3D_PT_view3d_properties,
    VIEW3D_PT_view3d_properties_edit,
    VIEW3D_PT_view3d_camera_lock,
    VIEW3D_PT_view3d_cursor,
    VIEW3D_PT_collections,
    VIEW3D_PT_object_type_visibility,
    VIEW3D_PT_grease_pencil,
    VIEW3D_PT_annotation_onion,
    VIEW3D_PT_gpencil_multi_frame,
    VIEW3D_PT_gpencil_curve_edit,
    VIEW3D_PT_gpencil_sculpt_automasking,
    VIEW3D_MT_gpencil_autoweights,
    VIEW3D_MT_gpencil_edit_context_menu,
    VIEW3D_MT_gpencil_sculpt,
    VIEW3D_PT_quad_view,
    VIEW3D_PT_view3d_stereo,
    VIEW3D_PT_shading,
    VIEW3D_PT_shading_lighting,
    VIEW3D_PT_shading_color,
    VIEW3D_PT_shading_options,
    VIEW3D_PT_shading_options_shadow,
    VIEW3D_PT_shading_options_ssao,
    VIEW3D_PT_shading_render_pass,
    VIEW3D_PT_shading_compositor,
    VIEW3D_PT_gizmo_display,
    VIEW3D_PT_overlay,
    VIEW3D_PT_overlay_guides,
    VIEW3D_PT_overlay_object,
    VIEW3D_PT_overlay_geometry,
    VIEW3D_PT_overlay_motion_tracking,
    VIEW3D_PT_overlay_edit_mesh,
    VIEW3D_PT_overlay_edit_mesh_shading,
    VIEW3D_PT_overlay_edit_mesh_measurement,
    VIEW3D_PT_overlay_edit_mesh_normals,
    VIEW3D_PT_overlay_edit_mesh_freestyle,
    VIEW3D_PT_overlay_edit_curve,
    VIEW3D_PT_overlay_texture_paint,
    VIEW3D_PT_overlay_vertex_paint,
    VIEW3D_PT_overlay_weight_paint,
    VIEW3D_PT_overlay_bones,
    VIEW3D_PT_overlay_sculpt,
    VIEW3D_PT_overlay_sculpt_curves,
    VIEW3D_PT_snapping,
    VIEW3D_PT_proportional_edit,
    VIEW3D_PT_gpencil_origin,
    VIEW3D_PT_gpencil_lock,
    VIEW3D_PT_gpencil_guide,
    VIEW3D_PT_transform_orientations,
    VIEW3D_PT_overlay_gpencil_options,
    VIEW3D_PT_context_properties,
    VIEW3D_PT_paint_vertex_context_menu,
    VIEW3D_PT_paint_texture_context_menu,
    VIEW3D_PT_paint_weight_context_menu,
    VIEW3D_PT_gpencil_vertex_context_menu,
    VIEW3D_PT_gpencil_sculpt_context_menu,
    VIEW3D_PT_gpencil_weight_context_menu,
    VIEW3D_PT_gpencil_draw_context_menu,
    VIEW3D_PT_gpencil_edit_options,
    VIEW3D_PT_sculpt_automasking,
    VIEW3D_PT_sculpt_context_menu,
    TOPBAR_PT_gpencil_materials,
    TOPBAR_PT_gpencil_vertexcolor,
    TOPBAR_PT_annotation_layers,
    VIEW3D_PT_curves_sculpt_add_shape,
    VIEW3D_PT_curves_sculpt_parameter_falloff,
    VIEW3D_PT_curves_sculpt_grow_shrink_scaling,
    VIEW3D_PT_viewport_debug,
)


if __name__ == "__main__":  # only for live edit.
    from bpy.utils import register_class
    for cls in classes:
        register_class(cls)<|MERGE_RESOLUTION|>--- conflicted
+++ resolved
@@ -2587,9 +2587,6 @@
         if context.preferences.experimental.use_new_point_cloud_type:
             layout.operator("object.pointcloud_add", text="Point Cloud", icon='OUTLINER_OB_POINTCLOUD')
         layout.menu("VIEW3D_MT_volume_add", text="Volume", text_ctxt=i18n_contexts.id_id, icon='OUTLINER_OB_VOLUME')
-<<<<<<< HEAD
-        layout.operator_menu_enum("object.gpencil_add", "type", text="Grease Pencil", icon='OUTLINER_OB_GREASEPENCIL')
-=======
         if context.preferences.experimental.use_grease_pencil_version3:
             layout.menu("VIEW3D_MT_grease_pencil_add", text="Grease Pencil", icon='OUTLINER_OB_GREASEPENCIL')
         else:
@@ -2599,7 +2596,6 @@
                 text="Grease Pencil",
                 icon='OUTLINER_OB_GREASEPENCIL')
 
->>>>>>> e7cc266c
         layout.separator()
 
         if VIEW3D_MT_armature_add.is_extended():
@@ -9691,13 +9687,9 @@
     VIEW3D_MT_select_edit_metaball_select_similar,
     VIEW3D_MT_select_edit_lattice,
     VIEW3D_MT_select_edit_armature,
-<<<<<<< HEAD
-    VIEW3D_MT_select_gpencil,
     VIEW3D_MT_select_gpencil_legacy,
     VIEW3D_MT_select_gpencil_grouped,
-=======
     VIEW3D_MT_select_edit_gpencil,
->>>>>>> e7cc266c
     VIEW3D_MT_select_paint_mask,
     VIEW3D_MT_select_paint_mask_face_more_less,
     VIEW3D_MT_select_paint_mask_vertex,
@@ -9821,12 +9813,9 @@
     VIEW3D_MT_sculpt_gpencil_copy,
     VIEW3D_MT_weight_gpencil,
     VIEW3D_MT_gpencil_simplify,
-<<<<<<< HEAD
-=======
     VIEW3D_MT_gpencil_autoweights,
     VIEW3D_MT_gpencil_edit_context_menu,
     VIEW3D_MT_edit_greasepencil,
->>>>>>> e7cc266c
     VIEW3D_MT_edit_curve,
     VIEW3D_MT_edit_curve_ctrlpoints,
     VIEW3D_MT_edit_curve_handle_type_set,
