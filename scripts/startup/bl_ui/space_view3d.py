# SPDX-FileCopyrightText: 2009-2023 Blender Authors
#
# SPDX-License-Identifier: GPL-2.0-or-later

# BFA NOTE: For this document in merges, it is best to preserve the
# Bforartists ones (HEAD) and compare the old Blender version with the new to see
# what changed.
# Once you compare Blender changes with an old version of Blender, splice it in manually.

import bpy
from bpy.types import Header, Menu, Panel, SurfaceCurve
from bl_ui.properties_paint_common import (
    UnifiedPaintPanel,
    brush_basic_texpaint_settings,
    brush_basic_grease_pencil_weight_settings,
    brush_basic_grease_pencil_vertex_settings,
    BrushAssetShelf,
)
from bl_ui.properties_grease_pencil_common import (
    AnnotationDataPanel,
    AnnotationOnionSkin,
    GreasePencilMaterialsPanel,
)
from bl_ui.space_toolsystem_common import (
    ToolActivePanelHelper,
)
from bpy.app.translations import (
    pgettext_iface as iface_,
    pgettext_rpt as rpt_,
    contexts as i18n_contexts,
)


class VIEW3D_HT_tool_header(Header):
    bl_space_type = "VIEW_3D"
    bl_region_type = "TOOL_HEADER"

    def draw(self, context):
        layout = self.layout

        self.draw_tool_settings(context)

        layout.separator_spacer()

        self.draw_mode_settings(context)

    def draw_tool_settings(self, context):
        layout = self.layout
        tool_mode = context.mode

        # Active Tool
        # -----------
        from bl_ui.space_toolsystem_common import ToolSelectPanelHelper

        tool = ToolSelectPanelHelper.draw_active_tool_header(
            context,
            layout,
            tool_key=("VIEW_3D", tool_mode),
        )
        # Object Mode Options
        # -------------------

        # Example of how tool_settings can be accessed as pop-overs.

        # TODO(campbell): editing options should be after active tool options
        # (obviously separated for from the users POV)
        draw_fn = getattr(_draw_tool_settings_context_mode, tool_mode, None)
        if draw_fn is not None:
            is_valid_context = draw_fn(context, layout, tool)

        def draw_3d_brush_settings(layout, tool_mode):
            layout.popover("VIEW3D_PT_tools_brush_settings_advanced", text="Brush")
            if tool_mode != "PAINT_WEIGHT":
                layout.popover("VIEW3D_PT_tools_brush_texture")
            if tool_mode == "PAINT_TEXTURE":
                layout.popover("VIEW3D_PT_tools_mask_texture")
            layout.popover("VIEW3D_PT_tools_brush_stroke")
            layout.popover("VIEW3D_PT_tools_brush_falloff")
            layout.popover("VIEW3D_PT_tools_brush_display")

        # NOTE: general mode options should be added to `draw_mode_settings`.
        if tool_mode == "SCULPT":
            if is_valid_context:
                draw_3d_brush_settings(layout, tool_mode)
        elif tool_mode == "PAINT_VERTEX":
            if is_valid_context:
                draw_3d_brush_settings(layout, tool_mode)
        elif tool_mode == "PAINT_WEIGHT":
            if is_valid_context:
                draw_3d_brush_settings(layout, tool_mode)
        elif tool_mode == "PAINT_TEXTURE":
            if is_valid_context:
                draw_3d_brush_settings(layout, tool_mode)
        elif tool_mode == "EDIT_ARMATURE":
            pass
        elif tool_mode == "EDIT_CURVE":
            pass
        elif tool_mode == "EDIT_MESH":
            pass
        elif tool_mode == "POSE":
            pass
        elif tool_mode == "PARTICLE":
            # Disable, only shows "Brush" panel, which is already in the top-bar.
            # if tool.use_brushes:
            #     layout.popover_group(context=".paint_common", **popover_kw)
            pass
        elif tool_mode == "PAINT_GREASE_PENCIL":
            if is_valid_context:
                brush = context.tool_settings.gpencil_paint.brush
                if brush:
                    if brush.gpencil_brush_type not in {"FILL", "TINT", "ERASE"}:
                        layout.popover("VIEW3D_PT_tools_grease_pencil_v3_brush_advanced")
                        layout.popover("VIEW3D_PT_tools_grease_pencil_v3_brush_stroke")
                    if brush.gpencil_brush_type == "FILL":
                        layout.popover("VIEW3D_PT_tools_grease_pencil_v3_brush_fill_advanced")
                    layout.popover("VIEW3D_PT_tools_grease_pencil_paint_appearance")
        elif tool_mode == "SCULPT_GREASE_PENCIL":
            if is_valid_context:
                brush = context.tool_settings.gpencil_sculpt_paint.brush
                if brush:
                    tool = brush.gpencil_sculpt_brush_type
                    if tool in {"SMOOTH", "RANDOMIZE"}:
                        layout.popover("VIEW3D_PT_tools_grease_pencil_sculpt_brush_popover")
                    layout.popover("VIEW3D_PT_tools_grease_pencil_sculpt_appearance")
        elif tool_mode in {"WEIGHT_GPENCIL", "WEIGHT_GREASE_PENCIL"}:
            if is_valid_context:
                layout.popover("VIEW3D_PT_tools_grease_pencil_weight_appearance")
        elif tool_mode in {"VERTEX_GPENCIL", "VERTEX_GREASE_PENCIL"}:
            if is_valid_context:
                layout.popover("VIEW3D_PT_tools_grease_pencil_vertex_appearance")

    def draw_mode_settings(self, context):
        layout = self.layout
        mode_string = context.mode
        tool_settings = context.tool_settings

        def row_for_mirror():
            row = layout.row(align=True)
            row.label(icon="MOD_MIRROR")
            sub = row.row(align=True)
            # sub.scale_x = 0.6 #bfa - just needed for text buttons. we use icons, and then the buttons are too small
            return row, sub

        if mode_string == "EDIT_ARMATURE":
            ob = context.object
            _row, sub = row_for_mirror()
            sub.prop(ob.data, "use_mirror_x", icon="MIRROR_X", toggle=True, icon_only=True)
        elif mode_string == "POSE":
            ob = context.object
            _row, sub = row_for_mirror()
            sub.prop(ob.pose, "use_mirror_x", icon="MIRROR_X", toggle=True, icon_only=True)
        elif mode_string in {
            "EDIT_MESH",
            "PAINT_WEIGHT",
            "SCULPT",
            "PAINT_VERTEX",
            "PAINT_TEXTURE",
        }:
            # Mesh Modes, Use Mesh Symmetry
            ob = context.object
            row, sub = row_for_mirror()
            sub.prop(ob, "use_mesh_mirror_x", icon="MIRROR_X", toggle=True, icon_only=True)
            sub.prop(ob, "use_mesh_mirror_y", icon="MIRROR_Y", toggle=True, icon_only=True)
            sub.prop(ob, "use_mesh_mirror_z", icon="MIRROR_Z", toggle=True, icon_only=True)
            if mode_string == "EDIT_MESH":
                layout.prop(tool_settings, "use_mesh_automerge", text="")
            elif mode_string == "PAINT_WEIGHT":
                row.popover(panel="VIEW3D_PT_tools_weightpaint_symmetry_for_topbar", text="")
            elif mode_string == "SCULPT":
                row.popover(panel="VIEW3D_PT_sculpt_symmetry_for_topbar", text="")
            elif mode_string == "PAINT_VERTEX":
                row.popover(panel="VIEW3D_PT_tools_vertexpaint_symmetry_for_topbar", text="")
        elif mode_string == "SCULPT_CURVES":
            ob = context.object
            _row, sub = row_for_mirror()
            sub.prop(ob.data, "use_mirror_x", icon="MIRROR_X", toggle=True, icon_only=True)
            sub.prop(ob.data, "use_mirror_y", icon="MIRROR_Y", toggle=True, icon_only=True)
            sub.prop(ob.data, "use_mirror_z", icon="MIRROR_Z", toggle=True, icon_only=True)

            row = layout.row(align=True)
            row.prop(
                ob.data,
                "use_sculpt_collision",
                icon="MOD_PHYSICS",
                icon_only=True,
                toggle=True,
            )
            sub = row.row(align=True)
            sub.active = ob.data.use_sculpt_collision
            sub.prop(ob.data, "surface_collision_distance")

        # Expand panels from the side-bar as popovers.
        popover_kw = {"space_type": "VIEW_3D", "region_type": "UI", "category": "Tool"}

        if mode_string == "SCULPT":
            layout.popover_group(context=".sculpt_mode", **popover_kw)
        elif mode_string == "PAINT_VERTEX":
            layout.popover_group(context=".vertexpaint", **popover_kw)
        elif mode_string == "PAINT_WEIGHT":
            layout.popover_group(context=".weightpaint", **popover_kw)
        elif mode_string == "PAINT_TEXTURE":
            layout.popover_group(context=".imagepaint", **popover_kw)
        elif mode_string == "EDIT_TEXT":
            layout.popover_group(context=".text_edit", **popover_kw)
        elif mode_string == "EDIT_ARMATURE":
            layout.popover_group(context=".armature_edit", **popover_kw)
        elif mode_string == "EDIT_METABALL":
            layout.popover_group(context=".mball_edit", **popover_kw)
        elif mode_string == "EDIT_LATTICE":
            layout.popover_group(context=".lattice_edit", **popover_kw)
        elif mode_string == "EDIT_CURVE":
            layout.popover_group(context=".curve_edit", **popover_kw)
        elif mode_string == "EDIT_MESH":
            layout.popover_group(context=".mesh_edit", **popover_kw)
        elif mode_string == "POSE":
            layout.popover_group(context=".posemode", **popover_kw)
        elif mode_string == "PARTICLE":
            layout.popover_group(context=".particlemode", **popover_kw)
        elif mode_string == "OBJECT":
            layout.popover_group(context=".objectmode", **popover_kw)

        if mode_string in {
            "EDIT_GREASE_PENCIL",
            "PAINT_GREASE_PENCIL",
            "SCULPT_GREASE_PENCIL",
            "WEIGHT_GREASE_PENCIL",
            "VERTEX_GREASE_PENCIL",
        }:
            row = layout.row(align=True)
            row.prop(tool_settings, "use_grease_pencil_multi_frame_editing", text="")

            if mode_string in {
                "EDIT_GREASE_PENCIL",
                "SCULPT_GREASE_PENCIL",
                "WEIGHT_GREASE_PENCIL",
                "VERTEX_GREASE_PENCIL",
            }:
                sub = row.row(align=True)
                if tool_settings.use_grease_pencil_multi_frame_editing:
                    sub.popover(
                        panel="VIEW3D_PT_grease_pencil_multi_frame",
                        text="",
                    )

            # BFA - menu
            if mode_string in {
                "EDIT_GREASE_PENCIL",
            }:
                sub = row.row(align=True)
                sub.popover(
                    panel="VIEW3D_PT_greasepencil_edit_options",
                    text="Options",
                )

        if mode_string == "PAINT_GREASE_PENCIL":
            layout.prop(tool_settings, "use_gpencil_draw_additive", text="", icon="FREEZE")
            layout.prop(tool_settings, "use_gpencil_automerge_strokes", text="")
            layout.prop(tool_settings, "use_gpencil_weight_data_add", text="", icon="WPAINT_HLT")
            layout.prop(tool_settings, "use_gpencil_draw_onback", text="", icon="MOD_OPACITY")


class _draw_tool_settings_context_mode:
    @staticmethod
    def SCULPT(context, layout, tool):
        if (tool is None) or (not tool.use_brushes):
            return False

        paint = context.tool_settings.sculpt
        brush = paint.brush

        BrushAssetShelf.draw_popup_selector(layout, context, brush)

        if brush is None:
            return False

        capabilities = brush.sculpt_capabilities

        ups = paint.unified_paint_settings

        if capabilities.has_color:
            row = layout.row(align=True)
            row.ui_units_x = 4
            UnifiedPaintPanel.prop_unified_color(row, context, brush, "color", text="")
            UnifiedPaintPanel.prop_unified_color(row, context, brush, "secondary_color", text="")
            row.separator()
            layout.prop(brush, "blend", text="", expand=False)

        size = "size"
        size_owner = ups if ups.use_unified_size else brush
        if size_owner.use_locked_size == "SCENE":
            size = "unprojected_size"

        UnifiedPaintPanel.prop_unified(
            layout,
            context,
            brush,
            size,
            pressure_name="use_pressure_size",
            unified_name="use_unified_size",
            text="Size",
            slider=True,
            header=True,
        )

        # strength, use_strength_pressure
        pressure_name = "use_pressure_strength" if capabilities.has_strength_pressure else None
        UnifiedPaintPanel.prop_unified(
            layout,
            context,
            brush,
            "strength",
            pressure_name=pressure_name,
            unified_name="use_unified_strength",
            text="Strength",
            header=True,
        )

        # direction
        if capabilities.has_direction:
            layout.row().prop(brush, "direction", expand=True, text="")

        return True

    @staticmethod
    def PAINT_TEXTURE(context, layout, tool):
        if (tool is None) or (not tool.use_brushes):
            return False

        paint = context.tool_settings.image_paint
        brush = paint.brush

        BrushAssetShelf.draw_popup_selector(layout, context, brush)

        if brush is None:
            return False

        brush_basic_texpaint_settings(layout, context, brush, compact=True)

        return True

    @staticmethod
    def PAINT_VERTEX(context, layout, tool):
        if (tool is None) or (not tool.use_brushes):
            return False

        paint = context.tool_settings.vertex_paint
        brush = paint.brush

        BrushAssetShelf.draw_popup_selector(layout, context, brush)

        if brush is None:
            return False

        brush_basic_texpaint_settings(layout, context, brush, compact=True)

        return True

    @staticmethod
    def PAINT_WEIGHT(context, layout, tool):
        if (tool is None) or (not tool.use_brushes):
            return False

        paint = context.tool_settings.weight_paint
        brush = paint.brush

        BrushAssetShelf.draw_popup_selector(layout, context, brush)

        if brush is None:
            return False

        capabilities = brush.weight_paint_capabilities
        if capabilities.has_weight:
            UnifiedPaintPanel.prop_unified(
                layout,
                context,
                brush,
                "weight",
                unified_name="use_unified_weight",
                slider=True,
                header=True,
            )

        UnifiedPaintPanel.prop_unified(
            layout,
            context,
            brush,
            "size",
            pressure_name="use_pressure_size",
            unified_name="use_unified_size",
            slider=True,
            text="Size",
            header=True,
        )
        UnifiedPaintPanel.prop_unified(
            layout,
            context,
            brush,
            "strength",
            pressure_name="use_pressure_strength",
            unified_name="use_unified_strength",
            header=True,
        )

        return True

    @staticmethod
    def SCULPT_GREASE_PENCIL(context, layout, tool):
        if (tool is None) or (not tool.use_brushes):
            return False

        paint = context.tool_settings.gpencil_sculpt_paint
        brush = paint.brush
        if brush is None:
            return False

        BrushAssetShelf.draw_popup_selector(layout, context, brush)

        capabilities = brush.sculpt_capabilities

        ups = paint.unified_paint_settings

        size = "size"
        size_owner = ups if ups.use_unified_size else brush
        if size_owner.use_locked_size == "SCENE":
            size = "unprojected_size"

        UnifiedPaintPanel.prop_unified(
            layout,
            context,
            brush,
            size,
            pressure_name="use_pressure_size",
            unified_name="use_unified_size",
            text="Size",
            slider=True,
            header=True,
        )

        # strength, use_strength_pressure
        pressure_name = "use_pressure_strength" if capabilities.has_strength_pressure else None
        UnifiedPaintPanel.prop_unified(
            layout,
            context,
            brush,
            "strength",
            pressure_name=pressure_name,
            unified_name="use_unified_strength",
            text="Strength",
            header=True,
        )

        # direction
        if brush.gpencil_sculpt_brush_type in {"THICKNESS", "STRENGTH", "PINCH", "TWIST"}:
            layout.row().prop(brush, "direction", expand=True, text="")

        # Brush falloff
        # layout.popover("VIEW3D_PT_tools_brush_falloff") # BFA - moved to be
        # consistent with other brushes in the properties_paint_common.py file

        return True

    @staticmethod
    def WEIGHT_GREASE_PENCIL(context, layout, tool):
        if (tool is None) or (not tool.use_brushes):
            return False

        paint = context.tool_settings.gpencil_weight_paint
        brush = paint.brush
        if brush is None:
            return False

        BrushAssetShelf.draw_popup_selector(layout, context, brush)

        brush_basic_grease_pencil_weight_settings(layout, context, brush, compact=True)

        layout.popover("VIEW3D_PT_tools_grease_pencil_weight_options", text="Options")
        layout.popover("VIEW3D_PT_tools_grease_pencil_brush_weight_falloff", text="Falloff")

        return True

    @staticmethod
    def VERTEX_GREASE_PENCIL(context, layout, tool):
        if (tool is None) or (not tool.use_brushes):
            return False

        tool_settings = context.tool_settings
        paint = tool_settings.gpencil_vertex_paint
        brush = paint.brush

        BrushAssetShelf.draw_popup_selector(layout, context, brush)

        if brush.gpencil_vertex_brush_type not in {"BLUR", "AVERAGE", "SMEAR"}:
            layout.separator(factor=0.4)
            ups = paint.unified_paint_settings
            prop_owner = ups if ups.use_unified_color else brush

            sub = layout.row(align=True)
            sub.prop_with_popover(prop_owner, "color", text="", panel="TOPBAR_PT_grease_pencil_vertex_color")
            sub.prop(prop_owner, "secondary_color", text="")
            sub.operator("paint.brush_colors_flip", icon="FILE_REFRESH", text="")

        brush_basic_grease_pencil_vertex_settings(layout, context, brush, compact=True)

        return True

    @staticmethod
    def PARTICLE(context, layout, tool):
        if (tool is None) or (not tool.use_brushes):
            return False

        # See: `VIEW3D_PT_tools_brush`, basically a duplicate
        tool_settings = context.tool_settings
        settings = tool_settings.particle_edit
        brush = settings.brush
        tool = settings.tool
        if tool == "NONE":
            return False

        layout.prop(brush, "size", slider=True)
        if tool == "ADD":
            layout.prop(brush, "count")

            layout.prop(settings, "use_default_interpolate")
            layout.prop(brush, "steps", slider=True)
            layout.prop(settings, "default_key_count", slider=True)
        else:
            layout.prop(brush, "strength", slider=True)

            if tool == "LENGTH":
                layout.row().prop(brush, "length_mode", expand=True)
            elif tool == "PUFF":
                layout.row().prop(brush, "puff_mode", expand=True)
                layout.prop(brush, "use_puff_volume")
            elif tool == "COMB":
                row = layout.row()
                row.active = settings.is_editable
                row.prop(settings, "use_emitter_deflect", text="Deflect Emitter")
                sub = row.row(align=True)
                sub.active = settings.use_emitter_deflect
                sub.prop(settings, "emitter_distance", text="Distance")

        return True

    @staticmethod
    def SCULPT_CURVES(context, layout, tool):
        if (tool is None) or (not tool.use_brushes):
            return False

        tool_settings = context.tool_settings
        paint = tool_settings.curves_sculpt
        brush = paint.brush

        BrushAssetShelf.draw_popup_selector(layout, context, brush)

        if brush is None:
            return False

        UnifiedPaintPanel.prop_unified(
            layout,
            context,
            brush,
            "size",
            unified_name="use_unified_size",
            pressure_name="use_pressure_size",
            text="Size",
            slider=True,
            header=True,
        )

        if brush.curves_sculpt_brush_type not in {"ADD", "DELETE"}:
            use_strength_pressure = brush.curves_sculpt_brush_type not in {"SLIDE"}
            UnifiedPaintPanel.prop_unified(
                layout,
                context,
                brush,
                "strength",
                unified_name="use_unified_strength",
                pressure_name="use_pressure_strength" if use_strength_pressure else None,
                header=True,
            )

        curves_tool = brush.curves_sculpt_brush_type

        if curves_tool == "COMB":
            layout.prop(brush, "falloff_shape", expand=True)
            layout.popover("VIEW3D_PT_tools_brush_falloff", text="Brush Falloff")
            layout.popover("VIEW3D_PT_curves_sculpt_parameter_falloff", text="Curve Falloff")
        elif curves_tool == "ADD":
            layout.prop(brush, "falloff_shape", expand=True)
            layout.prop(brush.curves_sculpt_settings, "add_amount")
            layout.popover("VIEW3D_PT_curves_sculpt_add_shape", text="Curve Shape")
            layout.prop(brush, "use_frontface", text="Front Faces Only")
        elif curves_tool == "GROW_SHRINK":
            layout.prop(brush, "direction", expand=True, text="")
            layout.prop(brush, "falloff_shape", expand=True)
            layout.popover("VIEW3D_PT_curves_sculpt_grow_shrink_scaling", text="Scaling")
            layout.popover("VIEW3D_PT_tools_brush_falloff")
        elif curves_tool == "SNAKE_HOOK":
            layout.prop(brush, "falloff_shape", expand=True)
            layout.popover("VIEW3D_PT_tools_brush_falloff")
        elif curves_tool == "DELETE":
            layout.prop(brush, "falloff_shape", expand=True)
        elif curves_tool == "SELECTION_PAINT":
            layout.prop(brush, "direction", expand=True, text="")
            layout.prop(brush, "falloff_shape", expand=True)
            layout.popover("VIEW3D_PT_tools_brush_falloff")
        elif curves_tool == "PINCH":
            layout.prop(brush, "direction", expand=True, text="")
            layout.prop(brush, "falloff_shape", expand=True)
            layout.popover("VIEW3D_PT_tools_brush_falloff")
        elif curves_tool == "SMOOTH":
            layout.prop(brush, "falloff_shape", expand=True)
            layout.popover("VIEW3D_PT_tools_brush_falloff")
        elif curves_tool == "PUFF":
            layout.prop(brush, "falloff_shape", expand=True)
            layout.popover("VIEW3D_PT_tools_brush_falloff")
        elif curves_tool == "DENSITY":
            layout.prop(brush, "falloff_shape", expand=True)
            row = layout.row(align=True)
            row.prop(brush.curves_sculpt_settings, "density_mode", text="", expand=True)
            row = layout.row(align=True)
            row.prop(brush.curves_sculpt_settings, "minimum_distance", text="Distance Min")
            row.operator_context = "INVOKE_REGION_WIN"
            row.operator("sculpt_curves.min_distance_edit", text="", icon="DRIVER_DISTANCE")
            row = layout.row(align=True)
            row.enabled = brush.curves_sculpt_settings.density_mode != "REMOVE"
            row.prop(brush.curves_sculpt_settings, "density_add_attempts", text="Count Max")
            layout.popover("VIEW3D_PT_tools_brush_falloff")
            layout.popover("VIEW3D_PT_curves_sculpt_add_shape", text="Curve Shape")
        elif curves_tool == "SLIDE":
            layout.popover("VIEW3D_PT_tools_brush_falloff")

        return True

    @staticmethod
    def PAINT_GREASE_PENCIL(context, layout, tool):
        if (tool is None) or (not tool.use_brushes):
            return False

        # These draw their own properties.
        if tool.idname in {
            "builtin.arc",
            "builtin.curve",
            "builtin.line",
            "builtin.box",
            "builtin.circle",
            "builtin.polyline",
        }:
            return False

        tool_settings = context.tool_settings
        paint = tool_settings.gpencil_paint

        brush = paint.brush
        if brush is None:
            return False

        row = layout.row(align=True)

        BrushAssetShelf.draw_popup_selector(row, context, brush)

        grease_pencil_tool = brush.gpencil_brush_type

        if grease_pencil_tool in {"DRAW", "FILL"}:
            from bl_ui.properties_paint_common import (
                brush_basic__draw_color_selector,
            )

            brush_basic__draw_color_selector(context, layout, brush, brush.gpencil_settings)

        if grease_pencil_tool == "TINT":
            row.separator(factor=0.4)
            row.prop_with_popover(brush, "color", text="", panel="TOPBAR_PT_grease_pencil_vertex_color")

        from bl_ui.properties_paint_common import (
            brush_basic_grease_pencil_paint_settings,
        )

        brush_basic_grease_pencil_paint_settings(layout, context, brush, None, compact=True)

        return True


def draw_topbar_grease_pencil_layer_panel(context, layout):
    grease_pencil = context.object.data
    layer = grease_pencil.layers.active
    group = grease_pencil.layer_groups.active

    icon = "OUTLINER_DATA_GP_LAYER"
    node_name = None
    if layer or group:
        icon = "OUTLINER_DATA_GP_LAYER" if layer else "GREASEPENCIL_LAYER_GROUP"  # BFA - wip, icons needs updating
        node_name = layer.name if layer else group.name

        # Clamp long names otherwise the selector can get too wide.
        max_width = 25
        if len(node_name) > max_width:
            node_name = node_name[: max_width - 5] + ".." + node_name[-3:]

    sub = layout.row()
    sub.popover(
        panel="TOPBAR_PT_grease_pencil_layers",
        text=node_name,
        icon=icon,
    )


class VIEW3D_HT_header(Header):
    bl_space_type = "VIEW_3D"

    @staticmethod
    def draw_xform_template(layout, context):
        obj = context.active_object
        object_mode = "OBJECT" if obj is None else obj.mode
        has_pose_mode = (object_mode == "POSE") or (object_mode == "WEIGHT_PAINT" and context.pose_object is not None)

        tool_settings = context.tool_settings

        # Mode & Transform Settings
        scene = context.scene

        # Orientation
        if has_pose_mode or object_mode in {"OBJECT", "EDIT", "EDIT_GPENCIL"}:
            orient_slot = scene.transform_orientation_slots[0]

            # BFA - WIP, add grease pencil curve type

            row = layout.row(align=True)
            row.prop_with_popover(
                orient_slot,
                "type",
                text="",
                panel="VIEW3D_PT_transform_orientations",
            )

        # Pivot
        if has_pose_mode or object_mode in {"OBJECT", "EDIT", "EDIT_GPENCIL", "SCULPT_GREASE_PENCIL"}:
            layout.prop(tool_settings, "transform_pivot_point", text="", icon_only=True)

        # Snap
        show_snap = False
        if obj is None:
            show_snap = True
        else:
            if has_pose_mode or (
                object_mode
                not in {
                    "SCULPT",
                    "SCULPT_CURVES",
                    "VERTEX_PAINT",
                    "WEIGHT_PAINT",
                    "TEXTURE_PAINT",
                    "PAINT_GREASE_PENCIL",
                    "SCULPT_GREASE_PENCIL",
                    "WEIGHT_GREASE_PENCIL",
                    "VERTEX_GREASE_PENCIL",
                }
            ):
                show_snap = True
            else:
                paint_settings = UnifiedPaintPanel.paint_settings(context)

                if paint_settings:
                    brush = paint_settings.brush
                    if brush and hasattr(brush, "stroke_method") and brush.stroke_method == "CURVE":
                        show_snap = True

        if show_snap:
            snap_items = bpy.types.ToolSettings.bl_rna.properties["snap_elements"].enum_items
            snap_elements = tool_settings.snap_elements
            if len(snap_elements) == 1:
                text = ""
                for elem in snap_elements:
                    icon = snap_items[elem].icon
                    break
            else:
                text = iface_("Mix", i18n_contexts.editor_view3d)
                icon = "NONE"
            del snap_items, snap_elements

            row = layout.row(align=True)
            row.prop(tool_settings, "use_snap", text="")

            sub = row.row(align=True)
            sub.popover(
                panel="VIEW3D_PT_snapping",
                icon=icon,
                text=text,
                translate=False,
            )

        # Proportional editing
        if (
            object_mode
            in {
                "EDIT",
                "PARTICLE_EDIT",
                "SCULPT_GREASE_PENCIL",
                "EDIT_GPENCIL",
                "OBJECT",
            }
            and context.mode != "EDIT_ARMATURE"
        ):
            row = layout.row(align=True)
            kw = {}
            if object_mode == "OBJECT":
                attr = "use_proportional_edit_objects"
            else:
                attr = "use_proportional_edit"

                if tool_settings.use_proportional_edit:
                    if tool_settings.use_proportional_connected:
                        kw["icon"] = "PROP_CON"
                    elif tool_settings.use_proportional_projected:
                        kw["icon"] = "PROP_PROJECTED"
                    else:
                        kw["icon"] = "PROP_ON"
                else:
                    kw["icon"] = "PROP_OFF"

            row.prop(tool_settings, attr, icon_only=True, **kw)
            sub = row.row(align=True)
            # BFA hide UI via "if" statement instead of greying out
            if getattr(tool_settings, attr):
                sub.prop_with_popover(
                    tool_settings,
                    "proportional_edit_falloff",
                    text="",
                    icon_only=True,
                    panel="VIEW3D_PT_proportional_edit",
                )

        # BFA - handle types for curves, formerly in the control points menu
        if object_mode in {"EDIT_CURVE"}:
            layout.operator_menu_enum("curve.handle_type_set", "type", text="", icon="HANDLE_AUTO")

        if object_mode == "EDIT" and obj.type == "GREASEPENCIL":
            draw_topbar_grease_pencil_layer_panel(context, layout)

    def draw(self, context):
        self.draw_editor_type_menu(context)

        layout = self.layout

        tool_settings = context.tool_settings
        view = context.space_data
        shading = view.shading
        overlay = view.overlay

        obj = context.active_object
        mode_string = context.mode
        object_mode = "OBJECT" if obj is None else obj.mode
        has_pose_mode = (object_mode == "POSE") or (object_mode == "WEIGHT_PAINT" and context.pose_object is not None)

        # Note: This is actually deadly in case enum_items have to be dynamically generated
        #       (because internal RNA array iterator will free everything immediately...).
        # XXX This is an RNA internal issue, not sure how to fix it.
        # Note: Tried to add an accessor to get translated UI strings instead of manual call
        #       to pgettext_iface below, but this fails because translated enum-items
        #       are always dynamically allocated.
        act_mode_item = bpy.types.Object.bl_rna.properties["mode"].enum_items[object_mode]
        act_mode_i18n_context = bpy.types.Object.bl_rna.properties["mode"].translation_context

        row = layout.row(align=True)
        row.separator()

        sub = row.row(align=True)
        sub.operator_menu_enum(
            "object.mode_set",
            "mode",
            text=iface_(act_mode_item.name, act_mode_i18n_context),
            icon=act_mode_item.icon,
        )
        del act_mode_item

        layout.template_header_3D_mode()

        # Contains buttons like Mode, Pivot, Layer, Mesh Select Mode...
        if obj:
            # Particle edit
            if object_mode == "PARTICLE_EDIT":
                row = layout.row()
                row.prop(tool_settings.particle_edit, "select_mode", text="", expand=True)
            elif object_mode in {"EDIT", "SCULPT_CURVES"} and obj.type == "CURVES":
                curves = obj.data

                row = layout.row(align=True)
                domain = curves.selection_domain
                row.operator(
                    "curves.set_selection_domain",
                    text="",
                    icon="CURVE_BEZCIRCLE",
                    depress=(domain == "POINT"),
                ).domain = "POINT"
                row.operator(
                    "curves.set_selection_domain",
                    text="",
                    icon="CURVE_PATH",
                    depress=(domain == "CURVE"),
                ).domain = "CURVE"

        # Grease Pencil
        if obj and obj.type == "GREASEPENCIL":
            # Select mode for Editing
            if object_mode == "EDIT":
                row = layout.row(align=True)
                row.operator(
                    "grease_pencil.set_selection_mode",
                    text="",
                    icon="GP_SELECT_POINTS",
                    depress=(tool_settings.gpencil_selectmode_edit == "POINT"),
                ).mode = "POINT"
                row.operator(
                    "grease_pencil.set_selection_mode",
                    text="",
                    icon="GP_SELECT_STROKES",
                    depress=(tool_settings.gpencil_selectmode_edit == "STROKE"),
                ).mode = "STROKE"
                row.operator(
                    "grease_pencil.set_selection_mode",
                    text="",
                    icon="GP_SELECT_BETWEEN_STROKES",
                    depress=(tool_settings.gpencil_selectmode_edit == "SEGMENT"),
                ).mode = "SEGMENT"

            if object_mode == "SCULPT_GREASE_PENCIL":
                row = layout.row(align=True)
                row.prop(tool_settings, "use_gpencil_select_mask_point", text="")
                row.prop(tool_settings, "use_gpencil_select_mask_stroke", text="")
                row.prop(tool_settings, "use_gpencil_select_mask_segment", text="")

            if object_mode == "VERTEX_GREASE_PENCIL":
                row = layout.row(align=True)
                row.prop(tool_settings, "use_gpencil_vertex_select_mask_point", text="")
                row.prop(tool_settings, "use_gpencil_vertex_select_mask_stroke", text="")
                row.prop(tool_settings, "use_gpencil_vertex_select_mask_segment", text="")

        overlay = view.overlay

        VIEW3D_MT_editor_menus.draw_collapsible(context, layout)

        layout.separator_spacer()

        if object_mode in {"PAINT_GREASE_PENCIL", "SCULPT_GREASE_PENCIL"}:
            # Grease pencil
            if object_mode == "PAINT_GREASE_PENCIL":
                sub = layout.row(align=True)
                sub.prop_with_popover(
                    tool_settings,
                    "gpencil_stroke_placement_view3d",
                    text="",
                    panel="VIEW3D_PT_grease_pencil_origin",
                )

            sub = layout.row(align=True)
            sub.active = tool_settings.gpencil_stroke_placement_view3d != "SURFACE"
            sub.prop_with_popover(
                tool_settings.gpencil_sculpt,
                "lock_axis",
                text="",
                panel="VIEW3D_PT_grease_pencil_lock",
            )

            draw_topbar_grease_pencil_layer_panel(context, layout)

            if object_mode == "PAINT_GREASE_PENCIL":
                # FIXME: this is bad practice!
                # Tool options are to be displayed in the top-bar.
                tool = context.workspace.tools.from_space_view3d_mode(object_mode)
                if tool and tool.idname == "builtin_brush.Draw":
                    settings = tool_settings.gpencil_sculpt.guide
                    row = layout.row(align=True)
                    row.prop(settings, "use_guide", text="", icon="GRID")
                    sub = row.row(align=True)
                    sub.active = settings.use_guide
                    sub.popover(
                        panel="VIEW3D_PT_grease_pencil_guide",
                        text="Guides",
                    )
            if object_mode == "SCULPT_GREASE_PENCIL":
                layout.popover(
                    panel="VIEW3D_PT_grease_pencil_sculpt_automasking",
                    text="",
                    icon=VIEW3D_HT_header._grease_pencil_sculpt_automasking_icon(tool_settings.gpencil_sculpt),
                )

        elif object_mode == "SCULPT":
            # If the active tool supports it, show the canvas selector popover.
            from bl_ui.space_toolsystem_common import ToolSelectPanelHelper

            tool = ToolSelectPanelHelper.tool_active_from_context(context)

            is_paint_tool = False
            if tool.use_brushes:
                paint = tool_settings.sculpt
                brush = paint.brush
                if brush:
                    is_paint_tool = brush.sculpt_brush_type in {"PAINT", "SMEAR"}
            else:
                is_paint_tool = tool and tool.use_paint_canvas

            shading = VIEW3D_PT_shading.get_shading(context)
            color_type = shading.color_type

            row = layout.row()
            row.active = is_paint_tool and color_type == "VERTEX"

            if context.preferences.experimental.use_sculpt_texture_paint:
                canvas_source = tool_settings.paint_mode.canvas_source
                icon = "GROUP_VCOL" if canvas_source == "COLOR_ATTRIBUTE" else canvas_source
                row.popover(panel="VIEW3D_PT_slots_paint_canvas", icon=icon)
                # TODO: Update this boolean condition so that the Canvas button is only active when
                # the appropriate color types are selected in Solid mode, I.E. 'TEXTURE'
                row.active = is_paint_tool
            else:
                row.popover(panel="VIEW3D_PT_slots_color_attributes", icon="GROUP_VCOL")

            layout.popover(
                panel="VIEW3D_PT_sculpt_snapping",
                icon="SNAP_INCREMENT",
                text="",
                translate=False,
            )

            layout.popover(
                panel="VIEW3D_PT_sculpt_automasking",
                text="",
                icon=VIEW3D_HT_header._sculpt_automasking_icon(tool_settings.sculpt),
            )

        elif object_mode == "VERTEX_PAINT":
            row = layout.row()
            row.popover(panel="VIEW3D_PT_slots_color_attributes", icon="GROUP_VCOL")
        elif object_mode == "VERTEX_GREASE_PENCIL":
            draw_topbar_grease_pencil_layer_panel(context, layout)
        elif object_mode == "WEIGHT_PAINT":
            row = layout.row()
            row.popover(panel="VIEW3D_PT_slots_vertex_groups", icon="GROUP_VERTEX")

            layout.popover(
                panel="VIEW3D_PT_sculpt_snapping",
                icon="SNAP_INCREMENT",
                text="",
                translate=False,
            )
        elif object_mode == "WEIGHT_GREASE_PENCIL":
            row = layout.row()
            row.popover(panel="VIEW3D_PT_slots_vertex_groups", icon="GROUP_VERTEX")
            draw_topbar_grease_pencil_layer_panel(context, row)

        elif object_mode == "TEXTURE_PAINT":
            tool_mode = tool_settings.image_paint.mode
            icon = "MATERIAL" if tool_mode == "MATERIAL" else "IMAGE_DATA"

            row = layout.row()
            row.popover(panel="VIEW3D_PT_slots_projectpaint", icon=icon)
            row.popover(
                panel="VIEW3D_PT_mask",
                icon=VIEW3D_HT_header._texture_mask_icon(tool_settings.image_paint),
                text="",
            )
        else:
            # Transform settings depending on tool header visibility
            VIEW3D_HT_header.draw_xform_template(layout, context)

        layout.separator_spacer()

        # Viewport Settings
        layout.popover(
            panel="VIEW3D_PT_object_type_visibility",
            icon_value=view.icon_from_show_object_viewport,
            text="",
        )

        # Gizmo toggle & popover.
        row = layout.row(align=True)
        # FIXME: place-holder icon.
        row.prop(view, "show_gizmo", text="", toggle=True, icon="GIZMO")
        sub = row.row(align=True)
        sub.active = view.show_gizmo
        sub.popover(
            panel="VIEW3D_PT_gizmo_display",
            text="",
        )

        # Overlay toggle & popover.
        row = layout.row(align=True)
        row.prop(overlay, "show_overlays", icon="OVERLAY", text="")
        sub = row.row(align=True)
        sub.active = overlay.show_overlays
        sub.popover(panel="VIEW3D_PT_overlay", text="")

        if mode_string == "EDIT_MESH":
            sub.popover(panel="VIEW3D_PT_overlay_edit_mesh", text="", icon="EDITMODE_HLT")
        if mode_string == "EDIT_CURVE":
            sub.popover(panel="VIEW3D_PT_overlay_edit_curve", text="", icon="EDITMODE_HLT")
        elif mode_string == "EDIT_CURVES":
            sub.popover(panel="VIEW3D_PT_overlay_edit_curves", text="", icon="EDITMODE_HLT")
        elif mode_string == "SCULPT":
            sub.popover(panel="VIEW3D_PT_overlay_sculpt", text="", icon="SCULPTMODE_HLT")
        elif mode_string == "SCULPT_CURVES":
            sub.popover(panel="VIEW3D_PT_overlay_sculpt_curves", text="", icon="SCULPTMODE_HLT")
        elif mode_string == "PAINT_WEIGHT":
            sub.popover(panel="VIEW3D_PT_overlay_weight_paint", text="", icon="WPAINT_HLT")
        elif mode_string == "PAINT_TEXTURE":
            sub.popover(panel="VIEW3D_PT_overlay_texture_paint", text="", icon="TPAINT_HLT")
        elif mode_string == "PAINT_VERTEX":
            sub.popover(panel="VIEW3D_PT_overlay_vertex_paint", text="", icon="VPAINT_HLT")
        elif obj is not None and obj.type == "GREASEPENCIL":
            sub.popover(panel="VIEW3D_PT_overlay_grease_pencil_options", text="", icon="OUTLINER_DATA_GREASEPENCIL")

        # Separate from `elif` chain because it may coexist with weight-paint.
        if has_pose_mode or (
            object_mode in {"EDIT_ARMATURE", "OBJECT"} and VIEW3D_PT_overlay_bones.is_using_wireframe(context)
        ):
            sub.popover(panel="VIEW3D_PT_overlay_bones", text="", icon="POSE_HLT")

        row = layout.row()
        row.active = (object_mode == "EDIT") or (shading.type in {"WIREFRAME", "SOLID"})

        # While exposing `shading.show_xray(_wireframe)` is correct.
        # this hides the key shortcut from users: #70433.
        if has_pose_mode:
            draw_depressed = overlay.show_xray_bone
        elif shading.type == "WIREFRAME":
            draw_depressed = shading.show_xray_wireframe
        else:
            draw_depressed = shading.show_xray
        row.operator(
            "view3d.toggle_xray",
            text="",
            icon="XRAY",
            depress=draw_depressed,
        )
        # BFA - custom operator from the Power User Tools to toggle the viewport silhuette
        row = layout.row(align=True)
        if context.preferences.addons.get("bfa_power_user_tools"):
            if context.window_manager.BFA_UI_addon_props.BFA_PROP_toggle_viewport:
                row.operator("view3d.viewport_silhouette_toggle", text="", icon="IMAGE_ALPHA")

        row = layout.row(align=True)
        row.prop(shading, "type", text="", expand=True)
        sub = row.row(align=True)
        # TODO, currently render shading type ignores mesh two-side, until it's supported
        # show the shading popover which shows double-sided option.

        # sub.enabled = shading.type != 'RENDERED'
        sub.popover(panel="VIEW3D_PT_shading", text="")

    @staticmethod
    def _sculpt_automasking_icon(sculpt):
        automask_enabled = (
            sculpt.use_automasking_topology
            or sculpt.use_automasking_face_sets
            or sculpt.use_automasking_boundary_edges
            or sculpt.use_automasking_boundary_face_sets
            or sculpt.use_automasking_cavity
            or sculpt.use_automasking_cavity_inverted
            or sculpt.use_automasking_start_normal
            or sculpt.use_automasking_view_normal
        )

        return "MOD_MASK" if automask_enabled else "MOD_MASK_OFF"  # BFA - mask icon

    @staticmethod
    def _grease_pencil_sculpt_automasking_icon(gpencil_sculpt):
        automask_enabled = (
            gpencil_sculpt.use_automasking_stroke
            or gpencil_sculpt.use_automasking_layer_stroke
            or gpencil_sculpt.use_automasking_material_stroke
            or gpencil_sculpt.use_automasking_material_active
            or gpencil_sculpt.use_automasking_layer_active
        )

        return "MOD_MASK" if automask_enabled else "MOD_MASK_OFF"  # BFA - mask icon

    @staticmethod
    def _texture_mask_icon(ipaint):
        mask_enabled = ipaint.use_stencil_layer or ipaint.use_cavity
        return "MOD_MASK" if mask_enabled else "MOD_MASK_OFF"  # BFA - mask icon


class VIEW3D_MT_editor_menus(Menu):
    bl_label = ""

    def draw(self, context):
        layout = self.layout
        obj = context.active_object
        mode_string = context.mode
        edit_object = context.edit_object
        tool_settings = context.tool_settings

        layout.menu("SCREEN_MT_user_menu", text="Quick")  # BFA
        layout.menu("VIEW3D_MT_view")
        layout.menu("VIEW3D_MT_view_navigation")  # BFA

        # Select Menu
        if mode_string in {"PAINT_WEIGHT", "PAINT_VERTEX", "PAINT_TEXTURE"}:
            mesh = obj.data
            if mesh.use_paint_mask:
                layout.menu("VIEW3D_MT_select_paint_mask")
            elif mesh.use_paint_mask_vertex and mode_string in {
                "PAINT_WEIGHT",
                "PAINT_VERTEX",
            }:
                layout.menu("VIEW3D_MT_select_paint_mask_vertex")
        elif mode_string not in {
            "SCULPT",
            "SCULPT_CURVES",
            "PAINT_GREASE_PENCIL",
            "SCULPT_GREASE_PENCIL",
            "WEIGHT_GREASE_PENCIL",
            "VERTEX_GREASE_PENCIL",
        }:
            layout.menu("VIEW3D_MT_select_" + mode_string.lower())

        if mode_string == "OBJECT":
            layout.menu("VIEW3D_MT_add")
        elif mode_string == "EDIT_MESH":
            layout.menu("VIEW3D_MT_mesh_add", text="Add", text_ctxt=i18n_contexts.operator_default)
        elif mode_string == "EDIT_CURVE":
            layout.menu("VIEW3D_MT_curve_add", text="Add", text_ctxt=i18n_contexts.operator_default)
        elif mode_string == "EDIT_CURVES":
            layout.menu("VIEW3D_MT_edit_curves_add", text="Add", text_ctxt=i18n_contexts.operator_default)
        elif mode_string == "EDIT_SURFACE":
            layout.menu("VIEW3D_MT_surface_add", text="Add", text_ctxt=i18n_contexts.operator_default)
        elif mode_string == "EDIT_METABALL":
            layout.menu("VIEW3D_MT_metaball_add", text="Add", text_ctxt=i18n_contexts.operator_default)
        elif mode_string == "EDIT_ARMATURE":
            layout.menu("TOPBAR_MT_edit_armature_add", text="Add", text_ctxt=i18n_contexts.operator_default)

        if edit_object:
            layout.menu("VIEW3D_MT_edit_" + edit_object.type.lower())

            if mode_string == "EDIT_MESH":
                layout.menu("VIEW3D_MT_edit_mesh_vertices")
                layout.menu("VIEW3D_MT_edit_mesh_edges")
                layout.menu("VIEW3D_MT_edit_mesh_faces")
                layout.menu("VIEW3D_MT_uv_map", text="UV")
                layout.template_node_operator_asset_root_items()
            elif mode_string in {"EDIT_CURVE", "EDIT_SURFACE"}:
                layout.menu("VIEW3D_MT_edit_curve_ctrlpoints")
                layout.menu("VIEW3D_MT_edit_curve_segments")
            elif mode_string == "EDIT_POINTCLOUD":
                layout.template_node_operator_asset_root_items()
            elif mode_string == "EDIT_CURVES":
                layout.menu("VIEW3D_MT_edit_curves_control_points")
                layout.menu("VIEW3D_MT_edit_curves_segments")
                layout.template_node_operator_asset_root_items()
            elif mode_string == "EDIT_GREASE_PENCIL":
                layout.menu("VIEW3D_MT_edit_greasepencil_point")
                layout.menu("VIEW3D_MT_edit_greasepencil_stroke")
                layout.template_node_operator_asset_root_items()

        elif obj:
            if mode_string not in {
                "PAINT_TEXTURE",
                "SCULPT_CURVES",
                "SCULPT_GREASE_PENCIL",
                "VERTEX_GREASE_PENCIL",
            }:
                layout.menu("VIEW3D_MT_" + mode_string.lower())
            if mode_string in {
                "PAINT_VERTEX",
                "PAINT_TEXTURE",
            }:  # BFA - sculpt has brushes but no operators yet.
                layout.menu("VIEW3D_MT_brush")  # BFA
            if mode_string == "SCULPT":
                layout.menu("VIEW3D_MT_mask")
                layout.menu("VIEW3D_MT_face_sets")
                layout.template_node_operator_asset_root_items()
            elif mode_string == "SCULPT_CURVES":
                layout.menu("VIEW3D_MT_select_sculpt_curves")
                layout.menu("VIEW3D_MT_sculpt_curves")
                layout.template_node_operator_asset_root_items()
            elif mode_string == "VERTEX_GREASE_PENCIL":
                layout.menu("VIEW3D_MT_select_edit_grease_pencil")
                layout.menu("VIEW3D_MT_paint_vertex_grease_pencil")
                layout.template_node_operator_asset_root_items()
            elif mode_string == "SCULPT_GREASE_PENCIL":
                is_selection_mask = (
                    tool_settings.use_gpencil_select_mask_point
                    or tool_settings.use_gpencil_select_mask_stroke
                    or tool_settings.use_gpencil_select_mask_segment
                )
                if is_selection_mask:
                    layout.menu("VIEW3D_MT_select_edit_grease_pencil")
                layout.template_node_operator_asset_root_items()
            else:
                layout.template_node_operator_asset_root_items()

        else:
            layout.menu("VIEW3D_MT_object")
            layout.template_node_operator_asset_root_items()


# ********** Menu **********


# ********** Utilities **********


class ShowHideMenu:
    bl_label = "Show/Hide"
    _operator_name = ""

    def draw(self, _context):
        layout = self.layout

        layout.operator(
            "{:s}.reveal".format(self._operator_name),
            text="Show Hidden",
            icon="HIDE_OFF",
        )
        layout.operator(
            "{:s}.hide".format(self._operator_name),
            text="Hide Selected",
            icon="HIDE_ON",
        ).unselected = False
        layout.operator(
            "{:s}.hide".format(self._operator_name),
            text="Hide Unselected",
            icon="HIDE_UNSELECTED",
        ).unselected = True


# Standard transforms which apply to all cases (mix-in class, not used directly).
class VIEW3D_MT_transform_base:
    bl_label = "Transform"
    bl_category = "View"

    # TODO: get rid of the custom text strings?
    def draw(self, context):
        layout = self.layout
        # BFA - removed translate, rotate and resize as redundant
        layout.operator("transform.tosphere", text="To Sphere", icon="TOSPHERE")
        layout.operator("transform.shear", text="Shear", icon="SHEAR")
        layout.operator("transform.bend", text="Bend", icon="BEND")
        layout.operator("transform.push_pull", text="Push/Pull", icon="PUSH_PULL")

        if context.mode in {
            "EDIT_MESH",
            "EDIT_ARMATURE",
            "EDIT_SURFACE",
            "EDIT_CURVE",
            "EDIT_CURVES",
            "EDIT_LATTICE",
            "EDIT_METABALL",
            "EDIT_POINTCLOUD",
        }:
            layout.operator("transform.vertex_warp", text="Warp", icon="MOD_WARP")
            layout.operator_context = "EXEC_REGION_WIN"
            layout.operator("transform.vertex_random", text="Randomize", icon="RANDOMIZE").offset = 0.1
            layout.operator_context = "INVOKE_REGION_WIN"


# Generic transform menu - geometry types
class VIEW3D_MT_transform(VIEW3D_MT_transform_base, Menu):
    def draw(self, context):
        # base menu
        VIEW3D_MT_transform_base.draw(self, context)

        # generic...
        layout = self.layout
        if context.mode == "EDIT_MESH":
            layout.operator("transform.shrink_fatten", text="Shrink/Fatten", icon="SHRINK_FATTEN")
            layout.operator("transform.skin_resize", icon="MOD_SKIN")
        elif context.mode in {
            "EDIT_CURVE",
            "EDIT_GREASE_PENCIL",
            "EDIT_CURVES",
            "EDIT_POINTCLOUD",
        }:
            layout.operator("transform.transform", text="Radius", icon="SHRINK_FATTEN").mode = "CURVE_SHRINKFATTEN"

        if context.mode != "EDIT_CURVES" and context.mode != "EDIT_GREASE_PENCIL":
            layout.separator()
            props = layout.operator(
                "transform.translate",
                text="Move Texture Space",
                icon="MOVE_TEXTURESPACE",
            )
            props.texture_space = True
            props = layout.operator(
                "transform.resize",
                text="Scale Texture Space",
                icon="SCALE_TEXTURESPACE",
            )
            props.texture_space = True


# Object-specific extensions to Transform menu
class VIEW3D_MT_transform_object(VIEW3D_MT_transform_base, Menu):
    def draw(self, context):
        layout = self.layout

        # base menu
        VIEW3D_MT_transform_base.draw(self, context)

        # object-specific option follow...
        layout.separator()

        layout.operator("transform.translate", text="Move Texture Space", icon="MOVE_TEXTURESPACE").texture_space = True
        layout.operator("transform.resize", text="Scale Texture Space", icon="SCALE_TEXTURESPACE").texture_space = True

        layout.separator()

        layout.operator_context = "EXEC_REGION_WIN"
        # XXX: see `alignmenu()` in `edit.c` of b2.4x to get this working.
        layout.operator(
            "transform.transform",
            text="Align to Transform Orientation",
            icon="ALIGN_TRANSFORM",
        ).mode = "ALIGN"

        layout.separator()

        layout.operator("object.randomize_transform", icon="RANDOMIZE_TRANSFORM")
        layout.operator("object.align", icon="ALIGN")

        # TODO: there is a strange context bug here.
        """
        layout.operator_context = 'INVOKE_REGION_WIN'
        layout.operator("object.transform_axis_target")
        """


# Armature EditMode extensions to Transform menu
class VIEW3D_MT_transform_armature(VIEW3D_MT_transform_base, Menu):
    def draw(self, context):
        layout = self.layout

        # base menu
        VIEW3D_MT_transform_base.draw(self, context)

        # armature specific extensions follow...
        obj = context.object
        if obj.type == "ARMATURE" and obj.mode in {"EDIT", "POSE"}:
            if obj.data.display_type == "BBONE":
                layout.separator()

                layout.operator("transform.transform", text="Scale BBone", icon="TRANSFORM_SCALE").mode = "BONE_SIZE"
            elif obj.data.display_type == "ENVELOPE":
                layout.separator()

                layout.operator(
                    "transform.transform",
                    text="Scale Envelope Distance",
                    icon="TRANSFORM_SCALE",
                ).mode = "BONE_SIZE"
                layout.operator(
                    "transform.transform", text="Scale Radius", icon="TRANSFORM_SCALE"
                ).mode = "BONE_ENVELOPE"

        if context.edit_object and context.edit_object.type == "ARMATURE":
            layout.separator()

            layout.operator("armature.align", icon="ALIGN")


class VIEW3D_MT_mirror(Menu):
    bl_label = "Mirror"
    bl_translation_context = i18n_contexts.operator_default

    def draw(self, _context):
        layout = self.layout

        layout.operator("transform.mirror", text="Interactive Mirror", icon="TRANSFORM_MIRROR")

        layout.separator()

        layout.operator_context = "EXEC_REGION_WIN"

        for space_name, space_id in (("Global", "GLOBAL"), ("Local", "LOCAL")):
            for axis_index, axis_name in enumerate("XYZ"):
                props = layout.operator(
                    "transform.mirror",
                    text="{:s} {:s}".format(axis_name, iface_(space_name)),
                    translate=False,
                    icon="MIRROR_" + axis_name,
                )  # BFA: set icon
                props.constraint_axis[axis_index] = True
                props.orient_type = space_id

            if space_id == "GLOBAL":
                layout.separator()

        if _context.edit_object and _context.edit_object.type in {"MESH", "SURFACE"}:
            layout.separator()
            layout.operator("object.vertex_group_mirror", icon="MIRROR_VERTEXGROUP")


class VIEW3D_MT_snap(Menu):
    bl_label = "Snap"

    def draw(self, _context):
        layout = self.layout

        layout.operator(
            "view3d.snap_selected_to_cursor",
            text="Selection to Cursor",
            icon="SELECTIONTOCURSOR",
        ).use_offset = False
        layout.operator(
            "view3d.snap_selected_to_cursor",
            text="Selection to Cursor (Keep Offset)",
            icon="SELECTIONTOCURSOROFFSET",
        ).use_offset = True
        layout.operator(
            "view3d.snap_selected_to_active",
            text="Selection to Active",
            icon="SELECTIONTOACTIVE",
        )
        layout.operator(
            "view3d.snap_selected_to_grid",
            text="Selection to Grid",
            icon="SELECTIONTOGRID",
        )

        layout.separator()

        layout.operator(
            "view3d.snap_cursor_to_selected",
            text="Cursor to Selected",
            icon="CURSORTOSELECTION",
        )
        layout.operator(
            "view3d.snap_cursor_to_center",
            text="Cursor to World Origin",
            icon="CURSORTOCENTER",
        )
        layout.operator(
            "view3d.snap_cursor_to_active",
            text="Cursor to Active",
            icon="CURSORTOACTIVE",
        )
        layout.operator("view3d.snap_cursor_to_grid", text="Cursor to Grid", icon="CURSORTOGRID")


# bfa - Tooltip and operator for Clear Seam.
class VIEW3D_MT_uv_map_clear_seam(bpy.types.Operator):
    """Clears the UV Seam for selected edges"""  # BFA - blender will use this as a tooltip for menu items and buttons.

    bl_idname = "mesh.clear_seam"  # unique identifier for buttons and menu items to reference.
    bl_label = "Clear Seam"  # display name in the interface.
    bl_options = {"REGISTER", "UNDO"}  # enable undo for the operator.

    def execute(self, context):  # execute() is called by blender when running the operator.
        bpy.ops.mesh.mark_seam(clear=True)
        return {"FINISHED"}


class VIEW3D_MT_uv_map(Menu):
    bl_label = "UV Mapping"

    def draw(self, _context):
        layout = self.layout

        layout.operator_enum("uv.unwrap", "method")

        layout.separator()

        layout.operator_context = "INVOKE_DEFAULT"
        layout.operator("uv.smart_project", icon="MOD_UVPROJECT")
        layout.operator("uv.lightmap_pack", icon="LIGHTMAPPACK")
        layout.operator("uv.follow_active_quads", icon="FOLLOWQUADS")

        layout.separator()

        layout.operator_context = "EXEC_REGION_WIN"
        layout.operator("uv.cube_project", icon="CUBEPROJECT")
        layout.operator("uv.cylinder_project", icon="CYLINDERPROJECT")
        layout.operator("uv.sphere_project", icon="SPHEREPROJECT")

        layout.separator()

        layout.operator_context = "INVOKE_REGION_WIN"
        layout.operator("uv.project_from_view", icon="PROJECTFROMVIEW").scale_to_bounds = False
        layout.operator(
            "uv.project_from_view",
            text="Project from View (Bounds)",
            icon="PROJECTFROMVIEW_BOUNDS",
        ).scale_to_bounds = True

        layout.separator()

        layout.operator("mesh.mark_seam", icon="MARK_SEAM").clear = False
        layout.operator("mesh.mark_seam", text="Clear Seam", icon="CLEAR_SEAM").clear = True

        layout.separator()

        layout.operator("uv.reset", icon="RESET")

        layout.template_node_operator_asset_menu_items(catalog_path="UV")


# ********** View menus **********


# bfa - set active camera does not exist in blender
class VIEW3D_MT_switchactivecamto(bpy.types.Operator):
    """Sets the current selected camera as the active camera to render from\nYou need to have a camera object selected"""

    bl_idname = "view3d.switchactivecamto"
    bl_label = "Set active Camera"
    bl_options = {"REGISTER", "UNDO"}

    def execute(self, context):
        context = bpy.context
        scene = context.scene
        if context.active_object is not None:
            currentCameraObj = bpy.data.objects[bpy.context.active_object.name]
            scene.camera = currentCameraObj
        return {"FINISHED"}


# bfa menu
class VIEW3D_MT_view_legacy(Menu):
    bl_label = "Legacy"

    def draw(self, context):
        layout = self.layout

        layout.operator("view3d.cursor3d", text="Set 3D Cursor", icon="CURSOR")


# BFA - Hidden legacy operators exposed to GUI
class VIEW3D_MT_view_annotations(Menu):
    bl_label = "Annotations (Legacy)"

    def draw(self, context):
        layout = self.layout

        layout.operator(
            "gpencil.annotate",
            text="Draw Annotation",
            icon="PAINT_DRAW",
        ).mode = "DRAW"
        layout.operator("gpencil.annotate", text="Draw Line Annotation", icon="PAINT_DRAW").mode = "DRAW_STRAIGHT"
        layout.operator("gpencil.annotate", text="Draw Polyline Annotation", icon="PAINT_DRAW").mode = "DRAW_POLY"
        layout.operator("gpencil.annotate", text="Erase Annotation", icon="ERASE").mode = "ERASER"

        layout.separator()

        layout.operator("gpencil.annotation_add", text="Add Annotation Layer", icon="ADD")
        layout.operator(
            "gpencil.annotation_active_frame_delete",
            text="Erase Annotation Active Keyframe",
            icon="DELETE",
        )


class VIEW3D_MT_view(Menu):
    bl_label = "View"

    def draw(self, context):
        layout = self.layout
        view = context.space_data
        overlay = view.overlay
        engine = context.engine

        layout.prop(view, "show_region_toolbar")
        layout.prop(view, "show_region_ui")
        layout.prop(view, "show_region_tool_header")
        layout.prop(view, "show_region_asset_shelf")
        layout.prop(view, "show_region_hud")
        layout.prop(view, "show_toolshelf_tabs")

        layout.separator()

        layout.menu("VIEW3D_MT_view_legacy")  # bfa menu

        layout.separator()

        layout.menu("VIEW3D_MT_view_annotations")  # bfa menu

        layout.separator()

        layout.operator("render.opengl", text="OpenGL Render Image", icon="RENDER_STILL")
        layout.operator("render.opengl", text="OpenGL Render Animation", icon="RENDER_ANIMATION").animation = True
        props = layout.operator("render.opengl", text="Viewport Render Keyframes", icon="RENDER_ANIMATION")
        props.animation = True
        props.render_keyed_only = True

        layout.separator()

        layout.operator_context = "INVOKE_REGION_WIN"
        layout.operator("view3d.clip_border", text="Clipping Border", icon="CLIPPINGBORDER")

        if engine == "CYCLES":
            layout.operator("view3d.render_border", icon="RENDERBORDER")
            layout.operator("view3d.clear_render_border", icon="RENDERBORDER_CLEAR")

        layout.separator()

        layout.menu("VIEW3D_MT_view_cameras", text="Cameras")

        layout.separator()

        layout.menu("VIEW3D_MT_view_align")
        layout.menu("VIEW3D_MT_view_align_selected")

        layout.separator()

        layout.operator("view3d.localview", text="Toggle Local View", icon="VIEW_GLOBAL_LOCAL")
        layout.operator("view3d.localview_remove_from", icon="VIEW_REMOVE_LOCAL")

        layout.separator()

        if context.mode in ["PAINT_TEXTURE", "PAINT_VERTEX", "PAINT_WEIGHT", "SCULPT"]:
            layout.operator("view3d.view_selected", text="Frame Last Stroke", icon="VIEW_SELECTED")
        else:
            layout.operator("view3d.view_selected", text="Frame Selected", icon="VIEW_SELECTED")

        if view.region_quadviews:
            layout.operator(
                "view3d.view_selected",
                text="Frame Selected (Quad View)",
                icon="ALIGNCAMERA_ACTIVE",
            ).use_all_regions = True
        layout.operator("view3d.view_all", text="Frame All", icon="VIEWALL").center = False
        if view.region_quadviews:
            layout.operator("view3d.view_all", text="Frame All (Quad View)", icon="VIEWALL").use_all_regions = True
        layout.operator(
            "view3d.view_all",
            text="Center Cursor and Frame All",
            icon="VIEWALL_RESETCURSOR",
        ).center = True

        layout.separator()

<<<<<<< HEAD
        layout.operator("screen.region_quadview", icon="QUADVIEW")

=======
        layout.menu("VIEW3D_MT_view_render")
>>>>>>> 858254ac
        layout.separator()

        layout.menu("INFO_MT_area")
        layout.menu("VIEW3D_MT_view_pie_menus")  # bfa menu


class VIEW3D_MT_view_local(Menu):
    bl_label = "Local View"

    def draw(self, _context):
        layout = self.layout

        layout.operator("view3d.localview", text="Toggle Local View", icon="VIEW_GLOBAL_LOCAL")
        layout.operator("view3d.localview_remove_from", icon="VIEW_REMOVE_LOCAL")


# bfa menu
class VIEW3D_MT_view_pie_menus(Menu):
    bl_label = "Pie Menus"

    def draw(self, _context):
        layout = self.layout

        layout.operator("wm.call_menu_pie", text="Object Mode", icon="MENU_PANEL").name = "VIEW3D_MT_object_mode_pie"
        layout.operator("wm.call_menu_pie", text="View", icon="MENU_PANEL").name = "VIEW3D_MT_view_pie"
        layout.operator("wm.call_menu_pie", text="Transform", icon="MENU_PANEL").name = "VIEW3D_MT_transform_gizmo_pie"
        layout.operator("wm.call_menu_pie", text="Shading", icon="MENU_PANEL").name = "VIEW3D_MT_shading_pie"
        layout.operator("wm.call_menu_pie", text="Pivot", icon="MENU_PANEL").name = "VIEW3D_MT_pivot_pie"
        layout.operator("wm.call_menu_pie", text="Snap", icon="MENU_PANEL").name = "VIEW3D_MT_snap_pie"
        layout.operator("wm.call_menu_pie", text="Orientations", icon="MENU_PANEL").name = "VIEW3D_MT_orientations_pie"
        layout.operator(
            "wm.call_menu_pie", text="Proportional Editing Falloff", icon="MENU_PANEL"
        ).name = "VIEW3D_MT_proportional_editing_falloff_pie"
        layout.operator(
            "wm.call_menu_pie", text="Sculpt Mask Edit", icon="MENU_PANEL"
        ).name = "VIEW3D_MT_sculpt_mask_edit_pie"
        layout.operator(
            "wm.call_menu_pie", text="Sculpt Faces Sets Edit", icon="MENU_PANEL"
        ).name = "VIEW3D_MT_sculpt_face_sets_edit_pie"
        layout.operator(
            "wm.call_menu_pie", text="Automasking", icon="MENU_PANEL"
        ).name = "VIEW3D_MT_sculpt_automasking_pie"
        layout.operator(
            "wm.call_menu_pie", text="Weightpaint Vertexgroup Lock", icon="MENU_PANEL"
        ).name = "VIEW3D_MT_wpaint_vgroup_lock_pie"
        layout.operator(
            "wm.call_menu_pie", text="Keyframe Insert", icon="MENU_PANEL"
        ).name = "ANIM_MT_keyframe_insert_pie"
        layout.separator()

        layout.operator("wm.call_menu_pie", text="Greasepencil Snap", icon="MENU_PANEL").name = "GPENCIL_MT_snap_pie"

        layout.separator()

        layout.operator("wm.toolbar_fallback_pie", text="Fallback Tool", icon="MENU_PANEL")  # BFA
        layout.operator("view3d.object_mode_pie_or_toggle", text="Modes", icon="MENU_PANEL")  # BFA


class VIEW3D_MT_view_cameras(Menu):
    bl_label = "Cameras"

    def draw(self, _context):
        layout = self.layout

        layout.operator("view3d.object_as_camera", icon="VIEW_SWITCHACTIVECAM")
        layout.operator("view3d.switchactivecamto", text="Set Active Camera", icon="VIEW_SWITCHACTIVECAM")
        layout.operator("view3d.view_camera", text="Active Camera", icon="VIEW_SWITCHTOCAM")
        layout.operator("view3d.view_center_camera", icon="VIEWCAMERACENTER")


class VIEW3D_MT_view_viewpoint(Menu):
    bl_label = "Viewpoint"

    def draw(self, _context):
        layout = self.layout

        layout.operator(
            "view3d.view_camera",
            text="Camera",
            icon="CAMERA_DATA",
            text_ctxt=i18n_contexts.editor_view3d,
        )  # BFA - Icon

        layout.separator()

        layout.operator(
            "view3d.view_axis",
            text="Top",
            icon="VIEW_TOP",
            text_ctxt=i18n_contexts.editor_view3d,
        ).type = "TOP"  # BFA - Icon
        layout.operator(
            "view3d.view_axis",
            text="Bottom",
            icon="VIEW_BOTTOM",
            text_ctxt=i18n_contexts.editor_view3d,
        ).type = "BOTTOM"  # BFA - Icon

        layout.separator()

        layout.operator(
            "view3d.view_axis",
            text="Front",
            icon="VIEW_FRONT",
            text_ctxt=i18n_contexts.editor_view3d,
        ).type = "FRONT"  # BFA - Icon
        layout.operator(
            "view3d.view_axis",
            text="Back",
            icon="VIEW_BACK",
            text_ctxt=i18n_contexts.editor_view3d,
        ).type = "BACK"  # BFA - Icon

        layout.separator()

        layout.operator(
            "view3d.view_axis",
            text="Right",
            icon="VIEW_RIGHT",
            text_ctxt=i18n_contexts.editor_view3d,
        ).type = "RIGHT"  # BFA - Icon
        layout.operator(
            "view3d.view_axis",
            text="Left",
            icon="VIEW_LEFT",
            text_ctxt=i18n_contexts.editor_view3d,
        ).type = "LEFT"  # BFA - Icon


# bfa menu
class VIEW3D_MT_view_navigation_legacy(Menu):
    bl_label = "Legacy"

    def draw(self, _context):
        layout = self.layout

        layout.operator_context = "EXEC_REGION_WIN"

        layout.operator("transform.translate", text="Move", icon="TRANSFORM_MOVE")
        layout.operator("transform.rotate", text="Rotate", icon="TRANSFORM_ROTATE")
        layout.operator("transform.resize", text="Scale", icon="TRANSFORM_SCALE")


class VIEW3D_MT_view_navigation(Menu):
    bl_label = "Navigation"

    def draw(self, _context):
        from math import pi

        layout = self.layout

        layout.menu("VIEW3D_MT_view_navigation_legacy")  # bfa menu

        layout.operator("view3d.view_orbit", text="Orbit Down", icon="ORBIT_DOWN").type = "ORBITDOWN"
        layout.operator("view3d.view_orbit", text="Orbit Up", icon="ORBIT_UP").type = "ORBITUP"
        layout.operator("view3d.view_orbit", text="Orbit Right", icon="ORBIT_RIGHT").type = "ORBITRIGHT"
        layout.operator("view3d.view_orbit", text="Orbit Left", icon="ORBIT_LEFT").type = "ORBITLEFT"
        props = layout.operator("view3d.view_orbit", text="Orbit Opposite", icon="ORBIT_OPPOSITE")
        props.type = "ORBITRIGHT"
        props.angle = pi

        layout.separator()

        layout.operator("view3d.view_roll", text="Roll Left", icon="ROLL_LEFT").angle = pi / -12.0
        layout.operator("view3d.view_roll", text="Roll Right", icon="ROLL_RIGHT").angle = pi / 12.0

        layout.separator()

        layout.operator("view3d.view_pan", text="Pan Down", icon="PAN_DOWN").type = "PANDOWN"
        layout.operator("view3d.view_pan", text="Pan Up", icon="PAN_UP").type = "PANUP"
        layout.operator("view3d.view_pan", text="Pan Right", icon="PAN_RIGHT").type = "PANRIGHT"
        layout.operator("view3d.view_pan", text="Pan Left", icon="PAN_LEFT").type = "PANLEFT"

        layout.separator()

        layout.operator("view3d.zoom_border", text="Zoom Border", icon="ZOOM_BORDER")
        layout.operator("view3d.zoom", text="Zoom In", icon="ZOOM_IN").delta = 1
        layout.operator("view3d.zoom", text="Zoom Out", icon="ZOOM_OUT").delta = -1
        layout.operator("view3d.zoom_camera_1_to_1", text="Zoom Camera 1:1", icon="ZOOM_CAMERA")
        layout.operator("view3d.dolly", text="Dolly View", icon="DOLLY")
        layout.operator("view3d.view_center_pick", icon="CENTERTOMOUSE")

        layout.separator()

        layout.operator("view3d.fly", icon="FLY_NAVIGATION")
        layout.operator("view3d.walk", icon="WALK_NAVIGATION")
        layout.operator("view3d.navigate", icon="VIEW_NAVIGATION")

        layout.separator()

        layout.operator("screen.animation_play", text="Playback Animation", icon="TRIA_RIGHT")


class VIEW3D_MT_view_align(Menu):
    bl_label = "Align View"

    def draw(self, _context):
        layout = self.layout
        i18n_text_ctxt = bpy.app.translations.contexts_C_to_py["BLT_I18NCONTEXT_EDITOR_VIEW3D"]  # bfa - needed by us

        layout.operator(
            "view3d.camera_to_view",
            text="Align Active Camera to View",
            icon="ALIGNCAMERA_VIEW",
        )
        layout.operator(
            "view3d.camera_to_view_selected",
            text="Align Active Camera to Selected",
            icon="ALIGNCAMERA_ACTIVE",
        )
        layout.operator("view3d.view_center_cursor", icon="CENTERTOCURSOR")

        layout.separator()

        layout.operator("view3d.view_lock_to_active", icon="LOCKTOACTIVE")
        layout.operator("view3d.view_center_lock", icon="LOCKTOCENTER")
        layout.operator("view3d.view_lock_clear", icon="LOCK_CLEAR")

        layout.separator()

        layout.operator(
            "view3d.view_persportho",
            text="Perspective/Orthographic",
            icon="PERSP_ORTHO",
        )

        layout.separator()

        layout.operator("view3d.view_axis", text="Top", icon="VIEW_TOP", text_ctxt=i18n_text_ctxt).type = "TOP"
        layout.operator(
            "view3d.view_axis",
            text="Bottom",
            icon="VIEW_BOTTOM",
            text_ctxt=i18n_text_ctxt,
        ).type = "BOTTOM"
        layout.operator(
            "view3d.view_axis",
            text="Front",
            icon="VIEW_FRONT",
            text_ctxt=i18n_text_ctxt,
        ).type = "FRONT"
        layout.operator("view3d.view_axis", text="Back", icon="VIEW_BACK", text_ctxt=i18n_text_ctxt).type = "BACK"
        layout.operator(
            "view3d.view_axis",
            text="Right",
            icon="VIEW_RIGHT",
            text_ctxt=i18n_text_ctxt,
        ).type = "RIGHT"
        layout.operator("view3d.view_axis", text="Left", icon="VIEW_LEFT", text_ctxt=i18n_text_ctxt).type = "LEFT"


class VIEW3D_MT_view_align_selected(Menu):
    bl_label = "Align View to Active"

    def draw(self, _context):
        layout = self.layout
        i18n_text_ctxt = bpy.app.translations.contexts_C_to_py["BLT_I18NCONTEXT_EDITOR_VIEW3D"]
        props = layout.operator(
            "view3d.view_axis",
            text="Top",
            icon="VIEW_ACTIVE_TOP",
            text_ctxt=i18n_text_ctxt,
        )
        props.align_active = True
        props.type = "TOP"

        props = layout.operator(
            "view3d.view_axis",
            text="Bottom",
            icon="VIEW_ACTIVE_BOTTOM",
            text_ctxt=i18n_text_ctxt,
        )
        props.align_active = True
        props.type = "BOTTOM"

        props = layout.operator(
            "view3d.view_axis",
            text="Front",
            icon="VIEW_ACTIVE_FRONT",
            text_ctxt=i18n_text_ctxt,
        )
        props.align_active = True
        props.type = "FRONT"

        props = layout.operator(
            "view3d.view_axis",
            text="Back",
            icon="VIEW_ACTIVE_BACK",
            text_ctxt=i18n_text_ctxt,
        )
        props.align_active = True
        props.type = "BACK"

        props = layout.operator(
            "view3d.view_axis",
            text="Right",
            icon="VIEW_ACTIVE_RIGHT",
            text_ctxt=i18n_text_ctxt,
        )
        props.align_active = True
        props.type = "RIGHT"

        props = layout.operator(
            "view3d.view_axis",
            text="Left",
            icon="VIEW_ACTIVE_LEFT",
            text_ctxt=i18n_text_ctxt,
        )
        props.align_active = True
        props.type = "LEFT"


class VIEW3D_MT_view_regions(Menu):
    bl_label = "View Regions"

    def draw(self, _context):
        layout = self.layout
        layout.operator("view3d.clip_border", text="Clipping Region...")
        layout.operator("view3d.render_border", text="Render Region...")

        layout.separator()

        layout.operator("view3d.clear_render_border")


class VIEW3D_MT_view_render(Menu):
    bl_label = "Render Preview"

    def draw(self, _context):
        layout = self.layout
        layout.operator(
            "render.opengl",
            text="Render Viewport Image",
            icon='RENDER_STILL',
        )
        layout.operator(
            "render.opengl",
            text="Render Viewport Animation",
            icon='RENDER_ANIMATION',
        ).animation = True

        layout.separator()
        props = layout.operator(
            "render.opengl",
            text="Render Viewport Keyframes",
        )
        props.animation = True
        props.render_keyed_only = True


# ********** Select menus, suffix from context.mode **********


class VIEW3D_MT_select_object_more_less(Menu):
    bl_label = "More/Less"

    def draw(self, _context):
        layout = self.layout

        layout.operator("object.select_more", text="More", icon="SELECTMORE")
        layout.operator("object.select_less", text="Less", icon="SELECTLESS")

        layout.separator()

        props = layout.operator(
            "object.select_hierarchy",
            text_ctxt=i18n_contexts.default,
            text="Parent",
            icon="PARENT",
        )
        props.extend = False
        props.direction = "PARENT"

        props = layout.operator("object.select_hierarchy", text="Child", icon="CHILD")
        props.extend = False
        props.direction = "CHILD"

        layout.separator()

        props = layout.operator("object.select_hierarchy", text="Extend Parent", icon="PARENT")
        props.extend = True
        props.direction = "PARENT"

        props = layout.operator("object.select_hierarchy", text="Extend Child", icon="CHILD")
        props.extend = True
        props.direction = "CHILD"


class VIEW3D_MT_select_object(Menu):
    bl_label = "Select"

    def draw(self, _context):
        layout = self.layout

        layout.menu("VIEW3D_MT_select_object_legacy")  # bfa menu
        layout.operator_menu_enum("view3d.select_lasso", "mode")

        layout.separator()

        layout.operator("object.select_all", text="All", icon="SELECT_ALL").action = "SELECT"
        layout.operator("object.select_all", text="None", icon="SELECT_NONE").action = "DESELECT"
        layout.operator("object.select_all", text="Invert", icon="INVERSE").action = "INVERT"

        layout.separator()

        layout.menu("VIEW3D_MT_select_grouped")  # bfa menu
        layout.menu("VIEW3D_MT_select_linked")  # bfa menu
        layout.menu("VIEW3D_MT_select_by_type")  # bfa menu

        layout.separator()
        layout.operator("object.select_random", text="Random", icon="RANDOMIZE")
        layout.operator("object.select_mirror", text="Mirror Selection", icon="TRANSFORM_MIRROR")

        layout.operator("object.select_pattern", text="By Pattern", icon="PATTERN")
        layout.operator("object.select_camera", text="Active Camera", icon="CAMERA_DATA")

        layout.separator()

        layout.menu("VIEW3D_MT_select_object_more_less", text="More/Less")


# BFA menu


class VIEW3D_MT_select_object_legacy(Menu):
    bl_label = "Legacy"

    def draw(self, _context):
        layout = self.layout

        layout.operator("view3d.select_box", icon="BOX_MASK")
        layout.operator("view3d.select_circle", icon="CIRCLE_SELECT")


# BFA menu
class VIEW3D_MT_select_by_type(Menu):
    bl_label = "All by Type"

    def draw(self, context):
        layout = self.layout

        layout.operator("object.select_by_type", text="Mesh", icon="OUTLINER_OB_MESH").type = "MESH"
        layout.operator("object.select_by_type", text="Curve", icon="OUTLINER_OB_CURVE").type = "CURVE"
        layout.operator("object.select_by_type", text="Surface", icon="OUTLINER_OB_SURFACE").type = "SURFACE"
        layout.operator("object.select_by_type", text="Meta", icon="OUTLINER_OB_META").type = "META"
        layout.operator("object.select_by_type", text="Font", icon="OUTLINER_OB_FONT").type = "FONT"

        layout.separator()

        layout.operator("object.select_by_type", text="Armature", icon="OUTLINER_OB_ARMATURE").type = "ARMATURE"
        layout.operator("object.select_by_type", text="Lattice", icon="OUTLINER_OB_LATTICE").type = "LATTICE"
        layout.operator("object.select_by_type", text="Empty", icon="OUTLINER_OB_EMPTY").type = "EMPTY"
        layout.operator("object.select_by_type", text="GPencil", icon="GREASEPENCIL").type = "GREASEPENCIL"

        layout.separator()

        layout.operator("object.select_by_type", text="Camera", icon="OUTLINER_OB_CAMERA").type = "CAMERA"
        layout.operator("object.select_by_type", text="Light", icon="OUTLINER_OB_LIGHT").type = "LIGHT"
        layout.operator("object.select_by_type", text="Speaker", icon="OUTLINER_OB_SPEAKER").type = "SPEAKER"
        layout.operator("object.select_by_type", text="Probe", icon="OUTLINER_OB_LIGHTPROBE").type = "LIGHT_PROBE"


# BFA menu
class VIEW3D_MT_select_grouped(Menu):
    bl_label = "Grouped"

    def draw(self, context):
        layout = self.layout

        layout.operator("object.select_grouped", text="Siblings", icon="SIBLINGS").type = "SIBLINGS"
        layout.operator("object.select_grouped", text="Parent", icon="PARENT").type = "PARENT"
        layout.operator("object.select_grouped", text="Children", icon="CHILD_RECURSIVE").type = "CHILDREN_RECURSIVE"
        layout.operator("object.select_grouped", text="Immediate Children", icon="CHILD").type = "CHILDREN"

        layout.separator()

        layout.operator("object.select_grouped", text="Type", icon="TYPE").type = "TYPE"
        layout.operator("object.select_grouped", text="Collection", icon="GROUP").type = "COLLECTION"
        layout.operator("object.select_grouped", text="Hook", icon="HOOK").type = "HOOK"

        layout.separator()

        layout.operator("object.select_grouped", text="Pass", icon="PASS").type = "PASS"
        layout.operator("object.select_grouped", text="Color", icon="COLOR").type = "COLOR"
        layout.operator("object.select_grouped", text="Keying Set", icon="KEYINGSET").type = "KEYINGSET"
        layout.operator("object.select_grouped", text="Light Type", icon="LIGHT").type = "LIGHT_TYPE"


# bfa menu
class VIEW3D_MT_select_linked(Menu):
    bl_label = "Linked"

    def draw(self, context):
        layout = self.layout

        layout.operator("object.select_linked", text="Object Data", icon="OBJECT_DATA").type = "OBDATA"
        layout.operator("object.select_linked", text="Material", icon="MATERIAL_DATA").type = "MATERIAL"
        layout.operator("object.select_linked", text="Instanced Collection", icon="GROUP").type = "DUPGROUP"
        layout.operator("object.select_linked", text="Particle System", icon="PARTICLES").type = "PARTICLE"
        layout.operator("object.select_linked", text="Library", icon="LIBRARY").type = "LIBRARY"
        layout.operator(
            "object.select_linked", text="Library (Object Data)", icon="LIBRARY_OBJECT"
        ).type = "LIBRARY_OBDATA"


# BFA - not used


class VIEW3D_MT_select_pose_more_less(Menu):
    bl_label = "More/Less"

    def draw(self, _context):
        layout = self.layout

        props = layout.operator(
            "pose.select_hierarchy",
            text="Parent",
            text_ctxt=i18n_contexts.default,
            icon="PARENT",
        )
        props.extend = False
        props.direction = "PARENT"

        props = layout.operator("pose.select_hierarchy", text="Child", icon="CHILD")
        props.extend = False
        props.direction = "CHILD"

        layout.separator()

        props = layout.operator("pose.select_hierarchy", text="Extend Parent", icon="PARENT")
        props.extend = True
        props.direction = "PARENT"

        props = layout.operator("pose.select_hierarchy", text="Extend Child", icon="CHILD")
        props.extend = True
        props.direction = "CHILD"


class VIEW3D_MT_select_pose(Menu):
    bl_label = "Select"

    def draw(self, _context):
        layout = self.layout

        layout.menu("VIEW3D_MT_select_object_legacy")  # bfa menu
        layout.operator_menu_enum("view3d.select_lasso", "mode")

        layout.separator()

        layout.operator("pose.select_all", text="All", icon="SELECT_ALL").action = "SELECT"
        layout.operator("pose.select_all", text="None", icon="SELECT_NONE").action = "DESELECT"
        layout.operator("pose.select_all", text="Invert", icon="INVERSE").action = "INVERT"

        layout.separator()

        layout.operator_menu_enum("pose.select_grouped", "type", text="Grouped")
        layout.operator("pose.select_linked", text="Linked", icon="LINKED")

        layout.menu("POSE_MT_selection_sets_select", text="Bone Selection Set")

        layout.operator(
            "pose.select_constraint_target",
            text="Constraint Target",
            icon="CONSTRAINT_BONE",
        )

        layout.separator()

        layout.operator("object.select_pattern", text="By Pattern", icon="PATTERN")

        layout.separator()

        layout.operator("pose.select_mirror", text="Flip Active", icon="FLIP")

        layout.separator()

        props = layout.operator("pose.select_hierarchy", text="Parent", icon="PARENT")
        props.extend = False
        props.direction = "PARENT"

        props = layout.operator("pose.select_hierarchy", text="Child", icon="CHILD")
        props.extend = False
        props.direction = "CHILD"

        layout.separator()

        props = layout.operator("pose.select_hierarchy", text="Extend Parent", icon="PARENT")
        props.extend = True
        props.direction = "PARENT"

        props = layout.operator("pose.select_hierarchy", text="Extend Child", icon="CHILD")
        props.extend = True
        props.direction = "CHILD"


# bfa menu
class VIEW3D_MT_select_particle_more_less(Menu):
    bl_label = "More/Less"

    def draw(self, _context):
        layout = self.layout

        layout.operator("particle.select_more", text="More", icon="SELECTMORE")
        layout.operator("particle.select_less", text="Less", icon="SELECTLESS")


class VIEW3D_MT_select_particle(Menu):
    bl_label = "Select"

    def draw(self, _context):
        layout = self.layout

        layout.menu("VIEW3D_MT_select_object_legacy")  # bfa menu
        layout.operator_menu_enum("view3d.select_lasso", "mode")

        layout.separator()

        layout.operator("particle.select_all", text="All", icon="SELECT_ALL").action = "SELECT"
        layout.operator("particle.select_all", text="None", icon="SELECT_NONE").action = "DESELECT"
        layout.operator("particle.select_all", text="Invert", icon="INVERSE").action = "INVERT"

        layout.separator()

        layout.operator("particle.select_linked", text="Linked", icon="LINKED")

        layout.separator()

        layout.operator("particle.select_random", text="Random", icon="RANDOMIZE")

        layout.separator()

        layout.operator("particle.select_roots", text="Roots", icon="SELECT_ROOT")
        layout.operator("particle.select_tips", text="Tips", icon="SELECT_TIP")

        layout.separator()

        layout.menu("VIEW3D_MT_select_particle_more_less")


class VIEW3D_MT_edit_mesh_select_similar(Menu):
    bl_label = "Similar"

    def draw(self, _context):
        layout = self.layout

        layout.operator_enum("mesh.select_similar", "type")

        layout.separator()

        layout.operator("mesh.select_similar_region", text="Face Regions", icon="FACEREGIONS")


class VIEW3D_MT_edit_mesh_select_by_trait(Menu):
    bl_label = "All by Trait"

    def draw(self, context):
        layout = self.layout
        _is_vert_mode, _is_edge_mode, is_face_mode = context.tool_settings.mesh_select_mode

        if is_face_mode is False:
            layout.operator(
                "mesh.select_non_manifold",
                text="Non Manifold",
                icon="SELECT_NONMANIFOLD",
            )
        layout.operator("mesh.select_loose", text="Loose Geometry", icon="SELECT_LOOSE")
        layout.operator("mesh.select_interior_faces", text="Interior Faces", icon="SELECT_INTERIOR")
        layout.operator(
            "mesh.select_face_by_sides",
            text="Faces by Sides",
            icon="SELECT_FACES_BY_SIDE",
        )
        layout.operator("mesh.select_by_pole_count", text="Poles by Count", icon="POLE")

        layout.separator()

        layout.operator(
            "mesh.select_ungrouped",
            text="Ungrouped Vertices",
            icon="SELECT_UNGROUPED_VERTS",
        )


class VIEW3D_MT_edit_mesh_select_more_less(Menu):
    bl_label = "More/Less"

    def draw(self, _context):
        layout = self.layout

        layout.operator("mesh.select_more", text="More", icon="SELECTMORE")
        layout.operator("mesh.select_less", text="Less", icon="SELECTLESS")

        layout.separator()

        layout.operator("mesh.select_next_item", text="Next Active", icon="NEXTACTIVE")
        layout.operator("mesh.select_prev_item", text="Previous Active", icon="PREVIOUSACTIVE")


# BFA - not used
class VIEW3D_MT_edit_mesh_select_linked(Menu):
    bl_label = "Select Linked"

    def draw(self, _context):
        layout = self.layout

        layout.operator("mesh.select_linked", text="Linked", icon="LINKED")
        layout.operator("mesh.shortest_path_select", text="Shortest Path", icon="SELECT_SHORTESTPATH")
        layout.operator("mesh.faces_select_linked_flat", text="Linked Flat Faces", icon="LINKED")


class VIEW3D_MT_edit_mesh_select_loops(Menu):
    bl_label = "Select Loops"

    def draw(self, _context):
        layout = self.layout

        layout.operator("mesh.loop_multi_select", text="Edge Loops").ring = False
        layout.operator("mesh.loop_multi_select", text="Edge Rings").ring = True

        layout.separator()

        layout.operator("mesh.loop_to_region")
        layout.operator("mesh.region_to_loop")


class VIEW3D_MT_select_edit_mesh(Menu):
    bl_label = "Select"

    def draw(self, _context):
        layout = self.layout

        layout.menu("VIEW3D_MT_select_object_legacy")  # bfa menu

        layout.operator_menu_enum("view3d.select_lasso", "mode")

        layout.separator()

        # primitive
        layout.operator("mesh.select_all", text="All", icon="SELECT_ALL").action = "SELECT"
        layout.operator("mesh.select_all", text="None", icon="SELECT_NONE").action = "DESELECT"
        layout.operator("mesh.select_all", text="Invert", icon="INVERSE").action = "INVERT"

        layout.separator()

        layout.operator("mesh.select_linked", text="Linked", icon="LINKED")
        layout.operator("mesh.faces_select_linked_flat", text="Linked Flat Faces", icon="LINKED")
        layout.operator("mesh.select_linked_pick", text="Linked Pick Select", icon="LINKED").deselect = False
        layout.operator("mesh.select_linked_pick", text="Linked Pick Deselect", icon="LINKED").deselect = True

        layout.separator()

        # other
        layout.menu("VIEW3D_MT_edit_mesh_select_similar")

        # numeric
        layout.separator()
        layout.operator("mesh.select_random", text="Random", icon="RANDOMIZE")
        layout.operator("mesh.select_nth", icon="CHECKER_DESELECT")

        layout.separator()
        layout.operator("mesh.select_mirror", text="Mirror Selection", icon="TRANSFORM_MIRROR")
        layout.operator("mesh.select_axis", text="Side of Active", icon="SELECT_SIDEOFACTIVE")
        layout.operator(
            "mesh.shortest_path_select",
            text="Shortest Path",
            icon="SELECT_SHORTESTPATH",
        )

        # geometric
        layout.separator()
        layout.operator("mesh.edges_select_sharp", text="Sharp Edges", icon="SELECT_SHARPEDGES")

        layout.separator()

        # loops
        layout.operator("mesh.loop_multi_select", text="Edge Loops", icon="SELECT_EDGELOOP").ring = False
        layout.operator("mesh.loop_multi_select", text="Edge Rings", icon="SELECT_EDGERING").ring = True
        layout.operator("mesh.loop_to_region", text="Loop Inner Region", icon="SELECT_LOOPINNER")
        layout.operator("mesh.region_to_loop", text="Boundary Loop", icon="SELECT_BOUNDARY")

        layout.separator()
        layout.menu("VIEW3D_MT_edit_mesh_select_by_trait")

        # attribute
        layout.separator()
        layout.operator("mesh.select_by_attribute", text="By Attribute", icon="NODE_ATTRIBUTE")

        # more/less
        layout.separator()
        layout.menu("VIEW3D_MT_edit_mesh_select_more_less")

        layout.separator()

        layout.template_node_operator_asset_menu_items(catalog_path=self.bl_label)


# bfa menu
class VIEW3D_MT_select_edit_curve_more_less(Menu):
    bl_label = "More/Less"

    def draw(self, _context):
        layout = self.layout

        layout.operator("curve.select_more", text="More", icon="SELECTMORE")
        layout.operator("curve.select_less", text="Less", icon="SELECTLESS")


class VIEW3D_MT_select_edit_curve(Menu):
    bl_label = "Select"

    def draw(self, _context):
        layout = self.layout

        layout.menu("VIEW3D_MT_select_object_legacy")  # bfa menu

        layout.operator_menu_enum("view3d.select_lasso", "mode")

        layout.separator()

        layout.operator("curve.select_all", text="All", icon="SELECT_ALL").action = "SELECT"
        layout.operator("curve.select_all", text="None", icon="SELECT_NONE").action = "DESELECT"
        layout.operator("curve.select_all", text="Invert", icon="INVERSE").action = "INVERT"

        layout.separator()

        layout.operator("curve.select_linked", text="Linked", icon="LINKED")
        layout.operator("curve.select_linked_pick", text="Linked Pick Select", icon="LINKED").deselect = False
        layout.operator("curve.select_linked_pick", text="Linked Pick Deselect", icon="LINKED").deselect = True

        layout.separator()

        layout.menu("VIEW3D_MT_select_edit_curve_select_similar")  # bfa menu

        layout.separator()

        layout.operator("curve.select_random", text="Random", icon="RANDOMIZE")
        layout.operator("curve.select_nth", icon="CHECKER_DESELECT")

        layout.separator()

        layout.operator("curve.de_select_first", icon="SELECT_FIRST")
        layout.operator("curve.de_select_last", icon="SELECT_LAST")
        layout.operator("curve.select_next", text="Next", icon="NEXTACTIVE")
        layout.operator("curve.select_previous", text="Previous", icon="PREVIOUSACTIVE")

        layout.separator()

        layout.menu("VIEW3D_MT_select_edit_curve_more_less")


# bfa menu
class VIEW3D_MT_select_edit_curve_select_similar(Menu):
    bl_label = "Similar"

    def draw(self, context):
        layout = self.layout

        layout.operator("curve.select_similar", text="Type", icon="TYPE").type = "TYPE"
        layout.operator("curve.select_similar", text="Radius", icon="RADIUS").type = "RADIUS"
        layout.operator("curve.select_similar", text="Weight", icon="MOD_VERTEX_WEIGHT").type = "WEIGHT"
        layout.operator("curve.select_similar", text="Direction", icon="SWITCH_DIRECTION").type = "DIRECTION"


# bfa menu
class VIEW3D_MT_select_edit_surface_more_less(Menu):
    bl_label = "More/Less"

    def draw(self, _context):
        layout = self.layout

        layout.operator("curve.select_more", text="More", icon="SELECTMORE")
        layout.operator("curve.select_less", text="Less", icon="SELECTLESS")


class VIEW3D_MT_select_edit_surface(Menu):
    bl_label = "Select"

    def draw(self, _context):
        layout = self.layout

        layout.menu("VIEW3D_MT_select_object_legacy")  # bfa menu
        layout.operator_menu_enum("view3d.select_lasso", "mode")

        layout.separator()

        layout.operator("curve.select_all", text="All", icon="SELECT_ALL").action = "SELECT"
        layout.operator("curve.select_all", text="None", icon="SELECT_NONE").action = "DESELECT"
        layout.operator("curve.select_all", text="Invert", icon="INVERSE").action = "INVERT"

        layout.separator()

        layout.operator("curve.select_linked", text="Linked", icon="LINKED")
        layout.menu("VIEW3D_MT_select_edit_curve_select_similar")  # bfa menu

        layout.separator()

        layout.operator("curve.select_random", text="Random", icon="RANDOMIZE")
        layout.operator("curve.select_nth", icon="CHECKER_DESELECT")

        layout.separator()

        layout.operator("curve.select_row", text="Control Point row", icon="CONTROLPOINTROW")

        layout.separator()

        layout.menu("VIEW3D_MT_select_edit_surface_more_less")


class VIEW3D_MT_select_edit_text(Menu):
    bl_label = "Select"

    def draw(self, _context):
        layout = self.layout

        layout.operator("font.select_all", text="All", icon="SELECT_ALL")

        layout.separator()

        layout.operator("font.move_select", text="Line End", icon="HAND").type = "LINE_END"
        layout.operator("font.move_select", text="Line Begin", icon="HAND").type = "LINE_BEGIN"

        layout.separator()

        layout.operator("font.move_select", text="Top", icon="HAND").type = "TEXT_BEGIN"
        layout.operator("font.move_select", text="Bottom", icon="HAND").type = "TEXT_END"

        layout.separator()

        layout.operator("font.move_select", text="Previous Block", icon="HAND").type = "PREVIOUS_PAGE"
        layout.operator("font.move_select", text="Next Block", icon="HAND").type = "NEXT_PAGE"

        layout.separator()

        layout.operator("font.move_select", text="Previous Character", icon="HAND").type = "PREVIOUS_CHARACTER"
        layout.operator("font.move_select", text="Next Character", icon="HAND").type = "NEXT_CHARACTER"

        layout.separator()

        layout.operator("font.move_select", text="Previous Word", icon="HAND").type = "PREVIOUS_WORD"
        layout.operator("font.move_select", text="Next Word", icon="HAND").type = "NEXT_WORD"

        layout.separator()

        layout.operator("font.move_select", text="Previous Line", icon="HAND").type = "PREVIOUS_LINE"
        layout.operator("font.move_select", text="Next Line", icon="HAND").type = "NEXT_LINE"


class VIEW3D_MT_select_edit_metaball(Menu):
    bl_label = "Select"

    def draw(self, _context):
        layout = self.layout

        layout.menu("VIEW3D_MT_select_object_legacy")  # bfa menu
        layout.operator_menu_enum("view3d.select_lasso", "mode")

        layout.separator()

        layout.operator("mball.select_all", text="All", icon="SELECT_ALL").action = "SELECT"
        layout.operator("mball.select_all", text="None", icon="SELECT_NONE").action = "DESELECT"
        layout.operator("mball.select_all", text="Invert", icon="INVERSE").action = "INVERT"

        layout.separator()

        layout.menu("VIEW3D_MT_select_edit_metaball_select_similar")  # bfa menu

        layout.separator()

        layout.operator("mball.select_random_metaelems", text="Random", icon="RANDOMIZE")


# bfa menu
class VIEW3D_MT_select_edit_metaball_select_similar(Menu):
    bl_label = "Similar"

    def draw(self, context):
        layout = self.layout

        layout.operator("mball.select_similar", text="Type", icon="TYPE").type = "TYPE"
        layout.operator("mball.select_similar", text="Radius", icon="RADIUS").type = "RADIUS"
        layout.operator("mball.select_similar", text="Stiffness", icon="BEND").type = "STIFFNESS"
        layout.operator("mball.select_similar", text="Rotation", icon="ROTATE").type = "ROTATION"


class VIEW3D_MT_edit_lattice_context_menu(Menu):
    bl_label = "Lattice"

    def draw(self, _context):
        layout = self.layout

        layout.menu("VIEW3D_MT_mirror")
        layout.menu("VIEW3D_MT_edit_lattice_flip")  # bfa menu - blender uses enum
        layout.menu("VIEW3D_MT_snap")

        layout.separator()

        layout.operator("lattice.make_regular", icon="MAKE_REGULAR")


# bfa menu
class VIEW3D_MT_select_edit_lattice_more_less(Menu):
    bl_label = "More/Less"

    def draw(self, _context):
        layout = self.layout

        layout.operator("lattice.select_more", text="More", icon="SELECTMORE")
        layout.operator("lattice.select_less", text="Less", icon="SELECTLESS")


class VIEW3D_MT_select_edit_lattice(Menu):
    bl_label = "Select"

    def draw(self, _context):
        layout = self.layout

        layout.menu("VIEW3D_MT_select_object_legacy")  # bfa menu
        layout.operator_menu_enum("view3d.select_lasso", "mode")

        layout.separator()

        layout.operator("lattice.select_all", text="All", icon="SELECT_ALL").action = "SELECT"
        layout.operator("lattice.select_all", text="None", icon="SELECT_NONE").action = "DESELECT"
        layout.operator("lattice.select_all", text="Invert", icon="INVERSE").action = "INVERT"

        layout.separator()

        layout.operator("lattice.select_mirror", text="Mirror", icon="TRANSFORM_MIRROR")
        layout.operator("lattice.select_random", text="Random", icon="RANDOMIZE")

        layout.separator()

        layout.operator(
            "lattice.select_ungrouped",
            text="Ungrouped Vertices",
            icon="SELECT_UNGROUPED_VERTS",
        )

        layout.separator()

        layout.menu("VIEW3D_MT_select_edit_lattice_more_less")  # bfa menu


# bfa menu
class VIEW3D_MT_select_edit_armature_more_less(Menu):
    bl_label = "More/Less"

    def draw(self, _context):
        layout = self.layout

        layout.operator("armature.select_more", text="More", icon="SELECTMORE")
        layout.operator("armature.select_less", text="Less", icon="SELECTLESS")


class VIEW3D_MT_select_edit_armature(Menu):
    bl_label = "Select"

    def draw(self, _context):
        layout = self.layout

        layout.menu("VIEW3D_MT_select_object_legacy")  # bfa menu
        layout.operator_menu_enum("view3d.select_lasso", "mode")

        layout.separator()

        layout.operator("armature.select_all", text="All", icon="SELECT_ALL").action = "SELECT"
        layout.operator("armature.select_all", text="None", icon="SELECT_NONE").action = "DESELECT"
        layout.operator("armature.select_all", text="Invert", icon="INVERSE").action = "INVERT"

        layout.separator()

        layout.operator_menu_enum("armature.select_similar", "type", text="Similar")

        layout.separator()

        layout.operator("armature.select_mirror", text="Mirror Selection", icon="TRANSFORM_MIRROR").extend = False
        layout.operator("object.select_pattern", text="By Pattern", icon="PATTERN")

        layout.separator()

        layout.operator("armature.select_linked", text="Linked", icon="LINKED")

        layout.separator()

        props = layout.operator(
            "armature.select_hierarchy",
            text="Parent",
            text_ctxt=i18n_contexts.default,
            icon="PARENT",
        )
        props.extend = False
        props.direction = "PARENT"

        props = layout.operator("armature.select_hierarchy", text="Child", icon="CHILD")
        props.extend = False
        props.direction = "CHILD"

        layout.separator()

        props = layout.operator("armature.select_hierarchy", text="Extend Parent", icon="PARENT")
        props.extend = True
        props.direction = "PARENT"

        props = layout.operator("armature.select_hierarchy", text="Extend Child", icon="CHILD")
        props.extend = True
        props.direction = "CHILD"

        layout.separator()
        layout.menu("VIEW3D_MT_select_edit_armature_more_less")  # bfa menu


# bfa menu
class VIEW3D_PT_greasepencil_edit_options(Panel):
    bl_space_type = "VIEW_3D"
    bl_region_type = "HEADER"
    bl_label = "Options"

    def draw(self, context):
        layout = self.layout
        settings = context.tool_settings.gpencil_sculpt

        layout.prop(settings, "use_scale_thickness", text="Scale Thickness")


# BFA - legacy menu
class VIEW3D_MT_select_greasepencil_legacy(Menu):
    bl_label = "Legacy"

    def draw(self, _context):
        layout = self.layout

        layout.operator("view3d.select_box", icon="BORDER_RECT")
        layout.operator("view3d.select_circle", icon="CIRCLE_SELECT")


# bfa menu
class VIEW3D_MT_select_edit_grease_pencil_more_less(Menu):
    bl_label = "More/Less"

    def draw(self, _context):
        layout = self.layout

        layout.operator("grease_pencil.select_more", text="More", icon="SELECTMORE")
        layout.operator("grease_pencil.select_less", text="Less", icon="SELECTLESS")


class VIEW3D_MT_select_edit_grease_pencil(Menu):
    bl_label = "Select"

    def draw(self, context):
        layout = self.layout

        layout.menu("VIEW3D_MT_select_greasepencil_legacy")  # bfa menu
        layout.operator_menu_enum("view3d.select_lasso", "mode")

        layout.separator()

        layout.operator("grease_pencil.select_all", text="All", icon="SELECT_ALL").action = "SELECT"
        layout.operator("grease_pencil.select_all", text="None", icon="SELECT_NONE").action = "DESELECT"
        layout.operator("grease_pencil.select_all", text="Invert", icon="INVERSE").action = "INVERT"

        layout.separator()

        if context.scene.tool_settings.gpencil_selectmode_edit != "STROKE":
            layout.operator("grease_pencil.select_linked", text="Linked", icon="LINKED")
        layout.operator_menu_enum("grease_pencil.select_similar", "mode", text="Similar")

        layout.separator()

        if context.scene.tool_settings.gpencil_selectmode_edit != "STROKE":
            layout.operator("grease_pencil.select_alternate", text="Alternated", icon="ALTERNATED")
        layout.operator("grease_pencil.select_random", text="Random", icon="RANDOMIZE")

        if context.scene.tool_settings.gpencil_selectmode_edit != "STROKE":
            layout.separator()

            props = layout.operator("grease_pencil.select_ends", text="First", icon="SELECT_TIP")
            props.amount_start = 1
            props.amount_end = 0
            props = layout.operator("grease_pencil.select_ends", text="Last", icon="SELECT_ROOT")
            props.amount_start = 0
            props.amount_end = 1

        # BFA - moved below
        if context.scene.tool_settings.gpencil_selectmode_edit != "STROKE":
            layout.separator()
            layout.menu("VIEW3D_MT_select_edit_grease_pencil_more_less")  # bfa menu

        layout.template_node_operator_asset_menu_items(catalog_path=self.bl_label)


class VIEW3D_MT_paint_grease_pencil(Menu):
    bl_label = "Draw"

    def draw(self, _context):
        layout = self.layout

        layout.menu("GREASE_PENCIL_MT_layer_active", text="Active Layer")

        layout.separator()

        layout.menu("VIEW3D_MT_edit_greasepencil_animation")  # BFA - menu
        layout.operator(
            "grease_pencil.interpolate_sequence",
            text="Interpolate Sequence",
            icon="SEQUENCE",
        )

        layout.separator()

        layout.menu("VIEW3D_MT_edit_greasepencil_showhide")
        layout.menu("VIEW3D_MT_edit_greasepencil_cleanup")

        layout.separator()

        layout.operator("paint.sample_color", icon="EYEDROPPER").merged = False


class VIEW3D_MT_paint_vertex_grease_pencil(Menu):
    bl_label = "Paint"

    def draw(self, _context):
        layout = self.layout

        layout.operator(
            "grease_pencil.vertex_color_set",
            text="Set Color Attribute",
            icon="NODE_VERTEX_COLOR",
        )
        layout.operator("grease_pencil.stroke_reset_vertex_color", icon="RESET")
        layout.separator()
        layout.operator("grease_pencil.vertex_color_invert", text="Invert", icon="NODE_INVERT")
        layout.operator("grease_pencil.vertex_color_levels", text="Levels", icon="LEVELS")
        layout.operator(
            "grease_pencil.vertex_color_hsv",
            text="Hue/Saturation/Value",
            icon="HUESATVAL",
        )
        layout.operator(
            "grease_pencil.vertex_color_brightness_contrast",
            text="Brightness/Contrast",
            icon="BRIGHTNESS_CONTRAST",
        )


class VIEW3D_MT_select_paint_mask(Menu):
    bl_label = "Select"

    def draw(self, _context):
        layout = self.layout

        layout.menu("VIEW3D_MT_select_paint_mask_legacy")  # bfa menu
        layout.operator_menu_enum("view3d.select_lasso", "mode", icon="BORDER_LASSO")

        layout.separator()

        layout.operator("paint.face_select_all", text="All", icon="SELECT_ALL").action = "SELECT"
        layout.operator("paint.face_select_all", text="None", icon="SELECT_NONE").action = "DESELECT"
        layout.operator("paint.face_select_all", text="Invert", icon="INVERSE").action = "INVERT"

        layout.separator()

        layout.operator("paint.face_select_linked", text="Linked", icon="LINKED")
        layout.operator("paint.face_select_linked_pick", text="Linked Pick Select", icon="LINKED").deselect = False
        layout.operator("paint.face_select_linked_pick", text="Linked Pick Deselect", icon="LINKED").deselect = True

        layout.separator()

        if _context.mode == "PAINT_TEXTURE":
            myvar = layout.operator("paint.face_select_loop", text="Select Loop", icon="SELECT_EDGERING")

            myvar = layout.operator("paint.face_select_loop", text="Add Loop to Selection", icon="SELECT_EDGERING")
            myvar.extend = True

            myvar = layout.operator("paint.face_select_loop", text="Remove Loop from Selection", icon="SELECT_EDGERING")
            myvar.select = False
            myvar.extend = True

            layout.separator()

        layout.menu("VIEW3D_MT_select_paint_mask_face_more_less")  # bfa menu


# BFA menu
class VIEW3D_MT_select_paint_mask_legacy(Menu):
    bl_label = "Legacy"

    def draw(self, _context):
        layout = self.layout

        layout.operator("view3d.select_box", icon="BORDER_RECT")
        layout.operator("view3d.select_circle", icon="CIRCLE_SELECT")


# bfa menu
class VIEW3D_MT_select_paint_mask_face_more_less(Menu):
    bl_label = "More/Less"

    def draw(self, _context):
        layout = self.layout

        layout.operator("paint.face_select_more", text="More", icon="SELECTMORE")
        layout.operator("paint.face_select_less", text="Less", icon="SELECTLESS")


class VIEW3D_MT_select_paint_mask_vertex(Menu):
    bl_label = "Select"

    def draw(self, _context):
        layout = self.layout

        layout.menu("VIEW3D_MT_select_object_legacy")  # bfa menu
        layout.operator_menu_enum("view3d.select_lasso", "mode")

        layout.separator()

        layout.operator("paint.vert_select_all", text="All", icon="SELECT_ALL").action = "SELECT"
        layout.operator("paint.vert_select_all", text="None", icon="SELECT_NONE").action = "DESELECT"
        layout.operator("paint.vert_select_all", text="Invert", icon="INVERSE").action = "INVERT"

        layout.separator()

        layout.operator("paint.vert_select_ungrouped", text="Ungrouped Vertices", icon="SELECT_UNGROUPED_VERTS")
        layout.operator("paint.vert_select_linked", text="Linked", icon="LINKED")

        layout.separator()

        layout.menu("VIEW3D_MT_select_paint_mask_vertex_more_less")  # bfa menu


# bfa menu
class VIEW3D_MT_select_paint_mask_vertex_more_less(Menu):
    bl_label = "More/Less"

    def draw(self, _context):
        layout = self.layout

        layout.operator("paint.vert_select_more", text="More", icon="SELECTMORE")
        layout.operator("paint.vert_select_less", text="Less", icon="SELECTLESS")


class VIEW3D_MT_select_edit_pointcloud(Menu):
    bl_label = "Select"

    def draw(self, _context):
        layout = self.layout

        layout.operator("pointcloud.select_all", text="All", icon="SELECT_ALL").action = "SELECT"
        layout.operator("pointcloud.select_all", text="None", icon="SELECT_NONE").action = "DESELECT"
        layout.operator("pointcloud.select_all", text="Invert", icon="INVERSE").action = "INVERT"

        layout.separator()

        layout.operator("pointcloud.select_random", text="Random", icon="RANDOMIZE")

        layout.template_node_operator_asset_menu_items(catalog_path=self.bl_label)


# bfa - menu
class VIEW3D_MT_edit_curves_select_more_less(Menu):
    bl_label = "More/Less"

    def draw(self, _context):
        layout = self.layout

        layout.operator("curves.select_more", text="More", icon="SELECTMORE")
        layout.operator("curves.select_less", text="Less", icon="SELECTLESS")


class VIEW3D_MT_select_edit_curves(Menu):
    bl_label = "Select"

    def draw(self, _context):
        layout = self.layout

        layout.operator("curves.select_all", text="All", icon="SELECT_ALL").action = "SELECT"
        layout.operator("curves.select_all", text="None", icon="SELECT_NONE").action = "DESELECT"
        layout.operator("curves.select_all", text="Invert", icon="INVERSE").action = "INVERT"

        layout.separator()

        layout.operator("curves.select_random", text="Random", icon="RANDOMIZE")

        layout.separator()

        layout.operator("curves.select_ends", text="Endpoints", icon="SELECT_TIP")
        layout.operator("curves.select_linked", text="Linked", icon="LINKED")

        layout.separator()

        layout.menu("VIEW3D_MT_edit_curves_select_more_less")

        layout.template_node_operator_asset_menu_items(catalog_path=self.bl_label)


class VIEW3D_MT_select_sculpt_curves(Menu):
    bl_label = "Select"

    def draw(self, _context):
        layout = self.layout

        layout.operator("curves.select_all", text="All", icon="SELECT_ALL").action = "SELECT"
        layout.operator("curves.select_all", text="None", icon="SELECT_NONE").action = "DESELECT"
        layout.operator("curves.select_all", text="Invert", icon="INVERSE").action = "INVERT"

        layout.separator()

        layout.operator("sculpt_curves.select_random", text="Random", icon="RANDOMIZE")

        layout.separator()

        layout.operator("curves.select_ends", text="Endpoints", icon="SELECT_TIP")
        layout.operator("sculpt_curves.select_grow", text="Grow", icon="SELECTMORE")

        layout.template_node_operator_asset_menu_items(catalog_path="Select")


class VIEW3D_MT_mesh_add(Menu):
    bl_idname = "VIEW3D_MT_mesh_add"
    bl_label = "Mesh"
    bl_options = {"SEARCH_ON_KEY_PRESS"}

    def draw(self, _context):
        layout = self.layout

        # BFA - make sure you can see it in the header
        layout.operator(
            "WM_OT_search_single_menu", text="Search...", icon="VIEWZOOM"
        ).menu_idname = "VIEW3D_MT_mesh_add"

        layout.separator()

        layout.operator_context = "INVOKE_REGION_WIN"

        layout.operator("mesh.primitive_plane_add", text="Plane", icon="MESH_PLANE")
        layout.operator("mesh.primitive_cube_add", text="Cube", icon="MESH_CUBE")
        layout.operator("mesh.primitive_circle_add", text="Circle", icon="MESH_CIRCLE")
        layout.operator("mesh.primitive_uv_sphere_add", text="UV Sphere", icon="MESH_UVSPHERE")
        layout.operator("mesh.primitive_ico_sphere_add", text="Ico Sphere", icon="MESH_ICOSPHERE")
        layout.operator("mesh.primitive_cylinder_add", text="Cylinder", icon="MESH_CYLINDER")
        layout.operator("mesh.primitive_cone_add", text="Cone", icon="MESH_CONE")
        layout.operator("mesh.primitive_torus_add", text="Torus", icon="MESH_TORUS")

        layout.separator()

        layout.operator("mesh.primitive_grid_add", text="Grid", icon="MESH_GRID")
        layout.operator("mesh.primitive_monkey_add", text="Monkey", icon="MESH_MONKEY")

        layout.template_node_operator_asset_menu_items(catalog_path="Add")


class VIEW3D_MT_curve_add(Menu):
    bl_idname = "VIEW3D_MT_curve_add"
    bl_label = "Curve"
    bl_options = {"SEARCH_ON_KEY_PRESS"}

    def draw(self, context):
        layout = self.layout

        layout.operator_context = "INVOKE_REGION_WIN"

        layout.operator("curve.primitive_bezier_curve_add", text="Bézier", icon="CURVE_BEZCURVE")
        layout.operator("curve.primitive_bezier_circle_add", text="Circle", icon="CURVE_BEZCIRCLE")

        layout.separator()

        layout.operator("curve.primitive_nurbs_curve_add", text="Nurbs Curve", icon="CURVE_NCURVE")
        layout.operator(
            "curve.primitive_nurbs_circle_add",
            text="Nurbs Circle",
            icon="CURVE_NCIRCLE",
        )
        layout.operator("curve.primitive_nurbs_path_add", text="Path", icon="CURVE_PATH")

        layout.separator()

        layout.operator("object.curves_empty_hair_add", text="Empty Hair", icon="OUTLINER_OB_CURVES")
        layout.operator("object.quick_fur", text="Fur", icon="OUTLINER_OB_CURVES")

        experimental = context.preferences.experimental
        if experimental.use_new_curves_tools:
            layout.operator("object.curves_random_add", text="Random", icon="OUTLINER_OB_CURVES")


class VIEW3D_MT_surface_add(Menu):
    bl_idname = "VIEW3D_MT_surface_add"
    bl_label = "Surface"
    bl_options = {"SEARCH_ON_KEY_PRESS"}

    def draw(self, _context):
        layout = self.layout

        layout.operator_context = "INVOKE_REGION_WIN"

        layout.operator(
            "surface.primitive_nurbs_surface_curve_add",
            text="Surface Curve",
            icon="SURFACE_NCURVE",
        )
        layout.operator(
            "surface.primitive_nurbs_surface_circle_add",
            text="Surface Circle",
            icon="SURFACE_NCIRCLE",
        )
        layout.operator(
            "surface.primitive_nurbs_surface_surface_add",
            text="Surface Patch",
            icon="SURFACE_NSURFACE",
        )
        layout.operator(
            "surface.primitive_nurbs_surface_cylinder_add",
            text="Surface Cylinder",
            icon="SURFACE_NCYLINDER",
        )
        layout.operator(
            "surface.primitive_nurbs_surface_sphere_add",
            text="Surface Sphere",
            icon="SURFACE_NSPHERE",
        )
        layout.operator(
            "surface.primitive_nurbs_surface_torus_add",
            text="Surface Torus",
            icon="SURFACE_NTORUS",
        )


class VIEW3D_MT_edit_metaball_context_menu(Menu):
    bl_label = "Metaball"

    def draw(self, _context):
        layout = self.layout

        layout.operator_context = "INVOKE_REGION_WIN"

        # Add
        layout.operator("mball.duplicate_move", icon="DUPLICATE")

        layout.separator()

        # Modify
        layout.menu("VIEW3D_MT_mirror")
        layout.menu("VIEW3D_MT_snap")

        layout.separator()

        layout.menu("VIEW3D_MT_edit_meta_showhide")  # BFA - added to context menu

        # Remove
        layout.operator_context = "EXEC_REGION_WIN"
        layout.operator("mball.delete_metaelems", text="Delete", icon="DELETE")


class VIEW3D_MT_metaball_add(Menu):
    bl_idname = "VIEW3D_MT_metaball_add"
    bl_label = "Metaball"
    bl_options = {"SEARCH_ON_KEY_PRESS"}

    def draw(self, _context):
        layout = self.layout

        layout.operator_context = "INVOKE_REGION_WIN"
        layout.operator_enum("object.metaball_add", "type")


class TOPBAR_MT_edit_curve_add(Menu):
    bl_idname = "TOPBAR_MT_edit_curve_add"
    bl_label = "Add"
    bl_translation_context = i18n_contexts.operator_default
    bl_options = {"SEARCH_ON_KEY_PRESS"}

    def draw(self, context):
        layout = self.layout

        is_surf = context.active_object.type == "SURFACE"

        layout.operator_context = "EXEC_REGION_WIN"

        if is_surf:
            VIEW3D_MT_surface_add.draw(self, context)
        else:
            VIEW3D_MT_curve_add.draw(self, context)


class TOPBAR_MT_edit_armature_add(Menu):
    bl_idname = "TOPBAR_MT_edit_armature_add"
    bl_label = "Armature"
    bl_options = {"SEARCH_ON_KEY_PRESS"}

    def draw(self, _context):
        layout = self.layout

        layout.operator_context = "EXEC_REGION_WIN"
        layout.operator("armature.bone_primitive_add", text="Single Bone", icon="BONE_DATA")


class VIEW3D_MT_armature_add(Menu):
    bl_idname = "VIEW3D_MT_armature_add"
    bl_label = "Armature"
    bl_options = {"SEARCH_ON_KEY_PRESS"}

    def draw(self, _context):
        layout = self.layout

        layout.operator_context = "EXEC_REGION_WIN"
        layout.operator("object.armature_add", text="Single Bone", icon="BONE_DATA")


class VIEW3D_MT_light_add(Menu):
    bl_idname = "VIEW3D_MT_light_add"
    bl_context = i18n_contexts.id_light
    bl_label = "Light"
    bl_options = {"SEARCH_ON_KEY_PRESS"}

    def draw(self, _context):
        layout = self.layout

        layout.operator_context = "INVOKE_REGION_WIN"
        layout.operator_enum("object.light_add", "type")


class VIEW3D_MT_lightprobe_add(Menu):
    bl_idname = "VIEW3D_MT_lightprobe_add"
    bl_label = "Light Probe"
    bl_options = {"SEARCH_ON_KEY_PRESS"}

    def draw(self, _context):
        layout = self.layout

        layout.operator_context = "INVOKE_REGION_WIN"
        layout.operator_enum("object.lightprobe_add", "type")


class VIEW3D_MT_camera_add(Menu):
    bl_idname = "VIEW3D_MT_camera_add"
    bl_label = "Camera"
    bl_options = {"SEARCH_ON_KEY_PRESS"}

    def draw(self, _context):
        layout = self.layout
        layout.operator_context = "EXEC_REGION_WIN"
        layout.operator("object.camera_add", text="Camera", icon="OUTLINER_OB_CAMERA")


class VIEW3D_MT_volume_add(Menu):
    bl_idname = "VIEW3D_MT_volume_add"
    bl_label = "Volume"
    bl_translation_context = i18n_contexts.id_id
    bl_options = {"SEARCH_ON_KEY_PRESS"}

    def draw(self, _context):
        layout = self.layout
        layout.operator("object.volume_import", text="Import OpenVDB", icon="FILE_VOLUME")
        layout.operator(
            "object.volume_add",
            text="Empty",
            text_ctxt=i18n_contexts.id_volume,
            icon="OUTLINER_OB_VOLUME",
        )


class VIEW3D_MT_grease_pencil_add(Menu):
    bl_idname = "VIEW3D_MT_grease_pencil_add"
    bl_label = "Grease Pencil"
    bl_options = {"SEARCH_ON_KEY_PRESS"}

    def draw(self, _context):
        layout = self.layout
        layout.operator("object.grease_pencil_add", text="Blank", icon="EMPTY_AXIS").type = "EMPTY"
        layout.operator("object.grease_pencil_add", text="Stroke", icon="STROKE").type = "STROKE"
        layout.operator("object.grease_pencil_add", text="Monkey", icon="MONKEY").type = "MONKEY"
        layout.separator()

        layout.operator("object.grease_pencil_add", text="Scene Line Art", icon="LINEART_SCENE").type = "LINEART_SCENE"
        layout.operator(
            "object.grease_pencil_add",
            text="Collection Line Art",
            icon="LINEART_COLLECTION",
        ).type = "LINEART_COLLECTION"
        layout.operator(
            "object.grease_pencil_add", text="Object Line Art", icon="LINEART_OBJECT"
        ).type = "LINEART_OBJECT"


class VIEW3D_MT_empty_add(Menu):
    bl_idname = "VIEW3D_MT_empty_add"
    bl_label = "Empty"
    bl_translation_context = i18n_contexts.operator_default
    bl_options = {"SEARCH_ON_KEY_PRESS"}

    def draw(self, _context):
        layout = self.layout
        layout.operator_context = "INVOKE_REGION_WIN"

        layout.operator("object.empty_add", text="Plain Axes", icon="OUTLINER_OB_EMPTY").type = "PLAIN_AXES"
        layout.operator("object.empty_add", text="Arrows", icon="EMPTY_ARROWS").type = "ARROWS"
        layout.operator("object.empty_add", text="Single Arrow", icon="EMPTY_SINGLE_ARROW").type = "SINGLE_ARROW"
        layout.operator("object.empty_add", text="Circle", icon="EMPTY_CIRCLE").type = "CIRCLE"
        layout.operator("object.empty_add", text="Cube", icon="EMPTY_CUBE").type = "CUBE"
        layout.operator("object.empty_add", text="Sphere", icon="EMPTY_SPHERE").type = "SPHERE"
        layout.operator("object.empty_add", text="Cone", icon="EMPTY_CONE").type = "CONE"


class VIEW3D_MT_add(Menu):
    bl_label = "Add"
    bl_translation_context = i18n_contexts.operator_default
    bl_options = {"SEARCH_ON_KEY_PRESS"}

    def draw(self, context):
        layout = self.layout

        if layout.operator_context == "EXEC_REGION_WIN":
            layout.operator_context = "INVOKE_REGION_WIN"
            layout.operator("WM_OT_search_single_menu", text="Search...", icon="VIEWZOOM").menu_idname = "VIEW3D_MT_add"
            layout.separator()
        else:
            # BFA - make sure you can see it in the header
            layout.operator("WM_OT_search_single_menu", text="Search...", icon="VIEWZOOM").menu_idname = "VIEW3D_MT_add"

        layout.separator()

        # NOTE: don't use 'EXEC_SCREEN' or operators won't get the `v3d` context.

        # NOTE: was `EXEC_AREA`, but this context does not have the `rv3d`, which prevents
        #       "align_view" to work on first call (see #32719).
        layout.operator_context = "EXEC_REGION_WIN"

        # layout.operator_menu_enum("object.mesh_add", "type", text="Mesh", icon='OUTLINER_OB_MESH')
        layout.menu("VIEW3D_MT_mesh_add", icon="OUTLINER_OB_MESH")

        # layout.operator_menu_enum("object.curve_add", "type", text="Curve", icon='OUTLINER_OB_CURVE')
        layout.menu("VIEW3D_MT_curve_add", icon="OUTLINER_OB_CURVE")
        # layout.operator_menu_enum("object.surface_add", "type", text="Surface", icon='OUTLINER_OB_SURFACE')
        layout.menu("VIEW3D_MT_surface_add", icon="OUTLINER_OB_SURFACE")
        layout.menu("VIEW3D_MT_metaball_add", text="Metaball", icon="OUTLINER_OB_META")
        layout.operator("object.text_add", text="Text", icon="OUTLINER_OB_FONT")
        layout.operator("object.pointcloud_random_add", text="Point Cloud", icon="OUTLINER_OB_POINTCLOUD")
        layout.menu("VIEW3D_MT_volume_add", text="Volume", text_ctxt=i18n_contexts.id_id, icon="OUTLINER_OB_VOLUME")
        layout.menu("VIEW3D_MT_grease_pencil_add", text="Grease Pencil", icon="OUTLINER_OB_GREASEPENCIL")

        layout.separator()

        if VIEW3D_MT_armature_add.is_extended():
            layout.menu("VIEW3D_MT_armature_add", icon="OUTLINER_OB_ARMATURE")
        else:
            layout.operator("object.armature_add", text="Armature", icon="OUTLINER_OB_ARMATURE")

        layout.operator("object.add", text="Lattice", icon="OUTLINER_OB_LATTICE").type = "LATTICE"
        layout.separator()

        layout.menu("VIEW3D_MT_empty_add", icon="OUTLINER_OB_EMPTY")
        layout.menu("VIEW3D_MT_image_add", text="Image", icon="OUTLINER_OB_IMAGE")

        layout.separator()

        layout.operator("object.speaker_add", text="Speaker", icon="OUTLINER_OB_SPEAKER")
        layout.separator()

        if VIEW3D_MT_camera_add.is_extended():
            layout.menu("VIEW3D_MT_camera_add", icon="OUTLINER_OB_CAMERA")
        else:
            VIEW3D_MT_camera_add.draw(self, context)

        layout.menu("VIEW3D_MT_light_add", icon="OUTLINER_OB_LIGHT")

        layout.separator()

        layout.menu("VIEW3D_MT_lightprobe_add", icon="OUTLINER_OB_LIGHTPROBE")

        layout.separator()

        layout.operator_menu_enum(
            "object.effector_add",
            "type",
            text="Force Field",
            icon="OUTLINER_OB_FORCE_FIELD",
        )

        layout.separator()

        has_collections = bool(bpy.data.collections)
        col = layout.column()
        col.enabled = has_collections

        if not has_collections or len(bpy.data.collections) > 10:
            col.operator_context = "INVOKE_REGION_WIN"
            col.operator(
                "object.collection_instance_add",
                text="Collection Instance" if has_collections else "No Collections to Instance",
                icon="OUTLINER_OB_GROUP_INSTANCE",
            )
        else:
            col.operator_menu_enum(
                "object.collection_instance_add",
                "collection",
                text="Collection Instance",
                icon="OUTLINER_OB_GROUP_INSTANCE",
            )


class VIEW3D_MT_image_add(Menu):
    bl_label = "Add Image"
    bl_options = {"SEARCH_ON_KEY_PRESS"}

    def draw(self, _context):
        layout = self.layout
        # Explicitly set background mode on/off as operator will try to
        # auto-detect which mode to use otherwise.
        layout.operator("object.empty_image_add", text="Reference", icon="IMAGE_REFERENCE").background = False
        layout.operator("object.empty_image_add", text="Background", icon="IMAGE_BACKGROUND").background = True
        layout.operator("image.import_as_mesh_planes", text="Mesh Plane", icon="MESH_PLANE")
        layout.operator("object.empty_add", text="Empty Image", icon="FILE_IMAGE").type = "IMAGE"


class VIEW3D_MT_object_relations(Menu):
    bl_label = "Relations"

    def draw(self, _context):
        layout = self.layout

        layout.operator("object.make_dupli_face", icon="MAKEDUPLIFACE")

        layout.separator()

        layout.operator_menu_enum("object.make_local", "type", text="Make Local")
        layout.menu("VIEW3D_MT_make_single_user")


# bfa menu
class VIEW3D_MT_origin_set(Menu):
    bl_label = "Set Origin"

    def draw(self, context):
        layout = self.layout

        layout.operator(
            "object.origin_set", icon="GEOMETRY_TO_ORIGIN", text="Geometry to Origin"
        ).type = "GEOMETRY_ORIGIN"
        layout.operator(
            "object.origin_set", icon="ORIGIN_TO_GEOMETRY", text="Origin to Geometry"
        ).type = "ORIGIN_GEOMETRY"
        layout.operator("object.origin_set", icon="ORIGIN_TO_CURSOR", text="Origin to 3D Cursor").type = "ORIGIN_CURSOR"
        layout.operator(
            "object.origin_set",
            icon="ORIGIN_TO_CENTEROFMASS",
            text="Origin to Center of Mass (Surface)",
        ).type = "ORIGIN_CENTER_OF_MASS"
        layout.operator(
            "object.origin_set",
            icon="ORIGIN_TO_VOLUME",
            text="Origin to Center of Mass (Volume)",
        ).type = "ORIGIN_CENTER_OF_VOLUME"


# ********** Object menu **********


class VIEW3D_MT_object_liboverride(Menu):
    bl_label = "Library Override"

    def draw(self, _context):
        layout = self.layout

        layout.operator("object.make_override_library", text="Make", icon="LIBRARY")
        layout.operator("object.reset_override_library", text="Reset", icon="RESET")
        layout.operator("object.clear_override_library", text="Clear", icon="CLEAR")


class VIEW3D_MT_object(Menu):
    bl_context = "objectmode"
    bl_label = "Object"

    def draw(self, context):
        layout = self.layout

        ob = context.object
        view = context.space_data

        layout.menu("VIEW3D_MT_transform_object")
        layout.menu("VIEW3D_MT_origin_set")  # bfa menu
        layout.menu("VIEW3D_MT_mirror")
        layout.menu("VIEW3D_MT_object_clear")
        layout.menu("VIEW3D_MT_object_apply")
        layout.menu("VIEW3D_MT_snap")

        layout.separator()

        layout.operator("object.duplicate_move", icon="DUPLICATE")
        layout.operator("object.duplicate_move_linked", icon="DUPLICATE")
        layout.operator("object.join", icon="JOIN")

        layout.separator()

        layout.operator_context = "EXEC_REGION_WIN"
        myvar = layout.operator("object.delete", text="Delete", icon="DELETE")
        myvar.use_global = False
        myvar.confirm = False
        myvar = layout.operator("object.delete", text="Delete Global", icon="DELETE")
        myvar.use_global = True
        myvar.confirm = False

        layout.separator()

        layout.operator("view3d.copybuffer", text="Copy Objects", icon="COPYDOWN")
        layout.operator("view3d.pastebuffer", text="Paste Objects", icon="PASTEDOWN")

        layout.separator()

        layout.menu("VIEW3D_MT_object_asset")

        layout.separator()

        layout.menu("VIEW3D_MT_object_liboverride")
        layout.menu("VIEW3D_MT_object_relations")
        layout.menu("VIEW3D_MT_object_parent")
        layout.menu("VIEW3D_MT_object_constraints")
        layout.menu("VIEW3D_MT_object_track")
        layout.menu("VIEW3D_MT_make_links")

        layout.separator()

        layout.menu("VIEW3D_MT_object_collection")

        # BFA: shading just for mesh and curve objects
        if ob is None:
            pass

        elif ob.type in {"MESH", "CURVE", "SURFACE"}:
            layout.separator()

            layout.operator("object.shade_smooth", icon="SHADING_SMOOTH")
            if ob and ob.type == "MESH":
                layout.operator("object.shade_auto_smooth", icon="NORMAL_SMOOTH")
            layout.operator("object.shade_flat", icon="SHADING_FLAT")

        layout.separator()

        layout.menu("VIEW3D_MT_object_animation")
        layout.menu("VIEW3D_MT_object_rigid_body")

        layout.separator()

        layout.menu("VIEW3D_MT_object_quick_effects")
        layout.menu("VIEW3D_MT_subdivision_set")  # bfa menu

        layout.separator()

        layout.menu("VIEW3D_MT_object_convert")

        layout.separator()

        layout.menu("VIEW3D_MT_object_showhide")
        layout.menu("VIEW3D_MT_object_cleanup")

        if ob is None:
            pass

        elif ob.type == "CAMERA":
            layout.operator_context = "INVOKE_REGION_WIN"

            layout.separator()

            if ob.data.type == "PERSP":
                props = layout.operator(
                    "wm.context_modal_mouse",
                    text="Adjust Focal Length",
                    icon="LENS_ANGLE",
                )
                props.data_path_iter = "selected_editable_objects"
                props.data_path_item = "data.lens"
                props.input_scale = 0.1
                if ob.data.lens_unit == "MILLIMETERS":
                    props.header_text = "Camera Focal Length: %.1fmm"
                else:
                    props.header_text = "Camera Focal Length: %.1f\u00b0"

            else:
                props = layout.operator(
                    "wm.context_modal_mouse",
                    text="Camera Lens Scale",
                    icon="LENS_SCALE",
                )
                props.data_path_iter = "selected_editable_objects"
                props.data_path_item = "data.ortho_scale"
                props.input_scale = 0.01
                props.header_text = "Camera Lens Scale: %.3f"

            if not ob.data.dof.focus_object:
                if view and view.camera == ob and view.region_3d.view_perspective == "CAMERA":
                    props = layout.operator("ui.eyedropper_depth", text="DOF Distance (Pick)", icon="DOF")
                else:
                    props = layout.operator(
                        "wm.context_modal_mouse",
                        text="Adjust Focus Distance",
                        icon="DOF",
                    )
                    props.data_path_iter = "selected_editable_objects"
                    props.data_path_item = "data.dof.focus_distance"
                    props.input_scale = 0.02
                    props.header_text = "Focus Distance: %.3f"

        elif ob.type in {"CURVE", "FONT"}:
            layout.operator_context = "INVOKE_REGION_WIN"

            layout.separator()

            props = layout.operator("wm.context_modal_mouse", text="Adjust Extrusion", icon="EXTRUDESIZE")
            props.data_path_iter = "selected_editable_objects"
            props.data_path_item = "data.extrude"
            props.input_scale = 0.01
            props.header_text = "Extrude: %.3f"

            props = layout.operator("wm.context_modal_mouse", text="Adjust Offset", icon="WIDTH_SIZE")
            props.data_path_iter = "selected_editable_objects"
            props.data_path_item = "data.offset"
            props.input_scale = 0.01
            props.header_text = "Offset %.3f"

        elif ob.type == "EMPTY":
            layout.operator_context = "INVOKE_REGION_WIN"

            layout.separator()

            props = layout.operator(
                "wm.context_modal_mouse",
                text="Adjust Empty Display Size",
                icon="DRAWSIZE",
            )
            props.data_path_iter = "selected_editable_objects"
            props.data_path_item = "empty_display_size"
            props.input_scale = 0.01
            props.header_text = "Empty Diosplay Size: %.3f"

        elif ob.type == "LIGHT":
            light = ob.data

            layout.operator_context = "INVOKE_REGION_WIN"

            layout.separator()

            props = layout.operator(
                "wm.context_modal_mouse",
                text="Adjust Light Power",
                icon="LIGHT_STRENGTH",
            )
            props.data_path_iter = "selected_editable_objects"
            props.data_path_item = "data.energy"
            props.input_scale = 1.0
            props.header_text = "Light Power: %.3f"

            if light.type == "AREA":
                if light.shape in {"RECTANGLE", "ELLIPSE"}:
                    props = layout.operator(
                        "wm.context_modal_mouse",
                        text="Adjust Area Light X Size",
                        icon="LIGHT_SIZE",
                    )
                    props.data_path_iter = "selected_editable_objects"
                    props.data_path_item = "data.size"
                    props.header_text = "Light Size X: %.3f"

                    props = layout.operator(
                        "wm.context_modal_mouse",
                        text="Adjust Area Light Y Size",
                        icon="LIGHT_SIZE",
                    )
                    props.data_path_iter = "selected_editable_objects"
                    props.data_path_item = "data.size_y"
                    props.header_text = "Light Size Y: %.3f"
                else:
                    props = layout.operator(
                        "wm.context_modal_mouse",
                        text="Adjust Area Light Size",
                        icon="LIGHT_SIZE",
                    )
                    props.data_path_iter = "selected_editable_objects"
                    props.data_path_item = "data.size"
                    props.header_text = "Light Size: %.3f"

            elif light.type in {"SPOT", "POINT"}:
                props = layout.operator("wm.context_modal_mouse", text="Adjust Light Radius", icon="RADIUS")
                props.data_path_iter = "selected_editable_objects"
                props.data_path_item = "data.shadow_soft_size"
                props.header_text = "Light Radius: %.3f"

            elif light.type == "SUN":
                props = layout.operator(
                    "wm.context_modal_mouse",
                    text="Adjust Sun Light Angle",
                    icon="ANGLE",
                )
                props.data_path_iter = "selected_editable_objects"
                props.data_path_item = "data.angle"
                props.header_text = "Light Angle: %.3f"

            if light.type == "SPOT":
                layout.separator()

                props = layout.operator(
                    "wm.context_modal_mouse",
                    text="Adjust Spot Light Size",
                    icon="LIGHT_SIZE",
                )
                props.data_path_iter = "selected_editable_objects"
                props.data_path_item = "data.spot_size"
                props.input_scale = 0.01
                props.header_text = "Spot Size: %.2f"

                props = layout.operator(
                    "wm.context_modal_mouse",
                    text="Adjust Spot Light Blend",
                    icon="SPOT_BLEND",
                )
                props.data_path_iter = "selected_editable_objects"
                props.data_path_item = "data.spot_blend"
                props.input_scale = -0.01
                props.header_text = "Spot Blend: %.2f"

            if light.type in {"SPOT", "SUN", "AREA"}:
                props = layout.operator(
                    "object.transform_axis_target",
                    text="Interactive Light Track",
                    icon="NODE_LIGHTPATH",
                )

        layout.template_node_operator_asset_menu_items(catalog_path="Object")


class VIEW3D_MT_object_animation(Menu):
    bl_label = "Animation"

    def draw(self, _context):
        layout = self.layout

        layout.operator("anim.keyframe_insert", text="Insert Keyframe", icon="KEYFRAMES_INSERT")
        layout.operator(
            "anim.keyframe_insert_menu",
            text="Insert Keyframe with Keying Set",
            icon="KEYFRAMES_INSERT",
        ).always_prompt = True
        layout.operator("anim.keyframe_delete_v3d", text="Delete Keyframes", icon="KEYFRAMES_REMOVE")
        layout.operator("anim.keyframe_clear_v3d", text="Clear Keyframes", icon="KEYFRAMES_CLEAR")
        layout.operator("anim.keying_set_active_set", text="Change Keying Set", icon="KEYINGSET")

        layout.separator()

        layout.operator("nla.bake", text="Bake Action", icon="BAKE_ACTION")
        # layout.operator("gpencil.bake_mesh_animation", text="Bake Mesh to Grease Pencil", icon="BAKE_ACTION",) # BFA - legacy


class VIEW3D_MT_object_rigid_body(Menu):
    bl_label = "Rigid Body"

    def draw(self, _context):
        layout = self.layout

        layout.operator("rigidbody.objects_add", text="Add Active", icon="RIGID_ADD_ACTIVE").type = "ACTIVE"
        layout.operator("rigidbody.objects_add", text="Add Passive", icon="RIGID_ADD_PASSIVE").type = "PASSIVE"

        layout.separator()

        layout.operator("rigidbody.objects_remove", text="Remove", icon="RIGID_REMOVE")

        layout.separator()

        layout.operator("rigidbody.shape_change", text="Change Shape", icon="RIGID_CHANGE_SHAPE")
        layout.operator(
            "rigidbody.mass_calculate",
            text="Calculate Mass",
            icon="RIGID_CALCULATE_MASS",
        )
        layout.operator(
            "rigidbody.object_settings_copy",
            text="Copy from Active",
            icon="RIGID_COPY_FROM_ACTIVE",
        )
        layout.operator(
            "object.visual_transform_apply",
            text="Apply Transformation",
            icon="RIGID_APPLY_TRANS",
        )
        layout.operator(
            "rigidbody.bake_to_keyframes",
            text="Bake To Keyframes",
            icon="RIGID_BAKE_TO_KEYFRAME",
        )

        layout.separator()

        layout.operator("rigidbody.connect", text="Connect", icon="RIGID_CONSTRAINTS_CONNECT")


class VIEW3D_MT_object_clear(Menu):
    bl_label = "Clear"

    def draw(self, _context):
        layout = self.layout

        layout.operator(
            "object.location_clear",
            text="Location",
            text_ctxt=i18n_contexts.default,
            icon="CLEARMOVE",
        ).clear_delta = False
        layout.operator(
            "object.rotation_clear",
            text="Rotation",
            text_ctxt=i18n_contexts.default,
            icon="CLEARROTATE",
        ).clear_delta = False
        layout.operator(
            "object.scale_clear",
            text="Scale",
            text_ctxt=i18n_contexts.default,
            icon="CLEARSCALE",
        ).clear_delta = False

        layout.separator()

        layout.operator("object.origin_clear", text="Origin", icon="CLEARORIGIN")


class VIEW3D_MT_object_context_menu(Menu):
    bl_label = "Object"

    def draw(self, context):
        layout = self.layout

        view = context.space_data

        obj = context.object

        selected_objects_len = len(context.selected_objects)

        # If nothing is selected
        # (disabled for now until it can be made more useful).
        """
        if selected_objects_len == 0:

            layout.menu("VIEW3D_MT_add", text="Add", text_ctxt=i18n_contexts.operator_default)
            layout.operator("view3d.pastebuffer", text="Paste Objects", icon='PASTEDOWN')

            return
        """

        # If something is selected

        # Individual object types.
        if obj is None:
            pass

        elif obj.type == "CAMERA":
            layout.operator_context = "INVOKE_REGION_WIN"

            layout.operator(
                "view3d.object_as_camera",
                text="Set Active Camera",
                icon="VIEW_SWITCHACTIVECAM",
            )

            if obj.data.type == "PERSP":
                props = layout.operator(
                    "wm.context_modal_mouse",
                    text="Adjust Focal Length",
                    icon="LENS_ANGLE",
                )
                props.data_path_iter = "selected_editable_objects"
                props.data_path_item = "data.lens"
                props.input_scale = 0.1
                if obj.data.lens_unit == "MILLIMETERS":
                    props.header_text = rpt_("Camera Focal Length: %.1fmm")
                else:
                    props.header_text = rpt_("Camera Focal Length: %.1f\u00b0")

            else:
                props = layout.operator(
                    "wm.context_modal_mouse",
                    text="Camera Lens Scale",
                    icon="LENS_SCALE",
                )
                props.data_path_iter = "selected_editable_objects"
                props.data_path_item = "data.ortho_scale"
                props.input_scale = 0.01
                props.header_text = rpt_("Camera Lens Scale: %.3f")

            if not obj.data.dof.focus_object:
                if view and view.camera == obj and view.region_3d.view_perspective == "CAMERA":
                    props = layout.operator("ui.eyedropper_depth", text="DOF Distance (Pick)", icon="DOF")
                else:
                    props = layout.operator(
                        "wm.context_modal_mouse",
                        text="Adjust Focus Distance",
                        icon="DOF",
                    )
                    props.data_path_iter = "selected_editable_objects"
                    props.data_path_item = "data.dof.focus_distance"
                    props.input_scale = 0.02
                    props.header_text = rpt_("Focus Distance: %.3f")

            layout.separator()

        elif obj.type in {"CURVE", "FONT"}:
            layout.operator_context = "INVOKE_REGION_WIN"

            props = layout.operator("wm.context_modal_mouse", text="Adjust Extrusion", icon="EXTRUDESIZE")
            props.data_path_iter = "selected_editable_objects"
            props.data_path_item = "data.extrude"
            props.input_scale = 0.01
            props.header_text = rpt_("Extrude: %.3f")

            props = layout.operator("wm.context_modal_mouse", text="Adjust Offset", icon="WIDTH_SIZE")
            props.data_path_iter = "selected_editable_objects"
            props.data_path_item = "data.offset"
            props.input_scale = 0.01
            props.header_text = rpt_("Offset: %.3f")

            layout.separator()

        elif obj.type == "EMPTY":
            layout.operator_context = "INVOKE_REGION_WIN"

            props = layout.operator(
                "wm.context_modal_mouse",
                text="Adjust Empty Display Size",
                icon="DRAWSIZE",
            )
            props.data_path_iter = "selected_editable_objects"
            props.data_path_item = "empty_display_size"
            props.input_scale = 0.01
            props.header_text = rpt_("Empty Display Size: %.3f")

            layout.separator()

            if obj.empty_display_type == "IMAGE":
                layout.operator(
                    "image.convert_to_mesh_plane",
                    text="Convert to Mesh Plane",
                    icon="MESH_PLANE",
                )
                layout.operator("grease_pencil.trace_image", icon="FILE_IMAGE")

                layout.separator()

        elif obj.type == "LIGHT":
            light = obj.data

            layout.operator_context = "INVOKE_REGION_WIN"

            props = layout.operator(
                "wm.context_modal_mouse",
                text="Adjust Light Power",
                icon="LIGHT_STRENGTH",
            )
            props.data_path_iter = "selected_editable_objects"
            props.data_path_item = "data.energy"
            props.input_scale = 1.0
            props.header_text = rpt_("Light Power: %.3f")

            if light.type == "AREA":
                if light.shape in {"RECTANGLE", "ELLIPSE"}:
                    props = layout.operator(
                        "wm.context_modal_mouse",
                        text="Adjust Area Light X Size",
                        icon="LIGHT_SIZE",
                    )
                    props.data_path_iter = "selected_editable_objects"
                    props.data_path_item = "data.size"
                    props.header_text = rpt_("Light Size X: %.3f")

                    props = layout.operator(
                        "wm.context_modal_mouse",
                        text="Adjust Area Light Y Size",
                        icon="LIGHT_SIZE",
                    )
                    props.data_path_iter = "selected_editable_objects"
                    props.data_path_item = "data.size_y"
                    props.header_text = rpt_("Light Size Y: %.3f")
                else:
                    props = layout.operator(
                        "wm.context_modal_mouse",
                        text="Adjust Area Light Size",
                        icon="LIGHT_SIZE",
                    )
                    props.data_path_iter = "selected_editable_objects"
                    props.data_path_item = "data.size"
                    props.header_text = rpt_("Light Size: %.3f")

            elif light.type in {"SPOT", "POINT"}:
                props = layout.operator("wm.context_modal_mouse", text="Adjust Light Radius", icon="RADIUS")
                props.data_path_iter = "selected_editable_objects"
                props.data_path_item = "data.shadow_soft_size"
                props.header_text = rpt_("Light Radius: %.3f")

            elif light.type == "SUN":
                props = layout.operator(
                    "wm.context_modal_mouse",
                    text="Adjust Sun Light Angle",
                    icon="ANGLE",
                )
                props.data_path_iter = "selected_editable_objects"
                props.data_path_item = "data.angle"
                props.header_text = rpt_("Light Angle: %.3f")

            if light.type == "SPOT":
                layout.separator()

                props = layout.operator(
                    "wm.context_modal_mouse",
                    text="Adjust Spot Light Size",
                    icon="LIGHT_SIZE",
                )
                props.data_path_iter = "selected_editable_objects"
                props.data_path_item = "data.spot_size"
                props.input_scale = 0.01
                props.header_text = rpt_("Beam Angle: %.2f")

                props = layout.operator(
                    "wm.context_modal_mouse",
                    text="Adjust Spot Light Blend",
                    icon="SPOT_BLEND",
                )
                props.data_path_iter = "selected_editable_objects"
                props.data_path_item = "data.spot_blend"
                props.input_scale = -0.01
                props.header_text = rpt_("Spot Blend: %.2f")

            # BFA - added for consistency and accessibility from context menu
            if light.type in {"SPOT", "SUN", "AREA"}:
                props = layout.operator(
                    "object.transform_axis_target",
                    text="Interactive Light Track",
                    icon="NODE_LIGHTPATH",
                )
            layout.separator()

        # Shared among some object types.
        if obj is not None:
            if obj.type in {"MESH", "CURVE", "SURFACE"}:
                layout.operator("object.shade_smooth", text="Shade Smooth", icon="SHADING_SMOOTH")
                if obj.type == "MESH":
                    layout.operator("object.shade_auto_smooth", icon="NORMAL_SMOOTH")
                layout.operator("object.shade_flat", text="Shade Flat", icon="SHADING_FLAT")
                layout.separator()

            if obj.type in {"MESH", "CURVE", "SURFACE", "ARMATURE", "GREASEPENCIL"}:
                if selected_objects_len > 1:
                    layout.operator("object.join")

            if obj.type in {
                "MESH",
                "CURVE",
                "CURVES",
                "SURFACE",
                "POINTCLOUD",
                "META",
                "FONT",
                "GREASEPENCIL",
            }:
                layout.operator_menu_enum("object.convert", "target")

            if obj.type in {
                "MESH",
                "CURVE",
                "CURVES",
                "SURFACE",
                "GREASEPENCIL",
                "LATTICE",
                "ARMATURE",
                "META",
                "FONT",
                "POINTCLOUD",
            } or (obj.type == "EMPTY" and obj.instance_collection is not None):
                layout.operator_context = "INVOKE_REGION_WIN"
                layout.operator_menu_enum("object.origin_set", text="Set Origin", property="type")
                layout.operator_context = "INVOKE_DEFAULT"

                layout.separator()

        # Shared among all object types
        layout.operator("view3d.copybuffer", text="Copy Objects", icon="COPYDOWN")
        layout.operator("view3d.pastebuffer", text="Paste Objects", icon="PASTEDOWN")

        layout.separator()

        layout.operator("object.duplicate_move", icon="DUPLICATE")
        layout.operator("object.duplicate_move_linked", icon="DUPLICATE")

        layout.separator()

        props = layout.operator("wm.call_panel", text="Rename Active Object", icon="RENAME")
        props.name = "TOPBAR_PT_name"
        props.keep_open = False

        layout.separator()

        layout.menu("VIEW3D_MT_mirror")
        layout.menu("VIEW3D_MT_snap")
        layout.menu("VIEW3D_MT_object_parent")

        layout.separator()

        layout.operator_context = "INVOKE_REGION_WIN"
        layout.menu("OBJECT_MT_move_to_collection", icon="GROUP")

        layout.separator()
        if view and view.local_view:
            layout.operator(
                "view3d.localview", text="Toggle Local View", icon="VIEW_GLOBAL_LOCAL"
            )  # BFA - Can toggle in, so toggle out too
            layout.operator("view3d.localview_remove_from", icon="VIEW_REMOVE_LOCAL")
        else:
            # BFA - made it relevant to local view conditional
            layout.operator("view3d.localview", text="Toggle Local View", icon="VIEW_GLOBAL_LOCAL")

        layout.separator()

        layout.operator("anim.keyframe_insert", text="Insert Keyframe", icon="KEYFRAMES_INSERT")
        layout.operator(
            "anim.keyframe_insert_menu",
            text="Insert Keyframe with Keying Set",
            icon="KEYFRAMES_INSERT",
        ).always_prompt = True

        layout.separator()

        layout.operator_context = "EXEC_REGION_WIN"
        layout.operator("object.delete", text="Delete", icon="DELETE").use_global = False

        layout.separator()

        layout.menu("VIEW3D_MT_object_showhide")  # BFA - added to context menu

        layout.template_node_operator_asset_menu_items(catalog_path="Object")


class VIEW3D_MT_object_shading(Menu):
    # XXX, this menu is a place to store shading operator in object mode
    bl_label = "Shading"

    def draw(self, _context):
        layout = self.layout
        layout.operator("object.shade_smooth", text="Smooth", icon="SHADING_SMOOTH")
        layout.operator("object.shade_flat", text="Flat", icon="SHADING_FLAT")


class VIEW3D_MT_object_apply(Menu):
    bl_label = "Apply"

    def draw(self, _context):
        layout = self.layout

        # Need invoke for the popup confirming the multi-user data operation
        layout.operator_context = "INVOKE_DEFAULT"

        props = layout.operator(
            "object.transform_apply",
            text="Location",
            text_ctxt=i18n_contexts.default,
            icon="APPLYMOVE",
        )
        props.location, props.rotation, props.scale = True, False, False

        props = layout.operator(
            "object.transform_apply",
            text="Rotation",
            text_ctxt=i18n_contexts.default,
            icon="APPLYROTATE",
        )
        props.location, props.rotation, props.scale = False, True, False

        props = layout.operator(
            "object.transform_apply",
            text="Scale",
            text_ctxt=i18n_contexts.default,
            icon="APPLYSCALE",
        )
        props.location, props.rotation, props.scale = False, False, True

        props = layout.operator(
            "object.transform_apply",
            text="All Transforms",
            text_ctxt=i18n_contexts.default,
            icon="APPLYALL",
        )
        props.location, props.rotation, props.scale = True, True, True

        props = layout.operator(
            "object.transform_apply",
            text="Rotation & Scale",
            text_ctxt=i18n_contexts.default,
            icon="APPLY_ROTSCALE",
        )
        props.location, props.rotation, props.scale = False, True, True

        layout.separator()

        layout.operator(
            "object.transforms_to_deltas",
            text="Location to Deltas",
            text_ctxt=i18n_contexts.default,
            icon="APPLYMOVEDELTA",
        ).mode = "LOC"
        layout.operator(
            "object.transforms_to_deltas",
            text="Rotation to Deltas",
            text_ctxt=i18n_contexts.default,
            icon="APPLYROTATEDELTA",
        ).mode = "ROT"
        layout.operator(
            "object.transforms_to_deltas",
            text="Scale to Deltas",
            text_ctxt=i18n_contexts.default,
            icon="APPLYSCALEDELTA",
        ).mode = "SCALE"
        layout.operator(
            "object.transforms_to_deltas",
            text="All Transforms to Deltas",
            text_ctxt=i18n_contexts.default,
            icon="APPLYALLDELTA",
        ).mode = "ALL"
        layout.operator("object.anim_transforms_to_deltas", icon="APPLYANIDELTA")

        layout.separator()

        layout.operator(
            "object.visual_transform_apply",
            text="Visual Transform",
            text_ctxt=i18n_contexts.default,
            icon="VISUALTRANSFORM",
        )
        layout.operator("object.duplicates_make_real", icon="MAKEDUPLIREAL")
        layout.operator(
            "object.parent_inverse_apply",
            text="Parent Inverse",
            text_ctxt=i18n_contexts.default,
            icon="APPLY_PARENT_INVERSE",
        )
        layout.operator("object.visual_geometry_to_objects", icon="VISUAL_GEOMETRY_TO_OBJECTS")
        # layout.operator("object.duplicates_make_real") # BFA - redundant
        # layout.operator("object.parent_inverse_apply", text="Parent Inverse",
        # text_ctxt=i18n_contexts.default)  # BFA - redundant

        layout.template_node_operator_asset_menu_items(catalog_path="Object/Apply")


class VIEW3D_MT_object_parent(Menu):
    bl_label = "Parent"
    bl_translation_context = i18n_contexts.operator_default

    def draw(self, _context):
        from bl_ui_utils.layout import operator_context

        layout = self.layout

        layout.operator_enum("object.parent_set", "type")

        layout.separator()

        with operator_context(layout, "EXEC_REGION_WIN"):
            layout.operator("object.parent_no_inverse_set", icon="PARENT").keep_transform = False
            props = layout.operator(
                "object.parent_no_inverse_set",
                text="Make Parent without Inverse (Keep Transform)",
                icon="PARENT",
            )
            props.keep_transform = True

            layout.operator(
                "curves.surface_set",
                text="Object (Attach Curves to Surface)",
                icon="PARENT_CURVE",
            )

        layout.separator()

        layout.operator_enum("object.parent_clear", "type")


class VIEW3D_MT_object_track(Menu):
    bl_label = "Track"
    bl_translation_context = i18n_contexts.constraint

    def draw(self, _context):
        layout = self.layout

        layout.operator("object.track_set", text="Damped Track Constraint", icon="CONSTRAINT_DATA").type = "DAMPTRACK"
        layout.operator("object.track_set", text="Track to Constraint", icon="CONSTRAINT_DATA").type = "TRACKTO"
        layout.operator("object.track_set", text="Lock Track Constraint", icon="CONSTRAINT_DATA").type = "LOCKTRACK"

        layout.separator()

        layout.operator("object.track_clear", text="Clear Track", icon="CLEAR_TRACK").type = "CLEAR"
        layout.operator(
            "object.track_clear",
            text="Clear Track - Keep Transformation",
            icon="CLEAR_TRACK",
        ).type = "CLEAR_KEEP_TRANSFORM"


# BFA - not referenced in the 3D View Editor - but referenced by hotkey M in Blender keymap.


class VIEW3D_MT_object_collection(Menu):
    bl_label = "Collection"

    def draw(self, _context):
        layout = self.layout

        layout.menu("OBJECT_MT_move_to_collection", icon="GROUP")
        layout.menu("OBJECT_MT_link_to_collection", icon="GROUP")

        layout.separator()

        layout.operator("collection.create", icon="COLLECTION_NEW")
        # layout.operator_menu_enum("collection.objects_remove", "collection")  # BUGGY
        layout.operator("collection.objects_remove", icon="DELETE")
        layout.operator("collection.objects_remove_all", icon="DELETE")

        layout.separator()

        layout.operator("collection.objects_add_active", icon="GROUP")
        layout.operator("collection.objects_remove_active", icon="DELETE")


class VIEW3D_MT_object_constraints(Menu):
    bl_label = "Constraints"

    def draw(self, _context):
        layout = self.layout

        layout.operator("object.constraint_add_with_targets", icon="CONSTRAINT_DATA")
        layout.operator("object.constraints_copy", icon="COPYDOWN")

        layout.separator()

        layout.operator("object.constraints_clear", icon="CLEAR_CONSTRAINT")


# BFA - not used
class VIEW3D_MT_object_modifiers(Menu):
    bl_label = "Modifiers"

    def draw(self, _context):
        active_object = bpy.context.active_object
        supported_types = {
            "MESH",
            "CURVE",
            "CURVES",
            "SURFACE",
            "FONT",
            "VOLUME",
            "GREASEPENCIL",
            "LATTICE",
            "POINTCLOUD",
        }

        layout = self.layout

        if active_object:
            if active_object.type in supported_types:
                layout.menu("OBJECT_MT_modifier_add", text="Add Modifier")

        layout.operator(
            "object.modifiers_copy_to_selected",
            text="Copy Modifiers to Selected Objects",
        )

        layout.separator()

        layout.operator("object.modifiers_clear")


class VIEW3D_MT_object_quick_effects(Menu):
    bl_label = "Quick Effects"

    def draw(self, _context):
        layout = self.layout

        layout.operator("object.quick_fur", icon="CURVES")
        layout.operator("object.quick_explode", icon="MOD_EXPLODE")
        layout.operator("object.quick_smoke", icon="MOD_SMOKE")
        layout.operator("object.quick_liquid", icon="MOD_FLUIDSIM")
        layout.template_node_operator_asset_menu_items(catalog_path="Object/Quick Effects")


class VIEW3D_MT_object_showhide(Menu):
    bl_label = "Show/Hide"

    def draw(self, _context):
        layout = self.layout

        layout.operator("object.hide_view_clear", text="Show Hidden", icon="HIDE_OFF")

        layout.separator()

        layout.operator("object.hide_view_set", text="Hide Selected", icon="HIDE_ON").unselected = False
        layout.operator("object.hide_view_set", text="Hide Unselected", icon="HIDE_UNSELECTED").unselected = True


class VIEW3D_MT_object_cleanup(Menu):
    bl_label = "Clean Up"

    def draw(self, _context):
        layout = self.layout

        layout.operator(
            "object.vertex_group_clean",
            text="Clean Vertex Group Weights",
            icon="CLEAN_CHANNELS",
        ).group_select_mode = "ALL"
        layout.operator(
            "object.vertex_group_limit_total",
            text="Limit Total Vertex Groups",
            icon="WEIGHT_LIMIT_TOTAL",
        ).group_select_mode = "ALL"

        layout.separator()

        layout.operator(
            "object.material_slot_remove_unused",
            text="Remove Unused Material Slots",
            icon="DELETE",
        )
        layout.operator("object.material_slot_remove_all", text="Remove All Materials")


class VIEW3D_MT_object_asset(Menu):
    bl_label = "Asset"

    def draw(self, _context):
        layout = self.layout

        layout.operator("asset.mark", icon="ASSIGN")
        layout.operator("asset.clear", text="Clear Asset", icon="CLEAR").set_fake_user = False
        layout.operator("asset.clear", text="Clear Asset (Set Fake User)", icon="CLEAR").set_fake_user = True


class VIEW3D_MT_make_single_user(Menu):
    bl_label = "Make Single User"

    def draw(self, _context):
        layout = self.layout
        layout.operator_context = "EXEC_REGION_WIN"

        props = layout.operator("object.make_single_user", text="Object", icon="MAKE_SINGLE_USER")
        props.object = True
        props.obdata = props.material = props.animation = props.obdata_animation = False

        props = layout.operator("object.make_single_user", text="Object & Data", icon="MAKE_SINGLE_USER")
        props.object = props.obdata = True
        props.material = props.animation = props.obdata_animation = False

        props = layout.operator(
            "object.make_single_user",
            text="Object & Data & Materials",
            icon="MAKE_SINGLE_USER",
        )
        props.object = props.obdata = props.material = True
        props.animation = props.obdata_animation = False

        props = layout.operator("object.make_single_user", text="Materials", icon="MAKE_SINGLE_USER")
        props.material = True
        props.object = props.obdata = props.animation = props.obdata_animation = False

        props = layout.operator("object.make_single_user", text="Object Animation", icon="MAKE_SINGLE_USER")
        props.animation = True
        props.object = props.obdata = props.material = props.obdata_animation = False

        props = layout.operator(
            "object.make_single_user",
            text="Object Data Animation",
            icon="MAKE_SINGLE_USER",
        )
        props.obdata_animation = props.obdata = True
        props.object = props.material = props.animation = False


class VIEW3D_MT_object_convert(Menu):
    bl_label = "Convert"

    def draw(self, context):
        layout = self.layout
        ob = context.active_object

        layout.operator_enum("object.convert", "target")

        if ob and ob.type == "EMPTY":
            # Potrace lib dependency.
            if bpy.app.build_options.potrace:
                layout.separator()

                layout.operator(
                    "image.convert_to_mesh_plane",
                    text="Convert to Mesh Plane",
                    icon="MESH_PLANE",
                )
                layout.operator("grease_pencil.trace_image", icon="OUTLINER_OB_GREASEPENCIL")

        if ob and ob.type == "CURVES":
            layout.separator()

            layout.operator(
                "curves.convert_to_particle_system",
                text="Particle System",
                icon="PARTICLES",
            )

        layout.template_node_operator_asset_menu_items(catalog_path="Object/Convert")


class VIEW3D_MT_make_links(Menu):
    bl_label = "Link/Transfer Data"

    def draw(self, _context):
        layout = self.layout
        operator_context_default = layout.operator_context

        if len(bpy.data.scenes) > 10:
            layout.operator_context = "INVOKE_REGION_WIN"
            layout.operator(
                "object.make_links_scene",
                text="Link Objects to Scene",
                icon="OUTLINER_OB_EMPTY",
            )
        else:
            layout.operator_context = "EXEC_REGION_WIN"
            layout.operator_menu_enum("object.make_links_scene", "scene", text="Link Objects to Scene")

        layout.separator()

        layout.operator_context = operator_context_default

        layout.operator_enum("object.make_links_data", "type")  # inline

        layout.separator()

        layout.operator("object.join_uvs", text="Copy UV Maps", icon="TRANSFER_UV")

        layout.separator()
        layout.operator_context = "INVOKE_DEFAULT"
        layout.operator("object.data_transfer", icon="TRANSFER_DATA")
        layout.operator("object.datalayout_transfer", icon="TRANSFER_DATA_LAYOUT")

        layout.separator()
        layout.operator_menu_enum("object.light_linking_receivers_link", "link_state")
        layout.operator_menu_enum("object.light_linking_blockers_link", "link_state")


# BFA wip menu, removed?
class VIEW3D_MT_brush_paint_modes(Menu):
    bl_label = "Enabled Modes"

    def draw(self, context):
        layout = self.layout

        settings = UnifiedPaintPanel.paint_settings(context)
        brush = settings.brush

        layout.prop(brush, "use_paint_sculpt", text="Sculpt")
        layout.prop(brush, "use_paint_uv_sculpt", text="UV Sculpt")
        layout.prop(brush, "use_paint_vertex", text="Vertex Paint")
        layout.prop(brush, "use_paint_weight", text="Weight Paint")
        layout.prop(brush, "use_paint_image", text="Texture Paint")
        layout.prop(brush, "use_paint_sculpt_curves", text="Sculpt Curves")


# bfa menu
class VIEW3D_MT_brush(Menu):
    bl_label = "Brush"

    def draw(self, context):
        layout = self.layout

        settings = UnifiedPaintPanel.paint_settings(context)
        brush = getattr(settings, "brush", None)
        obj = context.active_object
        mesh = context.object.data  # face selection masking for painting

        # skip if no active brush
        if not brush:
            layout.label(text="No Brush selected. Please select a brush first", icon="INFO")
            return

        tex_slot = brush.texture_slot
        mask_tex_slot = brush.mask_texture_slot

        if tex_slot.map_mode == "STENCIL":
            layout.separator()

            layout.operator(
                "brush.stencil_control",
                text="Move Stencil Texture",
                icon="TRANSFORM_MOVE",
            ).mode = "TRANSLATION"
            layout.operator(
                "brush.stencil_control",
                text="Rotate Stencil Texture",
                icon="TRANSFORM_ROTATE",
            ).mode = "ROTATION"
            layout.operator(
                "brush.stencil_control",
                text="Scale Stencil Texture",
                icon="TRANSFORM_SCALE",
            ).mode = "SCALE"
            layout.operator(
                "brush.stencil_reset_transform",
                text="Reset Stencil Texture position",
                icon="RESET",
            )

        if mask_tex_slot.map_mode == "STENCIL":
            layout.separator()

            myvar = layout.operator(
                "brush.stencil_control",
                text="Move Stencil Mask Texture",
                icon="TRANSFORM_MOVE",
            )
            myvar.mode = "TRANSLATION"
            myvar.texmode = "SECONDARY"
            myvar = layout.operator(
                "brush.stencil_control",
                text="Rotate Stencil Mask Texture",
                icon="TRANSFORM_ROTATE",
            )
            myvar.mode = "ROTATION"
            myvar.texmode = "SECONDARY"
            myvar = layout.operator(
                "brush.stencil_control",
                text="Scale Stencil Mask Texture",
                icon="TRANSFORM_SCALE",
            )
            myvar.mode = "SCALE"
            myvar.texmode = "SECONDARY"
            layout.operator(
                "brush.stencil_reset_transform",
                text="Reset Stencil Mask Texture position",
                icon="RESET",
            ).mask = True

        # If face selection masking for painting is active
        if mesh.use_paint_mask:
            layout.separator()

            layout.menu("VIEW3D_MT_facemask_showhide")  # bfa - show hide for face mask tool

        # Color picker just in vertex and texture paint
        if obj.mode in {"VERTEX_PAINT", "TEXTURE_PAINT"}:
            layout.separator()

            layout.operator("paint.sample_color", text="Color Picker", icon="EYEDROPPER").merged = False


# bfa - show hide menu for face selection masking
class VIEW3D_MT_facemask_showhide(Menu):
    bl_label = "Show/Hide"

    def draw(self, context):
        layout = self.layout

        layout.operator("paint.face_select_reveal", text="Show Hidden", icon="HIDE_OFF")
        layout.operator("paint.face_select_hide", text="Hide Selected", icon="HIDE_ON").unselected = False
        layout.operator("paint.face_select_hide", text="Hide Unselected", icon="HIDE_UNSELECTED").unselected = True


class VIEW3D_MT_paint_vertex(Menu):
    bl_label = "Paint"

    def draw(self, _context):
        layout = self.layout

        layout.operator("paint.vertex_color_set", icon="COLOR")  # BFA - Expose operator
        layout.operator("paint.vertex_color_smooth", icon="PARTICLEBRUSH_SMOOTH")
        layout.operator("paint.vertex_color_dirt", icon="DIRTY_VERTEX")
        layout.operator("paint.vertex_color_from_weight", icon="VERTCOLFROMWEIGHT")

        layout.separator()

        layout.operator("paint.vertex_color_invert", text="Invert", icon="REVERSE_COLORS")
        layout.operator("paint.vertex_color_levels", text="Levels", icon="LEVELS")
        layout.operator("paint.vertex_color_hsv", text="Hue/Saturation/Value", icon="HUESATVAL")
        layout.operator(
            "paint.vertex_color_brightness_contrast",
            text="Brightness/Contrast",
            icon="BRIGHTNESS_CONTRAST",
        )


class VIEW3D_MT_hook(Menu):
    bl_label = "Hooks"

    def draw(self, context):
        layout = self.layout
        layout.operator_context = "EXEC_AREA"
        layout.operator("object.hook_add_newob", icon="HOOK_NEW")
        layout.operator("object.hook_add_selob", icon="HOOK_SELECTED").use_bone = False
        layout.operator(
            "object.hook_add_selob",
            text="Hook to Selected Object Bone",
            icon="HOOK_BONE",
        ).use_bone = True

        if any([mod.type == "HOOK" for mod in context.active_object.modifiers]):
            layout.separator()

            layout.operator_menu_enum("object.hook_assign", "modifier", icon="HOOK_ASSIGN")
            layout.operator_menu_enum("object.hook_remove", "modifier", icon="HOOK_REMOVE")

            layout.separator()

            layout.operator_menu_enum("object.hook_select", "modifier", icon="HOOK_SELECT")
            layout.operator_menu_enum("object.hook_reset", "modifier", icon="HOOK_RESET")
            layout.operator_menu_enum("object.hook_recenter", "modifier", icon="HOOK_RECENTER")


class VIEW3D_MT_vertex_group(Menu):
    bl_label = "Vertex Groups"

    def draw(self, context):
        layout = self.layout

        layout.operator_context = "EXEC_AREA"
        layout.operator("object.vertex_group_assign_new", icon="GROUP_VERTEX")

        ob = context.active_object
        if ob.mode == "EDIT" or (ob.mode == "WEIGHT_PAINT" and ob.type == "MESH" and ob.data.use_paint_mask_vertex):
            if ob.vertex_groups.active:
                layout.separator()

                layout.operator(
                    "object.vertex_group_assign",
                    text="Assign to Active Group",
                    icon="ADD_TO_ACTIVE",
                )
                layout.operator(
                    "object.vertex_group_remove_from",
                    text="Remove from Active Group",
                    icon="REMOVE_SELECTED_FROM_ACTIVE_GROUP",
                ).use_all_groups = False
                layout.operator(
                    "object.vertex_group_remove_from",
                    text="Remove from All",
                    icon="REMOVE_FROM_ALL_GROUPS",
                ).use_all_groups = True

        if ob.vertex_groups.active:
            layout.separator()

            layout.operator_menu_enum("object.vertex_group_set_active", "group", text="Set Active Group")
            layout.operator(
                "object.vertex_group_remove",
                text="Remove Active Group",
                icon="REMOVE_ACTIVE_GROUP",
            ).all = False
            layout.operator(
                "object.vertex_group_remove",
                text="Remove All Groups",
                icon="REMOVE_ALL_GROUPS",
            ).all = True


class VIEW3D_MT_greasepencil_vertex_group(Menu):
    bl_label = "Vertex Groups"

    def draw(self, context):
        layout = self.layout

        layout.operator_context = "EXEC_AREA"

        layout.operator("object.vertex_group_add", text="Add New Group", icon="GROUP_VERTEX")


class VIEW3D_MT_paint_weight_lock(Menu):
    bl_label = "Vertex Group Locks"

    def draw(self, _context):
        layout = self.layout

        props = layout.operator("object.vertex_group_lock", text="Lock All", icon="LOCKED")
        props.action, props.mask = "LOCK", "ALL"
        props = layout.operator("object.vertex_group_lock", text="Lock Selected", icon="LOCKED")
        props.action, props.mask = "LOCK", "SELECTED"
        props = layout.operator("object.vertex_group_lock", text="Lock Unselected", icon="LOCKED")
        props.action, props.mask = "LOCK", "UNSELECTED"
        props = layout.operator(
            "object.vertex_group_lock",
            text="Lock Only Selected",
            icon="RESTRICT_SELECT_OFF",
        )
        props.action, props.mask = "LOCK", "INVERT_UNSELECTED"

        layout.separator()

        props = layout.operator("object.vertex_group_lock", text="Unlock All", icon="UNLOCKED")
        props.action, props.mask = "UNLOCK", "ALL"
        props = layout.operator("object.vertex_group_lock", text="Unlock Selected", icon="UNLOCKED")
        props.action, props.mask = "UNLOCK", "SELECTED"
        props = layout.operator("object.vertex_group_lock", text="Unlock Unselected", icon="UNLOCKED")
        props.action, props.mask = "UNLOCK", "UNSELECTED"
        props = layout.operator(
            "object.vertex_group_lock",
            text="Lock Only Unselected",
            icon="RESTRICT_SELECT_ON",
        )
        props.action, props.mask = "UNLOCK", "INVERT_UNSELECTED"

        layout.separator()

        props = layout.operator("object.vertex_group_lock", text="Invert Locks", icon="INVERSE")
        props.action, props.mask = "INVERT", "ALL"


class VIEW3D_MT_paint_weight(Menu):
    bl_label = "Weights"

    @staticmethod
    def draw_generic(layout, is_editmode=False):
        layout.menu("VIEW3D_MT_paint_weight_legacy", text="Legacy")  # bfa menu

        if not is_editmode:
            layout.operator(
                "paint.weight_from_bones",
                text="Assign Automatic from Bones",
                icon="BONE_DATA",
            ).type = "AUTOMATIC"
            layout.operator(
                "paint.weight_from_bones",
                text="Assign from Bone Envelopes",
                icon="MOD_ENVELOPE",
            ).type = "ENVELOPES"

            layout.separator()

        layout.operator(
            "object.vertex_group_normalize_all",
            text="Normalize All",
            icon="WEIGHT_NORMALIZE_ALL",
        )
        layout.operator("object.vertex_group_normalize", text="Normalize", icon="WEIGHT_NORMALIZE")

        layout.separator()

        # Using default context for 'flipping along axis', to differentiate from 'symmetrizing' (i.e.
        # 'mirrored copy').
        # See https://projects.blender.org/blender/blender/issues/43295#issuecomment-1400465
        layout.operator(
            "object.vertex_group_mirror", text="Mirror", icon="WEIGHT_MIRROR", text_ctxt=i18n_contexts.default
        )
        layout.operator("object.vertex_group_invert", text="Invert", icon="WEIGHT_INVERT")
        layout.operator("object.vertex_group_clean", text="Clean", icon="WEIGHT_CLEAN")

        layout.separator()

        layout.operator("object.vertex_group_quantize", text="Quantize", icon="WEIGHT_QUANTIZE")
        layout.operator("object.vertex_group_levels", text="Levels", icon="WEIGHT_LEVELS")
        layout.operator("object.vertex_group_smooth", text="Smooth", icon="WEIGHT_SMOOTH")

        if not is_editmode:
            props = layout.operator(
                "object.data_transfer",
                text="Transfer Weights",
                icon="WEIGHT_TRANSFER_WEIGHTS",
            )
            props.use_reverse_transfer = True
            props.data_type = "VGROUP_WEIGHTS"

        layout.operator(
            "object.vertex_group_limit_total",
            text="Limit Total",
            icon="WEIGHT_LIMIT_TOTAL",
        )

        if not is_editmode:
            layout.separator()

            # Primarily for shortcut discoverability.
            layout.operator("paint.weight_set", icon="MOD_VERTEX_WEIGHT")

        layout.separator()

        layout.menu("VIEW3D_MT_paint_weight_lock", text="Locks")

    def draw(self, context):
        obj = context.active_object
        if obj.type == "MESH":
            self.draw_generic(self.layout, is_editmode=False)


# BFA menu
class VIEW3D_MT_paint_weight_legacy(Menu):
    bl_label = "Legacy"

    @staticmethod
    def draw_generic(layout, is_editmode=False):
        if not is_editmode:
            layout.separator()

            # Primarily for shortcut discoverability.
            layout.operator("paint.weight_sample", text="Sample Weight", icon="EYEDROPPER")
            layout.operator("paint.weight_sample_group", text="Sample Group", icon="EYEDROPPER")

            layout.separator()

            # Primarily for shortcut discoverability.
            layout.operator("paint.weight_gradient", text="Gradient (Linear)", icon="GRADIENT").type = "LINEAR"
            layout.operator("paint.weight_gradient", text="Gradient (Radial)", icon="GRADIENT").type = "RADIAL"

    def draw(self, _context):
        self.draw_generic(self.layout, is_editmode=False)


# BFA menu
class VIEW3D_MT_subdivision_set(Menu):
    bl_label = "Subdivide"

    def draw(self, context):
        layout = self.layout

        myvar = layout.operator("object.subdivision_set", text="Level 0", icon="SUBDIVIDE_EDGES")
        myvar.relative = False
        myvar.level = 0
        myvar = layout.operator("object.subdivision_set", text="Level 1", icon="SUBDIVIDE_EDGES")
        myvar.relative = False
        myvar.level = 1
        myvar = layout.operator("object.subdivision_set", text="Level 2", icon="SUBDIVIDE_EDGES")
        myvar.relative = False
        myvar.level = 2
        myvar = layout.operator("object.subdivision_set", text="Level 3", icon="SUBDIVIDE_EDGES")
        myvar.relative = False
        myvar.level = 3
        myvar = layout.operator("object.subdivision_set", text="Level 4", icon="SUBDIVIDE_EDGES")
        myvar.relative = False
        myvar.level = 4
        myvar = layout.operator("object.subdivision_set", text="Level 5", icon="SUBDIVIDE_EDGES")
        myvar.relative = False
        myvar.level = 5


# BFA - heavily modified, careful!
class VIEW3D_MT_sculpt(Menu):
    bl_label = "Sculpt"

    def draw(self, context):
        layout = self.layout

        layout.menu("VIEW3D_MT_sculpt_legacy")  # bfa menu
        layout.menu("VIEW3D_MT_bfa_sculpt_transform")  # bfa menu

        layout.separator()

        # Fair Positions
        props = layout.operator("sculpt.face_set_edit", text="Fair Positions", icon="POSITION")
        props.mode = "FAIR_POSITIONS"

        # Fair Tangency
        props = layout.operator("sculpt.face_set_edit", text="Fair Tangency", icon="NODE_TANGENT")
        props.mode = "FAIR_TANGENCY"

        layout.separator()

        # Add
        props = layout.operator("sculpt.trim_box_gesture", text="Box Add", icon="BOX_ADD")
        props.trim_mode = "JOIN"

        props = layout.operator("sculpt.trim_lasso_gesture", text="Lasso Add", icon="LASSO_ADD")
        props.trim_mode = "JOIN"

        layout.separator()

        # BFA - added icons to these
        sculpt_filters_types = [
            (
                "SMOOTH",
                iface_("Smooth", i18n_contexts.operator_default),
                "PARTICLEBRUSH_SMOOTH",
            ),
            ("SURFACE_SMOOTH", iface_("Surface Smooth"), "SURFACE_SMOOTH"),
            ("INFLATE", iface_("Inflate"), "INFLATE"),
            ("RELAX", iface_("Relax Topology"), "RELAX_TOPOLOGY"),
            ("RELAX_FACE_SETS", iface_("Relax Face Sets"), "RELAX_FACE_SETS"),
            ("SHARPEN", iface_("Sharpen"), "SHARPEN"),
            ("ENHANCE_DETAILS", iface_("Enhance Details"), "ENHANCE"),
            ("ERASE_DISPLACEMENT", iface_("Erase Multires Displacement"), "DELETE"),
            ("RANDOM", iface_("Randomize"), "RANDOMIZE"),
        ]
        # BFA - added icons to the list above
        for filter_type, ui_name, icon in sculpt_filters_types:
            props = layout.operator("sculpt.mesh_filter", text=ui_name, icon=icon, translate=False)
            props.type = filter_type

        layout.separator()

        layout.menu("VIEW3D_MT_subdivision_set")  # BFA - add subdivion set menu
        layout.operator("sculpt.sample_color", text="Sample Color", icon="EYEDROPPER")  # BFA - icon added

        layout.separator()

        layout.menu("VIEW3D_MT_sculpt_set_pivot", text="Set Pivot")
        layout.menu("VIEW3D_MT_sculpt_showhide")  # BFA - menu

        layout.separator()

        # Rebuild BVH
        layout.operator("sculpt.optimize", icon="FILE_REFRESH")

        layout.operator("object.transfer_mode", text="Transfer Sculpt Mode", icon="TRANSFER_SCULPT")


# bfa menu
class VIEW3D_MT_sculpt_legacy(Menu):
    bl_label = "Legacy"

    def draw(self, _context):
        layout = self.layout

        layout.operator("transform.translate", icon="TRANSFORM_MOVE")
        layout.operator("transform.rotate", icon="TRANSFORM_ROTATE")
        layout.operator("transform.resize", text="Scale", icon="TRANSFORM_SCALE")

        layout.separator()

        props = layout.operator("paint.hide_show", text="Box Hide", icon="BOX_HIDE")
        props.action = "HIDE"

        props = layout.operator("paint.hide_show", text="Box Show", icon="BOX_SHOW")
        props.action = "SHOW"

        layout.separator()

        props = layout.operator("paint.hide_show_lasso_gesture", text="Lasso Hide", icon="LASSO_HIDE")
        props.action = "HIDE"

        props = layout.operator("paint.hide_show_lasso_gesture", text="Lasso Show", icon="LASSO_SHOW")
        props.action = "SHOW"

        layout.separator()

        props = layout.operator("paint.hide_show_line_gesture", text="Line Hide", icon="LINE_HIDE")
        props.action = "HIDE"

        props = layout.operator("paint.hide_show_line_gesture", text="Line Show", icon="LINE_SHOW")
        props.action = "SHOW"

        layout.separator()

        props = layout.operator(
            "paint.hide_show_polyline_gesture",
            text="Polyline Hide",
            icon="POLYLINE_HIDE",
        )
        props.action = "HIDE"

        props = layout.operator(
            "paint.hide_show_polyline_gesture",
            text="Polyline Show",
            icon="POLYLINE_SHOW",
        )
        props.action = "SHOW"

        layout.separator()

        props = layout.operator("sculpt.trim_box_gesture", text="Box Trim", icon="BOX_TRIM")
        props.trim_mode = "DIFFERENCE"

        props = layout.operator("sculpt.trim_lasso_gesture", text="Lasso Trim", icon="LASSO_TRIM")
        props.trim_mode = "DIFFERENCE"

        props = layout.operator("sculpt.trim_line_gesture", text="Line Trim", icon="LINE_TRIM")
        props.trim_mode = "DIFFERENCE"

        layout.separator()

        layout.operator("sculpt.project_line_gesture", text="Line Project", icon="LINE_PROJECT")


# bfa menu
class VIEW3D_MT_bfa_sculpt_transform(Menu):
    bl_label = "Transform"

    def draw(self, _context):
        layout = self.layout

        props = layout.operator("sculpt.mesh_filter", text="Sphere", icon="SPHERE")
        props.type = "SPHERE"


# bfa menu
class VIEW3D_MT_bfa_sculpt_showhide(Menu):
    bl_label = "Show/Hide"

    def draw(self, _context):
        layout = self.layout

        props = layout.operator(
            "sculpt.face_set_change_visibility",
            text="Toggle Visibility",
            icon="HIDE_OFF",
        )
        props.mode = "TOGGLE"

        props = layout.operator(
            "sculpt.face_set_change_visibility",
            text="Hide Active Face Set",
            icon="HIDE_ON",
        )
        props.mode = "HIDE_ACTIVE"

        props = layout.operator("paint.hide_show_all", text="Show All", icon="HIDE_OFF")
        props.action = "SHOW"

        props = layout.operator("paint.visibility_invert", text="Invert Visible", icon="HIDE_ON")

        props = layout.operator("paint.hide_show_masked", text="Hide Masked", icon="MOD_MASK_OFF")
        props.action = "HIDE"


# BFA - not used
class VIEW3D_MT_sculpt_transform(Menu):
    bl_label = "Transform"

    def draw(self, _context):
        layout = self.layout

        layout.operator("transform.translate", icon="TRANSFORM_MOVE")
        layout.operator("transform.rotate", icon="TRANSFORM_ROTATE")
        layout.operator("transform.resize", text="Scale", icon="TRANSFORM_SCALE")

        layout.separator()
        props = layout.operator("sculpt.mesh_filter", text="Sphere", icon="SPHERE")
        props.type = "SPHERE"


# BFA - menu
class VIEW3D_MT_sculpt_showhide(Menu):
    bl_label = "Show/Hide"

    def draw(self, _context):
        layout = self.layout

        props = layout.operator(
            "sculpt.face_set_change_visibility",
            text="Toggle Visibility",
            icon="HIDE_OFF",
        )
        props.mode = "TOGGLE"

        props = layout.operator(
            "sculpt.face_set_change_visibility",
            text="Hide Active Face Set",
            icon="HIDE_ON",
        )
        props.mode = "HIDE_ACTIVE"

        props = layout.operator("paint.hide_show_all", text="Show All", icon="HIDE_OFF")
        props.action = "SHOW"

        props = layout.operator("paint.visibility_invert", text="Invert Visible", icon="HIDE_ON")

        props = layout.operator("paint.hide_show_masked", text="Hide Masked", icon="MOD_MASK_OFF")
        props.action = "HIDE"


# BFA - not used
class VIEW3D_MT_sculpt_trim(Menu):
    bl_label = "Trim/Add"

    def draw(self, _context):
        layout = self.layout

        props = layout.operator("sculpt.trim_box_gesture", text="Box Trim")
        props.trim_mode = "DIFFERENCE"

        props = layout.operator("sculpt.trim_lasso_gesture", text="Lasso Trim")
        props.trim_mode = "DIFFERENCE"

        props = layout.operator("sculpt.trim_line_gesture", text="Line Trim")
        props.trim_mode = "DIFFERENCE"

        props = layout.operator("sculpt.trim_polyline_gesture", text="Polyline Trim")
        props.trim_mode = "DIFFERENCE"

        layout.separator()

        props = layout.operator("sculpt.trim_box_gesture", text="Box Add")
        props.trim_mode = "JOIN"

        props = layout.operator("sculpt.trim_lasso_gesture", text="Lasso Add")
        props.trim_mode = "JOIN"

        props = layout.operator("sculpt.trim_polyline_gesture", text="Polyline Add")
        props.trim_mode = "JOIN"


class VIEW3D_MT_sculpt_curves(Menu):
    bl_label = "Curves"

    def draw(self, _context):
        layout = self.layout

        layout.operator(
            "curves.snap_curves_to_surface",
            text="Snap to Deformed Surface",
            icon="SNAP_SURFACE",
        ).attach_mode = "DEFORM"
        layout.operator(
            "curves.snap_curves_to_surface",
            text="Snap to Nearest Surface",
            icon="SNAP_TO_ADJACENT",
        ).attach_mode = "NEAREST"
        layout.separator()
        layout.operator(
            "curves.convert_to_particle_system",
            text="Convert to Particle System",
            icon="PARTICLES",
        )

        layout.template_node_operator_asset_menu_items(catalog_path="Curves")


class VIEW3D_MT_mask(Menu):
    bl_label = "Mask"

    def draw(self, _context):
        layout = self.layout

        layout.menu("VIEW3D_MT_mask_legacy")  # bfa menu

        props = layout.operator("paint.mask_flood_fill", text="Invert Mask", icon="INVERT_MASK")
        props.mode = "INVERT"

        props = layout.operator("paint.mask_flood_fill", text="Fill Mask", icon="FILL_MASK")
        props.mode = "VALUE"
        props.value = 1

        props = layout.operator("paint.mask_flood_fill", text="Clear Mask", icon="CLEAR_MASK")
        props.mode = "VALUE"
        props.value = 0

        layout.separator()

        props = layout.operator("sculpt.mask_filter", text="Smooth Mask", icon="PARTICLEBRUSH_SMOOTH")
        props.filter_type = "SMOOTH"

        props = layout.operator("sculpt.mask_filter", text="Sharpen Mask", icon="SHARPEN")
        props.filter_type = "SHARPEN"

        props = layout.operator("sculpt.mask_filter", text="Grow Mask", icon="SELECTMORE")
        props.filter_type = "GROW"

        props = layout.operator("sculpt.mask_filter", text="Shrink Mask", icon="SELECTLESS")
        props.filter_type = "SHRINK"

        props = layout.operator("sculpt.mask_filter", text="Increase Contrast", icon="INC_CONTRAST")
        props.filter_type = "CONTRAST_INCREASE"
        props.auto_iteration_count = False

        props = layout.operator("sculpt.mask_filter", text="Decrease Contrast", icon="DEC_CONTRAST")
        props.filter_type = "CONTRAST_DECREASE"
        props.auto_iteration_count = False

        layout.separator()

        props = layout.operator("sculpt.expand", text="Expand Mask by Topology", icon="MESH_DATA")
        props.target = "MASK"
        props.falloff_type = "GEODESIC"
        props.invert = False
        props.use_auto_mask = False
        props.use_mask_preserve = True

        props = layout.operator("sculpt.expand", text="Expand Mask by Curvature", icon="CURVE_DATA")
        props.target = "MASK"
        props.falloff_type = "NORMALS"
        props.invert = False
        props.use_mask_preserve = True

        layout.separator()

        props = layout.operator("sculpt.paint_mask_extract", text="Mask Extract", icon="PACKAGE")

        layout.separator()

        props = layout.operator("sculpt.paint_mask_slice", text="Mask Slice", icon="MASK_SLICE")
        props.new_object = False
        props = layout.operator(
            "sculpt.paint_mask_slice",
            text="Mask Slice and Fill Holes",
            icon="MASK_SLICE_FILL",
        )
        props.new_object = False
        props = layout.operator(
            "sculpt.paint_mask_slice",
            text="Mask Slice to New Object",
            icon="MASK_SLICE_NEW",
        )

        layout.separator()

        props = layout.operator("sculpt.mask_from_cavity", text="Mask From Cavity", icon="DIRTY_VERTEX")
        props.settings_source = "OPERATOR"

        props = layout.operator("sculpt.mask_from_boundary", text="Mask from Mesh Boundary", icon="MASK_MESH_BOUNDARY")
        props.settings_source = "OPERATOR"
        props.boundary_mode = "MESH"

        props = layout.operator(
            "sculpt.mask_from_boundary", text="Mask from Face Sets Boundary", icon="MASK_FACE_SETS_BOUNDARY"
        )
        props.settings_source = "OPERATOR"
        props.boundary_mode = "FACE_SETS"

        layout.separator()

        layout.menu("VIEW3D_MT_random_mask", text="Random Mask")

        layout.template_node_operator_asset_menu_items(catalog_path=self.bl_label)


# bfa menu
class VIEW3D_MT_mask_legacy(Menu):
    bl_label = "Legacy"

    def draw(self, _context):
        layout = self.layout

        props = layout.operator("paint.mask_box_gesture", text="Box Mask", icon="BOX_MASK")
        props.mode = "VALUE"
        props.value = 0

        props = layout.operator("paint.mask_lasso_gesture", text="Lasso Mask", icon="LASSO_MASK")

        layout.separator()

        props = layout.operator("sculpt.mask_by_color", text="Mask by Color", icon="MASK_BY_COLOR")


class VIEW3D_MT_face_sets_showhide(Menu):
    bl_label = "Show/Hide"

    def draw(self, _context):
        layout = self.layout

        layout.operator(
            "sculpt.face_set_change_visibility",
            text="Toggle Visibility",
            icon="HIDE_UNSELECTED",
        ).mode = "TOGGLE"

        layout.separator()

        layout.operator("paint.hide_show_all", text="Show All Geometry", icon="HIDE_OFF").action = "SHOW"
        layout.operator(
            "sculpt.face_set_change_visibility",
            text="Hide Active Face Set",
            icon="HIDE_ON",
        ).mode = "HIDE_ACTIVE"


class VIEW3D_MT_face_sets(Menu):
    bl_label = "Face Sets"

    def draw(self, _context):
        layout = self.layout

        layout.operator("sculpt.face_sets_create", text="Face Set from Masked", icon="MASK_FACE_SETS").mode = "MASKED"
        layout.operator(
            "sculpt.face_sets_create", text="Face Set from Visible", icon="MASK_FACE_SETS_VISIBLE"
        ).mode = "VISIBLE"
        layout.operator(
            "sculpt.face_sets_create",
            text="Face Set from Edit Mode Selection",
            icon="EDITMODE_HLT",
        ).mode = "SELECTION"

        layout.separator()

        layout.menu("VIEW3D_MT_face_sets_init", text="Initialize Face Sets")

        layout.separator()

        layout.operator("sculpt.face_set_edit", text="Grow Face Set", icon="SELECTMORE").mode = "GROW"
        layout.operator("sculpt.face_set_edit", text="Shrink Face Set", icon="SELECTLESS").mode = "SHRINK"
        props = layout.operator("sculpt.expand", text="Expand Face Set by Topology", icon="FACE_MAPS")
        props.target = "FACE_SETS"
        props.falloff_type = "GEODESIC"
        props.invert = False
        props.use_mask_preserve = False
        props.use_modify_active = False

        props = layout.operator("sculpt.expand", text="Expand Active Face Set", icon="FACE_MAPS_ACTIVE")
        props.target = "FACE_SETS"
        props.falloff_type = "BOUNDARY_FACE_SET"
        props.invert = False
        props.use_mask_preserve = False
        props.use_modify_active = True

        layout.separator()
        layout.operator("sculpt.face_set_extract", text="Extract Face Set", icon="SEPARATE")
        layout.operator("sculpt.face_sets_randomize_colors", text="Randomize Colors", icon="COLOR")

        layout.separator()

        layout.menu("VIEW3D_MT_face_sets_showhide")

        layout.template_node_operator_asset_menu_items(catalog_path=self.bl_label)


class VIEW3D_MT_sculpt_set_pivot(Menu):
    bl_label = "Sculpt Set Pivot"

    def draw(self, _context):
        layout = self.layout

        props = layout.operator("sculpt.set_pivot_position", text="Pivot to Origin", icon="PIVOT_TO_ORIGIN")
        props.mode = "ORIGIN"

        props = layout.operator(
            "sculpt.set_pivot_position",
            text="Pivot to Unmasked",
            icon="PIVOT_TO_UNMASKED",
        )
        props.mode = "UNMASKED"

        props = layout.operator(
            "sculpt.set_pivot_position",
            text="Pivot to Mask Border",
            icon="PIVOT_TO_MASKBORDER",
        )
        props.mode = "BORDER"

        props = layout.operator(
            "sculpt.set_pivot_position",
            text="Pivot to Active Vertex",
            icon="PIVOT_TO_ACTIVE_VERT",
        )
        props.mode = "ACTIVE"

        props = layout.operator(
            "sculpt.set_pivot_position",
            text="Pivot to Surface Under Cursor",
            icon="PIVOT_TO_SURFACE",
        )
        props.mode = "SURFACE"


class VIEW3D_MT_face_sets_init(Menu):
    bl_label = "Face Sets Init"

    def draw(self, _context):
        layout = self.layout

        layout.operator("sculpt.face_sets_init", text="By Loose Parts", icon="SELECT_LOOSE").mode = "LOOSE_PARTS"
        layout.operator(
            "sculpt.face_sets_init",
            text="By Face Set Boundaries",
            icon="SELECT_BOUNDARY",
        ).mode = "FACE_SET_BOUNDARIES"
        layout.operator("sculpt.face_sets_init", text="By Materials", icon="MATERIAL_DATA").mode = "MATERIALS"
        layout.operator("sculpt.face_sets_init", text="By Normals", icon="RECALC_NORMALS").mode = "NORMALS"
        layout.operator("sculpt.face_sets_init", text="By UV Seams", icon="MARK_SEAM").mode = "UV_SEAMS"
        layout.operator("sculpt.face_sets_init", text="By Edge Creases", icon="CREASE").mode = "CREASES"
        layout.operator("sculpt.face_sets_init", text="By Edge Bevel Weight", icon="BEVEL").mode = "BEVEL_WEIGHT"
        layout.operator("sculpt.face_sets_init", text="By Sharp Edges", icon="SELECT_SHARPEDGES").mode = "SHARP_EDGES"


class VIEW3D_MT_random_mask(Menu):
    bl_label = "Random Mask"

    def draw(self, _context):
        layout = self.layout

        layout.operator("sculpt.mask_init", text="Per Vertex", icon="SELECT_UNGROUPED_VERTS").mode = "RANDOM_PER_VERTEX"
        layout.operator("sculpt.mask_init", text="Per Face Set", icon="FACESEL").mode = "RANDOM_PER_FACE_SET"
        layout.operator("sculpt.mask_init", text="Per Loose Part", icon="SELECT_LOOSE").mode = "RANDOM_PER_LOOSE_PART"


class VIEW3D_MT_particle(Menu):
    bl_label = "Particle"

    def draw(self, context):
        layout = self.layout
        tool_settings = context.tool_settings

        particle_edit = tool_settings.particle_edit

        layout.operator("particle.mirror", icon="TRANSFORM_MIRROR")

        layout.operator("particle.remove_doubles", icon="REMOVE_DOUBLES")

        layout.separator()

        if particle_edit.select_mode == "POINT":
            layout.operator("particle.subdivide", icon="SUBDIVIDE_EDGES")

        layout.operator("particle.unify_length", icon="RULER")
        layout.operator("particle.rekey", icon="KEY_HLT")
        layout.operator("particle.weight_set", icon="MOD_VERTEX_WEIGHT")

        layout.separator()

        layout.menu("VIEW3D_MT_particle_showhide")

        layout.separator()

        layout.operator("particle.delete", icon="DELETE")


# bfa - menu
class VIEW3D_MT_particle_context_menu_more_less(Menu):
    bl_label = "More/Less"

    def draw(self, context):
        layout = self.layout

        layout.operator("particle.select_more", icon="SELECTMORE")
        layout.operator("particle.select_less", icon="SELECTLESS")


class VIEW3D_MT_particle_context_menu(Menu):
    bl_label = "Particle"

    def draw(self, context):
        layout = self.layout
        tool_settings = context.tool_settings

        particle_edit = tool_settings.particle_edit

        layout.operator("particle.rekey", icon="KEY_HLT")

        layout.separator()

        layout.operator("particle.delete", icon="DELETE")

        layout.separator()

        layout.operator("particle.remove_doubles", icon="REMOVE_DOUBLES")
        layout.operator("particle.unify_length", icon="RULER")

        if particle_edit.select_mode == "POINT":
            layout.operator("particle.subdivide", icon="SUBDIVIDE_EDGES")

        layout.operator("particle.weight_set", icon="MOD_VERTEX_WEIGHT")

        layout.separator()

        layout.operator("particle.mirror")

        if particle_edit.select_mode == "POINT":
            layout.separator()

            layout.operator("particle.select_all", text="All", icon="SELECT_ALL").action = "SELECT"
            layout.operator("particle.select_all", text="None", icon="SELECT_NONE").action = "DESELECT"
            layout.operator("particle.select_all", text="Invert", icon="INVERSE").action = "INVERT"

            layout.separator()

            layout.operator("particle.select_roots", icon="SELECT_ROOT")
            layout.operator("particle.select_tips", icon="SELECT_TIP")

            layout.separator()

            layout.operator("particle.select_random", icon="RANDOMIZE")

            layout.separator()

            layout.menu("VIEW3D_MT_particle_context_menu_more_less")

            layout.operator("particle.select_linked", text="Linked", icon="LINKED")

        layout.separator()

        layout.menu("VIEW3D_MT_particle_showhide")  # BFA - added to context menu


class VIEW3D_MT_particle_showhide(Menu):
    bl_label = "Show/Hide"

    def draw(self, context):
        layout = self.layout

        layout.operator("particle.reveal", text="Show Hidden", icon="HIDE_OFF")
        layout.operator("particle.hide", text="Hide Selected", icon="HIDE_ON").unselected = False
        layout.operator("particle.hide", text="Hide Unselected", icon="HIDE_UNSELECTED").unselected = True


class VIEW3D_MT_pose(Menu):
    bl_label = "Pose"

    def draw(self, _context):
        layout = self.layout

        layout.menu("VIEW3D_MT_transform_armature")

        layout.menu("VIEW3D_MT_pose_transform")
        layout.menu("VIEW3D_MT_pose_apply")

        layout.menu("VIEW3D_MT_snap")

        layout.separator()

        layout.menu("VIEW3D_MT_object_animation")

        layout.separator()

        layout.menu("VIEW3D_MT_pose_slide")
        layout.menu("VIEW3D_MT_pose_propagate")

        layout.separator()

        layout.operator("pose.copy", icon="COPYDOWN")
        layout.operator("pose.paste", icon="PASTEDOWN").flipped = False
        layout.operator("pose.paste", icon="PASTEFLIPDOWN", text="Paste Pose Flipped").flipped = True

        layout.separator()

        layout.menu("VIEW3D_MT_pose_motion")

        layout.separator()

        layout.operator(
            "armature.move_to_collection",
            text="Move to Bone Collection",
            icon="GROUP_BONE",
        )  # BFA - added for consistency
        layout.menu("VIEW3D_MT_bone_collections")

        layout.separator()

        layout.menu("VIEW3D_MT_object_parent")
        layout.menu("VIEW3D_MT_pose_ik")
        layout.menu("VIEW3D_MT_pose_constraints")

        layout.separator()

        layout.menu("VIEW3D_MT_pose_names")
        layout.operator("pose.quaternions_flip", icon="FLIP")

        layout.separator()

        layout.menu("VIEW3D_MT_pose_showhide")
        layout.menu("VIEW3D_MT_bone_options_toggle", text="Bone Settings")

        layout.separator()
        layout.operator("POSELIB.create_pose_asset")


class VIEW3D_MT_pose_transform(Menu):
    bl_label = "Clear Transform"

    def draw(self, _context):
        layout = self.layout

        layout.operator("pose.transforms_clear", text="All", icon="CLEAR")
        layout.operator("pose.user_transforms_clear", icon="NODE_TRANSFORM_CLEAR")

        layout.separator()

        layout.operator(
            "pose.loc_clear",
            text="Location",
            text_ctxt=i18n_contexts.default,
            icon="CLEARMOVE",
        )
        layout.operator(
            "pose.rot_clear",
            text="Rotation",
            text_ctxt=i18n_contexts.default,
            icon="CLEARROTATE",
        )
        layout.operator(
            "pose.scale_clear",
            text="Scale",
            text_ctxt=i18n_contexts.default,
            icon="CLEARSCALE",
        )

        layout.separator()

        layout.operator("pose.user_transforms_clear", text="Reset Unkeyed", icon="RESET")


class VIEW3D_MT_pose_slide(Menu):
    bl_label = "In-Betweens"

    def draw(self, _context):
        layout = self.layout

        layout.operator("pose.blend_with_rest", icon="PUSH_POSE")
        layout.operator("pose.push", icon="POSE_FROM_BREAKDOWN")
        layout.operator("pose.relax", icon="POSE_RELAX_TO_BREAKDOWN")
        layout.operator("pose.breakdown", icon="BREAKDOWNER_POSE")
        layout.operator("pose.blend_to_neighbor", icon="BLEND_TO_NEIGHBOUR")


class VIEW3D_MT_pose_propagate(Menu):
    bl_label = "Propagate"

    def draw(self, _context):
        layout = self.layout

        layout.operator("pose.propagate", text="To Next Keyframe", icon="PROPAGATE_NEXT").mode = "NEXT_KEY"
        layout.operator(
            "pose.propagate",
            text="To Last Keyframe (Make Cyclic)",
            icon="PROPAGATE_PREVIOUS",
        ).mode = "LAST_KEY"

        layout.separator()

        layout.operator(
            "pose.propagate", text="On Selected Keyframes", icon="PROPAGATE_SELECTED"
        ).mode = "SELECTED_KEYS"

        layout.separator()

        layout.operator("pose.propagate", text="On Selected Markers", icon="PROPAGATE_MARKER").mode = "SELECTED_MARKERS"


class VIEW3D_MT_pose_motion(Menu):
    bl_label = "Motion Paths"

    def draw(self, _context):
        layout = self.layout

        layout.operator("pose.paths_calculate", text="Calculate", icon="MOTIONPATHS_CALCULATE")
        layout.operator("pose.paths_clear", text="Clear", icon="MOTIONPATHS_CLEAR")
        layout.operator(
            "pose.paths_update",
            text="Update Armature Motion Paths",
            icon="MOTIONPATHS_UPDATE",
        )
        layout.operator(
            "object.paths_update_visible",
            text="Update All Motion Paths",
            icon="MOTIONPATHS_UPDATE_ALL",
        )


class VIEW3D_MT_bone_collections(Menu):
    bl_label = "Bone Collections"

    @classmethod
    def poll(cls, context):
        ob = context.object
        if not (ob and ob.type == "ARMATURE"):
            return False
        if not ob.data.is_editable:
            return False
        return True

    def draw(self, context):
        layout = self.layout

        layout.operator("armature.assign_to_collection", text="Add", icon="COLLECTION_BONE_ADD")  # BFA - shortned label

        layout.separator()

        layout.operator("armature.collection_show_all", icon="SHOW_UNSELECTED")
        props = layout.operator(
            "armature.collection_create_and_assign",  # BFA - shortned label
            text="Assign to New",
            icon="COLLECTION_BONE_NEW",
        )
        props.name = "New Collection"


class VIEW3D_MT_pose_ik(Menu):
    bl_label = "Inverse Kinematics"

    def draw(self, _context):
        layout = self.layout

        layout.operator("pose.ik_add", icon="ADD_IK")
        layout.operator("pose.ik_clear", icon="CLEAR_IK")


class VIEW3D_MT_pose_constraints(Menu):
    bl_label = "Constraints"

    def draw(self, _context):
        layout = self.layout

        layout.operator(
            "pose.constraint_add_with_targets",
            text="Add (with Targets)",
            icon="CONSTRAINT_DATA",
        )
        layout.operator("pose.constraints_copy", icon="COPYDOWN")
        layout.operator("pose.constraints_clear", icon="CLEAR_CONSTRAINT")


class VIEW3D_MT_pose_names(Menu):
    bl_label = "Names"

    def draw(self, _context):
        layout = self.layout

        layout.operator_context = "EXEC_REGION_WIN"
        layout.operator("pose.autoside_names", text="Auto-Name Left/Right", icon="RENAME_X").axis = "XAXIS"
        layout.operator("pose.autoside_names", text="Auto-Name Front/Back", icon="RENAME_Y").axis = "YAXIS"
        layout.operator("pose.autoside_names", text="Auto-Name Top/Bottom", icon="RENAME_Z").axis = "ZAXIS"
        layout.operator("pose.flip_names", icon="FLIP")


class VIEW3D_MT_pose_showhide(Menu):
    bl_label = "Show/Hide"

    def draw(self, context):
        layout = self.layout

        layout.operator("pose.reveal", text="Show Hidden", icon="HIDE_OFF")
        layout.operator("pose.hide", text="Hide Selected", icon="HIDE_ON").unselected = False
        layout.operator("pose.hide", text="Hide Unselected", icon="HIDE_UNSELECTED").unselected = True


class VIEW3D_MT_pose_apply(Menu):
    bl_label = "Apply"

    def draw(self, _context):
        layout = self.layout

        layout.operator("pose.armature_apply", icon="MOD_ARMATURE")
        layout.operator(
            "pose.armature_apply",
            text="Apply Selected as Rest Pose",
            icon="MOD_ARMATURE_SELECTED",
        ).selected = True
        layout.operator("pose.visual_transform_apply", icon="APPLYMOVE")

        layout.separator()

        props = layout.operator("object.assign_property_defaults", icon="ASSIGN")
        props.process_bones = True


class VIEW3D_MT_pose_context_menu(Menu):
    bl_label = "Pose"

    def draw(self, _context):
        layout = self.layout

        layout.operator_context = "INVOKE_REGION_WIN"

        layout.operator("anim.keyframe_insert", text="Insert Keyframe", icon="KEYFRAMES_INSERT")
        layout.operator(
            "anim.keyframe_insert_menu",
            text="Insert Keyframe with Keying Set",
            icon="KEYFRAMES_INSERT",
        ).always_prompt = True

        layout.separator()

        layout.operator("pose.copy", icon="COPYDOWN")
        layout.operator("pose.paste", icon="PASTEDOWN").flipped = False
        layout.operator("pose.paste", icon="PASTEFLIPDOWN", text="Paste X-Flipped Pose").flipped = True

        layout.separator()

        props = layout.operator("wm.call_panel", text="Rename Active Bone...", icon="RENAME")
        props.name = "TOPBAR_PT_name"
        props.keep_open = False

        layout.separator()

        layout.operator("pose.push", icon="PUSH_POSE")
        layout.operator("pose.relax", icon="RELAX_POSE")
        layout.operator("pose.breakdown", icon="BREAKDOWNER_POSE")
        layout.operator("pose.blend_to_neighbor", icon="BLEND_TO_NEIGHBOUR")

        layout.separator()

        layout.operator(
            "pose.paths_calculate",
            text="Calculate Motion Paths",
            icon="MOTIONPATHS_CALCULATE",
        )
        layout.operator("pose.paths_clear", text="Clear Motion Paths", icon="MOTIONPATHS_CLEAR")
        layout.operator(
            "pose.paths_update",
            text="Update Armature Motion Paths",
            icon="MOTIONPATHS_UPDATE",
        )

        layout.separator()

        layout.operator(
            "armature.move_to_collection",
            text="Move to Bone Collection",
            icon="GROUP_BONE",
        )  # BFA - added to context menu

        layout.separator()

        layout.operator("pose.reveal", text="Show Hidden", icon="HIDE_OFF")
        layout.operator("pose.hide", text="Hide Selected", icon="HIDE_ON").unselected = False
        # BFA - added for consistentcy with header
        layout.operator("pose.hide", text="Hide Unselected", icon="HIDE_UNSELECTED").unselected = True

        layout.separator()

        layout.operator("pose.user_transforms_clear", icon="NODE_TRANSFORM_CLEAR")


class BoneOptions:
    def draw(self, context):
        layout = self.layout

        options = [
            "show_wire",
            "use_deform",
            "use_envelope_multiply",
            "use_inherit_rotation",
        ]

        if context.mode == "EDIT_ARMATURE":
            bone_props = bpy.types.EditBone.bl_rna.properties
            data_path_iter = "selected_bones"
            opt_suffix = ""
            options.append("lock")
        else:  # pose-mode
            bone_props = bpy.types.Bone.bl_rna.properties
            data_path_iter = "selected_pose_bones"
            opt_suffix = "bone."

        for opt in options:
            props = layout.operator(
                "wm.context_collection_boolean_set",
                text=bone_props[opt].name,
                text_ctxt=i18n_contexts.default,
            )
            props.data_path_iter = data_path_iter
            props.data_path_item = opt_suffix + opt
            props.type = self.type


class VIEW3D_MT_bone_options_toggle(Menu, BoneOptions):
    bl_label = "Toggle Bone Options"
    type = "TOGGLE"


class VIEW3D_MT_bone_options_enable(Menu, BoneOptions):
    bl_label = "Enable Bone Options"
    type = "ENABLE"


class VIEW3D_MT_bone_options_disable(Menu, BoneOptions):
    bl_label = "Disable Bone Options"
    type = "DISABLE"


# ********** Edit Menus, suffix from ob.type **********


class VIEW3D_MT_edit_mesh(Menu):
    bl_label = "Mesh"

    def draw(self, _context):
        layout = self.layout

        with_bullet = bpy.app.build_options.bullet

        layout.menu("VIEW3D_MT_edit_mesh_legacy")  # bfa menu

        layout.menu("VIEW3D_MT_transform")
        layout.menu("VIEW3D_MT_mirror")
        layout.menu("VIEW3D_MT_snap")

        layout.separator()

        layout.operator("mesh.duplicate_move", text="Duplicate", icon="DUPLICATE")
        layout.menu("VIEW3D_MT_edit_mesh_extrude")

        layout.separator()

        layout.menu("VIEW3D_MT_edit_mesh_merge", text="Merge")
        layout.menu("VIEW3D_MT_edit_mesh_split", text="Split")
        layout.operator_menu_enum("mesh.separate", "type")

        layout.separator()

        # layout.operator("mesh.bisect") # BFA - moved to legacy
        layout.operator("mesh.knife_project", icon="KNIFE_PROJECT")
        # layout.operator("mesh.knife_tool") # BFA - moved to legacy

        if with_bullet:
            layout.operator("mesh.convex_hull", icon="CONVEXHULL")

        layout.separator()

        layout.operator("mesh.symmetrize", icon="SYMMETRIZE", text="Symmetrize")
        layout.operator("mesh.symmetry_snap", icon="SNAP_SYMMETRY")

        layout.separator()

        layout.menu("VIEW3D_MT_edit_mesh_normals")
        layout.menu("VIEW3D_MT_edit_mesh_shading")
        layout.menu("VIEW3D_MT_edit_mesh_weights")
        layout.operator("mesh.attribute_set", icon="NODE_ATTRIBUTE")
        layout.menu("VIEW3D_MT_edit_mesh_sort_elements")  # bfa menu
        layout.menu("VIEW3D_MT_subdivision_set")  # bfa menu

        layout.separator()

        layout.menu("VIEW3D_MT_edit_mesh_showhide")
        layout.menu("VIEW3D_MT_edit_mesh_clean")

        layout.separator()

        layout.menu("VIEW3D_MT_edit_mesh_delete")
        layout.menu("VIEW3D_MT_edit_mesh_dissolve")  # bfa menu
        layout.menu("VIEW3D_MT_edit_mesh_select_mode")


# bfa menu
class VIEW3D_MT_edit_mesh_legacy(Menu):
    bl_label = "Legacy"

    def draw(self, context):
        layout = self.layout

        layout.operator("mesh.bisect", text="Bisect", icon="BISECT")
        props = layout.operator("mesh.knife_tool", text="Knife", icon="KNIFE")
        props.use_occlude_geometry = True
        props.only_selected = False


# bfa menu
class VIEW3D_MT_edit_mesh_sort_elements(Menu):
    bl_label = "Sort Elements"

    def draw(self, context):
        layout = self.layout

        layout.operator("mesh.sort_elements", text="View Z Axis", icon="Z_ICON").type = "VIEW_ZAXIS"
        layout.operator("mesh.sort_elements", text="View X Axis", icon="X_ICON").type = "VIEW_XAXIS"
        layout.operator("mesh.sort_elements", text="Cursor Distance", icon="CURSOR").type = "CURSOR_DISTANCE"
        layout.operator("mesh.sort_elements", text="Material", icon="MATERIAL").type = "MATERIAL"
        layout.operator("mesh.sort_elements", text="Selected", icon="RESTRICT_SELECT_OFF").type = "SELECTED"
        layout.operator("mesh.sort_elements", text="Randomize", icon="RANDOMIZE").type = "RANDOMIZE"
        layout.operator("mesh.sort_elements", text="Reverse", icon="SWITCH_DIRECTION").type = "REVERSE"

        layout.template_node_operator_asset_menu_items(catalog_path=self.bl_label)


class VIEW3D_MT_edit_mesh_context_menu(Menu):
    bl_label = ""

    def draw(self, context):
        def count_selected_items_for_objects_in_mode():
            selected_verts_len = 0
            selected_edges_len = 0
            selected_faces_len = 0
            for ob in context.objects_in_mode_unique_data:
                v, e, f = ob.data.count_selected_items()
                selected_verts_len += v
                selected_edges_len += e
                selected_faces_len += f
            return (selected_verts_len, selected_edges_len, selected_faces_len)

        is_vert_mode, is_edge_mode, is_face_mode = context.tool_settings.mesh_select_mode
        selected_verts_len, selected_edges_len, selected_faces_len = count_selected_items_for_objects_in_mode()

        del count_selected_items_for_objects_in_mode

        layout = self.layout

        with_freestyle = bpy.app.build_options.freestyle

        layout.operator_context = "INVOKE_REGION_WIN"

        # If nothing is selected
        # (disabled for now until it can be made more useful).
        """
        # If nothing is selected
        if not (selected_verts_len or selected_edges_len or selected_faces_len):
            layout.menu("VIEW3D_MT_mesh_add", text="Add", text_ctxt=i18n_contexts.operator_default)

            return
        """

        # Else something is selected

        row = layout.row()

        if is_vert_mode:
            col = row.column(align=True)

            col.label(text="Vertex", icon="VERTEXSEL")
            col.separator()

            # Additive Operators
            col.operator("mesh.subdivide", text="Subdivide", icon="SUBDIVIDE_EDGES")

            col.separator()

            col.operator(
                "mesh.extrude_vertices_move",
                text="Extrude Vertices",
                icon="EXTRUDE_REGION",
            )

            col.separator()  # BFA - Seperated Legacy operator to be in own group like in the Legacy Menu, also consistent order

            col.operator("mesh.bevel", text="Bevel Vertices", icon="BEVEL").affect = "VERTICES"

            col.separator()  # BFA - Seperated Legacy operator to be in own group like in the Legacy Menu, also consistent order

            if selected_verts_len > 1:
                col.separator()
                col.operator("mesh.edge_face_add", text="Make Edge/Face", icon="MAKE_EDGEFACE")
                col.operator(
                    "mesh.vert_connect_path",
                    text="Connect Vertex Path",
                    icon="VERTEXCONNECTPATH",
                )
                col.operator(
                    "mesh.vert_connect",
                    text="Connect Vertex Pairs",
                    icon="VERTEXCONNECT",
                )

            col.separator()

            # Deform Operators
            col.operator("transform.push_pull", text="Push/Pull", icon="PUSH_PULL")
            col.operator("transform.shrink_fatten", text="Shrink Fatten", icon="SHRINK_FATTEN")
            col.operator("transform.shear", text="Shear", icon="SHEAR")
            col.operator_context = "EXEC_REGION_WIN"
            col.operator("transform.vertex_random", text="Randomize Vertices", icon="RANDOMIZE")
            col.operator_context = "INVOKE_REGION_WIN"
            col.operator(
                "mesh.vertices_smooth_laplacian",
                text="Smooth Laplacian",
                icon="SMOOTH_LAPLACIAN",
            )

            col.separator()

            col.menu("VIEW3D_MT_snap", text="Snap Vertices")
            col.operator("transform.mirror", text="Mirror Vertices", icon="TRANSFORM_MIRROR")

            col.separator()

            col.operator("transform.vert_crease", icon="VERTEX_CREASE")

            col.separator()

            # Removal Operators
            if selected_verts_len > 1:
                col.menu("VIEW3D_MT_edit_mesh_merge", text="Merge Vertices")
            col.operator("mesh.split", icon="SPLIT")
            col.operator_menu_enum("mesh.separate", "type")
            col.operator("mesh.dissolve_verts", icon="DISSOLVE_VERTS")
            col.operator("mesh.delete", text="Delete Vertices", icon="DELETE").type = "VERT"

        if is_edge_mode:
            col = row.column(align=True)
            col.label(text="Edge", icon="EDGESEL")
            col.separator()

            # Additive Operators
            col.operator("mesh.subdivide", text="Subdivide", icon="SUBDIVIDE_EDGES")

            col.separator()

            col.operator("mesh.extrude_edges_move", text="Extrude Edges", icon="EXTRUDE_REGION")

            col.separator()  # BFA-Draise - Seperated Legacy operator to be in own group like in the Legacy Menu, also consistent order

            col.operator("mesh.bevel", text="Bevel Edges", icon="BEVEL").affect = "EDGES"

            col.separator()  # BFA-Draise - Seperated Legacy operator to be in own group like in the Legacy Menu, also consistent order

            if (
                selected_edges_len >= 1
            ):  # BFA-Draise - Changed order of Make Edge before Bridge Edge Loop for consistency with Vertex Context
                col.operator("mesh.edge_face_add", text="Make Edge/Face", icon="MAKE_EDGEFACE")
            if selected_edges_len >= 2:
                col.operator("mesh.bridge_edge_loops", icon="BRIDGE_EDGELOOPS")
            if selected_edges_len >= 2:
                col.operator("mesh.fill", icon="FILL")

            col.separator()

            col.operator("mesh.loopcut_slide", icon="LOOP_CUT_AND_SLIDE")
            col.operator("mesh.offset_edge_loops_slide", icon="SLIDE_EDGE")

            col.separator()

            col.operator("mesh.knife_tool", icon="KNIFE")

            col.separator()

            # Deform Operators
            col.operator("mesh.edge_rotate", text="Rotate Edge CW", icon="ROTATECW").use_ccw = False
            col.operator("mesh.edge_split", icon="SPLITEDGE")

            col.separator()

            # Edge Flags
            col.operator("transform.edge_crease", icon="CREASE")
            col.operator("transform.edge_bevelweight", icon="BEVEL")

            col.separator()

            col.operator("mesh.mark_sharp", icon="MARKSHARPEDGES")
            col.operator("mesh.mark_sharp", text="Clear Sharp", icon="CLEARSHARPEDGES").clear = True
            col.operator("mesh.set_sharpness_by_angle", icon="MARKSHARPANGLE")

            if with_freestyle:
                col.separator()

                col.operator("mesh.mark_freestyle_edge", icon="MARK_FS_EDGE").clear = False
                col.operator(
                    "mesh.mark_freestyle_edge",
                    text="Clear Freestyle Edge",
                    icon="CLEAR_FS_EDGE",
                ).clear = True

            col.separator()

            # Removal Operators
            col.operator("mesh.unsubdivide", icon="UNSUBDIVIDE")
            col.operator("mesh.split", icon="SPLIT")
            col.operator_menu_enum("mesh.separate", "type")
            col.operator("mesh.dissolve_edges", icon="DISSOLVE_EDGES")
            col.operator("mesh.delete", text="Delete Edges", icon="DELETE").type = "EDGE"

        if is_face_mode:
            col = row.column(align=True)

            col.label(text="Face", icon="FACESEL")
            col.separator()

            # Additive Operators
            col.operator("mesh.subdivide", text="Subdivide", icon="SUBDIVIDE_EDGES")

            col.separator()

            col.operator(
                "view3d.edit_mesh_extrude_move_normal",
                text="Extrude Faces",
                icon="EXTRUDE_REGION",
            )
            col.operator(
                "view3d.edit_mesh_extrude_move_shrink_fatten",
                text="Extrude Faces Along Normals",
                icon="EXTRUDE_REGION",
            )
            col.operator(
                "mesh.extrude_faces_move",
                text="Extrude Individual Faces",
                icon="EXTRUDE_REGION",
            )

            col.separator()  # BFA-Draise - Legacy Operator Group

            # BFA-Draise - Legacy Operator Added to own group with consistent order
            col.operator("mesh.inset", icon="INSET_FACES")

            col.separator()  # BFA-Draise - Seperated extrude operators to be in own group for consistency

            if selected_faces_len >= 2:
                col.operator(
                    "mesh.bridge_edge_loops",
                    text="Bridge Faces",
                    icon="BRIDGE_EDGELOOPS",
                )

            # BFA-Draise - changed order after "Poke" for consistency to other menus
            col.operator("mesh.poke", icon="POKEFACES")

            # Modify Operators
            col.menu("VIEW3D_MT_uv_map", text="UV Unwrap Faces")

            col.separator()

            props = col.operator("mesh.quads_convert_to_tris", icon="TRIANGULATE")
            props.quad_method = props.ngon_method = "BEAUTY"
            col.operator("mesh.tris_convert_to_quads", icon="TRISTOQUADS")

            col.separator()

            col.operator("mesh.faces_shade_smooth", icon="SHADING_SMOOTH")
            col.operator("mesh.faces_shade_flat", icon="SHADING_FLAT")

            col.separator()

            # Removal Operators
            col.operator("mesh.unsubdivide", icon="UNSUBDIVIDE")
            col.operator("mesh.split", icon="SPLIT")
            col.operator_menu_enum("mesh.separate", "type")
            col.operator("mesh.dissolve_faces", icon="DISSOLVE_FACES")
            col.operator("mesh.delete", text="Delete Faces", icon="DELETE").type = "FACE"

        layout.separator()

        layout.menu("VIEW3D_MT_edit_mesh_showhide")  # BFA - added to context menu


class VIEW3D_MT_edit_mesh_select_mode(Menu):
    bl_label = "Mesh Select Mode"

    def draw(self, _context):
        layout = self.layout

        layout.operator_context = "INVOKE_REGION_WIN"
        layout.operator("mesh.select_mode", text="Vertex", icon="VERTEXSEL").type = "VERT"
        layout.operator("mesh.select_mode", text="Edge", icon="EDGESEL").type = "EDGE"
        layout.operator("mesh.select_mode", text="Face", icon="FACESEL").type = "FACE"


# bfa operator for separated tooltip
class VIEW3D_MT_edit_mesh_extrude_dupli(bpy.types.Operator):
    """Duplicate or Extrude to Cursor\nCreates a slightly rotated copy of the current mesh selection\nThe tool can also extrude the selected geometry, dependant of the selection\nHotkey tool!"""  # BFA - blender will use this as a tooltip for menu items and buttons.

    bl_idname = "mesh.dupli_extrude_cursor_norotate"  # unique identifier for buttons and menu items to reference.
    bl_label = "Duplicate or Extrude to Cursor"  # display name in the interface.
    bl_options = {"REGISTER", "UNDO"}  # enable undo for the operator.

    def execute(self, context):  # execute() is called by blender when running the operator.
        bpy.ops.mesh.dupli_extrude_cursor("INVOKE_DEFAULT", rotate_source=False)
        return {"FINISHED"}


# bfa operator for separated tooltip
class VIEW3D_MT_edit_mesh_extrude_dupli_rotate(bpy.types.Operator):
    """Duplicate or Extrude to Cursor Rotated\nCreates a slightly rotated copy of the current mesh selection, and rotates the source slightly\nThe tool can also extrude the selected geometry, dependant of the selection\nHotkey tool!"""  # BFA-  blender will use this as a tooltip for menu items and buttons.

    bl_idname = "mesh.dupli_extrude_cursor_rotate"  # unique identifier for buttons and menu items to reference.
    bl_label = "Duplicate or Extrude to Cursor Rotated"  # display name in the interface.
    bl_options = {"REGISTER", "UNDO"}  # enable undo for the operator.

    def execute(self, context):  # execute() is called by blender when running the operator.
        bpy.ops.mesh.dupli_extrude_cursor("INVOKE_DEFAULT", rotate_source=True)
        return {"FINISHED"}


class VIEW3D_MT_edit_mesh_extrude(Menu):
    bl_label = "Extrude"

    def draw(self, context):
        from math import pi

        layout = self.layout
        layout.operator_context = "INVOKE_REGION_WIN"

        tool_settings = context.tool_settings
        select_mode = tool_settings.mesh_select_mode
        ob = context.object
        mesh = ob.data

        if mesh.total_face_sel:
            layout.operator(
                "view3d.edit_mesh_extrude_move_normal",
                text="Extrude Faces",
                icon="EXTRUDE_REGION",
            )
            layout.operator(
                "view3d.edit_mesh_extrude_move_shrink_fatten",
                text="Extrude Faces Along Normals",
                icon="EXTRUDE_REGION",
            )
            layout.operator(
                "mesh.extrude_faces_move",
                text="Extrude Individual Faces",
                icon="EXTRUDE_REGION",
            )
            layout.operator(
                "view3d.edit_mesh_extrude_manifold_normal",
                text="Extrude Manifold",
                icon="EXTRUDE_REGION",
            )

        if mesh.total_edge_sel and (select_mode[0] or select_mode[1]):
            layout.operator("mesh.extrude_edges_move", text="Extrude Edges", icon="EXTRUDE_REGION")

        if mesh.total_vert_sel and select_mode[0]:
            layout.operator(
                "mesh.extrude_vertices_move",
                text="Extrude Vertices",
                icon="EXTRUDE_REGION",
            )

        layout.separator()

        layout.operator("mesh.extrude_repeat", icon="REPEAT")
        layout.operator("mesh.spin", icon="SPIN").angle = pi * 2
        layout.template_node_operator_asset_menu_items(catalog_path="Mesh/Extrude")


class VIEW3D_MT_edit_mesh_vertices(Menu):
    bl_label = "Vertex"

    def draw(self, _context):
        layout = self.layout
        layout.operator_context = "INVOKE_REGION_WIN"

        layout.menu("VIEW3D_MT_edit_mesh_vertices_legacy")  # bfa menu
        layout.operator("mesh.dupli_extrude_cursor", icon="EXTRUDE_REGION").rotate_source = True

        layout.separator()

        layout.operator("mesh.edge_face_add", text="Make Edge/Face", icon="MAKE_EDGEFACE")
        layout.operator(
            "mesh.vert_connect_path",
            text="Connect Vertex Path",
            icon="VERTEXCONNECTPATH",
        )
        layout.operator("mesh.vert_connect", text="Connect Vertex Pairs", icon="VERTEXCONNECT")

        layout.separator()

        layout.operator_context = "EXEC_REGION_WIN"
        layout.operator(
            "mesh.vertices_smooth_laplacian",
            text="Smooth Laplacian",
            icon="SMOOTH_LAPLACIAN",
        )
        layout.operator_context = "INVOKE_REGION_WIN"

        layout.separator()

        layout.operator("transform.vert_crease", icon="VERTEX_CREASE")

        layout.separator()

        layout.operator("mesh.blend_from_shape", icon="BLENDFROMSHAPE")
        layout.operator(
            "mesh.shape_propagate_to_all",
            text="Propagate to Shapes",
            icon="SHAPEPROPAGATE",
        )

        layout.separator()

        layout.menu("VIEW3D_MT_vertex_group")
        layout.menu("VIEW3D_MT_hook")

        layout.separator()

        layout.operator("object.vertex_parent_set", icon="VERTEX_PARENT")


# bfa menu
class VIEW3D_MT_edit_mesh_vertices_legacy(Menu):
    bl_label = "Legacy"

    def draw(self, _context):
        layout = self.layout
        layout.operator_context = "INVOKE_REGION_WIN"

        layout.operator("mesh.bevel", text="Bevel Vertices", icon="BEVEL").affect = "VERTICES"

        layout.separator()

        props = layout.operator("mesh.rip_move", text="Rip Vertices", icon="RIP")
        props.MESH_OT_rip.use_fill = False
        props = layout.operator("mesh.rip_move", text="Rip Vertices and Fill", icon="RIP_FILL")
        props.MESH_OT_rip.use_fill = True
        layout.operator("mesh.rip_edge_move", text="Rip Vertices and Extend", icon="EXTEND_VERTICES")

        layout.separator()

        layout.operator("transform.vert_slide", text="Slide Vertices", icon="SLIDE_VERTEX")
        layout.operator_context = "EXEC_REGION_WIN"
        layout.operator("mesh.vertices_smooth", text="Smooth Vertices", icon="SMOOTH_VERTEX").factor = 0.5
        layout.operator_context = "INVOKE_REGION_WIN"

        layout.template_node_operator_asset_menu_items(catalog_path=self.bl_label)


class VIEW3D_MT_edit_mesh_edges(Menu):
    bl_label = "Edge"

    def draw(self, context):
        layout = self.layout

        with_freestyle = bpy.app.build_options.freestyle

        layout.operator_context = "INVOKE_REGION_WIN"

        layout.menu("VIEW3D_MT_edit_mesh_edges_legacy")  # bfa menu

        layout.operator("mesh.bridge_edge_loops", icon="BRIDGE_EDGELOOPS")
        layout.operator("mesh.screw", icon="MOD_SCREW")

        layout.separator()

        layout.operator("mesh.subdivide", icon="SUBDIVIDE_EDGES")
        layout.operator("mesh.subdivide_edgering", icon="SUBDIV_EDGERING")
        layout.operator("mesh.unsubdivide", icon="UNSUBDIVIDE")

        layout.separator()

        layout.operator("mesh.edge_rotate", text="Rotate Edge CW", icon="ROTATECW").use_ccw = False
        layout.operator("mesh.edge_rotate", text="Rotate Edge CCW", icon="ROTATECCW").use_ccw = True

        layout.separator()

        layout.operator("transform.edge_crease", icon="CREASE")
        layout.operator("transform.edge_bevelweight", icon="BEVEL")

        layout.separator()

        layout.operator("mesh.mark_sharp", icon="MARKSHARPEDGES")
        layout.operator("mesh.mark_sharp", text="Clear Sharp", icon="CLEARSHARPEDGES").clear = True

        # BFA - the mark sharp are redundant and in the UV menu

        layout.operator("mesh.mark_sharp", text="Mark Sharp from Vertices", icon="MARKSHARPVERTS").use_verts = True
        props = layout.operator("mesh.mark_sharp", text="Clear Sharp from Vertices", icon="CLEARSHARPVERTS")
        props.use_verts = True
        props.clear = True

        layout.operator("mesh.set_sharpness_by_angle", icon="MARKSHARPANGLE")

        if with_freestyle:
            layout.separator()

            layout.operator("mesh.mark_freestyle_edge", icon="MARK_FS_EDGE").clear = False
            layout.operator(
                "mesh.mark_freestyle_edge",
                text="Clear Freestyle Edge",
                icon="CLEAR_FS_EDGE",
            ).clear = True


# bfa menu
class VIEW3D_MT_edit_mesh_edges_legacy(Menu):
    bl_label = "Legacy"

    def draw(self, _context):
        layout = self.layout

        layout.operator("mesh.bevel", text="Bevel Edges", icon="BEVEL").affect = "EDGES"

        layout.separator()

        layout.operator("transform.edge_slide", icon="SLIDE_EDGE")
        props = layout.operator("mesh.loopcut_slide", icon="LOOP_CUT_AND_SLIDE")
        props.TRANSFORM_OT_edge_slide.release_confirm = False
        layout.operator("mesh.offset_edge_loops_slide", icon="OFFSET_EDGE_SLIDE")

        layout.template_node_operator_asset_menu_items(catalog_path=self.bl_label)


class VIEW3D_MT_edit_mesh_faces_data(Menu):
    bl_label = "Face Data"

    def draw(self, _context):
        layout = self.layout

        with_freestyle = bpy.app.build_options.freestyle

        layout.operator_context = "INVOKE_REGION_WIN"

        layout.operator("mesh.colors_rotate", icon="ROTATE_COLORS")
        layout.operator("mesh.colors_reverse", icon="REVERSE_COLORS")

        layout.separator()

        layout.operator("mesh.uvs_rotate", icon="ROTATE_UVS")
        layout.operator("mesh.uvs_reverse", icon="REVERSE_UVS")

        layout.separator()

        layout.operator("mesh.flip_quad_tessellation", icon="FLIP")

        if with_freestyle:
            layout.separator()
            layout.operator("mesh.mark_freestyle_face", icon="MARKFSFACE").clear = False
            layout.operator(
                "mesh.mark_freestyle_face",
                text="Clear Freestyle Face",
                icon="CLEARFSFACE",
            ).clear = True
        layout.template_node_operator_asset_menu_items(catalog_path="Face/Face Data")


class VIEW3D_MT_edit_mesh_faces(Menu):
    bl_label = "Face"
    bl_idname = "VIEW3D_MT_edit_mesh_faces"

    def draw(self, context):
        layout = self.layout

        layout.operator_context = "INVOKE_REGION_WIN"

        layout.menu("VIEW3D_MT_edit_mesh_faces_legacy")  # bfa menu

        layout.operator("mesh.poke", icon="POKEFACES")
        layout.operator(
            "view3d.edit_mesh_extrude_move_normal",
            text="Extrude Faces",
            icon="EXTRUDE_REGION",
        )
        layout.operator(
            "view3d.edit_mesh_extrude_move_shrink_fatten",
            text="Extrude Faces Along Normals",
            icon="EXTRUDE_REGION",
        )
        layout.operator(
            "mesh.extrude_faces_move",
            text="Extrude Individual Faces",
            icon="EXTRUDE_REGION",
        )

        layout.separator()

        props = layout.operator("mesh.quads_convert_to_tris", icon="TRIANGULATE")
        props.quad_method = props.ngon_method = "BEAUTY"
        layout.operator("mesh.tris_convert_to_quads", icon="TRISTOQUADS")
        layout.operator("mesh.solidify", text="Solidify Faces", icon="SOLIDIFY")
        layout.operator("mesh.wireframe", icon="WIREFRAME")

        layout.separator()

        layout.operator("mesh.fill", icon="FILL")
        layout.operator("mesh.fill_grid", icon="GRIDFILL")
        layout.operator("mesh.beautify_fill", icon="BEAUTIFY")

        layout.separator()

        layout.operator("mesh.intersect", icon="INTERSECT")
        layout.operator("mesh.intersect_boolean", icon="BOOLEAN_INTERSECT")

        layout.separator()

        layout.operator("mesh.face_split_by_edges", icon="SPLITBYEDGES")

        layout.separator()

        layout.menu("VIEW3D_MT_edit_mesh_faces_data")

        layout.template_node_operator_asset_menu_items(catalog_path=self.bl_label)


# bfa menu
class VIEW3D_MT_edit_mesh_faces_legacy(Menu):
    bl_label = "Legacy"

    def draw(self, context):
        # bfa - checking if in edit mode and in wich select mode we are.
        # We need to check for all three select modes, or the menu remains empty.
        # See also the specials menu
        def count_selected_items_for_objects_in_mode():
            selected_verts_len = 0
            selected_edges_len = 0
            selected_faces_len = 0
            for ob in context.objects_in_mode_unique_data:
                v, e, f = ob.data.count_selected_items()
                selected_verts_len += v
                selected_edges_len += e
                selected_faces_len += f
            return (selected_verts_len, selected_edges_len, selected_faces_len)

        is_vert_mode, is_edge_mode, is_face_mode = context.tool_settings.mesh_select_mode
        selected_verts_len, selected_edges_len, selected_faces_len = count_selected_items_for_objects_in_mode()

        del count_selected_items_for_objects_in_mode

        layout = self.layout

        layout.operator("mesh.inset", icon="INSET_FACES")

        # bfa - we need the check, or BFA will crash at this operator
        if selected_faces_len >= 2:
            layout.operator("mesh.bridge_edge_loops", text="Bridge Faces", icon="BRIDGE_EDGELOOPS")


class VIEW3D_MT_edit_mesh_normals_select_strength(Menu):
    bl_label = "Select by Face Strength"

    def draw(self, _context):
        layout = self.layout

        props = layout.operator("mesh.mod_weighted_strength", text="Weak", icon="FACESEL")
        props.set = False
        props.face_strength = "WEAK"

        props = layout.operator("mesh.mod_weighted_strength", text="Medium", icon="FACESEL")
        props.set = False
        props.face_strength = "MEDIUM"

        props = layout.operator("mesh.mod_weighted_strength", text="Strong", icon="FACESEL")
        props.set = False
        props.face_strength = "STRONG"


class VIEW3D_MT_edit_mesh_normals_set_strength(Menu):
    bl_label = "Set Face Strength"

    def draw(self, _context):
        layout = self.layout

        props = layout.operator("mesh.mod_weighted_strength", text="Weak", icon="NORMAL_SETSTRENGTH")
        props.set = True
        props.face_strength = "WEAK"

        props = layout.operator("mesh.mod_weighted_strength", text="Medium", icon="NORMAL_SETSTRENGTH")
        props.set = True
        props.face_strength = "MEDIUM"

        props = layout.operator("mesh.mod_weighted_strength", text="Strong", icon="NORMAL_SETSTRENGTH")
        props.set = True
        props.face_strength = "STRONG"


class VIEW3D_MT_edit_mesh_normals_average(Menu):
    bl_label = "Average"

    def draw(self, _context):
        layout = self.layout

        layout.operator(
            "mesh.average_normals", text="Custom Normal", icon="NORMAL_AVERAGE"
        ).average_type = "CUSTOM_NORMAL"
        layout.operator("mesh.average_normals", text="Face Area", icon="NORMAL_AVERAGE").average_type = "FACE_AREA"
        layout.operator(
            "mesh.average_normals", text="Corner Angle", icon="NORMAL_AVERAGE"
        ).average_type = "CORNER_ANGLE"


class VIEW3D_MT_edit_mesh_normals(Menu):
    bl_label = "Normals"

    def draw(self, _context):
        layout = self.layout

        layout.operator(
            "mesh.normals_make_consistent",
            text="Recalculate Outside",
            icon="RECALC_NORMALS",
        ).inside = False
        layout.operator(
            "mesh.normals_make_consistent",
            text="Recalculate Inside",
            icon="RECALC_NORMALS_INSIDE",
        ).inside = True
        layout.operator("mesh.flip_normals", text="Flip", icon="FLIP_NORMALS")

        layout.separator()

        layout.operator("mesh.set_normals_from_faces", text="Set from Faces", icon="SET_FROM_FACES")

        layout.operator_context = "INVOKE_REGION_WIN"
        layout.operator("transform.rotate_normal", text="Rotate", icon="NORMAL_ROTATE")
        layout.operator("mesh.point_normals", text="Point normals to target", icon="NORMAL_TARGET")

        layout.operator_context = "EXEC_REGION_WIN"
        layout.operator("mesh.merge_normals", text="Merge", icon="MERGE")
        layout.operator("mesh.split_normals", text="Split", icon="SPLIT")
        layout.menu(
            "VIEW3D_MT_edit_mesh_normals_average",
            text="Average",
            text_ctxt=i18n_contexts.id_mesh,
        )

        layout.separator()

        layout.operator("mesh.normals_tools", text="Copy Vectors", icon="COPYDOWN").mode = "COPY"
        layout.operator("mesh.normals_tools", text="Paste Vectors", icon="PASTEDOWN").mode = "PASTE"

        layout.operator("mesh.smooth_normals", text="Smooth Vectors", icon="NORMAL_SMOOTH")
        layout.operator("mesh.normals_tools", text="Reset Vectors", icon="RESET").mode = "RESET"

        layout.separator()

        layout.menu("VIEW3D_MT_edit_mesh_normals_select_strength", icon="HAND")
        layout.menu("VIEW3D_MT_edit_mesh_normals_set_strength", icon="MESH_PLANE")
        layout.template_node_operator_asset_menu_items(catalog_path="Mesh/Normals")


class VIEW3D_MT_edit_mesh_shading(Menu):
    bl_label = "Shading"

    def draw(self, _context):
        layout = self.layout

        layout.operator("mesh.faces_shade_smooth", icon="SHADING_SMOOTH")
        layout.operator("mesh.faces_shade_flat", icon="SHADING_FLAT")

        layout.separator()

        layout.operator("mesh.mark_sharp", text="Smooth Edges", icon="SHADING_EDGE_SMOOTH").clear = True
        layout.operator("mesh.mark_sharp", text="Sharp Edges", icon="SHADING_EDGE_SHARP")

        layout.separator()

        props = layout.operator("mesh.mark_sharp", text="Smooth Vertices", icon="SHADING_VERT_SMOOTH")
        props.use_verts = True
        props.clear = True

        layout.operator("mesh.mark_sharp", text="Sharp Vertices", icon="SHADING_VERT_SHARP").use_verts = True
        layout.template_node_operator_asset_menu_items(catalog_path="Mesh/Shading")


class VIEW3D_MT_edit_mesh_weights(Menu):
    bl_label = "Weights"

    def draw(self, _context):
        layout = self.layout
        VIEW3D_MT_paint_weight.draw_generic(layout, is_editmode=True)
        layout.template_node_operator_asset_menu_items(catalog_path="Mesh/Weights")


class VIEW3D_MT_edit_mesh_clean(Menu):
    bl_label = "Clean Up"

    def draw(self, _context):
        layout = self.layout

        layout.operator("mesh.delete_loose", icon="DELETE")

        layout.separator()

        layout.operator("mesh.decimate", icon="DECIMATE")
        layout.operator("mesh.dissolve_degenerate", icon="DEGENERATE_DISSOLVE")
        layout.operator("mesh.dissolve_limited", icon="DISSOLVE_LIMITED")
        layout.operator("mesh.face_make_planar", icon="MAKE_PLANAR")

        layout.separator()

        layout.operator("mesh.vert_connect_nonplanar", icon="SPLIT_NONPLANAR")
        layout.operator("mesh.vert_connect_concave", icon="SPLIT_CONCAVE")
        layout.operator("mesh.fill_holes", icon="FILL_HOLE")

        layout.template_node_operator_asset_menu_items(catalog_path="Mesh/Clean Up")


class VIEW3D_MT_edit_mesh_delete(Menu):
    bl_label = "Delete"

    def draw(self, _context):
        layout = self.layout

        layout.operator_enum("mesh.delete", "type")

        layout.separator()

        layout.operator("mesh.delete_edgeloop", text="Edge Loops", icon="DELETE")


# bfa menu
class VIEW3D_MT_edit_mesh_dissolve(Menu):
    bl_label = "Dissolve"

    def draw(self, context):
        layout = self.layout

        layout.operator("mesh.dissolve_verts", icon="DISSOLVE_VERTS")
        layout.operator("mesh.dissolve_edges", icon="DISSOLVE_EDGES")
        layout.operator("mesh.dissolve_faces", icon="DISSOLVE_FACES")

        layout.separator()

        layout.operator("mesh.dissolve_limited", icon="DISSOLVE_LIMITED")
        layout.operator("mesh.dissolve_mode", icon="DISSOLVE_SELECTION")

        layout.separator()

        layout.operator("mesh.edge_collapse", icon="EDGE_COLLAPSE")

        layout.template_node_operator_asset_menu_items(catalog_path="Mesh/Delete")


class VIEW3D_MT_edit_mesh_merge(Menu):
    bl_label = "Merge"

    def draw(self, _context):
        layout = self.layout

        layout.operator_enum("mesh.merge", "type")

        layout.separator()

        layout.operator("mesh.remove_doubles", text="By Distance", icon="REMOVE_DOUBLES")

        layout.template_node_operator_asset_menu_items(catalog_path="Mesh/Merge")


class VIEW3D_MT_edit_mesh_split(Menu):
    bl_label = "Split"

    def draw(self, _context):
        layout = self.layout

        layout.operator("mesh.split", text="Selection", icon="SPLIT")

        layout.separator()

        layout.operator_enum("mesh.edge_split", "type")

        layout.template_node_operator_asset_menu_items(catalog_path="Mesh/Split")


class VIEW3D_MT_edit_mesh_showhide(Menu):
    bl_label = "Show/Hide"

    def draw(self, context):
        layout = self.layout

        layout.operator("mesh.reveal", text="Show Hidden", icon="HIDE_OFF")
        layout.operator("mesh.hide", text="Hide Selected", icon="HIDE_ON").unselected = False
        layout.operator("mesh.hide", text="Hide Unselected", icon="HIDE_UNSELECTED").unselected = True


# bfa menu
class VIEW3D_MT_sculpt_grease_pencil_copy(Menu):
    bl_label = "Copy"

    def draw(self, _context):
        layout = self.layout

        layout.operator("gpencil.copy", text="Copy", icon="COPYDOWN")


class VIEW3D_MT_edit_greasepencil_delete(Menu):
    bl_label = "Delete"

    def draw(self, _context):
        layout = self.layout

        layout.operator("grease_pencil.delete", icon="DELETE")

        layout.separator()

        layout.operator(
            "grease_pencil.delete_frame",
            text="Delete Active Keyframe (Active Layer)",
            icon="DELETE",
        ).type = "ACTIVE_FRAME"  # BFA - redundant, in animation menu
        layout.operator(
            "grease_pencil.delete_frame",
            text="Delete Active Keyframes (All Layers)",
            icon="DELETE_ALL",
        ).type = "ALL_FRAMES"  # BFA - redundant, in animation menu


# Edit Curve
# draw_curve is used by VIEW3D_MT_edit_curve and VIEW3D_MT_edit_surface
def draw_curve(self, context):
    layout = self.layout

    edit_object = context.edit_object

    layout.menu("VIEW3D_MT_transform")
    layout.menu("VIEW3D_MT_mirror")
    layout.menu("VIEW3D_MT_snap")

    layout.separator()

    if edit_object.type == "SURFACE":
        layout.operator("curve.spin", icon="SPIN")
    layout.operator("curve.duplicate_move", text="Duplicate", icon="DUPLICATE")

    layout.separator()

    layout.operator("curve.split", icon="SPLIT")
    layout.operator("curve.separate", icon="SEPARATE")

    layout.separator()

    layout.operator("curve.cyclic_toggle", icon="TOGGLE_CYCLIC")
    if edit_object.type == "CURVE":
        layout.operator("curve.decimate", icon="DECIMATE")
        layout.operator_menu_enum("curve.spline_type_set", "type")

    layout.separator()

    # BFA - redundant operators, located exclusively in VIEW3D_MT_edit_curve_ctrlpoints

    layout.menu("VIEW3D_MT_edit_curve_showhide")

    layout.separator()

    # BFA - Put menu items in top-level, the same way as in the context menu
    layout.menu_contents("VIEW3D_MT_edit_curve_delete")
    if edit_object.type == "CURVE":
        layout.operator("curve.dissolve_verts", icon="DISSOLVE_VERTS")


class VIEW3D_MT_edit_curve(Menu):
    bl_label = "Curve"

    draw = draw_curve


class VIEW3D_MT_edit_curve_ctrlpoints(Menu):
    bl_label = "Control Points"

    def draw(self, context):
        layout = self.layout

        edit_object = context.edit_object

        if edit_object.type in {"CURVE", "SURFACE"}:
            layout.operator("curve.extrude_move", text="Extrude Curve", icon="EXTRUDE_REGION")
            layout.operator("curve.vertex_add", icon="EXTRUDE_REGION")

            layout.separator()

            layout.operator("curve.make_segment", icon="MAKE_CURVESEGMENT")

            layout.separator()

            if edit_object.type == "CURVE":
                layout.operator("transform.tilt", icon="TILT")
                layout.operator("curve.tilt_clear", icon="CLEAR_TILT")

                layout.separator()

                layout.operator("curve.normals_make_consistent", icon="RECALC_NORMALS")

                layout.separator()

            layout.operator("curve.smooth", icon="PARTICLEBRUSH_SMOOTH")
            if edit_object.type == "CURVE":
                layout.operator("curve.smooth_weight", icon="SMOOTH_WEIGHT")
                layout.operator("curve.smooth_radius", icon="SMOOTH_RADIUS")
                layout.operator("curve.smooth_tilt", icon="SMOOTH_TILT")

            layout.separator()

        layout.menu("VIEW3D_MT_hook")

        layout.separator()

        layout.operator("object.vertex_parent_set", icon="VERTEX_PARENT")


class VIEW3D_MT_edit_curve_segments(Menu):
    bl_label = "Segments"

    def draw(self, _context):
        layout = self.layout

        layout.operator("curve.subdivide", icon="SUBDIVIDE_EDGES")
        layout.operator("curve.switch_direction", icon="SWITCH_DIRECTION")


class VIEW3D_MT_edit_curve_clean(Menu):
    bl_label = "Clean Up"

    def draw(self, _context):
        layout = self.layout

        layout.operator("curve.decimate", icon="DECIMATE")


class VIEW3D_MT_edit_curve_context_menu(Menu):
    bl_label = "Curve"

    def draw(self, _context):
        # TODO(campbell): match mesh vertex menu.

        layout = self.layout

        layout.operator_context = "INVOKE_DEFAULT"

        # Add
        layout.operator("curve.subdivide", icon="SUBDIVIDE_EDGES")
        layout.operator("curve.extrude_move", text="Extrude Curve", icon="EXTRUDE_REGION")
        layout.operator("curve.make_segment", icon="MAKE_CURVESEGMENT")
        layout.operator("curve.duplicate_move", text="Duplicate", icon="DUPLICATE")

        layout.separator()

        # Transform
        layout.operator("transform.transform", text="Radius", icon="SHRINK_FATTEN").mode = "CURVE_SHRINKFATTEN"
        layout.operator("transform.tilt", icon="TILT")
        layout.operator("curve.tilt_clear", icon="CLEAR_TILT")
        layout.operator("curve.smooth", icon="PARTICLEBRUSH_SMOOTH")
        layout.operator("curve.smooth_tilt", icon="SMOOTH_TILT")
        layout.operator("curve.smooth_radius", icon="SMOOTH_RADIUS")

        layout.separator()

        layout.menu("VIEW3D_MT_mirror")
        layout.menu("VIEW3D_MT_snap")

        layout.separator()

        # Modify
        layout.operator_menu_enum("curve.spline_type_set", "type")
        layout.operator_menu_enum("curve.handle_type_set", "type")
        layout.operator("curve.cyclic_toggle", icon="TOGGLE_CYCLIC")
        layout.operator("curve.switch_direction", icon="SWITCH_DIRECTION")

        layout.separator()

        layout.operator("curve.normals_make_consistent", icon="RECALC_NORMALS")
        layout.operator("curve.spline_weight_set", icon="MOD_VERTEX_WEIGHT")
        layout.operator("curve.radius_set", icon="RADIUS")

        layout.separator()

        # Remove
        layout.operator("curve.split", icon="SPLIT")
        layout.operator("curve.decimate", icon="DECIMATE")
        layout.operator("curve.separate", icon="SEPARATE")
        layout.menu_contents("VIEW3D_MT_edit_curve_delete")  # BFA - Re-use same submenu used in "Curve" header menu
        layout.operator("curve.dissolve_verts", icon="DISSOLVE_VERTS")
        layout.separator()

        layout.menu("VIEW3D_MT_edit_curve_showhide")  # BFA - added to context menu


class VIEW3D_MT_edit_curve_delete(Menu):
    bl_label = "Delete"

    def draw(self, _context):
        layout = self.layout

        # BFA - Change label if menu is used as a popup
        if layout.operator_context == "EXEC_REGION_WIN":
            vertices_label = "Vertices"
            segment_label = "Segment"
        else:
            vertices_label = "Delete Vertices"
            segment_label = "Delete Segment"

        layout.operator("curve.delete", text=vertices_label, icon="DELETE").type = "VERT"
        layout.operator("curve.delete", text=segment_label, icon="DELETE").type = "SEGMENT"


class VIEW3D_MT_edit_curve_showhide(Menu):
    bl_label = "Show/Hide"

    def draw(self, context):
        layout = self.layout

        layout.operator("curve.reveal", text="Show Hidden", icon="HIDE_OFF")
        layout.operator("curve.hide", text="Hide Selected", icon="HIDE_ON").unselected = False
        layout.operator("curve.hide", text="Hide Unselected", icon="HIDE_UNSELECTED").unselected = True


class VIEW3D_MT_edit_surface(Menu):
    bl_label = "Surface"

    draw = draw_curve


class VIEW3D_MT_edit_font_chars(Menu):
    bl_label = "Special Characters"

    def draw(self, _context):
        layout = self.layout

        layout.operator("font.text_insert", text="Copyright \u00a9", icon="COPYRIGHT").text = "\u00a9"
        layout.operator("font.text_insert", text="Registered Trademark \u00ae", icon="TRADEMARK").text = "\u00ae"

        layout.separator()

        layout.operator("font.text_insert", text="Degree \u00b0", icon="DEGREE").text = "\u00b0"
        layout.operator("font.text_insert", text="Multiplication \u00d7", icon="MULTIPLICATION").text = "\u00d7"
        layout.operator("font.text_insert", text="Circle \u2022", icon="CIRCLE").text = "\u2022"

        layout.separator()

        layout.operator("font.text_insert", text="Superscript \u00b9", icon="SUPER_ONE").text = "\u00b9"
        layout.operator("font.text_insert", text="Superscript \u00b2", icon="SUPER_TWO").text = "\u00b2"
        layout.operator("font.text_insert", text="Superscript \u00b3", icon="SUPER_THREE").text = "\u00b3"

        layout.separator()

        layout.operator("font.text_insert", text="Guillemet \u00bb", icon="DOUBLE_RIGHT").text = "\u00bb"
        layout.operator("font.text_insert", text="Guillemet \u00ab", icon="DOUBLE_LEFT").text = "\u00ab"
        layout.operator("font.text_insert", text="Per Mille \u2030", icon="PROMILLE").text = "\u2030"

        layout.separator()

        layout.operator("font.text_insert", text="Euro \u20ac", icon="EURO").text = "\u20ac"
        layout.operator("font.text_insert", text="Florin \u0192", icon="DUTCH_FLORIN").text = "\u0192"
        layout.operator("font.text_insert", text="Pound \u00a3", icon="POUND").text = "\u00a3"
        layout.operator("font.text_insert", text="Yen \u00a5", icon="YEN").text = "\u00a5"

        layout.separator()

        layout.operator("font.text_insert", text="German Eszett \u00df", icon="GERMAN_S").text = "\u00df"
        layout.operator(
            "font.text_insert",
            text="Inverted Question Mark \u00bf",
            icon="SPANISH_QUESTION",
        ).text = "\u00bf"
        layout.operator(
            "font.text_insert",
            text="Inverted Exclamation Mark \u00a1",
            icon="SPANISH_EXCLAMATION",
        ).text = "\u00a1"


class VIEW3D_MT_edit_font_kerning(Menu):
    bl_label = "Kerning"

    def draw(self, context):
        layout = self.layout

        ob = context.active_object
        text = ob.data
        kerning = text.edit_format.kerning

        layout.operator("font.change_spacing", text="Decrease Kerning", icon="DECREASE_KERNING").delta = -1.0
        layout.operator("font.change_spacing", text="Increase Kerning", icon="INCREASE_KERNING").delta = 1.0
        layout.operator("font.change_spacing", text="Reset Kerning", icon="RESET").delta = -kerning


# bfa menu
class VIEW3D_MT_edit_font_move(Menu):
    bl_label = "Move Cursor"

    def draw(self, _context):
        layout = self.layout

        layout.operator_enum("font.move", "type")


class VIEW3D_MT_edit_font_delete(Menu):
    bl_label = "Delete"

    def draw(self, _context):
        layout = self.layout

        layout.operator("font.delete", text="Previous Character", icon="DELETE").type = "PREVIOUS_CHARACTER"
        layout.operator("font.delete", text="Next Character", icon="DELETE").type = "NEXT_CHARACTER"
        layout.operator("font.delete", text="Previous Word", icon="DELETE").type = "PREVIOUS_WORD"
        layout.operator("font.delete", text="Next Word", icon="DELETE").type = "NEXT_WORD"


class VIEW3D_MT_edit_font(Menu):
    bl_label = "Text"

    def draw(self, _context):
        layout = self.layout

        layout.operator("font.text_cut", text="Cut", icon="CUT")
        layout.operator("font.text_copy", text="Copy", icon="COPYDOWN")
        layout.operator("font.text_paste", text="Paste", icon="PASTEDOWN")

        layout.separator()

        layout.operator("font.text_paste_from_file", icon="PASTEDOWN")

        layout.separator()

        layout.operator("font.case_set", text="To Uppercase", icon="SET_UPPERCASE").case = "UPPER"
        layout.operator("font.case_set", text="To Lowercase", icon="SET_LOWERCASE").case = "LOWER"

        layout.separator()

        layout.operator("FONT_OT_text_insert_unicode", icon="UNICODE")
        layout.menu("VIEW3D_MT_edit_font_chars")
        layout.menu("VIEW3D_MT_edit_font_move")  # bfa menu

        layout.separator()

        layout.operator("font.style_toggle", text="Toggle Bold", icon="BOLD").style = "BOLD"
        layout.operator("font.style_toggle", text="Toggle Italic", icon="ITALIC").style = "ITALIC"
        layout.operator("font.style_toggle", text="Toggle Underline", icon="UNDERLINE").style = "UNDERLINE"
        layout.operator("font.style_toggle", text="Toggle Small Caps", icon="SMALL_CAPS").style = "SMALL_CAPS"

        layout.menu("VIEW3D_MT_edit_font_kerning")

        layout.separator()

        layout.menu("VIEW3D_MT_edit_font_delete")


class VIEW3D_MT_edit_font_context_menu(Menu):
    bl_label = "Text"

    def draw(self, _context):
        layout = self.layout

        layout.operator_context = "INVOKE_DEFAULT"

        layout.operator("font.text_cut", text="Cut", icon="CUT")
        layout.operator("font.text_copy", text="Copy", icon="COPYDOWN")
        layout.operator("font.text_paste", text="Paste", icon="PASTEDOWN")

        layout.separator()

        layout.operator("font.select_all", icon="SELECT_ALL")

        layout.separator()

        layout.menu("VIEW3D_MT_edit_font")


class VIEW3D_MT_edit_meta(Menu):
    bl_label = "Metaball"

    def draw(self, _context):
        layout = self.layout

        layout.menu("VIEW3D_MT_transform")
        layout.menu("VIEW3D_MT_mirror")
        layout.menu("VIEW3D_MT_snap")

        layout.separator()

        layout.operator("mball.duplicate_metaelems", text="Duplicate", icon="DUPLICATE")

        layout.separator()

        layout.menu("VIEW3D_MT_edit_meta_showhide")

        layout.operator_context = "EXEC_REGION_WIN"
        layout.operator("mball.delete_metaelems", text="Delete", icon="DELETE")


class VIEW3D_MT_edit_meta_showhide(Menu):
    bl_label = "Show/Hide"

    def draw(self, _context):
        layout = self.layout

        layout.operator("mball.reveal_metaelems", text="Show Hidden", icon="HIDE_OFF")
        layout.operator("mball.hide_metaelems", text="Hide Selected", icon="HIDE_ON").unselected = False
        layout.operator("mball.hide_metaelems", text="Hide Unselected", icon="HIDE_UNSELECTED").unselected = True


class VIEW3D_MT_edit_lattice(Menu):
    bl_label = "Lattice"

    def draw(self, _context):
        layout = self.layout

        layout.menu("VIEW3D_MT_transform")
        layout.menu("VIEW3D_MT_mirror")
        layout.menu("VIEW3D_MT_snap")
        layout.menu("VIEW3D_MT_edit_lattice_flip")  # bfa menu - blender uses enum

        layout.separator()

        layout.operator("lattice.make_regular", icon="MAKE_REGULAR")

        layout.menu("VIEW3D_MT_hook")

        layout.separator()

        layout.operator("object.vertex_parent_set", icon="VERTEX_PARENT")


# bfa menu - blender uses enum
class VIEW3D_MT_edit_lattice_flip(Menu):
    bl_label = "Flip"

    def draw(self, context):
        layout = self.layout

        layout.operator("lattice.flip", text=" U (X) axis", icon="FLIP_X").axis = "U"
        layout.operator("lattice.flip", text=" V (Y) axis", icon="FLIP_Y").axis = "V"
        layout.operator("lattice.flip", text=" W (Z) axis", icon="FLIP_Z").axis = "W"


class VIEW3D_MT_edit_armature(Menu):
    bl_label = "Armature"

    def draw(self, context):
        layout = self.layout

        edit_object = context.edit_object
        arm = edit_object.data

        layout.menu("VIEW3D_MT_transform_armature")
        layout.menu("VIEW3D_MT_mirror")
        layout.menu("VIEW3D_MT_snap")

        layout.separator()

        layout.menu("VIEW3D_MT_edit_armature_roll")

        layout.operator("transform.transform", text="Set Bone Roll", icon="SET_ROLL").mode = "BONE_ROLL"
        layout.operator("armature.roll_clear", text="Clear Bone Roll", icon="CLEAR_ROLL")

        layout.separator()

        layout.operator("armature.extrude_move", icon="EXTRUDE_REGION")
        layout.operator("armature.click_extrude", icon="EXTRUDE_REGION")

        if arm.use_mirror_x:
            layout.operator("armature.extrude_forked", icon="EXTRUDE_REGION")

        layout.operator("armature.duplicate_move", icon="DUPLICATE")
        layout.operator("armature.fill", icon="FILLBETWEEN")

        layout.separator()

        layout.operator("armature.split", icon="SPLIT")
        layout.operator("armature.separate", icon="SEPARATE")
        layout.operator("armature.symmetrize", icon="SYMMETRIZE")

        layout.separator()

        layout.operator("armature.subdivide", text="Subdivide", icon="SUBDIVIDE_EDGES")
        layout.operator(
            "armature.switch_direction",
            text="Switch Direction",
            icon="SWITCH_DIRECTION",
        )

        layout.separator()

        layout.menu("VIEW3D_MT_edit_armature_names")

        layout.separator()

        layout.operator_context = "INVOKE_DEFAULT"
        layout.operator(
            "armature.move_to_collection",
            text="Move to Bone Collection",
            icon="GROUP_BONE",
        )
        layout.menu("VIEW3D_MT_bone_collections")

        layout.separator()

        layout.operator_context = "EXEC_REGION_WIN"
        layout.operator("armature.parent_set", text="Make Parent", icon="PARENT_SET")
        layout.operator("armature.parent_clear", text="Clear Parent", icon="PARENT_CLEAR")

        layout.separator()

        layout.menu("VIEW3D_MT_bone_options_toggle", text="Bone Settings")
        layout.menu("VIEW3D_MT_armature_showhide")  # bfa - the new show hide menu with split tooltip

        layout.separator()

        layout.operator("armature.delete", icon="DELETE")
        layout.operator("armature.dissolve", icon="DELETE")


# BFA menu
class VIEW3D_MT_armature_showhide(Menu):
    bl_label = "Show/Hide"

    def draw(self, context):
        layout = self.layout

        layout.operator("armature.reveal", text="Show Hidden", icon="HIDE_OFF")
        layout.operator("armature.hide", text="Hide Selected", icon="HIDE_ON").unselected = False
        layout.operator("armature.hide", text="Hide Unselected", icon="HIDE_UNSELECTED").unselected = True


class VIEW3D_MT_armature_context_menu(Menu):
    bl_label = "Armature"

    def draw(self, context):
        layout = self.layout

        edit_object = context.edit_object
        arm = edit_object.data

        layout.operator_context = "INVOKE_REGION_WIN"

        # Add
        layout.operator("armature.subdivide", text="Subdivide", icon="SUBDIVIDE_EDGES")
        layout.operator("armature.duplicate_move", text="Duplicate", icon="DUPLICATE")
        layout.operator("armature.extrude_move", icon="EXTRUDE_REGION")
        if arm.use_mirror_x:
            layout.operator("armature.extrude_forked", icon="EXTRUDE_REGION")

        layout.separator()

        layout.operator("armature.fill", icon="FILLBETWEEN")

        layout.separator()

        # Modify
        layout.menu("VIEW3D_MT_mirror")
        layout.menu("VIEW3D_MT_snap")
        layout.operator(
            "armature.switch_direction",
            text="Switch Direction",
            icon="SWITCH_DIRECTION",
        )
        layout.operator("armature.symmetrize", icon="SYMMETRIZE")
        layout.menu("VIEW3D_MT_edit_armature_names")

        layout.separator()

        layout.operator("armature.parent_set", text="Make Parent", icon="PARENT_SET")
        layout.operator("armature.parent_clear", text="Clear Parent", icon="PARENT_CLEAR")

        layout.separator()

        # Remove
        layout.operator("armature.split", icon="SPLIT")
        layout.operator("armature.separate", icon="SEPARATE")

        layout.separator()

        layout.operator(
            "armature.move_to_collection",
            text="Move to Bone Collection",
            icon="GROUP_BONE",
        )  # BFA - added to context menu

        layout.separator()

        layout.menu("VIEW3D_MT_armature_showhide")  # BFA - added to context menu

        layout.separator()

        layout.operator("armature.dissolve", icon="DELETE")
        layout.operator("armature.delete", icon="DELETE")


class VIEW3D_MT_edit_armature_names(Menu):
    bl_label = "Names"

    def draw(self, _context):
        layout = self.layout

        layout.operator_context = "EXEC_REGION_WIN"
        layout.operator("armature.autoside_names", text="Auto-Name Left/Right", icon="RENAME_X").type = "XAXIS"
        layout.operator("armature.autoside_names", text="Auto-Name Front/Back", icon="RENAME_Y").type = "YAXIS"
        layout.operator("armature.autoside_names", text="Auto-Name Top/Bottom", icon="RENAME_Z").type = "ZAXIS"
        layout.operator("armature.flip_names", text="Flip Names", icon="FLIP")


class VIEW3D_MT_edit_armature_parent(Menu):
    bl_label = "Parent"
    bl_translation_context = i18n_contexts.operator_default

    def draw(self, _context):
        layout = self.layout

        layout.operator("armature.parent_set", text="Make", icon="PARENT_SET")
        layout.operator("armature.parent_clear", text="Clear", icon="PARENT_CLEAR")


class VIEW3D_MT_edit_armature_roll(Menu):
    bl_label = "Recalculate Bone Roll"

    def draw(self, _context):
        layout = self.layout

        layout.label(text="- Positive: -")
        layout.operator("armature.calculate_roll", text="Local + X Tangent", icon="ROLL_X_TANG_POS").type = "POS_X"
        layout.operator("armature.calculate_roll", text="Local + Z Tangent", icon="ROLL_Z_TANG_POS").type = "POS_Z"
        layout.operator("armature.calculate_roll", text="Global + X Axis", icon="ROLL_X_POS").type = "GLOBAL_POS_X"
        layout.operator("armature.calculate_roll", text="Global + Y Axis", icon="ROLL_Y_POS").type = "GLOBAL_POS_Y"
        layout.operator("armature.calculate_roll", text="Global + Z Axis", icon="ROLL_Z_POS").type = "GLOBAL_POS_Z"
        layout.label(text="- Negative: -")
        layout.operator("armature.calculate_roll", text="Local - X Tangent", icon="ROLL_X_TANG_NEG").type = "NEG_X"
        layout.operator("armature.calculate_roll", text="Local - Z Tangent", icon="ROLL_Z_TANG_NEG").type = "NEG_Z"
        layout.operator("armature.calculate_roll", text="Global - X Axis", icon="ROLL_X_NEG").type = "GLOBAL_NEG_X"
        layout.operator("armature.calculate_roll", text="Global - Y Axis", icon="ROLL_Y_NEG").type = "GLOBAL_NEG_Y"
        layout.operator("armature.calculate_roll", text="Global - Z Axis", icon="ROLL_Z_NEG").type = "GLOBAL_NEG_Z"
        layout.label(text="- Other: -")
        layout.operator("armature.calculate_roll", text="Active Bone", icon="BONE_DATA").type = "ACTIVE"
        layout.operator("armature.calculate_roll", text="View Axis", icon="MANIPUL").type = "VIEW"
        layout.operator("armature.calculate_roll", text="Cursor", icon="CURSOR").type = "CURSOR"


class VIEW3D_MT_edit_armature_delete(Menu):
    bl_label = "Delete"

    def draw(self, _context):
        layout = self.layout
        layout.operator_context = "EXEC_AREA"

        layout.operator("armature.delete", text="Bones", icon="DELETE")

        layout.separator()

        layout.operator("armature.dissolve", text="Dissolve Bones", icon="DELETE")


# BFA - menu
class VIEW3D_MT_edit_grease_pencil_arrange_strokes(Menu):
    bl_label = "Arrange Strokes"

    def draw(self, context):
        layout = self.layout

        layout.operator("grease_pencil.reorder", text="Bring Forward", icon="MOVE_UP").direction = "UP"
        layout.operator("grease_pencil.reorder", text="Send Backward", icon="MOVE_DOWN").direction = "DOWN"
        layout.operator("grease_pencil.reorder", text="Bring to Front", icon="MOVE_TO_TOP").direction = "TOP"
        layout.operator("grease_pencil.reorder", text="Send to Back", icon="MOVE_TO_BOTTOM").direction = "BOTTOM"


class VIEW3D_MT_weight_grease_pencil(Menu):
    bl_label = "Weights"

    def draw(self, _context):
        layout = self.layout

        layout.operator(
            "grease_pencil.vertex_group_normalize_all",
            text="Normalize All",
            icon="WEIGHT_NORMALIZE_ALL",
        )
        layout.operator(
            "grease_pencil.vertex_group_normalize",
            text="Normalize",
            icon="WEIGHT_NORMALIZE",
        )

        layout.separator()

        layout.operator("grease_pencil.weight_invert", text="Invert Weight", icon="WEIGHT_INVERT")
        layout.operator("grease_pencil.vertex_group_smooth", text="Smooth", icon="WEIGHT_SMOOTH")

        layout.separator()

        layout.operator("grease_pencil.weight_sample", text="Sample Weight", icon="EYEDROPPER")


class VIEW3D_MT_edit_greasepencil_animation(Menu):
    bl_label = "Animation"

    def draw(self, context):
        layout = self.layout
        layout.operator(
            "grease_pencil.insert_blank_frame",
            text="Insert Blank Keyframe (Active Layer)",
            icon="ADD",
        )
        layout.operator(
            "grease_pencil.insert_blank_frame",
            text="Insert Blank Keyframe (All Layers)",
            icon="ADD_ALL",
        ).all_layers = True

        layout.separator()
        layout.operator(
            "grease_pencil.frame_duplicate",
            text="Duplicate Active Keyframe (Active Layer)",
            icon="DUPLICATE",
        ).all = False
        layout.operator(
            "grease_pencil.frame_duplicate",
            text="Duplicate Active Keyframe (All Layers)",
            icon="DUPLICATE_ALL",
        ).all = True

        layout.separator()
        layout.operator(
            "grease_pencil.active_frame_delete",
            text="Delete Active Keyframe (Active Layer)",
            icon="DELETE",
        ).all = False
        layout.operator(
            "grease_pencil.active_frame_delete",
            text="Delete Active Keyframe (All Layers)",
            icon="DELETE_ALL",
        ).all = True


class VIEW3D_MT_edit_greasepencil_showhide(Menu):
    bl_label = "Show/Hide"

    def draw(self, _context):
        layout = self.layout

        layout.operator("grease_pencil.layer_reveal", text="Show All Layers", icon="HIDE_OFF")

        layout.separator()

        layout.operator("grease_pencil.layer_hide", text="Hide Active Layer", icon="HIDE_ON").unselected = False
        layout.operator(
            "grease_pencil.layer_hide",
            text="Hide Inactive Layers",
            icon="HIDE_UNSELECTED",
        ).unselected = True


class VIEW3D_MT_edit_greasepencil_cleanup(Menu):
    bl_label = "Clean Up"

    def draw(self, context):
        ob = context.object

        layout = self.layout

        layout.operator("grease_pencil.clean_loose", icon="DELETE_LOOSE")
        layout.operator("grease_pencil.frame_clean_duplicate", icon="DELETE_DUPLICATE")

        if ob.mode == "EDIT":
            layout.operator("grease_pencil.stroke_merge_by_distance", text="Merge by Distance", icon="REMOVE_DOUBLES")

        layout.operator("grease_pencil.reproject", icon="REPROJECT")
        layout.operator("grease_pencil.remove_fill_guides", icon="REMOVE_GUIDES")


class VIEW3D_MT_edit_greasepencil(Menu):
    bl_label = "Grease Pencil"

    def draw(self, _context):
        layout = self.layout
        layout.menu("VIEW3D_MT_transform")
        layout.menu("VIEW3D_MT_mirror")
        layout.menu("GREASE_PENCIL_MT_snap")

        layout.separator()

        layout.menu("GREASE_PENCIL_MT_layer_active", text="Active Layer")

        layout.separator()

        layout.menu("VIEW3D_MT_edit_greasepencil_animation", text="Animation")
        layout.operator(
            "grease_pencil.interpolate_sequence",
            text="Interpolate Sequence",
            icon="SEQUENCE",
        ).use_selection = True
        layout.operator("grease_pencil.duplicate_move", text="Duplicate", icon="DUPLICATE")

        layout.separator()
        layout.operator("grease_pencil.stroke_split", text="Split", icon="SPLIT")
        layout.separator()
        layout.operator("grease_pencil.copy", text="Copy", icon="COPYDOWN")
        layout.operator("grease_pencil.paste", text="Paste", icon="PASTEDOWN").type = "ACTIVE"
        layout.operator("grease_pencil.paste", text="Paste by Layer", icon="PASTEDOWN").type = "LAYER"

        layout.operator_menu_enum("grease_pencil.dissolve", "type")
        layout.menu("VIEW3D_MT_edit_greasepencil_delete")

        layout.separator()

        layout.menu("VIEW3D_MT_edit_greasepencil_cleanup")
        layout.menu("VIEW3D_MT_edit_greasepencil_showhide")

        layout.separator()
        layout.operator_menu_enum("grease_pencil.separate", "mode", text="Separate")

        layout.template_node_operator_asset_menu_items(catalog_path=self.bl_label)


class VIEW3D_MT_edit_greasepencil_stroke_simplify(Menu):
    bl_label = "Simplify Strokes"

    def draw(self, context):
        layout = self.layout

        layout.operator("grease_pencil.stroke_simplify", text="Fixed", icon="MOD_SIMPLIFY").mode = "FIXED"
        layout.operator("grease_pencil.stroke_simplify", text="Adaptive", icon="SIMPLIFY_ADAPTIVE").mode = "ADAPTIVE"
        layout.operator("grease_pencil.stroke_simplify", text="Sample", icon="SIMPLIFY_SAMPLE").mode = "SAMPLE"
        layout.operator("grease_pencil.stroke_simplify", text="Merge", icon="MERGE").mode = "MERGE"


class VIEW3D_MT_edit_greasepencil_stroke(Menu):
    bl_label = "Stroke"

    def draw(self, context):
        layout = self.layout

        tool_settings = context.tool_settings
        settings = tool_settings.gpencil_sculpt
        mode = tool_settings.gpencil_selectmode_edit  # bfa - the select mode for grease pencils

        layout.operator("grease_pencil.stroke_subdivide", text="Subdivide", icon="SUBDIVIDE_EDGES")
        layout.operator(
            "grease_pencil.stroke_subdivide_smooth",
            text="Subdivide and Smooth",
            icon="SUBDIVIDE_EDGES",
        )
        # bfa - not in stroke mode. It is greyed out for this mode, so hide.
        if mode != "STROKE":
            layout.menu("VIEW3D_MT_edit_greasepencil_stroke_simplify")
        layout.separator()

        layout.operator_menu_enum("grease_pencil.join_selection", "type", text="Join")

        layout.separator()
        layout.operator("grease_pencil.outline", text="Outline", icon="MOD_OUTLINE")
        layout.separator()

        layout.menu("GREASE_PENCIL_MT_move_to_layer")
        layout.menu("VIEW3D_MT_grease_pencil_assign_material")
        layout.operator("grease_pencil.set_active_material", icon="MATERIAL")
        layout.menu("VIEW3D_MT_edit_grease_pencil_arrange_strokes")  # BFA - menu

        layout.separator()

        layout.operator("grease_pencil.cyclical_set", text="Close", icon="TOGGLE_CLOSE").type = "CLOSE"
        layout.operator("grease_pencil.cyclical_set", text="Toggle Cyclic", icon="TOGGLE_CYCLIC").type = "TOGGLE"
        layout.operator_menu_enum("grease_pencil.caps_set", text="Set Caps", property="type")
        layout.operator("grease_pencil.stroke_switch_direction", icon="FLIP")
        if mode != "STROKE":
            layout.operator("grease_pencil.set_start_point", text="Set Start Point", icon="STARTPOINT")

        layout.separator()

        layout.operator(
            "grease_pencil.set_uniform_thickness",
            text="Normalize Thickness",
            icon="MOD_THICKNESS",
        )
        layout.operator(
            "grease_pencil.set_uniform_opacity",
            text="Normalize Opacity",
            icon="MOD_OPACITY",
        )

        layout.separator()

        layout.operator_menu_enum("grease_pencil.convert_curve_type", text="Convert Type", property="type")
        layout.operator("grease_pencil.set_curve_resolution", icon="SPLINE_RESOLUTION")

        layout.separator()

        layout.operator("grease_pencil.reset_uvs", icon="RESET")

        layout.template_node_operator_asset_menu_items(catalog_path=self.bl_label)


class VIEW3D_MT_edit_greasepencil_point(Menu):
    bl_label = "Point"

    def draw(self, _context):
        layout = self.layout

        context = bpy.context

        if context.scene.tool_settings.gpencil_selectmode_edit != "STROKE":
            layout.operator("grease_pencil.extrude_move", text="Extrude", icon="EXTRUDE_REGION")

        layout.separator()

        layout.operator("grease_pencil.stroke_smooth", text="Smooth", icon="PARTICLEBRUSH_SMOOTH")

        layout.separator()

        layout.menu("VIEW3D_MT_greasepencil_vertex_group")

        layout.separator()

        layout.operator_menu_enum("grease_pencil.set_handle_type", property="type")

        layout.template_node_operator_asset_menu_items(catalog_path=self.bl_label)


class VIEW3D_MT_edit_curves_add(Menu):
    bl_label = "Add"
    bl_translation_context = i18n_contexts.operator_default

    def draw(self, _context):
        layout = self.layout

        layout.operator("curves.add_bezier", text="Bézier", icon="CURVE_BEZCURVE")
        layout.operator("curves.add_circle", text="Circle", icon="CURVE_BEZCIRCLE")


class VIEW3D_MT_edit_curves(Menu):
    bl_label = "Curves"

    def draw(self, _context):
        layout = self.layout

        layout.menu("VIEW3D_MT_transform")
        layout.menu("VIEW3D_MT_mirror")
        layout.menu("VIEW3D_MT_snap")

        layout.separator()
        layout.operator("curves.duplicate_move", icon="DUPLICATE")
        layout.operator("curves.extrude_move")

        layout.separator()
        layout.operator("curves.attribute_set", icon="NODE_ATTRIBUTE")
        layout.operator_menu_enum("curves.curve_type_set", "type")
        layout.operator("curves.cyclic_toggle", icon="TOGGLE_CYCLIC")
        layout.template_node_operator_asset_menu_items(catalog_path=self.bl_label)

        layout.separator()

        layout.operator("curves.separate")
        layout.operator("curves.delete", icon="DELETE")


class VIEW3D_MT_edit_curves_control_points(Menu):
    bl_label = "Control Points"

    def draw(self, _context):
        layout = self.layout

        layout.operator("curves.extrude_move", icon="EXTRUDE_REGION")
        layout.operator_menu_enum("curves.handle_type_set", "type")


class VIEW3D_MT_edit_curves_segments(Menu):
    bl_label = "Segments"

    def draw(self, _context):
        layout = self.layout

        layout.operator("curves.subdivide", icon="SUBDIVIDE_EDGES")
        layout.operator("curves.switch_direction", icon="SWITCH_DIRECTION")


class VIEW3D_MT_edit_curves_context_menu(Menu):
    bl_label = "Curves"

    def draw(self, _context):
        layout = self.layout

        layout.operator_context = "INVOKE_DEFAULT"

        # Additive Operators
        layout.operator("curves.subdivide", icon="SUBDIVIDE_EDGES")

        layout.separator()

        layout.operator("curves.extrude_move", icon="EXTRUDE_REGION")

        layout.separator()

        # Deform Operators
        layout.menu("VIEW3D_MT_mirror")
        layout.menu("VIEW3D_MT_snap")

        layout.separator()

        # Modify Flags
        layout.operator_menu_enum("curves.curve_type_set", "type")
        layout.operator_menu_enum("curves.handle_type_set", "type")
        layout.operator("curves.cyclic_toggle")
        layout.operator("curves.switch_direction")

        layout.separator()

        # Removal Operators
        layout.operator("curves.separate")
        layout.operator("curves.delete")

        layout.separator()

        layout.operator("curves.split")


class VIEW3D_MT_edit_pointcloud(Menu):
    bl_label = "Point Cloud"

    def draw(self, context):
        layout = self.layout
        layout.menu("VIEW3D_MT_transform")
        layout.separator()
        layout.operator("pointcloud.duplicate_move", icon="DUPLICATE")
        layout.separator()
        layout.operator("pointcloud.attribute_set", icon="NODE_ATTRIBUTE")
        layout.operator("pointcloud.delete", icon="DELETE")
        layout.operator("pointcloud.separate", icon="SEPARATE")
        layout.template_node_operator_asset_menu_items(catalog_path=self.bl_label)


class VIEW3D_MT_object_mode_pie(Menu):
    bl_label = "Mode"

    def draw(self, _context):
        layout = self.layout

        pie = layout.menu_pie()
        pie.operator_enum("object.mode_set", "mode")


class VIEW3D_MT_view_pie(Menu):
    bl_label = "View"
    bl_idname = "VIEW3D_MT_view_pie"

    def draw(self, _context):
        layout = self.layout

        pie = layout.menu_pie()
        # pie.operator_enum("view3d.view_axis", "type") #BFA - Opted to the
        # operators that contain consistenty iconography

        # 4 - LEFT
        pie.operator("view3d.view_axis", text="Left", icon="VIEW_LEFT").type = "LEFT"  # BFA - Icon changed
        # 6 - RIGHT
        pie.operator("view3d.view_axis", text="Right", icon="VIEW_RIGHT").type = "RIGHT"  # BFA - Icon changed
        # 2 - BOTTOM
        pie.operator("view3d.view_axis", text="Bottom", icon="VIEW_BOTTOM").type = "BOTTOM"  # BFA - Icon changed
        # 8 - TOP
        pie.operator("view3d.view_axis", text="Top", icon="VIEW_TOP").type = "TOP"  # BFA - Icon changed
        # 7 - TOP - LEFT
        pie.operator("view3d.view_axis", text="Back", icon="VIEW_BACK").type = "BACK"  # BFA - Icon Added
        # 9 - TOP - RIGHT
        pie.operator("view3d.view_axis", text="Front", icon="VIEW_FRONT").type = "FRONT"  # BFA - Icon Added

        # 1 - BOTTOM - LEFT
        pie.operator("view3d.view_camera", text="View Camera", icon="CAMERA_DATA")
        # 3 - BOTTOM - RIGHT
        pie.operator("view3d.view_selected", text="View Selected", icon="VIEW_SELECTED")


class VIEW3D_MT_transform_gizmo_pie(Menu):
    bl_label = "View"

    def draw(self, context):
        layout = self.layout

        pie = layout.menu_pie()
        # 1: Left
        pie.operator("view3d.transform_gizmo_set", text="Move", icon="TRANSFORM_MOVE").type = {"TRANSLATE"}
        # 2: Right
        pie.operator("view3d.transform_gizmo_set", text="Rotate", icon="TRANSFORM_ROTATE").type = {"ROTATE"}
        # 3: Down
        pie.operator("view3d.transform_gizmo_set", text="Scale", icon="TRANSFORM_SCALE").type = {"SCALE"}
        # 4: Up
        pie.prop(context.space_data, "show_gizmo", text="Show Gizmos", icon="GIZMO")
        # 5: Up/Left
        pie.operator("view3d.transform_gizmo_set", text="All", icon="GIZMO").type = {
            "TRANSLATE",
            "ROTATE",
            "SCALE",
        }


class VIEW3D_MT_shading_pie(Menu):
    bl_label = "Shading"

    def draw(self, context):
        layout = self.layout
        pie = layout.menu_pie()

        view = context.space_data

        pie.prop(view.shading, "type", expand=True)


class VIEW3D_MT_shading_ex_pie(Menu):
    bl_label = "Shading"

    def draw(self, context):
        layout = self.layout
        pie = layout.menu_pie()

        view = context.space_data

        pie.prop_enum(view.shading, "type", value="WIREFRAME")
        pie.prop_enum(view.shading, "type", value="SOLID")

        # Note this duplicates "view3d.toggle_xray" logic, so we can see the active item: #58661.
        if context.pose_object:
            pie.prop(view.overlay, "show_xray_bone", icon="XRAY")
        else:
            xray_active = (context.mode == "EDIT_MESH") or (view.shading.type in {"SOLID", "WIREFRAME"})
            if xray_active:
                sub = pie
            else:
                sub = pie.row()
                sub.active = False
            sub.prop(
                view.shading,
                "show_xray_wireframe" if (view.shading.type == "WIREFRAME") else "show_xray",
                text="Toggle X-Ray",
                icon="XRAY",
            )

        pie.prop(view.overlay, "show_overlays", text="Toggle Overlays", icon="OVERLAY")

        pie.prop_enum(view.shading, "type", value="MATERIAL")
        pie.prop_enum(view.shading, "type", value="RENDERED")


class VIEW3D_MT_pivot_pie(Menu):
    bl_label = "Pivot Point"

    def draw(self, context):
        layout = self.layout
        pie = layout.menu_pie()

        tool_settings = context.tool_settings
        obj = context.active_object
        mode = context.mode

        pie.prop_enum(tool_settings, "transform_pivot_point", value="BOUNDING_BOX_CENTER")
        pie.prop_enum(tool_settings, "transform_pivot_point", value="CURSOR")
        pie.prop_enum(tool_settings, "transform_pivot_point", value="INDIVIDUAL_ORIGINS")
        pie.prop_enum(tool_settings, "transform_pivot_point", value="MEDIAN_POINT")
        pie.prop_enum(tool_settings, "transform_pivot_point", value="ACTIVE_ELEMENT")
        if (obj is None) or (mode in {"OBJECT", "POSE", "WEIGHT_PAINT"}):
            pie.prop(tool_settings, "use_transform_pivot_point_align")
        if mode in {"EDIT_GPENCIL", "EDIT_GREASE_PENCIL"}:
            pie.prop(tool_settings.gpencil_sculpt, "use_scale_thickness")


class VIEW3D_MT_orientations_pie(Menu):
    bl_label = "Orientation"

    def draw(self, context):
        layout = self.layout
        pie = layout.menu_pie()
        scene = context.scene

        pie.prop(scene.transform_orientation_slots[0], "type", expand=True)


class VIEW3D_MT_snap_pie(Menu):
    bl_label = "Snap"

    def draw(self, _context):
        layout = self.layout
        pie = layout.menu_pie()

        pie.operator("view3d.snap_cursor_to_grid", text="Cursor to Grid", icon="CURSORTOGRID")
        pie.operator(
            "view3d.snap_selected_to_grid",
            text="Selection to Grid",
            icon="SELECTIONTOGRID",
        )
        pie.operator(
            "view3d.snap_cursor_to_selected",
            text="Cursor to Selected",
            icon="CURSORTOSELECTION",
        )
        pie.operator(
            "view3d.snap_selected_to_cursor",
            text="Selection to Cursor",
            icon="SELECTIONTOCURSOR",
        ).use_offset = False
        pie.operator(
            "view3d.snap_selected_to_cursor",
            text="Selection to Cursor (Keep Offset)",
            icon="SELECTIONTOCURSOROFFSET",
        ).use_offset = True
        pie.operator(
            "view3d.snap_selected_to_active",
            text="Selection to Active",
            icon="SELECTIONTOACTIVE",
        )
        pie.operator(
            "view3d.snap_cursor_to_center",
            text="Cursor to World Origin",
            icon="CURSORTOCENTER",
        )
        pie.operator(
            "view3d.snap_cursor_to_active",
            text="Cursor to Active",
            icon="CURSORTOACTIVE",
        )


class VIEW3D_MT_proportional_editing_falloff_pie(Menu):
    bl_label = "Proportional Editing Falloff"

    def draw(self, context):
        layout = self.layout
        pie = layout.menu_pie()

        tool_settings = context.scene.tool_settings

        pie.prop(tool_settings, "proportional_edit_falloff", expand=True)


class VIEW3D_MT_sculpt_mask_edit_pie(Menu):
    bl_label = "Mask Edit"

    def draw(self, _context):
        layout = self.layout
        pie = layout.menu_pie()

        props = pie.operator("paint.mask_flood_fill", text="Invert Mask", icon="INVERT_MASK")  # BFA - icon
        props.mode = "INVERT"
        props = pie.operator("paint.mask_flood_fill", text="Clear Mask", icon="CLEAR_MASK")  # BFA - icon
        props.mode = "VALUE"
        props.value = 0.0
        props = pie.operator("sculpt.mask_filter", text="Smooth Mask", icon="PARTICLEBRUSH_SMOOTH")  # BFA - icon
        props.filter_type = "SMOOTH"
        props = pie.operator("sculpt.mask_filter", text="Sharpen Mask", icon="SHARPEN")  # BFA - icon
        props.filter_type = "SHARPEN"
        props = pie.operator("sculpt.mask_filter", text="Grow Mask", icon="SELECTMORE")  # BFA - icon
        props.filter_type = "GROW"
        props = pie.operator("sculpt.mask_filter", text="Shrink Mask", icon="SELECTLESS")  # BFA - icon
        props.filter_type = "SHRINK"
        props = pie.operator("sculpt.mask_filter", text="Increase Contrast", icon="INC_CONTRAST")  # BFA - icon
        props.filter_type = "CONTRAST_INCREASE"
        props.auto_iteration_count = False
        props = pie.operator("sculpt.mask_filter", text="Decrease Contrast", icon="DEC_CONTRAST")  # BFA - icon
        props.filter_type = "CONTRAST_DECREASE"
        props.auto_iteration_count = False


class VIEW3D_MT_sculpt_automasking_pie(Menu):
    bl_label = "Automasking"

    def draw(self, context):
        layout = self.layout
        pie = layout.menu_pie()

        tool_settings = context.tool_settings
        sculpt = tool_settings.sculpt

        pie.prop(sculpt, "use_automasking_topology", text="Topology")
        pie.prop(sculpt, "use_automasking_face_sets", text="Face Sets")
        pie.prop(sculpt, "use_automasking_boundary_edges", text="Mesh Boundary")
        pie.prop(sculpt, "use_automasking_boundary_face_sets", text="Face Sets Boundary")
        pie.prop(sculpt, "use_automasking_cavity", text="Cavity")
        pie.prop(sculpt, "use_automasking_cavity_inverted", text="Cavity (Inverted)")
        pie.prop(sculpt, "use_automasking_start_normal", text="Area Normal")
        pie.prop(sculpt, "use_automasking_view_normal", text="View Normal")


class VIEW3D_MT_grease_pencil_sculpt_automasking_pie(Menu):
    bl_label = "Automasking"

    def draw(self, context):
        layout = self.layout
        pie = layout.menu_pie()

        tool_settings = context.tool_settings
        sculpt = tool_settings.gpencil_sculpt

        pie.prop(sculpt, "use_automasking_stroke", text="Stroke")
        pie.prop(sculpt, "use_automasking_layer_stroke", text="Layer")
        pie.prop(sculpt, "use_automasking_material_stroke", text="Material")
        pie.prop(sculpt, "use_automasking_layer_active", text="Active Layer")
        pie.prop(sculpt, "use_automasking_material_active", text="Active Material")


class VIEW3D_MT_sculpt_face_sets_edit_pie(Menu):
    bl_label = "Face Sets Edit"

    def draw(self, _context):
        layout = self.layout
        pie = layout.menu_pie()

        props = pie.operator("sculpt.face_sets_create", text="Face Set from Masked", icon="MOD_MASK")  # BFA - Icon
        props.mode = "MASKED"

        props = pie.operator("sculpt.face_sets_create", text="Face Set from Visible", icon="FILL_MASK")  # BFA - Icon
        props.mode = "VISIBLE"

        pie.operator("paint.visibility_invert", text="Invert Visible", icon="INVERT_MASK")  # BFA - Icon

        props = pie.operator("paint.hide_show_all", icon="HIDE_OFF")  # BFA - Icon
        props.action = "SHOW"


class VIEW3D_MT_wpaint_vgroup_lock_pie(Menu):
    bl_label = "Vertex Group Locks"

    def draw(self, _context):
        layout = self.layout
        pie = layout.menu_pie()

        # 1: Left
        props = pie.operator("object.vertex_group_lock", icon="LOCKED", text="Lock All")
        props.action, props.mask = "LOCK", "ALL"
        # 2: Right
        props = pie.operator("object.vertex_group_lock", icon="UNLOCKED", text="Unlock All")
        props.action, props.mask = "UNLOCK", "ALL"
        # 3: Down
        props = pie.operator("object.vertex_group_lock", icon="UNLOCKED", text="Unlock Selected")
        props.action, props.mask = "UNLOCK", "SELECTED"
        # 4: Up
        props = pie.operator("object.vertex_group_lock", icon="LOCKED", text="Lock Selected")
        props.action, props.mask = "LOCK", "SELECTED"
        # 5: Up/Left
        props = pie.operator("object.vertex_group_lock", icon="LOCKED", text="Lock Unselected")
        props.action, props.mask = "LOCK", "UNSELECTED"
        # 6: Up/Right
        props = pie.operator(
            "object.vertex_group_lock",
            text="Lock Only Selected",
            icon="RESTRICT_SELECT_OFF",
        )
        props.action, props.mask = "LOCK", "INVERT_UNSELECTED"
        # 7: Down/Left
        props = pie.operator(
            "object.vertex_group_lock",
            text="Lock Only Unselected",
            icon="RESTRICT_SELECT_ON",
        )
        props.action, props.mask = "UNLOCK", "INVERT_UNSELECTED"
        # 8: Down/Right
        props = pie.operator("object.vertex_group_lock", text="Invert Locks", icon="INVERSE")
        props.action, props.mask = "INVERT", "ALL"


# ********** Panel **********


class VIEW3D_PT_active_tool(Panel, ToolActivePanelHelper):
    bl_space_type = "VIEW_3D"
    bl_region_type = "UI"
    bl_category = "Tool"
    # See comment below.
    # bl_options = {'HIDE_HEADER'}

    # Don't show in properties editor.
    @classmethod
    def poll(cls, context):
        return context.area.type == "VIEW_3D"


# FIXME(campbell): remove this second panel once 'HIDE_HEADER' works with category tabs,
# Currently pinning allows ordering headerless panels below panels with headers.
class VIEW3D_PT_active_tool_duplicate(Panel, ToolActivePanelHelper):
    bl_space_type = "VIEW_3D"
    bl_region_type = "UI"
    bl_category = "Tool"
    bl_options = {"HIDE_HEADER"}

    # Only show in properties editor.
    @classmethod
    def poll(cls, context):
        return context.area.type != "VIEW_3D"


# BFA - heavily modified, careful
class VIEW3D_PT_view3d_properties(Panel):
    bl_space_type = "VIEW_3D"
    bl_region_type = "UI"
    bl_category = "View"
    bl_label = "View"
    bl_options = {"DEFAULT_CLOSED"}

    def draw(self, context):
        layout = self.layout

        view = context.space_data

        layout.use_property_split = True
        layout.use_property_decorate = False  # No animation.

        col = layout.column()

        subcol = col.column()
        subcol.active = bool(view.region_3d.view_perspective != "CAMERA" or view.region_quadviews)
        subcol.prop(view, "lens", text="Focal Length")

        subcol = col.column(align=True)
        subcol.prop(view, "clip_start", text="Clip Near")
        subcol.prop(view, "clip_end", text="Clip Far", text_ctxt=i18n_contexts.id_camera)

        subcol.separator()

        col = layout.column()

        subcol = col.column()
        subcol.use_property_split = False
        row = subcol.row()
        split = row.split(factor=0.65)
        split.prop(view, "use_local_camera")
        if view.use_local_camera:
            split.label(icon="DISCLOSURE_TRI_DOWN")
        else:
            split.label(icon="DISCLOSURE_TRI_RIGHT")

        if view.use_local_camera:
            row = subcol.row()
            row.use_property_split = True
            row.prop(view, "camera", text="")

        row = subcol.row(align=True)
        if view.region_3d.view_perspective == "CAMERA":
            row = subcol.row()
            subcol.prop(view.overlay, "show_camera_passepartout", text="Passepartout")

        subcol.use_property_split = False
        subcol.prop(view, "use_render_border")


# BFA - not used
# class VIEW3D_PT_view3d_lock(Panel):


# bfa panel
class VIEW3D_PT_view3d_properties_edit(Panel):
    bl_space_type = "VIEW_3D"
    bl_region_type = "UI"
    bl_category = "View"
    bl_label = "Edit"
    bl_options = {"DEFAULT_CLOSED"}

    def draw(self, context):
        layout = self.layout

        tool_settings = context.tool_settings
        layout.prop(tool_settings, "lock_object_mode")


# bfa panel
class VIEW3D_PT_view3d_camera_lock(Panel):
    bl_space_type = "VIEW_3D"
    bl_region_type = "UI"
    bl_category = "View"
    bl_label = "Camera Lock"
    bl_parent_id = "VIEW3D_PT_view3d_properties"

    def draw(self, context):
        layout = self.layout

        layout.use_property_split = True
        layout.use_property_decorate = False  # No animation.

        view = context.space_data

        col = layout.column(align=True)
        sub = col.column()
        sub.active = bool(view.region_3d.view_perspective != "CAMERA" or view.region_quadviews)

        sub.prop(view, "lock_object")
        lock_object = view.lock_object
        if lock_object:
            if lock_object.type == "ARMATURE":
                sub.prop_search(
                    view,
                    "lock_bone",
                    lock_object.data,
                    "edit_bones" if lock_object.mode == "EDIT" else "bones",
                    text="Bone",
                )
        else:
            col = layout.column(align=True)
            col.use_property_split = False
            col.prop(view, "lock_cursor", text="Lock To 3D Cursor")

        col.use_property_split = False
        col.prop(view, "lock_camera", text="Camera to View")
        col.prop(view.region_3d, "lock_rotation", text="Lock View Rotation")


class VIEW3D_PT_view3d_cursor(Panel):
    bl_space_type = "VIEW_3D"
    bl_region_type = "UI"
    bl_category = "View"
    bl_label = "3D Cursor"
    bl_options = {"DEFAULT_CLOSED"}

    def draw(self, context):
        layout = self.layout

        cursor = context.scene.cursor

        layout.use_property_split = True
        layout.use_property_decorate = False

        layout.column().prop(cursor, "location", text="Location")
        rotation_mode = cursor.rotation_mode
        if rotation_mode == "QUATERNION":
            layout.column().prop(cursor, "rotation_quaternion", text="Rotation")
        elif rotation_mode == "AXIS_ANGLE":
            layout.column().prop(cursor, "rotation_axis_angle", text="Rotation")
        else:
            layout.column().prop(cursor, "rotation_euler", text="Rotation")
        layout.prop(cursor, "rotation_mode", text="")


class VIEW3D_PT_collections(Panel):
    bl_space_type = "VIEW_3D"
    bl_region_type = "UI"
    bl_category = "View"
    bl_label = "Collections"
    bl_options = {"DEFAULT_CLOSED"}

    def _draw_collection(self, layout, view_layer, use_local_collections, collection, index):
        need_separator = index
        for child in collection.children:
            index += 1

            if child.exclude:
                continue

            if child.collection.hide_viewport:
                continue

            if need_separator:
                layout.separator()
                need_separator = False

            icon = "BLANK1"
            # has_objects = True
            if child.has_selected_objects(view_layer):
                icon = "LAYER_ACTIVE"
            elif child.has_objects():
                icon = "LAYER_USED"
            else:
                # has_objects = False
                pass

            row = layout.row()
            row.use_property_decorate = False
            sub = row.split(factor=0.98)
            subrow = sub.row()
            subrow.alignment = "LEFT"
            subrow.operator(
                "object.hide_collection",
                text=child.name,
                icon=icon,
                emboss=False,
            ).collection_index = index

            sub = row.split()
            subrow = sub.row(align=True)
            subrow.alignment = "RIGHT"
            if not use_local_collections:
                subrow.active = collection.is_visible  # Parent collection runtime visibility
                subrow.prop(child, "hide_viewport", text="", emboss=False)
            else:
                subrow.active = collection.visible_get()  # Parent collection runtime visibility
                icon = "HIDE_OFF" if child.visible_get() else "HIDE_ON"
                props = subrow.operator("object.hide_collection", text="", icon=icon, emboss=False)
                props.collection_index = index
                props.toggle = True

        for child in collection.children:
            index = self._draw_collection(layout, view_layer, use_local_collections, child, index)

        return index

    def draw(self, context):
        layout = self.layout
        layout.use_property_split = False

        view = context.space_data
        view_layer = context.view_layer

        layout.use_property_split = False
        layout.prop(view, "use_local_collections")
        layout.separator()

        # We pass index 0 here because the index is increased
        # so the first real index is 1
        # And we start with index as 1 because we skip the master collection
        self._draw_collection(
            layout,
            view_layer,
            view.use_local_collections,
            view_layer.layer_collection,
            0,
        )


class VIEW3D_PT_object_type_visibility(Panel):
    bl_space_type = "VIEW_3D"
    bl_region_type = "HEADER"
    bl_label = "Selectability & Visibility"
    bl_ui_units_x = 8

    # Allows derived classes to pass view data other than context.space_data.
    # This is used by the official VR add-on, which passes XrSessionSettings
    # since VR has a 3D view that only exists for the duration of the VR session.
    def draw_ex(self, _context, view, show_select):
        layout = self.layout
        layout.use_property_split = True
        layout.use_property_decorate = False

        layout.label(text="Selectability & Visibility")
        layout.separator()
        col = layout.column(align=True)

        attr_object_types = (
            ("mesh", "Mesh", "OUTLINER_OB_MESH"),
            ("curve", "Curve", "OUTLINER_OB_CURVE"),
            ("surf", "Surface", "OUTLINER_OB_SURFACE"),
            ("meta", "Meta", "OUTLINER_OB_META"),
            ("font", "Text", "OUTLINER_OB_FONT"),
            (None, None, None),
            ("curves", "Hair Curves", "HAIR_DATA"),
            ("pointcloud", "Point Cloud", "OUTLINER_OB_POINTCLOUD"),
            ("volume", "Volume", "OUTLINER_OB_VOLUME"),
            ("grease_pencil", "Grease Pencil", "OUTLINER_OB_GREASEPENCIL"),
            ("armature", "Armature", "OUTLINER_OB_ARMATURE"),
            (None, None, None),
            ("lattice", "Lattice", "OUTLINER_OB_LATTICE"),
            ("empty", "Empty", "OUTLINER_OB_EMPTY"),
            ("light", "Light", "OUTLINER_OB_LIGHT"),
            ("light_probe", "Light Probe", "OUTLINER_OB_LIGHTPROBE"),
            ("camera", "Camera", "OUTLINER_OB_CAMERA"),
            ("speaker", "Speaker", "OUTLINER_OB_SPEAKER"),
        )

        for attr, attr_name, attr_icon in attr_object_types:
            if attr is None:
                col.separator()
                continue

            attr_v = "show_object_viewport_" + attr
            icon_v = "HIDE_OFF" if getattr(view, attr_v) else "HIDE_ON"

            row = col.row(align=True)
            row.label(text=attr_name, icon=attr_icon)

            if show_select:
                attr_s = "show_object_select_" + attr
                icon_s = "RESTRICT_SELECT_OFF" if getattr(view, attr_s) else "RESTRICT_SELECT_ON"

                rowsub = row.row(align=True)
                rowsub.active = getattr(view, attr_v)
                rowsub.prop(view, attr_s, text="", icon=icon_s, emboss=False)

            row.prop(view, attr_v, text="", icon=icon_v, emboss=False)

    def draw(self, context):
        view = context.space_data
        self.draw_ex(context, view, True)


class VIEW3D_PT_shading(Panel):
    bl_space_type = "VIEW_3D"
    bl_region_type = "HEADER"
    bl_label = "Shading"
    bl_ui_units_x = 12

    @classmethod
    def get_shading(cls, context):
        # Get settings from 3D viewport or OpenGL render engine
        view = context.space_data
        if view.type == "VIEW_3D":
            return view.shading
        else:
            return context.scene.display.shading

    def draw(self, _context):
        layout = self.layout
        layout.label(text="Viewport Shading")


class VIEW3D_PT_shading_lighting(Panel):
    bl_space_type = "VIEW_3D"
    bl_region_type = "HEADER"
    bl_label = "Lighting"
    bl_parent_id = "VIEW3D_PT_shading"

    @classmethod
    def poll(cls, context):
        shading = VIEW3D_PT_shading.get_shading(context)
        if shading.type in {"SOLID", "MATERIAL"}:
            return True
        if shading.type == "RENDERED":
            engine = context.scene.render.engine
            if engine == "BLENDER_EEVEE":
                return True
        return False

    def draw(self, context):
        layout = self.layout
        shading = VIEW3D_PT_shading.get_shading(context)

        col = layout.column()
        split = col.split(factor=0.95)

        if shading.type == "SOLID":
            row = split.row()
            row.separator()
            row.prop(shading, "light", expand=True)
            col = split.column()

            split = layout.split(factor=0.95)
            col = split.column()
            sub = col.row()

            if shading.light == "STUDIO":
                prefs = context.preferences
                system = prefs.system

                if not system.use_studio_light_edit:
                    sub.scale_y = 0.6  # Smaller studio-light preview.
                    row = sub.row()
                    row.separator()
                    row.template_icon_view(shading, "studio_light", scale_popup=3.0)
                else:
                    row = sub.row()
                    row.separator()
                    row.prop(
                        system,
                        "use_studio_light_edit",
                        text="Disable Studio Light Edit",
                        icon="NONE",
                        toggle=True,
                    )

                col = split.column()
                col.operator("screen.userpref_show", emboss=False, text="", icon="PREFERENCES").section = "LIGHTS"

                split = layout.split(factor=0.95)
                col = split.column()

                row = col.row()
                row.separator()
                row.prop(
                    shading,
                    "use_world_space_lighting",
                    text="",
                    icon="WORLD",
                    toggle=True,
                )
                row = row.row()
                if shading.use_world_space_lighting:
                    row.prop(shading, "studiolight_rotate_z", text="Rotation")
                    col = split.column()  # to align properly with above

            elif shading.light == "MATCAP":
                sub.scale_y = 0.6  # smaller matcap preview
                row = sub.row()
                row.separator()
                row.template_icon_view(shading, "studio_light", scale_popup=3.0)

                col = split.column()
                col.operator("screen.userpref_show", emboss=False, text="", icon="PREFERENCES").section = "LIGHTS"
                col.operator(
                    "view3d.toggle_matcap_flip",
                    emboss=False,
                    text="",
                    icon="ARROW_LEFTRIGHT",
                )

        elif shading.type == "MATERIAL":
            row = col.row()
            row.separator()
            row.prop(shading, "use_scene_lights")
            row = col.row()
            row.separator()
            row.prop(shading, "use_scene_world")
            col = layout.column()
            split = col.split(factor=0.95)

            if not shading.use_scene_world:
                col = split.column()
                sub = col.row()
                sub.scale_y = 0.6
                row = sub.row()
                row.separator()
                row.template_icon_view(shading, "studio_light", scale_popup=3)

                col = split.column()
                col.operator("screen.userpref_show", emboss=False, text="", icon="PREFERENCES").section = "LIGHTS"

                split = layout.split(factor=0.95)
                col = split.column()

                engine = context.scene.render.engine
                row = col.row()
                if engine == "BLENDER_WORKBENCH":
                    row.separator()
                    row.prop(
                        shading,
                        "use_studiolight_view_rotation",
                        text="",
                        icon="WORLD",
                        toggle=True,
                    )
                row = row.row()
                row.prop(shading, "studiolight_rotate_z", text="Rotation")

                row = col.row()
                row.separator()
                row.prop(shading, "studiolight_intensity")
                row = col.row()
                row.separator()
                row.prop(shading, "studiolight_background_alpha")
                row = col.row()
                row.separator()
                row.prop(shading, "studiolight_background_blur")
                col = split.column()  # to align properly with above

        elif shading.type == "RENDERED":
            row = col.row()
            row.separator()
            row.prop(shading, "use_scene_lights_render")
            row = col.row()
            row.separator()
            row.prop(shading, "use_scene_world_render")

            if not shading.use_scene_world_render:
                col = layout.column()
                split = col.split(factor=0.95)

                col = split.column()
                sub = col.row()
                sub.scale_y = 0.6
                row = sub.row()
                row.separator()
                row.template_icon_view(shading, "studio_light", scale_popup=3)

                col = split.column()
                col.operator("screen.userpref_show", emboss=False, text="", icon="PREFERENCES").section = "LIGHTS"

                split = layout.split(factor=0.95)
                col = split.column()
                row = col.row()
                row.separator()
                row.prop(shading, "studiolight_rotate_z", text="Rotation")
                row = col.row()
                row.separator()
                row.prop(shading, "studiolight_intensity")
                row = col.row()
                row.separator()
                row.prop(shading, "studiolight_background_alpha")
                row = col.row()
                row.separator()
                row.prop(shading, "studiolight_background_blur")
                col = split.column()  # to align properly with above
            else:
                row = col.row()
                row.separator()
                row.label(icon="DISCLOSURE_TRI_RIGHT")


class VIEW3D_PT_shading_color(Panel):
    bl_space_type = "VIEW_3D"
    bl_region_type = "HEADER"
    bl_label = "Wireframe Color"
    bl_parent_id = "VIEW3D_PT_shading"

    def _draw_color_type(self, context):
        layout = self.layout
        shading = VIEW3D_PT_shading.get_shading(context)

        layout.grid_flow(row_major=True, columns=3, align=True).prop(shading, "color_type", expand=True)
        if shading.color_type == "SINGLE":
            layout.row().prop(shading, "single_color", text="")

    def _draw_background_color(self, context):
        layout = self.layout
        shading = VIEW3D_PT_shading.get_shading(context)

        layout.row().label(text="Background")
        layout.row().prop(shading, "background_type", expand=True)
        if shading.background_type == "VIEWPORT":
            layout.row().prop(shading, "background_color", text="")

    def draw(self, context):
        layout = self.layout
        shading = VIEW3D_PT_shading.get_shading(context)

        self.layout.row().prop(shading, "wireframe_color_type", expand=True)
        self.layout.separator()

        if shading.type == "SOLID":
            layout.row().label(text="Object Color")
            self._draw_color_type(context)
            self.layout.separator()
            self._draw_background_color(context)
        elif shading.type == "WIREFRAME":
            self._draw_background_color(context)


class VIEW3D_PT_shading_options(Panel):
    bl_space_type = "VIEW_3D"
    bl_region_type = "HEADER"
    bl_label = "Options"
    bl_parent_id = "VIEW3D_PT_shading"

    @classmethod
    def poll(cls, context):
        shading = VIEW3D_PT_shading.get_shading(context)
        return shading.type in {"WIREFRAME", "SOLID"}

    def draw(self, context):
        layout = self.layout

        shading = VIEW3D_PT_shading.get_shading(context)

        col = layout.column()

        if shading.type == "SOLID":
            row = col.row()
            row.separator()
            row.prop(shading, "show_backface_culling")

        row = col.row()

        if shading.type == "WIREFRAME":
            split = layout.split()
            col = split.column()
            row = col.row()
            row.separator()
            row.prop(shading, "show_xray_wireframe")
            col = split.column()
            if shading.show_xray_wireframe:
                col.prop(shading, "xray_alpha_wireframe", text="")
            else:
                col.label(icon="DISCLOSURE_TRI_RIGHT")
        elif shading.type == "SOLID":
            xray_active = shading.show_xray and shading.xray_alpha != 1

            split = layout.split()
            col = split.column()
            col.use_property_split = False
            row = col.row()
            row.separator()
            row.prop(shading, "show_xray")
            col = split.column()
            if shading.show_xray:
                col.use_property_split = False
                col.prop(shading, "xray_alpha", text="")
            else:
                col.label(icon="DISCLOSURE_TRI_RIGHT")

            split = layout.split()
            split.active = not xray_active
            col = split.column()
            col.use_property_split = False
            row = col.row()
            row.separator()
            row.prop(shading, "show_shadows")
            col = split.column()
            if shading.show_shadows:
                col.use_property_split = False
                row = col.row(align=True)
                row.prop(shading, "shadow_intensity", text="")
                row.popover(
                    panel="VIEW3D_PT_shading_options_shadow",
                    icon="PREFERENCES",
                    text="",
                )
            else:
                col.label(icon="DISCLOSURE_TRI_RIGHT")

            split = layout.split()
            col = split.column()
            col.use_property_split = False
            row = col.row()
            if not xray_active:
                row.separator()
                row.prop(shading, "show_cavity")
                col = split.column()
                if shading.show_cavity:
                    col.prop(shading, "cavity_type", text="Type")
                else:
                    col.label(icon="DISCLOSURE_TRI_RIGHT")

            col = layout.column()

            if shading.show_cavity and not xray_active:
                if shading.cavity_type in {"WORLD", "BOTH"}:
                    row = col.row()
                    row.separator()
                    row.separator()
                    row.label(text="World Space")
                    row = col.row()
                    row.separator()
                    row.separator()
                    row.separator()
                    row.use_property_split = True
                    row.prop(shading, "cavity_ridge_factor", text="Ridge")
                    row = col.row()
                    row.separator()
                    row.separator()
                    row.separator()
                    row.use_property_split = True
                    row.prop(shading, "cavity_valley_factor", text="Valley")
                    row.popover(
                        panel="VIEW3D_PT_shading_options_ssao",
                        icon="PREFERENCES",
                        text="",
                    )

                if shading.cavity_type in {"SCREEN", "BOTH"}:
                    row = col.row()
                    row.separator()
                    row.separator()
                    row.label(text="Screen Space")
                    row = col.row()
                    row.separator()
                    row.separator()
                    row.separator()
                    row.use_property_split = True
                    row.prop(shading, "curvature_ridge_factor", text="Ridge")
                    row = col.row()
                    row.separator()
                    row.separator()
                    row.separator()
                    row.use_property_split = True
                    row.prop(shading, "curvature_valley_factor", text="Valley")

            row = col.row()
            if not xray_active:
                row.separator()
                row.prop(shading, "use_dof", text="Depth of Field")

        if shading.type in {"WIREFRAME", "SOLID"}:
            split = layout.split()
            col = split.column()
            row = col.row()
            row.separator()
            row.prop(shading, "show_object_outline")
            col = split.column()
            if shading.show_object_outline:
                col.prop(shading, "object_outline_color", text="")
            else:
                col.label(icon="DISCLOSURE_TRI_RIGHT")

        if shading.type == "SOLID":
            col = col.column()
            if shading.light in {"STUDIO", "MATCAP"}:
                studio_light = shading.selected_studio_light
                if (studio_light is not None) and studio_light.has_specular_highlight_pass:
                    row = layout.row()
                    row.separator()
                    row.prop(shading, "show_specular_highlight", text="Specular Lighting")


class VIEW3D_PT_shading_options_shadow(Panel):
    bl_label = "Shadow Settings"
    bl_space_type = "VIEW_3D"
    bl_region_type = "HEADER"
    bl_ui_units_x = 12

    def draw(self, context):
        layout = self.layout
        layout.use_property_split = True
        scene = context.scene

        col = layout.column()
        col.prop(scene.display, "light_direction", text="Direction")
        col.prop(scene.display, "shadow_shift", text="Offset")
        col.prop(scene.display, "shadow_focus", text="Focus")


class VIEW3D_PT_shading_options_ssao(Panel):
    bl_label = "SSAO Settings"
    bl_space_type = "VIEW_3D"
    bl_region_type = "HEADER"

    def draw(self, context):
        layout = self.layout
        layout.use_property_split = True
        scene = context.scene

        col = layout.column(align=True)
        col.prop(scene.display, "matcap_ssao_samples")
        col.prop(scene.display, "matcap_ssao_distance")
        col.prop(scene.display, "matcap_ssao_attenuation")


class VIEW3D_PT_shading_render_pass(Panel):
    bl_space_type = "VIEW_3D"
    bl_region_type = "HEADER"
    bl_label = "Render Pass"
    bl_parent_id = "VIEW3D_PT_shading"
    COMPAT_ENGINES = {"BLENDER_EEVEE"}

    @classmethod
    def poll(cls, context):
        return (context.space_data.shading.type == "MATERIAL") or (
            context.engine in cls.COMPAT_ENGINES and context.space_data.shading.type == "RENDERED"
        )

    def draw(self, context):
        shading = context.space_data.shading

        layout = self.layout
        row = layout.row()
        row.separator()
        row.prop(shading, "render_pass", text="")


class VIEW3D_PT_shading_compositor(Panel):
    bl_space_type = "VIEW_3D"
    bl_region_type = "HEADER"
    bl_label = "Compositor"
    bl_parent_id = "VIEW3D_PT_shading"
    bl_order = 10

    @classmethod
    def poll(cls, context):
        return context.space_data.shading.type in {"MATERIAL", "RENDERED"}

    def draw(self, context):
        shading = context.space_data.shading
        row = self.layout.row()
        row.prop(shading, "use_compositor", expand=True)


class VIEW3D_PT_gizmo_display(Panel):
    bl_space_type = "VIEW_3D"
    bl_region_type = "HEADER"
    bl_label = "Gizmos"
    bl_ui_units_x = 12  # BFA - wider

    def draw(self, context):
        layout = self.layout

        scene = context.scene
        view = context.space_data

        prefs = context.preferences
        prefsview = prefs.view

        col = layout.column()
        col.label(text="Viewport Gizmos")
        col.separator()

        col.active = view.show_gizmo
        colsub = col.column()
        # BFA - these are shown below to float left under a label
        # colsub.prop(view, "show_gizmo_navigate", text="Navigate")
        # colsub.prop(view, "show_gizmo_tool", text="Active Tools")
        # colsub.prop(view, "show_gizmo_modifier", text="Active Modifier")
        # colsub.prop(view, "show_gizmo_context", text="Active Object")

        row = colsub.row()
        row.separator()
        row.prop(view, "show_gizmo_navigate", text="Navigate")

        # BFA - these are shown below with a conditional display
        # col = layout.column()
        # col.active = view.show_gizmo and view.show_gizmo_context
        # col.label(text="Object Gizmos")
        # col.prop(scene.transform_orientation_slots[1], "type", text="")
        # col.prop(view, "show_gizmo_object_translate", text="Move", text_ctxt=i18n_contexts.operator_default)
        # col.prop(view, "show_gizmo_object_rotate", text="Rotate", text_ctxt=i18n_contexts.operator_default)
        # col.prop(view, "show_gizmo_object_scale", text="Scale", text_ctxt=i18n_contexts.operator_default)

        row = colsub.row()
        row.separator()
        row.prop(view, "show_gizmo_tool", text="Active Tools")
        row = colsub.row()
        row.separator()
        row.prop(view, "show_gizmo_modifier", text="Active Modifier")

        split = col.split()
        row = split.row()
        row.separator()
        row.prop(view, "show_gizmo_context", text="Active Object")

        row = split.row(align=True)
        if not view.show_gizmo_context:
            row.label(icon="DISCLOSURE_TRI_RIGHT")
        else:
            row.label(icon="DISCLOSURE_TRI_DOWN")
            split = col.split()
            row = split.row()
            row.separator()

            col = layout.column(align=True)
            if view.show_gizmo and view.show_gizmo_context:
                col.label(text="Object Gizmos")
                row = col.row()
                row.separator()
                row.prop(scene.transform_orientation_slots[1], "type", text="")
                row = col.row()
                row.separator()
                row.prop(
                    view,
                    "show_gizmo_object_translate",
                    text="Move",
                    text_ctxt=i18n_contexts.operator_default,
                )  # BFA
                row = col.row()
                row.separator()
                row.prop(
                    view,
                    "show_gizmo_object_rotate",
                    text="Rotate",
                    text_ctxt=i18n_contexts.operator_default,
                )  # BFA
                row = col.row()
                row.separator()
                row.prop(
                    view,
                    "show_gizmo_object_scale",
                    text="Scale",
                    text_ctxt=i18n_contexts.operator_default,
                )  # BFA

        # Match order of object type visibility
        col = layout.column(align=True)
        col.active = view.show_gizmo
        col.label(text="Empty")
        row = col.row()
        row.separator()
        row.prop(view, "show_gizmo_empty_image", text="Image")
        row = col.row()
        row.separator()
        row.prop(view, "show_gizmo_empty_force_field", text="Force Field")

        col.label(text="Light")
        row = col.row()
        row.separator()
        row.prop(view, "show_gizmo_light_size", text="Size")
        row = col.row()
        row.separator()
        row.prop(view, "show_gizmo_light_look_at", text="Look At")

        col.label(text="Camera")
        row = col.row()
        row.separator()
        row.prop(view, "show_gizmo_camera_lens", text="Lens")
        row = col.row()
        row.separator()
        row.prop(view, "show_gizmo_camera_dof_distance", text="Focus Distance")


class VIEW3D_PT_overlay(Panel):
    bl_space_type = "VIEW_3D"
    bl_region_type = "HEADER"
    bl_label = "Overlays"
    bl_ui_units_x = 14

    def draw(self, _context):
        layout = self.layout
        layout.label(text="Viewport Overlays")


class VIEW3D_PT_overlay_guides(Panel):
    bl_space_type = "VIEW_3D"
    bl_region_type = "HEADER"
    bl_parent_id = "VIEW3D_PT_overlay"
    bl_label = "Guides"

    def draw(self, context):
        layout = self.layout

        view = context.space_data
        scene = context.scene

        overlay = view.overlay
        shading = view.shading
        display_all = overlay.show_overlays

        col = layout.column()
        col.active = display_all

        split = col.split()
        sub = split.column()

        split = col.split()
        col = split.column()
        col.use_property_split = False
        col.prop(overlay, "show_ortho_grid")
        col = split.column()

        if overlay.show_ortho_grid:
            col.prop(
                overlay,
                "show_floor",
                text="Floor",
                text_ctxt=i18n_contexts.editor_view3d,
            )
        else:
            col.label(icon="DISCLOSURE_TRI_RIGHT")

        if overlay.show_ortho_grid:
            col = layout.column(heading="Axes", align=False)

            row = col.row()
            row.use_property_split = True
            row.use_property_decorate = False
            row.separator()
            row.prop(overlay, "show_axis_x", text="X", toggle=True)
            row.prop(overlay, "show_axis_y", text="Y", toggle=True)
            row.prop(overlay, "show_axis_z", text="Z", toggle=True)

            if overlay.show_floor:
                col = layout.column()
                col.use_property_split = True
                col.use_property_decorate = False
                row = col.row()
                row.separator()
                row.prop(overlay, "grid_scale", text="Grid Scale")
                if scene.unit_settings.system == "NONE":
                    col = layout.column()
                    col.use_property_split = True
                    col.use_property_decorate = False
                    row = col.row()
                    row.separator()
                    row.prop(overlay, "grid_subdivisions", text="Subdivisions")

        layout.separator()

        layout.label(text="Options")

        # bfa - indent the Options group, matching other panels.
        col = layout.column(align=True)
        col.active = display_all
        split = col.split()
        sub = split.column(align=True)

        row = sub.row()
        row.separator()
        row.prop(overlay, "show_cursor", text="3D Cursor")
        row.prop(overlay, "show_annotation", text="Annotations")

        row = sub.row()
        row.separator()
        row.prop(overlay, "show_stats", text="Statistics")
        row.prop(overlay, "show_text", text="Text Info")

        # bfa - Camera and HDRi Preview options placed at the bottom,
        # since they're only relevant in specific view modes.
        if view.region_3d.view_perspective == "CAMERA" or shading.type == "MATERIAL":
            row = sub.row()
            row.separator()

        if view.region_3d.view_perspective == "CAMERA":
            row.prop(overlay, "show_camera_guides", text="Camera Guides")

        if shading.type == "MATERIAL":
            row = row if view.region_3d.view_perspective != "CAMERA" else row.row()
            row.active = shading.render_pass == "COMBINED"
            row.prop(overlay, "show_look_dev")


class VIEW3D_PT_overlay_object(Panel):
    bl_space_type = "VIEW_3D"
    bl_region_type = "HEADER"
    bl_parent_id = "VIEW3D_PT_overlay"
    bl_label = "Objects"

    def draw(self, context):
        layout = self.layout
        view = context.space_data
        overlay = view.overlay
        display_all = overlay.show_overlays
        shading = view.shading

        col = layout.column(align=True)
        col.active = display_all

        split = col.split()

        sub = split.column(align=True)
        row = sub.row()
        row.separator()
        row.prop(overlay, "show_extras", text="Extras")

        row = sub.row()
        row.separator()
        row.active = overlay.show_extras
        row.prop(overlay, "show_light_colors")

        row = sub.row()
        row.separator()
        row.prop(overlay, "show_relationship_lines")
        row = sub.row()
        row.separator()
        row.prop(overlay, "show_outline_selected")

        sub = split.column(align=True)
        sub.prop(overlay, "show_bones", text="Bones")
        sub.prop(overlay, "show_motion_paths")

        split = col.split()
        col = split.column()
        col.use_property_split = False
        row = col.row()
        row.separator()
        row.prop(overlay, "show_object_origins", text="Origins")
        col = split.column()
        if overlay.show_object_origins:
            col.prop(overlay, "show_object_origins_all", text="Origins (All)")
        else:
            col.label(icon="DISCLOSURE_TRI_RIGHT")

        if shading.type == "WIREFRAME" or shading.show_xray:
            layout.separator()
            layout.prop(overlay, "bone_wire_alpha")


class VIEW3D_PT_overlay_geometry(Panel):
    bl_space_type = "VIEW_3D"
    bl_region_type = "HEADER"
    bl_parent_id = "VIEW3D_PT_overlay"
    bl_label = "Geometry"

    def draw(self, context):
        layout = self.layout
        view = context.space_data
        overlay = view.overlay
        display_all = overlay.show_overlays
        is_wireframes = view.shading.type == "WIREFRAME"

        col = layout.column(align=True)
        col.active = display_all
        split = col.split()
        row = split.row()
        row.separator()
        row.prop(overlay, "show_wireframes")

        row = split.row(align=True)
        if overlay.show_wireframes or is_wireframes:
            row.prop(overlay, "wireframe_threshold", text="")
            row.prop(overlay, "wireframe_opacity", text="Opacity")
        else:
            row.label(icon="DISCLOSURE_TRI_RIGHT")

        row = col.row()
        row.separator()
        row.prop(overlay, "show_face_orientation")

        # These properties should be always available in the UI for all modes
        # other than Object.
        # Even when the Fade Inactive Geometry overlay is not affecting the
        # current active object depending on its mode, it will always affect
        # the rest of the scene.
        if context.mode != "OBJECT":
            col = layout.column(align=True)
            col.active = display_all
            split = col.split()
            row = split.row()
            row.separator()
            row.prop(overlay, "show_fade_inactive")

            row = split.row(align=True)
            if overlay.show_fade_inactive:
                row.prop(overlay, "fade_inactive_alpha", text="")
            else:
                row.label(icon="DISCLOSURE_TRI_RIGHT")

        # sub.prop(overlay, "show_onion_skins")


class VIEW3D_PT_overlay_viewer_node(Panel):
    bl_space_type = "VIEW_3D"
    bl_region_type = "HEADER"
    bl_parent_id = "VIEW3D_PT_overlay"
    bl_label = "Viewer Node"

    # BFA - We modified this method
    def draw(self, context):
        layout = self.layout
        view = context.space_data
        if not view.show_viewer:
            layout.label(text="Viewer Nodes Overlay Is Disabled", icon="ERROR")
            return

        overlay = view.overlay
        display_all = overlay.show_overlays
        col = layout.column(align=True)
        col.active = display_all
        split = col.split()
        row = split.row()
        row.separator()
        row.prop(overlay, "show_viewer_attribute", text="Color Overlay")

        row = split.row(align=True)
        if not overlay.show_viewer_attribute:
            row.label(icon="DISCLOSURE_TRI_RIGHT")
        else:
            row.label(icon="DISCLOSURE_TRI_DOWN")
            split = col.split()
            row = split.row()
            row.separator()
            col2 = row.column()
            split = col2.split()
            row = split.row()
            row.separator()
            row.use_property_split = True
            row.prop(overlay, "viewer_attribute_opacity", text="Opacity")

        split = col.split()
        row = split.row()
        row.separator()
        row.prop(overlay, "show_viewer_text", text="Attribute Text Overlay")  # BFA - made explicit


class VIEW3D_PT_overlay_motion_tracking(Panel):
    bl_space_type = "VIEW_3D"
    bl_region_type = "HEADER"
    bl_parent_id = "VIEW3D_PT_overlay"
    bl_label = "Motion Tracking"

    def draw_header(self, context):
        layout = self.layout
        view = context.space_data
        overlay = view.overlay
        display_all = overlay.show_overlays
        layout.active = display_all

        row = layout.row()
        split = row.split()
        split.prop(view, "show_reconstruction", text=self.bl_label)
        if view.show_reconstruction:
            split.label(icon="DISCLOSURE_TRI_DOWN")
        else:
            split.label(icon="DISCLOSURE_TRI_RIGHT")

    def draw(self, context):
        layout = self.layout
        view = context.space_data
        overlay = view.overlay
        display_all = overlay.show_overlays

        col = layout.column()
        col.active = display_all

        if view.show_reconstruction:
            split = col.split()

            sub = split.column(align=True)
            row = sub.row()
            row.separator()
            row.prop(view, "show_camera_path", text="Camera Path")

            sub = split.column()
            sub.prop(view, "show_bundle_names", text="Marker Names")

            col = layout.column()
            col.active = display_all
            col.label(text="Tracks")
            row = col.row(align=True)
            row.separator()
            row.prop(view, "tracks_display_type", text="")
            row.prop(view, "tracks_display_size", text="Size")


class VIEW3D_PT_overlay_edit_mesh(Panel):
    bl_space_type = "VIEW_3D"
    bl_region_type = "HEADER"
    bl_label = "Mesh Edit Mode"
    bl_ui_units_x = 14

    @classmethod
    def poll(cls, context):
        return context.mode == "EDIT_MESH"

    def draw(self, context):
        layout = self.layout
        layout.label(text="Mesh Edit Mode Overlays")

        view = context.space_data
        shading = view.shading
        overlay = view.overlay
        display_all = overlay.show_overlays

        is_any_solid_shading = not (shading.show_xray or (shading.type == "WIREFRAME"))

        col = layout.column()
        col.active = display_all

        split = col.split()  # BFA - our layout
        sub = split.column()  # BFA - our layout
        row = sub.row()  # BFA - our layout
        row = col.row(align=True)
        row.separator()  # BFA - our layout
        row.prop(overlay, "show_edge_bevel_weight", text="Bevel", icon="EDGE_BEVEL", toggle=True)
        row.prop(overlay, "show_edge_crease", text="Crease", icon="EDGE_CREASE", toggle=True)
        row.prop(overlay, "show_edge_seams", text="Seam", icon="EDGE_SEAM", toggle=True)
        row.prop(
            overlay,
            "show_edge_sharp",
            text="Sharp",
            icon="EDGE_SHARP",
            text_ctxt=i18n_contexts.plural,
            toggle=True,
        )

        col.separator()
        row = col.row()  # BFA - our layout
        row.separator()
        row.prop(overlay, "show_faces", text="Faces")
        row.active = is_any_solid_shading
        row.prop(overlay, "show_face_center", text="Center")  # BFA - our layout

        row = col.row()  # BFA - our layout
        row.separator()
        row.prop(overlay, "show_extra_indices", text="Indices")


class VIEW3D_PT_overlay_edit_mesh_shading(Panel):
    bl_space_type = "VIEW_3D"
    bl_region_type = "HEADER"
    bl_parent_id = "VIEW3D_PT_overlay_edit_mesh"
    bl_label = "Shading"

    @classmethod
    def poll(cls, context):
        return context.mode == "EDIT_MESH"

    def draw(self, context):
        layout = self.layout

        view = context.space_data
        shading = view.shading
        overlay = view.overlay
        tool_settings = context.tool_settings
        display_all = overlay.show_overlays
        statvis = tool_settings.statvis

        col = layout.column()
        col.active = display_all

        row = col.row()
        row.separator()
        split = row.split(factor=0.55)
        split.prop(overlay, "show_retopology", text="Retopology")
        if overlay.show_retopology:
            split.prop(overlay, "retopology_offset", text="")
        else:
            split.label(icon="DISCLOSURE_TRI_RIGHT")

        row = col.row()
        row.separator()
        split = row.split(factor=0.55)
        split.prop(overlay, "show_weight", text="Vertex Group Weights")
        if overlay.show_weight:
            split.label(icon="DISCLOSURE_TRI_DOWN")
        else:
            split.label(icon="DISCLOSURE_TRI_RIGHT")

        if overlay.show_weight:
            row = col.row()
            row.separator()
            row.separator()
            row.use_property_split = True
            row.prop(tool_settings, "vertex_group_user", text="Zero Weights", expand=True)

        if shading.type == "WIREFRAME":
            xray = shading.show_xray_wireframe and shading.xray_alpha_wireframe < 1.0
        elif shading.type == "SOLID":
            xray = shading.show_xray and shading.xray_alpha < 1.0
        else:
            xray = False
        statvis_active = not xray
        row = col.row()
        row.active = statvis_active
        row.separator()
        split = row.split(factor=0.55)
        split.prop(overlay, "show_statvis", text="Mesh Analysis")
        if overlay.show_statvis:
            split.label(icon="DISCLOSURE_TRI_DOWN")
        else:
            split.label(icon="DISCLOSURE_TRI_RIGHT")

        if overlay.show_statvis:
            col = col.column()
            col.active = statvis_active

            sub = col.split()
            row = sub.row()
            row.separator()
            row.separator()
            row.use_property_split = True
            row.prop(statvis, "type", text="Type")

            statvis_type = statvis.type
            if statvis_type == "OVERHANG":
                row = col.row(align=True)
                row.separator()
                row.prop(statvis, "overhang_min", text="Minimum")
                row.prop(statvis, "overhang_max", text="Maximum")
                row = col.row(align=True)
                row.separator()
                row.row().prop(statvis, "overhang_axis", expand=True)
            elif statvis_type == "THICKNESS":
                row = col.row(align=True)
                row.separator()
                row.prop(statvis, "thickness_min", text="Minimum")
                row.prop(statvis, "thickness_max", text="Maximum")
                col.prop(statvis, "thickness_samples")
            elif statvis_type == "INTERSECT":
                pass
            elif statvis_type == "DISTORT":
                row = col.row(align=True)
                row.separator()
                row.prop(statvis, "distort_min", text="Minimum")
                row.prop(statvis, "distort_max", text="Maximum")
            elif statvis_type == "SHARP":
                row = col.row(align=True)
                row.separator()
                row.prop(statvis, "sharp_min", text="Minimum")
                row.prop(statvis, "sharp_max", text="Maximum")


class VIEW3D_PT_overlay_edit_mesh_measurement(Panel):
    bl_space_type = "VIEW_3D"
    bl_region_type = "HEADER"
    bl_parent_id = "VIEW3D_PT_overlay_edit_mesh"
    bl_label = "Measurement"

    @classmethod
    def poll(cls, context):
        return context.mode == "EDIT_MESH"

    def draw(self, context):
        layout = self.layout

        view = context.space_data
        overlay = view.overlay
        display_all = overlay.show_overlays

        col = layout.column()
        col.active = display_all

        split = col.split()

        sub = split.column()
        row = sub.row()
        row.separator()
        row.prop(overlay, "show_extra_edge_length", text="Edge Length")
        row = sub.row()
        row.separator()
        row.prop(overlay, "show_extra_edge_angle", text="Edge Angle")

        sub = split.column()
        sub.prop(overlay, "show_extra_face_area", text="Face Area")
        sub.prop(overlay, "show_extra_face_angle", text="Face Angle")


class VIEW3D_PT_overlay_edit_mesh_normals(Panel):
    bl_space_type = "VIEW_3D"
    bl_region_type = "HEADER"
    bl_parent_id = "VIEW3D_PT_overlay_edit_mesh"
    bl_label = "Normals"

    @classmethod
    def poll(cls, context):
        return context.mode == "EDIT_MESH"

    def draw(self, context):
        layout = self.layout

        view = context.space_data
        overlay = view.overlay
        display_all = overlay.show_overlays

        col = layout.column()
        col.active = display_all
        split = col.split()

        row = split.row(align=True)
        row.separator()
        row.separator()
        row.prop(overlay, "show_vertex_normals", text="", icon="NORMALS_VERTEX")
        row.prop(overlay, "show_split_normals", text="", icon="NORMALS_VERTEX_FACE")
        row.prop(overlay, "show_face_normals", text="", icon="NORMALS_FACE")

        sub = split.row(align=True)
        if overlay.show_vertex_normals or overlay.show_face_normals or overlay.show_split_normals:
            sub.use_property_split = True
            if overlay.use_normals_constant_screen_size:
                sub.prop(overlay, "normals_constant_screen_size", text="Size")
            else:
                sub.prop(overlay, "normals_length", text="Size")
        else:
            sub.label(icon="DISCLOSURE_TRI_RIGHT")

        row.prop(overlay, "use_normals_constant_screen_size", text="", icon="FIXED_SIZE")


class VIEW3D_PT_overlay_edit_mesh_freestyle(Panel):
    bl_space_type = "VIEW_3D"
    bl_region_type = "HEADER"
    bl_parent_id = "VIEW3D_PT_overlay_edit_mesh"
    bl_label = "Freestyle"

    @classmethod
    def poll(cls, context):
        return context.mode == "EDIT_MESH" and bpy.app.build_options.freestyle

    def draw(self, context):
        layout = self.layout

        view = context.space_data
        overlay = view.overlay
        display_all = overlay.show_overlays

        col = layout.column()
        col.active = display_all

        row = col.row()
        row.separator()
        row.prop(overlay, "show_freestyle_edge_marks", text="Edge Marks")
        row.prop(overlay, "show_freestyle_face_marks", text="Face Marks")


class VIEW3D_PT_overlay_edit_curve(Panel):
    bl_space_type = "VIEW_3D"
    bl_region_type = "HEADER"
    bl_label = "Curve Edit Mode"

    @classmethod
    def poll(cls, context):
        return context.mode == "EDIT_CURVE"

    def draw(self, context):
        layout = self.layout
        view = context.space_data
        overlay = view.overlay
        display_all = overlay.show_overlays

        layout.label(text="Curve Edit Mode Overlays")

        col = layout.column()
        col.active = display_all

        row = col.row()
        row.prop(overlay, "display_handle", text="Handles")

        col = layout.column(align=True)
        col.active = display_all
        split = col.split()
        row = split.row(align=True)
        # row.separator()
        # row.separator()
        row.prop(overlay, "show_curve_normals")

        row = split.row(align=True)
        if overlay.show_curve_normals:
            row.prop(overlay, "normals_length", text="")
        else:
            row.label(icon="DISCLOSURE_TRI_RIGHT")


class VIEW3D_PT_overlay_edit_curves(Panel):
    bl_space_type = "VIEW_3D"
    bl_region_type = "HEADER"
    bl_label = "Curves Edit Mode"

    @classmethod
    def poll(cls, context):
        return context.mode == "EDIT_CURVES"

    def draw(self, context):
        layout = self.layout
        view = context.space_data
        overlay = view.overlay
        display_all = overlay.show_overlays

        layout.label(text="Curves Edit Mode Overlays")

        col = layout.column()
        col.active = display_all

        row = col.row()
        row.prop(overlay, "display_handle", text="Handles")


class VIEW3D_PT_overlay_sculpt(Panel):
    bl_space_type = "VIEW_3D"
    bl_context = ".sculpt_mode"
    bl_region_type = "HEADER"
    bl_label = "Sculpt"
    bl_ui_units_x = 13

    @classmethod
    def poll(cls, context):
        return context.mode == "SCULPT"

    def draw(self, context):
        layout = self.layout

        view = context.space_data
        overlay = view.overlay
        display_all = overlay.show_overlays

        layout.label(text="Sculpt Mode Overlays")

        col = layout.column(align=True)
        col.active = display_all
        split = col.split()
        row = split.row()
        row.separator()
        row.prop(overlay, "show_sculpt_mask", text="Show Mask")

        row = split.row(align=True)
        if overlay.show_sculpt_mask:
            row.prop(overlay, "sculpt_mode_mask_opacity", text="")
        else:
            row.label(icon="DISCLOSURE_TRI_RIGHT")

        col = layout.column(align=True)
        col.active = display_all
        split = col.split()
        row = split.row()
        row.separator()
        row.prop(overlay, "show_sculpt_face_sets", text="Show Face Sets")

        row = split.row(align=True)
        if overlay.show_sculpt_face_sets:
            row.prop(overlay, "sculpt_mode_face_sets_opacity", text="")
        else:
            row.label(icon="DISCLOSURE_TRI_RIGHT")


class VIEW3D_PT_overlay_sculpt_curves(Panel):
    bl_space_type = "VIEW_3D"
    bl_context = ".curves_sculpt"
    bl_region_type = "HEADER"
    bl_label = "Sculpt"
    bl_ui_units_x = 13

    @classmethod
    def poll(cls, context):
        return context.mode == "SCULPT_CURVES"

    def draw(self, context):
        layout = self.layout

        view = context.space_data
        overlay = view.overlay

        layout.label(text="Curve Sculpt Overlays")

        row = layout.row(align=True)
        row.active = overlay.show_overlays
        row.use_property_decorate = False
        row.separator(factor=3)
        row.use_property_split = True
        row.prop(overlay, "sculpt_mode_mask_opacity", text="Selection Opacity")

        col = layout.column()
        split = col.split()
        row = split.row()
        row.active = overlay.show_overlays
        row.separator()
        row.prop(overlay, "show_sculpt_curves_cage", text="Curves Cage")

        row = split.row(align=True)
        row.active = overlay.show_overlays
        if overlay.show_sculpt_curves_cage:
            row.prop(overlay, "sculpt_curves_cage_opacity", text="")
        else:
            row.label(icon="DISCLOSURE_TRI_RIGHT")


class VIEW3D_PT_overlay_bones(Panel):
    bl_space_type = "VIEW_3D"
    bl_region_type = "HEADER"
    bl_label = "Bones"
    bl_ui_units_x = 14

    @staticmethod
    def is_using_wireframe(context):
        mode = context.mode

        if mode in {"POSE", "PAINT_WEIGHT"}:
            armature = context.pose_object
        elif mode == "EDIT_ARMATURE":
            armature = context.edit_object
        else:
            return False

        return armature and armature.display_type == "WIRE"

    @classmethod
    def poll(cls, context):
        mode = context.mode
        return (
            (mode == "POSE")
            or (mode == "PAINT_WEIGHT" and context.pose_object)
            or (mode == "EDIT_ARMATURE" and VIEW3D_PT_overlay_bones.is_using_wireframe(context))
        )

    def draw(self, context):
        layout = self.layout
        shading = VIEW3D_PT_shading.get_shading(context)
        view = context.space_data
        mode = context.mode
        overlay = view.overlay
        display_all = overlay.show_overlays

        layout.label(text="Armature Overlays")

        col = layout.column()
        col.active = display_all

        if mode == "POSE":
            col = layout.column(align=True)
            col.active = display_all
            split = col.split()
            row = split.row(align=True)
            row.separator()
            row.separator()
            row.prop(overlay, "show_xray_bone")

            row = split.row(align=True)
            if display_all and overlay.show_xray_bone:
                row.prop(overlay, "xray_alpha_bone", text="")
            else:
                row.label(icon="DISCLOSURE_TRI_RIGHT")

        elif mode == "PAINT_WEIGHT":
            row = col.row()
            row.separator()
            row.prop(overlay, "show_xray_bone")
            row = col.row()
            row.active = shading.type == "WIREFRAME"
            row.prop(overlay, "bone_wire_alpha")


class VIEW3D_PT_overlay_texture_paint(Panel):
    bl_space_type = "VIEW_3D"
    bl_region_type = "HEADER"
    bl_label = "Texture Paint"
    bl_ui_units_x = 13

    @classmethod
    def poll(cls, context):
        return context.mode == "PAINT_TEXTURE"

    def draw(self, context):
        layout = self.layout
        view = context.space_data
        overlay = view.overlay
        display_all = overlay.show_overlays

        layout.label(text="Texture Paint Overlays")

        col = layout.column()
        col.active = display_all
        row = col.row()
        row.separator()
        row.label(text="Stencil Mask Opacity")
        row.prop(overlay, "texture_paint_mode_opacity", text="")


class VIEW3D_PT_overlay_vertex_paint(Panel):
    bl_space_type = "VIEW_3D"
    bl_region_type = "HEADER"
    bl_label = "Vertex Paint"

    @classmethod
    def poll(cls, context):
        return context.mode == "PAINT_VERTEX"

    def draw(self, context):
        layout = self.layout
        view = context.space_data
        overlay = view.overlay
        display_all = overlay.show_overlays

        layout.label(text="Vertex Paint Overlays")

        col = layout.column()
        col.active = display_all
        row = col.row()
        row.separator()
        row.label(text="Stencil Mask Opacity")
        row.prop(overlay, "vertex_paint_mode_opacity", text="")
        row = col.row()
        row.separator()
        row.prop(overlay, "show_paint_wire")


class VIEW3D_PT_overlay_weight_paint(Panel):
    bl_space_type = "VIEW_3D"
    bl_region_type = "HEADER"
    bl_label = "Weight Paint"
    bl_ui_units_x = 13

    @classmethod
    def poll(cls, context):
        return context.mode == "PAINT_WEIGHT"

    def draw(self, context):
        layout = self.layout
        view = context.space_data
        overlay = view.overlay
        display_all = overlay.show_overlays
        tool_settings = context.tool_settings

        layout.label(text="Weight Paint Overlays")

        col = layout.column()
        col.active = display_all

        row = col.row()
        row.separator()
        row.label(text="Opacity")
        row.prop(overlay, "weight_paint_mode_opacity", text="")
        row = col.split(factor=0.36)
        row.label(text="     Zero Weights")
        sub = row.row()
        sub.prop(tool_settings, "vertex_group_user", expand=True)

        row = col.row()
        row.separator()
        row.prop(overlay, "show_wpaint_contours")
        row = col.row()
        row.separator()
        row.prop(overlay, "show_paint_wire")


class VIEW3D_PT_snapping(Panel):
    bl_space_type = "VIEW_3D"
    bl_region_type = "HEADER"
    bl_label = "Snapping"

    def draw(self, context):
        tool_settings = context.tool_settings
        obj = context.active_object
        object_mode = "OBJECT" if obj is None else obj.mode

        layout = self.layout
        col = layout.column()

        col.label(text="Snap Target")
        row = col.row(align=True)
        row.prop(tool_settings, "snap_target", expand=True)

        col.label(text="Snap Base")
        col.prop(tool_settings, "snap_elements_base", expand=True)

        col.label(text="Snap Target for Individual Elements")
        col.prop(tool_settings, "snap_elements_individual", expand=True)

        col.separator()

        if "INCREMENT" in tool_settings.snap_elements:
            col.prop(tool_settings, "use_snap_grid_absolute")

        if "VOLUME" in tool_settings.snap_elements:
            col.prop(tool_settings, "use_snap_peel_object")

        if "FACE_NEAREST" in tool_settings.snap_elements:
            col.prop(tool_settings, "use_snap_to_same_target")
            if object_mode == "EDIT":
                col.prop(tool_settings, "snap_face_nearest_steps")

        col.separator()

        col.prop(tool_settings, "use_snap_align_rotation")
        col.prop(tool_settings, "use_snap_backface_culling")

        col.separator()

        if obj:
            col.label(text="Target Selection")
            col_targetsel = col.column(align=True)
            if object_mode == "EDIT" and obj.type not in {"LATTICE", "META", "FONT"}:
                col_targetsel.prop(
                    tool_settings,
                    "use_snap_self",
                    text="Include Active",
                    icon="EDITMODE_HLT",
                )
                col_targetsel.prop(
                    tool_settings,
                    "use_snap_edit",
                    text="Include Edited",
                    icon="OUTLINER_DATA_MESH",
                )
                col_targetsel.prop(
                    tool_settings,
                    "use_snap_nonedit",
                    text="Include Non-Edited",
                    icon="OUTLINER_OB_MESH",
                )
            col_targetsel.prop(
                tool_settings,
                "use_snap_selectable",
                text="Exclude Non-Selectable",
                icon="RESTRICT_SELECT_OFF",
            )

        col.label(text="Affect")
        row = col.row(align=True)
        row.prop(
            tool_settings,
            "use_snap_translate",
            text="Move",
            text_ctxt=i18n_contexts.operator_default,
            toggle=True,
        )
        row.prop(
            tool_settings,
            "use_snap_rotate",
            text="Rotate",
            text_ctxt=i18n_contexts.operator_default,
            toggle=True,
        )
        row.prop(
            tool_settings,
            "use_snap_scale",
            text="Scale",
            text_ctxt=i18n_contexts.operator_default,
            toggle=True,
        )
        col.label(text="Rotation Increment")
        row = col.row(align=True)
        row.prop(tool_settings, "snap_angle_increment_3d", text="")
        row.prop(tool_settings, "snap_angle_increment_3d_precision", text="")


class VIEW3D_PT_sculpt_snapping(Panel):
    bl_space_type = "VIEW_3D"
    bl_region_type = "HEADER"
    bl_label = "Snapping"

    def draw(self, context):
        layout = self.layout
        tool_settings = context.tool_settings
        col = layout.column()

        col.label(text="Rotation Increment")
        row = col.row(align=True)
        row.prop(tool_settings, "snap_angle_increment_3d", text="")


class VIEW3D_PT_proportional_edit(Panel):
    bl_space_type = "VIEW_3D"
    bl_region_type = "HEADER"
    bl_label = "Proportional Editing"
    bl_ui_units_x = 8

    def draw(self, context):
        layout = self.layout
        tool_settings = context.tool_settings
        col = layout.column()
        col.active = (
            tool_settings.use_proportional_edit_objects
            if context.mode == "OBJECT"
            else tool_settings.use_proportional_edit
        )

        if context.mode != "OBJECT":
            col.prop(tool_settings, "use_proportional_connected")
            sub = col.column()
            sub.active = not tool_settings.use_proportional_connected
            sub.prop(tool_settings, "use_proportional_projected")
            col.separator()

        col.prop(tool_settings, "proportional_edit_falloff", expand=True)
        col.prop(tool_settings, "proportional_distance")


class VIEW3D_PT_transform_orientations(Panel):
    bl_space_type = "VIEW_3D"
    bl_region_type = "HEADER"
    bl_label = "Transform Orientations"
    bl_ui_units_x = 8

    def draw(self, context):
        layout = self.layout
        layout.label(text="Transform Orientations")

        scene = context.scene
        orient_slot = scene.transform_orientation_slots[0]
        orientation = orient_slot.custom_orientation

        row = layout.row()
        col = row.column()
        col.prop(orient_slot, "type", expand=True)
        row.operator("transform.create_orientation", text="", icon="ADD", emboss=False).use = True

        if orientation:
            row = layout.row(align=False)
            row.prop(orientation, "name", text="", icon="OBJECT_ORIGIN")
            row.operator("transform.delete_orientation", text="", icon="X", emboss=False)


class VIEW3D_PT_grease_pencil_origin(Panel):
    bl_space_type = "VIEW_3D"
    bl_region_type = "HEADER"
    bl_label = "Stroke Placement"

    def draw(self, context):
        layout = self.layout
        tool_settings = context.tool_settings

        layout.label(text="Stroke Placement")

        row = layout.row()
        col = row.column()
        col.prop(tool_settings, "gpencil_stroke_placement_view3d", expand=True)

        if tool_settings.gpencil_stroke_placement_view3d == "SURFACE":
            row = layout.row()
            row.label(text="Offset")
            row = layout.row()
            row.prop(tool_settings, "gpencil_surface_offset", text="")
            row = layout.row()
            row.prop(tool_settings, "use_gpencil_project_only_selected")

        if tool_settings.gpencil_stroke_placement_view3d == "STROKE":
            row = layout.row()
            row.label(text="Target")
            row = layout.row()
            row.prop(tool_settings, "gpencil_stroke_snap_mode", expand=True)


class VIEW3D_PT_grease_pencil_lock(Panel):
    bl_space_type = "VIEW_3D"
    bl_region_type = "HEADER"
    bl_label = "Drawing Plane"

    def draw(self, context):
        layout = self.layout
        tool_settings = context.tool_settings

        layout.label(text="Drawing Plane")

        row = layout.row()
        col = row.column()
        col.prop(tool_settings.gpencil_sculpt, "lock_axis", expand=True)


class VIEW3D_PT_grease_pencil_guide(Panel):
    bl_space_type = "VIEW_3D"
    bl_region_type = "HEADER"
    bl_label = "Guides"

    def draw(self, context):
        settings = context.tool_settings.gpencil_sculpt.guide

        layout = self.layout
        layout.label(text="Guides")

        col = layout.column()
        col.active = settings.use_guide
        col.prop(settings, "type", expand=True)

        if settings.type in {"ISO", "PARALLEL", "RADIAL"}:
            col.prop(settings, "angle")
            row = col.row(align=True)

        col.prop(settings, "use_snapping")
        if settings.use_snapping:
            if settings.type == "RADIAL":
                col.prop(settings, "angle_snap")
            else:
                col.prop(settings, "spacing")

        if settings.type in {"CIRCULAR", "RADIAL"} or settings.use_snapping:
            col.label(text="Reference Point")
            row = col.row(align=True)
            row.prop(settings, "reference_point", expand=True)
            if settings.reference_point == "CUSTOM":
                col.prop(settings, "location", text="Custom Location")
            elif settings.reference_point == "OBJECT":
                col.prop(settings, "reference_object", text="Object Location")
                if not settings.reference_object:
                    col.label(text="No object selected, using cursor")


class VIEW3D_PT_overlay_grease_pencil_options(Panel):
    bl_space_type = "VIEW_3D"
    bl_region_type = "HEADER"
    bl_label = "Grease Pencil Options"
    bl_ui_units_x = 13

    @classmethod
    def poll(cls, context):
        ob = context.object
        return ob and ob.type == "GREASEPENCIL"

    def draw(self, context):
        layout = self.layout
        view = context.space_data
        overlay = view.overlay

        ob = context.object

        layout.label(
            text={
                "PAINT_GREASE_PENCIL": iface_("Draw Grease Pencil"),
                "EDIT_GREASE_PENCIL": iface_("Edit Grease Pencil"),
                "WEIGHT_GREASE_PENCIL": iface_("Weight Grease Pencil"),
                "OBJECT": iface_("Grease Pencil"),
                "SCULPT_GREASE_PENCIL": iface_("Sculpt Grease Pencil"),
                "VERTEX_GREASE_PENCIL": iface_("Vertex Grease Pencil"),
            }[context.mode],
            translate=False,
        )

        col = layout.column()
        row = col.row()
        row.separator()
        row.prop(overlay, "use_gpencil_onion_skin", text="Onion Skin")

        row = col.row()
        row.use_property_split = False
        split = row.split(factor=0.5)
        row = split.row()
        row.separator()
        row.prop(overlay, "use_gpencil_fade_layers")
        row = split.row()
        if overlay.use_gpencil_fade_layers:
            row.prop(overlay, "gpencil_fade_layer", text="", slider=True)
        else:
            row.label(icon="DISCLOSURE_TRI_RIGHT")

        row = col.row()
        row.use_property_split = False
        split = row.split(factor=0.5)
        row = split.row()
        row.separator()
        row.prop(overlay, "use_gpencil_fade_objects")
        row = split.row(align=True)
        if overlay.use_gpencil_fade_objects:
            row.prop(overlay, "gpencil_fade_objects", text="", slider=True)
            row.prop(
                overlay,
                "use_gpencil_fade_gp_objects",
                text="",
                icon="OUTLINER_OB_GREASEPENCIL",
            )
        else:
            row.label(icon="DISCLOSURE_TRI_RIGHT")

        if ob.mode in {
            "EDIT",
            "SCULPT_GREASE_PENCIL",
            "WEIGHT_GREASE_PENCIL",
            "VERTEX_GREASE_PENCIL",
        }:
            col = layout.column(align=True)
            row = col.row()
            row.separator()
            row.prop(overlay, "use_gpencil_edit_lines", text="Edit Lines")
            row = col.row()
            row.separator()
            row.prop(overlay, "use_gpencil_multiedit_line_only", text="Only in Multiframe")
            row = col.row()
            row.separator()
            row.prop(overlay, "display_handle", text="Handles")

        if ob.mode == "EDIT":
            col = layout.column(align=True)
            row = col.row()
            row.separator()
            row.prop(overlay, "use_gpencil_show_directions")
            row = col.row()
            row.separator()
            row.prop(overlay, "use_gpencil_show_material_name", text="Material Name")

        if ob.mode in {"PAINT_GREASE_PENCIL", "VERTEX_GREASE_PENCIL"}:
            layout.label(text="Vertex Paint")
            row = layout.row()
            shading = VIEW3D_PT_shading.get_shading(context)
            row.enabled = shading.type not in {"WIREFRAME", "RENDERED"}
            row.separator()
            row.prop(overlay, "gpencil_vertex_paint_opacity", text="Opacity", slider=True)


class VIEW3D_PT_overlay_grease_pencil_canvas_options(Panel):
    bl_space_type = "VIEW_3D"
    bl_region_type = "HEADER"
    bl_parent_id = "VIEW3D_PT_overlay_grease_pencil_options"
    bl_label = "Canvas"
    bl_ui_units_x = 13

    @classmethod
    def poll(cls, context):
        ob = context.object
        return ob and ob.type == "GREASEPENCIL"

    def draw(self, context):
        layout = self.layout
        view = context.space_data
        overlay = view.overlay

        layout.use_property_decorate = False  # No animation.

        col = layout.column()
        row = col.row()
        row.use_property_split = False
        split = row.split(factor=0.5)
        row = split.row()
        row.separator()
        row.prop(overlay, "use_gpencil_grid")
        row = split.row()
        if overlay.use_gpencil_grid:
            row.label(icon="DISCLOSURE_TRI_DOWN")
        else:
            row.label(icon="DISCLOSURE_TRI_RIGHT")

        if overlay.use_gpencil_grid:
            row = col.row()
            row.separator(factor=2.0)
            row.use_property_split = True
            row.prop(overlay, "gpencil_grid_opacity", text="Opacity", slider=True)
            row.prop(overlay, "use_gpencil_canvas_xray", text="", icon="XRAY")

            col = col.column(align=True)
            col.use_property_split = True
            row = col.row(align=True)
            row.separator(factor=3.5)
            row.prop(overlay, "gpencil_grid_subdivisions")
            row = col.row(align=True)
            row.separator(factor=3.5)
            row.prop(overlay, "gpencil_grid_color", text="Grid Color")

            col = col.column(align=True)
            row = col.row()
            row.separator(factor=2.0)
            row.prop(overlay, "gpencil_grid_scale", text="Scale", expand=True)
            row = col.row()
            row.separator(factor=2.0)
            row.prop(overlay, "gpencil_grid_offset", text="Offset", expand=True)


class VIEW3D_PT_quad_view(Panel):
    bl_space_type = "VIEW_3D"
    bl_region_type = "UI"
    bl_category = "View"
    bl_label = "Quad View"
    bl_options = {"DEFAULT_CLOSED"}

    @classmethod
    def poll(cls, context):
        view = context.space_data
        return view.region_quadviews

    def draw(self, context):
        layout = self.layout

        view = context.space_data

        region = view.region_quadviews[2]
        col = layout.column()
        col.prop(region, "lock_rotation")
        row = col.row()
        row.enabled = region.lock_rotation
        row.prop(region, "show_sync_view")
        row = col.row()
        row.enabled = region.lock_rotation and region.show_sync_view
        row.prop(region, "use_box_clip")


# Annotation properties
class VIEW3D_PT_grease_pencil(AnnotationDataPanel, Panel):
    bl_space_type = "VIEW_3D"
    bl_region_type = "UI"
    bl_category = "View"

    # NOTE: this is just a wrapper around the generic GP Panel


class VIEW3D_PT_annotation_onion(AnnotationOnionSkin, Panel):
    bl_space_type = "VIEW_3D"
    bl_region_type = "UI"
    bl_category = "View"
    bl_parent_id = "VIEW3D_PT_grease_pencil"

    # NOTE: this is just a wrapper around the generic GP Panel


class TOPBAR_PT_annotation_layers(Panel, AnnotationDataPanel):
    bl_space_type = "VIEW_3D"
    bl_region_type = "HEADER"
    bl_label = "Layers"
    bl_ui_units_x = 14


class VIEW3D_PT_view3d_stereo(Panel):
    bl_space_type = "VIEW_3D"
    bl_region_type = "UI"
    bl_category = "View"
    bl_label = "Stereoscopy"
    bl_options = {"DEFAULT_CLOSED"}

    @classmethod
    def poll(cls, context):
        scene = context.scene

        multiview = scene.render.use_multiview
        return multiview

    def draw(self, context):
        layout = self.layout
        view = context.space_data

        basic_stereo = context.scene.render.views_format == "STEREO_3D"

        col = layout.column()
        col.row().prop(view, "stereo_3d_camera", expand=True)

        col.label(text="Display")
        row = col.row()
        row.active = basic_stereo
        row.prop(view, "show_stereo_3d_cameras")
        row = col.row()
        row.active = basic_stereo
        split = row.split()
        split.prop(view, "show_stereo_3d_convergence_plane")
        split = row.split()
        split.prop(view, "stereo_3d_convergence_plane_alpha", text="Alpha")
        split.active = view.show_stereo_3d_convergence_plane
        row = col.row()
        split = row.split()
        split.prop(view, "show_stereo_3d_volume")
        split = row.split()
        split.prop(view, "stereo_3d_volume_alpha", text="Alpha")

        if context.scene.render.use_multiview:
            layout.separator()
            layout.operator("wm.set_stereo_3d", icon="CAMERA_STEREO")


class VIEW3D_PT_context_properties(Panel):
    bl_space_type = "VIEW_3D"
    bl_region_type = "UI"
    bl_category = "Item"
    bl_label = "Properties"
    bl_options = {"DEFAULT_CLOSED"}

    @staticmethod
    def _active_context_member(context):
        obj = context.object
        if obj:
            object_mode = obj.mode
            if object_mode == "POSE":
                return "active_pose_bone"
            elif object_mode == "EDIT" and obj.type == "ARMATURE":
                return "active_bone"
            else:
                return "object"

        return ""

    @classmethod
    def poll(cls, context):
        import rna_prop_ui

        member = cls._active_context_member(context)

        if member:
            context_member, member = rna_prop_ui.rna_idprop_context_value(context, member, object)
            return context_member and rna_prop_ui.rna_idprop_has_properties(context_member)

        return False

    def draw(self, context):
        import rna_prop_ui

        member = VIEW3D_PT_context_properties._active_context_member(context)

        if member:
            # Draw with no edit button
            rna_prop_ui.draw(self.layout, context, member, object, use_edit=False)


class VIEW3D_PT_active_spline(Panel):
    bl_space_type = "VIEW_3D"
    bl_region_type = "UI"
    bl_category = "Item"
    bl_label = "Active Spline"

    @classmethod
    def poll(cls, context):
        ob = context.object
        if ob is None or ob.type not in {"CURVE", "SURFACE"} or ob.mode != "EDIT":
            return False
        curve = ob.data
        return curve.splines.active is not None

    def draw(self, context):
        layout = self.layout
        layout.use_property_split = True

        curve = context.object.data
        act_spline = curve.splines.active
        is_surf = type(curve) is SurfaceCurve
        is_poly = act_spline.type == "POLY"

        col = layout.column(align=True)

        if is_poly:
            # These settings are below but its easier to have
            # polys set aside since they use so few settings

            col.use_property_split = False

            col.prop(act_spline, "use_cyclic_u")
            row = col.row()
            row.prop(act_spline, "use_smooth")
            row.prop_decorator(act_spline, "use_smooth")
        else:
            sub = col.column(align=True)
            sub.label(text="Cyclic")
            sub.use_property_split = False
            row = sub.row()
            row.separator()
            row.prop(act_spline, "use_cyclic_u", text="U")

            if is_surf:
                row = sub.row()
                row.separator()
                row.prop(act_spline, "use_cyclic_v", text="V")

            if act_spline.type == "NURBS":
                sub = col.column(align=True)
                sub.label(text="Bézier")
                sub.use_property_split = False
                row = sub.row()
                row.separator()
                row.prop(act_spline, "use_bezier_u", text="U")

                if is_surf:
                    subsub = sub.column()
                    row = subsub.row()
                    row.separator()
                    row.prop(act_spline, "use_bezier_v", text="V")

                sub = col.column(align=True)
                sub.label(text="Endpoint")
                sub.use_property_split = False
                row = sub.row()
                row.separator()
                row.prop(act_spline, "use_endpoint_u", text="U")

                if is_surf:
                    subsub = sub.column()
                    row = subsub.row()
                    row.separator()
                    row.prop(act_spline, "use_endpoint_v", text="V")

                sub = col.column(align=True)
                sub.prop(act_spline, "order_u", text="Order U")

                if is_surf:
                    sub.prop(act_spline, "order_v", text="V")

            sub = col.column(align=True)
            sub.prop(act_spline, "resolution_u", text="Resolution U")
            if is_surf:
                sub.prop(act_spline, "resolution_v", text="V")

            if act_spline.type == "BEZIER":
                col.separator()

                sub = col.column()
                sub.active = curve.dimensions == "3D"
                sub.prop(act_spline, "tilt_interpolation", text="Interpolation Tilt")

                col.prop(act_spline, "radius_interpolation", text="Radius")

            row = layout.row()
            row.use_property_split = False
            row.prop(act_spline, "use_smooth")
            row.prop_decorator(act_spline, "use_smooth")

            if act_spline.type == "NURBS":
                col = None
                for direction in range(2):
                    message = act_spline.valid_message(direction)
                    if not message:
                        continue
                    if col is None:
                        layout.separator()
                        col = layout.column(align=True)
                    col.label(text=message, icon="INFO")
                del col


class VIEW3D_PT_grease_pencil_multi_frame(Panel):
    bl_space_type = "VIEW_3D"
    bl_region_type = "HEADER"
    bl_label = "Multi Frame"

    def draw(self, context):
        layout = self.layout
        tool_settings = context.tool_settings

        settings = tool_settings.gpencil_sculpt

        col = layout.column(align=True)
        col.prop(settings, "use_multiframe_falloff")

        # Falloff curve
        if settings.use_multiframe_falloff:
            layout.template_curve_mapping(settings, "multiframe_falloff_curve", brush=True)


class VIEW3D_MT_greasepencil_material_active(Menu):
    bl_label = "Active Material"

    @classmethod
    def poll(cls, context):
        ob = context.active_object
        if ob is None or len(ob.material_slots) == 0:
            return False

        return True

    def draw(self, context):
        layout = self.layout
        layout.operator_context = "INVOKE_REGION_WIN"
        ob = context.active_object

        for slot in ob.material_slots:
            mat = slot.material
            if not mat:
                continue
            mat.id_data.preview_ensure()
            if mat and mat.id_data and mat.id_data.preview:
                icon = mat.id_data.preview.icon_id
                layout.operator("grease_pencil.set_material", text=mat.name, icon_value=icon).slot = mat.name


class VIEW3D_MT_grease_pencil_assign_material(Menu):
    bl_label = "Assign Material"

    def draw(self, context):
        layout = self.layout
        ob = context.active_object
        mat_active = ob.active_material

        if len(ob.material_slots) == 0:
            row = layout.row()
            row.label(text="No Materials", icon="INFO")  # BFA - icon added
            row.enabled = False
            return

        for slot in ob.material_slots:
            mat = slot.material
            if mat:
                layout.operator(
                    "grease_pencil.stroke_material_set",
                    text=mat.name,
                    icon="LAYER_ACTIVE" if mat == mat_active else "BLANK1",
                ).material = mat.name


class VIEW3D_MT_greasepencil_edit_context_menu(Menu):
    bl_label = ""

    def draw(self, context):
        layout = self.layout
        tool_settings = context.tool_settings
        mode = tool_settings.gpencil_selectmode_edit  # bfa - the select mode for grease pencils

        is_stroke_mode = tool_settings.gpencil_selectmode_edit in {
            "STROKE",
            "SEGMENT",
        }  # BFA - added segment mode to show context menu

        layout.operator_context = "INVOKE_REGION_WIN"

        row = layout.row()

        if is_stroke_mode:
            col = row.column(align=True)
            col.label(text="Stroke", icon="GP_SELECT_STROKES")

            col.separator()

            # Main Strokes Operators
            col.operator(
                "grease_pencil.stroke_subdivide",
                text="Subdivide",
                icon="SUBDIVIDE_EDGES",
            )
            col.operator(
                "grease_pencil.stroke_subdivide_smooth",
                text="Subdivide and Smooth",
                icon="SUBDIVIDE_EDGES",
            )

            # Deform Operators
            col.operator("grease_pencil.stroke_smooth", text="Smooth", icon="SMOOTH_VERTEX")
            col.operator("transform.transform", text="Radius", icon="RADIUS").mode = "CURVE_SHRINKFATTEN"

            col.separator()

            col.menu("GREASE_PENCIL_MT_move_to_layer")
            col.menu("VIEW3D_MT_grease_pencil_assign_material")
            col.operator(
                "grease_pencil.set_active_material",
                text="Set as Active Material",
                icon="MATERIAL_DATA",
            )
            col.menu("VIEW3D_MT_edit_grease_pencil_arrange_strokes")  # BFA - menu alternative

            col.separator()

            col.menu("VIEW3D_MT_mirror")
            col.menu("GREASE_PENCIL_MT_snap", text="Snap")

            col.separator()

            # Copy/paste
            col.operator("grease_pencil.duplicate_move", text="Duplicate", icon="DUPLICATE")
            col.operator("grease_pencil.copy", text="Copy", icon="COPYDOWN")
            col.operator("grease_pencil.paste", text="Paste", icon="PASTEDOWN").type = "ACTIVE"
            col.operator("grease_pencil.paste", text="Paste by Layer", icon="PASTEDOWN").type = "LAYER"

            col.separator()

            col.operator("grease_pencil.outline", text="Outline", icon="MOD_OUTLINE")

            col.operator("grease_pencil.stroke_split", text="Split", icon="SPLIT")
            col.operator("grease_pencil.separate", text="Separate", icon="SEPARATE").mode = "SELECTED"

        else:
            col = row.column(align=True)
            col.label(text="Point", icon="GP_SELECT_POINTS")

            col.separator()

            col.operator("grease_pencil.extrude_move", text="Extrude", icon="EXTRUDE_REGION")

            col.separator()

            col.operator(
                "grease_pencil.stroke_subdivide",
                text="Subdivide",
                icon="SUBDIVIDE_EDGES",
            )
            col.operator(
                "grease_pencil.stroke_subdivide_smooth",
                text="Subdivide and Smooth",
                icon="SUBDIVIDE_EDGES",
            )

            col.separator()

            col.operator(
                "grease_pencil.stroke_smooth",
                text="Smooth Points",
                icon="SMOOTH_VERTEX",
            )
            col.operator("grease_pencil.set_start_point", text="Set Start Point", icon="STARTPOINT")

            col.separator()

            col.menu("VIEW3D_MT_mirror", text="Mirror", text_ctxt=i18n_contexts.operator_default)
            col.menu("GREASE_PENCIL_MT_snap", text="Snap")

            col.separator()

            # Copy/paste
            col.operator("grease_pencil.duplicate_move", text="Duplicate", icon="DUPLICATE")
            col.operator("grease_pencil.copy", text="Copy", icon="COPYDOWN")
            col.operator("grease_pencil.paste", text="Paste", icon="PASTEDOWN")

            col.separator()

            # Removal Operators
            col.operator("grease_pencil.stroke_merge_by_distance", icon="REMOVE_DOUBLES").use_unselected = False
            col.operator_enum("grease_pencil.dissolve", "type")

            col.separator()

            col.menu("VIEW3D_MT_edit_greasepencil_stroke_simplify")

            col.separator()
            col.operator("grease_pencil.outline", text="Outline", icon="MOD_OUTLINE")

            col.separator()

            col.operator("grease_pencil.separate", text="Separate", icon="SEPARATE").mode = "SELECTED"

            col.separator()
            col.operator_menu_enum("grease_pencil.convert_curve_type", text="Convert Type", property="type")


class GREASE_PENCIL_MT_Layers(Menu):
    bl_label = "Layers"

    def draw(self, context):
        layout = self.layout
        grease_pencil = context.active_object.data

        layout.operator("grease_pencil.layer_add", text="New Layer", icon="ADD")

        if not grease_pencil.layers:
            return

        layout.separator()

        # Display layers in layer stack order. The last layer is the top most layer.
        for i in range(len(grease_pencil.layers) - 1, -1, -1):
            layer = grease_pencil.layers[i]
            if layer == grease_pencil.layers.active:
                icon = "DOT"
            else:
                icon = "NONE"
            layout.operator("grease_pencil.layer_active", text=layer.name, icon=icon).layer = i


class VIEW3D_PT_greasepencil_draw_context_menu(Panel):
    bl_space_type = "VIEW_3D"
    bl_region_type = "WINDOW"
    bl_label = "Draw"
    bl_ui_units_x = 12

    def draw(self, context):
        layout = self.layout
        tool_settings = context.tool_settings
        settings = tool_settings.gpencil_paint
        brush = settings.brush
        gp_settings = brush.gpencil_settings

        is_pin_vertex = gp_settings.brush_draw_mode == "VERTEXCOLOR"
        is_vertex = settings.color_mode == "VERTEXCOLOR" or brush.gpencil_brush_type == "TINT" or is_pin_vertex

        if brush.gpencil_brush_type not in {"ERASE", "CUTTER", "EYEDROPPER"} and is_vertex:
            split = layout.split(factor=0.1)
            split.prop(brush, "color", text="")
            split.template_color_picker(brush, "color", value_slider=True)

            col = layout.column()
            col.separator()
            col.prop_menu_enum(gp_settings, "vertex_mode", text="Mode")
            col.separator()

        if brush.gpencil_brush_type not in {"FILL", "CUTTER", "ERASE"}:
            if brush.use_locked_size == "VIEW":
                row = layout.row(align=True)
                row.prop(brush, "size", slider=True)
                row.prop(brush, "use_pressure_size", text="", icon="STYLUS_PRESSURE")
            else:
                row = layout.row(align=True)
                row.prop(brush, "unprojected_size", text="Size", slider=True)
                row.prop(brush, "use_pressure_size", text="", icon="STYLUS_PRESSURE")
        if brush.gpencil_brush_type == "ERASE":
            row = layout.row(align=True)
            row.prop(brush, "size", slider=True)
            row.prop(brush, "use_pressure_size", text="", icon="STYLUS_PRESSURE")
        if brush.gpencil_brush_type not in {"ERASE", "FILL", "CUTTER"}:
            row = layout.row(align=True)
            row.prop(brush, "strength", slider=True)
            row.prop(brush, "use_pressure_strength", text="", icon="STYLUS_PRESSURE")

        layer = context.object.data.layers.active

        if layer:
            layout.label(text="Active Layer")
            row = layout.row(align=True)
            row.operator_context = "EXEC_REGION_WIN"
            row.menu("GREASE_PENCIL_MT_Layers", text="", icon="OUTLINER_DATA_GP_LAYER")
            row.prop(layer, "name", text="")
            row.operator("grease_pencil.layer_remove", text="", icon="X")

        layout.label(text="Active Material")
        row = layout.row(align=True)
        row.menu("VIEW3D_MT_greasepencil_material_active", text="", icon="MATERIAL")
        ob = context.active_object
        if ob.active_material:
            row.prop(ob.active_material, "name", text="")


class VIEW3D_PT_greasepencil_sculpt_context_menu(Panel):
    bl_space_type = "VIEW_3D"
    bl_region_type = "WINDOW"
    bl_label = "Sculpt"
    bl_ui_units_x = 12

    def draw(self, context):
        tool_settings = context.tool_settings
        paint = tool_settings.gpencil_sculpt_paint
        brush = paint.brush
        layout = self.layout

        ups = paint.unified_paint_settings
        size_owner = ups if ups.use_unified_size else brush
        strength_owner = ups if ups.use_unified_strength else brush
        row = layout.row(align=True)
        row.prop(size_owner, "size", text="")
        row.prop(brush, "use_pressure_size", text="", icon="STYLUS_PRESSURE")
        row.prop(ups, "use_unified_size", text="", icon="BRUSHES_ALL")
        row = layout.row(align=True)
        row.prop(strength_owner, "strength", text="")
        row.prop(brush, "use_pressure_strength", text="", icon="STYLUS_PRESSURE")
        row.prop(ups, "use_unified_strength", text="", icon="BRUSHES_ALL")

        layer = context.object.data.layers.active

        if layer:
            layout.label(text="Active Layer")
            row = layout.row(align=True)
            row.operator_context = "EXEC_REGION_WIN"
            row.menu("GREASE_PENCIL_MT_Layers", text="", icon="OUTLINER_DATA_GP_LAYER")
            row.prop(layer, "name", text="")
            row.operator("grease_pencil.layer_remove", text="", icon="X")


class VIEW3D_PT_greasepencil_vertex_paint_context_menu(Panel):
    bl_space_type = "VIEW_3D"
    bl_region_type = "WINDOW"
    bl_label = "Vertex Paint"
    bl_ui_units_x = 12

    def draw(self, context):
        layout = self.layout
        tool_settings = context.tool_settings
        settings = tool_settings.gpencil_vertex_paint
        brush = settings.brush
        gp_settings = brush.gpencil_settings

        col = layout.column()

        if brush.gpencil_vertex_brush_type in {"DRAW", "REPLACE"}:
            split = layout.split(factor=0.1)
            split.prop(settings.unified_paint_settings, "color", text="")
            split.template_color_picker(settings.unified_paint_settings, "color", value_slider=True)

            col = layout.column()
            col.separator()
            col.prop(gp_settings, "vertex_mode", text="")
            col.separator()

        row = col.row(align=True)
        row.prop(settings.unified_paint_settings, "size", text="Radius")
        row.prop(brush, "use_pressure_size", text="", icon="STYLUS_PRESSURE")

        if brush.gpencil_vertex_brush_type in {"DRAW", "BLUR", "SMEAR"}:
            ups = settings.unified_paint_settings
            strength_owner = ups if ups.use_unified_strength else brush
            row = layout.row(align=True)
            row.prop(strength_owner, "strength", text="")
            row.prop(brush, "use_pressure_strength", text="", icon="STYLUS_PRESSURE")
            row.prop(ups, "use_unified_strength", text="", icon="BRUSHES_ALL")

        layer = context.object.data.layers.active

        if layer:
            layout.label(text="Active Layer")
            row = layout.row(align=True)
            row.operator_context = "EXEC_REGION_WIN"
            row.menu("GREASE_PENCIL_MT_Layers", text="", icon="OUTLINER_DATA_GP_LAYER")
            row.prop(layer, "name", text="")
            row.operator("grease_pencil.layer_remove", text="", icon="X")


class VIEW3D_PT_greasepencil_weight_context_menu(Panel):
    bl_space_type = "VIEW_3D"
    bl_region_type = "WINDOW"
    bl_label = "Weight Paint"
    bl_ui_units_x = 12

    def draw(self, context):
        tool_settings = context.tool_settings
        settings = tool_settings.gpencil_weight_paint
        brush = settings.brush
        layout = self.layout

        # Weight settings
        brush_basic_grease_pencil_weight_settings(layout, context, brush)


class VIEW3D_PT_grease_pencil_sculpt_automasking(Panel):
    bl_space_type = "VIEW_3D"
    bl_region_type = "HEADER"
    bl_label = "Auto-Masking"
    bl_ui_units_x = 10

    def draw(self, context):
        layout = self.layout
        tool_settings = context.scene.tool_settings

        layout.label(text="Auto-Masking")

        col = layout.column(align=True)
        col.prop(tool_settings.gpencil_sculpt, "use_automasking_stroke", text="Stroke")
        col.prop(tool_settings.gpencil_sculpt, "use_automasking_layer_stroke", text="Layer")
        col.prop(
            tool_settings.gpencil_sculpt,
            "use_automasking_material_stroke",
            text="Material",
        )
        col.separator()
        col.prop(
            tool_settings.gpencil_sculpt,
            "use_automasking_layer_active",
            text="Active Layer",
        )
        col.prop(
            tool_settings.gpencil_sculpt,
            "use_automasking_material_active",
            text="Active Material",
        )


class VIEW3D_PT_paint_vertex_context_menu(Panel):
    # Only for popover, these are dummy values.
    bl_space_type = "VIEW_3D"
    bl_region_type = "WINDOW"
    bl_label = "Vertex Paint"

    def draw(self, context):
        layout = self.layout

        brush = context.tool_settings.vertex_paint.brush
        capabilities = brush.vertex_paint_capabilities

        if capabilities.has_color:
            split = layout.split(factor=0.1)
            UnifiedPaintPanel.prop_unified_color(split, context, brush, "color", text="")
            UnifiedPaintPanel.prop_unified_color_picker(split, context, brush, "color", value_slider=True)
            layout.prop(brush, "blend", text="")

        UnifiedPaintPanel.prop_unified(
            layout,
            context,
            brush,
            "size",
            unified_name="use_unified_size",
            pressure_name="use_pressure_size",
            slider=True,
        )
        UnifiedPaintPanel.prop_unified(
            layout,
            context,
            brush,
            "strength",
            unified_name="use_unified_strength",
            pressure_name="use_pressure_strength",
            slider=True,
        )


class VIEW3D_PT_paint_texture_context_menu(Panel):
    # Only for popover, these are dummy values.
    bl_space_type = "VIEW_3D"
    bl_region_type = "WINDOW"
    bl_label = "Texture Paint"

    def draw(self, context):
        layout = self.layout

        brush = context.tool_settings.image_paint.brush
        capabilities = brush.image_paint_capabilities

        if capabilities.has_color:
            split = layout.split(factor=0.1)
            UnifiedPaintPanel.prop_unified_color(split, context, brush, "color", text="")
            UnifiedPaintPanel.prop_unified_color_picker(split, context, brush, "color", value_slider=True)
            layout.prop(brush, "blend", text="")

        if capabilities.has_radius:
            UnifiedPaintPanel.prop_unified(
                layout,
                context,
                brush,
                "size",
                unified_name="use_unified_size",
                pressure_name="use_pressure_size",
                slider=True,
            )
            UnifiedPaintPanel.prop_unified(
                layout,
                context,
                brush,
                "strength",
                unified_name="use_unified_strength",
                pressure_name="use_pressure_strength",
                slider=True,
            )


class VIEW3D_PT_paint_weight_context_menu(Panel):
    # Only for popover, these are dummy values.
    bl_space_type = "VIEW_3D"
    bl_region_type = "WINDOW"
    bl_label = "Weights"

    def draw(self, context):
        layout = self.layout

        brush = context.tool_settings.weight_paint.brush
        UnifiedPaintPanel.prop_unified(
            layout,
            context,
            brush,
            "weight",
            unified_name="use_unified_weight",
            slider=True,
        )
        UnifiedPaintPanel.prop_unified(
            layout,
            context,
            brush,
            "size",
            unified_name="use_unified_size",
            pressure_name="use_pressure_size",
            slider=True,
        )
        UnifiedPaintPanel.prop_unified(
            layout,
            context,
            brush,
            "strength",
            unified_name="use_unified_strength",
            pressure_name="use_pressure_strength",
            slider=True,
        )


# BFA - these are made consistent with the Sidebar>Tool>Brush Settings>Advanced Automasking panel, heavily changed
class VIEW3D_PT_sculpt_automasking(Panel):
    bl_space_type = "VIEW_3D"
    bl_region_type = "HEADER"
    bl_label = "Global Auto Masking"
    bl_ui_units_x = 10

    def draw(self, context):
        layout = self.layout

        # BFA - Use split for non-boolean properties
        layout.use_property_split = True
        layout.use_property_decorate = False  # No animation.

        tool_settings = context.tool_settings
        sculpt = tool_settings.sculpt
        layout.label(text="Global Auto Masking")
        layout.label(text="Overrides brush settings", icon="QUESTION")

        col = layout.column(align=True)

        # topology automasking
        col.use_property_split = False
        row = col.row()
        row.separator()
        row.prop(sculpt, "use_automasking_topology")

        # face masks automasking
        row = col.row()
        row.separator()
        row.prop(sculpt, "use_automasking_face_sets")

        col = layout.column(align=True)
        col.use_property_split = False

        col = layout.column()
        split = col.split(factor=0.9)
        split.use_property_split = False
        row = split.row()
        row.separator()
        row.prop(sculpt, "use_automasking_boundary_edges", text="Mesh Boundary")

        if sculpt.use_automasking_boundary_edges or sculpt.use_automasking_boundary_face_sets:
            split.label(icon="DISCLOSURE_TRI_DOWN")
        else:
            split.label(icon="DISCLOSURE_TRI_RIGHT")

        # col = layout.column()
        split = col.split(factor=0.9)
        split.use_property_split = False
        row = split.row()
        row.separator()
        row.prop(sculpt, "use_automasking_boundary_face_sets", text="Face Sets Boundary")

        if sculpt.use_automasking_boundary_edges or sculpt.use_automasking_boundary_face_sets:
            split.label(icon="DISCLOSURE_TRI_DOWN")
        else:
            split.label(icon="DISCLOSURE_TRI_RIGHT")

        if sculpt.use_automasking_boundary_edges or sculpt.use_automasking_boundary_face_sets:
            col = layout.column()
            col.use_property_split = True
            row = col.row()
            row.separator(factor=3.5)
            row.prop(sculpt, "automasking_boundary_edges_propagation_steps", text="Steps")

        col = layout.column()
        split = col.split(factor=0.9)
        split.use_property_split = False
        row = split.row()
        row.separator()
        row.prop(sculpt, "use_automasking_cavity", text="Cavity")

        is_cavity_active = sculpt.use_automasking_cavity or sculpt.use_automasking_cavity_inverted

        if is_cavity_active:
            props = row.operator("sculpt.mask_from_cavity", text="Create Mask")
            props.settings_source = "SCENE"
            split.label(icon="DISCLOSURE_TRI_DOWN")
        else:
            split.label(icon="DISCLOSURE_TRI_RIGHT")

        split = col.split(factor=0.9)
        split.use_property_split = False
        row = split.row()
        row.separator()
        row.prop(sculpt, "use_automasking_cavity_inverted", text="Cavity (Inverted)")  # BFA - Capitalize label

        is_cavity_active = sculpt.use_automasking_cavity or sculpt.use_automasking_cavity_inverted

        if is_cavity_active:
            split.label(icon="DISCLOSURE_TRI_DOWN")
        else:
            split.label(icon="DISCLOSURE_TRI_RIGHT")

        if is_cavity_active:
            col = layout.column(align=True)
            row = col.row()
            row.separator(factor=3.5)
            props = row.operator("sculpt.mask_from_cavity", text="Create Mask")
            props.settings_source = "SCENE"
            row = col.row()
            row.separator(factor=3.5)
            row.prop(sculpt, "automasking_cavity_factor", text="Factor")
            row = col.row()
            row.separator(factor=3.5)
            row.prop(sculpt, "automasking_cavity_blur_steps", text="Blur")

            col = layout.column()
            col.use_property_split = False
            row = col.row()
            row.separator(factor=3.5)
            row.prop(sculpt, "use_automasking_custom_cavity_curve", text="Custom Curve")

            if sculpt.use_automasking_custom_cavity_curve:
                col.template_curve_mapping(sculpt, "automasking_cavity_curve", brush=True)

        col = layout.column()
        split = col.split(factor=0.9)
        split.use_property_split = False
        row = split.row()
        row.separator()
        row.prop(sculpt, "use_automasking_view_normal", text="View Normal")

        if sculpt.use_automasking_view_normal:
            split.label(icon="DISCLOSURE_TRI_DOWN")
        else:
            split.label(icon="DISCLOSURE_TRI_RIGHT")

        if sculpt.use_automasking_view_normal:
            row = col.row()
            row.use_property_split = False
            row.separator(factor=3.5)
            row.prop(sculpt, "use_automasking_view_occlusion", text="Occlusion")
            subcol = col.column(align=True)
            if not sculpt.use_automasking_view_occlusion:
                subcol.use_property_split = True
                row = subcol.row()
                row.separator(factor=3.5)
                row.prop(sculpt, "automasking_view_normal_limit", text="Limit")
                row = subcol.row()
                row.separator(factor=3.5)
                row.prop(sculpt, "automasking_view_normal_falloff", text="Falloff")

        # col = layout.column()
        split = col.split(factor=0.9)
        split.use_property_split = False
        row = split.row()
        row.separator()
        row.prop(sculpt, "use_automasking_start_normal", text="Area Normal")

        if sculpt.use_automasking_start_normal:
            split.label(icon="DISCLOSURE_TRI_DOWN")
        else:
            split.label(icon="DISCLOSURE_TRI_RIGHT")

        if sculpt.use_automasking_start_normal:
            col = layout.column(align=True)
            row = col.row()
            row.use_property_split = True  # BFA - label outside
            row.separator(factor=3.5)
            row.prop(sculpt, "automasking_start_normal_limit", text="Limit")
            row = col.row()
            row.use_property_split = True  # BFA - label outside
            row.separator(factor=3.5)
            row.prop(sculpt, "automasking_start_normal_falloff", text="Falloff")
            col.separator()


class VIEW3D_PT_sculpt_context_menu(Panel):
    # Only for popover, these are dummy values.
    bl_space_type = "VIEW_3D"
    bl_region_type = "WINDOW"
    bl_label = "Sculpt"

    def draw(self, context):
        layout = self.layout

        paint = context.tool_settings.sculpt
        brush = paint.brush
        capabilities = brush.sculpt_capabilities

        if capabilities.has_color:
            split = layout.split(factor=0.1)
            UnifiedPaintPanel.prop_unified_color(split, context, brush, "color", text="")
            UnifiedPaintPanel.prop_unified_color_picker(split, context, brush, "color", value_slider=True)
            layout.prop(brush, "blend", text="")

        ups = paint.unified_paint_settings
        size = "size"
        size_owner = ups if ups.use_unified_size else brush
        if size_owner.use_locked_size == "SCENE":
            size = "unprojected_size"

        UnifiedPaintPanel.prop_unified(
            layout,
            context,
            brush,
            size,
            unified_name="use_unified_size",
            pressure_name="use_pressure_size",
            text="Size",
            slider=True,
        )
        UnifiedPaintPanel.prop_unified(
            layout,
            context,
            brush,
            "strength",
            unified_name="use_unified_strength",
            pressure_name="use_pressure_strength",
            slider=True,
        )

        if capabilities.has_auto_smooth:
            layout.prop(brush, "auto_smooth_factor", slider=True)

        if capabilities.has_normal_weight:
            layout.prop(brush, "normal_weight", slider=True)

        if capabilities.has_pinch_factor:
            text = "Pinch"
            if brush.sculpt_brush_type in {"BLOB", "SNAKE_HOOK"}:
                text = "Magnify"
            layout.prop(brush, "crease_pinch_factor", slider=True, text=text)

        if capabilities.has_rake_factor:
            layout.prop(brush, "rake_factor", slider=True)

        if capabilities.has_plane_offset:
            layout.prop(brush, "plane_offset", slider=True)
            layout.prop(brush, "plane_trim", slider=True, text="Distance")

        if capabilities.has_height:
            layout.prop(brush, "height", slider=True, text="Height")


class TOPBAR_PT_grease_pencil_materials(GreasePencilMaterialsPanel, Panel):
    bl_space_type = "VIEW_3D"
    bl_region_type = "HEADER"
    bl_label = "Materials"
    bl_ui_units_x = 14

    @classmethod
    def poll(cls, context):
        ob = context.object
        return ob and ob.type == "GREASEPENCIL"


class TOPBAR_PT_grease_pencil_vertex_color(Panel):
    bl_space_type = "VIEW_3D"
    bl_region_type = "HEADER"
    bl_label = "Color Attribute"
    bl_ui_units_x = 10

    @classmethod
    def poll(cls, context):
        ob = context.object
        return ob and ob.type == "GREASEPENCIL"

    def draw(self, context):
        layout = self.layout
        layout.use_property_split = True
        layout.use_property_decorate = False

        ob = context.object
        if ob.mode == "PAINT_GREASE_PENCIL":
            paint = context.scene.tool_settings.gpencil_paint
        elif ob.mode == "VERTEX_GREASE_PENCIL":
            paint = context.scene.tool_settings.gpencil_vertex_paint
        use_unified_paint = ob.mode != "PAINT_GREASE_PENCIL"

        ups = paint.unified_paint_settings
        brush = paint.brush
        prop_owner = ups if use_unified_paint and ups.use_unified_color else brush

        col = layout.column()
        col.template_color_picker(prop_owner, "color", value_slider=True)

        sub_row = layout.row(align=True)
        if use_unified_paint:
            UnifiedPaintPanel.prop_unified_color(sub_row, context, brush, "color", text="")
            UnifiedPaintPanel.prop_unified_color(sub_row, context, brush, "secondary_color", text="")
        else:
            sub_row.prop(brush, "color", text="")
            sub_row.prop(brush, "secondary_color", text="")

        sub_row.operator("paint.brush_colors_flip", icon="FILE_REFRESH", text="")

        row = layout.row(align=True)
        row.template_ID(paint, "palette", new="palette.new")
        if paint.palette:
            layout.template_palette(paint, "palette", color=True)

        gp_settings = brush.gpencil_settings
        if brush.gpencil_brush_type in {"DRAW", "FILL"}:
            row = layout.row(align=True)
            row.prop(gp_settings, "vertex_mode", text="Mode")
            row = layout.row(align=True)
            row.prop(gp_settings, "vertex_color_factor", slider=True, text="Mix Factor")


class VIEW3D_PT_curves_sculpt_add_shape(Panel):
    # Only for popover, these are dummy values.
    bl_space_type = "VIEW_3D"
    bl_region_type = "WINDOW"
    bl_label = "Curves Sculpt Add Curve Options"

    def draw(self, context):
        layout = self.layout

        layout.use_property_split = False  # BFA - set to False
        layout.use_property_decorate = False  # No animation.

        settings = UnifiedPaintPanel.paint_settings(context)
        brush = settings.brush

        col = layout.column(align=True)
        col.label(text="Interpolate")

        row = col.row()
        row.separator()
        row.prop(brush.curves_sculpt_settings, "use_length_interpolate", text="Length")
        row = col.row()
        row.separator()
        row.prop(brush.curves_sculpt_settings, "use_radius_interpolate", text="Radius")
        row = col.row()
        row.separator()
        row.prop(brush.curves_sculpt_settings, "use_shape_interpolate", text="Shape")
        row = col.row()
        row.separator()
        row.prop(
            brush.curves_sculpt_settings,
            "use_point_count_interpolate",
            text="Point Count",
        )

        layout.use_property_split = True

        col = layout.column()
        col.active = not brush.curves_sculpt_settings.use_length_interpolate
        col.prop(brush.curves_sculpt_settings, "curve_length", text="Length")

        col = layout.column()
        col.active = not brush.curves_sculpt_settings.use_radius_interpolate
        col.prop(brush.curves_sculpt_settings, "curve_radius", text="Radius")

        col = layout.column()
        col.active = not brush.curves_sculpt_settings.use_point_count_interpolate
        col.prop(brush.curves_sculpt_settings, "points_per_curve", text="Points")


class VIEW3D_PT_curves_sculpt_parameter_falloff(Panel):
    # Only for popover, these are dummy values.
    bl_space_type = "VIEW_3D"
    bl_region_type = "WINDOW"
    bl_label = "Curves Sculpt Parameter Falloff"

    def draw(self, context):
        layout = self.layout

        settings = UnifiedPaintPanel.paint_settings(context)
        brush = settings.brush

        layout.template_curve_mapping(
            brush.curves_sculpt_settings, "curve_parameter_falloff", brush=True, use_negative_slope=True
        )
        row = layout.row(align=True)
        row.operator("brush.sculpt_curves_falloff_preset", icon="SMOOTHCURVE", text="").shape = "SMOOTH"
        row.operator("brush.sculpt_curves_falloff_preset", icon="SPHERECURVE", text="").shape = "ROUND"
        row.operator("brush.sculpt_curves_falloff_preset", icon="ROOTCURVE", text="").shape = "ROOT"
        row.operator("brush.sculpt_curves_falloff_preset", icon="SHARPCURVE", text="").shape = "SHARP"
        row.operator("brush.sculpt_curves_falloff_preset", icon="LINCURVE", text="").shape = "LINE"
        row.operator("brush.sculpt_curves_falloff_preset", icon="NOCURVE", text="").shape = "MAX"


class VIEW3D_PT_curves_sculpt_grow_shrink_scaling(Panel):
    # Only for popover, these are dummy values.
    bl_space_type = "VIEW_3D"
    bl_region_type = "WINDOW"
    bl_label = "Curves Grow/Shrink Scaling"
    bl_ui_units_x = 12

    def draw(self, context):
        layout = self.layout

        layout.use_property_split = True
        layout.use_property_decorate = False  # No animation.

        settings = UnifiedPaintPanel.paint_settings(context)
        brush = settings.brush

        layout.prop(brush.curves_sculpt_settings, "use_uniform_scale")
        layout.prop(brush.curves_sculpt_settings, "minimum_length")


class VIEW3D_PT_viewport_debug(Panel):
    bl_space_type = "VIEW_3D"
    bl_region_type = "HEADER"
    bl_parent_id = "VIEW3D_PT_overlay"
    bl_label = "Viewport Debug"

    @classmethod
    def poll(cls, context):
        prefs = context.preferences
        return prefs.experimental.use_viewport_debug

    def draw(self, context):
        layout = self.layout
        view = context.space_data
        overlay = view.overlay

        layout.prop(overlay, "use_debug_freeze_view_culling")


class View3DAssetShelf(BrushAssetShelf):
    bl_space_type = "VIEW_3D"


class AssetShelfHiddenByDefault:
    # Take #BrushAssetShelf.bl_options but remove the 'DEFAULT_VISIBLE' flag.
    bl_options = {option for option in BrushAssetShelf.bl_options if option != "DEFAULT_VISIBLE"}


class VIEW3D_AST_brush_sculpt(View3DAssetShelf, bpy.types.AssetShelf):
    mode = "SCULPT"
    mode_prop = "use_paint_sculpt"
    brush_type_prop = "sculpt_brush_type"


class VIEW3D_AST_brush_sculpt_curves(View3DAssetShelf, bpy.types.AssetShelf):
    mode = "SCULPT_CURVES"
    mode_prop = "use_paint_sculpt_curves"
    brush_type_prop = "curves_sculpt_brush_type"


class VIEW3D_AST_brush_vertex_paint(View3DAssetShelf, bpy.types.AssetShelf):
    mode = "VERTEX_PAINT"
    mode_prop = "use_paint_vertex"
    brush_type_prop = "vertex_brush_type"


class VIEW3D_AST_brush_weight_paint(AssetShelfHiddenByDefault, View3DAssetShelf, bpy.types.AssetShelf):
    mode = "WEIGHT_PAINT"
    mode_prop = "use_paint_weight"
    brush_type_prop = "weight_brush_type"


class VIEW3D_AST_brush_texture_paint(View3DAssetShelf, bpy.types.AssetShelf):
    mode = "TEXTURE_PAINT"
    mode_prop = "use_paint_image"
    brush_type_prop = "image_brush_type"


class VIEW3D_AST_brush_gpencil_paint(View3DAssetShelf, bpy.types.AssetShelf):
    mode = "PAINT_GREASE_PENCIL"
    mode_prop = "use_paint_grease_pencil"
    brush_type_prop = "gpencil_brush_type"


class VIEW3D_AST_brush_gpencil_sculpt(View3DAssetShelf, bpy.types.AssetShelf):
    mode = "SCULPT_GREASE_PENCIL"
    mode_prop = "use_sculpt_grease_pencil"
    brush_type_prop = "gpencil_sculpt_brush_type"


class VIEW3D_AST_brush_gpencil_vertex(AssetShelfHiddenByDefault, View3DAssetShelf, bpy.types.AssetShelf):
    mode = "VERTEX_GREASE_PENCIL"
    mode_prop = "use_vertex_grease_pencil"
    brush_type_prop = "gpencil_vertex_brush_type"


class VIEW3D_AST_brush_gpencil_weight(AssetShelfHiddenByDefault, View3DAssetShelf, bpy.types.AssetShelf):
    mode = "WEIGHT_GREASE_PENCIL"
    mode_prop = "use_weight_grease_pencil"
    brush_type_prop = "gpencil_weight_brush_type"


# BFA - material object collection asset shelf
class VIEW3D_AST_object(bpy.types.AssetShelf):
    bl_space_type = "VIEW_3D"
    bl_options = {"STORE_ENABLED_CATALOGS_IN_PREFERENCES"}
    mode = "OBJECT"

    @classmethod
    def asset_poll(cls, asset):
        if asset.id_type == "NODETREE" and "Geometry Nodes" in asset.metadata.tags and "3D View" in asset.metadata.tags:
            return True
        return asset.id_type in {"MATERIAL", "OBJECT", "COLLECTION", "WORLD"}

    @classmethod
    def poll(cls, context):
        return context.mode == "OBJECT"


classes = (
    VIEW3D_HT_header,
    VIEW3D_HT_tool_header,
    VIEW3D_MT_editor_menus,
    VIEW3D_MT_transform,
    VIEW3D_MT_transform_object,
    VIEW3D_MT_transform_armature,
    VIEW3D_MT_mirror,
    VIEW3D_MT_snap,
    VIEW3D_MT_uv_map_clear_seam,  # bfa - Tooltip and operator for Clear Seam.
    VIEW3D_MT_uv_map,
    VIEW3D_MT_switchactivecamto,  # bfa - set active camera does not exist in blender
    VIEW3D_MT_view_legacy,  # bfa menu
    VIEW3D_MT_view_annotations,  # bfa menu
    VIEW3D_MT_view,
    VIEW3D_MT_view_local,
    VIEW3D_MT_view_cameras,
    VIEW3D_MT_view_pie_menus,  # bfa menu
    VIEW3D_MT_view_navigation_legacy,  # bfa menu
    VIEW3D_MT_view_navigation,
    VIEW3D_MT_view_align,
    VIEW3D_MT_view_align_selected,
    VIEW3D_MT_view_viewpoint,
    VIEW3D_MT_view_regions,
    VIEW3D_MT_view_render,
    VIEW3D_MT_select_object,
    VIEW3D_MT_select_object_legacy,  # bfa menu
    VIEW3D_MT_select_by_type,  # bfa menu
    VIEW3D_MT_select_grouped,  # bfa menu
    VIEW3D_MT_select_linked,  # bfa menu
    VIEW3D_MT_select_object_more_less,  # bfa menu
    VIEW3D_MT_select_pose,
    VIEW3D_MT_select_pose_more_less,  # bfa menu
    VIEW3D_MT_select_particle_more_less,  # bfa menu
    VIEW3D_MT_select_particle,
    VIEW3D_MT_edit_mesh,
    VIEW3D_MT_edit_mesh_legacy,  # bfa menu
    VIEW3D_MT_edit_mesh_sort_elements,  # bfa menu
    VIEW3D_MT_edit_mesh_select_similar,
    VIEW3D_MT_edit_mesh_select_by_trait,
    VIEW3D_MT_edit_mesh_select_more_less,  # bfa menu
    VIEW3D_MT_select_edit_mesh,
    VIEW3D_MT_select_edit_curve_more_less,  # bfa menu
    VIEW3D_MT_select_edit_curve,
    VIEW3D_MT_select_edit_curve_select_similar,  # bfa menu
    VIEW3D_MT_select_edit_surface_more_less,  # bfa menu
    VIEW3D_MT_select_edit_surface,
    VIEW3D_MT_select_edit_text,
    VIEW3D_MT_select_edit_metaball,
    VIEW3D_MT_edit_lattice_context_menu,
    VIEW3D_MT_select_edit_metaball_select_similar,  # bfa menu
    VIEW3D_MT_select_edit_lattice_more_less,  # bfa menu
    VIEW3D_MT_select_edit_lattice,
    VIEW3D_MT_select_edit_armature_more_less,  # BFA - menu
    VIEW3D_MT_select_edit_armature,
    VIEW3D_PT_greasepencil_edit_options,  # BFA - menu
    VIEW3D_MT_select_greasepencil_legacy,  # BFA - legacy menu
    VIEW3D_MT_select_edit_grease_pencil_more_less,  # BFA - menu
    VIEW3D_MT_select_edit_grease_pencil,
    VIEW3D_MT_select_paint_mask,
    VIEW3D_MT_select_paint_mask_legacy,  # BFA menu
    VIEW3D_MT_select_paint_mask_face_more_less,  # bfa menu
    VIEW3D_MT_select_paint_mask_vertex,
    VIEW3D_MT_select_paint_mask_vertex_more_less,  # bfa menu
    VIEW3D_MT_select_edit_pointcloud,
    VIEW3D_MT_edit_curves_select_more_less,  # bfa menu
    VIEW3D_MT_select_edit_curves,
    VIEW3D_MT_select_sculpt_curves,
    VIEW3D_MT_mesh_add,
    VIEW3D_MT_curve_add,
    VIEW3D_MT_surface_add,
    VIEW3D_MT_edit_metaball_context_menu,
    VIEW3D_MT_metaball_add,
    TOPBAR_MT_edit_curve_add,
    TOPBAR_MT_edit_armature_add,
    VIEW3D_MT_armature_add,
    VIEW3D_MT_light_add,
    VIEW3D_MT_lightprobe_add,
    VIEW3D_MT_camera_add,
    VIEW3D_MT_volume_add,
    VIEW3D_MT_grease_pencil_add,
    VIEW3D_MT_empty_add,
    VIEW3D_MT_add,
    VIEW3D_MT_image_add,
    VIEW3D_MT_origin_set,  # bfa menu
    VIEW3D_MT_object,
    VIEW3D_MT_object_animation,
    VIEW3D_MT_object_asset,
    VIEW3D_MT_object_rigid_body,
    VIEW3D_MT_object_clear,
    VIEW3D_MT_object_context_menu,
    VIEW3D_MT_object_convert,
    VIEW3D_MT_object_shading,
    VIEW3D_MT_object_apply,
    VIEW3D_MT_object_relations,
    VIEW3D_MT_object_liboverride,
    VIEW3D_MT_object_parent,
    VIEW3D_MT_object_track,
    VIEW3D_MT_object_collection,
    VIEW3D_MT_object_constraints,
    # VIEW3D_MT_object_modifiers, # bfa - renamed and moved to properties editor
    VIEW3D_MT_object_quick_effects,
    VIEW3D_MT_object_showhide,
    VIEW3D_MT_object_cleanup,
    VIEW3D_MT_make_single_user,
    VIEW3D_MT_make_links,
    VIEW3D_MT_brush_paint_modes,  # BFA wip menu, removed?
    VIEW3D_MT_brush,  # BFA - menu
    VIEW3D_MT_facemask_showhide,  # BFA - menu
    VIEW3D_MT_paint_vertex,
    VIEW3D_MT_hook,
    VIEW3D_MT_vertex_group,
    VIEW3D_MT_greasepencil_vertex_group,
    VIEW3D_MT_paint_weight,
    VIEW3D_MT_paint_weight_legacy,  # BFA - menu
    VIEW3D_MT_paint_weight_lock,
    VIEW3D_MT_subdivision_set,  # BFA - menu
    VIEW3D_MT_sculpt,
    VIEW3D_MT_sculpt_legacy,  # BFA - menu
    VIEW3D_MT_bfa_sculpt_transform,  # BFA - menu
    VIEW3D_MT_bfa_sculpt_showhide,  # BFA - menu
    VIEW3D_MT_sculpt_set_pivot,
    VIEW3D_MT_sculpt_transform,  # BFA - not used
    VIEW3D_MT_sculpt_showhide,  # BFA - menu
    VIEW3D_MT_sculpt_trim,  # BFA - not used
    VIEW3D_MT_mask,
    VIEW3D_MT_mask_legacy,  # BFA - menu
    VIEW3D_MT_face_sets_showhide,  # BFA - menu
    VIEW3D_MT_face_sets,
    VIEW3D_MT_face_sets_init,
    VIEW3D_MT_random_mask,
    VIEW3D_MT_particle,
    VIEW3D_MT_particle_context_menu_more_less,  # BFA - menu
    VIEW3D_MT_particle_context_menu,
    VIEW3D_MT_particle_showhide,
    VIEW3D_MT_pose,
    VIEW3D_MT_pose_transform,
    VIEW3D_MT_pose_slide,
    VIEW3D_MT_pose_propagate,
    VIEW3D_MT_pose_motion,
    VIEW3D_MT_bone_collections,
    VIEW3D_MT_pose_ik,
    VIEW3D_MT_pose_constraints,
    VIEW3D_MT_pose_names,
    VIEW3D_MT_pose_showhide,
    VIEW3D_MT_pose_apply,
    VIEW3D_MT_pose_context_menu,
    VIEW3D_MT_bone_options_toggle,
    VIEW3D_MT_bone_options_enable,
    VIEW3D_MT_bone_options_disable,
    VIEW3D_MT_edit_mesh_context_menu,
    VIEW3D_MT_edit_mesh_select_mode,
    VIEW3D_MT_edit_mesh_select_linked,
    VIEW3D_MT_edit_mesh_select_loops,
    VIEW3D_MT_edit_mesh_extrude_dupli,  # bfa operator for separated tooltip
    VIEW3D_MT_edit_mesh_extrude_dupli_rotate,  # bfa operator for separated tooltip
    VIEW3D_MT_edit_mesh_extrude,
    VIEW3D_MT_edit_mesh_vertices,
    VIEW3D_MT_edit_mesh_vertices_legacy,  # BFA - menu
    VIEW3D_MT_edit_mesh_edges,
    VIEW3D_MT_edit_mesh_edges_legacy,  # BFA - menu
    VIEW3D_MT_edit_mesh_faces,
    VIEW3D_MT_edit_mesh_faces_legacy,  # BFA - menu
    VIEW3D_MT_edit_mesh_faces_data,
    VIEW3D_MT_edit_mesh_normals,
    VIEW3D_MT_edit_mesh_normals_select_strength,
    VIEW3D_MT_edit_mesh_normals_set_strength,
    VIEW3D_MT_edit_mesh_normals_average,
    VIEW3D_MT_edit_mesh_shading,
    VIEW3D_MT_edit_mesh_weights,
    VIEW3D_MT_edit_mesh_clean,
    VIEW3D_MT_edit_mesh_delete,
    VIEW3D_MT_edit_mesh_merge,
    VIEW3D_MT_edit_mesh_split,
    VIEW3D_MT_edit_mesh_dissolve,  # BFA - menu
    VIEW3D_MT_edit_mesh_showhide,
    VIEW3D_MT_greasepencil_material_active,
    VIEW3D_MT_paint_grease_pencil,
    VIEW3D_MT_paint_vertex_grease_pencil,
    VIEW3D_MT_edit_grease_pencil_arrange_strokes,  # BFA - menu
    VIEW3D_MT_sculpt_grease_pencil_copy,  # BFA - menu
    VIEW3D_MT_edit_greasepencil_showhide,
    VIEW3D_MT_edit_greasepencil_cleanup,
    VIEW3D_MT_weight_grease_pencil,
    VIEW3D_MT_greasepencil_edit_context_menu,
    VIEW3D_MT_grease_pencil_assign_material,
    VIEW3D_MT_edit_greasepencil,
    VIEW3D_MT_edit_greasepencil_delete,  # BFA - not used
    VIEW3D_MT_edit_greasepencil_stroke_simplify,  # BFA - menu
    VIEW3D_MT_edit_greasepencil_stroke,
    VIEW3D_MT_edit_greasepencil_point,
    VIEW3D_MT_edit_greasepencil_animation,
    VIEW3D_MT_edit_curve,
    VIEW3D_MT_edit_curve_ctrlpoints,
    VIEW3D_MT_edit_curve_segments,
    VIEW3D_MT_edit_curve_clean,
    VIEW3D_MT_edit_curve_context_menu,
    VIEW3D_MT_edit_curve_delete,
    VIEW3D_MT_edit_curve_showhide,
    VIEW3D_MT_edit_surface,
    VIEW3D_MT_edit_font,
    VIEW3D_MT_edit_font_chars,
    VIEW3D_MT_edit_font_kerning,
    VIEW3D_MT_edit_font_move,  # BFA - menu
    VIEW3D_MT_edit_font_delete,
    VIEW3D_MT_edit_font_context_menu,
    VIEW3D_MT_edit_meta,
    VIEW3D_MT_edit_meta_showhide,
    VIEW3D_MT_edit_lattice,
    VIEW3D_MT_edit_lattice_flip,  # BFA - menu - blender uses enum
    VIEW3D_MT_edit_armature,
    VIEW3D_MT_armature_showhide,  # BFA - menu
    VIEW3D_MT_armature_context_menu,
    VIEW3D_MT_edit_armature_parent,
    VIEW3D_MT_edit_armature_roll,
    VIEW3D_MT_edit_armature_names,
    VIEW3D_MT_edit_armature_delete,
    VIEW3D_MT_edit_curves,
    VIEW3D_MT_edit_curves_add,
    VIEW3D_MT_edit_curves_segments,
    VIEW3D_MT_edit_curves_control_points,
    VIEW3D_MT_edit_curves_context_menu,
    VIEW3D_MT_edit_pointcloud,
    VIEW3D_MT_object_mode_pie,
    VIEW3D_MT_view_pie,
    VIEW3D_MT_transform_gizmo_pie,
    VIEW3D_MT_shading_pie,
    VIEW3D_MT_shading_ex_pie,
    VIEW3D_MT_pivot_pie,
    VIEW3D_MT_snap_pie,
    VIEW3D_MT_orientations_pie,
    VIEW3D_MT_proportional_editing_falloff_pie,
    VIEW3D_MT_sculpt_mask_edit_pie,
    VIEW3D_MT_sculpt_automasking_pie,
    VIEW3D_MT_grease_pencil_sculpt_automasking_pie,
    VIEW3D_MT_wpaint_vgroup_lock_pie,
    VIEW3D_MT_sculpt_face_sets_edit_pie,
    VIEW3D_MT_sculpt_curves,
    VIEW3D_PT_active_tool,
    VIEW3D_PT_active_tool_duplicate,
    VIEW3D_PT_view3d_properties,
    VIEW3D_PT_view3d_properties_edit,  # bfa panel
    # VIEW3D_PT_view3d_lock, # BFA - not used, and Blender hotkeys doesn't call this, so ommitted
    VIEW3D_PT_view3d_camera_lock,  # bfa panel
    VIEW3D_PT_view3d_cursor,
    VIEW3D_PT_collections,
    VIEW3D_PT_object_type_visibility,
    VIEW3D_PT_grease_pencil,
    VIEW3D_PT_annotation_onion,
    VIEW3D_PT_grease_pencil_multi_frame,
    VIEW3D_PT_grease_pencil_sculpt_automasking,
    VIEW3D_PT_quad_view,
    VIEW3D_PT_view3d_stereo,
    VIEW3D_PT_shading,
    VIEW3D_PT_shading_lighting,
    VIEW3D_PT_shading_color,
    VIEW3D_PT_shading_options,
    VIEW3D_PT_shading_options_shadow,
    VIEW3D_PT_shading_options_ssao,
    VIEW3D_PT_shading_render_pass,
    VIEW3D_PT_shading_compositor,
    VIEW3D_PT_gizmo_display,
    VIEW3D_PT_overlay,
    VIEW3D_PT_overlay_guides,
    VIEW3D_PT_overlay_object,
    VIEW3D_PT_overlay_geometry,
    VIEW3D_PT_overlay_viewer_node,
    VIEW3D_PT_overlay_motion_tracking,
    VIEW3D_PT_overlay_edit_mesh,
    VIEW3D_PT_overlay_edit_mesh_shading,
    VIEW3D_PT_overlay_edit_mesh_measurement,
    VIEW3D_PT_overlay_edit_mesh_normals,
    VIEW3D_PT_overlay_edit_mesh_freestyle,
    VIEW3D_PT_overlay_edit_curve,
    VIEW3D_PT_overlay_edit_curves,
    VIEW3D_PT_overlay_texture_paint,
    VIEW3D_PT_overlay_vertex_paint,
    VIEW3D_PT_overlay_weight_paint,
    VIEW3D_PT_overlay_bones,
    VIEW3D_PT_overlay_sculpt,
    VIEW3D_PT_overlay_sculpt_curves,
    VIEW3D_PT_snapping,
    VIEW3D_PT_sculpt_snapping,
    VIEW3D_PT_proportional_edit,
    VIEW3D_PT_grease_pencil_origin,
    VIEW3D_PT_grease_pencil_lock,
    VIEW3D_PT_grease_pencil_guide,
    VIEW3D_PT_transform_orientations,
    VIEW3D_PT_overlay_grease_pencil_options,
    VIEW3D_PT_overlay_grease_pencil_canvas_options,
    VIEW3D_PT_context_properties,
    VIEW3D_PT_paint_vertex_context_menu,
    VIEW3D_PT_paint_texture_context_menu,
    VIEW3D_PT_paint_weight_context_menu,
    VIEW3D_PT_sculpt_automasking,
    VIEW3D_PT_sculpt_context_menu,
    TOPBAR_PT_grease_pencil_materials,
    TOPBAR_PT_grease_pencil_vertex_color,
    TOPBAR_PT_annotation_layers,
    VIEW3D_PT_curves_sculpt_add_shape,
    VIEW3D_PT_curves_sculpt_parameter_falloff,
    VIEW3D_PT_curves_sculpt_grow_shrink_scaling,
    VIEW3D_PT_viewport_debug,
    VIEW3D_PT_active_spline,
    VIEW3D_AST_brush_sculpt,
    VIEW3D_AST_brush_sculpt_curves,
    VIEW3D_AST_brush_vertex_paint,
    VIEW3D_AST_brush_weight_paint,
    VIEW3D_AST_brush_texture_paint,
    VIEW3D_AST_brush_gpencil_paint,
    VIEW3D_AST_brush_gpencil_sculpt,
    VIEW3D_AST_brush_gpencil_vertex,
    VIEW3D_AST_brush_gpencil_weight,
    VIEW3D_AST_object,  # bfa assetshelf
    GREASE_PENCIL_MT_Layers,
    VIEW3D_PT_greasepencil_draw_context_menu,
    VIEW3D_PT_greasepencil_sculpt_context_menu,
    VIEW3D_PT_greasepencil_vertex_paint_context_menu,
    VIEW3D_PT_greasepencil_weight_context_menu,
)


if __name__ == "__main__":  # only for live edit.
    from bpy.utils import register_class

    for cls in classes:
        register_class(cls)<|MERGE_RESOLUTION|>--- conflicted
+++ resolved
@@ -1729,12 +1729,9 @@
 
         layout.separator()
 
-<<<<<<< HEAD
         layout.operator("screen.region_quadview", icon="QUADVIEW")
 
-=======
         layout.menu("VIEW3D_MT_view_render")
->>>>>>> 858254ac
         layout.separator()
 
         layout.menu("INFO_MT_area")
