# SPDX-FileCopyrightText: 2009-2023 Blender Authors
#
# SPDX-License-Identifier: GPL-2.0-or-later

# BFA NOTE: For this document in merges, it is best to preserve the
# Bforartists ones (HEAD) and compare the old Blender version with the new to see
# what changed.
# Once you compare Blender changes with an old version of Blender, splice it in manually.

import bpy
from bpy.types import (
    Header,
    Menu,
    Panel,
    SurfaceCurve
)
from bl_ui.properties_paint_common import (
    UnifiedPaintPanel,
    brush_basic_texpaint_settings,
    brush_basic_grease_pencil_weight_settings,
    brush_basic_grease_pencil_vertex_settings,
    BrushAssetShelf,
)
from bl_ui.properties_grease_pencil_common import (
    AnnotationDataPanel,
    AnnotationOnionSkin,
    GreasePencilMaterialsPanel,
)
from bl_ui.space_toolsystem_common import (
    ToolActivePanelHelper,
)
from bpy.app.translations import (
    pgettext_iface as iface_,
    pgettext_rpt as rpt_,
    contexts as i18n_contexts,
)


class VIEW3D_HT_tool_header(Header):
    bl_space_type = 'VIEW_3D'
    bl_region_type = 'TOOL_HEADER'

    def draw(self, context):
        layout = self.layout

        self.draw_tool_settings(context)

        layout.separator_spacer()

        self.draw_mode_settings(context)

    def draw_tool_settings(self, context):
        layout = self.layout
        tool_mode = context.mode

        # Active Tool
        # -----------
        from bl_ui.space_toolsystem_common import ToolSelectPanelHelper
        tool = ToolSelectPanelHelper.draw_active_tool_header(
            context, layout,
            tool_key=('VIEW_3D', tool_mode),
        )
        # Object Mode Options
        # -------------------

        # Example of how tool_settings can be accessed as pop-overs.

        # TODO(campbell): editing options should be after active tool options
        # (obviously separated for from the users POV)
        draw_fn = getattr(_draw_tool_settings_context_mode, tool_mode, None)
        if draw_fn is not None:
            is_valid_context = draw_fn(context, layout, tool)

        def draw_3d_brush_settings(layout, tool_mode):
            layout.popover("VIEW3D_PT_tools_brush_settings_advanced", text="Brush")
            if tool_mode != 'PAINT_WEIGHT':
                layout.popover("VIEW3D_PT_tools_brush_texture")
            if tool_mode == 'PAINT_TEXTURE':
                layout.popover("VIEW3D_PT_tools_mask_texture")
            layout.popover("VIEW3D_PT_tools_brush_stroke")
            layout.popover("VIEW3D_PT_tools_brush_falloff")
            layout.popover("VIEW3D_PT_tools_brush_display")

        # NOTE: general mode options should be added to `draw_mode_settings`.
        if tool_mode == 'SCULPT':
            if is_valid_context:
                draw_3d_brush_settings(layout, tool_mode)
        elif tool_mode == 'PAINT_VERTEX':
            if is_valid_context:
                draw_3d_brush_settings(layout, tool_mode)
        elif tool_mode == 'PAINT_WEIGHT':
            if is_valid_context:
                draw_3d_brush_settings(layout, tool_mode)
        elif tool_mode == 'PAINT_TEXTURE':
            if is_valid_context:
                draw_3d_brush_settings(layout, tool_mode)
        elif tool_mode == 'EDIT_ARMATURE':
            pass
        elif tool_mode == 'EDIT_CURVE':
            pass
        elif tool_mode == 'EDIT_MESH':
            pass
        elif tool_mode == 'POSE':
            pass
        elif tool_mode == 'PARTICLE':
            # Disable, only shows "Brush" panel, which is already in the top-bar.
            # if tool.use_brushes:
            #     layout.popover_group(context=".paint_common", **popover_kw)
            pass
        elif tool_mode == 'PAINT_GREASE_PENCIL':
            if is_valid_context:
                brush = context.tool_settings.gpencil_paint.brush
                if brush:
                    if brush.gpencil_brush_type not in {'FILL', 'TINT', 'ERASE'}:
                        layout.popover("VIEW3D_PT_tools_grease_pencil_v3_brush_advanced")
                        layout.popover("VIEW3D_PT_tools_grease_pencil_v3_brush_stroke")
                    if brush.gpencil_brush_type == 'FILL':
                        layout.popover("VIEW3D_PT_tools_grease_pencil_v3_brush_fill_advanced")
                    layout.popover("VIEW3D_PT_tools_grease_pencil_paint_appearance")
        elif tool_mode == 'SCULPT_GREASE_PENCIL':
            if is_valid_context:
                brush = context.tool_settings.gpencil_sculpt_paint.brush
                if brush:
                    tool = brush.gpencil_sculpt_brush_type
                    if tool in {'SMOOTH', 'RANDOMIZE'}:
                        layout.popover("VIEW3D_PT_tools_grease_pencil_sculpt_brush_popover")
                    layout.popover("VIEW3D_PT_tools_grease_pencil_sculpt_appearance")
        elif tool_mode in {'WEIGHT_GPENCIL', 'WEIGHT_GREASE_PENCIL'}:
            if is_valid_context:
                layout.popover("VIEW3D_PT_tools_grease_pencil_weight_appearance")
        elif tool_mode in {'VERTEX_GPENCIL', 'VERTEX_GREASE_PENCIL'}:
            if is_valid_context:
                layout.popover("VIEW3D_PT_tools_grease_pencil_vertex_appearance")

    def draw_mode_settings(self, context):
        layout = self.layout
        mode_string = context.mode
        tool_settings = context.tool_settings

        def row_for_mirror():
            row = layout.row(align=True)
            row.label(icon="MOD_MIRROR")
            sub = row.row(align=True)
            # sub.scale_x = 0.6 #bfa - just needed for text buttons. we use icons, and then the buttons are too small
            return row, sub

        if mode_string == 'EDIT_ARMATURE':
            ob = context.object
            _row, sub = row_for_mirror()
            sub.prop(
                ob.data, "use_mirror_x", icon="MIRROR_X", toggle=True, icon_only=True
            )
        elif mode_string == 'POSE':
            ob = context.object
            _row, sub = row_for_mirror()
            sub.prop(
                ob.pose, "use_mirror_x", icon="MIRROR_X", toggle=True, icon_only=True
            )
        elif mode_string in {
            'EDIT_MESH',
            'PAINT_WEIGHT',
            'SCULPT',
            'PAINT_VERTEX',
            'PAINT_TEXTURE',
        }:
            # Mesh Modes, Use Mesh Symmetry
            ob = context.object
            row, sub = row_for_mirror()
            sub.prop(
                ob, "use_mesh_mirror_x", icon="MIRROR_X", toggle=True, icon_only=True
            )
            sub.prop(
                ob, "use_mesh_mirror_y", icon="MIRROR_Y", toggle=True, icon_only=True
            )
            sub.prop(
                ob, "use_mesh_mirror_z", icon="MIRROR_Z", toggle=True, icon_only=True
            )
            if mode_string == "EDIT_MESH":
                layout.prop(tool_settings, "use_mesh_automerge", text="")
            elif mode_string == 'PAINT_WEIGHT':
                row.popover(
                    panel="VIEW3D_PT_tools_weightpaint_symmetry_for_topbar", text=""
                )
            elif mode_string == 'SCULPT':
                row.popover(panel="VIEW3D_PT_sculpt_symmetry_for_topbar", text="")
            elif mode_string == 'PAINT_VERTEX':
                row.popover(
                    panel="VIEW3D_PT_tools_vertexpaint_symmetry_for_topbar", text=""
                )
        elif mode_string == 'SCULPT_CURVES':
            ob = context.object
            _row, sub = row_for_mirror()
            sub.prop(
                ob.data, "use_mirror_x", icon="MIRROR_X", toggle=True, icon_only=True
            )
            sub.prop(
                ob.data, "use_mirror_y", icon="MIRROR_Y", toggle=True, icon_only=True
            )
            sub.prop(
                ob.data, "use_mirror_z", icon="MIRROR_Z", toggle=True, icon_only=True
            )

            row = layout.row(align=True)
            row.prop(
                ob.data,
                "use_sculpt_collision",
                icon="MOD_PHYSICS",
                icon_only=True,
                toggle=True,
            )
            sub = row.row(align=True)
            sub.active = ob.data.use_sculpt_collision
            sub.prop(ob.data, "surface_collision_distance")

        # Expand panels from the side-bar as popovers.
        popover_kw = {"space_type": 'VIEW_3D', "region_type": 'UI', "category": "Tool"}

        if mode_string == 'SCULPT':
            layout.popover_group(context=".sculpt_mode", **popover_kw)
        elif mode_string == 'PAINT_VERTEX':
            layout.popover_group(context=".vertexpaint", **popover_kw)
        elif mode_string == 'PAINT_WEIGHT':
            layout.popover_group(context=".weightpaint", **popover_kw)
        elif mode_string == 'PAINT_TEXTURE':
            layout.popover_group(context=".imagepaint", **popover_kw)
        elif mode_string == 'EDIT_TEXT':
            layout.popover_group(context=".text_edit", **popover_kw)
        elif mode_string == 'EDIT_ARMATURE':
            layout.popover_group(context=".armature_edit", **popover_kw)
        elif mode_string == 'EDIT_METABALL':
            layout.popover_group(context=".mball_edit", **popover_kw)
        elif mode_string == 'EDIT_LATTICE':
            layout.popover_group(context=".lattice_edit", **popover_kw)
        elif mode_string == 'EDIT_CURVE':
            layout.popover_group(context=".curve_edit", **popover_kw)
        elif mode_string == 'EDIT_MESH':
            layout.popover_group(context=".mesh_edit", **popover_kw)
        elif mode_string == 'POSE':
            layout.popover_group(context=".posemode", **popover_kw)
        elif mode_string == 'PARTICLE':
            layout.popover_group(context=".particlemode", **popover_kw)
        elif mode_string == 'OBJECT':
            layout.popover_group(context=".objectmode", **popover_kw)

        if mode_string in {
            'EDIT_GREASE_PENCIL',
            'PAINT_GREASE_PENCIL',
            'SCULPT_GREASE_PENCIL',
            'WEIGHT_GREASE_PENCIL',
            'VERTEX_GREASE_PENCIL',
        }:
            row = layout.row(align=True)
            row.prop(tool_settings, "use_grease_pencil_multi_frame_editing", text="")

            if mode_string in {
                'EDIT_GREASE_PENCIL',
                'SCULPT_GREASE_PENCIL',
                'WEIGHT_GREASE_PENCIL',
                'VERTEX_GREASE_PENCIL',
            }:
                sub = row.row(align=True)
                if tool_settings.use_grease_pencil_multi_frame_editing:
                    sub.popover(
                        panel="VIEW3D_PT_grease_pencil_multi_frame",
                        text="",
                    )

            # BFA - menu
            if mode_string in {
                'EDIT_GREASE_PENCIL',
            }:
                sub = row.row(align=True)
                sub.popover(
                    panel="VIEW3D_PT_greasepencil_edit_options",
                    text="Options",
                )

        if mode_string == 'PAINT_GREASE_PENCIL':
            layout.prop(
                tool_settings, "use_gpencil_draw_additive", text="", icon="FREEZE"
            )
            layout.prop(tool_settings, "use_gpencil_automerge_strokes", text="")
            layout.prop(
                tool_settings, "use_gpencil_weight_data_add", text="", icon="WPAINT_HLT"
            )
            layout.prop(
                tool_settings, "use_gpencil_draw_onback", text="", icon="MOD_OPACITY"
            )


class _draw_tool_settings_context_mode:
    @staticmethod
    def SCULPT(context, layout, tool):
        if (tool is None) or (not tool.use_brushes):
            return False

        paint = context.tool_settings.sculpt
        brush = paint.brush

        BrushAssetShelf.draw_popup_selector(layout, context, brush)

        if brush is None:
            return False

        capabilities = brush.sculpt_capabilities

        ups = paint.unified_paint_settings

        if capabilities.has_color:
            row = layout.row(align=True)
            row.ui_units_x = 4
            UnifiedPaintPanel.prop_unified_color(row, context, brush, "color", text="")
            UnifiedPaintPanel.prop_unified_color(row, context, brush, "secondary_color", text="")
            row.separator()
            layout.prop(brush, "blend", text="", expand=False)

        size = "size"
        size_owner = ups if ups.use_unified_size else brush
        if size_owner.use_locked_size == 'SCENE':
            size = "unprojected_size"

        UnifiedPaintPanel.prop_unified(
            layout,
            context,
            brush,
            size,
            pressure_name="use_pressure_size",
            unified_name="use_unified_size",
            text="Size",
            slider=True,
            header=True,
        )

        # strength, use_strength_pressure
        pressure_name = "use_pressure_strength" if capabilities.has_strength_pressure else None
        UnifiedPaintPanel.prop_unified(
            layout,
            context,
            brush,
            "strength",
            pressure_name=pressure_name,
            unified_name="use_unified_strength",
            text="Strength",
            header=True,
        )

        # direction
        if capabilities.has_direction:
            layout.row().prop(brush, "direction", expand=True, text="")

        return True

    @staticmethod
    def PAINT_TEXTURE(context, layout, tool):
        if (tool is None) or (not tool.use_brushes):
            return False

        paint = context.tool_settings.image_paint
        brush = paint.brush

        BrushAssetShelf.draw_popup_selector(layout, context, brush)

        if brush is None:
            return False

        brush_basic_texpaint_settings(layout, context, brush, compact=True)

        return True

    @staticmethod
    def PAINT_VERTEX(context, layout, tool):
        if (tool is None) or (not tool.use_brushes):
            return False

        paint = context.tool_settings.vertex_paint
        brush = paint.brush

        BrushAssetShelf.draw_popup_selector(layout, context, brush)

        if brush is None:
            return False

        brush_basic_texpaint_settings(layout, context, brush, compact=True)

        return True

    @staticmethod
    def PAINT_WEIGHT(context, layout, tool):
        if (tool is None) or (not tool.use_brushes):
            return False

        paint = context.tool_settings.weight_paint
        brush = paint.brush

        BrushAssetShelf.draw_popup_selector(layout, context, brush)

        if brush is None:
            return False

        capabilities = brush.weight_paint_capabilities
        if capabilities.has_weight:
            UnifiedPaintPanel.prop_unified(
                layout,
                context,
                brush,
                "weight",
                unified_name="use_unified_weight",
                slider=True,
                header=True,
            )

        UnifiedPaintPanel.prop_unified(
            layout,
            context,
            brush,
            "size",
            pressure_name="use_pressure_size",
            unified_name="use_unified_size",
            slider=True,
            text="Size",
            header=True,
        )
        UnifiedPaintPanel.prop_unified(
            layout,
            context,
            brush,
            "strength",
            pressure_name="use_pressure_strength",
            unified_name="use_unified_strength",
            header=True,
        )

        return True

    @staticmethod
    def SCULPT_GREASE_PENCIL(context, layout, tool):
        if (tool is None) or (not tool.use_brushes):
            return False

        paint = context.tool_settings.gpencil_sculpt_paint
        brush = paint.brush
        if brush is None:
            return False

        BrushAssetShelf.draw_popup_selector(layout, context, brush)

        capabilities = brush.sculpt_capabilities

        ups = paint.unified_paint_settings

        size = "size"
        size_owner = ups if ups.use_unified_size else brush
        if size_owner.use_locked_size == 'SCENE':
            size = "unprojected_size"

        UnifiedPaintPanel.prop_unified(
            layout,
            context,
            brush,
            size,
            pressure_name="use_pressure_size",
            unified_name="use_unified_size",
            text="Size",
            slider=True,
            header=True,
        )

        # strength, use_strength_pressure
        pressure_name = "use_pressure_strength" if capabilities.has_strength_pressure else None
        UnifiedPaintPanel.prop_unified(
            layout,
            context,
            brush,
            "strength",
            pressure_name=pressure_name,
            unified_name="use_unified_strength",
            text="Strength",
            header=True,
        )

        # direction
        if brush.gpencil_sculpt_brush_type in {'THICKNESS', 'STRENGTH', 'PINCH', 'TWIST'}:
            layout.row().prop(brush, "direction", expand=True, text="")

        # Brush falloff
<<<<<<< HEAD
        # layout.popover("VIEW3D_PT_tools_brush_falloff") # BFA - moved to be
        # consistent with other brushes in the properties_paint_common.py file
=======
        layout.popover("VIEW3D_PT_tools_brush_falloff")
>>>>>>> e2b24f0f

        return True

    @staticmethod
    def WEIGHT_GREASE_PENCIL(context, layout, tool):
        if (tool is None) or (not tool.use_brushes):
            return False

        paint = context.tool_settings.gpencil_weight_paint
        brush = paint.brush
        if brush is None:
            return False

        BrushAssetShelf.draw_popup_selector(layout, context, brush)

        brush_basic_grease_pencil_weight_settings(layout, context, brush, compact=True)

        layout.popover("VIEW3D_PT_tools_grease_pencil_weight_options", text="Options")
        layout.popover("VIEW3D_PT_tools_grease_pencil_brush_weight_falloff", text="Falloff")

        return True

    @staticmethod
    def VERTEX_GREASE_PENCIL(context, layout, tool):
        if (tool is None) or (not tool.use_brushes):
            return False

        tool_settings = context.tool_settings
        paint = tool_settings.gpencil_vertex_paint
        brush = paint.brush

        BrushAssetShelf.draw_popup_selector(layout, context, brush)

        if brush.gpencil_vertex_brush_type not in {'BLUR', 'AVERAGE', 'SMEAR'}:
            layout.separator(factor=0.4)
            ups = paint.unified_paint_settings
            prop_owner = ups if ups.use_unified_color else brush

            sub = layout.row(align=True)
            sub.prop_with_popover(prop_owner, "color", text="", panel="TOPBAR_PT_grease_pencil_vertex_color")
            sub.prop(prop_owner, "secondary_color", text="")
            sub.operator("paint.brush_colors_flip", icon="FILE_REFRESH", text="")

        brush_basic_grease_pencil_vertex_settings(layout, context, brush, compact=True)

        return True

    @staticmethod
    def PARTICLE(context, layout, tool):
        if (tool is None) or (not tool.use_brushes):
            return False

        # See: `VIEW3D_PT_tools_brush`, basically a duplicate
        tool_settings = context.tool_settings
        settings = tool_settings.particle_edit
        brush = settings.brush
        tool = settings.tool
        if tool == "NONE":
            return False

        layout.prop(brush, "size", slider=True)
        if tool == "ADD":
            layout.prop(brush, "count")

            layout.prop(settings, "use_default_interpolate")
            layout.prop(brush, "steps", slider=True)
            layout.prop(settings, "default_key_count", slider=True)
        else:
            layout.prop(brush, "strength", slider=True)

            if tool == "LENGTH":
                layout.row().prop(brush, "length_mode", expand=True)
            elif tool == "PUFF":
                layout.row().prop(brush, "puff_mode", expand=True)
                layout.prop(brush, "use_puff_volume")
            elif tool == "COMB":
                row = layout.row()
                row.active = settings.is_editable
                row.prop(settings, "use_emitter_deflect", text="Deflect Emitter")
                sub = row.row(align=True)
                sub.active = settings.use_emitter_deflect
                sub.prop(settings, "emitter_distance", text="Distance")

        return True

    @staticmethod
    def SCULPT_CURVES(context, layout, tool):
        if (tool is None) or (not tool.use_brushes):
            return False

        tool_settings = context.tool_settings
        paint = tool_settings.curves_sculpt
        brush = paint.brush

        BrushAssetShelf.draw_popup_selector(layout, context, brush)

        if brush is None:
            return False

        UnifiedPaintPanel.prop_unified(
            layout,
            context,
            brush,
            "size",
            unified_name="use_unified_size",
            pressure_name="use_pressure_size",
            text="Size",
            slider=True,
            header=True,
        )

        if brush.curves_sculpt_brush_type not in {'ADD', 'DELETE'}:
            use_strength_pressure = brush.curves_sculpt_brush_type not in {'SLIDE'}
            UnifiedPaintPanel.prop_unified(
                layout,
                context,
                brush,
                "strength",
                unified_name="use_unified_strength",
                pressure_name="use_pressure_strength" if use_strength_pressure else None,
                header=True,
            )

        curves_tool = brush.curves_sculpt_brush_type

        if curves_tool == 'COMB':
            layout.prop(brush, "falloff_shape", expand=True)
            layout.popover("VIEW3D_PT_tools_brush_falloff", text="Brush Falloff")
            layout.popover(
                "VIEW3D_PT_curves_sculpt_parameter_falloff", text="Curve Falloff"
            )
        elif curves_tool == 'ADD':
            layout.prop(brush, "falloff_shape", expand=True)
            layout.prop(brush.curves_sculpt_settings, "add_amount")
            layout.popover("VIEW3D_PT_curves_sculpt_add_shape", text="Curve Shape")
            layout.prop(brush, "use_frontface", text="Front Faces Only")
        elif curves_tool == 'GROW_SHRINK':
            layout.prop(brush, "direction", expand=True, text="")
            layout.prop(brush, "falloff_shape", expand=True)
            layout.popover("VIEW3D_PT_curves_sculpt_grow_shrink_scaling", text="Scaling")
            layout.popover("VIEW3D_PT_tools_brush_falloff")
        elif curves_tool == 'SNAKE_HOOK':
            layout.prop(brush, "falloff_shape", expand=True)
            layout.popover("VIEW3D_PT_tools_brush_falloff")
        elif curves_tool == 'DELETE':
            layout.prop(brush, "falloff_shape", expand=True)
        elif curves_tool == 'SELECTION_PAINT':
            layout.prop(brush, "direction", expand=True, text="")
            layout.prop(brush, "falloff_shape", expand=True)
            layout.popover("VIEW3D_PT_tools_brush_falloff")
        elif curves_tool == 'PINCH':
            layout.prop(brush, "direction", expand=True, text="")
            layout.prop(brush, "falloff_shape", expand=True)
            layout.popover("VIEW3D_PT_tools_brush_falloff")
        elif curves_tool == 'SMOOTH':
            layout.prop(brush, "falloff_shape", expand=True)
            layout.popover("VIEW3D_PT_tools_brush_falloff")
        elif curves_tool == 'PUFF':
            layout.prop(brush, "falloff_shape", expand=True)
            layout.popover("VIEW3D_PT_tools_brush_falloff")
        elif curves_tool == 'DENSITY':
            layout.prop(brush, "falloff_shape", expand=True)
            row = layout.row(align=True)
            row.prop(brush.curves_sculpt_settings, "density_mode", text="", expand=True)
            row = layout.row(align=True)
            row.prop(brush.curves_sculpt_settings, "minimum_distance", text="Distance Min")
            row.operator_context = 'INVOKE_REGION_WIN'
            row.operator("sculpt_curves.min_distance_edit", text="", icon='DRIVER_DISTANCE')
            row = layout.row(align=True)
            row.enabled = brush.curves_sculpt_settings.density_mode != 'REMOVE'
            row.prop(brush.curves_sculpt_settings, "density_add_attempts", text="Count Max")
            layout.popover("VIEW3D_PT_tools_brush_falloff")
            layout.popover("VIEW3D_PT_curves_sculpt_add_shape", text="Curve Shape")
        elif curves_tool == 'SLIDE':
            layout.popover("VIEW3D_PT_tools_brush_falloff")

        return True

    @staticmethod
    def PAINT_GREASE_PENCIL(context, layout, tool):
        if (tool is None) or (not tool.use_brushes):
            return False

        # These draw their own properties.
        if tool.idname in {
            "builtin.arc",
            "builtin.curve",
            "builtin.line",
            "builtin.box",
            "builtin.circle",
            "builtin.polyline",
        }:
            return False

        tool_settings = context.tool_settings
        paint = tool_settings.gpencil_paint

        brush = paint.brush
        if brush is None:
            return False

        row = layout.row(align=True)

        BrushAssetShelf.draw_popup_selector(row, context, brush)

        grease_pencil_tool = brush.gpencil_brush_type

        if grease_pencil_tool in {"DRAW", "FILL"}:
            from bl_ui.properties_paint_common import (
                brush_basic__draw_color_selector,
            )
            brush_basic__draw_color_selector(context, layout, brush, brush.gpencil_settings)

        if grease_pencil_tool == 'TINT':
            row.separator(factor=0.4)
            row.prop_with_popover(brush, "color", text="", panel="TOPBAR_PT_grease_pencil_vertex_color")

        from bl_ui.properties_paint_common import (
            brush_basic_grease_pencil_paint_settings,
        )

        brush_basic_grease_pencil_paint_settings(layout, context, brush, None, compact=True)

        return True


def draw_topbar_grease_pencil_layer_panel(context, layout):
    grease_pencil = context.object.data
    layer = grease_pencil.layers.active
    group = grease_pencil.layer_groups.active

    icon = 'OUTLINER_DATA_GP_LAYER'
    node_name = None
    if layer or group:
        icon = ("OUTLINER_DATA_GP_LAYER" if layer else "GREASEPENCIL_LAYER_GROUP")  # BFA - wip, icons needs updating
        node_name = layer.name if layer else group.name

        # Clamp long names otherwise the selector can get too wide.
        max_width = 25
        if len(node_name) > max_width:
            node_name = node_name[:max_width - 5] + '..' + node_name[-3:]

    sub = layout.row()
    sub.popover(
        panel="TOPBAR_PT_grease_pencil_layers",
        text=node_name,
        icon=icon,
    )


class VIEW3D_HT_header(Header):
    bl_space_type = 'VIEW_3D'

    @staticmethod
    def draw_xform_template(layout, context):
        obj = context.active_object
        object_mode = 'OBJECT' if obj is None else obj.mode
        has_pose_mode = (
            (object_mode == 'POSE') or
            (object_mode == 'WEIGHT_PAINT' and context.pose_object is not None)
        )

        tool_settings = context.tool_settings

        # Mode & Transform Settings
        scene = context.scene

        # Orientation
        if has_pose_mode or object_mode in {'OBJECT', 'EDIT', 'EDIT_GPENCIL'}:
            orient_slot = scene.transform_orientation_slots[0]

            # BFA - WIP, add grease pencil curve type

            row = layout.row(align=True)
            row.prop_with_popover(
                orient_slot,
                "type",
                text="",
                panel="VIEW3D_PT_transform_orientations",
            )

        # Pivot
        if has_pose_mode or object_mode in {
                    'OBJECT',
                    'EDIT',
                    'EDIT_GPENCIL',
                    'SCULPT_GREASE_PENCIL'
        }:
            layout.prop(tool_settings, "transform_pivot_point", text="", icon_only=True)

        # Snap
        show_snap = False
        if obj is None:
            show_snap = True
        else:
            if has_pose_mode or (
                object_mode
                not in {
                    'SCULPT',
                    'SCULPT_CURVES',
                    'VERTEX_PAINT',
                    'WEIGHT_PAINT',
                    'TEXTURE_PAINT',
                    'PAINT_GREASE_PENCIL',
                    'SCULPT_GREASE_PENCIL',
                    'WEIGHT_GREASE_PENCIL',
                    'VERTEX_GREASE_PENCIL',
                }
            ):
                show_snap = True
            else:

                paint_settings = UnifiedPaintPanel.paint_settings(context)

                if paint_settings:
                    brush = paint_settings.brush
                    if brush and hasattr(brush, "stroke_method") and brush.stroke_method == 'CURVE':
                        show_snap = True

        if show_snap:
            snap_items = bpy.types.ToolSettings.bl_rna.properties["snap_elements"].enum_items
            snap_elements = tool_settings.snap_elements
            if len(snap_elements) == 1:
                text = ""
                for elem in snap_elements:
                    icon = snap_items[elem].icon
                    break
            else:
                text = iface_("Mix", i18n_contexts.editor_view3d)
                icon = 'NONE'
            del snap_items, snap_elements

            row = layout.row(align=True)
            row.prop(tool_settings, "use_snap", text="")

            sub = row.row(align=True)
            sub.popover(
                panel="VIEW3D_PT_snapping",
                icon=icon,
                text=text,
                translate=False,
            )

        # Proportional editing
        if object_mode in {
            'EDIT',
            'PARTICLE_EDIT',
            'SCULPT_GREASE_PENCIL',
            'EDIT_GPENCIL',
            'OBJECT',
        } and context.mode != 'EDIT_ARMATURE':
            row = layout.row(align=True)
            kw = {}
            if object_mode == 'OBJECT':
                attr = "use_proportional_edit_objects"
            else:
                attr = "use_proportional_edit"

                if tool_settings.use_proportional_edit:
                    if tool_settings.use_proportional_connected:
                        kw["icon"] = 'PROP_CON'
                    elif tool_settings.use_proportional_projected:
                        kw["icon"] = 'PROP_PROJECTED'
                    else:
                        kw["icon"] = 'PROP_ON'
                else:
                    kw["icon"] = 'PROP_OFF'

            row.prop(tool_settings, attr, icon_only=True, **kw)
            sub = row.row(align=True)
            # BFA hide UI via "if" statement instead of greying out
            if getattr(tool_settings, attr):
                sub.prop_with_popover(
                    tool_settings,
                    "proportional_edit_falloff",
                    text="",
                    icon_only=True,
                    panel="VIEW3D_PT_proportional_edit",
                )

        # BFA - handle types for curves, formerly in the control points menu
        if object_mode in {'EDIT_CURVE'}:
            layout.operator_menu_enum(
                "curve.handle_type_set", "type", text="", icon="HANDLE_AUTO"
            )

        if object_mode == 'EDIT' and obj.type == 'GREASEPENCIL':
            draw_topbar_grease_pencil_layer_panel(context, layout)

    def draw(self, context):
        self.draw_editor_type_menu(context)

        layout = self.layout

        tool_settings = context.tool_settings
        view = context.space_data
        shading = view.shading
        overlay = view.overlay

        obj = context.active_object
        mode_string = context.mode
        object_mode = 'OBJECT' if obj is None else obj.mode
        has_pose_mode = (
            (object_mode == 'POSE') or
            (object_mode == 'WEIGHT_PAINT' and context.pose_object is not None)
        )

        # Note: This is actually deadly in case enum_items have to be dynamically generated
        #       (because internal RNA array iterator will free everything immediately...).
        # XXX This is an RNA internal issue, not sure how to fix it.
        # Note: Tried to add an accessor to get translated UI strings instead of manual call
        #       to pgettext_iface below, but this fails because translated enum-items
        #       are always dynamically allocated.
        act_mode_item = bpy.types.Object.bl_rna.properties["mode"].enum_items[object_mode]
        act_mode_i18n_context = bpy.types.Object.bl_rna.properties["mode"].translation_context

        row = layout.row(align=True)
        row.separator()

        sub = row.row(align=True)
        sub.operator_menu_enum(
            "object.mode_set", "mode",
            text=iface_(act_mode_item.name, act_mode_i18n_context),
            icon=act_mode_item.icon,
        )
        del act_mode_item

        layout.template_header_3D_mode()

        # Contains buttons like Mode, Pivot, Layer, Mesh Select Mode...
        if obj:
            # Particle edit
            if object_mode == 'PARTICLE_EDIT':
                row = layout.row()
                row.prop(tool_settings.particle_edit, "select_mode", text="", expand=True)
            elif object_mode in {'EDIT', 'SCULPT_CURVES'} and obj.type == 'CURVES':
                curves = obj.data

                row = layout.row(align=True)
                domain = curves.selection_domain
                row.operator(
                    "curves.set_selection_domain",
                    text="",
                    icon='CURVE_BEZCIRCLE',
                    depress=(domain == 'POINT'),
                ).domain = 'POINT'
                row.operator(
                    "curves.set_selection_domain",
                    text="",
                    icon='CURVE_PATH',
                    depress=(domain == 'CURVE'),
                ).domain = 'CURVE'

        # Grease Pencil
        if obj and obj.type == 'GREASEPENCIL':
            # Select mode for Editing
            if object_mode == 'EDIT':
                row = layout.row(align=True)
                row.operator(
                    "grease_pencil.set_selection_mode",
                    text="",
                    icon='GP_SELECT_POINTS',
                    depress=(tool_settings.gpencil_selectmode_edit == 'POINT'),
                ).mode = 'POINT'
                row.operator(
                    "grease_pencil.set_selection_mode",
                    text="",
                    icon='GP_SELECT_STROKES',
                    depress=(tool_settings.gpencil_selectmode_edit == 'STROKE'),
                ).mode = 'STROKE'
                row.operator(
                    "grease_pencil.set_selection_mode",
                    text="",
                    icon='GP_SELECT_BETWEEN_STROKES',
                    depress=(tool_settings.gpencil_selectmode_edit == 'SEGMENT'),
                ).mode = 'SEGMENT'

            if object_mode == 'SCULPT_GREASE_PENCIL':
                row = layout.row(align=True)
                row.prop(tool_settings, "use_gpencil_select_mask_point", text="")
                row.prop(tool_settings, "use_gpencil_select_mask_stroke", text="")
                row.prop(tool_settings, "use_gpencil_select_mask_segment", text="")

            if object_mode == 'VERTEX_GREASE_PENCIL':
                row = layout.row(align=True)
                row.prop(tool_settings, "use_gpencil_vertex_select_mask_point", text="")
                row.prop(tool_settings, "use_gpencil_vertex_select_mask_stroke", text="")
                row.prop(tool_settings, "use_gpencil_vertex_select_mask_segment", text="")

        overlay = view.overlay

        VIEW3D_MT_editor_menus.draw_collapsible(context, layout)

        layout.separator_spacer()

        if object_mode in {'PAINT_GREASE_PENCIL', 'SCULPT_GREASE_PENCIL'}:
            # Grease pencil
            if object_mode == 'PAINT_GREASE_PENCIL':
                sub = layout.row(align=True)
                sub.prop_with_popover(
                    tool_settings,
                    "gpencil_stroke_placement_view3d",
                    text="",
                    panel="VIEW3D_PT_grease_pencil_origin",
                )

            sub = layout.row(align=True)
            sub.active = tool_settings.gpencil_stroke_placement_view3d != 'SURFACE'
            sub.prop_with_popover(
                tool_settings.gpencil_sculpt,
                "lock_axis",
                text="",
                panel="VIEW3D_PT_grease_pencil_lock",
            )

            draw_topbar_grease_pencil_layer_panel(context, layout)

            if object_mode == 'PAINT_GREASE_PENCIL':
                # FIXME: this is bad practice!
                # Tool options are to be displayed in the top-bar.
                tool = context.workspace.tools.from_space_view3d_mode(object_mode)
                if tool and tool.idname == "builtin_brush.Draw":
                    settings = tool_settings.gpencil_sculpt.guide
                    row = layout.row(align=True)
                    row.prop(settings, "use_guide", text="", icon='GRID')
                    sub = row.row(align=True)
                    sub.active = settings.use_guide
                    sub.popover(
                        panel="VIEW3D_PT_grease_pencil_guide",
                        text="Guides",
                    )
            if object_mode == 'SCULPT_GREASE_PENCIL':
                layout.popover(
                    panel="VIEW3D_PT_grease_pencil_sculpt_automasking",
                    text="",
                    icon=VIEW3D_HT_header._grease_pencil_sculpt_automasking_icon(
                        tool_settings.gpencil_sculpt
                    ),
                )

        elif object_mode == 'SCULPT':
            # If the active tool supports it, show the canvas selector popover.
            from bl_ui.space_toolsystem_common import ToolSelectPanelHelper
            tool = ToolSelectPanelHelper.tool_active_from_context(context)

            is_paint_tool = False
            if tool.use_brushes:
                paint = tool_settings.sculpt
                brush = paint.brush
                if brush:
                    is_paint_tool = brush.sculpt_brush_type in {'PAINT', 'SMEAR'}
            else:
                is_paint_tool = tool and tool.use_paint_canvas

            shading = VIEW3D_PT_shading.get_shading(context)
            color_type = shading.color_type

            row = layout.row()
            row.active = is_paint_tool and color_type == 'VERTEX'

            if context.preferences.experimental.use_sculpt_texture_paint:
                canvas_source = tool_settings.paint_mode.canvas_source
                icon = 'GROUP_VCOL' if canvas_source == 'COLOR_ATTRIBUTE' else canvas_source
                row.popover(panel="VIEW3D_PT_slots_paint_canvas", icon=icon)
                # TODO: Update this boolean condition so that the Canvas button is only active when
                # the appropriate color types are selected in Solid mode, I.E. 'TEXTURE'
                row.active = is_paint_tool
            else:
                row.popover(panel="VIEW3D_PT_slots_color_attributes", icon='GROUP_VCOL')

            layout.popover(
                panel="VIEW3D_PT_sculpt_snapping",
                icon='SNAP_INCREMENT',
                text="",
                translate=False,
            )

            layout.popover(
                panel="VIEW3D_PT_sculpt_automasking",
                text="",
                icon=VIEW3D_HT_header._sculpt_automasking_icon(tool_settings.sculpt),
            )

        elif object_mode == 'VERTEX_PAINT':
            row = layout.row()
            row.popover(panel="VIEW3D_PT_slots_color_attributes", icon='GROUP_VCOL')
        elif object_mode == 'VERTEX_GREASE_PENCIL':
            draw_topbar_grease_pencil_layer_panel(context, layout)
        elif object_mode == 'WEIGHT_PAINT':
            row = layout.row()
            row.popover(panel="VIEW3D_PT_slots_vertex_groups", icon='GROUP_VERTEX')

            layout.popover(
                panel="VIEW3D_PT_sculpt_snapping",
                icon='SNAP_INCREMENT',
                text="",
                translate=False,
            )
        elif object_mode == 'WEIGHT_GREASE_PENCIL':
            row = layout.row()
            row.popover(panel="VIEW3D_PT_slots_vertex_groups", icon='GROUP_VERTEX')
            draw_topbar_grease_pencil_layer_panel(context, row)

        elif object_mode == 'TEXTURE_PAINT':
            tool_mode = tool_settings.image_paint.mode
            icon = 'MATERIAL' if tool_mode == 'MATERIAL' else 'IMAGE_DATA'

            row = layout.row()
            row.popover(panel="VIEW3D_PT_slots_projectpaint", icon=icon)
            row.popover(
                panel="VIEW3D_PT_mask",
                icon=VIEW3D_HT_header._texture_mask_icon(tool_settings.image_paint),
                text="",
            )
        else:
            # Transform settings depending on tool header visibility
            VIEW3D_HT_header.draw_xform_template(layout, context)

        layout.separator_spacer()

        # Viewport Settings
        layout.popover(
            panel="VIEW3D_PT_object_type_visibility",
            icon_value=view.icon_from_show_object_viewport,
            text="",
        )

        # Gizmo toggle & popover.
        row = layout.row(align=True)
        # FIXME: place-holder icon.
        row.prop(view, "show_gizmo", text="", toggle=True, icon='GIZMO')
        sub = row.row(align=True)
        sub.active = view.show_gizmo
        sub.popover(
            panel="VIEW3D_PT_gizmo_display",
            text="",
        )

        # Overlay toggle & popover.
        row = layout.row(align=True)
        row.prop(overlay, "show_overlays", icon='OVERLAY', text="")
        sub = row.row(align=True)
        sub.active = overlay.show_overlays
        sub.popover(panel="VIEW3D_PT_overlay", text="")

        if mode_string == 'EDIT_MESH':
            sub.popover(panel="VIEW3D_PT_overlay_edit_mesh", text="", icon='EDITMODE_HLT')
        if mode_string == 'EDIT_CURVE':
            sub.popover(panel="VIEW3D_PT_overlay_edit_curve", text="", icon='EDITMODE_HLT')
        elif mode_string == 'EDIT_CURVES':
            sub.popover(panel="VIEW3D_PT_overlay_edit_curves", text="", icon='EDITMODE_HLT')
        elif mode_string == 'SCULPT':
            sub.popover(panel="VIEW3D_PT_overlay_sculpt", text="", icon='SCULPTMODE_HLT')
        elif mode_string == 'SCULPT_CURVES':
            sub.popover(panel="VIEW3D_PT_overlay_sculpt_curves", text="", icon='SCULPTMODE_HLT')
        elif mode_string == 'PAINT_WEIGHT':
            sub.popover(panel="VIEW3D_PT_overlay_weight_paint", text="", icon='WPAINT_HLT')
        elif mode_string == 'PAINT_TEXTURE':
            sub.popover(panel="VIEW3D_PT_overlay_texture_paint", text="", icon='TPAINT_HLT')
        elif mode_string == 'PAINT_VERTEX':
            sub.popover(panel="VIEW3D_PT_overlay_vertex_paint", text="", icon='VPAINT_HLT')
        elif obj is not None and obj.type == 'GREASEPENCIL':
            sub.popover(panel="VIEW3D_PT_overlay_grease_pencil_options", text="", icon='OUTLINER_DATA_GREASEPENCIL')

        # Separate from `elif` chain because it may coexist with weight-paint.
        if (
            has_pose_mode or
            (object_mode in {'EDIT_ARMATURE', 'OBJECT'} and VIEW3D_PT_overlay_bones.is_using_wireframe(context))
        ):
            sub.popover(panel="VIEW3D_PT_overlay_bones", text="", icon='POSE_HLT')

        row = layout.row()
        row.active = (object_mode == 'EDIT') or (shading.type in {'WIREFRAME', 'SOLID'})

        # While exposing `shading.show_xray(_wireframe)` is correct.
        # this hides the key shortcut from users: #70433.
        if has_pose_mode:
            draw_depressed = overlay.show_xray_bone
        elif shading.type == 'WIREFRAME':
            draw_depressed = shading.show_xray_wireframe
        else:
            draw_depressed = shading.show_xray
        row.operator(
            "view3d.toggle_xray",
            text="",
            icon='XRAY',
            depress=draw_depressed,
        )
        # BFA - custom operator from the Power User Tools to toggle the viewport silhuette
        row = layout.row(align=True)
        if context.preferences.addons.get("bfa_power_user_tools"):
            if context.window_manager.BFA_UI_addon_props.BFA_PROP_toggle_viewport:
                row.operator(
                    "view3d.viewport_silhouette_toggle", text="", icon="IMAGE_ALPHA"
                )

        row = layout.row(align=True)
        row.prop(shading, "type", text="", expand=True)
        sub = row.row(align=True)
        # TODO, currently render shading type ignores mesh two-side, until it's supported
        # show the shading popover which shows double-sided option.

        # sub.enabled = shading.type != 'RENDERED'
        sub.popover(panel="VIEW3D_PT_shading", text="")

    @staticmethod
    def _sculpt_automasking_icon(sculpt):
        automask_enabled = (
            sculpt.use_automasking_topology
            or sculpt.use_automasking_face_sets
            or sculpt.use_automasking_boundary_edges
            or sculpt.use_automasking_boundary_face_sets
            or sculpt.use_automasking_cavity
            or sculpt.use_automasking_cavity_inverted
            or sculpt.use_automasking_start_normal
            or sculpt.use_automasking_view_normal
        )

        return "MOD_MASK" if automask_enabled else "MOD_MASK_OFF"  # BFA - mask icon

    @staticmethod
    def _grease_pencil_sculpt_automasking_icon(gpencil_sculpt):
        automask_enabled = (
            gpencil_sculpt.use_automasking_stroke
            or gpencil_sculpt.use_automasking_layer_stroke
            or gpencil_sculpt.use_automasking_material_stroke
            or gpencil_sculpt.use_automasking_material_active
            or gpencil_sculpt.use_automasking_layer_active
        )

        return "MOD_MASK" if automask_enabled else "MOD_MASK_OFF"  # BFA - mask icon

    @staticmethod
    def _texture_mask_icon(ipaint):
        mask_enabled = ipaint.use_stencil_layer or ipaint.use_cavity
        return "MOD_MASK" if mask_enabled else "MOD_MASK_OFF"  # BFA - mask icon


class VIEW3D_MT_editor_menus(Menu):
    bl_label = ""

    def draw(self, context):
        layout = self.layout
        obj = context.active_object
        mode_string = context.mode
        edit_object = context.edit_object
        tool_settings = context.tool_settings

        layout.menu("SCREEN_MT_user_menu", text="Quick")  # BFA
        layout.menu("VIEW3D_MT_view")
        layout.menu("VIEW3D_MT_view_navigation")  # BFA

        # Select Menu
        if mode_string in {'PAINT_WEIGHT', 'PAINT_VERTEX', 'PAINT_TEXTURE'}:
            mesh = obj.data
            if mesh.use_paint_mask:
                layout.menu("VIEW3D_MT_select_paint_mask")
            elif mesh.use_paint_mask_vertex and mode_string in {
                'PAINT_WEIGHT',
                'PAINT_VERTEX',
            }:
                layout.menu("VIEW3D_MT_select_paint_mask_vertex")
        elif mode_string not in {
            'SCULPT',
            'SCULPT_CURVES',
            'PAINT_GREASE_PENCIL',
            'SCULPT_GREASE_PENCIL',
            'WEIGHT_GREASE_PENCIL',
            'VERTEX_GREASE_PENCIL',
        }:
            layout.menu("VIEW3D_MT_select_" + mode_string.lower())

        if mode_string == 'OBJECT':
            layout.menu("VIEW3D_MT_add")
        elif mode_string == 'EDIT_MESH':
            layout.menu("VIEW3D_MT_mesh_add", text="Add", text_ctxt=i18n_contexts.operator_default)
        elif mode_string == 'EDIT_CURVE':
            layout.menu("VIEW3D_MT_curve_add", text="Add", text_ctxt=i18n_contexts.operator_default)
        elif mode_string == 'EDIT_CURVES':
            layout.menu("VIEW3D_MT_edit_curves_add", text="Add", text_ctxt=i18n_contexts.operator_default)
        elif mode_string == 'EDIT_SURFACE':
            layout.menu("VIEW3D_MT_surface_add", text="Add", text_ctxt=i18n_contexts.operator_default)
        elif mode_string == 'EDIT_METABALL':
            layout.menu("VIEW3D_MT_metaball_add", text="Add", text_ctxt=i18n_contexts.operator_default)
        elif mode_string == 'EDIT_ARMATURE':
            layout.menu("TOPBAR_MT_edit_armature_add", text="Add", text_ctxt=i18n_contexts.operator_default)

        if edit_object:
            layout.menu("VIEW3D_MT_edit_" + edit_object.type.lower())

            if mode_string == 'EDIT_MESH':
                layout.menu("VIEW3D_MT_edit_mesh_vertices")
                layout.menu("VIEW3D_MT_edit_mesh_edges")
                layout.menu("VIEW3D_MT_edit_mesh_faces")
                layout.menu("VIEW3D_MT_uv_map", text="UV")
                layout.template_node_operator_asset_root_items()
            elif mode_string in {'EDIT_CURVE', 'EDIT_SURFACE'}:
                layout.menu("VIEW3D_MT_edit_curve_ctrlpoints")
                layout.menu("VIEW3D_MT_edit_curve_segments")
            elif mode_string == 'EDIT_POINTCLOUD':
                layout.template_node_operator_asset_root_items()
            elif mode_string == 'EDIT_CURVES':
                layout.menu("VIEW3D_MT_edit_curves_control_points")
                layout.menu("VIEW3D_MT_edit_curves_segments")
                layout.template_node_operator_asset_root_items()
            elif mode_string == 'EDIT_GREASE_PENCIL':
                layout.menu("VIEW3D_MT_edit_greasepencil_point")
                layout.menu("VIEW3D_MT_edit_greasepencil_stroke")
                layout.template_node_operator_asset_root_items()

        elif obj:
            if mode_string not in {
                'PAINT_TEXTURE',
                'SCULPT_CURVES',
                'SCULPT_GREASE_PENCIL',
                'VERTEX_GREASE_PENCIL',
            }:
                layout.menu("VIEW3D_MT_" + mode_string.lower())
            if mode_string in {
                'PAINT_VERTEX',
                'PAINT_TEXTURE',
            }:  # BFA - sculpt has brushes but no operators yet.
                layout.menu("VIEW3D_MT_brush")  # BFA
            if mode_string == 'SCULPT':
                layout.menu("VIEW3D_MT_mask")
                layout.menu("VIEW3D_MT_face_sets")
                layout.template_node_operator_asset_root_items()
            elif mode_string == 'SCULPT_CURVES':
                layout.menu("VIEW3D_MT_select_sculpt_curves")
                layout.menu("VIEW3D_MT_sculpt_curves")
                layout.template_node_operator_asset_root_items()
            elif mode_string == 'VERTEX_GREASE_PENCIL':
                layout.menu("VIEW3D_MT_select_edit_grease_pencil")
                layout.menu("VIEW3D_MT_paint_vertex_grease_pencil")
                layout.template_node_operator_asset_root_items()
            elif mode_string == 'SCULPT_GREASE_PENCIL':
                is_selection_mask = (
                    tool_settings.use_gpencil_select_mask_point
                    or tool_settings.use_gpencil_select_mask_stroke
                    or tool_settings.use_gpencil_select_mask_segment
                )
                if is_selection_mask:
                    layout.menu("VIEW3D_MT_select_edit_grease_pencil")
                layout.template_node_operator_asset_root_items()
            else:
                layout.template_node_operator_asset_root_items()

        else:
            layout.menu("VIEW3D_MT_object")
            layout.template_node_operator_asset_root_items()


# ********** Menu **********


# ********** Utilities **********


class ShowHideMenu:
    bl_label = "Show/Hide"
    _operator_name = ""

    def draw(self, _context):
        layout = self.layout

        layout.operator(
            "{:s}.reveal".format(self._operator_name),
            text="Show Hidden",
            icon="HIDE_OFF",
        )
        layout.operator(
            "{:s}.hide".format(self._operator_name),
            text="Hide Selected",
            icon="HIDE_ON",
        ).unselected = False
        layout.operator(
            "{:s}.hide".format(self._operator_name),
            text="Hide Unselected",
            icon="HIDE_UNSELECTED",
        ).unselected = True


# Standard transforms which apply to all cases (mix-in class, not used directly).
class VIEW3D_MT_transform_base:
    bl_label = "Transform"
    bl_category = "View"

    # TODO: get rid of the custom text strings?
    def draw(self, context):
        layout = self.layout
        # BFA - removed translate, rotate and resize as redundant
        layout.operator("transform.tosphere", text="To Sphere", icon="TOSPHERE")
        layout.operator("transform.shear", text="Shear", icon="SHEAR")
        layout.operator("transform.bend", text="Bend", icon="BEND")
        layout.operator("transform.push_pull", text="Push/Pull", icon="PUSH_PULL")

        if context.mode in {
            'EDIT_MESH',
            'EDIT_ARMATURE',
            'EDIT_SURFACE',
            'EDIT_CURVE',
            'EDIT_CURVES',
            'EDIT_LATTICE',
            'EDIT_METABALL',
            'EDIT_POINTCLOUD',
        }:
            layout.operator("transform.vertex_warp", text="Warp", icon="MOD_WARP")
            layout.operator_context = 'EXEC_REGION_WIN'
            layout.operator(
                "transform.vertex_random", text="Randomize", icon="RANDOMIZE"
            ).offset = 0.1
            layout.operator_context = 'INVOKE_REGION_WIN'


# Generic transform menu - geometry types
class VIEW3D_MT_transform(VIEW3D_MT_transform_base, Menu):
    def draw(self, context):
        # base menu
        VIEW3D_MT_transform_base.draw(self, context)

        # generic...
        layout = self.layout
        if context.mode == 'EDIT_MESH':
            layout.operator(
                "transform.shrink_fatten", text="Shrink/Fatten", icon="SHRINK_FATTEN"
            )
            layout.operator("transform.skin_resize", icon="MOD_SKIN")
        elif context.mode in {
            "EDIT_CURVE",
            'EDIT_GREASE_PENCIL',
            "EDIT_CURVES",
            "EDIT_POINTCLOUD",
        }:
            layout.operator(
                "transform.transform", text="Radius", icon="SHRINK_FATTEN"
            ).mode = "CURVE_SHRINKFATTEN"

        if context.mode != 'EDIT_CURVES' and context.mode != 'EDIT_GREASE_PENCIL':
            layout.separator()
            props = layout.operator(
                "transform.translate",
                text="Move Texture Space",
                icon="MOVE_TEXTURESPACE",
            )
            props.texture_space = True
            props = layout.operator(
                "transform.resize",
                text="Scale Texture Space",
                icon="SCALE_TEXTURESPACE",
            )
            props.texture_space = True


# Object-specific extensions to Transform menu
class VIEW3D_MT_transform_object(VIEW3D_MT_transform_base, Menu):
    def draw(self, context):
        layout = self.layout

        # base menu
        VIEW3D_MT_transform_base.draw(self, context)

        # object-specific option follow...
        layout.separator()

        layout.operator(
            "transform.translate", text="Move Texture Space", icon="MOVE_TEXTURESPACE"
        ).texture_space = True
        layout.operator(
            "transform.resize", text="Scale Texture Space", icon="SCALE_TEXTURESPACE"
        ).texture_space = True

        layout.separator()

        layout.operator_context = 'EXEC_REGION_WIN'
        # XXX: see `alignmenu()` in `edit.c` of b2.4x to get this working.
        layout.operator(
            "transform.transform",
            text="Align to Transform Orientation",
            icon="ALIGN_TRANSFORM",
        ).mode = 'ALIGN'

        layout.separator()

        layout.operator("object.randomize_transform", icon="RANDOMIZE_TRANSFORM")
        layout.operator("object.align", icon="ALIGN")

        # TODO: there is a strange context bug here.
        """
        layout.operator_context = 'INVOKE_REGION_WIN'
        layout.operator("object.transform_axis_target")
        """


# Armature EditMode extensions to Transform menu
class VIEW3D_MT_transform_armature(VIEW3D_MT_transform_base, Menu):
    def draw(self, context):
        layout = self.layout

        # base menu
        VIEW3D_MT_transform_base.draw(self, context)

        # armature specific extensions follow...
        obj = context.object
        if obj.type == 'ARMATURE' and obj.mode in {"EDIT", "POSE"}:
            if obj.data.display_type == 'BBONE':
                layout.separator()

                layout.operator(
                    "transform.transform", text="Scale BBone", icon="TRANSFORM_SCALE"
                ).mode = "BONE_SIZE"
            elif obj.data.display_type == 'ENVELOPE':
                layout.separator()

                layout.operator(
                    "transform.transform",
                    text="Scale Envelope Distance",
                    icon="TRANSFORM_SCALE",
                ).mode = "BONE_SIZE"
                layout.operator(
                    "transform.transform", text="Scale Radius", icon="TRANSFORM_SCALE"
                ).mode = "BONE_ENVELOPE"

        if context.edit_object and context.edit_object.type == 'ARMATURE':
            layout.separator()

            layout.operator("armature.align", icon="ALIGN")


class VIEW3D_MT_mirror(Menu):
    bl_label = "Mirror"
    bl_translation_context = i18n_contexts.operator_default

    def draw(self, _context):
        layout = self.layout

        layout.operator(
            "transform.mirror", text="Interactive Mirror", icon="TRANSFORM_MIRROR"
        )

        layout.separator()

        layout.operator_context = 'EXEC_REGION_WIN'

        for (space_name, space_id) in (("Global", 'GLOBAL'), ("Local", 'LOCAL')):
            for axis_index, axis_name in enumerate("XYZ"):
                props = layout.operator(
                    "transform.mirror",
                    text="{:s} {:s}".format(axis_name, iface_(space_name)),
                    translate=False,
                    icon="MIRROR_" + axis_name,
                )  # BFA: set icon
                props.constraint_axis[axis_index] = True
                props.orient_type = space_id

            if space_id == 'GLOBAL':
                layout.separator()

        if _context.edit_object and _context.edit_object.type in {'MESH', "SURFACE"}:
            layout.separator()
            layout.operator("object.vertex_group_mirror", icon="MIRROR_VERTEXGROUP")


class VIEW3D_MT_snap(Menu):
    bl_label = "Snap"

    def draw(self, _context):
        layout = self.layout

        layout.operator(
            "view3d.snap_selected_to_cursor",
            text="Selection to Cursor",
            icon="SELECTIONTOCURSOR",
        ).use_offset = False
        layout.operator(
            "view3d.snap_selected_to_cursor",
            text="Selection to Cursor (Keep Offset)",
            icon="SELECTIONTOCURSOROFFSET",
        ).use_offset = True
        layout.operator(
            "view3d.snap_selected_to_active",
            text="Selection to Active",
            icon="SELECTIONTOACTIVE",
        )
        layout.operator(
            "view3d.snap_selected_to_grid",
            text="Selection to Grid",
            icon="SELECTIONTOGRID",
        )

        layout.separator()

        layout.operator(
            "view3d.snap_cursor_to_selected",
            text="Cursor to Selected",
            icon="CURSORTOSELECTION",
        )
        layout.operator(
            "view3d.snap_cursor_to_center",
            text="Cursor to World Origin",
            icon="CURSORTOCENTER",
        )
        layout.operator(
            "view3d.snap_cursor_to_active",
            text="Cursor to Active",
            icon="CURSORTOACTIVE",
        )
        layout.operator(
            "view3d.snap_cursor_to_grid", text="Cursor to Grid", icon="CURSORTOGRID"
        )


# bfa - Tooltip and operator for Clear Seam.
class VIEW3D_MT_uv_map_clear_seam(bpy.types.Operator):
    """Clears the UV Seam for selected edges"""  # BFA - blender will use this as a tooltip for menu items and buttons.

    bl_idname = (
        "mesh.clear_seam"  # unique identifier for buttons and menu items to reference.
    )
    bl_label = "Clear Seam"  # display name in the interface.
    bl_options = {"REGISTER", "UNDO"}  # enable undo for the operator.

    def execute(
        self, context
    ):  # execute() is called by blender when running the operator.
        bpy.ops.mesh.mark_seam(clear=True)
        return {"FINISHED"}


class VIEW3D_MT_uv_map(Menu):
    bl_label = "UV Mapping"

    def draw(self, _context):
        layout = self.layout

        layout.operator_enum("uv.unwrap", "method")

        layout.separator()

        layout.operator_context = "INVOKE_DEFAULT"
        layout.operator("uv.smart_project", icon="MOD_UVPROJECT")
        layout.operator("uv.lightmap_pack", icon="LIGHTMAPPACK")
        layout.operator("uv.follow_active_quads", icon="FOLLOWQUADS")

        layout.separator()

        layout.operator_context = 'EXEC_REGION_WIN'
        layout.operator("uv.cube_project", icon="CUBEPROJECT")
        layout.operator("uv.cylinder_project", icon="CYLINDERPROJECT")
        layout.operator("uv.sphere_project", icon="SPHEREPROJECT")

        layout.separator()

        layout.operator_context = 'INVOKE_REGION_WIN'
        layout.operator(
            "uv.project_from_view", icon="PROJECTFROMVIEW"
        ).scale_to_bounds = False
        layout.operator(
            "uv.project_from_view",
            text="Project from View (Bounds)",
            icon="PROJECTFROMVIEW_BOUNDS",
        ).scale_to_bounds = True

        layout.separator()

        layout.operator("mesh.mark_seam", icon="MARK_SEAM").clear = False
        layout.operator("mesh.mark_seam", text="Clear Seam", icon="CLEAR_SEAM").clear = True

        layout.separator()

        layout.operator("uv.reset", icon="RESET")

        layout.template_node_operator_asset_menu_items(catalog_path="UV")


# ********** View menus **********


# bfa - set active camera does not exist in blender
class VIEW3D_MT_switchactivecamto(bpy.types.Operator):
    """Sets the current selected camera as the active camera to render from\nYou need to have a camera object selected"""

    bl_idname = "view3d.switchactivecamto"
    bl_label = "Set active Camera"
    bl_options = {"REGISTER", "UNDO"}

    def execute(self, context):
        context = bpy.context
        scene = context.scene
        if context.active_object is not None:
            currentCameraObj = bpy.data.objects[bpy.context.active_object.name]
            scene.camera = currentCameraObj
        return {"FINISHED"}


# bfa menu
class VIEW3D_MT_view_legacy(Menu):
    bl_label = "Legacy"

    def draw(self, context):
        layout = self.layout

        layout.operator("view3d.cursor3d", text="Set 3D Cursor", icon="CURSOR")


# BFA - Hidden legacy operators exposed to GUI
class VIEW3D_MT_view_annotations(Menu):
    bl_label = "Annotations (Legacy)"

    def draw(self, context):
        layout = self.layout

        layout.operator(
            "gpencil.annotate",
            text="Draw Annotation",
            icon="PAINT_DRAW",
        ).mode = "DRAW"
        layout.operator(
            "gpencil.annotate", text="Draw Line Annotation", icon="PAINT_DRAW"
        ).mode = "DRAW_STRAIGHT"
        layout.operator(
            "gpencil.annotate", text="Draw Polyline Annotation", icon="PAINT_DRAW"
        ).mode = "DRAW_POLY"
        layout.operator(
            "gpencil.annotate", text="Erase Annotation", icon="ERASE"
        ).mode = "ERASER"

        layout.separator()

        layout.operator(
            "gpencil.annotation_add", text="Add Annotation Layer", icon="ADD"
        )
        layout.operator(
            "gpencil.annotation_active_frame_delete",
            text="Erase Annotation Active Keyframe",
            icon="DELETE",
        )


class VIEW3D_MT_view(Menu):
    bl_label = "View"

    def draw(self, context):
        layout = self.layout
        view = context.space_data
        overlay = view.overlay
        engine = context.engine

        layout.prop(view, "show_region_toolbar")
        layout.prop(view, "show_region_ui")
        layout.prop(view, "show_region_tool_header")
        layout.prop(view, "show_region_asset_shelf")
        layout.prop(view, "show_region_hud")
        layout.prop(view, "show_toolshelf_tabs")

        layout.separator()

        layout.menu("VIEW3D_MT_view_legacy")  # bfa menu

        layout.separator()

        layout.menu("VIEW3D_MT_view_annotations")  # bfa menu

        layout.separator()

        layout.operator(
            "render.opengl", text="OpenGL Render Image", icon="RENDER_STILL"
        )
        layout.operator(
            "render.opengl", text="OpenGL Render Animation", icon="RENDER_ANIMATION"
        ).animation = True
        props = layout.operator(
            "render.opengl", text="Viewport Render Keyframes", icon="RENDER_ANIMATION"
        )
        props.animation = True
        props.render_keyed_only = True

        layout.separator()

        layout.operator_context = 'INVOKE_REGION_WIN'
        layout.operator(
            "view3d.clip_border", text="Clipping Border", icon="CLIPPINGBORDER"
        )

        if engine == 'CYCLES':
            layout.operator("view3d.render_border", icon="RENDERBORDER")
            layout.operator("view3d.clear_render_border", icon="RENDERBORDER_CLEAR")

        layout.separator()

        layout.menu("VIEW3D_MT_view_cameras", text="Cameras")

        layout.separator()

        layout.menu("VIEW3D_MT_view_align")
        layout.menu("VIEW3D_MT_view_align_selected")

        layout.separator()

        layout.operator(
            "view3d.localview", text="Toggle Local View", icon="VIEW_GLOBAL_LOCAL"
        )
        layout.operator("view3d.localview_remove_from", icon="VIEW_REMOVE_LOCAL")

        layout.separator()

        if context.mode in ['PAINT_TEXTURE', 'PAINT_VERTEX', 'PAINT_WEIGHT', 'SCULPT']:
            layout.operator(
                "view3d.view_selected", text="Frame Last Stroke", icon="VIEW_SELECTED"
            )
        else:
            layout.operator(
                "view3d.view_selected", text="Frame Selected", icon="VIEW_SELECTED"
            )

        if view.region_quadviews:
            layout.operator(
                "view3d.view_selected",
                text="Frame Selected (Quad View)",
                icon="ALIGNCAMERA_ACTIVE",
            ).use_all_regions = True
        layout.operator(
            "view3d.view_all", text="Frame All", icon="VIEWALL"
        ).center = False
        if view.region_quadviews:
            layout.operator(
                "view3d.view_all", text="Frame All (Quad View)", icon="VIEWALL"
            ).use_all_regions = True
        layout.operator(
            "view3d.view_all",
            text="Center Cursor and Frame All",
            icon="VIEWALL_RESETCURSOR",
        ).center = True

        layout.separator()

        layout.operator("screen.region_quadview", icon="QUADVIEW")

        layout.separator()

        layout.menu("INFO_MT_area")
        layout.menu("VIEW3D_MT_view_pie_menus")  # bfa menu


class VIEW3D_MT_view_local(Menu):
    bl_label = "Local View"

    def draw(self, _context):
        layout = self.layout

        layout.operator(
            "view3d.localview", text="Toggle Local View", icon="VIEW_GLOBAL_LOCAL"
        )
        layout.operator("view3d.localview_remove_from", icon="VIEW_REMOVE_LOCAL")


# bfa menu
class VIEW3D_MT_view_pie_menus(Menu):
    bl_label = "Pie Menus"

    def draw(self, _context):
        layout = self.layout

        layout.operator(
            "wm.call_menu_pie", text="Object Mode", icon="MENU_PANEL"
        ).name = "VIEW3D_MT_object_mode_pie"
        layout.operator(
            "wm.call_menu_pie", text="View", icon="MENU_PANEL"
        ).name = "VIEW3D_MT_view_pie"
        layout.operator(
            "wm.call_menu_pie", text="Transform", icon="MENU_PANEL"
        ).name = "VIEW3D_MT_transform_gizmo_pie"
        layout.operator(
            "wm.call_menu_pie", text="Shading", icon="MENU_PANEL"
        ).name = "VIEW3D_MT_shading_pie"
        layout.operator(
            "wm.call_menu_pie", text="Pivot", icon="MENU_PANEL"
        ).name = "VIEW3D_MT_pivot_pie"
        layout.operator(
            "wm.call_menu_pie", text="Snap", icon="MENU_PANEL"
        ).name = "VIEW3D_MT_snap_pie"
        layout.operator(
            "wm.call_menu_pie", text="Orientations", icon="MENU_PANEL"
        ).name = "VIEW3D_MT_orientations_pie"
        layout.operator(
            "wm.call_menu_pie", text="Proportional Editing Falloff", icon="MENU_PANEL"
        ).name = "VIEW3D_MT_proportional_editing_falloff_pie"
        layout.operator(
            "wm.call_menu_pie", text="Sculpt Mask Edit", icon="MENU_PANEL"
        ).name = "VIEW3D_MT_sculpt_mask_edit_pie"
        layout.operator(
            "wm.call_menu_pie", text="Sculpt Faces Sets Edit", icon="MENU_PANEL"
        ).name = "VIEW3D_MT_sculpt_face_sets_edit_pie"
        layout.operator(
            "wm.call_menu_pie", text="Automasking", icon="MENU_PANEL"
        ).name = "VIEW3D_MT_sculpt_automasking_pie"
        layout.operator(
            "wm.call_menu_pie", text="Weightpaint Vertexgroup Lock", icon="MENU_PANEL"
        ).name = "VIEW3D_MT_wpaint_vgroup_lock_pie"
        layout.operator(
            "wm.call_menu_pie", text="Keyframe Insert", icon="MENU_PANEL"
        ).name = "ANIM_MT_keyframe_insert_pie"
        layout.separator()

        layout.operator(
            "wm.call_menu_pie", text="Greasepencil Snap", icon="MENU_PANEL"
        ).name = "GPENCIL_MT_snap_pie"

        layout.separator()

        layout.operator(
            "wm.toolbar_fallback_pie", text="Fallback Tool", icon="MENU_PANEL"
        )  # BFA
        layout.operator(
            "view3d.object_mode_pie_or_toggle", text="Modes", icon="MENU_PANEL"
        )  # BFA


class VIEW3D_MT_view_cameras(Menu):
    bl_label = "Cameras"

    def draw(self, _context):
        layout = self.layout

        layout.operator("view3d.object_as_camera", icon="VIEW_SWITCHACTIVECAM")
        layout.operator("view3d.switchactivecamto", text="Set Active Camera", icon="VIEW_SWITCHACTIVECAM")
        layout.operator("view3d.view_camera", text="Active Camera", icon="VIEW_SWITCHTOCAM")
        layout.operator("view3d.view_center_camera", icon="VIEWCAMERACENTER")


class VIEW3D_MT_view_viewpoint(Menu):
    bl_label = "Viewpoint"

    def draw(self, _context):
        layout = self.layout

        layout.operator(
            "view3d.view_camera",
            text="Camera",
            icon="CAMERA_DATA",
            text_ctxt=i18n_contexts.editor_view3d,
        )  # BFA - Icon

        layout.separator()

        layout.operator(
            "view3d.view_axis",
            text="Top",
            icon="VIEW_TOP",
            text_ctxt=i18n_contexts.editor_view3d,
        ).type = "TOP"  # BFA - Icon
        layout.operator(
            "view3d.view_axis",
            text="Bottom",
            icon="VIEW_BOTTOM",
            text_ctxt=i18n_contexts.editor_view3d,
        ).type = "BOTTOM"  # BFA - Icon

        layout.separator()

        layout.operator(
            "view3d.view_axis",
            text="Front",
            icon="VIEW_FRONT",
            text_ctxt=i18n_contexts.editor_view3d,
        ).type = "FRONT"  # BFA - Icon
        layout.operator(
            "view3d.view_axis",
            text="Back",
            icon="VIEW_BACK",
            text_ctxt=i18n_contexts.editor_view3d,
        ).type = "BACK"  # BFA - Icon

        layout.separator()

        layout.operator(
            "view3d.view_axis",
            text="Right",
            icon="VIEW_RIGHT",
            text_ctxt=i18n_contexts.editor_view3d,
        ).type = "RIGHT"  # BFA - Icon
        layout.operator(
            "view3d.view_axis",
            text="Left",
            icon="VIEW_LEFT",
            text_ctxt=i18n_contexts.editor_view3d,
        ).type = 'LEFT'  # BFA - Icon


# bfa menu
class VIEW3D_MT_view_navigation_legacy(Menu):
    bl_label = "Legacy"

    def draw(self, _context):
        layout = self.layout

        layout.operator_context = 'EXEC_REGION_WIN'

        layout.operator("transform.translate", text="Move", icon="TRANSFORM_MOVE")
        layout.operator("transform.rotate", text="Rotate", icon="TRANSFORM_ROTATE")
        layout.operator("transform.resize", text="Scale", icon="TRANSFORM_SCALE")


class VIEW3D_MT_view_navigation(Menu):
    bl_label = "Navigation"

    def draw(self, _context):
        from math import pi
        layout = self.layout

        layout.menu("VIEW3D_MT_view_navigation_legacy")  # bfa menu

        layout.operator(
            "view3d.view_orbit", text="Orbit Down", icon="ORBIT_DOWN"
        ).type = "ORBITDOWN"
        layout.operator(
            "view3d.view_orbit", text="Orbit Up", icon="ORBIT_UP"
        ).type = "ORBITUP"
        layout.operator(
            "view3d.view_orbit", text="Orbit Right", icon="ORBIT_RIGHT"
        ).type = "ORBITRIGHT"
        layout.operator(
            "view3d.view_orbit", text="Orbit Left", icon="ORBIT_LEFT"
        ).type = "ORBITLEFT"
        props = layout.operator(
            "view3d.view_orbit", text="Orbit Opposite", icon="ORBIT_OPPOSITE"
        )
        props.type = "ORBITRIGHT"
        props.angle = pi

        layout.separator()

        layout.operator(
            "view3d.view_roll", text="Roll Left", icon="ROLL_LEFT"
        ).angle = pi / -12.0
        layout.operator(
            "view3d.view_roll", text="Roll Right", icon="ROLL_RIGHT"
        ).angle = pi / 12.0

        layout.separator()

        layout.operator(
            "view3d.view_pan", text="Pan Down", icon="PAN_DOWN"
        ).type = "PANDOWN"
        layout.operator("view3d.view_pan", text="Pan Up", icon="PAN_UP").type = "PANUP"
        layout.operator(
            "view3d.view_pan", text="Pan Right", icon="PAN_RIGHT"
        ).type = "PANRIGHT"
        layout.operator(
            "view3d.view_pan", text="Pan Left", icon="PAN_LEFT"
        ).type = "PANLEFT"

        layout.separator()

        layout.operator("view3d.zoom_border", text="Zoom Border", icon="ZOOM_BORDER")
        layout.operator("view3d.zoom", text="Zoom In", icon="ZOOM_IN").delta = 1
        layout.operator("view3d.zoom", text="Zoom Out", icon="ZOOM_OUT").delta = -1
        layout.operator(
            "view3d.zoom_camera_1_to_1", text="Zoom Camera 1:1", icon="ZOOM_CAMERA"
        )
        layout.operator("view3d.dolly", text="Dolly View", icon="DOLLY")
        layout.operator("view3d.view_center_pick", icon="CENTERTOMOUSE")

        layout.separator()

        layout.operator("view3d.fly", icon="FLY_NAVIGATION")
        layout.operator("view3d.walk", icon="WALK_NAVIGATION")
        layout.operator("view3d.navigate", icon="VIEW_NAVIGATION")

        layout.separator()

        layout.operator(
            "screen.animation_play", text="Playback Animation", icon="TRIA_RIGHT"
        )


class VIEW3D_MT_view_align(Menu):
    bl_label = "Align View"

    def draw(self, _context):
        layout = self.layout
        i18n_text_ctxt = bpy.app.translations.contexts_C_to_py[
            "BLT_I18NCONTEXT_EDITOR_VIEW3D"
        ]  # bfa - needed by us

        layout.operator(
            "view3d.camera_to_view",
            text="Align Active Camera to View",
            icon="ALIGNCAMERA_VIEW",
        )
        layout.operator(
            "view3d.camera_to_view_selected",
            text="Align Active Camera to Selected",
            icon="ALIGNCAMERA_ACTIVE",
        )
        layout.operator("view3d.view_center_cursor", icon="CENTERTOCURSOR")

        layout.separator()

        layout.operator("view3d.view_lock_to_active", icon="LOCKTOACTIVE")
        layout.operator("view3d.view_center_lock", icon="LOCKTOCENTER")
        layout.operator("view3d.view_lock_clear", icon="LOCK_CLEAR")

        layout.separator()

        layout.operator(
            "view3d.view_persportho",
            text="Perspective/Orthographic",
            icon="PERSP_ORTHO",
        )

        layout.separator()

        layout.operator(
            "view3d.view_axis", text="Top", icon="VIEW_TOP", text_ctxt=i18n_text_ctxt
        ).type = "TOP"
        layout.operator(
            "view3d.view_axis",
            text="Bottom",
            icon="VIEW_BOTTOM",
            text_ctxt=i18n_text_ctxt,
        ).type = "BOTTOM"
        layout.operator(
            "view3d.view_axis",
            text="Front",
            icon="VIEW_FRONT",
            text_ctxt=i18n_text_ctxt,
        ).type = "FRONT"
        layout.operator(
            "view3d.view_axis", text="Back", icon="VIEW_BACK", text_ctxt=i18n_text_ctxt
        ).type = "BACK"
        layout.operator(
            "view3d.view_axis",
            text="Right",
            icon="VIEW_RIGHT",
            text_ctxt=i18n_text_ctxt,
        ).type = "RIGHT"
        layout.operator(
            "view3d.view_axis", text="Left", icon="VIEW_LEFT", text_ctxt=i18n_text_ctxt
        ).type = 'LEFT'


class VIEW3D_MT_view_align_selected(Menu):
    bl_label = "Align View to Active"

    def draw(self, _context):
        layout = self.layout
        i18n_text_ctxt = bpy.app.translations.contexts_C_to_py[
            "BLT_I18NCONTEXT_EDITOR_VIEW3D"
        ]
        props = layout.operator(
            "view3d.view_axis",
            text="Top",
            icon="VIEW_ACTIVE_TOP",
            text_ctxt=i18n_text_ctxt,
        )
        props.align_active = True
        props.type = "TOP"

        props = layout.operator(
            "view3d.view_axis",
            text="Bottom",
            icon="VIEW_ACTIVE_BOTTOM",
            text_ctxt=i18n_text_ctxt,
        )
        props.align_active = True
        props.type = "BOTTOM"

        props = layout.operator(
            "view3d.view_axis",
            text="Front",
            icon="VIEW_ACTIVE_FRONT",
            text_ctxt=i18n_text_ctxt,
        )
        props.align_active = True
        props.type = "FRONT"

        props = layout.operator(
            "view3d.view_axis",
            text="Back",
            icon="VIEW_ACTIVE_BACK",
            text_ctxt=i18n_text_ctxt,
        )
        props.align_active = True
        props.type = "BACK"

        props = layout.operator(
            "view3d.view_axis",
            text="Right",
            icon="VIEW_ACTIVE_RIGHT",
            text_ctxt=i18n_text_ctxt,
        )
        props.align_active = True
        props.type = "RIGHT"

        props = layout.operator(
            "view3d.view_axis",
            text="Left",
            icon="VIEW_ACTIVE_LEFT",
            text_ctxt=i18n_text_ctxt,
        )
        props.align_active = True
        props.type = 'LEFT'


class VIEW3D_MT_view_regions(Menu):
    bl_label = "View Regions"

    def draw(self, _context):
        layout = self.layout
        layout.operator("view3d.clip_border", text="Clipping Region...")
        layout.operator("view3d.render_border", text="Render Region...")

        layout.separator()

        layout.operator("view3d.clear_render_border")


# ********** Select menus, suffix from context.mode **********

class VIEW3D_MT_select_object_more_less(Menu):
    bl_label = "More/Less"

    def draw(self, _context):
        layout = self.layout

        layout.operator("object.select_more", text="More", icon="SELECTMORE")
        layout.operator("object.select_less", text="Less", icon="SELECTLESS")

        layout.separator()

        props = layout.operator(
            "object.select_hierarchy",
            text_ctxt=i18n_contexts.default,
            text="Parent",
            icon="PARENT",
        )
        props.extend = False
        props.direction = 'PARENT'

        props = layout.operator("object.select_hierarchy", text="Child", icon="CHILD")
        props.extend = False
        props.direction = 'CHILD'

        layout.separator()

        props = layout.operator(
            "object.select_hierarchy", text="Extend Parent", icon="PARENT"
        )
        props.extend = True
        props.direction = 'PARENT'

        props = layout.operator(
            "object.select_hierarchy", text="Extend Child", icon="CHILD"
        )
        props.extend = True
        props.direction = 'CHILD'


class VIEW3D_MT_select_object(Menu):
    bl_label = "Select"

    def draw(self, _context):
        layout = self.layout

        layout.menu("VIEW3D_MT_select_object_legacy")  # bfa menu
        layout.operator_menu_enum("view3d.select_lasso", "mode")

        layout.separator()

        layout.operator(
            "object.select_all", text="All", icon="SELECT_ALL"
        ).action = 'SELECT'
        layout.operator(
            "object.select_all", text="None", icon="SELECT_NONE"
        ).action = 'DESELECT'
        layout.operator(
            "object.select_all", text="Invert", icon="INVERSE"
        ).action = 'INVERT'

        layout.separator()

        layout.menu("VIEW3D_MT_select_grouped")  # bfa menu
        layout.menu("VIEW3D_MT_select_linked")  # bfa menu
        layout.menu("VIEW3D_MT_select_by_type")  # bfa menu

        layout.separator()
        layout.operator("object.select_random", text="Random", icon="RANDOMIZE")
        layout.operator(
            "object.select_mirror", text="Mirror Selection", icon="TRANSFORM_MIRROR"
        )

        layout.operator("object.select_pattern", text="By Pattern", icon="PATTERN")
        layout.operator(
            "object.select_camera", text="Active Camera", icon="CAMERA_DATA"
        )

        layout.separator()

        layout.menu("VIEW3D_MT_select_object_more_less", text="More/Less")


# BFA menu


class VIEW3D_MT_select_object_legacy(Menu):
    bl_label = "Legacy"

    def draw(self, _context):
        layout = self.layout

        layout.operator("view3d.select_box", icon="BOX_MASK")
        layout.operator("view3d.select_circle", icon="CIRCLE_SELECT")


# BFA menu
class VIEW3D_MT_select_by_type(Menu):
    bl_label = "All by Type"

    def draw(self, context):
        layout = self.layout

        layout.operator(
            "object.select_by_type", text="Mesh", icon="OUTLINER_OB_MESH"
        ).type = 'MESH'
        layout.operator(
            "object.select_by_type", text="Curve", icon="OUTLINER_OB_CURVE"
        ).type = 'CURVE'
        layout.operator(
            "object.select_by_type", text="Surface", icon="OUTLINER_OB_SURFACE"
        ).type = "SURFACE"
        layout.operator(
            "object.select_by_type", text="Meta", icon="OUTLINER_OB_META"
        ).type = "META"
        layout.operator(
            "object.select_by_type", text="Font", icon="OUTLINER_OB_FONT"
        ).type = "FONT"

        layout.separator()

        layout.operator(
            "object.select_by_type", text="Armature", icon="OUTLINER_OB_ARMATURE"
        ).type = 'ARMATURE'
        layout.operator(
            "object.select_by_type", text="Lattice", icon="OUTLINER_OB_LATTICE"
        ).type = "LATTICE"
        layout.operator(
            "object.select_by_type", text="Empty", icon="OUTLINER_OB_EMPTY"
        ).type = "EMPTY"
        layout.operator(
            "object.select_by_type", text="GPencil", icon="GREASEPENCIL"
        ).type = "GREASEPENCIL"

        layout.separator()

        layout.operator(
            "object.select_by_type", text="Camera", icon="OUTLINER_OB_CAMERA"
        ).type = "CAMERA"
        layout.operator(
            "object.select_by_type", text="Light", icon="OUTLINER_OB_LIGHT"
        ).type = "LIGHT"
        layout.operator(
            "object.select_by_type", text="Speaker", icon="OUTLINER_OB_SPEAKER"
        ).type = "SPEAKER"
        layout.operator(
            "object.select_by_type", text="Probe", icon="OUTLINER_OB_LIGHTPROBE"
        ).type = "LIGHT_PROBE"


# BFA menu
class VIEW3D_MT_select_grouped(Menu):
    bl_label = "Grouped"

    def draw(self, context):
        layout = self.layout

        layout.operator(
            "object.select_grouped", text="Siblings", icon="SIBLINGS"
        ).type = "SIBLINGS"
        layout.operator(
            "object.select_grouped", text="Parent", icon="PARENT"
        ).type = 'PARENT'
        layout.operator(
            "object.select_grouped", text="Children", icon="CHILD_RECURSIVE"
        ).type = "CHILDREN_RECURSIVE"
        layout.operator(
            "object.select_grouped", text="Immediate Children", icon="CHILD"
        ).type = "CHILDREN"

        layout.separator()

        layout.operator("object.select_grouped", text="Type", icon="TYPE").type = "TYPE"
        layout.operator(
            "object.select_grouped", text="Collection", icon="GROUP"
        ).type = "COLLECTION"
        layout.operator("object.select_grouped", text="Hook", icon="HOOK").type = "HOOK"

        layout.separator()

        layout.operator("object.select_grouped", text="Pass", icon="PASS").type = "PASS"
        layout.operator(
            "object.select_grouped", text="Color", icon="COLOR"
        ).type = "COLOR"
        layout.operator(
            "object.select_grouped", text="Keying Set", icon="KEYINGSET"
        ).type = "KEYINGSET"
        layout.operator(
            "object.select_grouped", text="Light Type", icon="LIGHT"
        ).type = "LIGHT_TYPE"


# bfa menu
class VIEW3D_MT_select_linked(Menu):
    bl_label = "Linked"

    def draw(self, context):
        layout = self.layout

        layout.operator(
            "object.select_linked", text="Object Data", icon="OBJECT_DATA"
        ).type = "OBDATA"
        layout.operator(
            "object.select_linked", text="Material", icon="MATERIAL_DATA"
        ).type = "MATERIAL"
        layout.operator(
            "object.select_linked", text="Instanced Collection", icon="GROUP"
        ).type = "DUPGROUP"
        layout.operator(
            "object.select_linked", text="Particle System", icon="PARTICLES"
        ).type = "PARTICLE"
        layout.operator(
            "object.select_linked", text="Library", icon="LIBRARY"
        ).type = "LIBRARY"
        layout.operator(
            "object.select_linked", text="Library (Object Data)", icon="LIBRARY_OBJECT"
        ).type = "LIBRARY_OBDATA"


# BFA - not used


class VIEW3D_MT_select_pose_more_less(Menu):
    bl_label = "More/Less"

    def draw(self, _context):
        layout = self.layout

        props = layout.operator(
            "pose.select_hierarchy",
            text="Parent",
            text_ctxt=i18n_contexts.default,
            icon="PARENT",
        )
        props.extend = False
        props.direction = 'PARENT'

        props = layout.operator("pose.select_hierarchy", text="Child", icon="CHILD")
        props.extend = False
        props.direction = 'CHILD'

        layout.separator()

        props = layout.operator(
            "pose.select_hierarchy", text="Extend Parent", icon="PARENT"
        )
        props.extend = True
        props.direction = 'PARENT'

        props = layout.operator(
            "pose.select_hierarchy", text="Extend Child", icon="CHILD"
        )
        props.extend = True
        props.direction = 'CHILD'


class VIEW3D_MT_select_pose(Menu):
    bl_label = "Select"

    def draw(self, _context):
        layout = self.layout

        layout.menu("VIEW3D_MT_select_object_legacy")  # bfa menu
        layout.operator_menu_enum("view3d.select_lasso", "mode")

        layout.separator()

        layout.operator(
            "pose.select_all", text="All", icon="SELECT_ALL"
        ).action = 'SELECT'
        layout.operator(
            "pose.select_all", text="None", icon="SELECT_NONE"
        ).action = 'DESELECT'
        layout.operator(
            "pose.select_all", text="Invert", icon="INVERSE"
        ).action = 'INVERT'

        layout.separator()

        layout.operator_menu_enum("pose.select_grouped", "type", text="Grouped")
        layout.operator("pose.select_linked", text="Linked", icon="LINKED")

        layout.menu("POSE_MT_selection_sets_select", text="Bone Selection Set")

        layout.operator(
            "pose.select_constraint_target",
            text="Constraint Target",
            icon="CONSTRAINT_BONE",
        )

        layout.separator()

        layout.operator("object.select_pattern", text="By Pattern", icon="PATTERN")

        layout.separator()

        layout.operator("pose.select_mirror", text="Flip Active", icon="FLIP")

        layout.separator()

        props = layout.operator("pose.select_hierarchy", text="Parent", icon="PARENT")
        props.extend = False
        props.direction = 'PARENT'

        props = layout.operator("pose.select_hierarchy", text="Child", icon="CHILD")
        props.extend = False
        props.direction = 'CHILD'

        layout.separator()

        props = layout.operator(
            "pose.select_hierarchy", text="Extend Parent", icon="PARENT"
        )
        props.extend = True
        props.direction = 'PARENT'

        props = layout.operator(
            "pose.select_hierarchy", text="Extend Child", icon="CHILD"
        )
        props.extend = True
        props.direction = 'CHILD'

# bfa menu
class VIEW3D_MT_select_particle_more_less(Menu):
    bl_label = "More/Less"

    def draw(self, _context):
        layout = self.layout

        layout.operator("particle.select_more", text="More", icon="SELECTMORE")
        layout.operator("particle.select_less", text="Less", icon="SELECTLESS")


class VIEW3D_MT_select_particle(Menu):
    bl_label = "Select"

    def draw(self, _context):
        layout = self.layout

        layout.menu("VIEW3D_MT_select_object_legacy")  # bfa menu
        layout.operator_menu_enum("view3d.select_lasso", "mode")

        layout.separator()

        layout.operator(
            "particle.select_all", text="All", icon="SELECT_ALL"
        ).action = 'SELECT'
        layout.operator(
            "particle.select_all", text="None", icon="SELECT_NONE"
        ).action = 'DESELECT'
        layout.operator(
            "particle.select_all", text="Invert", icon="INVERSE"
        ).action = 'INVERT'

        layout.separator()

        layout.operator("particle.select_linked", text="Linked", icon="LINKED")

        layout.separator()

        layout.operator("particle.select_random", text="Random", icon="RANDOMIZE")

        layout.separator()

        layout.operator("particle.select_roots", text="Roots", icon="SELECT_ROOT")
        layout.operator("particle.select_tips", text="Tips", icon="SELECT_TIP")

        layout.separator()

        layout.menu("VIEW3D_MT_select_particle_more_less")


class VIEW3D_MT_edit_mesh_select_similar(Menu):
    bl_label = "Similar"

    def draw(self, _context):
        layout = self.layout

        layout.operator_enum("mesh.select_similar", "type")

        layout.separator()

        layout.operator(
            "mesh.select_similar_region", text="Face Regions", icon="FACEREGIONS"
        )


class VIEW3D_MT_edit_mesh_select_by_trait(Menu):
    bl_label = "All by Trait"

    def draw(self, context):
        layout = self.layout
        _is_vert_mode, _is_edge_mode, is_face_mode = (
            context.tool_settings.mesh_select_mode
        )

        if is_face_mode is False:
            layout.operator(
                "mesh.select_non_manifold",
                text="Non Manifold",
                icon="SELECT_NONMANIFOLD",
            )
        layout.operator("mesh.select_loose", text="Loose Geometry", icon="SELECT_LOOSE")
        layout.operator(
            "mesh.select_interior_faces", text="Interior Faces", icon="SELECT_INTERIOR"
        )
        layout.operator(
            "mesh.select_face_by_sides",
            text="Faces by Sides",
            icon="SELECT_FACES_BY_SIDE",
        )
        layout.operator("mesh.select_by_pole_count", text="Poles by Count", icon="POLE")

        layout.separator()

        layout.operator(
            "mesh.select_ungrouped",
            text="Ungrouped Vertices",
            icon="SELECT_UNGROUPED_VERTS",
        )


class VIEW3D_MT_edit_mesh_select_more_less(Menu):
    bl_label = "More/Less"

    def draw(self, _context):
        layout = self.layout

        layout.operator("mesh.select_more", text="More", icon="SELECTMORE")
        layout.operator("mesh.select_less", text="Less", icon="SELECTLESS")

        layout.separator()

        layout.operator("mesh.select_next_item", text="Next Active", icon="NEXTACTIVE")
        layout.operator(
            "mesh.select_prev_item", text="Previous Active", icon="PREVIOUSACTIVE"
        )

# BFA - not used
class VIEW3D_MT_edit_mesh_select_linked(Menu):
    bl_label = "Select Linked"

    def draw(self, _context):
        layout = self.layout

        layout.operator("mesh.select_linked", text="Linked", icon="LINKED")
        layout.operator("mesh.shortest_path_select", text="Shortest Path", icon="SELECT_SHORTESTPATH")
        layout.operator("mesh.faces_select_linked_flat", text="Linked Flat Faces", icon="LINKED")


class VIEW3D_MT_edit_mesh_select_loops(Menu):
    bl_label = "Select Loops"

    def draw(self, _context):
        layout = self.layout

        layout.operator("mesh.loop_multi_select", text="Edge Loops").ring = False
        layout.operator("mesh.loop_multi_select", text="Edge Rings").ring = True

        layout.separator()

        layout.operator("mesh.loop_to_region")
        layout.operator("mesh.region_to_loop")


class VIEW3D_MT_select_edit_mesh(Menu):
    bl_label = "Select"

    def draw(self, _context):
        layout = self.layout

        layout.menu("VIEW3D_MT_select_object_legacy")  # bfa menu

        layout.operator_menu_enum("view3d.select_lasso", "mode")

        layout.separator()

        # primitive
        layout.operator(
            "mesh.select_all", text="All", icon="SELECT_ALL"
        ).action = 'SELECT'
        layout.operator(
            "mesh.select_all", text="None", icon="SELECT_NONE"
        ).action = 'DESELECT'
        layout.operator(
            "mesh.select_all", text="Invert", icon="INVERSE"
        ).action = 'INVERT'

        layout.separator()

        layout.operator("mesh.select_linked", text="Linked", icon="LINKED")
        layout.operator(
            "mesh.faces_select_linked_flat", text="Linked Flat Faces", icon="LINKED"
        )
        layout.operator(
            "mesh.select_linked_pick", text="Linked Pick Select", icon="LINKED"
        ).deselect = False
        layout.operator(
            "mesh.select_linked_pick", text="Linked Pick Deselect", icon="LINKED"
        ).deselect = True

        layout.separator()

        # other
        layout.menu("VIEW3D_MT_edit_mesh_select_similar")

        # numeric
        layout.separator()
        layout.operator("mesh.select_random", text="Random", icon="RANDOMIZE")
        layout.operator("mesh.select_nth", icon="CHECKER_DESELECT")

        layout.separator()
        layout.operator(
            "mesh.select_mirror", text="Mirror Selection", icon="TRANSFORM_MIRROR"
        )
        layout.operator(
            "mesh.select_axis", text="Side of Active", icon="SELECT_SIDEOFACTIVE"
        )
        layout.operator(
            "mesh.shortest_path_select",
            text="Shortest Path",
            icon="SELECT_SHORTESTPATH",
        )

        # geometric
        layout.separator()
        layout.operator(
            "mesh.edges_select_sharp", text="Sharp Edges", icon="SELECT_SHARPEDGES"
        )

        layout.separator()

        # loops
        layout.operator(
            "mesh.loop_multi_select", text="Edge Loops", icon="SELECT_EDGELOOP"
        ).ring = False
        layout.operator(
            "mesh.loop_multi_select", text="Edge Rings", icon="SELECT_EDGERING"
        ).ring = True
        layout.operator(
            "mesh.loop_to_region", text="Loop Inner Region", icon="SELECT_LOOPINNER"
        )
        layout.operator(
            "mesh.region_to_loop", text="Boundary Loop", icon="SELECT_BOUNDARY"
        )

        layout.separator()
        layout.menu("VIEW3D_MT_edit_mesh_select_by_trait")

        # attribute
        layout.separator()
        layout.operator(
            "mesh.select_by_attribute", text="By Attribute", icon="NODE_ATTRIBUTE"
        )

        # more/less
        layout.separator()
        layout.menu("VIEW3D_MT_edit_mesh_select_more_less")

        layout.separator()

        layout.template_node_operator_asset_menu_items(catalog_path=self.bl_label)


# bfa menu
class VIEW3D_MT_select_edit_curve_more_less(Menu):
    bl_label = "More/Less"

    def draw(self, _context):
        layout = self.layout

        layout.operator("curve.select_more", text="More", icon="SELECTMORE")
        layout.operator("curve.select_less", text="Less", icon="SELECTLESS")


class VIEW3D_MT_select_edit_curve(Menu):
    bl_label = "Select"

    def draw(self, _context):
        layout = self.layout

        layout.menu("VIEW3D_MT_select_object_legacy")  # bfa menu

        layout.operator_menu_enum("view3d.select_lasso", "mode")

        layout.separator()

        layout.operator(
            "curve.select_all", text="All", icon="SELECT_ALL"
        ).action = 'SELECT'
        layout.operator(
            "curve.select_all", text="None", icon="SELECT_NONE"
        ).action = 'DESELECT'
        layout.operator(
            "curve.select_all", text="Invert", icon="INVERSE"
        ).action = 'INVERT'

        layout.separator()

        layout.operator("curve.select_linked", text="Linked", icon="LINKED")
        layout.operator(
            "curve.select_linked_pick", text="Linked Pick Select", icon="LINKED"
        ).deselect = False
        layout.operator(
            "curve.select_linked_pick", text="Linked Pick Deselect", icon="LINKED"
        ).deselect = True

        layout.separator()

        layout.menu("VIEW3D_MT_select_edit_curve_select_similar")  # bfa menu

        layout.separator()

        layout.operator("curve.select_random", text="Random", icon="RANDOMIZE")
        layout.operator("curve.select_nth", icon="CHECKER_DESELECT")

        layout.separator()

        layout.operator("curve.de_select_first", icon="SELECT_FIRST")
        layout.operator("curve.de_select_last", icon="SELECT_LAST")
        layout.operator("curve.select_next", text="Next", icon="NEXTACTIVE")
        layout.operator("curve.select_previous", text="Previous", icon="PREVIOUSACTIVE")

        layout.separator()

        layout.menu("VIEW3D_MT_select_edit_curve_more_less")


# bfa menu
class VIEW3D_MT_select_edit_curve_select_similar(Menu):
    bl_label = "Similar"

    def draw(self, context):
        layout = self.layout

        layout.operator("curve.select_similar", text="Type", icon="TYPE").type = "TYPE"
        layout.operator(
            "curve.select_similar", text="Radius", icon="RADIUS"
        ).type = "RADIUS"
        layout.operator(
            "curve.select_similar", text="Weight", icon="MOD_VERTEX_WEIGHT"
        ).type = "WEIGHT"
        layout.operator(
            "curve.select_similar", text="Direction", icon="SWITCH_DIRECTION"
        ).type = "DIRECTION"


# bfa menu
class VIEW3D_MT_select_edit_surface_more_less(Menu):
    bl_label = "More/Less"

    def draw(self, _context):
        layout = self.layout

        layout.operator("curve.select_more", text="More", icon="SELECTMORE")
        layout.operator("curve.select_less", text="Less", icon="SELECTLESS")


class VIEW3D_MT_select_edit_surface(Menu):
    bl_label = "Select"

    def draw(self, _context):
        layout = self.layout

        layout.menu("VIEW3D_MT_select_object_legacy")  # bfa menu
        layout.operator_menu_enum("view3d.select_lasso", "mode")

        layout.separator()

        layout.operator(
            "curve.select_all", text="All", icon="SELECT_ALL"
        ).action = 'SELECT'
        layout.operator(
            "curve.select_all", text="None", icon="SELECT_NONE"
        ).action = 'DESELECT'
        layout.operator(
            "curve.select_all", text="Invert", icon="INVERSE"
        ).action = 'INVERT'

        layout.separator()

        layout.operator("curve.select_linked", text="Linked", icon="LINKED")
        layout.menu("VIEW3D_MT_select_edit_curve_select_similar")  # bfa menu

        layout.separator()

        layout.operator("curve.select_random", text="Random", icon="RANDOMIZE")
        layout.operator("curve.select_nth", icon="CHECKER_DESELECT")

        layout.separator()

        layout.operator(
            "curve.select_row", text="Control Point row", icon="CONTROLPOINTROW"
        )

        layout.separator()

        layout.menu("VIEW3D_MT_select_edit_surface_more_less")


class VIEW3D_MT_select_edit_text(Menu):
    bl_label = "Select"

    def draw(self, _context):
        layout = self.layout

        layout.operator("font.select_all", text="All", icon="SELECT_ALL")

        layout.separator()

        layout.operator(
            "font.move_select", text="Line End", icon="HAND"
        ).type = "LINE_END"
        layout.operator(
            "font.move_select", text="Line Begin", icon="HAND"
        ).type = "LINE_BEGIN"

        layout.separator()

        layout.operator("font.move_select", text="Top", icon="HAND").type = "TEXT_BEGIN"
        layout.operator(
            "font.move_select", text="Bottom", icon="HAND"
        ).type = "TEXT_END"

        layout.separator()

        layout.operator(
            "font.move_select", text="Previous Block", icon="HAND"
        ).type = "PREVIOUS_PAGE"
        layout.operator(
            "font.move_select", text="Next Block", icon="HAND"
        ).type = "NEXT_PAGE"

        layout.separator()

        layout.operator(
            "font.move_select", text="Previous Character", icon="HAND"
        ).type = "PREVIOUS_CHARACTER"
        layout.operator(
            "font.move_select", text="Next Character", icon="HAND"
        ).type = "NEXT_CHARACTER"

        layout.separator()

        layout.operator(
            "font.move_select", text="Previous Word", icon="HAND"
        ).type = "PREVIOUS_WORD"
        layout.operator(
            "font.move_select", text="Next Word", icon="HAND"
        ).type = "NEXT_WORD"

        layout.separator()

        layout.operator(
            "font.move_select", text="Previous Line", icon="HAND"
        ).type = "PREVIOUS_LINE"
        layout.operator(
            "font.move_select", text="Next Line", icon="HAND"
        ).type = "NEXT_LINE"


class VIEW3D_MT_select_edit_metaball(Menu):
    bl_label = "Select"

    def draw(self, _context):
        layout = self.layout

        layout.menu("VIEW3D_MT_select_object_legacy")  # bfa menu
        layout.operator_menu_enum("view3d.select_lasso", "mode")

        layout.separator()

        layout.operator(
            "mball.select_all", text="All", icon="SELECT_ALL"
        ).action = 'SELECT'
        layout.operator(
            "mball.select_all", text="None", icon="SELECT_NONE"
        ).action = 'DESELECT'
        layout.operator(
            "mball.select_all", text="Invert", icon="INVERSE"
        ).action = 'INVERT'

        layout.separator()

        layout.menu("VIEW3D_MT_select_edit_metaball_select_similar")  # bfa menu

        layout.separator()

        layout.operator(
            "mball.select_random_metaelems", text="Random", icon="RANDOMIZE"
        )


# bfa menu
class VIEW3D_MT_select_edit_metaball_select_similar(Menu):
    bl_label = "Similar"

    def draw(self, context):
        layout = self.layout

        layout.operator("mball.select_similar", text="Type", icon="TYPE").type = "TYPE"
        layout.operator(
            "mball.select_similar", text="Radius", icon="RADIUS"
        ).type = "RADIUS"
        layout.operator(
            "mball.select_similar", text="Stiffness", icon="BEND"
        ).type = "STIFFNESS"
        layout.operator(
            "mball.select_similar", text="Rotation", icon="ROTATE"
        ).type = 'ROTATION'


class VIEW3D_MT_edit_lattice_context_menu(Menu):
    bl_label = "Lattice"

    def draw(self, _context):
        layout = self.layout

        layout.menu("VIEW3D_MT_mirror")
        layout.menu("VIEW3D_MT_edit_lattice_flip")  # bfa menu - blender uses enum
        layout.menu("VIEW3D_MT_snap")

        layout.separator()

        layout.operator("lattice.make_regular", icon="MAKE_REGULAR")


# bfa menu
class VIEW3D_MT_select_edit_lattice_more_less(Menu):
    bl_label = "More/Less"

    def draw(self, _context):
        layout = self.layout

        layout.operator("lattice.select_more", text="More", icon="SELECTMORE")
        layout.operator("lattice.select_less", text="Less", icon="SELECTLESS")


class VIEW3D_MT_select_edit_lattice(Menu):
    bl_label = "Select"

    def draw(self, _context):
        layout = self.layout

        layout.menu("VIEW3D_MT_select_object_legacy")  # bfa menu
        layout.operator_menu_enum("view3d.select_lasso", "mode")

        layout.separator()

        layout.operator(
            "lattice.select_all", text="All", icon="SELECT_ALL"
        ).action = 'SELECT'
        layout.operator(
            "lattice.select_all", text="None", icon="SELECT_NONE"
        ).action = 'DESELECT'
        layout.operator(
            "lattice.select_all", text="Invert", icon="INVERSE"
        ).action = 'INVERT'

        layout.separator()

        layout.operator("lattice.select_mirror", text="Mirror", icon="TRANSFORM_MIRROR")
        layout.operator("lattice.select_random", text="Random", icon="RANDOMIZE")

        layout.separator()

        layout.operator(
            "lattice.select_ungrouped",
            text="Ungrouped Vertices",
            icon="SELECT_UNGROUPED_VERTS",
        )

        layout.separator()

        layout.menu("VIEW3D_MT_select_edit_lattice_more_less")  # bfa menu


# bfa menu
class VIEW3D_MT_select_edit_armature_more_less(Menu):
    bl_label = "More/Less"

    def draw(self, _context):
        layout = self.layout

        layout.operator("armature.select_more", text="More", icon="SELECTMORE")
        layout.operator("armature.select_less", text="Less", icon="SELECTLESS")


class VIEW3D_MT_select_edit_armature(Menu):
    bl_label = "Select"

    def draw(self, _context):
        layout = self.layout

        layout.menu("VIEW3D_MT_select_object_legacy")  # bfa menu
        layout.operator_menu_enum("view3d.select_lasso", "mode")

        layout.separator()

        layout.operator(
            "armature.select_all", text="All", icon="SELECT_ALL"
        ).action = 'SELECT'
        layout.operator(
            "armature.select_all", text="None", icon="SELECT_NONE"
        ).action = 'DESELECT'
        layout.operator(
            "armature.select_all", text="Invert", icon="INVERSE"
        ).action = 'INVERT'

        layout.separator()

        layout.operator_menu_enum("armature.select_similar", "type", text="Similar")

        layout.separator()

        layout.operator(
            "armature.select_mirror", text="Mirror Selection", icon="TRANSFORM_MIRROR"
        ).extend = False
        layout.operator("object.select_pattern", text="By Pattern", icon="PATTERN")

        layout.separator()

        layout.operator("armature.select_linked", text="Linked", icon="LINKED")

        layout.separator()

        props = layout.operator(
            "armature.select_hierarchy",
            text="Parent",
            text_ctxt=i18n_contexts.default,
            icon="PARENT",
        )
        props.extend = False
        props.direction = 'PARENT'

        props = layout.operator("armature.select_hierarchy", text="Child", icon="CHILD")
        props.extend = False
        props.direction = 'CHILD'

        layout.separator()

        props = layout.operator(
            "armature.select_hierarchy", text="Extend Parent", icon="PARENT"
        )
        props.extend = True
        props.direction = 'PARENT'

        props = layout.operator(
            "armature.select_hierarchy", text="Extend Child", icon="CHILD"
        )
        props.extend = True
        props.direction = 'CHILD'

        layout.separator()
        layout.menu("VIEW3D_MT_select_edit_armature_more_less")  # bfa menu


# bfa menu
class VIEW3D_PT_greasepencil_edit_options(Panel):
    bl_space_type = 'VIEW_3D'
    bl_region_type = 'HEADER'
    bl_label = "Options"

    def draw(self, context):
        layout = self.layout
        settings = context.tool_settings.gpencil_sculpt

        layout.prop(settings, "use_scale_thickness", text="Scale Thickness")


# BFA - legacy menu
class VIEW3D_MT_select_greasepencil_legacy(Menu):
    bl_label = "Legacy"

    def draw(self, _context):
        layout = self.layout

        layout.operator("view3d.select_box", icon="BORDER_RECT")
        layout.operator("view3d.select_circle", icon="CIRCLE_SELECT")


# bfa menu
class VIEW3D_MT_select_edit_grease_pencil_more_less(Menu):
    bl_label = "More/Less"

    def draw(self, _context):
        layout = self.layout

        layout.operator("grease_pencil.select_more", text="More", icon="SELECTMORE")
        layout.operator("grease_pencil.select_less", text="Less", icon="SELECTLESS")


class VIEW3D_MT_select_edit_grease_pencil(Menu):
    bl_label = "Select"

    def draw(self, context):
        layout = self.layout

        layout.menu("VIEW3D_MT_select_greasepencil_legacy")  # bfa menu
        layout.operator_menu_enum("view3d.select_lasso", "mode")

        layout.separator()

        layout.operator(
            "grease_pencil.select_all", text="All", icon="SELECT_ALL"
        ).action = 'SELECT'
        layout.operator(
            "grease_pencil.select_all", text="None", icon="SELECT_NONE"
        ).action = 'DESELECT'
        layout.operator(
            "grease_pencil.select_all", text="Invert", icon="INVERSE"
        ).action = 'INVERT'

        layout.separator()

        if context.scene.tool_settings.gpencil_selectmode_edit != 'STROKE':
            layout.operator("grease_pencil.select_linked", text="Linked", icon="LINKED")
        layout.operator_menu_enum("grease_pencil.select_similar", "mode", text = "Similar")

        layout.separator()

        if context.scene.tool_settings.gpencil_selectmode_edit != 'STROKE':
            layout.operator(
                "grease_pencil.select_alternate", text="Alternated", icon="ALTERNATED"
            )
        layout.operator("grease_pencil.select_random", text="Random", icon="RANDOMIZE")

        if context.scene.tool_settings.gpencil_selectmode_edit != 'STROKE':
            layout.separator()

            props = layout.operator(
                "grease_pencil.select_ends", text="First", icon="SELECT_TIP"
            )
            props.amount_start = 1
            props.amount_end = 0
            props = layout.operator(
                "grease_pencil.select_ends", text="Last", icon="SELECT_ROOT"
            )
            props.amount_start = 0
            props.amount_end = 1

        # BFA - moved below
        if context.scene.tool_settings.gpencil_selectmode_edit != 'STROKE':
            layout.separator()
            layout.menu("VIEW3D_MT_select_edit_grease_pencil_more_less")  # bfa menu

        layout.template_node_operator_asset_menu_items(catalog_path=self.bl_label)


class VIEW3D_MT_paint_grease_pencil(Menu):
    bl_label = "Draw"

    def draw(self, _context):
        layout = self.layout

        layout.menu("GREASE_PENCIL_MT_layer_active", text="Active Layer")

        layout.separator()

        layout.menu("VIEW3D_MT_edit_greasepencil_animation")  # BFA - menu
        layout.operator(
            "grease_pencil.interpolate_sequence",
            text="Interpolate Sequence",
            icon="SEQUENCE",
        )

        layout.separator()

        layout.menu("VIEW3D_MT_edit_greasepencil_showhide")
        layout.menu("VIEW3D_MT_edit_greasepencil_cleanup")

        layout.separator()

        layout.operator("paint.sample_color", icon="EYEDROPPER").merged = False


class VIEW3D_MT_paint_vertex_grease_pencil(Menu):
    bl_label = "Paint"

    def draw(self, _context):
        layout = self.layout

        layout.operator(
            "grease_pencil.vertex_color_set",
            text="Set Color Attribute",
            icon="NODE_VERTEX_COLOR",
        )
        layout.operator("grease_pencil.stroke_reset_vertex_color", icon="RESET")
        layout.separator()
        layout.operator(
            "grease_pencil.vertex_color_invert", text="Invert", icon="NODE_INVERT"
        )
        layout.operator(
            "grease_pencil.vertex_color_levels", text="Levels", icon="LEVELS"
        )
        layout.operator(
            "grease_pencil.vertex_color_hsv",
            text="Hue/Saturation/Value",
            icon="HUESATVAL",
        )
        layout.operator(
            "grease_pencil.vertex_color_brightness_contrast",
            text="Brightness/Contrast",
            icon="BRIGHTNESS_CONTRAST",
        )


class VIEW3D_MT_select_paint_mask(Menu):
    bl_label = "Select"

    def draw(self, _context):
        layout = self.layout

        layout.menu("VIEW3D_MT_select_paint_mask_legacy") # bfa menu
        layout.operator_menu_enum("view3d.select_lasso", "mode", icon="BORDER_LASSO")

        layout.separator()

        layout.operator("paint.face_select_all", text="All", icon='SELECT_ALL').action = 'SELECT'
        layout.operator("paint.face_select_all", text="None", icon='SELECT_NONE').action = 'DESELECT'
        layout.operator("paint.face_select_all", text="Invert", icon='INVERSE').action = 'INVERT'

        layout.separator()

        layout.operator("paint.face_select_linked", text="Linked", icon="LINKED")
        layout.operator("paint.face_select_linked_pick", text="Linked Pick Select", icon="LINKED").deselect = False
        layout.operator("paint.face_select_linked_pick", text="Linked Pick Deselect", icon="LINKED").deselect = True

        layout.separator()

        if _context.mode == 'PAINT_TEXTURE':

            myvar = layout.operator("paint.face_select_loop", text="Select Loop", icon="SELECT_EDGERING")

            myvar = layout.operator("paint.face_select_loop", text="Add Loop to Selection", icon="SELECT_EDGERING")
            myvar.extend = True

            myvar = layout.operator("paint.face_select_loop", text="Remove Loop from Selection", icon="SELECT_EDGERING")
            myvar.select = False
            myvar.extend = True

            layout.separator()

        layout.menu("VIEW3D_MT_select_paint_mask_face_more_less")  # bfa menu


# BFA menu
class VIEW3D_MT_select_paint_mask_legacy(Menu):
    bl_label = "Legacy"

    def draw(self, _context):
        layout = self.layout

        layout.operator("view3d.select_box", icon="BORDER_RECT")
        layout.operator("view3d.select_circle", icon="CIRCLE_SELECT")


# bfa menu
class VIEW3D_MT_select_paint_mask_face_more_less(Menu):
    bl_label = "More/Less"

    def draw(self, _context):
        layout = self.layout

        layout.operator("paint.face_select_more", text="More", icon="SELECTMORE")
        layout.operator("paint.face_select_less", text="Less", icon="SELECTLESS")


class VIEW3D_MT_select_paint_mask_vertex(Menu):
    bl_label = "Select"

    def draw(self, _context):
        layout = self.layout

        layout.menu("VIEW3D_MT_select_object_legacy")  # bfa menu
        layout.operator_menu_enum("view3d.select_lasso", "mode")

        layout.separator()

        layout.operator("paint.vert_select_all", text="All", icon='SELECT_ALL').action = 'SELECT'
        layout.operator("paint.vert_select_all", text="None", icon='SELECT_NONE').action = 'DESELECT'
        layout.operator("paint.vert_select_all", text="Invert", icon='INVERSE').action = 'INVERT'

        layout.separator()

        layout.operator("paint.vert_select_ungrouped", text="Ungrouped Vertices", icon="SELECT_UNGROUPED_VERTS")
        layout.operator("paint.vert_select_linked", text="Linked", icon='LINKED')

        layout.separator()

        layout.menu("VIEW3D_MT_select_paint_mask_vertex_more_less")  # bfa menu


# bfa menu
class VIEW3D_MT_select_paint_mask_vertex_more_less(Menu):
    bl_label = "More/Less"

    def draw(self, _context):
        layout = self.layout

        layout.operator("paint.vert_select_more", text="More", icon="SELECTMORE")
        layout.operator("paint.vert_select_less", text="Less", icon="SELECTLESS")


class VIEW3D_MT_select_edit_pointcloud(Menu):
    bl_label = "Select"

    def draw(self, _context):
        layout = self.layout

        layout.operator("pointcloud.select_all", text="All", icon="SELECT_ALL").action = 'SELECT'
        layout.operator("pointcloud.select_all", text="None", icon="SELECT_NONE").action = 'DESELECT'
        layout.operator("pointcloud.select_all", text="Invert", icon="INVERSE").action = 'INVERT'

        layout.separator()

        layout.operator("pointcloud.select_random", text="Random", icon="RANDOMIZE")

        layout.template_node_operator_asset_menu_items(catalog_path=self.bl_label)

#bfa - menu
class VIEW3D_MT_edit_curves_select_more_less(Menu):
    bl_label = "More/Less"

    def draw(self, _context):
        layout = self.layout

        layout.operator("curves.select_more", text="More", icon="SELECTMORE")
        layout.operator("curves.select_less", text="Less", icon="SELECTLESS")


class VIEW3D_MT_select_edit_curves(Menu):
    bl_label = "Select"

    def draw(self, _context):
        layout = self.layout

        layout.operator(
            "curves.select_all", text="All", icon="SELECT_ALL"
        ).action = 'SELECT'
        layout.operator(
            "curves.select_all", text="None", icon="SELECT_NONE"
        ).action = 'DESELECT'
        layout.operator(
            "curves.select_all", text="Invert", icon="INVERSE"
        ).action = 'INVERT'

        layout.separator()

        layout.operator("curves.select_random", text="Random", icon="RANDOMIZE")

        layout.separator()

        layout.operator("curves.select_ends", text="Endpoints", icon="SELECT_TIP")
        layout.operator("curves.select_linked", text="Linked", icon="LINKED")

        layout.separator()

        layout.menu("VIEW3D_MT_edit_curves_select_more_less")

        layout.template_node_operator_asset_menu_items(catalog_path=self.bl_label)


class VIEW3D_MT_select_sculpt_curves(Menu):
    bl_label = "Select"

    def draw(self, _context):
        layout = self.layout

        layout.operator(
            "curves.select_all", text="All", icon="SELECT_ALL"
        ).action = 'SELECT'
        layout.operator(
            "curves.select_all", text="None", icon="SELECT_NONE"
        ).action = 'DESELECT'
        layout.operator(
            "curves.select_all", text="Invert", icon="INVERSE"
        ).action = 'INVERT'

        layout.separator()

        layout.operator("sculpt_curves.select_random", text="Random", icon="RANDOMIZE")

        layout.separator()

        layout.operator("curves.select_ends", text="Endpoints", icon="SELECT_TIP")
        layout.operator("sculpt_curves.select_grow", text="Grow", icon="SELECTMORE")

        layout.template_node_operator_asset_menu_items(catalog_path="Select")


class VIEW3D_MT_mesh_add(Menu):
    bl_idname = "VIEW3D_MT_mesh_add"
    bl_label = "Mesh"
    bl_options = {'SEARCH_ON_KEY_PRESS'}

    def draw(self, _context):
        layout = self.layout

        # BFA - make sure you can see it in the header
        layout.operator(
            "WM_OT_search_single_menu", text="Search...", icon="VIEWZOOM"
        ).menu_idname = "VIEW3D_MT_mesh_add"

        layout.separator()

        layout.operator_context = 'INVOKE_REGION_WIN'

        layout.operator("mesh.primitive_plane_add", text="Plane", icon="MESH_PLANE")
        layout.operator("mesh.primitive_cube_add", text="Cube", icon="MESH_CUBE")
        layout.operator("mesh.primitive_circle_add", text="Circle", icon="MESH_CIRCLE")
        layout.operator(
            "mesh.primitive_uv_sphere_add", text="UV Sphere", icon="MESH_UVSPHERE"
        )
        layout.operator(
            "mesh.primitive_ico_sphere_add", text="Ico Sphere", icon="MESH_ICOSPHERE"
        )
        layout.operator(
            "mesh.primitive_cylinder_add", text="Cylinder", icon="MESH_CYLINDER"
        )
        layout.operator("mesh.primitive_cone_add", text="Cone", icon="MESH_CONE")
        layout.operator("mesh.primitive_torus_add", text="Torus", icon="MESH_TORUS")

        layout.separator()

        layout.operator("mesh.primitive_grid_add", text="Grid", icon="MESH_GRID")
        layout.operator("mesh.primitive_monkey_add", text="Monkey", icon="MESH_MONKEY")

        layout.template_node_operator_asset_menu_items(catalog_path="Add")


class VIEW3D_MT_curve_add(Menu):
    bl_idname = "VIEW3D_MT_curve_add"
    bl_label = "Curve"
    bl_options = {'SEARCH_ON_KEY_PRESS'}

    def draw(self, context):
        layout = self.layout

        layout.operator_context = 'INVOKE_REGION_WIN'

        layout.operator(
            "curve.primitive_bezier_curve_add", text="Bézier", icon="CURVE_BEZCURVE"
        )
        layout.operator(
            "curve.primitive_bezier_circle_add", text="Circle", icon="CURVE_BEZCIRCLE"
        )

        layout.separator()

        layout.operator(
            "curve.primitive_nurbs_curve_add", text="Nurbs Curve", icon="CURVE_NCURVE"
        )
        layout.operator(
            "curve.primitive_nurbs_circle_add",
            text="Nurbs Circle",
            icon="CURVE_NCIRCLE",
        )
        layout.operator(
            "curve.primitive_nurbs_path_add", text="Path", icon="CURVE_PATH"
        )

        layout.separator()

        layout.operator(
            "object.curves_empty_hair_add", text="Empty Hair", icon="OUTLINER_OB_CURVES"
        )
        layout.operator("object.quick_fur", text="Fur", icon="OUTLINER_OB_CURVES")

        experimental = context.preferences.experimental
        if experimental.use_new_curves_tools:
            layout.operator(
                "object.curves_random_add", text="Random", icon="OUTLINER_OB_CURVES"
            )


class VIEW3D_MT_surface_add(Menu):
    bl_idname = "VIEW3D_MT_surface_add"
    bl_label = "Surface"
    bl_options = {'SEARCH_ON_KEY_PRESS'}

    def draw(self, _context):
        layout = self.layout

        layout.operator_context = 'INVOKE_REGION_WIN'

        layout.operator(
            "surface.primitive_nurbs_surface_curve_add",
            text="Surface Curve",
            icon="SURFACE_NCURVE",
        )
        layout.operator(
            "surface.primitive_nurbs_surface_circle_add",
            text="Surface Circle",
            icon="SURFACE_NCIRCLE",
        )
        layout.operator(
            "surface.primitive_nurbs_surface_surface_add",
            text="Surface Patch",
            icon="SURFACE_NSURFACE",
        )
        layout.operator(
            "surface.primitive_nurbs_surface_cylinder_add",
            text="Surface Cylinder",
            icon="SURFACE_NCYLINDER",
        )
        layout.operator(
            "surface.primitive_nurbs_surface_sphere_add",
            text="Surface Sphere",
            icon="SURFACE_NSPHERE",
        )
        layout.operator(
            "surface.primitive_nurbs_surface_torus_add",
            text="Surface Torus",
            icon="SURFACE_NTORUS",
        )


class VIEW3D_MT_edit_metaball_context_menu(Menu):
    bl_label = "Metaball"

    def draw(self, _context):
        layout = self.layout

        layout.operator_context = 'INVOKE_REGION_WIN'

        # Add
        layout.operator("mball.duplicate_move", icon="DUPLICATE")

        layout.separator()

        # Modify
        layout.menu("VIEW3D_MT_mirror")
        layout.menu("VIEW3D_MT_snap")

        layout.separator()

        layout.menu("VIEW3D_MT_edit_meta_showhide")  # BFA - added to context menu

        # Remove
        layout.operator_context = 'EXEC_REGION_WIN'
        layout.operator("mball.delete_metaelems", text="Delete", icon="DELETE")


class VIEW3D_MT_metaball_add(Menu):
    bl_idname = "VIEW3D_MT_metaball_add"
    bl_label = "Metaball"
    bl_options = {'SEARCH_ON_KEY_PRESS'}

    def draw(self, _context):
        layout = self.layout

        layout.operator_context = 'INVOKE_REGION_WIN'
        layout.operator_enum("object.metaball_add", "type")


class TOPBAR_MT_edit_curve_add(Menu):
    bl_idname = "TOPBAR_MT_edit_curve_add"
    bl_label = "Add"
    bl_translation_context = i18n_contexts.operator_default
    bl_options = {'SEARCH_ON_KEY_PRESS'}

    def draw(self, context):
        layout = self.layout

        is_surf = context.active_object.type == "SURFACE"

        layout.operator_context = 'EXEC_REGION_WIN'

        if is_surf:
            VIEW3D_MT_surface_add.draw(self, context)
        else:
            VIEW3D_MT_curve_add.draw(self, context)


class TOPBAR_MT_edit_armature_add(Menu):
    bl_idname = "TOPBAR_MT_edit_armature_add"
    bl_label = "Armature"
    bl_options = {'SEARCH_ON_KEY_PRESS'}

    def draw(self, _context):
        layout = self.layout

        layout.operator_context = 'EXEC_REGION_WIN'
        layout.operator(
            "armature.bone_primitive_add", text="Single Bone", icon="BONE_DATA"
        )


class VIEW3D_MT_armature_add(Menu):
    bl_idname = "VIEW3D_MT_armature_add"
    bl_label = "Armature"
    bl_options = {'SEARCH_ON_KEY_PRESS'}

    def draw(self, _context):
        layout = self.layout

        layout.operator_context = 'EXEC_REGION_WIN'
        layout.operator("object.armature_add", text="Single Bone", icon="BONE_DATA")


class VIEW3D_MT_light_add(Menu):
    bl_idname = "VIEW3D_MT_light_add"
    bl_context = i18n_contexts.id_light
    bl_label = "Light"
    bl_options = {'SEARCH_ON_KEY_PRESS'}

    def draw(self, _context):
        layout = self.layout

        layout.operator_context = 'INVOKE_REGION_WIN'
        layout.operator_enum("object.light_add", "type")


class VIEW3D_MT_lightprobe_add(Menu):
    bl_idname = "VIEW3D_MT_lightprobe_add"
    bl_label = "Light Probe"
    bl_options = {'SEARCH_ON_KEY_PRESS'}

    def draw(self, _context):
        layout = self.layout

        layout.operator_context = 'INVOKE_REGION_WIN'
        layout.operator_enum("object.lightprobe_add", "type")


class VIEW3D_MT_camera_add(Menu):
    bl_idname = "VIEW3D_MT_camera_add"
    bl_label = "Camera"
    bl_options = {'SEARCH_ON_KEY_PRESS'}

    def draw(self, _context):
        layout = self.layout
        layout.operator_context = 'EXEC_REGION_WIN'
        layout.operator("object.camera_add", text="Camera", icon="OUTLINER_OB_CAMERA")


class VIEW3D_MT_volume_add(Menu):
    bl_idname = "VIEW3D_MT_volume_add"
    bl_label = "Volume"
    bl_translation_context = i18n_contexts.id_id
    bl_options = {'SEARCH_ON_KEY_PRESS'}

    def draw(self, _context):
        layout = self.layout
        layout.operator(
            "object.volume_import", text="Import OpenVDB", icon="FILE_VOLUME"
        )
        layout.operator(
            "object.volume_add",
            text="Empty",
            text_ctxt=i18n_contexts.id_volume,
            icon="OUTLINER_OB_VOLUME",
        )


class VIEW3D_MT_grease_pencil_add(Menu):
    bl_idname = "VIEW3D_MT_grease_pencil_add"
    bl_label = "Grease Pencil"
    bl_options = {'SEARCH_ON_KEY_PRESS'}

    def draw(self, _context):
        layout = self.layout
        layout.operator(
            "object.grease_pencil_add", text="Blank", icon="EMPTY_AXIS"
        ).type = 'EMPTY'
        layout.operator(
            "object.grease_pencil_add", text="Stroke", icon='STROKE'
        ).type = 'STROKE'
        layout.operator(
            "object.grease_pencil_add", text="Monkey", icon="MONKEY"
        ).type = 'MONKEY'
        layout.separator()

        layout.operator(
            "object.grease_pencil_add", text="Scene Line Art", icon="LINEART_SCENE"
        ).type = 'LINEART_SCENE'
        layout.operator(
            "object.grease_pencil_add",
            text="Collection Line Art",
            icon="LINEART_COLLECTION",
        ).type = 'LINEART_COLLECTION'
        layout.operator(
            "object.grease_pencil_add", text="Object Line Art", icon="LINEART_OBJECT"
        ).type = 'LINEART_OBJECT'


class VIEW3D_MT_empty_add(Menu):
    bl_idname = "VIEW3D_MT_empty_add"
    bl_label = "Empty"
    bl_translation_context = i18n_contexts.operator_default
    bl_options = {'SEARCH_ON_KEY_PRESS'}

    def draw(self, _context):
        layout = self.layout
        layout.operator_context = 'INVOKE_REGION_WIN'

        layout.operator("object.empty_add", text="Plain Axes", icon='OUTLINER_OB_EMPTY').type = 'PLAIN_AXES'
        layout.operator("object.empty_add", text="Arrows", icon='EMPTY_ARROWS').type = 'ARROWS'
        layout.operator("object.empty_add", text="Single Arrow", icon='EMPTY_SINGLE_ARROW').type = 'SINGLE_ARROW'
        layout.operator("object.empty_add", text="Circle", icon='EMPTY_CIRCLE').type = 'CIRCLE'
        layout.operator("object.empty_add", text="Cube", icon='EMPTY_CUBE').type = 'CUBE'
        layout.operator("object.empty_add", text="Sphere", icon='EMPTY_SPHERE').type = 'SPHERE'
        layout.operator("object.empty_add", text="Cone", icon='EMPTY_CONE').type = 'CONE'


class VIEW3D_MT_add(Menu):
    bl_label = "Add"
    bl_translation_context = i18n_contexts.operator_default
    bl_options = {'SEARCH_ON_KEY_PRESS'}

    def draw(self, context):
        layout = self.layout

        if layout.operator_context == 'EXEC_REGION_WIN':
            layout.operator_context = 'INVOKE_REGION_WIN'
            layout.operator(
                "WM_OT_search_single_menu", text="Search...", icon="VIEWZOOM"
            ).menu_idname = "VIEW3D_MT_add"
            layout.separator()
        else:
            # BFA - make sure you can see it in the header
            layout.operator(
                "WM_OT_search_single_menu", text="Search...", icon="VIEWZOOM"
            ).menu_idname = "VIEW3D_MT_add"

        layout.separator()

        # NOTE: don't use 'EXEC_SCREEN' or operators won't get the `v3d` context.

        # NOTE: was `EXEC_AREA`, but this context does not have the `rv3d`, which prevents
        #       "align_view" to work on first call (see #32719).
        layout.operator_context = 'EXEC_REGION_WIN'

        # layout.operator_menu_enum("object.mesh_add", "type", text="Mesh", icon='OUTLINER_OB_MESH')
        layout.menu("VIEW3D_MT_mesh_add", icon="OUTLINER_OB_MESH")

        # layout.operator_menu_enum("object.curve_add", "type", text="Curve", icon='OUTLINER_OB_CURVE')
        layout.menu("VIEW3D_MT_curve_add", icon="OUTLINER_OB_CURVE")
        # layout.operator_menu_enum("object.surface_add", "type", text="Surface", icon='OUTLINER_OB_SURFACE')
        layout.menu("VIEW3D_MT_surface_add", icon="OUTLINER_OB_SURFACE")
        layout.menu("VIEW3D_MT_metaball_add", text="Metaball", icon="OUTLINER_OB_META")
        layout.operator("object.text_add", text="Text", icon="OUTLINER_OB_FONT")
        layout.operator("object.pointcloud_random_add", text="Point Cloud", icon='OUTLINER_OB_POINTCLOUD')
        layout.menu("VIEW3D_MT_volume_add", text="Volume", text_ctxt=i18n_contexts.id_id, icon='OUTLINER_OB_VOLUME')
        layout.menu("VIEW3D_MT_grease_pencil_add", text="Grease Pencil", icon='OUTLINER_OB_GREASEPENCIL')

        layout.separator()

        if VIEW3D_MT_armature_add.is_extended():
            layout.menu("VIEW3D_MT_armature_add", icon="OUTLINER_OB_ARMATURE")
        else:
            layout.operator(
                "object.armature_add", text="Armature", icon="OUTLINER_OB_ARMATURE"
            )

        layout.operator(
            "object.add", text="Lattice", icon="OUTLINER_OB_LATTICE"
        ).type = "LATTICE"
        layout.separator()

        layout.menu("VIEW3D_MT_empty_add", icon='OUTLINER_OB_EMPTY')
        layout.menu("VIEW3D_MT_image_add", text="Image", icon="OUTLINER_OB_IMAGE")

        layout.separator()

        layout.operator(
            "object.speaker_add", text="Speaker", icon="OUTLINER_OB_SPEAKER"
        )
        layout.separator()

        if VIEW3D_MT_camera_add.is_extended():
            layout.menu("VIEW3D_MT_camera_add", icon="OUTLINER_OB_CAMERA")
        else:
            VIEW3D_MT_camera_add.draw(self, context)

        layout.menu("VIEW3D_MT_light_add", icon="OUTLINER_OB_LIGHT")

        layout.separator()

        layout.menu("VIEW3D_MT_lightprobe_add", icon="OUTLINER_OB_LIGHTPROBE")

        layout.separator()

        layout.operator_menu_enum(
            "object.effector_add",
            "type",
            text="Force Field",
            icon="OUTLINER_OB_FORCE_FIELD",
        )

        layout.separator()

        has_collections = bool(bpy.data.collections)
        col = layout.column()
        col.enabled = has_collections

        if not has_collections or len(bpy.data.collections) > 10:
            col.operator_context = 'INVOKE_REGION_WIN'
            col.operator(
                "object.collection_instance_add",
                text="Collection Instance"
                if has_collections
                else "No Collections to Instance",
                icon="OUTLINER_OB_GROUP_INSTANCE",
            )
        else:
            col.operator_menu_enum(
                "object.collection_instance_add",
                "collection",
                text="Collection Instance",
                icon="OUTLINER_OB_GROUP_INSTANCE",
            )


class VIEW3D_MT_image_add(Menu):
    bl_label = "Add Image"
    bl_options = {'SEARCH_ON_KEY_PRESS'}

    def draw(self, _context):
        layout = self.layout
        # Explicitly set background mode on/off as operator will try to
        # auto-detect which mode to use otherwise.
        layout.operator("object.empty_image_add", text="Reference", icon="IMAGE_REFERENCE").background = False
        layout.operator("object.empty_image_add", text="Background", icon="IMAGE_BACKGROUND").background = True
        layout.operator("image.import_as_mesh_planes", text="Mesh Plane", icon="MESH_PLANE")
        layout.operator("object.empty_add", text="Empty Image", icon='FILE_IMAGE').type = 'IMAGE'


class VIEW3D_MT_object_relations(Menu):
    bl_label = "Relations"

    def draw(self, _context):
        layout = self.layout

        layout.operator("object.make_dupli_face", icon="MAKEDUPLIFACE")

        layout.separator()

        layout.operator_menu_enum("object.make_local", "type", text="Make Local")
        layout.menu("VIEW3D_MT_make_single_user")


# bfa menu
class VIEW3D_MT_origin_set(Menu):
    bl_label = "Set Origin"

    def draw(self, context):
        layout = self.layout

        layout.operator(
            "object.origin_set", icon="GEOMETRY_TO_ORIGIN", text="Geometry to Origin"
        ).type = 'GEOMETRY_ORIGIN'
        layout.operator(
            "object.origin_set", icon="ORIGIN_TO_GEOMETRY", text="Origin to Geometry"
        ).type = 'ORIGIN_GEOMETRY'
        layout.operator(
            "object.origin_set", icon="ORIGIN_TO_CURSOR", text="Origin to 3D Cursor"
        ).type = 'ORIGIN_CURSOR'
        layout.operator(
            "object.origin_set",
            icon="ORIGIN_TO_CENTEROFMASS",
            text="Origin to Center of Mass (Surface)",
        ).type = 'ORIGIN_CENTER_OF_MASS'
        layout.operator(
            "object.origin_set",
            icon="ORIGIN_TO_VOLUME",
            text="Origin to Center of Mass (Volume)",
        ).type = 'ORIGIN_CENTER_OF_VOLUME'


# ********** Object menu **********


class VIEW3D_MT_object_liboverride(Menu):
    bl_label = "Library Override"

    def draw(self, _context):
        layout = self.layout

        layout.operator("object.make_override_library", text="Make", icon="LIBRARY")
        layout.operator("object.reset_override_library", text="Reset", icon="RESET")
        layout.operator("object.clear_override_library", text="Clear", icon="CLEAR")


class VIEW3D_MT_object(Menu):
    bl_context = "objectmode"
    bl_label = "Object"

    def draw(self, context):
        layout = self.layout

        ob = context.object
        view = context.space_data

        layout.menu("VIEW3D_MT_transform_object")
        layout.menu("VIEW3D_MT_origin_set")  # bfa menu
        layout.menu("VIEW3D_MT_mirror")
        layout.menu("VIEW3D_MT_object_clear")
        layout.menu("VIEW3D_MT_object_apply")
        layout.menu("VIEW3D_MT_snap")

        layout.separator()

        layout.operator("object.duplicate_move", icon="DUPLICATE")
        layout.operator("object.duplicate_move_linked", icon="DUPLICATE")
        layout.operator("object.join", icon="JOIN")

        layout.separator()

        layout.operator_context = 'EXEC_REGION_WIN'
        myvar = layout.operator("object.delete", text="Delete", icon="DELETE")
        myvar.use_global = False
        myvar.confirm = False
        myvar = layout.operator("object.delete", text="Delete Global", icon="DELETE")
        myvar.use_global = True
        myvar.confirm = False

        layout.separator()

        layout.operator("view3d.copybuffer", text="Copy Objects", icon="COPYDOWN")
        layout.operator("view3d.pastebuffer", text="Paste Objects", icon="PASTEDOWN")

        layout.separator()

        layout.menu("VIEW3D_MT_object_asset")

        layout.separator()

        layout.menu("VIEW3D_MT_object_liboverride")
        layout.menu("VIEW3D_MT_object_relations")
        layout.menu("VIEW3D_MT_object_parent")
        layout.menu("VIEW3D_MT_object_constraints")
        layout.menu("VIEW3D_MT_object_track")
        layout.menu("VIEW3D_MT_make_links")

        layout.separator()

        layout.menu("VIEW3D_MT_object_collection")

        # BFA: shading just for mesh and curve objects
        if ob is None:
            pass

        elif ob.type in {'MESH', 'CURVE', "SURFACE"}:
            layout.separator()

            layout.operator("object.shade_smooth", icon="SHADING_SMOOTH")
            if ob and ob.type == 'MESH':
                layout.operator("object.shade_auto_smooth", icon="NORMAL_SMOOTH")
            layout.operator("object.shade_flat", icon="SHADING_FLAT")

        layout.separator()

        layout.menu("VIEW3D_MT_object_animation")
        layout.menu("VIEW3D_MT_object_rigid_body")

        layout.separator()

        layout.menu("VIEW3D_MT_object_quick_effects")
        layout.menu("VIEW3D_MT_subdivision_set")  # bfa menu

        layout.separator()

        layout.menu("VIEW3D_MT_object_convert")

        layout.separator()

        layout.menu("VIEW3D_MT_object_showhide")
        layout.menu("VIEW3D_MT_object_cleanup")

        if ob is None:
            pass

        elif ob.type == "CAMERA":
            layout.operator_context = 'INVOKE_REGION_WIN'

            layout.separator()

            if ob.data.type == "PERSP":
                props = layout.operator(
                    "wm.context_modal_mouse",
                    text="Adjust Focal Length",
                    icon="LENS_ANGLE",
                )
                props.data_path_iter = "selected_editable_objects"
                props.data_path_item = "data.lens"
                props.input_scale = 0.1
                if ob.data.lens_unit == "MILLIMETERS":
                    props.header_text = "Camera Focal Length: %.1fmm"
                else:
                    props.header_text = "Camera Focal Length: %.1f\u00b0"

            else:
                props = layout.operator(
                    "wm.context_modal_mouse",
                    text="Camera Lens Scale",
                    icon="LENS_SCALE",
                )
                props.data_path_iter = "selected_editable_objects"
                props.data_path_item = "data.ortho_scale"
                props.input_scale = 0.01
                props.header_text = "Camera Lens Scale: %.3f"

            if not ob.data.dof.focus_object:
                if (
                    view
                    and view.camera == ob
                    and view.region_3d.view_perspective == "CAMERA"
                ):
                    props = layout.operator(
                        "ui.eyedropper_depth", text="DOF Distance (Pick)", icon="DOF"
                    )
                else:
                    props = layout.operator(
                        "wm.context_modal_mouse",
                        text="Adjust Focus Distance",
                        icon="DOF",
                    )
                    props.data_path_iter = "selected_editable_objects"
                    props.data_path_item = "data.dof.focus_distance"
                    props.input_scale = 0.02
                    props.header_text = "Focus Distance: %.3f"

        elif ob.type in {'CURVE', "FONT"}:
            layout.operator_context = 'INVOKE_REGION_WIN'

            layout.separator()

            props = layout.operator(
                "wm.context_modal_mouse", text="Adjust Extrusion", icon="EXTRUDESIZE"
            )
            props.data_path_iter = "selected_editable_objects"
            props.data_path_item = "data.extrude"
            props.input_scale = 0.01
            props.header_text = "Extrude: %.3f"

            props = layout.operator(
                "wm.context_modal_mouse", text="Adjust Offset", icon="WIDTH_SIZE"
            )
            props.data_path_iter = "selected_editable_objects"
            props.data_path_item = "data.offset"
            props.input_scale = 0.01
            props.header_text = "Offset %.3f"

        elif ob.type == "EMPTY":
            layout.operator_context = 'INVOKE_REGION_WIN'

            layout.separator()

            props = layout.operator(
                "wm.context_modal_mouse",
                text="Adjust Empty Display Size",
                icon="DRAWSIZE",
            )
            props.data_path_iter = "selected_editable_objects"
            props.data_path_item = "empty_display_size"
            props.input_scale = 0.01
            props.header_text = "Empty Diosplay Size: %.3f"

        elif ob.type == "LIGHT":
            light = ob.data

            layout.operator_context = 'INVOKE_REGION_WIN'

            layout.separator()

            props = layout.operator(
                "wm.context_modal_mouse",
                text="Adjust Light Power",
                icon="LIGHT_STRENGTH",
            )
            props.data_path_iter = "selected_editable_objects"
            props.data_path_item = "data.energy"
            props.input_scale = 1.0
            props.header_text = "Light Power: %.3f"

            if light.type == "AREA":
                if light.shape in {"RECTANGLE", "ELLIPSE"}:
                    props = layout.operator(
                        "wm.context_modal_mouse",
                        text="Adjust Area Light X Size",
                        icon="LIGHT_SIZE",
                    )
                    props.data_path_iter = "selected_editable_objects"
                    props.data_path_item = "data.size"
                    props.header_text = "Light Size X: %.3f"

                    props = layout.operator(
                        "wm.context_modal_mouse",
                        text="Adjust Area Light Y Size",
                        icon="LIGHT_SIZE",
                    )
                    props.data_path_iter = "selected_editable_objects"
                    props.data_path_item = "data.size_y"
                    props.header_text = "Light Size Y: %.3f"
                else:
                    props = layout.operator(
                        "wm.context_modal_mouse",
                        text="Adjust Area Light Size",
                        icon="LIGHT_SIZE",
                    )
                    props.data_path_iter = "selected_editable_objects"
                    props.data_path_item = "data.size"
                    props.header_text = "Light Size: %.3f"

            elif light.type in {"SPOT", "POINT"}:
                props = layout.operator(
                    "wm.context_modal_mouse", text="Adjust Light Radius", icon="RADIUS"
                )
                props.data_path_iter = "selected_editable_objects"
                props.data_path_item = "data.shadow_soft_size"
                props.header_text = "Light Radius: %.3f"

            elif light.type == "SUN":
                props = layout.operator(
                    "wm.context_modal_mouse",
                    text="Adjust Sun Light Angle",
                    icon="ANGLE",
                )
                props.data_path_iter = "selected_editable_objects"
                props.data_path_item = "data.angle"
                props.header_text = "Light Angle: %.3f"

            if light.type == "SPOT":
                layout.separator()

                props = layout.operator(
                    "wm.context_modal_mouse",
                    text="Adjust Spot Light Size",
                    icon="LIGHT_SIZE",
                )
                props.data_path_iter = "selected_editable_objects"
                props.data_path_item = "data.spot_size"
                props.input_scale = 0.01
                props.header_text = "Spot Size: %.2f"

                props = layout.operator(
                    "wm.context_modal_mouse",
                    text="Adjust Spot Light Blend",
                    icon="SPOT_BLEND",
                )
                props.data_path_iter = "selected_editable_objects"
                props.data_path_item = "data.spot_blend"
                props.input_scale = -0.01
                props.header_text = "Spot Blend: %.2f"

            if light.type in {"SPOT", "SUN", "AREA"}:
                props = layout.operator(
                    "object.transform_axis_target",
                    text="Interactive Light Track",
                    icon="NODE_LIGHTPATH",
                )

        layout.template_node_operator_asset_menu_items(catalog_path="Object")


class VIEW3D_MT_object_animation(Menu):
    bl_label = "Animation"

    def draw(self, _context):
        layout = self.layout

        layout.operator(
            "anim.keyframe_insert", text="Insert Keyframe", icon="KEYFRAMES_INSERT"
        )
        layout.operator(
            "anim.keyframe_insert_menu",
            text="Insert Keyframe with Keying Set",
            icon="KEYFRAMES_INSERT",
        ).always_prompt = True
        layout.operator(
            "anim.keyframe_delete_v3d", text="Delete Keyframes", icon="KEYFRAMES_REMOVE"
        )
        layout.operator(
            "anim.keyframe_clear_v3d", text="Clear Keyframes", icon="KEYFRAMES_CLEAR"
        )
        layout.operator(
            "anim.keying_set_active_set", text="Change Keying Set", icon="KEYINGSET"
        )

        layout.separator()

        layout.operator("nla.bake", text="Bake Action", icon="BAKE_ACTION")
        # layout.operator("gpencil.bake_mesh_animation", text="Bake Mesh to Grease Pencil", icon="BAKE_ACTION",) # BFA - legacy


class VIEW3D_MT_object_rigid_body(Menu):
    bl_label = "Rigid Body"

    def draw(self, _context):
        layout = self.layout

        layout.operator(
            "rigidbody.objects_add", text="Add Active", icon="RIGID_ADD_ACTIVE"
        ).type = 'ACTIVE'
        layout.operator(
            "rigidbody.objects_add", text="Add Passive", icon="RIGID_ADD_PASSIVE"
        ).type = 'PASSIVE'

        layout.separator()

        layout.operator("rigidbody.objects_remove", text="Remove", icon="RIGID_REMOVE")

        layout.separator()

        layout.operator(
            "rigidbody.shape_change", text="Change Shape", icon="RIGID_CHANGE_SHAPE"
        )
        layout.operator(
            "rigidbody.mass_calculate",
            text="Calculate Mass",
            icon="RIGID_CALCULATE_MASS",
        )
        layout.operator(
            "rigidbody.object_settings_copy",
            text="Copy from Active",
            icon="RIGID_COPY_FROM_ACTIVE",
        )
        layout.operator(
            "object.visual_transform_apply",
            text="Apply Transformation",
            icon="RIGID_APPLY_TRANS",
        )
        layout.operator(
            "rigidbody.bake_to_keyframes",
            text="Bake To Keyframes",
            icon="RIGID_BAKE_TO_KEYFRAME",
        )

        layout.separator()

        layout.operator(
            "rigidbody.connect", text="Connect", icon="RIGID_CONSTRAINTS_CONNECT"
        )


class VIEW3D_MT_object_clear(Menu):
    bl_label = "Clear"

    def draw(self, _context):
        layout = self.layout

        layout.operator(
            "object.location_clear",
            text="Location",
            text_ctxt=i18n_contexts.default,
            icon="CLEARMOVE",
        ).clear_delta = False
        layout.operator(
            "object.rotation_clear",
            text="Rotation",
            text_ctxt=i18n_contexts.default,
            icon="CLEARROTATE",
        ).clear_delta = False
        layout.operator(
            "object.scale_clear",
            text="Scale",
            text_ctxt=i18n_contexts.default,
            icon="CLEARSCALE",
        ).clear_delta = False

        layout.separator()

        layout.operator("object.origin_clear", text="Origin", icon="CLEARORIGIN")


class VIEW3D_MT_object_context_menu(Menu):
    bl_label = "Object"

    def draw(self, context):
        layout = self.layout

        view = context.space_data

        obj = context.object

        selected_objects_len = len(context.selected_objects)

        # If nothing is selected
        # (disabled for now until it can be made more useful).
        """
        if selected_objects_len == 0:

            layout.menu("VIEW3D_MT_add", text="Add", text_ctxt=i18n_contexts.operator_default)
            layout.operator("view3d.pastebuffer", text="Paste Objects", icon='PASTEDOWN')

            return
        """

        # If something is selected

        # Individual object types.
        if obj is None:
            pass

        elif obj.type == "CAMERA":
            layout.operator_context = 'INVOKE_REGION_WIN'

            layout.operator(
                "view3d.object_as_camera",
                text="Set Active Camera",
                icon="VIEW_SWITCHACTIVECAM",
            )

            if obj.data.type == "PERSP":
                props = layout.operator(
                    "wm.context_modal_mouse",
                    text="Adjust Focal Length",
                    icon="LENS_ANGLE",
                )
                props.data_path_iter = "selected_editable_objects"
                props.data_path_item = "data.lens"
                props.input_scale = 0.1
                if obj.data.lens_unit == "MILLIMETERS":
                    props.header_text = rpt_("Camera Focal Length: %.1fmm")
                else:
                    props.header_text = rpt_("Camera Focal Length: %.1f\u00b0")

            else:
                props = layout.operator(
                    "wm.context_modal_mouse",
                    text="Camera Lens Scale",
                    icon="LENS_SCALE",
                )
                props.data_path_iter = "selected_editable_objects"
                props.data_path_item = "data.ortho_scale"
                props.input_scale = 0.01
                props.header_text = rpt_("Camera Lens Scale: %.3f")

            if not obj.data.dof.focus_object:
                if (
                    view
                    and view.camera == obj
                    and view.region_3d.view_perspective == "CAMERA"
                ):
                    props = layout.operator(
                        "ui.eyedropper_depth", text="DOF Distance (Pick)", icon="DOF"
                    )
                else:
                    props = layout.operator(
                        "wm.context_modal_mouse",
                        text="Adjust Focus Distance",
                        icon="DOF",
                    )
                    props.data_path_iter = "selected_editable_objects"
                    props.data_path_item = "data.dof.focus_distance"
                    props.input_scale = 0.02
                    props.header_text = rpt_("Focus Distance: %.3f")

            layout.separator()

        elif obj.type in {'CURVE', "FONT"}:
            layout.operator_context = 'INVOKE_REGION_WIN'

            props = layout.operator(
                "wm.context_modal_mouse", text="Adjust Extrusion", icon="EXTRUDESIZE"
            )
            props.data_path_iter = "selected_editable_objects"
            props.data_path_item = "data.extrude"
            props.input_scale = 0.01
            props.header_text = rpt_("Extrude: %.3f")

            props = layout.operator(
                "wm.context_modal_mouse", text="Adjust Offset", icon="WIDTH_SIZE"
            )
            props.data_path_iter = "selected_editable_objects"
            props.data_path_item = "data.offset"
            props.input_scale = 0.01
            props.header_text = rpt_("Offset: %.3f")

            layout.separator()

        elif obj.type == "EMPTY":
            layout.operator_context = 'INVOKE_REGION_WIN'

            props = layout.operator(
                "wm.context_modal_mouse",
                text="Adjust Empty Display Size",
                icon="DRAWSIZE",
            )
            props.data_path_iter = "selected_editable_objects"
            props.data_path_item = "empty_display_size"
            props.input_scale = 0.01
            props.header_text = rpt_("Empty Display Size: %.3f")

            layout.separator()

            if obj.empty_display_type == "IMAGE":
                layout.operator(
                    "image.convert_to_mesh_plane",
                    text="Convert to Mesh Plane",
                    icon="MESH_PLANE",
                )
                layout.operator("grease_pencil.trace_image", icon="FILE_IMAGE")

                layout.separator()

        elif obj.type == "LIGHT":
            light = obj.data

            layout.operator_context = 'INVOKE_REGION_WIN'

            props = layout.operator(
                "wm.context_modal_mouse",
                text="Adjust Light Power",
                icon="LIGHT_STRENGTH",
            )
            props.data_path_iter = "selected_editable_objects"
            props.data_path_item = "data.energy"
            props.input_scale = 1.0
            props.header_text = rpt_("Light Power: %.3f")

            if light.type == "AREA":
                if light.shape in {"RECTANGLE", "ELLIPSE"}:
                    props = layout.operator(
                        "wm.context_modal_mouse",
                        text="Adjust Area Light X Size",
                        icon="LIGHT_SIZE",
                    )
                    props.data_path_iter = "selected_editable_objects"
                    props.data_path_item = "data.size"
                    props.header_text = rpt_("Light Size X: %.3f")

                    props = layout.operator(
                        "wm.context_modal_mouse",
                        text="Adjust Area Light Y Size",
                        icon="LIGHT_SIZE",
                    )
                    props.data_path_iter = "selected_editable_objects"
                    props.data_path_item = "data.size_y"
                    props.header_text = rpt_("Light Size Y: %.3f")
                else:
                    props = layout.operator(
                        "wm.context_modal_mouse",
                        text="Adjust Area Light Size",
                        icon="LIGHT_SIZE",
                    )
                    props.data_path_iter = "selected_editable_objects"
                    props.data_path_item = "data.size"
                    props.header_text = rpt_("Light Size: %.3f")

            elif light.type in {"SPOT", "POINT"}:
                props = layout.operator(
                    "wm.context_modal_mouse", text="Adjust Light Radius", icon="RADIUS"
                )
                props.data_path_iter = "selected_editable_objects"
                props.data_path_item = "data.shadow_soft_size"
                props.header_text = rpt_("Light Radius: %.3f")

            elif light.type == "SUN":
                props = layout.operator(
                    "wm.context_modal_mouse",
                    text="Adjust Sun Light Angle",
                    icon="ANGLE",
                )
                props.data_path_iter = "selected_editable_objects"
                props.data_path_item = "data.angle"
                props.header_text = rpt_("Light Angle: %.3f")

            if light.type == "SPOT":
                layout.separator()

                props = layout.operator(
                    "wm.context_modal_mouse",
                    text="Adjust Spot Light Size",
                    icon="LIGHT_SIZE",
                )
                props.data_path_iter = "selected_editable_objects"
                props.data_path_item = "data.spot_size"
                props.input_scale = 0.01
                props.header_text = rpt_("Beam Angle: %.2f")

                props = layout.operator(
                    "wm.context_modal_mouse",
                    text="Adjust Spot Light Blend",
                    icon="SPOT_BLEND",
                )
                props.data_path_iter = "selected_editable_objects"
                props.data_path_item = "data.spot_blend"
                props.input_scale = -0.01
                props.header_text = rpt_("Spot Blend: %.2f")

            # BFA - added for consistency and accessibility from context menu
            if light.type in {"SPOT", "SUN", "AREA"}:
                props = layout.operator(
                    "object.transform_axis_target",
                    text="Interactive Light Track",
                    icon="NODE_LIGHTPATH",
                )
            layout.separator()

        # Shared among some object types.
        if obj is not None:
            if obj.type in {'MESH', 'CURVE', 'SURFACE'}:
                layout.operator(
                    "object.shade_smooth", text="Shade Smooth", icon="SHADING_SMOOTH"
                )
                if obj.type == 'MESH':
                    layout.operator("object.shade_auto_smooth", icon="NORMAL_SMOOTH")
                layout.operator(
                    "object.shade_flat", text="Shade Flat", icon="SHADING_FLAT"
                )
                layout.separator()

            if obj.type in {'MESH', 'CURVE', "SURFACE", 'ARMATURE', "GREASEPENCIL"}:
                if selected_objects_len > 1:
                    layout.operator("object.join")

            if obj.type in {
                'MESH',
                'CURVE',
                "CURVES",
                "SURFACE",
                "POINTCLOUD",
                "META",
                "FONT",
                "GREASEPENCIL",
            }:
                layout.operator_menu_enum("object.convert", "target")

            if obj.type in {
                'MESH',
                'CURVE',
                "CURVES",
                "SURFACE",
                "GREASEPENCIL",
                "LATTICE",
                'ARMATURE',
                "META",
                "FONT",
                "POINTCLOUD",
            } or (obj.type == "EMPTY" and obj.instance_collection is not None):
                layout.operator_context = 'INVOKE_REGION_WIN'
                layout.operator_menu_enum(
                    "object.origin_set", text="Set Origin", property="type"
                )
                layout.operator_context = "INVOKE_DEFAULT"

                layout.separator()

        # Shared among all object types
        layout.operator("view3d.copybuffer", text="Copy Objects", icon="COPYDOWN")
        layout.operator("view3d.pastebuffer", text="Paste Objects", icon="PASTEDOWN")

        layout.separator()

        layout.operator("object.duplicate_move", icon="DUPLICATE")
        layout.operator("object.duplicate_move_linked", icon="DUPLICATE")

        layout.separator()

        props = layout.operator(
            "wm.call_panel", text="Rename Active Object", icon="RENAME"
        )
        props.name = "TOPBAR_PT_name"
        props.keep_open = False

        layout.separator()

        layout.menu("VIEW3D_MT_mirror")
        layout.menu("VIEW3D_MT_snap")
        layout.menu("VIEW3D_MT_object_parent")

        layout.separator()

        layout.operator_context = 'INVOKE_REGION_WIN'
        layout.menu("OBJECT_MT_move_to_collection", icon="GROUP")

        layout.separator()
        if view and view.local_view:
            layout.operator(
                "view3d.localview", text="Toggle Local View", icon="VIEW_GLOBAL_LOCAL"
            )  # BFA - Can toggle in, so toggle out too
            layout.operator("view3d.localview_remove_from", icon="VIEW_REMOVE_LOCAL")
        else:
            # BFA - made it relevant to local view conditional
            layout.operator(
                "view3d.localview", text="Toggle Local View", icon="VIEW_GLOBAL_LOCAL"
            )

        layout.separator()

        layout.operator(
            "anim.keyframe_insert", text="Insert Keyframe", icon="KEYFRAMES_INSERT"
        )
        layout.operator(
            "anim.keyframe_insert_menu",
            text="Insert Keyframe with Keying Set",
            icon="KEYFRAMES_INSERT",
        ).always_prompt = True

        layout.separator()

        layout.operator_context = 'EXEC_REGION_WIN'
        layout.operator(
            "object.delete", text="Delete", icon="DELETE"
        ).use_global = False

        layout.separator()

        layout.menu("VIEW3D_MT_object_showhide")  # BFA - added to context menu

        layout.template_node_operator_asset_menu_items(catalog_path="Object")


class VIEW3D_MT_object_shading(Menu):
    # XXX, this menu is a place to store shading operator in object mode
    bl_label = "Shading"

    def draw(self, _context):
        layout = self.layout
        layout.operator("object.shade_smooth", text="Smooth", icon="SHADING_SMOOTH")
        layout.operator("object.shade_flat", text="Flat", icon="SHADING_FLAT")


class VIEW3D_MT_object_apply(Menu):
    bl_label = "Apply"

    def draw(self, _context):
        layout = self.layout

        # Need invoke for the popup confirming the multi-user data operation
        layout.operator_context = "INVOKE_DEFAULT"

        props = layout.operator(
            "object.transform_apply",
            text="Location",
            text_ctxt=i18n_contexts.default,
            icon="APPLYMOVE",
        )
        props.location, props.rotation, props.scale = True, False, False

        props = layout.operator(
            "object.transform_apply",
            text="Rotation",
            text_ctxt=i18n_contexts.default,
            icon="APPLYROTATE",
        )
        props.location, props.rotation, props.scale = False, True, False

        props = layout.operator(
            "object.transform_apply",
            text="Scale",
            text_ctxt=i18n_contexts.default,
            icon="APPLYSCALE",
        )
        props.location, props.rotation, props.scale = False, False, True

        props = layout.operator(
            "object.transform_apply",
            text="All Transforms",
            text_ctxt=i18n_contexts.default,
            icon="APPLYALL",
        )
        props.location, props.rotation, props.scale = True, True, True

        props = layout.operator(
            "object.transform_apply",
            text="Rotation & Scale",
            text_ctxt=i18n_contexts.default,
            icon="APPLY_ROTSCALE",
        )
        props.location, props.rotation, props.scale = False, True, True

        layout.separator()

        layout.operator(
            "object.transforms_to_deltas",
            text="Location to Deltas",
            text_ctxt=i18n_contexts.default,
            icon="APPLYMOVEDELTA",
        ).mode = "LOC"
        layout.operator(
            "object.transforms_to_deltas",
            text="Rotation to Deltas",
            text_ctxt=i18n_contexts.default,
            icon="APPLYROTATEDELTA",
        ).mode = "ROT"
        layout.operator(
            "object.transforms_to_deltas",
            text="Scale to Deltas",
            text_ctxt=i18n_contexts.default,
            icon="APPLYSCALEDELTA",
        ).mode = 'SCALE'
        layout.operator(
            "object.transforms_to_deltas",
            text="All Transforms to Deltas",
            text_ctxt=i18n_contexts.default,
            icon="APPLYALLDELTA",
        ).mode = 'ALL'
        layout.operator("object.anim_transforms_to_deltas", icon="APPLYANIDELTA")

        layout.separator()

        layout.operator(
            "object.visual_transform_apply",
            text="Visual Transform",
            text_ctxt=i18n_contexts.default,
            icon="VISUALTRANSFORM",
        )
        layout.operator("object.duplicates_make_real", icon="MAKEDUPLIREAL")
        layout.operator(
            "object.parent_inverse_apply",
            text="Parent Inverse",
            text_ctxt=i18n_contexts.default,
            icon="APPLY_PARENT_INVERSE",
        )
        layout.operator("object.visual_geometry_to_objects", icon="VISUAL_GEOMETRY_TO_OBJECTS")
        # layout.operator("object.duplicates_make_real") # BFA - redundant
        # layout.operator("object.parent_inverse_apply", text="Parent Inverse",
        # text_ctxt=i18n_contexts.default)  # BFA - redundant

        layout.template_node_operator_asset_menu_items(catalog_path="Object/Apply")


class VIEW3D_MT_object_parent(Menu):
    bl_label = "Parent"
    bl_translation_context = i18n_contexts.operator_default

    def draw(self, _context):
        from bl_ui_utils.layout import operator_context

        layout = self.layout

        layout.operator_enum("object.parent_set", "type")

        layout.separator()

        with operator_context(layout, 'EXEC_REGION_WIN'):
            layout.operator(
                "object.parent_no_inverse_set", icon="PARENT"
            ).keep_transform = False
            props = layout.operator(
                "object.parent_no_inverse_set",
                text="Make Parent without Inverse (Keep Transform)",
                icon="PARENT",
            )
            props.keep_transform = True

            layout.operator(
                "curves.surface_set",
                text="Object (Attach Curves to Surface)",
                icon="PARENT_CURVE",
            )

        layout.separator()

        layout.operator_enum("object.parent_clear", "type")


class VIEW3D_MT_object_track(Menu):
    bl_label = "Track"
    bl_translation_context = i18n_contexts.constraint

    def draw(self, _context):
        layout = self.layout

        layout.operator(
            "object.track_set", text="Damped Track Constraint", icon="CONSTRAINT_DATA"
        ).type = "DAMPTRACK"
        layout.operator(
            "object.track_set", text="Track to Constraint", icon="CONSTRAINT_DATA"
        ).type = "TRACKTO"
        layout.operator(
            "object.track_set", text="Lock Track Constraint", icon="CONSTRAINT_DATA"
        ).type = "LOCKTRACK"

        layout.separator()

        layout.operator(
            "object.track_clear", text="Clear Track", icon="CLEAR_TRACK"
        ).type = "CLEAR"
        layout.operator(
            "object.track_clear",
            text="Clear Track - Keep Transformation",
            icon="CLEAR_TRACK",
        ).type = "CLEAR_KEEP_TRANSFORM"


# BFA - not referenced in the 3D View Editor - but referenced by hotkey M in Blender keymap.


class VIEW3D_MT_object_collection(Menu):
    bl_label = "Collection"

    def draw(self, _context):
        layout = self.layout

        layout.menu("OBJECT_MT_move_to_collection", icon="GROUP")
        layout.menu("OBJECT_MT_link_to_collection", icon="GROUP")

        layout.separator()

        layout.operator("collection.create", icon="COLLECTION_NEW")
        # layout.operator_menu_enum("collection.objects_remove", "collection")  # BUGGY
        layout.operator("collection.objects_remove", icon="DELETE")
        layout.operator("collection.objects_remove_all", icon="DELETE")

        layout.separator()

        layout.operator("collection.objects_add_active", icon="GROUP")
        layout.operator("collection.objects_remove_active", icon="DELETE")


class VIEW3D_MT_object_constraints(Menu):
    bl_label = "Constraints"

    def draw(self, _context):
        layout = self.layout

        layout.operator("object.constraint_add_with_targets", icon="CONSTRAINT_DATA")
        layout.operator("object.constraints_copy", icon="COPYDOWN")

        layout.separator()

        layout.operator("object.constraints_clear", icon="CLEAR_CONSTRAINT")


# BFA - not used
class VIEW3D_MT_object_modifiers(Menu):
    bl_label = "Modifiers"

    def draw(self, _context):
        active_object = bpy.context.active_object
        supported_types = {
            'MESH',
            'CURVE',
            "CURVES",
            "SURFACE",
            "FONT",
            "VOLUME",
            "GREASEPENCIL",
            "LATTICE",
            "POINTCLOUD",
        }

        layout = self.layout

        if active_object:
            if active_object.type in supported_types:
                layout.menu("OBJECT_MT_modifier_add", text="Add Modifier")

        layout.operator(
            "object.modifiers_copy_to_selected",
            text="Copy Modifiers to Selected Objects",
        )

        layout.separator()

        layout.operator("object.modifiers_clear")


class VIEW3D_MT_object_quick_effects(Menu):
    bl_label = "Quick Effects"

    def draw(self, _context):
        layout = self.layout

        layout.operator("object.quick_fur", icon="CURVES")
        layout.operator("object.quick_explode", icon="MOD_EXPLODE")
        layout.operator("object.quick_smoke", icon="MOD_SMOKE")
        layout.operator("object.quick_liquid", icon="MOD_FLUIDSIM")
        layout.template_node_operator_asset_menu_items(
            catalog_path="Object/Quick Effects"
        )


class VIEW3D_MT_object_showhide(Menu):
    bl_label = "Show/Hide"

    def draw(self, _context):
        layout = self.layout

        layout.operator("object.hide_view_clear", text="Show Hidden", icon="HIDE_OFF")

        layout.separator()

        layout.operator(
            "object.hide_view_set", text="Hide Selected", icon="HIDE_ON"
        ).unselected = False
        layout.operator(
            "object.hide_view_set", text="Hide Unselected", icon="HIDE_UNSELECTED"
        ).unselected = True


class VIEW3D_MT_object_cleanup(Menu):
    bl_label = "Clean Up"

    def draw(self, _context):
        layout = self.layout

        layout.operator(
            "object.vertex_group_clean",
            text="Clean Vertex Group Weights",
            icon="CLEAN_CHANNELS",
        ).group_select_mode = 'ALL'
        layout.operator(
            "object.vertex_group_limit_total",
            text="Limit Total Vertex Groups",
            icon="WEIGHT_LIMIT_TOTAL",
        ).group_select_mode = 'ALL'

        layout.separator()

        layout.operator("object.material_slot_remove_unused", text="Remove Unused Material Slots", icon="DELETE",)
        layout.operator("object.material_slot_remove_all", text="Remove All Materials")


class VIEW3D_MT_object_asset(Menu):
    bl_label = "Asset"

    def draw(self, _context):
        layout = self.layout

        layout.operator("asset.mark", icon="ASSIGN")
        layout.operator(
            "asset.clear", text="Clear Asset", icon="CLEAR"
        ).set_fake_user = False
        layout.operator(
            "asset.clear", text="Clear Asset (Set Fake User)", icon="CLEAR"
        ).set_fake_user = True


class VIEW3D_MT_make_single_user(Menu):
    bl_label = "Make Single User"

    def draw(self, _context):
        layout = self.layout
        layout.operator_context = 'EXEC_REGION_WIN'

        props = layout.operator(
            "object.make_single_user", text="Object", icon="MAKE_SINGLE_USER"
        )
        props.object = True
        props.obdata = props.material = props.animation = props.obdata_animation = False

        props = layout.operator(
            "object.make_single_user", text="Object & Data", icon="MAKE_SINGLE_USER"
        )
        props.object = props.obdata = True
        props.material = props.animation = props.obdata_animation = False

        props = layout.operator(
            "object.make_single_user",
            text="Object & Data & Materials",
            icon="MAKE_SINGLE_USER",
        )
        props.object = props.obdata = props.material = True
        props.animation = props.obdata_animation = False

        props = layout.operator(
            "object.make_single_user", text="Materials", icon="MAKE_SINGLE_USER"
        )
        props.material = True
        props.object = props.obdata = props.animation = props.obdata_animation = False

        props = layout.operator(
            "object.make_single_user", text="Object Animation", icon="MAKE_SINGLE_USER"
        )
        props.animation = True
        props.object = props.obdata = props.material = props.obdata_animation = False

        props = layout.operator(
            "object.make_single_user",
            text="Object Data Animation",
            icon="MAKE_SINGLE_USER",
        )
        props.obdata_animation = props.obdata = True
        props.object = props.material = props.animation = False


class VIEW3D_MT_object_convert(Menu):
    bl_label = "Convert"

    def draw(self, context):
        layout = self.layout
        ob = context.active_object

        layout.operator_enum("object.convert", "target")

        if ob and ob.type == "EMPTY":
            # Potrace lib dependency.
            if bpy.app.build_options.potrace:
                layout.separator()

                layout.operator(
                    "image.convert_to_mesh_plane",
                    text="Convert to Mesh Plane",
                    icon="MESH_PLANE",
                )
                layout.operator(
                    "grease_pencil.trace_image", icon="OUTLINER_OB_GREASEPENCIL"
                )

        if ob and ob.type == "CURVES":
            layout.separator()

            layout.operator(
                "curves.convert_to_particle_system",
                text="Particle System",
                icon="PARTICLES",
            )

        layout.template_node_operator_asset_menu_items(catalog_path="Object/Convert")


class VIEW3D_MT_make_links(Menu):
    bl_label = "Link/Transfer Data"

    def draw(self, _context):
        layout = self.layout
        operator_context_default = layout.operator_context

        if len(bpy.data.scenes) > 10:
            layout.operator_context = 'INVOKE_REGION_WIN'
            layout.operator(
                "object.make_links_scene",
                text="Link Objects to Scene",
                icon="OUTLINER_OB_EMPTY",
            )
        else:
            layout.operator_context = 'EXEC_REGION_WIN'
            layout.operator_menu_enum(
                "object.make_links_scene", "scene", text="Link Objects to Scene"
            )

        layout.separator()

        layout.operator_context = operator_context_default

        layout.operator_enum("object.make_links_data", "type")  # inline

        layout.separator()

        layout.operator("object.join_uvs", text="Copy UV Maps", icon="TRANSFER_UV")

        layout.separator()
        layout.operator_context = "INVOKE_DEFAULT"
        layout.operator("object.data_transfer", icon="TRANSFER_DATA")
        layout.operator("object.datalayout_transfer", icon="TRANSFER_DATA_LAYOUT")

        layout.separator()
        layout.operator_menu_enum("object.light_linking_receivers_link", "link_state")
        layout.operator_menu_enum("object.light_linking_blockers_link", "link_state")


# BFA wip menu, removed?
class VIEW3D_MT_brush_paint_modes(Menu):
    bl_label = "Enabled Modes"

    def draw(self, context):
        layout = self.layout

        settings = UnifiedPaintPanel.paint_settings(context)
        brush = settings.brush

        layout.prop(brush, "use_paint_sculpt", text="Sculpt")
        layout.prop(brush, "use_paint_uv_sculpt", text="UV Sculpt")
        layout.prop(brush, "use_paint_vertex", text="Vertex Paint")
        layout.prop(brush, "use_paint_weight", text="Weight Paint")
        layout.prop(brush, "use_paint_image", text="Texture Paint")
        layout.prop(brush, "use_paint_sculpt_curves", text="Sculpt Curves")


# bfa menu
class VIEW3D_MT_brush(Menu):
    bl_label = "Brush"

    def draw(self, context):
        layout = self.layout

        settings = UnifiedPaintPanel.paint_settings(context)
        brush = getattr(settings, "brush", None)
        obj = context.active_object
        mesh = context.object.data  # face selection masking for painting

        # skip if no active brush
        if not brush:
            layout.label(
                text="No Brush selected. Please select a brush first", icon="INFO"
            )
            return

        tex_slot = brush.texture_slot
        mask_tex_slot = brush.mask_texture_slot

        if tex_slot.map_mode == "STENCIL":
            layout.separator()

            layout.operator(
                "brush.stencil_control",
                text="Move Stencil Texture",
                icon="TRANSFORM_MOVE",
            ).mode = 'TRANSLATION'
            layout.operator(
                "brush.stencil_control",
                text="Rotate Stencil Texture",
                icon="TRANSFORM_ROTATE",
            ).mode = 'ROTATION'
            layout.operator(
                "brush.stencil_control",
                text="Scale Stencil Texture",
                icon="TRANSFORM_SCALE",
            ).mode = 'SCALE'
            layout.operator(
                "brush.stencil_reset_transform",
                text="Reset Stencil Texture position",
                icon="RESET",
            )

        if mask_tex_slot.map_mode == "STENCIL":
            layout.separator()

            myvar = layout.operator(
                "brush.stencil_control",
                text="Move Stencil Mask Texture",
                icon="TRANSFORM_MOVE",
            )
            myvar.mode = 'TRANSLATION'
            myvar.texmode = "SECONDARY"
            myvar = layout.operator(
                "brush.stencil_control",
                text="Rotate Stencil Mask Texture",
                icon="TRANSFORM_ROTATE",
            )
            myvar.mode = 'ROTATION'
            myvar.texmode = "SECONDARY"
            myvar = layout.operator(
                "brush.stencil_control",
                text="Scale Stencil Mask Texture",
                icon="TRANSFORM_SCALE",
            )
            myvar.mode = 'SCALE'
            myvar.texmode = "SECONDARY"
            layout.operator(
                "brush.stencil_reset_transform",
                text="Reset Stencil Mask Texture position",
                icon="RESET",
            ).mask = True

        # If face selection masking for painting is active
        if mesh.use_paint_mask:
            layout.separator()

            layout.menu(
                "VIEW3D_MT_facemask_showhide"
            )  # bfa - show hide for face mask tool

        # Color picker just in vertex and texture paint
        if obj.mode in {'VERTEX_PAINT', 'TEXTURE_PAINT'}:
            layout.separator()

            layout.operator("paint.sample_color", text="Color Picker", icon="EYEDROPPER").merged = False


# bfa - show hide menu for face selection masking
class VIEW3D_MT_facemask_showhide(Menu):
    bl_label = "Show/Hide"

    def draw(self, context):
        layout = self.layout

        layout.operator("paint.face_select_reveal", text="Show Hidden", icon="HIDE_OFF")
        layout.operator(
            "paint.face_select_hide", text="Hide Selected", icon="HIDE_ON"
        ).unselected = False
        layout.operator(
            "paint.face_select_hide", text="Hide Unselected", icon="HIDE_UNSELECTED"
        ).unselected = True


class VIEW3D_MT_paint_vertex(Menu):
    bl_label = "Paint"

    def draw(self, _context):
        layout = self.layout

        layout.operator("paint.vertex_color_set", icon="COLOR")  # BFA - Expose operator
        layout.operator("paint.vertex_color_smooth", icon="PARTICLEBRUSH_SMOOTH")
        layout.operator("paint.vertex_color_dirt", icon="DIRTY_VERTEX")
        layout.operator("paint.vertex_color_from_weight", icon="VERTCOLFROMWEIGHT")

        layout.separator()

        layout.operator(
            "paint.vertex_color_invert", text="Invert", icon="REVERSE_COLORS"
        )
        layout.operator("paint.vertex_color_levels", text="Levels", icon="LEVELS")
        layout.operator(
            "paint.vertex_color_hsv", text="Hue/Saturation/Value", icon="HUESATVAL"
        )
        layout.operator(
            "paint.vertex_color_brightness_contrast",
            text="Brightness/Contrast",
            icon="BRIGHTNESS_CONTRAST",
        )


class VIEW3D_MT_hook(Menu):
    bl_label = "Hooks"

    def draw(self, context):
        layout = self.layout
        layout.operator_context = "EXEC_AREA"
        layout.operator("object.hook_add_newob", icon="HOOK_NEW")
        layout.operator("object.hook_add_selob", icon="HOOK_SELECTED").use_bone = False
        layout.operator(
            "object.hook_add_selob",
            text="Hook to Selected Object Bone",
            icon="HOOK_BONE",
        ).use_bone = True

        if any([mod.type == "HOOK" for mod in context.active_object.modifiers]):
            layout.separator()

            layout.operator_menu_enum(
                "object.hook_assign", "modifier", icon="HOOK_ASSIGN"
            )
            layout.operator_menu_enum(
                "object.hook_remove", "modifier", icon="HOOK_REMOVE"
            )

            layout.separator()

            layout.operator_menu_enum(
                "object.hook_select", "modifier", icon="HOOK_SELECT"
            )
            layout.operator_menu_enum(
                "object.hook_reset", "modifier", icon="HOOK_RESET"
            )
            layout.operator_menu_enum(
                "object.hook_recenter", "modifier", icon="HOOK_RECENTER"
            )


class VIEW3D_MT_vertex_group(Menu):
    bl_label = "Vertex Groups"

    def draw(self, context):
        layout = self.layout

        layout.operator_context = "EXEC_AREA"
        layout.operator("object.vertex_group_assign_new", icon="GROUP_VERTEX")

        ob = context.active_object
        if ob.mode == "EDIT" or (
            ob.mode == 'WEIGHT_PAINT'
            and ob.type == 'MESH'
            and ob.data.use_paint_mask_vertex
        ):
            if ob.vertex_groups.active:
                layout.separator()

                layout.operator(
                    "object.vertex_group_assign",
                    text="Assign to Active Group",
                    icon="ADD_TO_ACTIVE",
                )
                layout.operator(
                    "object.vertex_group_remove_from",
                    text="Remove from Active Group",
                    icon="REMOVE_SELECTED_FROM_ACTIVE_GROUP",
                ).use_all_groups = False
                layout.operator(
                    "object.vertex_group_remove_from",
                    text="Remove from All",
                    icon="REMOVE_FROM_ALL_GROUPS",
                ).use_all_groups = True

        if ob.vertex_groups.active:
            layout.separator()

            layout.operator_menu_enum(
                "object.vertex_group_set_active", "group", text="Set Active Group"
            )
            layout.operator(
                "object.vertex_group_remove",
                text="Remove Active Group",
                icon="REMOVE_ACTIVE_GROUP",
            ).all = False
            layout.operator(
                "object.vertex_group_remove",
                text="Remove All Groups",
                icon="REMOVE_ALL_GROUPS",
            ).all = True


class VIEW3D_MT_greasepencil_vertex_group(Menu):
    bl_label = "Vertex Groups"

    def draw(self, context):
        layout = self.layout

        layout.operator_context = "EXEC_AREA"

        layout.operator(
            "object.vertex_group_add", text="Add New Group", icon="GROUP_VERTEX"
        )


class VIEW3D_MT_paint_weight_lock(Menu):
    bl_label = "Vertex Group Locks"

    def draw(self, _context):
        layout = self.layout

        props = layout.operator(
            "object.vertex_group_lock", text="Lock All", icon="LOCKED"
        )
        props.action, props.mask = 'LOCK', 'ALL'
        props = layout.operator(
            "object.vertex_group_lock", text="Lock Selected", icon="LOCKED"
        )
        props.action, props.mask = 'LOCK', 'SELECTED'
        props = layout.operator(
            "object.vertex_group_lock", text="Lock Unselected", icon="LOCKED"
        )
        props.action, props.mask = 'LOCK', "UNSELECTED"
        props = layout.operator(
            "object.vertex_group_lock",
            text="Lock Only Selected",
            icon="RESTRICT_SELECT_OFF",
        )
        props.action, props.mask = 'LOCK', "INVERT_UNSELECTED"

        layout.separator()

        props = layout.operator(
            "object.vertex_group_lock", text="Unlock All", icon="UNLOCKED"
        )
        props.action, props.mask = 'UNLOCK', 'ALL'
        props = layout.operator(
            "object.vertex_group_lock", text="Unlock Selected", icon="UNLOCKED"
        )
        props.action, props.mask = 'UNLOCK', 'SELECTED'
        props = layout.operator(
            "object.vertex_group_lock", text="Unlock Unselected", icon="UNLOCKED"
        )
        props.action, props.mask = 'UNLOCK', "UNSELECTED"
        props = layout.operator(
            "object.vertex_group_lock",
            text="Lock Only Unselected",
            icon="RESTRICT_SELECT_ON",
        )
        props.action, props.mask = 'UNLOCK', "INVERT_UNSELECTED"

        layout.separator()

        props = layout.operator(
            "object.vertex_group_lock", text="Invert Locks", icon="INVERSE"
        )
        props.action, props.mask = 'INVERT', 'ALL'


class VIEW3D_MT_paint_weight(Menu):
    bl_label = "Weights"

    @staticmethod
    def draw_generic(layout, is_editmode=False):
        layout.menu("VIEW3D_MT_paint_weight_legacy", text="Legacy")  # bfa menu

        if not is_editmode:
            layout.operator(
                "paint.weight_from_bones",
                text="Assign Automatic from Bones",
                icon="BONE_DATA",
            ).type = "AUTOMATIC"
            layout.operator(
                "paint.weight_from_bones",
                text="Assign from Bone Envelopes",
                icon="MOD_ENVELOPE",
            ).type = 'ENVELOPES'

            layout.separator()

        layout.operator(
            "object.vertex_group_normalize_all",
            text="Normalize All",
            icon="WEIGHT_NORMALIZE_ALL",
        )
        layout.operator(
            "object.vertex_group_normalize", text="Normalize", icon="WEIGHT_NORMALIZE"
        )

        layout.separator()

        # Using default context for 'flipping along axis', to differentiate from 'symmetrizing' (i.e.
        # 'mirrored copy').
        # See https://projects.blender.org/blender/blender/issues/43295#issuecomment-1400465
        layout.operator("object.vertex_group_mirror", text="Mirror", icon="WEIGHT_MIRROR", text_ctxt=i18n_contexts.default)
        layout.operator("object.vertex_group_invert", text="Invert", icon="WEIGHT_INVERT")
        layout.operator("object.vertex_group_clean", text="Clean", icon="WEIGHT_CLEAN")

        layout.separator()

        layout.operator(
            "object.vertex_group_quantize", text="Quantize", icon="WEIGHT_QUANTIZE"
        )
        layout.operator(
            "object.vertex_group_levels", text="Levels", icon="WEIGHT_LEVELS"
        )
        layout.operator(
            "object.vertex_group_smooth", text="Smooth", icon="WEIGHT_SMOOTH"
        )

        if not is_editmode:
            props = layout.operator(
                "object.data_transfer",
                text="Transfer Weights",
                icon="WEIGHT_TRANSFER_WEIGHTS",
            )
            props.use_reverse_transfer = True
            props.data_type = "VGROUP_WEIGHTS"

        layout.operator(
            "object.vertex_group_limit_total",
            text="Limit Total",
            icon="WEIGHT_LIMIT_TOTAL",
        )

        if not is_editmode:
            layout.separator()

            # Primarily for shortcut discoverability.
            layout.operator("paint.weight_set", icon="MOD_VERTEX_WEIGHT")

        layout.separator()

        layout.menu("VIEW3D_MT_paint_weight_lock", text="Locks")

    def draw(self, context):
        obj = context.active_object
        if obj.type == 'MESH':
            self.draw_generic(self.layout, is_editmode=False)


# BFA menu
class VIEW3D_MT_paint_weight_legacy(Menu):
    bl_label = "Legacy"

    @staticmethod
    def draw_generic(layout, is_editmode=False):
        if not is_editmode:
            layout.separator()

            # Primarily for shortcut discoverability.
            layout.operator(
                "paint.weight_sample", text="Sample Weight", icon="EYEDROPPER"
            )
            layout.operator(
                "paint.weight_sample_group", text="Sample Group", icon="EYEDROPPER"
            )

            layout.separator()

            # Primarily for shortcut discoverability.
            layout.operator(
                "paint.weight_gradient", text="Gradient (Linear)", icon="GRADIENT"
            ).type = 'LINEAR'
            layout.operator(
                "paint.weight_gradient", text="Gradient (Radial)", icon="GRADIENT"
            ).type = 'RADIAL'

    def draw(self, _context):
        self.draw_generic(self.layout, is_editmode=False)


# BFA menu
class VIEW3D_MT_subdivision_set(Menu):
    bl_label = "Subdivide"

    def draw(self, context):
        layout = self.layout

        myvar = layout.operator(
            "object.subdivision_set", text="Level 0", icon="SUBDIVIDE_EDGES"
        )
        myvar.relative = False
        myvar.level = 0
        myvar = layout.operator(
            "object.subdivision_set", text="Level 1", icon="SUBDIVIDE_EDGES"
        )
        myvar.relative = False
        myvar.level = 1
        myvar = layout.operator(
            "object.subdivision_set", text="Level 2", icon="SUBDIVIDE_EDGES"
        )
        myvar.relative = False
        myvar.level = 2
        myvar = layout.operator(
            "object.subdivision_set", text="Level 3", icon="SUBDIVIDE_EDGES"
        )
        myvar.relative = False
        myvar.level = 3
        myvar = layout.operator(
            "object.subdivision_set", text="Level 4", icon="SUBDIVIDE_EDGES"
        )
        myvar.relative = False
        myvar.level = 4
        myvar = layout.operator(
            "object.subdivision_set", text="Level 5", icon="SUBDIVIDE_EDGES"
        )
        myvar.relative = False
        myvar.level = 5


# BFA - heavily modified, careful!
class VIEW3D_MT_sculpt(Menu):
    bl_label = "Sculpt"

    def draw(self, context):
        layout = self.layout

        layout.menu("VIEW3D_MT_sculpt_legacy")  # bfa menu
        layout.menu("VIEW3D_MT_bfa_sculpt_transform")  # bfa menu

        layout.separator()

        # Fair Positions
        props = layout.operator(
            "sculpt.face_set_edit", text="Fair Positions", icon="POSITION"
        )
        props.mode = "FAIR_POSITIONS"

        # Fair Tangency
        props = layout.operator(
            "sculpt.face_set_edit", text="Fair Tangency", icon="NODE_TANGENT"
        )
        props.mode = "FAIR_TANGENCY"

        layout.separator()

        # Add
        props = layout.operator(
            "sculpt.trim_box_gesture", text="Box Add", icon="BOX_ADD"
        )
        props.trim_mode = "JOIN"

        props = layout.operator(
            "sculpt.trim_lasso_gesture", text="Lasso Add", icon="LASSO_ADD"
        )
        props.trim_mode = "JOIN"

        layout.separator()

        # BFA - added icons to these
        sculpt_filters_types = [
            (
                "SMOOTH",
                iface_("Smooth", i18n_contexts.operator_default),
                "PARTICLEBRUSH_SMOOTH",
            ),
            ("SURFACE_SMOOTH", iface_("Surface Smooth"), "SURFACE_SMOOTH"),
            ("INFLATE", iface_("Inflate"), "INFLATE"),
            ("RELAX", iface_("Relax Topology"), "RELAX_TOPOLOGY"),
            ("RELAX_FACE_SETS", iface_("Relax Face Sets"), "RELAX_FACE_SETS"),
            ("SHARPEN", iface_("Sharpen"), "SHARPEN"),
            ("ENHANCE_DETAILS", iface_("Enhance Details"), "ENHANCE"),
            ("ERASE_DISPLACEMENT", iface_("Erase Multires Displacement"), "DELETE"),
            ("RANDOM", iface_("Randomize"), "RANDOMIZE"),
        ]
        # BFA - added icons to the list above
        for filter_type, ui_name, icon in sculpt_filters_types:
            props = layout.operator(
                "sculpt.mesh_filter", text=ui_name, icon=icon, translate=False
            )
            props.type = filter_type

        layout.separator()

        layout.menu("VIEW3D_MT_subdivision_set")  # BFA - add subdivion set menu
        layout.operator("sculpt.sample_color", text="Sample Color", icon="EYEDROPPER")  # BFA - icon added

        layout.separator()

        layout.menu("VIEW3D_MT_sculpt_set_pivot", text="Set Pivot")
        layout.menu("VIEW3D_MT_sculpt_showhide")  # BFA - menu

        layout.separator()

        # Rebuild BVH
        layout.operator("sculpt.optimize", icon="FILE_REFRESH")

        layout.operator(
            "object.transfer_mode", text="Transfer Sculpt Mode", icon="TRANSFER_SCULPT"
        )


# bfa menu
class VIEW3D_MT_sculpt_legacy(Menu):
    bl_label = "Legacy"

    def draw(self, _context):
        layout = self.layout

        layout.operator("transform.translate", icon="TRANSFORM_MOVE")
        layout.operator("transform.rotate", icon="TRANSFORM_ROTATE")
        layout.operator("transform.resize", text="Scale", icon="TRANSFORM_SCALE")

        layout.separator()

        props = layout.operator("paint.hide_show", text="Box Hide", icon="BOX_HIDE")
        props.action = "HIDE"

        props = layout.operator("paint.hide_show", text="Box Show", icon="BOX_SHOW")
        props.action = "SHOW"

        layout.separator()

        props = layout.operator(
            "paint.hide_show_lasso_gesture", text="Lasso Hide", icon="LASSO_HIDE"
        )
        props.action = "HIDE"

        props = layout.operator(
            "paint.hide_show_lasso_gesture", text="Lasso Show", icon="LASSO_SHOW"
        )
        props.action = "SHOW"

        layout.separator()

        props = layout.operator(
            "paint.hide_show_line_gesture", text="Line Hide", icon="LINE_HIDE"
        )
        props.action = "HIDE"

        props = layout.operator(
            "paint.hide_show_line_gesture", text="Line Show", icon="LINE_SHOW"
        )
        props.action = "SHOW"

        layout.separator()

        props = layout.operator(
            "paint.hide_show_polyline_gesture",
            text="Polyline Hide",
            icon="POLYLINE_HIDE",
        )
        props.action = "HIDE"

        props = layout.operator(
            "paint.hide_show_polyline_gesture",
            text="Polyline Show",
            icon="POLYLINE_SHOW",
        )
        props.action = "SHOW"

        layout.separator()

        props = layout.operator(
            "sculpt.trim_box_gesture", text="Box Trim", icon="BOX_TRIM"
        )
        props.trim_mode = "DIFFERENCE"

        props = layout.operator(
            "sculpt.trim_lasso_gesture", text="Lasso Trim", icon="LASSO_TRIM"
        )
        props.trim_mode = "DIFFERENCE"

        props = layout.operator(
            "sculpt.trim_line_gesture", text="Line Trim", icon="LINE_TRIM"
        )
        props.trim_mode = "DIFFERENCE"

        layout.separator()

        layout.operator(
            "sculpt.project_line_gesture", text="Line Project", icon="LINE_PROJECT"
        )


# bfa menu
class VIEW3D_MT_bfa_sculpt_transform(Menu):
    bl_label = "Transform"

    def draw(self, _context):
        layout = self.layout

        props = layout.operator("sculpt.mesh_filter", text="Sphere", icon="SPHERE")
        props.type = "SPHERE"


# bfa menu
class VIEW3D_MT_bfa_sculpt_showhide(Menu):
    bl_label = "Show/Hide"

    def draw(self, _context):
        layout = self.layout

        props = layout.operator(
            "sculpt.face_set_change_visibility",
            text="Toggle Visibility",
            icon="HIDE_OFF",
        )
        props.mode = "TOGGLE"

        props = layout.operator(
            "sculpt.face_set_change_visibility",
            text="Hide Active Face Set",
            icon="HIDE_ON",
        )
        props.mode = "HIDE_ACTIVE"

        props = layout.operator("paint.hide_show_all", text="Show All", icon="HIDE_OFF")
        props.action = "SHOW"

        props = layout.operator(
            "paint.visibility_invert", text="Invert Visible", icon="HIDE_ON"
        )

        props = layout.operator(
            "paint.hide_show_masked", text="Hide Masked", icon="MOD_MASK_OFF"
        )
        props.action = "HIDE"


# BFA - not used
class VIEW3D_MT_sculpt_transform(Menu):
    bl_label = "Transform"

    def draw(self, _context):
        layout = self.layout

        layout.operator("transform.translate", icon="TRANSFORM_MOVE")
        layout.operator("transform.rotate", icon="TRANSFORM_ROTATE")
        layout.operator("transform.resize", text="Scale", icon="TRANSFORM_SCALE")

        layout.separator()
        props = layout.operator("sculpt.mesh_filter", text="Sphere", icon="SPHERE")
        props.type = "SPHERE"


# BFA - menu
class VIEW3D_MT_sculpt_showhide(Menu):
    bl_label = "Show/Hide"

    def draw(self, _context):
        layout = self.layout

        props = layout.operator(
            "sculpt.face_set_change_visibility",
            text="Toggle Visibility",
            icon="HIDE_OFF",
        )
        props.mode = "TOGGLE"

        props = layout.operator(
            "sculpt.face_set_change_visibility",
            text="Hide Active Face Set",
            icon="HIDE_ON",
        )
        props.mode = "HIDE_ACTIVE"

        props = layout.operator("paint.hide_show_all", text="Show All", icon="HIDE_OFF")
        props.action = "SHOW"

        props = layout.operator(
            "paint.visibility_invert", text="Invert Visible", icon="HIDE_ON"
        )

        props = layout.operator(
            "paint.hide_show_masked", text="Hide Masked", icon="MOD_MASK_OFF"
        )
        props.action = "HIDE"


# BFA - not used
class VIEW3D_MT_sculpt_trim(Menu):
    bl_label = "Trim/Add"

    def draw(self, _context):
        layout = self.layout

        props = layout.operator("sculpt.trim_box_gesture", text="Box Trim")
        props.trim_mode = "DIFFERENCE"

        props = layout.operator("sculpt.trim_lasso_gesture", text="Lasso Trim")
        props.trim_mode = "DIFFERENCE"

        props = layout.operator("sculpt.trim_line_gesture", text="Line Trim")
        props.trim_mode = "DIFFERENCE"

        props = layout.operator("sculpt.trim_polyline_gesture", text="Polyline Trim")
        props.trim_mode = "DIFFERENCE"

        layout.separator()

        props = layout.operator("sculpt.trim_box_gesture", text="Box Add")
        props.trim_mode = "JOIN"

        props = layout.operator("sculpt.trim_lasso_gesture", text="Lasso Add")
        props.trim_mode = "JOIN"

        props = layout.operator("sculpt.trim_polyline_gesture", text="Polyline Add")
        props.trim_mode = "JOIN"


class VIEW3D_MT_sculpt_curves(Menu):
    bl_label = "Curves"

    def draw(self, _context):
        layout = self.layout

        layout.operator(
            "curves.snap_curves_to_surface",
            text="Snap to Deformed Surface",
            icon="SNAP_SURFACE",
        ).attach_mode = "DEFORM"
        layout.operator(
            "curves.snap_curves_to_surface",
            text="Snap to Nearest Surface",
            icon="SNAP_TO_ADJACENT",
        ).attach_mode = "NEAREST"
        layout.separator()
        layout.operator(
            "curves.convert_to_particle_system",
            text="Convert to Particle System",
            icon="PARTICLES",
        )

        layout.template_node_operator_asset_menu_items(catalog_path="Curves")


class VIEW3D_MT_mask(Menu):
    bl_label = "Mask"

    def draw(self, _context):
        layout = self.layout

        layout.menu("VIEW3D_MT_mask_legacy")  # bfa menu

        props = layout.operator(
            "paint.mask_flood_fill", text="Invert Mask", icon="INVERT_MASK"
        )
        props.mode = 'INVERT'

        props = layout.operator(
            "paint.mask_flood_fill", text="Fill Mask", icon="FILL_MASK"
        )
        props.mode = 'VALUE'
        props.value = 1

        props = layout.operator(
            "paint.mask_flood_fill", text="Clear Mask", icon="CLEAR_MASK"
        )
        props.mode = 'VALUE'
        props.value = 0

        layout.separator()

        props = layout.operator(
            "sculpt.mask_filter", text="Smooth Mask", icon="PARTICLEBRUSH_SMOOTH"
        )
        props.filter_type = "SMOOTH"

        props = layout.operator(
            "sculpt.mask_filter", text="Sharpen Mask", icon="SHARPEN"
        )
        props.filter_type = "SHARPEN"

        props = layout.operator(
            "sculpt.mask_filter", text="Grow Mask", icon="SELECTMORE"
        )
        props.filter_type = "GROW"

        props = layout.operator(
            "sculpt.mask_filter", text="Shrink Mask", icon="SELECTLESS"
        )
        props.filter_type = "SHRINK"

        props = layout.operator(
            "sculpt.mask_filter", text="Increase Contrast", icon="INC_CONTRAST"
        )
        props.filter_type = "CONTRAST_INCREASE"
        props.auto_iteration_count = False

        props = layout.operator(
            "sculpt.mask_filter", text="Decrease Contrast", icon="DEC_CONTRAST"
        )
        props.filter_type = "CONTRAST_DECREASE"
        props.auto_iteration_count = False

        layout.separator()

        props = layout.operator(
            "sculpt.expand", text="Expand Mask by Topology", icon="MESH_DATA"
        )
        props.target = "MASK"
        props.falloff_type = "GEODESIC"
        props.invert = False
        props.use_auto_mask = False
        props.use_mask_preserve = True

        props = layout.operator(
            "sculpt.expand", text="Expand Mask by Curvature", icon="CURVE_DATA"
        )
        props.target = "MASK"
        props.falloff_type = "NORMALS"
        props.invert = False
        props.use_mask_preserve = True

        layout.separator()

        props = layout.operator(
            "sculpt.paint_mask_extract", text="Mask Extract", icon="PACKAGE"
        )

        layout.separator()

        props = layout.operator(
            "sculpt.paint_mask_slice", text="Mask Slice", icon="MASK_SLICE"
        )
        props.new_object = False
        props = layout.operator(
            "sculpt.paint_mask_slice",
            text="Mask Slice and Fill Holes",
            icon="MASK_SLICE_FILL",
        )
        props.new_object = False
        props = layout.operator(
            "sculpt.paint_mask_slice",
            text="Mask Slice to New Object",
            icon="MASK_SLICE_NEW",
        )

        layout.separator()

        props = layout.operator(
            "sculpt.mask_from_cavity", text="Mask From Cavity", icon="DIRTY_VERTEX"
        )
        props.settings_source = 'OPERATOR'

        props = layout.operator("sculpt.mask_from_boundary", text="Mask from Mesh Boundary", icon="MASK_MESH_BOUNDARY")
        props.settings_source = 'OPERATOR'
        props.boundary_mode = 'MESH'

        props = layout.operator("sculpt.mask_from_boundary", text="Mask from Face Sets Boundary", icon="MASK_FACE_SETS_BOUNDARY")
        props.settings_source = 'OPERATOR'
        props.boundary_mode = "FACE_SETS"

        layout.separator()

        layout.menu("VIEW3D_MT_random_mask", text="Random Mask")

        layout.template_node_operator_asset_menu_items(catalog_path=self.bl_label)


# bfa menu
class VIEW3D_MT_mask_legacy(Menu):
    bl_label = "Legacy"

    def draw(self, _context):
        layout = self.layout

        props = layout.operator(
            "paint.mask_box_gesture", text="Box Mask", icon="BOX_MASK"
        )
        props.mode = 'VALUE'
        props.value = 0

        props = layout.operator(
            "paint.mask_lasso_gesture", text="Lasso Mask", icon="LASSO_MASK"
        )

        layout.separator()

        props = layout.operator("sculpt.mask_by_color", text="Mask by Color", icon="MASK_BY_COLOR")


class VIEW3D_MT_face_sets_showhide(Menu):
    bl_label = "Show/Hide"

    def draw(self, _context):
        layout = self.layout

        layout.operator(
            "sculpt.face_set_change_visibility",
            text="Toggle Visibility",
            icon="HIDE_UNSELECTED",
        ).mode = "TOGGLE"

        layout.separator()

        layout.operator(
            "paint.hide_show_all", text="Show All Geometry", icon="HIDE_OFF"
        ).action = "SHOW"
        layout.operator(
            "sculpt.face_set_change_visibility",
            text="Hide Active Face Set",
            icon="HIDE_ON",
        ).mode = "HIDE_ACTIVE"


class VIEW3D_MT_face_sets(Menu):
    bl_label = "Face Sets"

    def draw(self, _context):
        layout = self.layout

        layout.operator(
            "sculpt.face_sets_create", text="Face Set from Masked", icon="MASK_FACE_SETS"
        ).mode = "MASKED"
        layout.operator(
            "sculpt.face_sets_create", text="Face Set from Visible", icon="MASK_FACE_SETS_VISIBLE"
        ).mode = "VISIBLE"
        layout.operator(
            "sculpt.face_sets_create",
            text="Face Set from Edit Mode Selection",
            icon="EDITMODE_HLT",
        ).mode = "SELECTION"

        layout.separator()

        layout.menu("VIEW3D_MT_face_sets_init", text="Initialize Face Sets")

        layout.separator()

        layout.operator(
            "sculpt.face_set_edit", text="Grow Face Set", icon="SELECTMORE"
        ).mode = "GROW"
        layout.operator(
            "sculpt.face_set_edit", text="Shrink Face Set", icon="SELECTLESS"
        ).mode = "SHRINK"
        props = layout.operator(
            "sculpt.expand", text="Expand Face Set by Topology", icon="FACE_MAPS"
        )
        props.target = "FACE_SETS"
        props.falloff_type = "GEODESIC"
        props.invert = False
        props.use_mask_preserve = False
        props.use_modify_active = False

        props = layout.operator(
            "sculpt.expand", text="Expand Active Face Set", icon="FACE_MAPS_ACTIVE"
        )
        props.target = "FACE_SETS"
        props.falloff_type = "BOUNDARY_FACE_SET"
        props.invert = False
        props.use_mask_preserve = False
        props.use_modify_active = True

        layout.separator()
        layout.operator("sculpt.face_set_extract", text="Extract Face Set", icon="SEPARATE")
        layout.operator("sculpt.face_sets_randomize_colors", text="Randomize Colors", icon="COLOR")

        layout.separator()

        layout.menu("VIEW3D_MT_face_sets_showhide")

        layout.template_node_operator_asset_menu_items(catalog_path=self.bl_label)


class VIEW3D_MT_sculpt_set_pivot(Menu):
    bl_label = "Sculpt Set Pivot"

    def draw(self, _context):
        layout = self.layout

        props = layout.operator(
            "sculpt.set_pivot_position", text="Pivot to Origin", icon="PIVOT_TO_ORIGIN"
        )
        props.mode = "ORIGIN"

        props = layout.operator(
            "sculpt.set_pivot_position",
            text="Pivot to Unmasked",
            icon="PIVOT_TO_UNMASKED",
        )
        props.mode = "UNMASKED"

        props = layout.operator(
            "sculpt.set_pivot_position",
            text="Pivot to Mask Border",
            icon="PIVOT_TO_MASKBORDER",
        )
        props.mode = "BORDER"

        props = layout.operator(
            "sculpt.set_pivot_position",
            text="Pivot to Active Vertex",
            icon="PIVOT_TO_ACTIVE_VERT",
        )
        props.mode = "ACTIVE"

        props = layout.operator(
            "sculpt.set_pivot_position",
            text="Pivot to Surface Under Cursor",
            icon="PIVOT_TO_SURFACE",
        )
        props.mode = "SURFACE"


class VIEW3D_MT_face_sets_init(Menu):
    bl_label = "Face Sets Init"

    def draw(self, _context):
        layout = self.layout

        layout.operator(
            "sculpt.face_sets_init", text="By Loose Parts", icon="SELECT_LOOSE"
        ).mode = "LOOSE_PARTS"
        layout.operator(
            "sculpt.face_sets_init",
            text="By Face Set Boundaries",
            icon="SELECT_BOUNDARY",
        ).mode = "FACE_SET_BOUNDARIES"
        layout.operator(
            "sculpt.face_sets_init", text="By Materials", icon="MATERIAL_DATA"
        ).mode = "MATERIALS"
        layout.operator(
            "sculpt.face_sets_init", text="By Normals", icon="RECALC_NORMALS"
        ).mode = "NORMALS"
        layout.operator(
            "sculpt.face_sets_init", text="By UV Seams", icon="MARK_SEAM"
        ).mode = "UV_SEAMS"
        layout.operator(
            "sculpt.face_sets_init", text="By Edge Creases", icon="CREASE"
        ).mode = "CREASES"
        layout.operator(
            "sculpt.face_sets_init", text="By Edge Bevel Weight", icon="BEVEL"
        ).mode = "BEVEL_WEIGHT"
        layout.operator(
            "sculpt.face_sets_init", text="By Sharp Edges", icon="SELECT_SHARPEDGES"
        ).mode = "SHARP_EDGES"


class VIEW3D_MT_random_mask(Menu):
    bl_label = "Random Mask"

    def draw(self, _context):
        layout = self.layout

        layout.operator(
            "sculpt.mask_init", text="Per Vertex", icon="SELECT_UNGROUPED_VERTS"
        ).mode = "RANDOM_PER_VERTEX"
        layout.operator(
            "sculpt.mask_init", text="Per Face Set", icon="FACESEL"
        ).mode = "RANDOM_PER_FACE_SET"
        layout.operator(
            "sculpt.mask_init", text="Per Loose Part", icon="SELECT_LOOSE"
        ).mode = "RANDOM_PER_LOOSE_PART"


class VIEW3D_MT_particle(Menu):
    bl_label = "Particle"

    def draw(self, context):
        layout = self.layout
        tool_settings = context.tool_settings

        particle_edit = tool_settings.particle_edit

        layout.operator("particle.mirror", icon="TRANSFORM_MIRROR")

        layout.operator("particle.remove_doubles", icon="REMOVE_DOUBLES")

        layout.separator()

        if particle_edit.select_mode == "POINT":
            layout.operator("particle.subdivide", icon="SUBDIVIDE_EDGES")

        layout.operator("particle.unify_length", icon="RULER")
        layout.operator("particle.rekey", icon="KEY_HLT")
        layout.operator("particle.weight_set", icon="MOD_VERTEX_WEIGHT")

        layout.separator()

        layout.menu("VIEW3D_MT_particle_showhide")

        layout.separator()

        layout.operator("particle.delete", icon="DELETE")

# bfa - menu
class VIEW3D_MT_particle_context_menu_more_less(Menu):
    bl_label = "More/Less"

    def draw(self, context):
        layout = self.layout

        layout.operator("particle.select_more", icon="SELECTMORE")
        layout.operator("particle.select_less", icon="SELECTLESS")


class VIEW3D_MT_particle_context_menu(Menu):
    bl_label = "Particle"

    def draw(self, context):
        layout = self.layout
        tool_settings = context.tool_settings

        particle_edit = tool_settings.particle_edit

        layout.operator("particle.rekey", icon="KEY_HLT")

        layout.separator()

        layout.operator("particle.delete", icon="DELETE")

        layout.separator()

        layout.operator("particle.remove_doubles", icon="REMOVE_DOUBLES")
        layout.operator("particle.unify_length", icon="RULER")

        if particle_edit.select_mode == "POINT":
            layout.operator("particle.subdivide", icon="SUBDIVIDE_EDGES")

        layout.operator("particle.weight_set", icon="MOD_VERTEX_WEIGHT")

        layout.separator()

        layout.operator("particle.mirror")

        if particle_edit.select_mode == "POINT":
            layout.separator()

            layout.operator(
                "particle.select_all", text="All", icon="SELECT_ALL"
            ).action = 'SELECT'
            layout.operator(
                "particle.select_all", text="None", icon="SELECT_NONE"
            ).action = 'DESELECT'
            layout.operator(
                "particle.select_all", text="Invert", icon="INVERSE"
            ).action = 'INVERT'

            layout.separator()

            layout.operator("particle.select_roots", icon="SELECT_ROOT")
            layout.operator("particle.select_tips", icon="SELECT_TIP")

            layout.separator()

            layout.operator("particle.select_random", icon="RANDOMIZE")

            layout.separator()

            layout.menu("VIEW3D_MT_particle_context_menu_more_less")

            layout.operator("particle.select_linked", text="Linked", icon="LINKED")

        layout.separator()

        layout.menu("VIEW3D_MT_particle_showhide")  # BFA - added to context menu


class VIEW3D_MT_particle_showhide(Menu):
    bl_label = "Show/Hide"

    def draw(self, context):
        layout = self.layout

        layout.operator("particle.reveal", text="Show Hidden", icon="HIDE_OFF")
        layout.operator(
            "particle.hide", text="Hide Selected", icon="HIDE_ON"
        ).unselected = False
        layout.operator(
            "particle.hide", text="Hide Unselected", icon="HIDE_UNSELECTED"
        ).unselected = True


class VIEW3D_MT_pose(Menu):
    bl_label = "Pose"

    def draw(self, _context):
        layout = self.layout

        layout.menu("VIEW3D_MT_transform_armature")

        layout.menu("VIEW3D_MT_pose_transform")
        layout.menu("VIEW3D_MT_pose_apply")

        layout.menu("VIEW3D_MT_snap")

        layout.separator()

        layout.menu("VIEW3D_MT_object_animation")

        layout.separator()

        layout.menu("VIEW3D_MT_pose_slide")
        layout.menu("VIEW3D_MT_pose_propagate")

        layout.separator()

        layout.operator("pose.copy", icon="COPYDOWN")
        layout.operator("pose.paste", icon="PASTEDOWN").flipped = False
        layout.operator(
            "pose.paste", icon="PASTEFLIPDOWN", text="Paste Pose Flipped"
        ).flipped = True

        layout.separator()

        layout.menu("VIEW3D_MT_pose_motion")

        layout.separator()

        layout.operator(
            "armature.move_to_collection",
            text="Move to Bone Collection",
            icon="GROUP_BONE",
        )  # BFA - added for consistency
        layout.menu("VIEW3D_MT_bone_collections")

        layout.separator()

        layout.menu("VIEW3D_MT_object_parent")
        layout.menu("VIEW3D_MT_pose_ik")
        layout.menu("VIEW3D_MT_pose_constraints")

        layout.separator()

        layout.menu("VIEW3D_MT_pose_names")
        layout.operator("pose.quaternions_flip", icon="FLIP")

        layout.separator()

        layout.menu("VIEW3D_MT_pose_showhide")
        layout.menu("VIEW3D_MT_bone_options_toggle", text="Bone Settings")

        layout.separator()
        layout.operator("POSELIB.create_pose_asset")


class VIEW3D_MT_pose_transform(Menu):
    bl_label = "Clear Transform"

    def draw(self, _context):
        layout = self.layout

        layout.operator("pose.transforms_clear", text="All", icon="CLEAR")
        layout.operator("pose.user_transforms_clear", icon="NODE_TRANSFORM_CLEAR")

        layout.separator()

        layout.operator(
            "pose.loc_clear",
            text="Location",
            text_ctxt=i18n_contexts.default,
            icon="CLEARMOVE",
        )
        layout.operator(
            "pose.rot_clear",
            text="Rotation",
            text_ctxt=i18n_contexts.default,
            icon="CLEARROTATE",
        )
        layout.operator(
            "pose.scale_clear",
            text="Scale",
            text_ctxt=i18n_contexts.default,
            icon="CLEARSCALE",
        )

        layout.separator()

        layout.operator(
            "pose.user_transforms_clear", text="Reset Unkeyed", icon="RESET"
        )


class VIEW3D_MT_pose_slide(Menu):
    bl_label = "In-Betweens"

    def draw(self, _context):
        layout = self.layout

        layout.operator("pose.blend_with_rest", icon="PUSH_POSE")
        layout.operator("pose.push", icon="POSE_FROM_BREAKDOWN")
        layout.operator("pose.relax", icon="POSE_RELAX_TO_BREAKDOWN")
        layout.operator("pose.breakdown", icon="BREAKDOWNER_POSE")
        layout.operator("pose.blend_to_neighbor", icon="BLEND_TO_NEIGHBOUR")


class VIEW3D_MT_pose_propagate(Menu):
    bl_label = "Propagate"

    def draw(self, _context):
        layout = self.layout

        layout.operator(
            "pose.propagate", text="To Next Keyframe", icon="PROPAGATE_NEXT"
        ).mode = "NEXT_KEY"
        layout.operator(
            "pose.propagate",
            text="To Last Keyframe (Make Cyclic)",
            icon="PROPAGATE_PREVIOUS",
        ).mode = "LAST_KEY"

        layout.separator()

        layout.operator(
            "pose.propagate", text="On Selected Keyframes", icon="PROPAGATE_SELECTED"
        ).mode = "SELECTED_KEYS"

        layout.separator()

        layout.operator(
            "pose.propagate", text="On Selected Markers", icon="PROPAGATE_MARKER"
        ).mode = "SELECTED_MARKERS"


class VIEW3D_MT_pose_motion(Menu):
    bl_label = "Motion Paths"

    def draw(self, _context):
        layout = self.layout

        layout.operator(
            "pose.paths_calculate", text="Calculate", icon="MOTIONPATHS_CALCULATE"
        )
        layout.operator("pose.paths_clear", text="Clear", icon="MOTIONPATHS_CLEAR")
        layout.operator(
            "pose.paths_update",
            text="Update Armature Motion Paths",
            icon="MOTIONPATHS_UPDATE",
        )
        layout.operator(
            "object.paths_update_visible",
            text="Update All Motion Paths",
            icon="MOTIONPATHS_UPDATE_ALL",
        )


class VIEW3D_MT_bone_collections(Menu):
    bl_label = "Bone Collections"

    @classmethod
    def poll(cls, context):
        ob = context.object
        if not (ob and ob.type == 'ARMATURE'):
            return False
        if not ob.data.is_editable:
            return False
        return True

    def draw(self, context):
        layout = self.layout

        layout.operator(
            "armature.assign_to_collection", text="Add", icon="COLLECTION_BONE_ADD"
        )  # BFA - shortned label

        layout.separator()

        layout.operator("armature.collection_show_all", icon="SHOW_UNSELECTED")
        props = layout.operator(
            "armature.collection_create_and_assign",  # BFA - shortned label
            text="Assign to New",
            icon="COLLECTION_BONE_NEW",
        )
        props.name = "New Collection"


class VIEW3D_MT_pose_ik(Menu):
    bl_label = "Inverse Kinematics"

    def draw(self, _context):
        layout = self.layout

        layout.operator("pose.ik_add", icon="ADD_IK")
        layout.operator("pose.ik_clear", icon="CLEAR_IK")


class VIEW3D_MT_pose_constraints(Menu):
    bl_label = "Constraints"

    def draw(self, _context):
        layout = self.layout

        layout.operator(
            "pose.constraint_add_with_targets",
            text="Add (with Targets)",
            icon="CONSTRAINT_DATA",
        )
        layout.operator("pose.constraints_copy", icon="COPYDOWN")
        layout.operator("pose.constraints_clear", icon="CLEAR_CONSTRAINT")


class VIEW3D_MT_pose_names(Menu):
    bl_label = "Names"

    def draw(self, _context):
        layout = self.layout

        layout.operator_context = 'EXEC_REGION_WIN'
        layout.operator(
            "pose.autoside_names", text="Auto-Name Left/Right", icon="RENAME_X"
        ).axis = "XAXIS"
        layout.operator(
            "pose.autoside_names", text="Auto-Name Front/Back", icon="RENAME_Y"
        ).axis = "YAXIS"
        layout.operator(
            "pose.autoside_names", text="Auto-Name Top/Bottom", icon="RENAME_Z"
        ).axis = "ZAXIS"
        layout.operator("pose.flip_names", icon="FLIP")


class VIEW3D_MT_pose_showhide(Menu):
    bl_label = "Show/Hide"

    def draw(self, context):
        layout = self.layout

        layout.operator("pose.reveal", text="Show Hidden", icon="HIDE_OFF")
        layout.operator(
            "pose.hide", text="Hide Selected", icon="HIDE_ON"
        ).unselected = False
        layout.operator(
            "pose.hide", text="Hide Unselected", icon="HIDE_UNSELECTED"
        ).unselected = True


class VIEW3D_MT_pose_apply(Menu):
    bl_label = "Apply"

    def draw(self, _context):
        layout = self.layout

        layout.operator("pose.armature_apply", icon="MOD_ARMATURE")
        layout.operator(
            "pose.armature_apply",
            text="Apply Selected as Rest Pose",
            icon="MOD_ARMATURE_SELECTED",
        ).selected = True
        layout.operator("pose.visual_transform_apply", icon="APPLYMOVE")

        layout.separator()

        props = layout.operator("object.assign_property_defaults", icon="ASSIGN")
        props.process_bones = True


class VIEW3D_MT_pose_context_menu(Menu):
    bl_label = "Pose"

    def draw(self, _context):
        layout = self.layout

        layout.operator_context = 'INVOKE_REGION_WIN'

        layout.operator(
            "anim.keyframe_insert", text="Insert Keyframe", icon="KEYFRAMES_INSERT"
        )
        layout.operator(
            "anim.keyframe_insert_menu",
            text="Insert Keyframe with Keying Set",
            icon="KEYFRAMES_INSERT",
        ).always_prompt = True

        layout.separator()

        layout.operator("pose.copy", icon="COPYDOWN")
        layout.operator("pose.paste", icon="PASTEDOWN").flipped = False
        layout.operator(
            "pose.paste", icon="PASTEFLIPDOWN", text="Paste X-Flipped Pose"
        ).flipped = True

        layout.separator()

        props = layout.operator(
            "wm.call_panel", text="Rename Active Bone...", icon="RENAME"
        )
        props.name = "TOPBAR_PT_name"
        props.keep_open = False

        layout.separator()

        layout.operator("pose.push", icon="PUSH_POSE")
        layout.operator("pose.relax", icon="RELAX_POSE")
        layout.operator("pose.breakdown", icon="BREAKDOWNER_POSE")
        layout.operator("pose.blend_to_neighbor", icon="BLEND_TO_NEIGHBOUR")

        layout.separator()

        layout.operator(
            "pose.paths_calculate",
            text="Calculate Motion Paths",
            icon="MOTIONPATHS_CALCULATE",
        )
        layout.operator(
            "pose.paths_clear", text="Clear Motion Paths", icon="MOTIONPATHS_CLEAR"
        )
        layout.operator(
            "pose.paths_update",
            text="Update Armature Motion Paths",
            icon="MOTIONPATHS_UPDATE",
        )

        layout.separator()

        layout.operator(
            "armature.move_to_collection",
            text="Move to Bone Collection",
            icon="GROUP_BONE",
        )  # BFA - added to context menu

        layout.separator()

        layout.operator("pose.reveal", text="Show Hidden", icon="HIDE_OFF")
        layout.operator(
            "pose.hide", text="Hide Selected", icon="HIDE_ON"
        ).unselected = False
        # BFA - added for consistentcy with header
        layout.operator(
            "pose.hide", text="Hide Unselected", icon="HIDE_UNSELECTED"
        ).unselected = True

        layout.separator()

        layout.operator("pose.user_transforms_clear", icon="NODE_TRANSFORM_CLEAR")


class BoneOptions:
    def draw(self, context):
        layout = self.layout

        options = [
            "show_wire",
            "use_deform",
            "use_envelope_multiply",
            "use_inherit_rotation",
        ]

        if context.mode == 'EDIT_ARMATURE':
            bone_props = bpy.types.EditBone.bl_rna.properties
            data_path_iter = "selected_bones"
            opt_suffix = ""
            options.append("lock")
        else:  # pose-mode
            bone_props = bpy.types.Bone.bl_rna.properties
            data_path_iter = "selected_pose_bones"
            opt_suffix = "bone."

        for opt in options:
            props = layout.operator(
                "wm.context_collection_boolean_set",
                text=bone_props[opt].name,
                text_ctxt=i18n_contexts.default,
            )
            props.data_path_iter = data_path_iter
            props.data_path_item = opt_suffix + opt
            props.type = self.type


class VIEW3D_MT_bone_options_toggle(Menu, BoneOptions):
    bl_label = "Toggle Bone Options"
    type = "TOGGLE"


class VIEW3D_MT_bone_options_enable(Menu, BoneOptions):
    bl_label = "Enable Bone Options"
    type = "ENABLE"


class VIEW3D_MT_bone_options_disable(Menu, BoneOptions):
    bl_label = "Disable Bone Options"
    type = "DISABLE"


# ********** Edit Menus, suffix from ob.type **********


class VIEW3D_MT_edit_mesh(Menu):
    bl_label = "Mesh"

    def draw(self, _context):
        layout = self.layout

        with_bullet = bpy.app.build_options.bullet

        layout.menu("VIEW3D_MT_edit_mesh_legacy")  # bfa menu

        layout.menu("VIEW3D_MT_transform")
        layout.menu("VIEW3D_MT_mirror")
        layout.menu("VIEW3D_MT_snap")

        layout.separator()

        layout.operator("mesh.duplicate_move", text="Duplicate", icon="DUPLICATE")
        layout.menu("VIEW3D_MT_edit_mesh_extrude")

        layout.separator()

        layout.menu("VIEW3D_MT_edit_mesh_merge", text="Merge")
        layout.menu("VIEW3D_MT_edit_mesh_split", text="Split")
        layout.operator_menu_enum("mesh.separate", "type")

        layout.separator()

        # layout.operator("mesh.bisect") # BFA - moved to legacy
        layout.operator("mesh.knife_project", icon="KNIFE_PROJECT")
        # layout.operator("mesh.knife_tool") # BFA - moved to legacy

        if with_bullet:
            layout.operator("mesh.convex_hull", icon="CONVEXHULL")

        layout.separator()

        layout.operator("mesh.symmetrize", icon="SYMMETRIZE", text="Symmetrize")
        layout.operator("mesh.symmetry_snap", icon="SNAP_SYMMETRY")

        layout.separator()

        layout.menu("VIEW3D_MT_edit_mesh_normals")
        layout.menu("VIEW3D_MT_edit_mesh_shading")
        layout.menu("VIEW3D_MT_edit_mesh_weights")
        layout.operator("mesh.attribute_set", icon="NODE_ATTRIBUTE")
        layout.menu("VIEW3D_MT_edit_mesh_sort_elements")  # bfa menu
        layout.menu("VIEW3D_MT_subdivision_set")  # bfa menu

        layout.separator()

        layout.menu("VIEW3D_MT_edit_mesh_showhide")
        layout.menu("VIEW3D_MT_edit_mesh_clean")

        layout.separator()

        layout.menu("VIEW3D_MT_edit_mesh_delete")
        layout.menu("VIEW3D_MT_edit_mesh_dissolve")  # bfa menu
        layout.menu("VIEW3D_MT_edit_mesh_select_mode")


# bfa menu
class VIEW3D_MT_edit_mesh_legacy(Menu):
    bl_label = "Legacy"

    def draw(self, context):
        layout = self.layout

        layout.operator("mesh.bisect", text="Bisect", icon="BISECT")
        props = layout.operator("mesh.knife_tool", text="Knife", icon="KNIFE")
        props.use_occlude_geometry = True
        props.only_selected = False


# bfa menu
class VIEW3D_MT_edit_mesh_sort_elements(Menu):
    bl_label = "Sort Elements"

    def draw(self, context):
        layout = self.layout

        layout.operator(
            "mesh.sort_elements", text="View Z Axis", icon="Z_ICON"
        ).type = "VIEW_ZAXIS"
        layout.operator(
            "mesh.sort_elements", text="View X Axis", icon="X_ICON"
        ).type = "VIEW_XAXIS"
        layout.operator(
            "mesh.sort_elements", text="Cursor Distance", icon="CURSOR"
        ).type = "CURSOR_DISTANCE"
        layout.operator(
            "mesh.sort_elements", text="Material", icon="MATERIAL"
        ).type = "MATERIAL"
        layout.operator(
            "mesh.sort_elements", text="Selected", icon="RESTRICT_SELECT_OFF"
        ).type = 'SELECTED'
        layout.operator(
            "mesh.sort_elements", text="Randomize", icon="RANDOMIZE"
        ).type = "RANDOMIZE"
        layout.operator(
            "mesh.sort_elements", text="Reverse", icon="SWITCH_DIRECTION"
        ).type = "REVERSE"

        layout.template_node_operator_asset_menu_items(catalog_path=self.bl_label)


class VIEW3D_MT_edit_mesh_context_menu(Menu):
    bl_label = ""

    def draw(self, context):
        def count_selected_items_for_objects_in_mode():
            selected_verts_len = 0
            selected_edges_len = 0
            selected_faces_len = 0
            for ob in context.objects_in_mode_unique_data:
                v, e, f = ob.data.count_selected_items()
                selected_verts_len += v
                selected_edges_len += e
                selected_faces_len += f
            return (selected_verts_len, selected_edges_len, selected_faces_len)

        is_vert_mode, is_edge_mode, is_face_mode = (
            context.tool_settings.mesh_select_mode
        )
        selected_verts_len, selected_edges_len, selected_faces_len = (
            count_selected_items_for_objects_in_mode()
        )

        del count_selected_items_for_objects_in_mode

        layout = self.layout

        with_freestyle = bpy.app.build_options.freestyle

        layout.operator_context = 'INVOKE_REGION_WIN'

        # If nothing is selected
        # (disabled for now until it can be made more useful).
        """
        # If nothing is selected
        if not (selected_verts_len or selected_edges_len or selected_faces_len):
            layout.menu("VIEW3D_MT_mesh_add", text="Add", text_ctxt=i18n_contexts.operator_default)

            return
        """

        # Else something is selected

        row = layout.row()

        if is_vert_mode:
            col = row.column(align=True)

            col.label(text="Vertex", icon="VERTEXSEL")
            col.separator()

            # Additive Operators
            col.operator("mesh.subdivide", text="Subdivide", icon="SUBDIVIDE_EDGES")

            col.separator()

            col.operator(
                "mesh.extrude_vertices_move",
                text="Extrude Vertices",
                icon="EXTRUDE_REGION",
            )

            col.separator()  # BFA - Seperated Legacy operator to be in own group like in the Legacy Menu, also consistent order

            col.operator(
                "mesh.bevel", text="Bevel Vertices", icon="BEVEL"
            ).affect = "VERTICES"

            col.separator()  # BFA - Seperated Legacy operator to be in own group like in the Legacy Menu, also consistent order

            if selected_verts_len > 1:
                col.separator()
                col.operator(
                    "mesh.edge_face_add", text="Make Edge/Face", icon="MAKE_EDGEFACE"
                )
                col.operator(
                    "mesh.vert_connect_path",
                    text="Connect Vertex Path",
                    icon="VERTEXCONNECTPATH",
                )
                col.operator(
                    "mesh.vert_connect",
                    text="Connect Vertex Pairs",
                    icon="VERTEXCONNECT",
                )

            col.separator()

            # Deform Operators
            col.operator("transform.push_pull", text="Push/Pull", icon="PUSH_PULL")
            col.operator(
                "transform.shrink_fatten", text="Shrink Fatten", icon="SHRINK_FATTEN"
            )
            col.operator("transform.shear", text="Shear", icon="SHEAR")
            col.operator_context = 'EXEC_REGION_WIN'
            col.operator(
                "transform.vertex_random", text="Randomize Vertices", icon="RANDOMIZE"
            )
            col.operator_context = 'INVOKE_REGION_WIN'
            col.operator(
                "mesh.vertices_smooth_laplacian",
                text="Smooth Laplacian",
                icon="SMOOTH_LAPLACIAN",
            )

            col.separator()

            col.menu("VIEW3D_MT_snap", text="Snap Vertices")
            col.operator(
                "transform.mirror", text="Mirror Vertices", icon="TRANSFORM_MIRROR"
            )

            col.separator()

            col.operator("transform.vert_crease", icon="VERTEX_CREASE")

            col.separator()

            # Removal Operators
            if selected_verts_len > 1:
                col.menu("VIEW3D_MT_edit_mesh_merge", text="Merge Vertices")
            col.operator("mesh.split", icon="SPLIT")
            col.operator_menu_enum("mesh.separate", "type")
            col.operator("mesh.dissolve_verts", icon="DISSOLVE_VERTS")
            col.operator(
                "mesh.delete", text="Delete Vertices", icon="DELETE"
            ).type = "VERT"

        if is_edge_mode:
            col = row.column(align=True)
            col.label(text="Edge", icon="EDGESEL")
            col.separator()

            # Additive Operators
            col.operator("mesh.subdivide", text="Subdivide", icon="SUBDIVIDE_EDGES")

            col.separator()

            col.operator(
                "mesh.extrude_edges_move", text="Extrude Edges", icon="EXTRUDE_REGION"
            )

            col.separator()  # BFA-Draise - Seperated Legacy operator to be in own group like in the Legacy Menu, also consistent order

            col.operator(
                "mesh.bevel", text="Bevel Edges", icon="BEVEL"
            ).affect = "EDGES"

            col.separator()  # BFA-Draise - Seperated Legacy operator to be in own group like in the Legacy Menu, also consistent order

            if (
                selected_edges_len >= 1
            ):  # BFA-Draise - Changed order of Make Edge before Bridge Edge Loop for consistency with Vertex Context
                col.operator(
                    "mesh.edge_face_add", text="Make Edge/Face", icon="MAKE_EDGEFACE"
                )
            if selected_edges_len >= 2:
                col.operator("mesh.bridge_edge_loops", icon="BRIDGE_EDGELOOPS")
            if selected_edges_len >= 2:
                col.operator("mesh.fill", icon="FILL")

            col.separator()

            col.operator("mesh.loopcut_slide", icon="LOOP_CUT_AND_SLIDE")
            col.operator("mesh.offset_edge_loops_slide", icon="SLIDE_EDGE")

            col.separator()

            col.operator("mesh.knife_tool", icon="KNIFE")

            col.separator()

            # Deform Operators
            col.operator(
                "mesh.edge_rotate", text="Rotate Edge CW", icon="ROTATECW"
            ).use_ccw = False
            col.operator("mesh.edge_split", icon="SPLITEDGE")

            col.separator()

            # Edge Flags
            col.operator("transform.edge_crease", icon="CREASE")
            col.operator("transform.edge_bevelweight", icon="BEVEL")

            col.separator()

            col.operator("mesh.mark_sharp", icon="MARKSHARPEDGES")
            col.operator("mesh.mark_sharp", text="Clear Sharp", icon="CLEARSHARPEDGES").clear = True
            col.operator("mesh.set_sharpness_by_angle", icon="MARKSHARPANGLE")

            if with_freestyle:
                col.separator()

                col.operator(
                    "mesh.mark_freestyle_edge", icon="MARK_FS_EDGE"
                ).clear = False
                col.operator(
                    "mesh.mark_freestyle_edge",
                    text="Clear Freestyle Edge",
                    icon="CLEAR_FS_EDGE",
                ).clear = True

            col.separator()

            # Removal Operators
            col.operator("mesh.unsubdivide", icon="UNSUBDIVIDE")
            col.operator("mesh.split", icon="SPLIT")
            col.operator_menu_enum("mesh.separate", "type")
            col.operator("mesh.dissolve_edges", icon="DISSOLVE_EDGES")
            col.operator(
                "mesh.delete", text="Delete Edges", icon="DELETE"
            ).type = "EDGE"

        if is_face_mode:
            col = row.column(align=True)

            col.label(text="Face", icon="FACESEL")
            col.separator()

            # Additive Operators
            col.operator("mesh.subdivide", text="Subdivide", icon="SUBDIVIDE_EDGES")

            col.separator()

            col.operator(
                "view3d.edit_mesh_extrude_move_normal",
                text="Extrude Faces",
                icon="EXTRUDE_REGION",
            )
            col.operator(
                "view3d.edit_mesh_extrude_move_shrink_fatten",
                text="Extrude Faces Along Normals",
                icon="EXTRUDE_REGION",
            )
            col.operator(
                "mesh.extrude_faces_move",
                text="Extrude Individual Faces",
                icon="EXTRUDE_REGION",
            )

            col.separator()  # BFA-Draise - Legacy Operator Group

            # BFA-Draise - Legacy Operator Added to own group with consistent order
            col.operator("mesh.inset", icon="INSET_FACES")

            col.separator()  # BFA-Draise - Seperated extrude operators to be in own group for consistency

            if selected_faces_len >= 2:
                col.operator(
                    "mesh.bridge_edge_loops",
                    text="Bridge Faces",
                    icon="BRIDGE_EDGELOOPS",
                )

            # BFA-Draise - changed order after "Poke" for consistency to other menus
            col.operator("mesh.poke", icon="POKEFACES")

            # Modify Operators
            col.menu("VIEW3D_MT_uv_map", text="UV Unwrap Faces")

            col.separator()

            props = col.operator("mesh.quads_convert_to_tris", icon="TRIANGULATE")
            props.quad_method = props.ngon_method = "BEAUTY"
            col.operator("mesh.tris_convert_to_quads", icon="TRISTOQUADS")

            col.separator()

            col.operator("mesh.faces_shade_smooth", icon="SHADING_SMOOTH")
            col.operator("mesh.faces_shade_flat", icon="SHADING_FLAT")

            col.separator()

            # Removal Operators
            col.operator("mesh.unsubdivide", icon="UNSUBDIVIDE")
            col.operator("mesh.split", icon="SPLIT")
            col.operator_menu_enum("mesh.separate", "type")
            col.operator("mesh.dissolve_faces", icon="DISSOLVE_FACES")
            col.operator(
                "mesh.delete", text="Delete Faces", icon="DELETE"
            ).type = "FACE"

        layout.separator()

        layout.menu("VIEW3D_MT_edit_mesh_showhide")  # BFA - added to context menu


class VIEW3D_MT_edit_mesh_select_mode(Menu):
    bl_label = "Mesh Select Mode"

    def draw(self, _context):
        layout = self.layout

        layout.operator_context = 'INVOKE_REGION_WIN'
        layout.operator(
            "mesh.select_mode", text="Vertex", icon="VERTEXSEL"
        ).type = "VERT"
        layout.operator("mesh.select_mode", text="Edge", icon="EDGESEL").type = "EDGE"
        layout.operator("mesh.select_mode", text="Face", icon="FACESEL").type = "FACE"


# bfa operator for separated tooltip
class VIEW3D_MT_edit_mesh_extrude_dupli(bpy.types.Operator):
    """Duplicate or Extrude to Cursor\nCreates a slightly rotated copy of the current mesh selection\nThe tool can also extrude the selected geometry, dependant of the selection\nHotkey tool!"""  # BFA - blender will use this as a tooltip for menu items and buttons.

    bl_idname = "mesh.dupli_extrude_cursor_norotate"  # unique identifier for buttons and menu items to reference.
    bl_label = "Duplicate or Extrude to Cursor"  # display name in the interface.
    bl_options = {"REGISTER", "UNDO"}  # enable undo for the operator.

    def execute(
        self, context
    ):  # execute() is called by blender when running the operator.
        bpy.ops.mesh.dupli_extrude_cursor("INVOKE_DEFAULT", rotate_source=False)
        return {"FINISHED"}


# bfa operator for separated tooltip
class VIEW3D_MT_edit_mesh_extrude_dupli_rotate(bpy.types.Operator):
    """Duplicate or Extrude to Cursor Rotated\nCreates a slightly rotated copy of the current mesh selection, and rotates the source slightly\nThe tool can also extrude the selected geometry, dependant of the selection\nHotkey tool!"""  # BFA-  blender will use this as a tooltip for menu items and buttons.

    bl_idname = "mesh.dupli_extrude_cursor_rotate"  # unique identifier for buttons and menu items to reference.
    bl_label = (
        "Duplicate or Extrude to Cursor Rotated"  # display name in the interface.
    )
    bl_options = {"REGISTER", "UNDO"}  # enable undo for the operator.

    def execute(
        self, context
    ):  # execute() is called by blender when running the operator.
        bpy.ops.mesh.dupli_extrude_cursor("INVOKE_DEFAULT", rotate_source=True)
        return {"FINISHED"}


class VIEW3D_MT_edit_mesh_extrude(Menu):
    bl_label = "Extrude"

    def draw(self, context):
        from math import pi

        layout = self.layout
        layout.operator_context = 'INVOKE_REGION_WIN'

        tool_settings = context.tool_settings
        select_mode = tool_settings.mesh_select_mode
        ob = context.object
        mesh = ob.data

        if mesh.total_face_sel:
            layout.operator(
                "view3d.edit_mesh_extrude_move_normal",
                text="Extrude Faces",
                icon="EXTRUDE_REGION",
            )
            layout.operator(
                "view3d.edit_mesh_extrude_move_shrink_fatten",
                text="Extrude Faces Along Normals",
                icon="EXTRUDE_REGION",
            )
            layout.operator(
                "mesh.extrude_faces_move",
                text="Extrude Individual Faces",
                icon="EXTRUDE_REGION",
            )
            layout.operator(
                "view3d.edit_mesh_extrude_manifold_normal",
                text="Extrude Manifold",
                icon="EXTRUDE_REGION",
            )

        if mesh.total_edge_sel and (select_mode[0] or select_mode[1]):
            layout.operator(
                "mesh.extrude_edges_move", text="Extrude Edges", icon="EXTRUDE_REGION"
            )

        if mesh.total_vert_sel and select_mode[0]:
            layout.operator(
                "mesh.extrude_vertices_move",
                text="Extrude Vertices",
                icon="EXTRUDE_REGION",
            )

        layout.separator()

        layout.operator("mesh.extrude_repeat", icon="REPEAT")
        layout.operator("mesh.spin", icon="SPIN").angle = pi * 2
        layout.template_node_operator_asset_menu_items(catalog_path="Mesh/Extrude")


class VIEW3D_MT_edit_mesh_vertices(Menu):
    bl_label = "Vertex"

    def draw(self, _context):
        layout = self.layout
        layout.operator_context = 'INVOKE_REGION_WIN'

        layout.menu("VIEW3D_MT_edit_mesh_vertices_legacy")  # bfa menu
        layout.operator(
            "mesh.dupli_extrude_cursor", icon="EXTRUDE_REGION"
        ).rotate_source = True

        layout.separator()

        layout.operator(
            "mesh.edge_face_add", text="Make Edge/Face", icon="MAKE_EDGEFACE"
        )
        layout.operator(
            "mesh.vert_connect_path",
            text="Connect Vertex Path",
            icon="VERTEXCONNECTPATH",
        )
        layout.operator(
            "mesh.vert_connect", text="Connect Vertex Pairs", icon="VERTEXCONNECT"
        )

        layout.separator()

        layout.operator_context = 'EXEC_REGION_WIN'
        layout.operator(
            "mesh.vertices_smooth_laplacian",
            text="Smooth Laplacian",
            icon="SMOOTH_LAPLACIAN",
        )
        layout.operator_context = 'INVOKE_REGION_WIN'

        layout.separator()

        layout.operator("transform.vert_crease", icon="VERTEX_CREASE")

        layout.separator()

        layout.operator("mesh.blend_from_shape", icon="BLENDFROMSHAPE")
        layout.operator(
            "mesh.shape_propagate_to_all",
            text="Propagate to Shapes",
            icon="SHAPEPROPAGATE",
        )

        layout.separator()

        layout.menu("VIEW3D_MT_vertex_group")
        layout.menu("VIEW3D_MT_hook")

        layout.separator()

        layout.operator("object.vertex_parent_set", icon="VERTEX_PARENT")


# bfa menu
class VIEW3D_MT_edit_mesh_vertices_legacy(Menu):
    bl_label = "Legacy"

    def draw(self, _context):
        layout = self.layout
        layout.operator_context = 'INVOKE_REGION_WIN'

        layout.operator(
            "mesh.bevel", text="Bevel Vertices", icon="BEVEL"
        ).affect = "VERTICES"

        layout.separator()

        props = layout.operator("mesh.rip_move", text="Rip Vertices", icon="RIP")
        props.MESH_OT_rip.use_fill = False
        props = layout.operator(
            "mesh.rip_move", text="Rip Vertices and Fill", icon="RIP_FILL"
        )
        props.MESH_OT_rip.use_fill = True
        layout.operator(
            "mesh.rip_edge_move", text="Rip Vertices and Extend", icon="EXTEND_VERTICES"
        )

        layout.separator()

        layout.operator(
            "transform.vert_slide", text="Slide Vertices", icon="SLIDE_VERTEX"
        )
        layout.operator_context = 'EXEC_REGION_WIN'
        layout.operator(
            "mesh.vertices_smooth", text="Smooth Vertices", icon="SMOOTH_VERTEX"
        ).factor = 0.5
        layout.operator_context = 'INVOKE_REGION_WIN'

        layout.template_node_operator_asset_menu_items(catalog_path=self.bl_label)


class VIEW3D_MT_edit_mesh_edges(Menu):
    bl_label = "Edge"

    def draw(self, context):
        layout = self.layout

        with_freestyle = bpy.app.build_options.freestyle

        layout.operator_context = 'INVOKE_REGION_WIN'

        layout.menu("VIEW3D_MT_edit_mesh_edges_legacy")  # bfa menu

        layout.operator("mesh.bridge_edge_loops", icon="BRIDGE_EDGELOOPS")
        layout.operator("mesh.screw", icon="MOD_SCREW")

        layout.separator()

        layout.operator("mesh.subdivide", icon="SUBDIVIDE_EDGES")
        layout.operator("mesh.subdivide_edgering", icon="SUBDIV_EDGERING")
        layout.operator("mesh.unsubdivide", icon="UNSUBDIVIDE")

        layout.separator()

        layout.operator(
            "mesh.edge_rotate", text="Rotate Edge CW", icon="ROTATECW"
        ).use_ccw = False
        layout.operator(
            "mesh.edge_rotate", text="Rotate Edge CCW", icon="ROTATECCW"
        ).use_ccw = True

        layout.separator()

        layout.operator("transform.edge_crease", icon="CREASE")
        layout.operator("transform.edge_bevelweight", icon="BEVEL")

        layout.separator()

        layout.operator("mesh.mark_sharp", icon="MARKSHARPEDGES")
        layout.operator("mesh.mark_sharp", text="Clear Sharp", icon="CLEARSHARPEDGES").clear = True

        # BFA - the mark sharp are redundant and in the UV menu

        layout.operator("mesh.mark_sharp", text="Mark Sharp from Vertices", icon="MARKSHARPVERTS").use_verts = True
        props = layout.operator("mesh.mark_sharp", text="Clear Sharp from Vertices", icon="CLEARSHARPVERTS")
        props.use_verts = True
        props.clear = True

        layout.operator("mesh.set_sharpness_by_angle", icon="MARKSHARPANGLE")

        if with_freestyle:
            layout.separator()

            layout.operator(
                "mesh.mark_freestyle_edge", icon="MARK_FS_EDGE"
            ).clear = False
            layout.operator(
                "mesh.mark_freestyle_edge",
                text="Clear Freestyle Edge",
                icon="CLEAR_FS_EDGE",
            ).clear = True


# bfa menu
class VIEW3D_MT_edit_mesh_edges_legacy(Menu):
    bl_label = "Legacy"

    def draw(self, _context):
        layout = self.layout

        layout.operator("mesh.bevel", text="Bevel Edges", icon="BEVEL").affect = "EDGES"

        layout.separator()

        layout.operator("transform.edge_slide", icon="SLIDE_EDGE")
        props = layout.operator("mesh.loopcut_slide", icon="LOOP_CUT_AND_SLIDE")
        props.TRANSFORM_OT_edge_slide.release_confirm = False
        layout.operator("mesh.offset_edge_loops_slide", icon="OFFSET_EDGE_SLIDE")

        layout.template_node_operator_asset_menu_items(catalog_path=self.bl_label)


class VIEW3D_MT_edit_mesh_faces_data(Menu):
    bl_label = "Face Data"

    def draw(self, _context):
        layout = self.layout

        with_freestyle = bpy.app.build_options.freestyle

        layout.operator_context = 'INVOKE_REGION_WIN'

        layout.operator("mesh.colors_rotate", icon="ROTATE_COLORS")
        layout.operator("mesh.colors_reverse", icon="REVERSE_COLORS")

        layout.separator()

        layout.operator("mesh.uvs_rotate", icon="ROTATE_UVS")
        layout.operator("mesh.uvs_reverse", icon="REVERSE_UVS")

        layout.separator()

        layout.operator("mesh.flip_quad_tessellation", icon="FLIP")

        if with_freestyle:
            layout.separator()
            layout.operator("mesh.mark_freestyle_face", icon="MARKFSFACE").clear = False
            layout.operator(
                "mesh.mark_freestyle_face",
                text="Clear Freestyle Face",
                icon="CLEARFSFACE",
            ).clear = True
        layout.template_node_operator_asset_menu_items(catalog_path="Face/Face Data")


class VIEW3D_MT_edit_mesh_faces(Menu):
    bl_label = "Face"
    bl_idname = "VIEW3D_MT_edit_mesh_faces"

    def draw(self, context):
        layout = self.layout

        layout.operator_context = 'INVOKE_REGION_WIN'

        layout.menu("VIEW3D_MT_edit_mesh_faces_legacy")  # bfa menu

        layout.operator("mesh.poke", icon="POKEFACES")
        layout.operator(
            "view3d.edit_mesh_extrude_move_normal",
            text="Extrude Faces",
            icon="EXTRUDE_REGION",
        )
        layout.operator(
            "view3d.edit_mesh_extrude_move_shrink_fatten",
            text="Extrude Faces Along Normals",
            icon="EXTRUDE_REGION",
        )
        layout.operator(
            "mesh.extrude_faces_move",
            text="Extrude Individual Faces",
            icon="EXTRUDE_REGION",
        )

        layout.separator()

        props = layout.operator("mesh.quads_convert_to_tris", icon="TRIANGULATE")
        props.quad_method = props.ngon_method = "BEAUTY"
        layout.operator("mesh.tris_convert_to_quads", icon="TRISTOQUADS")
        layout.operator("mesh.solidify", text="Solidify Faces", icon="SOLIDIFY")
        layout.operator("mesh.wireframe", icon="WIREFRAME")

        layout.separator()

        layout.operator("mesh.fill", icon="FILL")
        layout.operator("mesh.fill_grid", icon="GRIDFILL")
        layout.operator("mesh.beautify_fill", icon="BEAUTIFY")

        layout.separator()

        layout.operator("mesh.intersect", icon="INTERSECT")
        layout.operator("mesh.intersect_boolean", icon="BOOLEAN_INTERSECT")

        layout.separator()

        layout.operator("mesh.face_split_by_edges", icon="SPLITBYEDGES")

        layout.separator()

        layout.menu("VIEW3D_MT_edit_mesh_faces_data")

        layout.template_node_operator_asset_menu_items(catalog_path=self.bl_label)


# bfa menu
class VIEW3D_MT_edit_mesh_faces_legacy(Menu):
    bl_label = "Legacy"

    def draw(self, context):
        # bfa - checking if in edit mode and in wich select mode we are.
        # We need to check for all three select modes, or the menu remains empty.
        # See also the specials menu
        def count_selected_items_for_objects_in_mode():
            selected_verts_len = 0
            selected_edges_len = 0
            selected_faces_len = 0
            for ob in context.objects_in_mode_unique_data:
                v, e, f = ob.data.count_selected_items()
                selected_verts_len += v
                selected_edges_len += e
                selected_faces_len += f
            return (selected_verts_len, selected_edges_len, selected_faces_len)

        is_vert_mode, is_edge_mode, is_face_mode = (
            context.tool_settings.mesh_select_mode
        )
        selected_verts_len, selected_edges_len, selected_faces_len = (
            count_selected_items_for_objects_in_mode()
        )

        del count_selected_items_for_objects_in_mode

        layout = self.layout

        layout.operator("mesh.inset", icon="INSET_FACES")

        # bfa - we need the check, or BFA will crash at this operator
        if selected_faces_len >= 2:
            layout.operator(
                "mesh.bridge_edge_loops", text="Bridge Faces", icon="BRIDGE_EDGELOOPS"
            )


class VIEW3D_MT_edit_mesh_normals_select_strength(Menu):
    bl_label = "Select by Face Strength"

    def draw(self, _context):
        layout = self.layout

        props = layout.operator(
            "mesh.mod_weighted_strength", text="Weak", icon="FACESEL"
        )
        props.set = False
        props.face_strength = "WEAK"

        props = layout.operator(
            "mesh.mod_weighted_strength", text="Medium", icon="FACESEL"
        )
        props.set = False
        props.face_strength = "MEDIUM"

        props = layout.operator(
            "mesh.mod_weighted_strength", text="Strong", icon="FACESEL"
        )
        props.set = False
        props.face_strength = "STRONG"


class VIEW3D_MT_edit_mesh_normals_set_strength(Menu):
    bl_label = "Set Face Strength"

    def draw(self, _context):
        layout = self.layout

        props = layout.operator(
            "mesh.mod_weighted_strength", text="Weak", icon="NORMAL_SETSTRENGTH"
        )
        props.set = True
        props.face_strength = "WEAK"

        props = layout.operator(
            "mesh.mod_weighted_strength", text="Medium", icon="NORMAL_SETSTRENGTH"
        )
        props.set = True
        props.face_strength = "MEDIUM"

        props = layout.operator(
            "mesh.mod_weighted_strength", text="Strong", icon="NORMAL_SETSTRENGTH"
        )
        props.set = True
        props.face_strength = "STRONG"


class VIEW3D_MT_edit_mesh_normals_average(Menu):
    bl_label = "Average"

    def draw(self, _context):
        layout = self.layout

        layout.operator(
            "mesh.average_normals", text="Custom Normal", icon="NORMAL_AVERAGE"
        ).average_type = "CUSTOM_NORMAL"
        layout.operator(
            "mesh.average_normals", text="Face Area", icon="NORMAL_AVERAGE"
        ).average_type = "FACE_AREA"
        layout.operator(
            "mesh.average_normals", text="Corner Angle", icon="NORMAL_AVERAGE"
        ).average_type = "CORNER_ANGLE"


class VIEW3D_MT_edit_mesh_normals(Menu):
    bl_label = "Normals"

    def draw(self, _context):
        layout = self.layout

        layout.operator(
            "mesh.normals_make_consistent",
            text="Recalculate Outside",
            icon="RECALC_NORMALS",
        ).inside = False
        layout.operator(
            "mesh.normals_make_consistent",
            text="Recalculate Inside",
            icon="RECALC_NORMALS_INSIDE",
        ).inside = True
        layout.operator("mesh.flip_normals", text="Flip", icon="FLIP_NORMALS")

        layout.separator()

        layout.operator(
            "mesh.set_normals_from_faces", text="Set from Faces", icon="SET_FROM_FACES"
        )

        layout.operator_context = 'INVOKE_REGION_WIN'
        layout.operator("transform.rotate_normal", text="Rotate", icon="NORMAL_ROTATE")
        layout.operator(
            "mesh.point_normals", text="Point normals to target", icon="NORMAL_TARGET"
        )

        layout.operator_context = 'EXEC_REGION_WIN'
        layout.operator("mesh.merge_normals", text="Merge", icon="MERGE")
        layout.operator("mesh.split_normals", text="Split", icon="SPLIT")
        layout.menu(
            "VIEW3D_MT_edit_mesh_normals_average",
            text="Average",
            text_ctxt=i18n_contexts.id_mesh,
        )

        layout.separator()

        layout.operator(
            "mesh.normals_tools", text="Copy Vectors", icon="COPYDOWN"
        ).mode = "COPY"
        layout.operator(
            "mesh.normals_tools", text="Paste Vectors", icon="PASTEDOWN"
        ).mode = "PASTE"

        layout.operator(
            "mesh.smooth_normals", text="Smooth Vectors", icon="NORMAL_SMOOTH"
        )
        layout.operator(
            "mesh.normals_tools", text="Reset Vectors", icon="RESET"
        ).mode = "RESET"

        layout.separator()

        layout.menu("VIEW3D_MT_edit_mesh_normals_select_strength", icon="HAND")
        layout.menu("VIEW3D_MT_edit_mesh_normals_set_strength", icon="MESH_PLANE")
        layout.template_node_operator_asset_menu_items(catalog_path="Mesh/Normals")


class VIEW3D_MT_edit_mesh_shading(Menu):
    bl_label = "Shading"

    def draw(self, _context):
        layout = self.layout

        layout.operator("mesh.faces_shade_smooth", icon="SHADING_SMOOTH")
        layout.operator("mesh.faces_shade_flat", icon="SHADING_FLAT")

        layout.separator()

        layout.operator(
            "mesh.mark_sharp", text="Smooth Edges", icon="SHADING_EDGE_SMOOTH"
        ).clear = True
        layout.operator(
            "mesh.mark_sharp", text="Sharp Edges", icon="SHADING_EDGE_SHARP"
        )

        layout.separator()

        props = layout.operator(
            "mesh.mark_sharp", text="Smooth Vertices", icon="SHADING_VERT_SMOOTH"
        )
        props.use_verts = True
        props.clear = True

        layout.operator(
            "mesh.mark_sharp", text="Sharp Vertices", icon="SHADING_VERT_SHARP"
        ).use_verts = True
        layout.template_node_operator_asset_menu_items(catalog_path="Mesh/Shading")


class VIEW3D_MT_edit_mesh_weights(Menu):
    bl_label = "Weights"

    def draw(self, _context):
        layout = self.layout
        VIEW3D_MT_paint_weight.draw_generic(layout, is_editmode=True)
        layout.template_node_operator_asset_menu_items(catalog_path="Mesh/Weights")


class VIEW3D_MT_edit_mesh_clean(Menu):
    bl_label = "Clean Up"

    def draw(self, _context):
        layout = self.layout

        layout.operator("mesh.delete_loose", icon="DELETE")

        layout.separator()

        layout.operator("mesh.decimate", icon="DECIMATE")
        layout.operator("mesh.dissolve_degenerate", icon="DEGENERATE_DISSOLVE")
        layout.operator("mesh.dissolve_limited", icon="DISSOLVE_LIMITED")
        layout.operator("mesh.face_make_planar", icon="MAKE_PLANAR")

        layout.separator()

        layout.operator("mesh.vert_connect_nonplanar", icon="SPLIT_NONPLANAR")
        layout.operator("mesh.vert_connect_concave", icon="SPLIT_CONCAVE")
        layout.operator("mesh.fill_holes", icon="FILL_HOLE")

        layout.template_node_operator_asset_menu_items(catalog_path="Mesh/Clean Up")


class VIEW3D_MT_edit_mesh_delete(Menu):
    bl_label = "Delete"

    def draw(self, _context):
        layout = self.layout

        layout.operator_enum("mesh.delete", "type")

        layout.separator()

        layout.operator("mesh.delete_edgeloop", text="Edge Loops", icon="DELETE")


# bfa menu
class VIEW3D_MT_edit_mesh_dissolve(Menu):
    bl_label = "Dissolve"

    def draw(self, context):
        layout = self.layout

        layout.operator("mesh.dissolve_verts", icon="DISSOLVE_VERTS")
        layout.operator("mesh.dissolve_edges", icon="DISSOLVE_EDGES")
        layout.operator("mesh.dissolve_faces", icon="DISSOLVE_FACES")

        layout.separator()

        layout.operator("mesh.dissolve_limited", icon="DISSOLVE_LIMITED")
        layout.operator("mesh.dissolve_mode", icon="DISSOLVE_SELECTION")

        layout.separator()

        layout.operator("mesh.edge_collapse", icon="EDGE_COLLAPSE")

        layout.template_node_operator_asset_menu_items(catalog_path="Mesh/Delete")


class VIEW3D_MT_edit_mesh_merge(Menu):
    bl_label = "Merge"

    def draw(self, _context):
        layout = self.layout

        layout.operator_enum("mesh.merge", "type")

        layout.separator()

        layout.operator(
            "mesh.remove_doubles", text="By Distance", icon="REMOVE_DOUBLES"
        )

        layout.template_node_operator_asset_menu_items(catalog_path="Mesh/Merge")


class VIEW3D_MT_edit_mesh_split(Menu):
    bl_label = "Split"

    def draw(self, _context):
        layout = self.layout

        layout.operator("mesh.split", text="Selection", icon="SPLIT")

        layout.separator()

        layout.operator_enum("mesh.edge_split", "type")

        layout.template_node_operator_asset_menu_items(catalog_path="Mesh/Split")


class VIEW3D_MT_edit_mesh_showhide(Menu):
    bl_label = "Show/Hide"

    def draw(self, context):
        layout = self.layout

        layout.operator("mesh.reveal", text="Show Hidden", icon="HIDE_OFF")
        layout.operator(
            "mesh.hide", text="Hide Selected", icon="HIDE_ON"
        ).unselected = False
        layout.operator(
            "mesh.hide", text="Hide Unselected", icon="HIDE_UNSELECTED"
        ).unselected = True


# bfa menu
class VIEW3D_MT_sculpt_grease_pencil_copy(Menu):
    bl_label = "Copy"

    def draw(self, _context):
        layout = self.layout

        layout.operator("gpencil.copy", text="Copy", icon="COPYDOWN")


class VIEW3D_MT_edit_greasepencil_delete(Menu):
    bl_label = "Delete"

    def draw(self, _context):
        layout = self.layout

        layout.operator("grease_pencil.delete", icon="DELETE")

        layout.separator()

        layout.operator(
            "grease_pencil.delete_frame",
            text="Delete Active Keyframe (Active Layer)",
            icon="DELETE",
        ).type = "ACTIVE_FRAME"  # BFA - redundant, in animation menu
        layout.operator(
            "grease_pencil.delete_frame",
            text="Delete Active Keyframes (All Layers)",
            icon="DELETE_ALL",
        ).type = "ALL_FRAMES"  # BFA - redundant, in animation menu


# Edit Curve
# draw_curve is used by VIEW3D_MT_edit_curve and VIEW3D_MT_edit_surface
def draw_curve(self, context):
    layout = self.layout

    edit_object = context.edit_object

    layout.menu("VIEW3D_MT_transform")
    layout.menu("VIEW3D_MT_mirror")
    layout.menu("VIEW3D_MT_snap")

    layout.separator()

    if edit_object.type == "SURFACE":
        layout.operator("curve.spin", icon="SPIN")
    layout.operator("curve.duplicate_move", text="Duplicate", icon="DUPLICATE")

    layout.separator()

    layout.operator("curve.split", icon="SPLIT")
    layout.operator("curve.separate", icon="SEPARATE")

    layout.separator()

    layout.operator("curve.cyclic_toggle", icon="TOGGLE_CYCLIC")
    if edit_object.type == 'CURVE':
        layout.operator("curve.decimate", icon="DECIMATE")
        layout.operator_menu_enum("curve.spline_type_set", "type")

    layout.separator()

    # BFA - redundant operators, located exclusively in VIEW3D_MT_edit_curve_ctrlpoints

    layout.menu("VIEW3D_MT_edit_curve_showhide")

    layout.separator()

    # BFA - Put menu items in top-level, the same way as in the context menu
    layout.menu_contents("VIEW3D_MT_edit_curve_delete")
    if edit_object.type == 'CURVE':
        layout.operator("curve.dissolve_verts", icon="DISSOLVE_VERTS")


class VIEW3D_MT_edit_curve(Menu):
    bl_label = "Curve"

    draw = draw_curve


class VIEW3D_MT_edit_curve_ctrlpoints(Menu):
    bl_label = "Control Points"

    def draw(self, context):
        layout = self.layout

        edit_object = context.edit_object

        if edit_object.type in {'CURVE', "SURFACE"}:
            layout.operator(
                "curve.extrude_move", text="Extrude Curve", icon="EXTRUDE_REGION"
            )
            layout.operator("curve.vertex_add", icon="EXTRUDE_REGION")

            layout.separator()

            layout.operator("curve.make_segment", icon="MAKE_CURVESEGMENT")

            layout.separator()

            if edit_object.type == 'CURVE':
                layout.operator("transform.tilt", icon="TILT")
                layout.operator("curve.tilt_clear", icon="CLEAR_TILT")

                layout.separator()

                layout.operator("curve.normals_make_consistent", icon="RECALC_NORMALS")

                layout.separator()

            layout.operator("curve.smooth", icon="PARTICLEBRUSH_SMOOTH")
            if edit_object.type == 'CURVE':
                layout.operator("curve.smooth_weight", icon="SMOOTH_WEIGHT")
                layout.operator("curve.smooth_radius", icon="SMOOTH_RADIUS")
                layout.operator("curve.smooth_tilt", icon="SMOOTH_TILT")

            layout.separator()

        layout.menu("VIEW3D_MT_hook")

        layout.separator()

        layout.operator("object.vertex_parent_set", icon="VERTEX_PARENT")


class VIEW3D_MT_edit_curve_segments(Menu):
    bl_label = "Segments"

    def draw(self, _context):
        layout = self.layout

        layout.operator("curve.subdivide", icon="SUBDIVIDE_EDGES")
        layout.operator("curve.switch_direction", icon="SWITCH_DIRECTION")


class VIEW3D_MT_edit_curve_clean(Menu):
    bl_label = "Clean Up"

    def draw(self, _context):
        layout = self.layout

        layout.operator("curve.decimate", icon="DECIMATE")


class VIEW3D_MT_edit_curve_context_menu(Menu):
    bl_label = "Curve"

    def draw(self, _context):
        # TODO(campbell): match mesh vertex menu.

        layout = self.layout

        layout.operator_context = "INVOKE_DEFAULT"

        # Add
        layout.operator("curve.subdivide", icon="SUBDIVIDE_EDGES")
        layout.operator(
            "curve.extrude_move", text="Extrude Curve", icon="EXTRUDE_REGION"
        )
        layout.operator("curve.make_segment", icon="MAKE_CURVESEGMENT")
        layout.operator("curve.duplicate_move", text="Duplicate", icon="DUPLICATE")

        layout.separator()

        # Transform
        layout.operator(
            "transform.transform", text="Radius", icon="SHRINK_FATTEN"
        ).mode = "CURVE_SHRINKFATTEN"
        layout.operator("transform.tilt", icon="TILT")
        layout.operator("curve.tilt_clear", icon="CLEAR_TILT")
        layout.operator("curve.smooth", icon="PARTICLEBRUSH_SMOOTH")
        layout.operator("curve.smooth_tilt", icon="SMOOTH_TILT")
        layout.operator("curve.smooth_radius", icon="SMOOTH_RADIUS")

        layout.separator()

        layout.menu("VIEW3D_MT_mirror")
        layout.menu("VIEW3D_MT_snap")

        layout.separator()

        # Modify
        layout.operator_menu_enum("curve.spline_type_set", "type")
        layout.operator_menu_enum("curve.handle_type_set", "type")
        layout.operator("curve.cyclic_toggle", icon="TOGGLE_CYCLIC")
        layout.operator("curve.switch_direction", icon="SWITCH_DIRECTION")

        layout.separator()

        layout.operator("curve.normals_make_consistent", icon="RECALC_NORMALS")
        layout.operator("curve.spline_weight_set", icon="MOD_VERTEX_WEIGHT")
        layout.operator("curve.radius_set", icon="RADIUS")

        layout.separator()

        # Remove
        layout.operator("curve.split", icon="SPLIT")
        layout.operator("curve.decimate", icon="DECIMATE")
        layout.operator("curve.separate", icon="SEPARATE")
        layout.menu_contents("VIEW3D_MT_edit_curve_delete") # BFA - Re-use same submenu used in "Curve" header menu
        layout.operator("curve.dissolve_verts", icon="DISSOLVE_VERTS")
        layout.separator()

        layout.menu("VIEW3D_MT_edit_curve_showhide")  # BFA - added to context menu


class VIEW3D_MT_edit_curve_delete(Menu):
    bl_label = "Delete"

    def draw(self, _context):
        layout = self.layout

        # BFA - Change label if menu is used as a popup
        if layout.operator_context == 'EXEC_REGION_WIN':
            vertices_label = "Vertices"
            segment_label = "Segment"
        else:
            vertices_label = "Delete Vertices"
            segment_label = "Delete Segment"

        layout.operator("curve.delete", text=vertices_label, icon="DELETE").type = "VERT"
        layout.operator("curve.delete", text=segment_label, icon="DELETE").type = 'SEGMENT'


class VIEW3D_MT_edit_curve_showhide(Menu):
    bl_label = "Show/Hide"

    def draw(self, context):
        layout = self.layout

        layout.operator("curve.reveal", text="Show Hidden", icon="HIDE_OFF")
        layout.operator(
            "curve.hide", text="Hide Selected", icon="HIDE_ON"
        ).unselected = False
        layout.operator(
            "curve.hide", text="Hide Unselected", icon="HIDE_UNSELECTED"
        ).unselected = True


class VIEW3D_MT_edit_surface(Menu):
    bl_label = "Surface"

    draw = draw_curve


class VIEW3D_MT_edit_font_chars(Menu):
    bl_label = "Special Characters"

    def draw(self, _context):
        layout = self.layout

        layout.operator(
            "font.text_insert", text="Copyright \u00a9", icon="COPYRIGHT"
        ).text = "\u00a9"
        layout.operator(
            "font.text_insert", text="Registered Trademark \u00ae", icon="TRADEMARK"
        ).text = "\u00ae"

        layout.separator()

        layout.operator(
            "font.text_insert", text="Degree \u00b0", icon="DEGREE"
        ).text = "\u00b0"
        layout.operator(
            "font.text_insert", text="Multiplication \u00d7", icon="MULTIPLICATION"
        ).text = "\u00d7"
        layout.operator(
            "font.text_insert", text="Circle \u2022", icon="CIRCLE"
        ).text = "\u2022"

        layout.separator()

        layout.operator(
            "font.text_insert", text="Superscript \u00b9", icon="SUPER_ONE"
        ).text = "\u00b9"
        layout.operator(
            "font.text_insert", text="Superscript \u00b2", icon="SUPER_TWO"
        ).text = "\u00b2"
        layout.operator(
            "font.text_insert", text="Superscript \u00b3", icon="SUPER_THREE"
        ).text = "\u00b3"

        layout.separator()

        layout.operator(
            "font.text_insert", text="Guillemet \u00bb", icon="DOUBLE_RIGHT"
        ).text = "\u00bb"
        layout.operator(
            "font.text_insert", text="Guillemet \u00ab", icon="DOUBLE_LEFT"
        ).text = "\u00ab"
        layout.operator(
            "font.text_insert", text="Per Mille \u2030", icon="PROMILLE"
        ).text = "\u2030"

        layout.separator()

        layout.operator(
            "font.text_insert", text="Euro \u20ac", icon="EURO"
        ).text = "\u20ac"
        layout.operator(
            "font.text_insert", text="Florin \u0192", icon="DUTCH_FLORIN"
        ).text = "\u0192"
        layout.operator(
            "font.text_insert", text="Pound \u00a3", icon="POUND"
        ).text = "\u00a3"
        layout.operator(
            "font.text_insert", text="Yen \u00a5", icon="YEN"
        ).text = "\u00a5"

        layout.separator()

        layout.operator(
            "font.text_insert", text="German Eszett \u00df", icon="GERMAN_S"
        ).text = "\u00df"
        layout.operator(
            "font.text_insert",
            text="Inverted Question Mark \u00bf",
            icon="SPANISH_QUESTION",
        ).text = "\u00bf"
        layout.operator(
            "font.text_insert",
            text="Inverted Exclamation Mark \u00a1",
            icon="SPANISH_EXCLAMATION",
        ).text = "\u00a1"


class VIEW3D_MT_edit_font_kerning(Menu):
    bl_label = "Kerning"

    def draw(self, context):
        layout = self.layout

        ob = context.active_object
        text = ob.data
        kerning = text.edit_format.kerning

        layout.operator(
            "font.change_spacing", text="Decrease Kerning", icon="DECREASE_KERNING"
        ).delta = -1.0
        layout.operator(
            "font.change_spacing", text="Increase Kerning", icon="INCREASE_KERNING"
        ).delta = 1.0
        layout.operator(
            "font.change_spacing", text="Reset Kerning", icon="RESET"
        ).delta = -kerning


# bfa menu
class VIEW3D_MT_edit_font_move(Menu):
    bl_label = "Move Cursor"

    def draw(self, _context):
        layout = self.layout

        layout.operator_enum("font.move", "type")


class VIEW3D_MT_edit_font_delete(Menu):
    bl_label = "Delete"

    def draw(self, _context):
        layout = self.layout

        layout.operator(
            "font.delete", text="Previous Character", icon="DELETE"
        ).type = "PREVIOUS_CHARACTER"
        layout.operator(
            "font.delete", text="Next Character", icon="DELETE"
        ).type = "NEXT_CHARACTER"
        layout.operator(
            "font.delete", text="Previous Word", icon="DELETE"
        ).type = "PREVIOUS_WORD"
        layout.operator(
            "font.delete", text="Next Word", icon="DELETE"
        ).type = "NEXT_WORD"


class VIEW3D_MT_edit_font(Menu):
    bl_label = "Text"

    def draw(self, _context):
        layout = self.layout

        layout.operator("font.text_cut", text="Cut", icon="CUT")
        layout.operator("font.text_copy", text="Copy", icon="COPYDOWN")
        layout.operator("font.text_paste", text="Paste", icon="PASTEDOWN")

        layout.separator()

        layout.operator("font.text_paste_from_file", icon="PASTEDOWN")

        layout.separator()

        layout.operator(
            "font.case_set", text="To Uppercase", icon="SET_UPPERCASE"
        ).case = "UPPER"
        layout.operator(
            "font.case_set", text="To Lowercase", icon="SET_LOWERCASE"
        ).case = "LOWER"

        layout.separator()

        layout.operator("FONT_OT_text_insert_unicode", icon="UNICODE")
        layout.menu("VIEW3D_MT_edit_font_chars")
        layout.menu("VIEW3D_MT_edit_font_move")  # bfa menu

        layout.separator()

        layout.operator(
            "font.style_toggle", text="Toggle Bold", icon="BOLD"
        ).style = "BOLD"
        layout.operator(
            "font.style_toggle", text="Toggle Italic", icon="ITALIC"
        ).style = "ITALIC"
        layout.operator(
            "font.style_toggle", text="Toggle Underline", icon="UNDERLINE"
        ).style = "UNDERLINE"
        layout.operator(
            "font.style_toggle", text="Toggle Small Caps", icon="SMALL_CAPS"
        ).style = "SMALL_CAPS"

        layout.menu("VIEW3D_MT_edit_font_kerning")

        layout.separator()

        layout.menu("VIEW3D_MT_edit_font_delete")


class VIEW3D_MT_edit_font_context_menu(Menu):
    bl_label = "Text"

    def draw(self, _context):
        layout = self.layout

        layout.operator_context = "INVOKE_DEFAULT"

        layout.operator("font.text_cut", text="Cut", icon="CUT")
        layout.operator("font.text_copy", text="Copy", icon="COPYDOWN")
        layout.operator("font.text_paste", text="Paste", icon="PASTEDOWN")

        layout.separator()

        layout.operator("font.select_all", icon="SELECT_ALL")

        layout.separator()

        layout.menu("VIEW3D_MT_edit_font")


class VIEW3D_MT_edit_meta(Menu):
    bl_label = "Metaball"

    def draw(self, _context):
        layout = self.layout

        layout.menu("VIEW3D_MT_transform")
        layout.menu("VIEW3D_MT_mirror")
        layout.menu("VIEW3D_MT_snap")

        layout.separator()

        layout.operator("mball.duplicate_metaelems", text="Duplicate", icon="DUPLICATE")

        layout.separator()

        layout.menu("VIEW3D_MT_edit_meta_showhide")

        layout.operator_context = 'EXEC_REGION_WIN'
        layout.operator("mball.delete_metaelems", text="Delete", icon="DELETE")


class VIEW3D_MT_edit_meta_showhide(Menu):
    bl_label = "Show/Hide"

    def draw(self, _context):
        layout = self.layout

        layout.operator("mball.reveal_metaelems", text="Show Hidden", icon="HIDE_OFF")
        layout.operator(
            "mball.hide_metaelems", text="Hide Selected", icon="HIDE_ON"
        ).unselected = False
        layout.operator(
            "mball.hide_metaelems", text="Hide Unselected", icon="HIDE_UNSELECTED"
        ).unselected = True


class VIEW3D_MT_edit_lattice(Menu):
    bl_label = "Lattice"

    def draw(self, _context):
        layout = self.layout

        layout.menu("VIEW3D_MT_transform")
        layout.menu("VIEW3D_MT_mirror")
        layout.menu("VIEW3D_MT_snap")
        layout.menu("VIEW3D_MT_edit_lattice_flip")  # bfa menu - blender uses enum

        layout.separator()

        layout.operator("lattice.make_regular", icon="MAKE_REGULAR")

        layout.menu("VIEW3D_MT_hook")

        layout.separator()

        layout.operator("object.vertex_parent_set", icon="VERTEX_PARENT")


# bfa menu - blender uses enum
class VIEW3D_MT_edit_lattice_flip(Menu):
    bl_label = "Flip"

    def draw(self, context):
        layout = self.layout

        layout.operator("lattice.flip", text=" U (X) axis", icon="FLIP_X").axis = "U"
        layout.operator("lattice.flip", text=" V (Y) axis", icon="FLIP_Y").axis = "V"
        layout.operator("lattice.flip", text=" W (Z) axis", icon="FLIP_Z").axis = "W"


class VIEW3D_MT_edit_armature(Menu):
    bl_label = "Armature"

    def draw(self, context):
        layout = self.layout

        edit_object = context.edit_object
        arm = edit_object.data

        layout.menu("VIEW3D_MT_transform_armature")
        layout.menu("VIEW3D_MT_mirror")
        layout.menu("VIEW3D_MT_snap")

        layout.separator()

        layout.menu("VIEW3D_MT_edit_armature_roll")

        layout.operator(
            "transform.transform", text="Set Bone Roll", icon="SET_ROLL"
        ).mode = "BONE_ROLL"
        layout.operator(
            "armature.roll_clear", text="Clear Bone Roll", icon="CLEAR_ROLL"
        )

        layout.separator()

        layout.operator("armature.extrude_move", icon="EXTRUDE_REGION")
        layout.operator("armature.click_extrude", icon="EXTRUDE_REGION")

        if arm.use_mirror_x:
            layout.operator("armature.extrude_forked", icon="EXTRUDE_REGION")

        layout.operator("armature.duplicate_move", icon="DUPLICATE")
        layout.operator("armature.fill", icon="FILLBETWEEN")

        layout.separator()

        layout.operator("armature.split", icon="SPLIT")
        layout.operator("armature.separate", icon="SEPARATE")
        layout.operator("armature.symmetrize", icon="SYMMETRIZE")

        layout.separator()

        layout.operator("armature.subdivide", text="Subdivide", icon="SUBDIVIDE_EDGES")
        layout.operator(
            "armature.switch_direction",
            text="Switch Direction",
            icon="SWITCH_DIRECTION",
        )

        layout.separator()

        layout.menu("VIEW3D_MT_edit_armature_names")

        layout.separator()

        layout.operator_context = "INVOKE_DEFAULT"
        layout.operator(
            "armature.move_to_collection",
            text="Move to Bone Collection",
            icon="GROUP_BONE",
        )
        layout.menu("VIEW3D_MT_bone_collections")

        layout.separator()

        layout.operator_context = 'EXEC_REGION_WIN'
        layout.operator("armature.parent_set", text="Make Parent", icon="PARENT_SET")
        layout.operator(
            "armature.parent_clear", text="Clear Parent", icon="PARENT_CLEAR"
        )

        layout.separator()

        layout.menu("VIEW3D_MT_bone_options_toggle", text="Bone Settings")
        layout.menu(
            "VIEW3D_MT_armature_showhide"
        )  # bfa - the new show hide menu with split tooltip

        layout.separator()

        layout.operator("armature.delete", icon="DELETE")
        layout.operator("armature.dissolve", icon="DELETE")


# BFA menu
class VIEW3D_MT_armature_showhide(Menu):
    bl_label = "Show/Hide"

    def draw(self, context):
        layout = self.layout

        layout.operator("armature.reveal", text="Show Hidden", icon="HIDE_OFF")
        layout.operator(
            "armature.hide", text="Hide Selected", icon="HIDE_ON"
        ).unselected = False
        layout.operator(
            "armature.hide", text="Hide Unselected", icon="HIDE_UNSELECTED"
        ).unselected = True


class VIEW3D_MT_armature_context_menu(Menu):
    bl_label = "Armature"

    def draw(self, context):
        layout = self.layout

        edit_object = context.edit_object
        arm = edit_object.data

        layout.operator_context = 'INVOKE_REGION_WIN'

        # Add
        layout.operator("armature.subdivide", text="Subdivide", icon="SUBDIVIDE_EDGES")
        layout.operator("armature.duplicate_move", text="Duplicate", icon="DUPLICATE")
        layout.operator("armature.extrude_move", icon="EXTRUDE_REGION")
        if arm.use_mirror_x:
            layout.operator("armature.extrude_forked", icon="EXTRUDE_REGION")

        layout.separator()

        layout.operator("armature.fill", icon="FILLBETWEEN")

        layout.separator()

        # Modify
        layout.menu("VIEW3D_MT_mirror")
        layout.menu("VIEW3D_MT_snap")
        layout.operator(
            "armature.switch_direction",
            text="Switch Direction",
            icon="SWITCH_DIRECTION",
        )
        layout.operator("armature.symmetrize", icon="SYMMETRIZE")
        layout.menu("VIEW3D_MT_edit_armature_names")

        layout.separator()

        layout.operator("armature.parent_set", text="Make Parent", icon="PARENT_SET")
        layout.operator(
            "armature.parent_clear", text="Clear Parent", icon="PARENT_CLEAR"
        )

        layout.separator()

        # Remove
        layout.operator("armature.split", icon="SPLIT")
        layout.operator("armature.separate", icon="SEPARATE")

        layout.separator()

        layout.operator(
            "armature.move_to_collection",
            text="Move to Bone Collection",
            icon="GROUP_BONE",
        )  # BFA - added to context menu

        layout.separator()

        layout.menu("VIEW3D_MT_armature_showhide")  # BFA - added to context menu

        layout.separator()

        layout.operator("armature.dissolve", icon="DELETE")
        layout.operator("armature.delete", icon="DELETE")


class VIEW3D_MT_edit_armature_names(Menu):
    bl_label = "Names"

    def draw(self, _context):
        layout = self.layout

        layout.operator_context = 'EXEC_REGION_WIN'
        layout.operator(
            "armature.autoside_names", text="Auto-Name Left/Right", icon="RENAME_X"
        ).type = "XAXIS"
        layout.operator(
            "armature.autoside_names", text="Auto-Name Front/Back", icon="RENAME_Y"
        ).type = "YAXIS"
        layout.operator(
            "armature.autoside_names", text="Auto-Name Top/Bottom", icon="RENAME_Z"
        ).type = "ZAXIS"
        layout.operator("armature.flip_names", text="Flip Names", icon="FLIP")


class VIEW3D_MT_edit_armature_parent(Menu):
    bl_label = "Parent"
    bl_translation_context = i18n_contexts.operator_default

    def draw(self, _context):
        layout = self.layout

        layout.operator("armature.parent_set", text="Make", icon="PARENT_SET")
        layout.operator("armature.parent_clear", text="Clear", icon="PARENT_CLEAR")


class VIEW3D_MT_edit_armature_roll(Menu):
    bl_label = "Recalculate Bone Roll"

    def draw(self, _context):
        layout = self.layout

        layout.label(text="- Positive: -")
        layout.operator(
            "armature.calculate_roll", text="Local + X Tangent", icon="ROLL_X_TANG_POS"
        ).type = "POS_X"
        layout.operator(
            "armature.calculate_roll", text="Local + Z Tangent", icon="ROLL_Z_TANG_POS"
        ).type = "POS_Z"
        layout.operator(
            "armature.calculate_roll", text="Global + X Axis", icon="ROLL_X_POS"
        ).type = "GLOBAL_POS_X"
        layout.operator(
            "armature.calculate_roll", text="Global + Y Axis", icon="ROLL_Y_POS"
        ).type = "GLOBAL_POS_Y"
        layout.operator(
            "armature.calculate_roll", text="Global + Z Axis", icon="ROLL_Z_POS"
        ).type = "GLOBAL_POS_Z"
        layout.label(text="- Negative: -")
        layout.operator(
            "armature.calculate_roll", text="Local - X Tangent", icon="ROLL_X_TANG_NEG"
        ).type = "NEG_X"
        layout.operator(
            "armature.calculate_roll", text="Local - Z Tangent", icon="ROLL_Z_TANG_NEG"
        ).type = "NEG_Z"
        layout.operator(
            "armature.calculate_roll", text="Global - X Axis", icon="ROLL_X_NEG"
        ).type = "GLOBAL_NEG_X"
        layout.operator(
            "armature.calculate_roll", text="Global - Y Axis", icon="ROLL_Y_NEG"
        ).type = "GLOBAL_NEG_Y"
        layout.operator(
            "armature.calculate_roll", text="Global - Z Axis", icon="ROLL_Z_NEG"
        ).type = "GLOBAL_NEG_Z"
        layout.label(text="- Other: -")
        layout.operator(
            "armature.calculate_roll", text="Active Bone", icon="BONE_DATA"
        ).type = 'ACTIVE'
        layout.operator(
            "armature.calculate_roll", text="View Axis", icon="MANIPUL"
        ).type = "VIEW"
        layout.operator(
            "armature.calculate_roll", text="Cursor", icon="CURSOR"
        ).type = "CURSOR"


class VIEW3D_MT_edit_armature_delete(Menu):
    bl_label = "Delete"

    def draw(self, _context):
        layout = self.layout
        layout.operator_context = "EXEC_AREA"

        layout.operator("armature.delete", text="Bones", icon="DELETE")

        layout.separator()

        layout.operator("armature.dissolve", text="Dissolve Bones", icon="DELETE")


# BFA - menu
class VIEW3D_MT_edit_grease_pencil_arrange_strokes(Menu):
    bl_label = "Arrange Strokes"

    def draw(self, context):
        layout = self.layout

        layout.operator(
            "grease_pencil.reorder", text="Bring Forward", icon="MOVE_UP"
        ).direction = "UP"
        layout.operator(
            "grease_pencil.reorder", text="Send Backward", icon="MOVE_DOWN"
        ).direction = "DOWN"
        layout.operator(
            "grease_pencil.reorder", text="Bring to Front", icon="MOVE_TO_TOP"
        ).direction = "TOP"
        layout.operator(
            "grease_pencil.reorder", text="Send to Back", icon="MOVE_TO_BOTTOM"
        ).direction = "BOTTOM"


class VIEW3D_MT_weight_grease_pencil(Menu):
    bl_label = "Weights"

    def draw(self, _context):
        layout = self.layout

        layout.operator(
            "grease_pencil.vertex_group_normalize_all",
            text="Normalize All",
            icon="WEIGHT_NORMALIZE_ALL",
        )
        layout.operator(
            "grease_pencil.vertex_group_normalize",
            text="Normalize",
            icon="WEIGHT_NORMALIZE",
        )

        layout.separator()

        layout.operator(
            "grease_pencil.weight_invert", text="Invert Weight", icon="WEIGHT_INVERT"
        )
        layout.operator(
            "grease_pencil.vertex_group_smooth", text="Smooth", icon="WEIGHT_SMOOTH"
        )

        layout.separator()

        layout.operator(
            "grease_pencil.weight_sample", text="Sample Weight", icon="EYEDROPPER"
        )


class VIEW3D_MT_edit_greasepencil_animation(Menu):
    bl_label = "Animation"

    def draw(self, context):
        layout = self.layout
        layout.operator(
            "grease_pencil.insert_blank_frame",
            text="Insert Blank Keyframe (Active Layer)",
            icon="ADD",
        )
        layout.operator(
            "grease_pencil.insert_blank_frame",
            text="Insert Blank Keyframe (All Layers)",
            icon="ADD_ALL",
        ).all_layers = True

        layout.separator()
        layout.operator(
            "grease_pencil.frame_duplicate",
            text="Duplicate Active Keyframe (Active Layer)",
            icon="DUPLICATE",
        ).all = False
        layout.operator(
            "grease_pencil.frame_duplicate",
            text="Duplicate Active Keyframe (All Layers)",
            icon="DUPLICATE_ALL",
        ).all = True

        layout.separator()
        layout.operator(
            "grease_pencil.active_frame_delete",
            text="Delete Active Keyframe (Active Layer)",
            icon="DELETE",
        ).all = False
        layout.operator(
            "grease_pencil.active_frame_delete",
            text="Delete Active Keyframe (All Layers)",
            icon="DELETE_ALL",
        ).all = True


class VIEW3D_MT_edit_greasepencil_showhide(Menu):
    bl_label = "Show/Hide"

    def draw(self, _context):
        layout = self.layout

        layout.operator(
            "grease_pencil.layer_reveal", text="Show All Layers", icon="HIDE_OFF"
        )

        layout.separator()

        layout.operator(
            "grease_pencil.layer_hide", text="Hide Active Layer", icon="HIDE_ON"
        ).unselected = False
        layout.operator(
            "grease_pencil.layer_hide",
            text="Hide Inactive Layers",
            icon="HIDE_UNSELECTED",
        ).unselected = True


class VIEW3D_MT_edit_greasepencil_cleanup(Menu):
    bl_label = "Clean Up"

    def draw(self, context):
        ob = context.object

        layout = self.layout

        layout.operator("grease_pencil.clean_loose", icon="DELETE_LOOSE")
        layout.operator("grease_pencil.frame_clean_duplicate", icon="DELETE_DUPLICATE")

        if ob.mode == "EDIT":
            layout.operator("grease_pencil.stroke_merge_by_distance", text="Merge by Distance", icon="REMOVE_DOUBLES")

        layout.operator("grease_pencil.reproject", icon="REPROJECT")
        layout.operator("grease_pencil.remove_fill_guides", icon="REMOVE_GUIDES")


class VIEW3D_MT_edit_greasepencil(Menu):
    bl_label = "Grease Pencil"

    def draw(self, _context):
        layout = self.layout
        layout.menu("VIEW3D_MT_transform")
        layout.menu("VIEW3D_MT_mirror")
        layout.menu("GREASE_PENCIL_MT_snap")

        layout.separator()

        layout.menu("GREASE_PENCIL_MT_layer_active", text="Active Layer")

        layout.separator()

        layout.menu("VIEW3D_MT_edit_greasepencil_animation", text="Animation")
        layout.operator(
            "grease_pencil.interpolate_sequence",
            text="Interpolate Sequence",
            icon="SEQUENCE",
        ).use_selection = True
        layout.operator(
            "grease_pencil.duplicate_move", text="Duplicate", icon="DUPLICATE"
        )

        layout.separator()
        layout.operator("grease_pencil.stroke_split", text="Split", icon="SPLIT")
        layout.separator()
        layout.operator("grease_pencil.copy", text="Copy", icon="COPYDOWN")
        layout.operator(
            "grease_pencil.paste", text="Paste", icon="PASTEDOWN"
        ).type = 'ACTIVE'
        layout.operator("grease_pencil.paste", text="Paste by Layer", icon="PASTEDOWN").type = "LAYER"

        layout.operator_menu_enum("grease_pencil.dissolve", "type")
        layout.menu("VIEW3D_MT_edit_greasepencil_delete")

        layout.separator()

        layout.menu("VIEW3D_MT_edit_greasepencil_cleanup")
        layout.menu("VIEW3D_MT_edit_greasepencil_showhide")

        layout.separator()
        layout.operator_menu_enum("grease_pencil.separate", "mode", text="Separate")

        layout.template_node_operator_asset_menu_items(catalog_path=self.bl_label)


class VIEW3D_MT_edit_greasepencil_stroke_simplify(Menu):
    bl_label = "Simplify Strokes"

    def draw(self, context):
        layout = self.layout

        layout.operator("grease_pencil.stroke_simplify", text="Fixed", icon="MOD_SIMPLIFY").mode = "FIXED"
        layout.operator("grease_pencil.stroke_simplify", text="Adaptive", icon="SIMPLIFY_ADAPTIVE").mode = "ADAPTIVE"
        layout.operator("grease_pencil.stroke_simplify", text="Sample", icon="SIMPLIFY_SAMPLE").mode = "SAMPLE"
        layout.operator("grease_pencil.stroke_simplify", text="Merge", icon="MERGE").mode = "MERGE"


class VIEW3D_MT_edit_greasepencil_stroke(Menu):
    bl_label = "Stroke"

    def draw(self, context):
        layout = self.layout

        tool_settings = context.tool_settings
        settings = tool_settings.gpencil_sculpt
        mode = (
            tool_settings.gpencil_selectmode_edit
        )  # bfa - the select mode for grease pencils

        layout.operator(
            "grease_pencil.stroke_subdivide", text="Subdivide", icon="SUBDIVIDE_EDGES"
        )
        layout.operator(
            "grease_pencil.stroke_subdivide_smooth",
            text="Subdivide and Smooth",
            icon="SUBDIVIDE_EDGES",
        )
        # bfa - not in stroke mode. It is greyed out for this mode, so hide.
        if mode != 'STROKE':
            layout.menu("VIEW3D_MT_edit_greasepencil_stroke_simplify")
        layout.separator()

        layout.operator_menu_enum("grease_pencil.join_selection", "type", text="Join")

        layout.separator()
        layout.operator("grease_pencil.outline", text="Outline", icon = "MOD_OUTLINE")
        layout.separator()

        layout.menu("GREASE_PENCIL_MT_move_to_layer")
        layout.menu("VIEW3D_MT_grease_pencil_assign_material")
        layout.operator("grease_pencil.set_active_material", icon="MATERIAL")
        layout.menu("VIEW3D_MT_edit_grease_pencil_arrange_strokes")  # BFA - menu

        layout.separator()

        layout.operator(
            "grease_pencil.cyclical_set", text="Close", icon="TOGGLE_CLOSE"
        ).type = "CLOSE"
        layout.operator(
            "grease_pencil.cyclical_set", text="Toggle Cyclic", icon="TOGGLE_CYCLIC"
        ).type = "TOGGLE"
        layout.operator_menu_enum(
            "grease_pencil.caps_set", text="Set Caps", property="type"
        )
        layout.operator("grease_pencil.stroke_switch_direction", icon="FLIP")
        if mode != 'STROKE':
            layout.operator(
                "grease_pencil.set_start_point", text="Set Start Point", icon="STARTPOINT"
            )

        layout.separator()

        layout.operator(
            "grease_pencil.set_uniform_thickness",
            text="Normalize Thickness",
            icon="MOD_THICKNESS",
        )
        layout.operator(
            "grease_pencil.set_uniform_opacity",
            text="Normalize Opacity",
            icon="MOD_OPACITY",
        )

        layout.separator()

        layout.operator_menu_enum("grease_pencil.convert_curve_type", text="Convert Type", property="type")
        layout.operator("grease_pencil.set_curve_resolution", icon="SPLINE_RESOLUTION")

        layout.separator()

        layout.operator("grease_pencil.reset_uvs", icon="RESET")

        layout.template_node_operator_asset_menu_items(catalog_path=self.bl_label)


class VIEW3D_MT_edit_greasepencil_point(Menu):
    bl_label = "Point"

    def draw(self, _context):
        layout = self.layout

        context = bpy.context

        if context.scene.tool_settings.gpencil_selectmode_edit != 'STROKE':
            layout.operator(
                "grease_pencil.extrude_move", text="Extrude", icon="EXTRUDE_REGION"
            )

        layout.separator()

        layout.operator(
            "grease_pencil.stroke_smooth", text="Smooth", icon="PARTICLEBRUSH_SMOOTH"
        )

        layout.separator()

        layout.menu("VIEW3D_MT_greasepencil_vertex_group")

        layout.separator()

        layout.operator_menu_enum("grease_pencil.set_handle_type", property="type")

        layout.template_node_operator_asset_menu_items(catalog_path=self.bl_label)


class VIEW3D_MT_edit_curves_add(Menu):
    bl_label = "Add"
    bl_translation_context = i18n_contexts.operator_default

    def draw(self, _context):
        layout = self.layout

        layout.operator("curves.add_bezier", text="Bézier", icon="CURVE_BEZCURVE")
        layout.operator("curves.add_circle", text="Circle", icon="CURVE_BEZCIRCLE")


class VIEW3D_MT_edit_curves(Menu):
    bl_label = "Curves"

    def draw(self, _context):
        layout = self.layout

        layout.menu("VIEW3D_MT_transform")
        layout.menu("VIEW3D_MT_mirror")
        layout.menu("VIEW3D_MT_snap")

        layout.separator()
        layout.operator("curves.duplicate_move", icon="DUPLICATE")
        layout.operator("curves.extrude_move")

        layout.separator()
        layout.operator("curves.attribute_set", icon="NODE_ATTRIBUTE")
        layout.operator_menu_enum("curves.curve_type_set", "type")
        layout.operator("curves.cyclic_toggle", icon="TOGGLE_CYCLIC")
        layout.template_node_operator_asset_menu_items(catalog_path=self.bl_label)

        layout.separator()

        layout.operator("curves.separate")
        layout.operator("curves.delete", icon="DELETE")


class VIEW3D_MT_edit_curves_control_points(Menu):
    bl_label = "Control Points"

    def draw(self, _context):
        layout = self.layout

        layout.operator("curves.extrude_move", icon="EXTRUDE_REGION")
        layout.operator_menu_enum("curves.handle_type_set", "type")


class VIEW3D_MT_edit_curves_segments(Menu):
    bl_label = "Segments"

    def draw(self, _context):
        layout = self.layout

        layout.operator("curves.subdivide", icon="SUBDIVIDE_EDGES")
        layout.operator("curves.switch_direction", icon="SWITCH_DIRECTION")


class VIEW3D_MT_edit_curves_context_menu(Menu):
    bl_label = "Curves"

    def draw(self, _context):
        layout = self.layout

        layout.operator_context = "INVOKE_DEFAULT"

        # Additive Operators
        layout.operator("curves.subdivide", icon="SUBDIVIDE_EDGES")

        layout.separator()

        layout.operator("curves.extrude_move", icon="EXTRUDE_REGION")

        layout.separator()

        # Deform Operators
        layout.menu("VIEW3D_MT_mirror")
        layout.menu("VIEW3D_MT_snap")

        layout.separator()

        # Modify Flags
        layout.operator_menu_enum("curves.curve_type_set", "type")
        layout.operator_menu_enum("curves.handle_type_set", "type")
        layout.operator("curves.cyclic_toggle")
        layout.operator("curves.switch_direction")

        layout.separator()

        # Removal Operators
        layout.operator("curves.separate")
        layout.operator("curves.delete")

        layout.separator()

        layout.operator("curves.split")


class VIEW3D_MT_edit_pointcloud(Menu):
    bl_label = "Point Cloud"

    def draw(self, context):
        layout = self.layout
        layout.menu("VIEW3D_MT_transform")
        layout.separator()
        layout.operator("pointcloud.duplicate_move", icon="DUPLICATE")
        layout.separator()
        layout.operator("pointcloud.attribute_set", icon="NODE_ATTRIBUTE")
        layout.operator("pointcloud.delete", icon = "DELETE")
        layout.operator("pointcloud.separate", icon="SEPARATE")
        layout.template_node_operator_asset_menu_items(catalog_path=self.bl_label)


class VIEW3D_MT_object_mode_pie(Menu):
    bl_label = "Mode"

    def draw(self, _context):
        layout = self.layout

        pie = layout.menu_pie()
        pie.operator_enum("object.mode_set", "mode")


class VIEW3D_MT_view_pie(Menu):
    bl_label = "View"
    bl_idname = "VIEW3D_MT_view_pie"

    def draw(self, _context):
        layout = self.layout

        pie = layout.menu_pie()
        # pie.operator_enum("view3d.view_axis", "type") #BFA - Opted to the
        # operators that contain consistenty iconography

        # 4 - LEFT
        pie.operator(
            "view3d.view_axis", text="Left", icon="VIEW_LEFT"
        ).type = 'LEFT'  # BFA - Icon changed
        # 6 - RIGHT
        pie.operator(
            "view3d.view_axis", text="Right", icon="VIEW_RIGHT"
        ).type = "RIGHT"  # BFA - Icon changed
        # 2 - BOTTOM
        pie.operator(
            "view3d.view_axis", text="Bottom", icon="VIEW_BOTTOM"
        ).type = "BOTTOM"  # BFA - Icon changed
        # 8 - TOP
        pie.operator(
            "view3d.view_axis", text="Top", icon="VIEW_TOP"
        ).type = "TOP"  # BFA - Icon changed
        # 7 - TOP - LEFT
        pie.operator(
            "view3d.view_axis", text="Back", icon="VIEW_BACK"
        ).type = "BACK"  # BFA - Icon Added
        # 9 - TOP - RIGHT
        pie.operator(
            "view3d.view_axis", text="Front", icon="VIEW_FRONT"
        ).type = "FRONT"  # BFA - Icon Added

        # 1 - BOTTOM - LEFT
        pie.operator("view3d.view_camera", text="View Camera", icon="CAMERA_DATA")
        # 3 - BOTTOM - RIGHT
        pie.operator("view3d.view_selected", text="View Selected", icon="VIEW_SELECTED")


class VIEW3D_MT_transform_gizmo_pie(Menu):
    bl_label = "View"

    def draw(self, context):
        layout = self.layout

        pie = layout.menu_pie()
        # 1: Left
        pie.operator(
            "view3d.transform_gizmo_set", text="Move", icon="TRANSFORM_MOVE"
        ).type = {"TRANSLATE"}
        # 2: Right
        pie.operator(
            "view3d.transform_gizmo_set", text="Rotate", icon="TRANSFORM_ROTATE"
        ).type = {"ROTATE"}
        # 3: Down
        pie.operator(
            "view3d.transform_gizmo_set", text="Scale", icon="TRANSFORM_SCALE"
        ).type = {"SCALE"}
        # 4: Up
        pie.prop(context.space_data, "show_gizmo", text="Show Gizmos", icon="GIZMO")
        # 5: Up/Left
        pie.operator("view3d.transform_gizmo_set", text="All", icon="GIZMO").type = {
            'TRANSLATE',
            'ROTATE',
            'SCALE',
        }


class VIEW3D_MT_shading_pie(Menu):
    bl_label = "Shading"

    def draw(self, context):
        layout = self.layout
        pie = layout.menu_pie()

        view = context.space_data

        pie.prop(view.shading, "type", expand=True)


class VIEW3D_MT_shading_ex_pie(Menu):
    bl_label = "Shading"

    def draw(self, context):
        layout = self.layout
        pie = layout.menu_pie()

        view = context.space_data

        pie.prop_enum(view.shading, "type", value='WIREFRAME')
        pie.prop_enum(view.shading, "type", value='SOLID')

        # Note this duplicates "view3d.toggle_xray" logic, so we can see the active item: #58661.
        if context.pose_object:
            pie.prop(view.overlay, "show_xray_bone", icon="XRAY")
        else:
            xray_active = (context.mode == "EDIT_MESH") or (
                view.shading.type in {'SOLID', 'WIREFRAME'}
            )
            if xray_active:
                sub = pie
            else:
                sub = pie.row()
                sub.active = False
            sub.prop(
                view.shading,
                "show_xray_wireframe"
                if (view.shading.type == 'WIREFRAME')
                else "show_xray",
                text="Toggle X-Ray",
                icon="XRAY",
            )

        pie.prop(view.overlay, "show_overlays", text="Toggle Overlays", icon="OVERLAY")

        pie.prop_enum(view.shading, "type", value="MATERIAL")
        pie.prop_enum(view.shading, "type", value="RENDERED")


class VIEW3D_MT_pivot_pie(Menu):
    bl_label = "Pivot Point"

    def draw(self, context):
        layout = self.layout
        pie = layout.menu_pie()

        tool_settings = context.tool_settings
        obj = context.active_object
        mode = context.mode

        pie.prop_enum(
            tool_settings, "transform_pivot_point", value="BOUNDING_BOX_CENTER"
        )
        pie.prop_enum(tool_settings, "transform_pivot_point", value="CURSOR")
        pie.prop_enum(
            tool_settings, "transform_pivot_point", value="INDIVIDUAL_ORIGINS"
        )
        pie.prop_enum(tool_settings, "transform_pivot_point", value="MEDIAN_POINT")
        pie.prop_enum(tool_settings, "transform_pivot_point", value="ACTIVE_ELEMENT")
        if (obj is None) or (mode in {"OBJECT", "POSE", 'WEIGHT_PAINT'}):
            pie.prop(tool_settings, "use_transform_pivot_point_align")
        if mode in {"EDIT_GPENCIL", 'EDIT_GREASE_PENCIL'}:
            pie.prop(tool_settings.gpencil_sculpt, "use_scale_thickness")


class VIEW3D_MT_orientations_pie(Menu):
    bl_label = "Orientation"

    def draw(self, context):
        layout = self.layout
        pie = layout.menu_pie()
        scene = context.scene

        pie.prop(scene.transform_orientation_slots[0], "type", expand=True)


class VIEW3D_MT_snap_pie(Menu):
    bl_label = "Snap"

    def draw(self, _context):
        layout = self.layout
        pie = layout.menu_pie()

        pie.operator(
            "view3d.snap_cursor_to_grid", text="Cursor to Grid", icon="CURSORTOGRID"
        )
        pie.operator(
            "view3d.snap_selected_to_grid",
            text="Selection to Grid",
            icon="SELECTIONTOGRID",
        )
        pie.operator(
            "view3d.snap_cursor_to_selected",
            text="Cursor to Selected",
            icon="CURSORTOSELECTION",
        )
        pie.operator(
            "view3d.snap_selected_to_cursor",
            text="Selection to Cursor",
            icon="SELECTIONTOCURSOR",
        ).use_offset = False
        pie.operator(
            "view3d.snap_selected_to_cursor",
            text="Selection to Cursor (Keep Offset)",
            icon="SELECTIONTOCURSOROFFSET",
        ).use_offset = True
        pie.operator(
            "view3d.snap_selected_to_active",
            text="Selection to Active",
            icon="SELECTIONTOACTIVE",
        )
        pie.operator(
            "view3d.snap_cursor_to_center",
            text="Cursor to World Origin",
            icon="CURSORTOCENTER",
        )
        pie.operator(
            "view3d.snap_cursor_to_active",
            text="Cursor to Active",
            icon="CURSORTOACTIVE",
        )


class VIEW3D_MT_proportional_editing_falloff_pie(Menu):
    bl_label = "Proportional Editing Falloff"

    def draw(self, context):
        layout = self.layout
        pie = layout.menu_pie()

        tool_settings = context.scene.tool_settings

        pie.prop(tool_settings, "proportional_edit_falloff", expand=True)


class VIEW3D_MT_sculpt_mask_edit_pie(Menu):
    bl_label = "Mask Edit"

    def draw(self, _context):
        layout = self.layout
        pie = layout.menu_pie()

        props = pie.operator(
            "paint.mask_flood_fill", text="Invert Mask", icon="INVERT_MASK"
        )  # BFA - icon
        props.mode = 'INVERT'
        props = pie.operator(
            "paint.mask_flood_fill", text="Clear Mask", icon="CLEAR_MASK"
        )  # BFA - icon
        props.mode = 'VALUE'
        props.value = 0.0
        props = pie.operator(
            "sculpt.mask_filter", text="Smooth Mask", icon="PARTICLEBRUSH_SMOOTH"
        )  # BFA - icon
        props.filter_type = "SMOOTH"
        props = pie.operator(
            "sculpt.mask_filter", text="Sharpen Mask", icon="SHARPEN"
        )  # BFA - icon
        props.filter_type = "SHARPEN"
        props = pie.operator(
            "sculpt.mask_filter", text="Grow Mask", icon="SELECTMORE"
        )  # BFA - icon
        props.filter_type = "GROW"
        props = pie.operator(
            "sculpt.mask_filter", text="Shrink Mask", icon="SELECTLESS"
        )  # BFA - icon
        props.filter_type = "SHRINK"
        props = pie.operator(
            "sculpt.mask_filter", text="Increase Contrast", icon="INC_CONTRAST"
        )  # BFA - icon
        props.filter_type = "CONTRAST_INCREASE"
        props.auto_iteration_count = False
        props = pie.operator(
            "sculpt.mask_filter", text="Decrease Contrast", icon="DEC_CONTRAST"
        )  # BFA - icon
        props.filter_type = "CONTRAST_DECREASE"
        props.auto_iteration_count = False


class VIEW3D_MT_sculpt_automasking_pie(Menu):
    bl_label = "Automasking"

    def draw(self, context):
        layout = self.layout
        pie = layout.menu_pie()

        tool_settings = context.tool_settings
        sculpt = tool_settings.sculpt

        pie.prop(sculpt, "use_automasking_topology", text="Topology")
        pie.prop(sculpt, "use_automasking_face_sets", text="Face Sets")
        pie.prop(sculpt, "use_automasking_boundary_edges", text="Mesh Boundary")
        pie.prop(sculpt, "use_automasking_boundary_face_sets", text="Face Sets Boundary")
        pie.prop(sculpt, "use_automasking_cavity", text="Cavity")
        pie.prop(sculpt, "use_automasking_cavity_inverted", text="Cavity (Inverted)")
        pie.prop(sculpt, "use_automasking_start_normal", text="Area Normal")
        pie.prop(sculpt, "use_automasking_view_normal", text="View Normal")


class VIEW3D_MT_grease_pencil_sculpt_automasking_pie(Menu):
    bl_label = "Automasking"

    def draw(self, context):
        layout = self.layout
        pie = layout.menu_pie()

        tool_settings = context.tool_settings
        sculpt = tool_settings.gpencil_sculpt

        pie.prop(sculpt, "use_automasking_stroke", text="Stroke")
        pie.prop(sculpt, "use_automasking_layer_stroke", text="Layer")
        pie.prop(sculpt, "use_automasking_material_stroke", text="Material")
        pie.prop(sculpt, "use_automasking_layer_active", text="Active Layer")
        pie.prop(sculpt, "use_automasking_material_active", text="Active Material")


class VIEW3D_MT_sculpt_face_sets_edit_pie(Menu):

    bl_label = "Face Sets Edit"

    def draw(self, _context):
        layout = self.layout
        pie = layout.menu_pie()

        props = pie.operator(
            "sculpt.face_sets_create", text="Face Set from Masked", icon="MOD_MASK"
        )  # BFA - Icon
        props.mode = "MASKED"

        props = pie.operator(
            "sculpt.face_sets_create", text="Face Set from Visible", icon="FILL_MASK"
        )  # BFA - Icon
        props.mode = "VISIBLE"

        pie.operator(
            "paint.visibility_invert", text="Invert Visible", icon="INVERT_MASK"
        )  # BFA - Icon

        props = pie.operator("paint.hide_show_all", icon="HIDE_OFF")  # BFA - Icon
        props.action = "SHOW"


class VIEW3D_MT_wpaint_vgroup_lock_pie(Menu):
    bl_label = "Vertex Group Locks"

    def draw(self, _context):
        layout = self.layout
        pie = layout.menu_pie()

        # 1: Left
        props = pie.operator("object.vertex_group_lock", icon="LOCKED", text="Lock All")
        props.action, props.mask = 'LOCK', 'ALL'
        # 2: Right
        props = pie.operator(
            "object.vertex_group_lock", icon="UNLOCKED", text="Unlock All"
        )
        props.action, props.mask = 'UNLOCK', 'ALL'
        # 3: Down
        props = pie.operator(
            "object.vertex_group_lock", icon="UNLOCKED", text="Unlock Selected"
        )
        props.action, props.mask = 'UNLOCK', 'SELECTED'
        # 4: Up
        props = pie.operator(
            "object.vertex_group_lock", icon="LOCKED", text="Lock Selected"
        )
        props.action, props.mask = 'LOCK', 'SELECTED'
        # 5: Up/Left
        props = pie.operator(
            "object.vertex_group_lock", icon="LOCKED", text="Lock Unselected"
        )
        props.action, props.mask = 'LOCK', "UNSELECTED"
        # 6: Up/Right
        props = pie.operator(
            "object.vertex_group_lock",
            text="Lock Only Selected",
            icon="RESTRICT_SELECT_OFF",
        )
        props.action, props.mask = 'LOCK', "INVERT_UNSELECTED"
        # 7: Down/Left
        props = pie.operator(
            "object.vertex_group_lock",
            text="Lock Only Unselected",
            icon="RESTRICT_SELECT_ON",
        )
        props.action, props.mask = 'UNLOCK', "INVERT_UNSELECTED"
        # 8: Down/Right
        props = pie.operator(
            "object.vertex_group_lock", text="Invert Locks", icon="INVERSE"
        )
        props.action, props.mask = 'INVERT', 'ALL'


# ********** Panel **********


class VIEW3D_PT_active_tool(Panel, ToolActivePanelHelper):
    bl_space_type = 'VIEW_3D'
    bl_region_type = 'UI'
    bl_category = "Tool"
    # See comment below.
    # bl_options = {'HIDE_HEADER'}

    # Don't show in properties editor.
    @classmethod
    def poll(cls, context):
        return context.area.type == 'VIEW_3D'


# FIXME(campbell): remove this second panel once 'HIDE_HEADER' works with category tabs,
# Currently pinning allows ordering headerless panels below panels with headers.
class VIEW3D_PT_active_tool_duplicate(Panel, ToolActivePanelHelper):
    bl_space_type = 'VIEW_3D'
    bl_region_type = 'UI'
    bl_category = "Tool"
    bl_options = {"HIDE_HEADER"}

    # Only show in properties editor.
    @classmethod
    def poll(cls, context):
        return context.area.type != 'VIEW_3D'


# BFA - heavily modified, careful
class VIEW3D_PT_view3d_properties(Panel):
    bl_space_type = 'VIEW_3D'
    bl_region_type = 'UI'
    bl_category = "View"
    bl_label = "View"
    bl_options = {'DEFAULT_CLOSED'}

    def draw(self, context):
        layout = self.layout

        view = context.space_data

        layout.use_property_split = True
        layout.use_property_decorate = False  # No animation.

        col = layout.column()

        subcol = col.column()
        subcol.active = bool(
            view.region_3d.view_perspective != "CAMERA" or view.region_quadviews
        )
        subcol.prop(view, "lens", text="Focal Length")

        subcol = col.column(align=True)
        subcol.prop(view, "clip_start", text="Clip Near")
        subcol.prop(
            view, "clip_end", text="Clip Far", text_ctxt=i18n_contexts.id_camera
        )

        subcol.separator()

        col = layout.column()

        subcol = col.column()
        subcol.use_property_split = False
        row = subcol.row()
        split = row.split(factor=0.65)
        split.prop(view, "use_local_camera")
        if view.use_local_camera:
            split.label(icon="DISCLOSURE_TRI_DOWN")
        else:
            split.label(icon="DISCLOSURE_TRI_RIGHT")

        if view.use_local_camera:
            row = subcol.row()
            row.use_property_split = True
            row.prop(view, "camera", text="")

        row = subcol.row(align=True)
        if view.region_3d.view_perspective == "CAMERA":
            row = subcol.row()
            subcol.prop(view.overlay, "show_camera_passepartout", text="Passepartout")

        subcol.use_property_split = False
        subcol.prop(view, "use_render_border")


# BFA - not used
# class VIEW3D_PT_view3d_lock(Panel):


# bfa panel
class VIEW3D_PT_view3d_properties_edit(Panel):
    bl_space_type = 'VIEW_3D'
    bl_region_type = 'UI'
    bl_category = "View"
    bl_label = "Edit"
    bl_options = {'DEFAULT_CLOSED'}

    def draw(self, context):
        layout = self.layout

        tool_settings = context.tool_settings
        layout.prop(tool_settings, "lock_object_mode")


# bfa panel
class VIEW3D_PT_view3d_camera_lock(Panel):
    bl_space_type = 'VIEW_3D'
    bl_region_type = 'UI'
    bl_category = "View"
    bl_label = "Camera Lock"
    bl_parent_id = "VIEW3D_PT_view3d_properties"

    def draw(self, context):
        layout = self.layout

        layout.use_property_split = True
        layout.use_property_decorate = False  # No animation.

        view = context.space_data

        col = layout.column(align=True)
        sub = col.column()
        sub.active = bool(
            view.region_3d.view_perspective != "CAMERA" or view.region_quadviews
        )

        sub.prop(view, "lock_object")
        lock_object = view.lock_object
        if lock_object:
            if lock_object.type == 'ARMATURE':
                sub.prop_search(
                    view,
                    "lock_bone",
                    lock_object.data,
                    "edit_bones" if lock_object.mode == "EDIT" else "bones",
                    text="Bone",
                )
        else:
            col = layout.column(align=True)
            col.use_property_split = False
            col.prop(view, "lock_cursor", text="Lock To 3D Cursor")

        col.use_property_split = False
        col.prop(view, "lock_camera", text="Camera to View")
        col.prop(view.region_3d, "lock_rotation", text="Lock View Rotation")


class VIEW3D_PT_view3d_cursor(Panel):
    bl_space_type = 'VIEW_3D'
    bl_region_type = 'UI'
    bl_category = "View"
    bl_label = "3D Cursor"
    bl_options = {'DEFAULT_CLOSED'}

    def draw(self, context):
        layout = self.layout

        cursor = context.scene.cursor

        layout.use_property_split = True
        layout.use_property_decorate = False

        layout.column().prop(cursor, "location", text="Location")
        rotation_mode = cursor.rotation_mode
        if rotation_mode == 'QUATERNION':
            layout.column().prop(cursor, "rotation_quaternion", text="Rotation")
        elif rotation_mode == "AXIS_ANGLE":
            layout.column().prop(cursor, "rotation_axis_angle", text="Rotation")
        else:
            layout.column().prop(cursor, "rotation_euler", text="Rotation")
        layout.prop(cursor, "rotation_mode", text="")


class VIEW3D_PT_collections(Panel):
    bl_space_type = 'VIEW_3D'
    bl_region_type = 'UI'
    bl_category = "View"
    bl_label = "Collections"
    bl_options = {'DEFAULT_CLOSED'}

    def _draw_collection(
        self, layout, view_layer, use_local_collections, collection, index
    ):
        need_separator = index
        for child in collection.children:
            index += 1

            if child.exclude:
                continue

            if child.collection.hide_viewport:
                continue

            if need_separator:
                layout.separator()
                need_separator = False

            icon = "BLANK1"
            # has_objects = True
            if child.has_selected_objects(view_layer):
                icon = "LAYER_ACTIVE"
            elif child.has_objects():
                icon = "LAYER_USED"
            else:
                # has_objects = False
                pass

            row = layout.row()
            row.use_property_decorate = False
            sub = row.split(factor=0.98)
            subrow = sub.row()
            subrow.alignment = 'LEFT'
            subrow.operator(
                "object.hide_collection",
                text=child.name,
                icon=icon,
                emboss=False,
            ).collection_index = index

            sub = row.split()
            subrow = sub.row(align=True)
            subrow.alignment = "RIGHT"
            if not use_local_collections:
                subrow.active = (
                    collection.is_visible
                )  # Parent collection runtime visibility
                subrow.prop(child, "hide_viewport", text="", emboss=False)
            else:
                subrow.active = (
                    collection.visible_get()
                )  # Parent collection runtime visibility
                icon = "HIDE_OFF" if child.visible_get() else "HIDE_ON"
                props = subrow.operator(
                    "object.hide_collection", text="", icon=icon, emboss=False
                )
                props.collection_index = index
                props.toggle = True

        for child in collection.children:
            index = self._draw_collection(
                layout, view_layer, use_local_collections, child, index
            )

        return index

    def draw(self, context):
        layout = self.layout
        layout.use_property_split = False

        view = context.space_data
        view_layer = context.view_layer

        layout.use_property_split = False
        layout.prop(view, "use_local_collections")
        layout.separator()

        # We pass index 0 here because the index is increased
        # so the first real index is 1
        # And we start with index as 1 because we skip the master collection
        self._draw_collection(
            layout,
            view_layer,
            view.use_local_collections,
            view_layer.layer_collection,
            0,
        )


class VIEW3D_PT_object_type_visibility(Panel):
    bl_space_type = 'VIEW_3D'
    bl_region_type = 'HEADER'
    bl_label = "Selectability & Visibility"
    bl_ui_units_x = 8

    # Allows derived classes to pass view data other than context.space_data.
    # This is used by the official VR add-on, which passes XrSessionSettings
    # since VR has a 3D view that only exists for the duration of the VR session.
    def draw_ex(self, _context, view, show_select):
        layout = self.layout
        layout.use_property_split = True
        layout.use_property_decorate = False

        layout.label(text="Selectability & Visibility")
        layout.separator()
        col = layout.column(align=True)

        attr_object_types = (
            ("mesh", "Mesh", 'OUTLINER_OB_MESH'),
            ("curve", "Curve", 'OUTLINER_OB_CURVE'),
            ("surf", "Surface", 'OUTLINER_OB_SURFACE'),
            ("meta", "Meta", 'OUTLINER_OB_META'),
            ("font", "Text", 'OUTLINER_OB_FONT'),
            (None, None, None),
            ("curves", "Hair Curves", 'HAIR_DATA'),
            ("pointcloud", "Point Cloud", 'OUTLINER_OB_POINTCLOUD'),
            ("volume", "Volume", 'OUTLINER_OB_VOLUME'),
            ("grease_pencil", "Grease Pencil", 'OUTLINER_OB_GREASEPENCIL'),
            ("armature", "Armature", 'OUTLINER_OB_ARMATURE'),
            (None, None, None),
            ("lattice", "Lattice", 'OUTLINER_OB_LATTICE'),
            ("empty", "Empty", 'OUTLINER_OB_EMPTY'),
            ("light", "Light", 'OUTLINER_OB_LIGHT'),
            ("light_probe", "Light Probe", 'OUTLINER_OB_LIGHTPROBE'),
            ("camera", "Camera", 'OUTLINER_OB_CAMERA'),
            ("speaker", "Speaker", 'OUTLINER_OB_SPEAKER'),
        )

        for attr, attr_name, attr_icon in attr_object_types:
            if attr is None:
                col.separator()
                continue

            attr_v = "show_object_viewport_" + attr
            icon_v = 'HIDE_OFF' if getattr(view, attr_v) else 'HIDE_ON'

            row = col.row(align=True)
            row.label(text=attr_name, icon=attr_icon)

            if show_select:
                attr_s = "show_object_select_" + attr
                icon_s = 'RESTRICT_SELECT_OFF' if getattr(view, attr_s) else 'RESTRICT_SELECT_ON'

                rowsub = row.row(align=True)
                rowsub.active = getattr(view, attr_v)
                rowsub.prop(view, attr_s, text="", icon=icon_s, emboss=False)

            row.prop(view, attr_v, text="", icon=icon_v, emboss=False)

    def draw(self, context):
        view = context.space_data
        self.draw_ex(context, view, True)


class VIEW3D_PT_shading(Panel):
    bl_space_type = 'VIEW_3D'
    bl_region_type = 'HEADER'
    bl_label = "Shading"
    bl_ui_units_x = 12

    @classmethod
    def get_shading(cls, context):
        # Get settings from 3D viewport or OpenGL render engine
        view = context.space_data
        if view.type == 'VIEW_3D':
            return view.shading
        else:
            return context.scene.display.shading

    def draw(self, _context):
        layout = self.layout
        layout.label(text="Viewport Shading")


class VIEW3D_PT_shading_lighting(Panel):
    bl_space_type = 'VIEW_3D'
    bl_region_type = 'HEADER'
    bl_label = "Lighting"
    bl_parent_id = "VIEW3D_PT_shading"

    @classmethod
    def poll(cls, context):
        shading = VIEW3D_PT_shading.get_shading(context)
        if shading.type in {'SOLID', 'MATERIAL'}:
            return True
        if shading.type == 'RENDERED':
            engine = context.scene.render.engine
            if engine == 'BLENDER_EEVEE':
                return True
        return False

    def draw(self, context):
        layout = self.layout
        shading = VIEW3D_PT_shading.get_shading(context)

        col = layout.column()
        split = col.split(factor=0.95)

        if shading.type == 'SOLID':
            row = split.row()
            row.separator()
            row.prop(shading, "light", expand=True)
            col = split.column()

            split = layout.split(factor=0.95)
            col = split.column()
            sub = col.row()

            if shading.light == 'STUDIO':
                prefs = context.preferences
                system = prefs.system

                if not system.use_studio_light_edit:
                    sub.scale_y = 0.6  # Smaller studio-light preview.
                    row = sub.row()
                    row.separator()
                    row.template_icon_view(shading, "studio_light", scale_popup=3.0)
                else:
                    row = sub.row()
                    row.separator()
                    row.prop(
                        system,
                        "use_studio_light_edit",
                        text="Disable Studio Light Edit",
                        icon="NONE",
                        toggle=True,
                    )

                col = split.column()
                col.operator(
                    "screen.userpref_show", emboss=False, text="", icon="PREFERENCES"
                ).section = "LIGHTS"

                split = layout.split(factor=0.95)
                col = split.column()

                row = col.row()
                row.separator()
                row.prop(
                    shading,
                    "use_world_space_lighting",
                    text="",
                    icon="WORLD",
                    toggle=True,
                )
                row = row.row()
                if shading.use_world_space_lighting:
                    row.prop(shading, "studiolight_rotate_z", text="Rotation")
                    col = split.column()  # to align properly with above

            elif shading.light == "MATCAP":
                sub.scale_y = 0.6  # smaller matcap preview
                row = sub.row()
                row.separator()
                row.template_icon_view(shading, "studio_light", scale_popup=3.0)

                col = split.column()
                col.operator(
                    "screen.userpref_show", emboss=False, text="", icon="PREFERENCES"
                ).section = "LIGHTS"
                col.operator(
                    "view3d.toggle_matcap_flip",
                    emboss=False,
                    text="",
                    icon="ARROW_LEFTRIGHT",
                )

        elif shading.type == "MATERIAL":
            row = col.row()
            row.separator()
            row.prop(shading, "use_scene_lights")
            row = col.row()
            row.separator()
            row.prop(shading, "use_scene_world")
            col = layout.column()
            split = col.split(factor=0.95)

            if not shading.use_scene_world:
                col = split.column()
                sub = col.row()
                sub.scale_y = 0.6
                row = sub.row()
                row.separator()
                row.template_icon_view(shading, "studio_light", scale_popup=3)

                col = split.column()
                col.operator(
                    "screen.userpref_show", emboss=False, text="", icon="PREFERENCES"
                ).section = "LIGHTS"

                split = layout.split(factor=0.95)
                col = split.column()

                engine = context.scene.render.engine
                row = col.row()
                if engine == "BLENDER_WORKBENCH":
                    row.separator()
                    row.prop(
                        shading,
                        "use_studiolight_view_rotation",
                        text="",
                        icon="WORLD",
                        toggle=True,
                    )
                row = row.row()
                row.prop(shading, "studiolight_rotate_z", text="Rotation")

                row = col.row()
                row.separator()
                row.prop(shading, "studiolight_intensity")
                row = col.row()
                row.separator()
                row.prop(shading, "studiolight_background_alpha")
                row = col.row()
                row.separator()
                row.prop(shading, "studiolight_background_blur")
                col = split.column()  # to align properly with above

        elif shading.type == "RENDERED":
            row = col.row()
            row.separator()
            row.prop(shading, "use_scene_lights_render")
            row = col.row()
            row.separator()
            row.prop(shading, "use_scene_world_render")

            if not shading.use_scene_world_render:
                col = layout.column()
                split = col.split(factor=0.95)

                col = split.column()
                sub = col.row()
                sub.scale_y = 0.6
                row = sub.row()
                row.separator()
                row.template_icon_view(shading, "studio_light", scale_popup=3)

                col = split.column()
                col.operator(
                    "screen.userpref_show", emboss=False, text="", icon="PREFERENCES"
                ).section = "LIGHTS"

                split = layout.split(factor=0.95)
                col = split.column()
                row = col.row()
                row.separator()
                row.prop(shading, "studiolight_rotate_z", text="Rotation")
                row = col.row()
                row.separator()
                row.prop(shading, "studiolight_intensity")
                row = col.row()
                row.separator()
                row.prop(shading, "studiolight_background_alpha")
                row = col.row()
                row.separator()
                row.prop(shading, "studiolight_background_blur")
                col = split.column()  # to align properly with above
            else:
                row = col.row()
                row.separator()
                row.label(icon="DISCLOSURE_TRI_RIGHT")


class VIEW3D_PT_shading_color(Panel):
    bl_space_type = 'VIEW_3D'
    bl_region_type = 'HEADER'
    bl_label = "Wireframe Color"
    bl_parent_id = "VIEW3D_PT_shading"

    def _draw_color_type(self, context):
        layout = self.layout
        shading = VIEW3D_PT_shading.get_shading(context)

        layout.grid_flow(row_major=True, columns=3, align=True).prop(shading, "color_type", expand=True)
        if shading.color_type == 'SINGLE':
            layout.row().prop(shading, "single_color", text="")

    def _draw_background_color(self, context):
        layout = self.layout
        shading = VIEW3D_PT_shading.get_shading(context)

        layout.row().label(text="Background")
        layout.row().prop(shading, "background_type", expand=True)
        if shading.background_type == 'VIEWPORT':
            layout.row().prop(shading, "background_color", text="")

    def draw(self, context):
        layout = self.layout
        shading = VIEW3D_PT_shading.get_shading(context)

        self.layout.row().prop(shading, "wireframe_color_type", expand=True)
        self.layout.separator()

        if shading.type == 'SOLID':
            layout.row().label(text="Object Color")
            self._draw_color_type(context)
            self.layout.separator()
            self._draw_background_color(context)
        elif shading.type == 'WIREFRAME':
            self._draw_background_color(context)


class VIEW3D_PT_shading_options(Panel):
    bl_space_type = 'VIEW_3D'
    bl_region_type = 'HEADER'
    bl_label = "Options"
    bl_parent_id = "VIEW3D_PT_shading"

    @classmethod
    def poll(cls, context):
        shading = VIEW3D_PT_shading.get_shading(context)
        return shading.type in {'WIREFRAME', 'SOLID'}

    def draw(self, context):
        layout = self.layout

        shading = VIEW3D_PT_shading.get_shading(context)

        col = layout.column()

        if shading.type == 'SOLID':
            row = col.row()
            row.separator()
            row.prop(shading, "show_backface_culling")

        row = col.row()

        if shading.type == 'WIREFRAME':
            split = layout.split()
            col = split.column()
            row = col.row()
            row.separator()
            row.prop(shading, "show_xray_wireframe")
            col = split.column()
            if shading.show_xray_wireframe:
                col.prop(shading, "xray_alpha_wireframe", text="")
            else:
                col.label(icon="DISCLOSURE_TRI_RIGHT")
        elif shading.type == 'SOLID':
            xray_active = shading.show_xray and shading.xray_alpha != 1

            split = layout.split()
            col = split.column()
            col.use_property_split = False
            row = col.row()
            row.separator()
            row.prop(shading, "show_xray")
            col = split.column()
            if shading.show_xray:
                col.use_property_split = False
                col.prop(shading, "xray_alpha", text="")
            else:
                col.label(icon="DISCLOSURE_TRI_RIGHT")

            split = layout.split()
            split.active = not xray_active
            col = split.column()
            col.use_property_split = False
            row = col.row()
            row.separator()
            row.prop(shading, "show_shadows")
            col = split.column()
            if shading.show_shadows:
                col.use_property_split = False
                row = col.row(align=True)
                row.prop(shading, "shadow_intensity", text="")
                row.popover(
                    panel="VIEW3D_PT_shading_options_shadow",
                    icon="PREFERENCES",
                    text="",
                )
            else:
                col.label(icon="DISCLOSURE_TRI_RIGHT")

            split = layout.split()
            col = split.column()
            col.use_property_split = False
            row = col.row()
            if not xray_active:
                row.separator()
                row.prop(shading, "show_cavity")
                col = split.column()
                if shading.show_cavity:
                    col.prop(shading, "cavity_type", text="Type")
                else:
                    col.label(icon="DISCLOSURE_TRI_RIGHT")

            col = layout.column()

            if shading.show_cavity and not xray_active:
                if shading.cavity_type in {'WORLD', 'BOTH'}:
                    row = col.row()
                    row.separator()
                    row.separator()
                    row.label(text="World Space")
                    row = col.row()
                    row.separator()
                    row.separator()
                    row.separator()
                    row.use_property_split = True
                    row.prop(shading, "cavity_ridge_factor", text="Ridge")
                    row = col.row()
                    row.separator()
                    row.separator()
                    row.separator()
                    row.use_property_split = True
                    row.prop(shading, "cavity_valley_factor", text="Valley")
                    row.popover(
                        panel="VIEW3D_PT_shading_options_ssao",
                        icon="PREFERENCES",
                        text="",
                    )

                if shading.cavity_type in {'SCREEN', 'BOTH'}:
                    row = col.row()
                    row.separator()
                    row.separator()
                    row.label(text="Screen Space")
                    row = col.row()
                    row.separator()
                    row.separator()
                    row.separator()
                    row.use_property_split = True
                    row.prop(shading, "curvature_ridge_factor", text="Ridge")
                    row = col.row()
                    row.separator()
                    row.separator()
                    row.separator()
                    row.use_property_split = True
                    row.prop(shading, "curvature_valley_factor", text="Valley")

            row = col.row()
            if not xray_active:
                row.separator()
                row.prop(shading, "use_dof", text="Depth of Field")

        if shading.type in {'WIREFRAME', 'SOLID'}:
            split = layout.split()
            col = split.column()
            row = col.row()
            row.separator()
            row.prop(shading, "show_object_outline")
            col = split.column()
            if shading.show_object_outline:
                col.prop(shading, "object_outline_color", text="")
            else:
                col.label(icon="DISCLOSURE_TRI_RIGHT")

        if shading.type == 'SOLID':
            col = col.column()
            if shading.light in {'STUDIO', "MATCAP"}:
                studio_light = shading.selected_studio_light
                if (
                    studio_light is not None
                ) and studio_light.has_specular_highlight_pass:
                    row = layout.row()
                    row.separator()
                    row.prop(
                        shading, "show_specular_highlight", text="Specular Lighting"
                    )


class VIEW3D_PT_shading_options_shadow(Panel):
    bl_label = "Shadow Settings"
    bl_space_type = 'VIEW_3D'
    bl_region_type = 'HEADER'
    bl_ui_units_x = 12

    def draw(self, context):
        layout = self.layout
        layout.use_property_split = True
        scene = context.scene

        col = layout.column()
        col.prop(scene.display, "light_direction", text="Direction")
        col.prop(scene.display, "shadow_shift", text="Offset")
        col.prop(scene.display, "shadow_focus", text="Focus")


class VIEW3D_PT_shading_options_ssao(Panel):
    bl_label = "SSAO Settings"
    bl_space_type = 'VIEW_3D'
    bl_region_type = 'HEADER'

    def draw(self, context):
        layout = self.layout
        layout.use_property_split = True
        scene = context.scene

        col = layout.column(align=True)
        col.prop(scene.display, "matcap_ssao_samples")
        col.prop(scene.display, "matcap_ssao_distance")
        col.prop(scene.display, "matcap_ssao_attenuation")


class VIEW3D_PT_shading_render_pass(Panel):
    bl_space_type = 'VIEW_3D'
    bl_region_type = 'HEADER'
    bl_label = "Render Pass"
    bl_parent_id = "VIEW3D_PT_shading"
    COMPAT_ENGINES = {'BLENDER_EEVEE'}

    @classmethod
    def poll(cls, context):
        return (
            (context.space_data.shading.type == 'MATERIAL') or
            (context.engine in cls.COMPAT_ENGINES and context.space_data.shading.type == 'RENDERED')
        )

    def draw(self, context):
        shading = context.space_data.shading

        layout = self.layout
        row = layout.row()
        row.separator()
        row.prop(shading, "render_pass", text="")


class VIEW3D_PT_shading_compositor(Panel):
    bl_space_type = 'VIEW_3D'
    bl_region_type = 'HEADER'
    bl_label = "Compositor"
    bl_parent_id = "VIEW3D_PT_shading"
    bl_order = 10

    @classmethod
    def poll(cls, context):
        return context.space_data.shading.type in {'MATERIAL', 'RENDERED'}

    def draw(self, context):
        shading = context.space_data.shading
        row = self.layout.row()
        row.prop(shading, "use_compositor", expand=True)


class VIEW3D_PT_gizmo_display(Panel):
    bl_space_type = 'VIEW_3D'
    bl_region_type = 'HEADER'
    bl_label = "Gizmos"
    bl_ui_units_x = 12  # BFA - wider

    def draw(self, context):
        layout = self.layout

        scene = context.scene
        view = context.space_data

        prefs = context.preferences
        prefsview = prefs.view

        col = layout.column()
        col.label(text="Viewport Gizmos")
        col.separator()

        col.active = view.show_gizmo
        colsub = col.column()
        # BFA - these are shown below to float left under a label
        # colsub.prop(view, "show_gizmo_navigate", text="Navigate")
        # colsub.prop(view, "show_gizmo_tool", text="Active Tools")
        # colsub.prop(view, "show_gizmo_modifier", text="Active Modifier")
        # colsub.prop(view, "show_gizmo_context", text="Active Object")

        row = colsub.row()
        row.separator()
        row.prop(view, "show_gizmo_navigate", text="Navigate")

        # BFA - these are shown below with a conditional display
        # col = layout.column()
        # col.active = view.show_gizmo and view.show_gizmo_context
        # col.label(text="Object Gizmos")
        # col.prop(scene.transform_orientation_slots[1], "type", text="")
        # col.prop(view, "show_gizmo_object_translate", text="Move", text_ctxt=i18n_contexts.operator_default)
        # col.prop(view, "show_gizmo_object_rotate", text="Rotate", text_ctxt=i18n_contexts.operator_default)
        # col.prop(view, "show_gizmo_object_scale", text="Scale", text_ctxt=i18n_contexts.operator_default)

        row = colsub.row()
        row.separator()
        row.prop(view, "show_gizmo_tool", text="Active Tools")
        row = colsub.row()
        row.separator()
        row.prop(view, "show_gizmo_modifier", text="Active Modifier")

        split = col.split()
        row = split.row()
        row.separator()
        row.prop(view, "show_gizmo_context", text="Active Object")

        row = split.row(align=True)
        if not view.show_gizmo_context:
            row.label(icon="DISCLOSURE_TRI_RIGHT")
        else:
            row.label(icon="DISCLOSURE_TRI_DOWN")
            split = col.split()
            row = split.row()
            row.separator()

            col = layout.column(align=True)
            if view.show_gizmo and view.show_gizmo_context:
                col.label(text="Object Gizmos")
                row = col.row()
                row.separator()
                row.prop(scene.transform_orientation_slots[1], "type", text="")
                row = col.row()
                row.separator()
                row.prop(
                    view,
                    "show_gizmo_object_translate",
                    text="Move",
                    text_ctxt=i18n_contexts.operator_default,
                )  # BFA
                row = col.row()
                row.separator()
                row.prop(
                    view,
                    "show_gizmo_object_rotate",
                    text="Rotate",
                    text_ctxt=i18n_contexts.operator_default,
                )  # BFA
                row = col.row()
                row.separator()
                row.prop(
                    view,
                    "show_gizmo_object_scale",
                    text="Scale",
                    text_ctxt=i18n_contexts.operator_default,
                )  # BFA

        # Match order of object type visibility
        col = layout.column(align=True)
        col.active = view.show_gizmo
        col.label(text="Empty")
        row = col.row()
        row.separator()
        row.prop(view, "show_gizmo_empty_image", text="Image")
        row = col.row()
        row.separator()
        row.prop(view, "show_gizmo_empty_force_field", text="Force Field")

        col.label(text="Light")
        row = col.row()
        row.separator()
        row.prop(view, "show_gizmo_light_size", text="Size")
        row = col.row()
        row.separator()
        row.prop(view, "show_gizmo_light_look_at", text="Look At")

        col.label(text="Camera")
        row = col.row()
        row.separator()
        row.prop(view, "show_gizmo_camera_lens", text="Lens")
        row = col.row()
        row.separator()
        row.prop(view, "show_gizmo_camera_dof_distance", text="Focus Distance")


class VIEW3D_PT_overlay(Panel):
    bl_space_type = 'VIEW_3D'
    bl_region_type = 'HEADER'
    bl_label = "Overlays"
    bl_ui_units_x = 14

    def draw(self, _context):
        layout = self.layout
        layout.label(text="Viewport Overlays")


class VIEW3D_PT_overlay_guides(Panel):
    bl_space_type = 'VIEW_3D'
    bl_region_type = 'HEADER'
    bl_parent_id = "VIEW3D_PT_overlay"
    bl_label = "Guides"

    def draw(self, context):
        layout = self.layout

        view = context.space_data
        scene = context.scene

        overlay = view.overlay
        shading = view.shading
        display_all = overlay.show_overlays

        col = layout.column()
        col.active = display_all

        split = col.split()
        sub = split.column()

        split = col.split()
        col = split.column()
        col.use_property_split = False
        col.prop(overlay, "show_ortho_grid")
        col = split.column()

        if overlay.show_ortho_grid:
            col.prop(
                overlay,
                "show_floor",
                text="Floor",
                text_ctxt=i18n_contexts.editor_view3d,
            )
        else:
            col.label(icon="DISCLOSURE_TRI_RIGHT")

        if overlay.show_ortho_grid:
            col = layout.column(heading="Axes", align=False)

            row = col.row()
            row.use_property_split = True
            row.use_property_decorate = False
            row.separator()
            row.prop(overlay, "show_axis_x", text="X", toggle=True)
            row.prop(overlay, "show_axis_y", text="Y", toggle=True)
            row.prop(overlay, "show_axis_z", text="Z", toggle=True)

            if overlay.show_floor:
                col = layout.column()
                col.use_property_split = True
                col.use_property_decorate = False
                row = col.row()
                row.separator()
                row.prop(overlay, "grid_scale", text="Grid Scale")
                if scene.unit_settings.system == "NONE":
                    col = layout.column()
                    col.use_property_split = True
                    col.use_property_decorate = False
                    row = col.row()
                    row.separator()
                    row.prop(overlay, "grid_subdivisions", text="Subdivisions")

        layout.separator()

        layout.label(text="Options")

        # bfa - indent the Options group, matching other panels.
        col = layout.column(align=True)
        col.active = display_all
        split = col.split()
        sub = split.column(align=True)

        row = sub.row()
        row.separator()
        row.prop(overlay, "show_cursor", text="3D Cursor")
        row.prop(overlay, "show_annotation", text="Annotations")

        row = sub.row()
        row.separator()
        row.prop(overlay, "show_stats", text="Statistics")
        row.prop(overlay, "show_text", text="Text Info")

        # bfa - Camera and HDRi Preview options placed at the bottom,
        # since they're only relevant in specific view modes.
        if view.region_3d.view_perspective == "CAMERA" or shading.type == "MATERIAL":
            row = sub.row()
            row.separator()

        if view.region_3d.view_perspective == "CAMERA":
            row.prop(overlay, "show_camera_guides", text="Camera Guides")

        if shading.type == "MATERIAL":
                row = row if view.region_3d.view_perspective != "CAMERA" else row.row()
                row.active = shading.render_pass == "COMBINED"
                row.prop(overlay, "show_look_dev")


class VIEW3D_PT_overlay_object(Panel):
    bl_space_type = 'VIEW_3D'
    bl_region_type = 'HEADER'
    bl_parent_id = "VIEW3D_PT_overlay"
    bl_label = "Objects"

    def draw(self, context):
        layout = self.layout
        view = context.space_data
        overlay = view.overlay
        display_all = overlay.show_overlays
        shading = view.shading

        col = layout.column(align=True)
        col.active = display_all

        split = col.split()

        sub = split.column(align=True)
        row = sub.row()
        row.separator()
        row.prop(overlay, "show_extras", text="Extras")

        row = sub.row()
        row.separator()
        row.active = overlay.show_extras
        row.prop(overlay, "show_light_colors")

        row = sub.row()
        row.separator()
        row.prop(overlay, "show_relationship_lines")
        row = sub.row()
        row.separator()
        row.prop(overlay, "show_outline_selected")

        sub = split.column(align=True)
        sub.prop(overlay, "show_bones", text="Bones")
        sub.prop(overlay, "show_motion_paths")

        split = col.split()
        col = split.column()
        col.use_property_split = False
        row = col.row()
        row.separator()
        row.prop(overlay, "show_object_origins", text="Origins")
        col = split.column()
        if overlay.show_object_origins:
            col.prop(overlay, "show_object_origins_all", text="Origins (All)")
        else:
            col.label(icon="DISCLOSURE_TRI_RIGHT")

        if shading.type == "WIREFRAME" or shading.show_xray:
            layout.separator()
            layout.prop(overlay, "bone_wire_alpha")


class VIEW3D_PT_overlay_geometry(Panel):
    bl_space_type = 'VIEW_3D'
    bl_region_type = 'HEADER'
    bl_parent_id = "VIEW3D_PT_overlay"
    bl_label = "Geometry"

    def draw(self, context):
        layout = self.layout
        view = context.space_data
        overlay = view.overlay
        display_all = overlay.show_overlays
        is_wireframes = view.shading.type == "WIREFRAME"

        col = layout.column(align=True)
        col.active = display_all
        split = col.split()
        row = split.row()
        row.separator()
        row.prop(overlay, "show_wireframes")

        row = split.row(align=True)
        if overlay.show_wireframes or is_wireframes:
            row.prop(overlay, "wireframe_threshold", text="")
            row.prop(overlay, "wireframe_opacity", text="Opacity")
        else:
            row.label(icon="DISCLOSURE_TRI_RIGHT")

        row = col.row()
        row.separator()
        row.prop(overlay, "show_face_orientation")

        # These properties should be always available in the UI for all modes
        # other than Object.
        # Even when the Fade Inactive Geometry overlay is not affecting the
        # current active object depending on its mode, it will always affect
        # the rest of the scene.
        if context.mode != "OBJECT":
            col = layout.column(align=True)
            col.active = display_all
            split = col.split()
            row = split.row()
            row.separator()
            row.prop(overlay, "show_fade_inactive")

            row = split.row(align=True)
            if overlay.show_fade_inactive:
                row.prop(overlay, "fade_inactive_alpha", text="")
            else:
                row.label(icon="DISCLOSURE_TRI_RIGHT")

        # sub.prop(overlay, "show_onion_skins")


class VIEW3D_PT_overlay_viewer_node(Panel):
    bl_space_type = 'VIEW_3D'
    bl_region_type = 'HEADER'
    bl_parent_id = "VIEW3D_PT_overlay"
    bl_label = "Viewer Node"

    # BFA - We modified this method
    def draw(self, context):
        layout = self.layout
        view = context.space_data
        if not view.show_viewer:
            layout.label(text="Viewer Nodes Overlay Is Disabled", icon="ERROR")
            return

        overlay = view.overlay
        display_all = overlay.show_overlays
        col = layout.column(align=True)
        col.active = display_all
        split = col.split()
        row = split.row()
        row.separator()
        row.prop(overlay, "show_viewer_attribute", text="Color Overlay")

        row = split.row(align=True)
        if not overlay.show_viewer_attribute:
            row.label(icon="DISCLOSURE_TRI_RIGHT")
        else:
            row.label(icon="DISCLOSURE_TRI_DOWN")
            split = col.split()
            row = split.row()
            row.separator()
            col2 = row.column()
            split = col2.split()
            row = split.row()
            row.separator()
            row.use_property_split = True
            row.prop(overlay, "viewer_attribute_opacity", text="Opacity")

        split = col.split()
        row = split.row()
        row.separator()
        row.prop(overlay, "show_viewer_text", text="Attribute Text Overlay") # BFA - made explicit


class VIEW3D_PT_overlay_motion_tracking(Panel):
    bl_space_type = 'VIEW_3D'
    bl_region_type = 'HEADER'
    bl_parent_id = "VIEW3D_PT_overlay"
    bl_label = "Motion Tracking"

    def draw_header(self, context):
        layout = self.layout
        view = context.space_data
        overlay = view.overlay
        display_all = overlay.show_overlays
        layout.active = display_all

        row = layout.row()
        split = row.split()
        split.prop(view, "show_reconstruction", text=self.bl_label)
        if view.show_reconstruction:
            split.label(icon="DISCLOSURE_TRI_DOWN")
        else:
            split.label(icon="DISCLOSURE_TRI_RIGHT")

    def draw(self, context):
        layout = self.layout
        view = context.space_data
        overlay = view.overlay
        display_all = overlay.show_overlays

        col = layout.column()
        col.active = display_all

        if view.show_reconstruction:
            split = col.split()

            sub = split.column(align=True)
            row = sub.row()
            row.separator()
            row.prop(view, "show_camera_path", text="Camera Path")

            sub = split.column()
            sub.prop(view, "show_bundle_names", text="Marker Names")

            col = layout.column()
            col.active = display_all
            col.label(text="Tracks")
            row = col.row(align=True)
            row.separator()
            row.prop(view, "tracks_display_type", text="")
            row.prop(view, "tracks_display_size", text="Size")


class VIEW3D_PT_overlay_edit_mesh(Panel):
    bl_space_type = 'VIEW_3D'
    bl_region_type = 'HEADER'
    bl_label = "Mesh Edit Mode"
    bl_ui_units_x = 14

    @classmethod
    def poll(cls, context):
        return context.mode == 'EDIT_MESH'

    def draw(self, context):
        layout = self.layout
        layout.label(text="Mesh Edit Mode Overlays")

        view = context.space_data
        shading = view.shading
        overlay = view.overlay
        display_all = overlay.show_overlays

        is_any_solid_shading = not (shading.show_xray or (shading.type == 'WIREFRAME'))

        col = layout.column()
        col.active = display_all

        split = col.split() # BFA - our layout
        sub = split.column()  # BFA - our layout
        row = sub.row() # BFA - our layout
        row = col.row(align=True)
        row.separator() # BFA - our layout
        row.prop(overlay, "show_edge_bevel_weight", text="Bevel", icon='EDGE_BEVEL', toggle=True)
        row.prop(overlay, "show_edge_crease", text="Crease", icon='EDGE_CREASE', toggle=True)
        row.prop(overlay, "show_edge_seams", text="Seam", icon='EDGE_SEAM', toggle=True)
        row.prop(
            overlay,
            "show_edge_sharp",
            text="Sharp",
            icon='EDGE_SHARP',
            text_ctxt=i18n_contexts.plural,
            toggle=True,
        )

        col.separator()
        row = col.row() # BFA - our layout
        row.separator()
        row.prop(overlay, "show_faces", text="Faces")
        row.active = is_any_solid_shading
        row.prop(overlay, "show_face_center", text="Center") # BFA - our layout

        row = col.row() # BFA - our layout
        row.separator()
        row.prop(overlay, "show_extra_indices", text="Indices")


class VIEW3D_PT_overlay_edit_mesh_shading(Panel):
    bl_space_type = 'VIEW_3D'
    bl_region_type = 'HEADER'
    bl_parent_id = "VIEW3D_PT_overlay_edit_mesh"
    bl_label = "Shading"

    @classmethod
    def poll(cls, context):
        return context.mode == "EDIT_MESH"

    def draw(self, context):
        layout = self.layout

        view = context.space_data
        shading = view.shading
        overlay = view.overlay
        tool_settings = context.tool_settings
        display_all = overlay.show_overlays
        statvis = tool_settings.statvis

        col = layout.column()
        col.active = display_all

        row = col.row()
        row.separator()
        split = row.split(factor=0.55)
        split.prop(overlay, "show_retopology", text="Retopology")
        if overlay.show_retopology:
            split.prop(overlay, "retopology_offset", text="")
        else:
            split.label(icon="DISCLOSURE_TRI_RIGHT")

        row = col.row()
        row.separator()
        split = row.split(factor=0.55)
        split.prop(overlay, "show_weight", text="Vertex Group Weights")
        if overlay.show_weight:
            split.label(icon="DISCLOSURE_TRI_DOWN")
        else:
            split.label(icon="DISCLOSURE_TRI_RIGHT")

        if overlay.show_weight:
            row = col.row()
            row.separator()
            row.separator()
            row.use_property_split = True
            row.prop(
                tool_settings, "vertex_group_user", text="Zero Weights", expand=True
            )

        if shading.type == "WIREFRAME":
            xray = shading.show_xray_wireframe and shading.xray_alpha_wireframe < 1.0
        elif shading.type == 'SOLID':
            xray = shading.show_xray and shading.xray_alpha < 1.0
        else:
            xray = False
        statvis_active = not xray
        row = col.row()
        row.active = statvis_active
        row.separator()
        split = row.split(factor=0.55)
        split.prop(overlay, "show_statvis", text="Mesh Analysis")
        if overlay.show_statvis:
            split.label(icon="DISCLOSURE_TRI_DOWN")
        else:
            split.label(icon="DISCLOSURE_TRI_RIGHT")

        if overlay.show_statvis:
            col = col.column()
            col.active = statvis_active

            sub = col.split()
            row = sub.row()
            row.separator()
            row.separator()
            row.use_property_split = True
            row.prop(statvis, "type", text="Type")

            statvis_type = statvis.type
            if statvis_type == "OVERHANG":
                row = col.row(align=True)
                row.separator()
                row.prop(statvis, "overhang_min", text="Minimum")
                row.prop(statvis, "overhang_max", text="Maximum")
                row = col.row(align=True)
                row.separator()
                row.row().prop(statvis, "overhang_axis", expand=True)
            elif statvis_type == "THICKNESS":
                row = col.row(align=True)
                row.separator()
                row.prop(statvis, "thickness_min", text="Minimum")
                row.prop(statvis, "thickness_max", text="Maximum")
                col.prop(statvis, "thickness_samples")
            elif statvis_type == "INTERSECT":
                pass
            elif statvis_type == "DISTORT":
                row = col.row(align=True)
                row.separator()
                row.prop(statvis, "distort_min", text="Minimum")
                row.prop(statvis, "distort_max", text="Maximum")
            elif statvis_type == "SHARP":
                row = col.row(align=True)
                row.separator()
                row.prop(statvis, "sharp_min", text="Minimum")
                row.prop(statvis, "sharp_max", text="Maximum")


class VIEW3D_PT_overlay_edit_mesh_measurement(Panel):
    bl_space_type = 'VIEW_3D'
    bl_region_type = 'HEADER'
    bl_parent_id = "VIEW3D_PT_overlay_edit_mesh"
    bl_label = "Measurement"

    @classmethod
    def poll(cls, context):
        return context.mode == "EDIT_MESH"

    def draw(self, context):
        layout = self.layout

        view = context.space_data
        overlay = view.overlay
        display_all = overlay.show_overlays

        col = layout.column()
        col.active = display_all

        split = col.split()

        sub = split.column()
        row = sub.row()
        row.separator()
        row.prop(overlay, "show_extra_edge_length", text="Edge Length")
        row = sub.row()
        row.separator()
        row.prop(overlay, "show_extra_edge_angle", text="Edge Angle")

        sub = split.column()
        sub.prop(overlay, "show_extra_face_area", text="Face Area")
        sub.prop(overlay, "show_extra_face_angle", text="Face Angle")


class VIEW3D_PT_overlay_edit_mesh_normals(Panel):
    bl_space_type = 'VIEW_3D'
    bl_region_type = 'HEADER'
    bl_parent_id = "VIEW3D_PT_overlay_edit_mesh"
    bl_label = "Normals"

    @classmethod
    def poll(cls, context):
        return context.mode == "EDIT_MESH"

    def draw(self, context):
        layout = self.layout

        view = context.space_data
        overlay = view.overlay
        display_all = overlay.show_overlays

        col = layout.column()
        col.active = display_all
        split = col.split()

        row = split.row(align=True)
        row.separator()
        row.separator()
        row.prop(overlay, "show_vertex_normals", text="", icon="NORMALS_VERTEX")
        row.prop(overlay, "show_split_normals", text="", icon="NORMALS_VERTEX_FACE")
        row.prop(overlay, "show_face_normals", text="", icon="NORMALS_FACE")

        sub = split.row(align=True)
        if (
            overlay.show_vertex_normals
            or overlay.show_face_normals
            or overlay.show_split_normals
        ):
            sub.use_property_split = True
            if overlay.use_normals_constant_screen_size:
                sub.prop(overlay, "normals_constant_screen_size", text="Size")
            else:
                sub.prop(overlay, "normals_length", text="Size")
        else:
            sub.label(icon="DISCLOSURE_TRI_RIGHT")

        row.prop(
            overlay, "use_normals_constant_screen_size", text="", icon="FIXED_SIZE"
        )


class VIEW3D_PT_overlay_edit_mesh_freestyle(Panel):
    bl_space_type = 'VIEW_3D'
    bl_region_type = 'HEADER'
    bl_parent_id = "VIEW3D_PT_overlay_edit_mesh"
    bl_label = "Freestyle"

    @classmethod
    def poll(cls, context):
        return context.mode == "EDIT_MESH" and bpy.app.build_options.freestyle

    def draw(self, context):
        layout = self.layout

        view = context.space_data
        overlay = view.overlay
        display_all = overlay.show_overlays

        col = layout.column()
        col.active = display_all

        row = col.row()
        row.separator()
        row.prop(overlay, "show_freestyle_edge_marks", text="Edge Marks")
        row.prop(overlay, "show_freestyle_face_marks", text="Face Marks")


class VIEW3D_PT_overlay_edit_curve(Panel):
    bl_space_type = 'VIEW_3D'
    bl_region_type = 'HEADER'
    bl_label = "Curve Edit Mode"

    @classmethod
    def poll(cls, context):
        return context.mode == "EDIT_CURVE"

    def draw(self, context):
        layout = self.layout
        view = context.space_data
        overlay = view.overlay
        display_all = overlay.show_overlays

        layout.label(text="Curve Edit Mode Overlays")

        col = layout.column()
        col.active = display_all

        row = col.row()
        row.prop(overlay, "display_handle", text="Handles")

        col = layout.column(align=True)
        col.active = display_all
        split = col.split()
        row = split.row(align=True)
        # row.separator()
        # row.separator()
        row.prop(overlay, "show_curve_normals")

        row = split.row(align=True)
        if overlay.show_curve_normals:
            row.prop(overlay, "normals_length", text="")
        else:
            row.label(icon="DISCLOSURE_TRI_RIGHT")


class VIEW3D_PT_overlay_edit_curves(Panel):
    bl_space_type = 'VIEW_3D'
    bl_region_type = 'HEADER'
    bl_label = "Curves Edit Mode"

    @classmethod
    def poll(cls, context):
        return context.mode == "EDIT_CURVES"

    def draw(self, context):
        layout = self.layout
        view = context.space_data
        overlay = view.overlay
        display_all = overlay.show_overlays

        layout.label(text="Curves Edit Mode Overlays")

        col = layout.column()
        col.active = display_all

        row = col.row()
        row.prop(overlay, "display_handle", text="Handles")


class VIEW3D_PT_overlay_sculpt(Panel):
    bl_space_type = 'VIEW_3D'
    bl_context = ".sculpt_mode"
    bl_region_type = 'HEADER'
    bl_label = "Sculpt"
    bl_ui_units_x = 13

    @classmethod
    def poll(cls, context):
        return context.mode == 'SCULPT'

    def draw(self, context):
        layout = self.layout

        view = context.space_data
        overlay = view.overlay
        display_all = overlay.show_overlays

        layout.label(text="Sculpt Mode Overlays")

        col = layout.column(align=True)
        col.active = display_all
        split = col.split()
        row = split.row()
        row.separator()
        row.prop(overlay, "show_sculpt_mask", text="Show Mask")

        row = split.row(align=True)
        if overlay.show_sculpt_mask:
            row.prop(overlay, "sculpt_mode_mask_opacity", text="")
        else:
            row.label(icon="DISCLOSURE_TRI_RIGHT")

        col = layout.column(align=True)
        col.active = display_all
        split = col.split()
        row = split.row()
        row.separator()
        row.prop(overlay, "show_sculpt_face_sets", text="Show Face Sets")

        row = split.row(align=True)
        if overlay.show_sculpt_face_sets:
            row.prop(overlay, "sculpt_mode_face_sets_opacity", text="")
        else:
            row.label(icon="DISCLOSURE_TRI_RIGHT")


class VIEW3D_PT_overlay_sculpt_curves(Panel):
    bl_space_type = 'VIEW_3D'
    bl_context = ".curves_sculpt"
    bl_region_type = 'HEADER'
    bl_label = "Sculpt"
    bl_ui_units_x = 13

    @classmethod
    def poll(cls, context):
        return context.mode == 'SCULPT_CURVES'

    def draw(self, context):
        layout = self.layout

        view = context.space_data
        overlay = view.overlay

        layout.label(text="Curve Sculpt Overlays")

        row = layout.row(align=True)
        row.active = overlay.show_overlays
        row.use_property_decorate = False
        row.separator(factor=3)
        row.use_property_split = True
        row.prop(overlay, "sculpt_mode_mask_opacity", text="Selection Opacity")

        col = layout.column()
        split = col.split()
        row = split.row()
        row.active = overlay.show_overlays
        row.separator()
        row.prop(overlay, "show_sculpt_curves_cage", text="Curves Cage")

        row = split.row(align=True)
        row.active = overlay.show_overlays
        if overlay.show_sculpt_curves_cage:
            row.prop(overlay, "sculpt_curves_cage_opacity", text="")
        else:
            row.label(icon="DISCLOSURE_TRI_RIGHT")


class VIEW3D_PT_overlay_bones(Panel):
    bl_space_type = 'VIEW_3D'
    bl_region_type = 'HEADER'
    bl_label = "Bones"
    bl_ui_units_x = 14

    @staticmethod
    def is_using_wireframe(context):
        mode = context.mode

        if mode in {"POSE", 'PAINT_WEIGHT'}:
            armature = context.pose_object
        elif mode == 'EDIT_ARMATURE':
            armature = context.edit_object
        else:
            return False

        return armature and armature.display_type == "WIRE"

    @classmethod
    def poll(cls, context):
        mode = context.mode
        return (
            (mode == "POSE")
            or (mode == 'PAINT_WEIGHT' and context.pose_object)
            or (
                mode == "EDIT_ARMATURE"
                and VIEW3D_PT_overlay_bones.is_using_wireframe(context)
            )
        )

    def draw(self, context):
        layout = self.layout
        shading = VIEW3D_PT_shading.get_shading(context)
        view = context.space_data
        mode = context.mode
        overlay = view.overlay
        display_all = overlay.show_overlays

        layout.label(text="Armature Overlays")

        col = layout.column()
        col.active = display_all

        if mode == 'POSE':
            col = layout.column(align=True)
            col.active = display_all
            split = col.split()
            row = split.row(align=True)
            row.separator()
            row.separator()
            row.prop(overlay, "show_xray_bone")

            row = split.row(align=True)
            if display_all and overlay.show_xray_bone:
                row.prop(overlay, "xray_alpha_bone", text="")
            else:
                row.label(icon="DISCLOSURE_TRI_RIGHT")

        elif mode == 'PAINT_WEIGHT':
            row = col.row()
            row.separator()
            row.prop(overlay, "show_xray_bone")
            row = col.row()
            row.active = shading.type == 'WIREFRAME'
            row.prop(overlay, "bone_wire_alpha")


class VIEW3D_PT_overlay_texture_paint(Panel):
    bl_space_type = 'VIEW_3D'
    bl_region_type = 'HEADER'
    bl_label = "Texture Paint"
    bl_ui_units_x = 13

    @classmethod
    def poll(cls, context):
        return context.mode == 'PAINT_TEXTURE'

    def draw(self, context):
        layout = self.layout
        view = context.space_data
        overlay = view.overlay
        display_all = overlay.show_overlays

        layout.label(text="Texture Paint Overlays")

        col = layout.column()
        col.active = display_all
        row = col.row()
        row.separator()
        row.label(text="Stencil Mask Opacity")
        row.prop(overlay, "texture_paint_mode_opacity", text="")


class VIEW3D_PT_overlay_vertex_paint(Panel):
    bl_space_type = 'VIEW_3D'
    bl_region_type = 'HEADER'
    bl_label = "Vertex Paint"

    @classmethod
    def poll(cls, context):
        return context.mode == 'PAINT_VERTEX'

    def draw(self, context):
        layout = self.layout
        view = context.space_data
        overlay = view.overlay
        display_all = overlay.show_overlays

        layout.label(text="Vertex Paint Overlays")

        col = layout.column()
        col.active = display_all
        row = col.row()
        row.separator()
        row.label(text="Stencil Mask Opacity")
        row.prop(overlay, "vertex_paint_mode_opacity", text="")
        row = col.row()
        row.separator()
        row.prop(overlay, "show_paint_wire")


class VIEW3D_PT_overlay_weight_paint(Panel):
    bl_space_type = 'VIEW_3D'
    bl_region_type = 'HEADER'
    bl_label = "Weight Paint"
    bl_ui_units_x = 13

    @classmethod
    def poll(cls, context):
        return context.mode == 'PAINT_WEIGHT'

    def draw(self, context):
        layout = self.layout
        view = context.space_data
        overlay = view.overlay
        display_all = overlay.show_overlays
        tool_settings = context.tool_settings

        layout.label(text="Weight Paint Overlays")

        col = layout.column()
        col.active = display_all

        row = col.row()
        row.separator()
        row.label(text="Opacity")
        row.prop(overlay, "weight_paint_mode_opacity", text="")
        row = col.split(factor=0.36)
        row.label(text="     Zero Weights")
        sub = row.row()
        sub.prop(tool_settings, "vertex_group_user", expand=True)

        row = col.row()
        row.separator()
        row.prop(overlay, "show_wpaint_contours")
        row = col.row()
        row.separator()
        row.prop(overlay, "show_paint_wire")


class VIEW3D_PT_snapping(Panel):
    bl_space_type = 'VIEW_3D'
    bl_region_type = 'HEADER'
    bl_label = "Snapping"

    def draw(self, context):
        tool_settings = context.tool_settings
        obj = context.active_object
        object_mode = "OBJECT" if obj is None else obj.mode

        layout = self.layout
        col = layout.column()

        col.label(text="Snap Target")
        row = col.row(align=True)
        row.prop(tool_settings, "snap_target", expand=True)

        col.label(text="Snap Base")
        col.prop(tool_settings, "snap_elements_base", expand=True)

        col.label(text="Snap Target for Individual Elements")
        col.prop(tool_settings, "snap_elements_individual", expand=True)

        col.separator()

        if "INCREMENT" in tool_settings.snap_elements:
            col.prop(tool_settings, "use_snap_grid_absolute")

        if "VOLUME" in tool_settings.snap_elements:
            col.prop(tool_settings, "use_snap_peel_object")

        if "FACE_NEAREST" in tool_settings.snap_elements:
            col.prop(tool_settings, "use_snap_to_same_target")
            if object_mode == "EDIT":
                col.prop(tool_settings, "snap_face_nearest_steps")

        col.separator()

        col.prop(tool_settings, "use_snap_align_rotation")
        col.prop(tool_settings, "use_snap_backface_culling")

        col.separator()

        if obj:
            col.label(text="Target Selection")
            col_targetsel = col.column(align=True)
            if object_mode == "EDIT" and obj.type not in {"LATTICE", "META", "FONT"}:
                col_targetsel.prop(
                    tool_settings,
                    "use_snap_self",
                    text="Include Active",
                    icon="EDITMODE_HLT",
                )
                col_targetsel.prop(
                    tool_settings,
                    "use_snap_edit",
                    text="Include Edited",
                    icon="OUTLINER_DATA_MESH",
                )
                col_targetsel.prop(
                    tool_settings,
                    "use_snap_nonedit",
                    text="Include Non-Edited",
                    icon="OUTLINER_OB_MESH",
                )
            col_targetsel.prop(
                tool_settings,
                "use_snap_selectable",
                text="Exclude Non-Selectable",
                icon="RESTRICT_SELECT_OFF",
            )

        col.label(text="Affect")
        row = col.row(align=True)
        row.prop(
            tool_settings,
            "use_snap_translate",
            text="Move",
            text_ctxt=i18n_contexts.operator_default,
            toggle=True,
        )
        row.prop(
            tool_settings,
            "use_snap_rotate",
            text="Rotate",
            text_ctxt=i18n_contexts.operator_default,
            toggle=True,
        )
        row.prop(
            tool_settings,
            "use_snap_scale",
            text="Scale",
            text_ctxt=i18n_contexts.operator_default,
            toggle=True,
        )
        col.label(text="Rotation Increment")
        row = col.row(align=True)
        row.prop(tool_settings, "snap_angle_increment_3d", text="")
        row.prop(tool_settings, "snap_angle_increment_3d_precision", text="")


class VIEW3D_PT_sculpt_snapping(Panel):
    bl_space_type = 'VIEW_3D'
    bl_region_type = 'HEADER'
    bl_label = "Snapping"

    def draw(self, context):
        layout = self.layout
        tool_settings = context.tool_settings
        col = layout.column()

        col.label(text="Rotation Increment")
        row = col.row(align=True)
        row.prop(tool_settings, "snap_angle_increment_3d", text="")


class VIEW3D_PT_proportional_edit(Panel):
    bl_space_type = 'VIEW_3D'
    bl_region_type = 'HEADER'
    bl_label = "Proportional Editing"
    bl_ui_units_x = 8

    def draw(self, context):
        layout = self.layout
        tool_settings = context.tool_settings
        col = layout.column()
        col.active = (
            tool_settings.use_proportional_edit_objects
            if context.mode == "OBJECT"
            else tool_settings.use_proportional_edit
        )

        if context.mode != "OBJECT":
            col.prop(tool_settings, "use_proportional_connected")
            sub = col.column()
            sub.active = not tool_settings.use_proportional_connected
            sub.prop(tool_settings, "use_proportional_projected")
            col.separator()

        col.prop(tool_settings, "proportional_edit_falloff", expand=True)
        col.prop(tool_settings, "proportional_distance")


class VIEW3D_PT_transform_orientations(Panel):
    bl_space_type = 'VIEW_3D'
    bl_region_type = 'HEADER'
    bl_label = "Transform Orientations"
    bl_ui_units_x = 8

    def draw(self, context):
        layout = self.layout
        layout.label(text="Transform Orientations")

        scene = context.scene
        orient_slot = scene.transform_orientation_slots[0]
        orientation = orient_slot.custom_orientation

        row = layout.row()
        col = row.column()
        col.prop(orient_slot, "type", expand=True)
        row.operator(
            "transform.create_orientation", text="", icon="ADD", emboss=False
        ).use = True

        if orientation:
            row = layout.row(align=False)
            row.prop(orientation, "name", text="", icon="OBJECT_ORIGIN")
            row.operator(
                "transform.delete_orientation", text="", icon="X", emboss=False
            )


class VIEW3D_PT_grease_pencil_origin(Panel):
    bl_space_type = 'VIEW_3D'
    bl_region_type = 'HEADER'
    bl_label = "Stroke Placement"

    def draw(self, context):
        layout = self.layout
        tool_settings = context.tool_settings

        layout.label(text="Stroke Placement")

        row = layout.row()
        col = row.column()
        col.prop(tool_settings, "gpencil_stroke_placement_view3d", expand=True)

        if tool_settings.gpencil_stroke_placement_view3d == "SURFACE":
            row = layout.row()
            row.label(text="Offset")
            row = layout.row()
            row.prop(tool_settings, "gpencil_surface_offset", text="")
            row = layout.row()
            row.prop(tool_settings, "use_gpencil_project_only_selected")

        if tool_settings.gpencil_stroke_placement_view3d == 'STROKE':
            row = layout.row()
            row.label(text="Target")
            row = layout.row()
            row.prop(tool_settings, "gpencil_stroke_snap_mode", expand=True)


class VIEW3D_PT_grease_pencil_lock(Panel):
    bl_space_type = 'VIEW_3D'
    bl_region_type = 'HEADER'
    bl_label = "Drawing Plane"

    def draw(self, context):
        layout = self.layout
        tool_settings = context.tool_settings

        layout.label(text="Drawing Plane")

        row = layout.row()
        col = row.column()
        col.prop(tool_settings.gpencil_sculpt, "lock_axis", expand=True)


class VIEW3D_PT_grease_pencil_guide(Panel):
    bl_space_type = 'VIEW_3D'
    bl_region_type = 'HEADER'
    bl_label = "Guides"

    def draw(self, context):
        settings = context.tool_settings.gpencil_sculpt.guide

        layout = self.layout
        layout.label(text="Guides")

        col = layout.column()
        col.active = settings.use_guide
        col.prop(settings, "type", expand=True)

        if settings.type in {"ISO", "PARALLEL", 'RADIAL'}:
            col.prop(settings, "angle")
            row = col.row(align=True)

        col.prop(settings, "use_snapping")
        if settings.use_snapping:
            if settings.type == 'RADIAL':
                col.prop(settings, "angle_snap")
            else:
                col.prop(settings, "spacing")

        if settings.type in {"CIRCULAR", 'RADIAL'} or settings.use_snapping:
            col.label(text="Reference Point")
            row = col.row(align=True)
            row.prop(settings, "reference_point", expand=True)
            if settings.reference_point == "CUSTOM":
                col.prop(settings, "location", text="Custom Location")
            elif settings.reference_point == "OBJECT":
                col.prop(settings, "reference_object", text="Object Location")
                if not settings.reference_object:
                    col.label(text="No object selected, using cursor")


class VIEW3D_PT_overlay_grease_pencil_options(Panel):
    bl_space_type = 'VIEW_3D'
    bl_region_type = 'HEADER'
    bl_label = "Grease Pencil Options"
    bl_ui_units_x = 13

    @classmethod
    def poll(cls, context):
        ob = context.object
        return ob and ob.type == "GREASEPENCIL"

    def draw(self, context):
        layout = self.layout
        view = context.space_data
        overlay = view.overlay

        ob = context.object

        layout.label(
            text={
                'PAINT_GREASE_PENCIL': iface_("Draw Grease Pencil"),
                'EDIT_GREASE_PENCIL': iface_("Edit Grease Pencil"),
                'WEIGHT_GREASE_PENCIL': iface_("Weight Grease Pencil"),
                "OBJECT": iface_("Grease Pencil"),
                'SCULPT_GREASE_PENCIL': iface_("Sculpt Grease Pencil"),
                'VERTEX_GREASE_PENCIL': iface_("Vertex Grease Pencil"),
            }[context.mode],
            translate=False,
        )

        col = layout.column()
        row = col.row()
        row.separator()
        row.prop(overlay, "use_gpencil_onion_skin", text="Onion Skin")

        row = col.row()
        row.use_property_split = False
        split = row.split(factor=0.5)
        row = split.row()
        row.separator()
        row.prop(overlay, "use_gpencil_fade_layers")
        row = split.row()
        if overlay.use_gpencil_fade_layers:
            row.prop(overlay, "gpencil_fade_layer", text="", slider=True)
        else:
            row.label(icon="DISCLOSURE_TRI_RIGHT")

        row = col.row()
        row.use_property_split = False
        split = row.split(factor=0.5)
        row = split.row()
        row.separator()
        row.prop(overlay, "use_gpencil_fade_objects")
        row = split.row(align=True)
        if overlay.use_gpencil_fade_objects:
            row.prop(overlay, "gpencil_fade_objects", text="", slider=True)
            row.prop(
                overlay,
                "use_gpencil_fade_gp_objects",
                text="",
                icon="OUTLINER_OB_GREASEPENCIL",
            )
        else:
            row.label(icon="DISCLOSURE_TRI_RIGHT")

        if ob.mode in {
            "EDIT",
            'SCULPT_GREASE_PENCIL',
            'WEIGHT_GREASE_PENCIL',
            'VERTEX_GREASE_PENCIL',
        }:
            col = layout.column(align=True)
            row = col.row()
            row.separator()
            row.prop(overlay, "use_gpencil_edit_lines", text="Edit Lines")
            row = col.row()
            row.separator()
            row.prop(
                overlay, "use_gpencil_multiedit_line_only", text="Only in Multiframe"
            )
            row = col.row()
            row.separator()
            row.prop(overlay, "display_handle", text="Handles")

        if ob.mode == "EDIT":
            col = layout.column(align=True)
            row = col.row()
            row.separator()
            row.prop(overlay, "use_gpencil_show_directions")
            row = col.row()
            row.separator()
            row.prop(overlay, "use_gpencil_show_material_name", text="Material Name")

        if ob.mode in {'PAINT_GREASE_PENCIL', 'VERTEX_GREASE_PENCIL'}:
            layout.label(text="Vertex Paint")
            row = layout.row()
            shading = VIEW3D_PT_shading.get_shading(context)
            row.enabled = shading.type not in {"WIREFRAME", "RENDERED"}
            row.separator()
            row.prop(
                overlay, "gpencil_vertex_paint_opacity", text="Opacity", slider=True
            )


class VIEW3D_PT_overlay_grease_pencil_canvas_options(Panel):
    bl_space_type = 'VIEW_3D'
    bl_region_type = 'HEADER'
    bl_parent_id = "VIEW3D_PT_overlay_grease_pencil_options"
    bl_label = "Canvas"
    bl_ui_units_x = 13

    @classmethod
    def poll(cls, context):
        ob = context.object
        return ob and ob.type == "GREASEPENCIL"

    def draw(self, context):
        layout = self.layout
        view = context.space_data
        overlay = view.overlay

        layout.use_property_decorate = False  # No animation.

        col = layout.column()
        row = col.row()
        row.use_property_split = False
        split = row.split(factor=0.5)
        row = split.row()
        row.separator()
        row.prop(overlay, "use_gpencil_grid")
        row = split.row()
        if overlay.use_gpencil_grid:
            row.label(icon="DISCLOSURE_TRI_DOWN")
        else:
            row.label(icon="DISCLOSURE_TRI_RIGHT")

        if overlay.use_gpencil_grid:
            row = col.row()
            row.separator(factor=2.0)
            row.use_property_split = True
            row.prop(overlay, "gpencil_grid_opacity", text="Opacity", slider=True)
            row.prop(overlay, "use_gpencil_canvas_xray", text="", icon="XRAY")

            col = col.column(align=True)
            col.use_property_split = True
            row = col.row(align=True)
            row.separator(factor=3.5)
            row.prop(overlay, "gpencil_grid_subdivisions")
            row = col.row(align=True)
            row.separator(factor=3.5)
            row.prop(overlay, "gpencil_grid_color", text="Grid Color")

            col = col.column(align=True)
            row = col.row()
            row.separator(factor=2.0)
            row.prop(overlay, "gpencil_grid_scale", text="Scale", expand=True)
            row = col.row()
            row.separator(factor=2.0)
            row.prop(overlay, "gpencil_grid_offset", text="Offset", expand=True)


class VIEW3D_PT_quad_view(Panel):
    bl_space_type = 'VIEW_3D'
    bl_region_type = 'UI'
    bl_category = "View"
    bl_label = "Quad View"
    bl_options = {'DEFAULT_CLOSED'}

    @classmethod
    def poll(cls, context):
        view = context.space_data
        return view.region_quadviews

    def draw(self, context):
        layout = self.layout

        view = context.space_data

        region = view.region_quadviews[2]
        col = layout.column()
        col.prop(region, "lock_rotation")
        row = col.row()
        row.enabled = region.lock_rotation
        row.prop(region, "show_sync_view")
        row = col.row()
        row.enabled = region.lock_rotation and region.show_sync_view
        row.prop(region, "use_box_clip")


# Annotation properties
class VIEW3D_PT_grease_pencil(AnnotationDataPanel, Panel):
    bl_space_type = 'VIEW_3D'
    bl_region_type = 'UI'
    bl_category = "View"

    # NOTE: this is just a wrapper around the generic GP Panel


class VIEW3D_PT_annotation_onion(AnnotationOnionSkin, Panel):
    bl_space_type = 'VIEW_3D'
    bl_region_type = 'UI'
    bl_category = "View"
    bl_parent_id = "VIEW3D_PT_grease_pencil"

    # NOTE: this is just a wrapper around the generic GP Panel


class TOPBAR_PT_annotation_layers(Panel, AnnotationDataPanel):
    bl_space_type = 'VIEW_3D'
    bl_region_type = 'HEADER'
    bl_label = "Layers"
    bl_ui_units_x = 14


class VIEW3D_PT_view3d_stereo(Panel):
    bl_space_type = 'VIEW_3D'
    bl_region_type = 'UI'
    bl_category = "View"
    bl_label = "Stereoscopy"
    bl_options = {'DEFAULT_CLOSED'}

    @classmethod
    def poll(cls, context):
        scene = context.scene

        multiview = scene.render.use_multiview
        return multiview

    def draw(self, context):
        layout = self.layout
        view = context.space_data

        basic_stereo = context.scene.render.views_format == 'STEREO_3D'

        col = layout.column()
        col.row().prop(view, "stereo_3d_camera", expand=True)

        col.label(text="Display")
        row = col.row()
        row.active = basic_stereo
        row.prop(view, "show_stereo_3d_cameras")
        row = col.row()
        row.active = basic_stereo
        split = row.split()
        split.prop(view, "show_stereo_3d_convergence_plane")
        split = row.split()
        split.prop(view, "stereo_3d_convergence_plane_alpha", text="Alpha")
        split.active = view.show_stereo_3d_convergence_plane
        row = col.row()
        split = row.split()
        split.prop(view, "show_stereo_3d_volume")
        split = row.split()
        split.prop(view, "stereo_3d_volume_alpha", text="Alpha")

        if context.scene.render.use_multiview:
            layout.separator()
            layout.operator("wm.set_stereo_3d", icon="CAMERA_STEREO")


class VIEW3D_PT_context_properties(Panel):
    bl_space_type = 'VIEW_3D'
    bl_region_type = 'UI'
    bl_category = "Item"
    bl_label = "Properties"
    bl_options = {'DEFAULT_CLOSED'}

    @staticmethod
    def _active_context_member(context):
        obj = context.object
        if obj:
            object_mode = obj.mode
            if object_mode == 'POSE':
                return "active_pose_bone"
            elif object_mode == "EDIT" and obj.type == 'ARMATURE':
                return "active_bone"
            else:
                return "object"

        return ""

    @classmethod
    def poll(cls, context):
        import rna_prop_ui

        member = cls._active_context_member(context)

        if member:
            context_member, member = rna_prop_ui.rna_idprop_context_value(
                context, member, object
            )
            return context_member and rna_prop_ui.rna_idprop_has_properties(
                context_member
            )

        return False

    def draw(self, context):
        import rna_prop_ui

        member = VIEW3D_PT_context_properties._active_context_member(context)

        if member:
            # Draw with no edit button
            rna_prop_ui.draw(self.layout, context, member, object, use_edit=False)


class VIEW3D_PT_active_spline(Panel):
    bl_space_type = 'VIEW_3D'
    bl_region_type = 'UI'
    bl_category = "Item"
    bl_label = "Active Spline"

    @classmethod
    def poll(cls, context):
        ob = context.object
        if ob is None or ob.type not in {'CURVE', 'SURFACE'} or ob.mode != 'EDIT':
            return False
        curve = ob.data
        return curve.splines.active is not None

    def draw(self, context):
        layout = self.layout
        layout.use_property_split = True

        curve = context.object.data
        act_spline = curve.splines.active
        is_surf = type(curve) is SurfaceCurve
        is_poly = (act_spline.type == 'POLY')

        col = layout.column(align = True)

        if is_poly:
            # These settings are below but its easier to have
            # polys set aside since they use so few settings

            col.use_property_split = False

            col.prop(act_spline, "use_cyclic_u")
            row = col.row()
            row.prop(act_spline, "use_smooth")
            row.prop_decorator(act_spline, "use_smooth")
        else:

            sub = col.column(align = True)
            sub.label(text = "Cyclic")
            sub.use_property_split = False
            row = sub.row()
            row.separator()
            row.prop(act_spline, "use_cyclic_u", text="U")

            if is_surf:
                row = sub.row()
                row.separator()
                row.prop(act_spline, "use_cyclic_v", text="V")

            if act_spline.type == 'NURBS':
                sub = col.column(align = True)
                sub.label(text = "Bézier")
                sub.use_property_split = False
                row = sub.row()
                row.separator()
                row.prop(act_spline, "use_bezier_u", text="U")

                if is_surf:
                    subsub = sub.column()
                    row = subsub.row()
                    row.separator()
                    row.prop(act_spline, "use_bezier_v", text="V")

                sub = col.column(align = True)
                sub.label(text = "Endpoint")
                sub.use_property_split = False
                row = sub.row()
                row.separator()
                row.prop(act_spline, "use_endpoint_u", text="U")

                if is_surf:
                    subsub = sub.column()
                    row = subsub.row()
                    row.separator()
                    row.prop(act_spline, "use_endpoint_v", text="V")

                sub = col.column(align=True)
                sub.prop(act_spline, "order_u", text="Order U")

                if is_surf:
                    sub.prop(act_spline, "order_v", text="V")

            sub = col.column(align=True)
            sub.prop(act_spline, "resolution_u", text="Resolution U")
            if is_surf:
                sub.prop(act_spline, "resolution_v", text="V")

            if act_spline.type == 'BEZIER':

                col.separator()

                sub = col.column()
                sub.active = (curve.dimensions == '3D')
                sub.prop(act_spline, "tilt_interpolation", text="Interpolation Tilt")

                col.prop(act_spline, "radius_interpolation", text="Radius")

            row = layout.row()
            row.use_property_split = False
            row.prop(act_spline, "use_smooth")
            row.prop_decorator(act_spline, "use_smooth")

            if act_spline.type == 'NURBS':
                col = None
                for direction in range(2):
                    message = act_spline.valid_message(direction)
                    if not message:
                        continue
                    if col is None:
                        layout.separator()
                        col = layout.column(align=True)
                    col.label(text=message, icon='INFO')
                del col


class VIEW3D_PT_grease_pencil_multi_frame(Panel):
    bl_space_type = 'VIEW_3D'
    bl_region_type = 'HEADER'
    bl_label = "Multi Frame"

    def draw(self, context):
        layout = self.layout
        tool_settings = context.tool_settings

        settings = tool_settings.gpencil_sculpt

        col = layout.column(align=True)
        col.prop(settings, "use_multiframe_falloff")

        # Falloff curve
        if settings.use_multiframe_falloff:
            layout.template_curve_mapping(
                settings, "multiframe_falloff_curve", brush=True
            )


class VIEW3D_MT_greasepencil_material_active(Menu):
    bl_label = "Active Material"

    @classmethod
    def poll(cls, context):
        ob = context.active_object
        if ob is None or len(ob.material_slots) == 0:
            return False

        return True

    def draw(self, context):
        layout = self.layout
        layout.operator_context = 'INVOKE_REGION_WIN'
        ob = context.active_object

        for slot in ob.material_slots:
            mat = slot.material
            if not mat:
                continue
            mat.id_data.preview_ensure()
            if mat and mat.id_data and mat.id_data.preview:
                icon = mat.id_data.preview.icon_id
                layout.operator(
                    "grease_pencil.set_material", text=mat.name, icon_value=icon
                ).slot = mat.name


class VIEW3D_MT_grease_pencil_assign_material(Menu):
    bl_label = "Assign Material"

    def draw(self, context):
        layout = self.layout
        ob = context.active_object
        mat_active = ob.active_material

        if len(ob.material_slots) == 0:
            row = layout.row()
            row.label(text="No Materials", icon="INFO")  # BFA - icon added
            row.enabled = False
            return

        for slot in ob.material_slots:
            mat = slot.material
            if mat:
                layout.operator(
                    "grease_pencil.stroke_material_set",
                    text=mat.name,
                    icon="LAYER_ACTIVE" if mat == mat_active else "BLANK1",
                ).material = mat.name


class VIEW3D_MT_greasepencil_edit_context_menu(Menu):
    bl_label = ""

    def draw(self, context):
        layout = self.layout
        tool_settings = context.tool_settings
        mode = (
            tool_settings.gpencil_selectmode_edit
        )  # bfa - the select mode for grease pencils

        is_stroke_mode = tool_settings.gpencil_selectmode_edit in {
            'STROKE',
            'SEGMENT',
        }  # BFA - added segment mode to show context menu

        layout.operator_context = 'INVOKE_REGION_WIN'

        row = layout.row()

        if is_stroke_mode:
            col = row.column(align=True)
            col.label(text="Stroke", icon="GP_SELECT_STROKES")

            col.separator()

            # Main Strokes Operators
            col.operator(
                "grease_pencil.stroke_subdivide",
                text="Subdivide",
                icon="SUBDIVIDE_EDGES",
            )
            col.operator(
                "grease_pencil.stroke_subdivide_smooth",
                text="Subdivide and Smooth",
                icon="SUBDIVIDE_EDGES",
            )

            # Deform Operators
            col.operator(
                "grease_pencil.stroke_smooth", text="Smooth", icon="SMOOTH_VERTEX"
            )
            col.operator(
                "transform.transform", text="Radius", icon="RADIUS"
            ).mode = "CURVE_SHRINKFATTEN"

            col.separator()

            col.menu("GREASE_PENCIL_MT_move_to_layer")
            col.menu("VIEW3D_MT_grease_pencil_assign_material")
            col.operator(
                "grease_pencil.set_active_material",
                text="Set as Active Material",
                icon="MATERIAL_DATA",
            )
            col.menu(
                "VIEW3D_MT_edit_grease_pencil_arrange_strokes"
            )  # BFA - menu alternative

            col.separator()

            col.menu("VIEW3D_MT_mirror")
            col.menu("GREASE_PENCIL_MT_snap", text="Snap")

            col.separator()

            # Copy/paste
            col.operator("grease_pencil.duplicate_move", text="Duplicate", icon="DUPLICATE")
            col.operator("grease_pencil.copy", text="Copy", icon="COPYDOWN")
            col.operator("grease_pencil.paste", text="Paste", icon="PASTEDOWN").type = 'ACTIVE'
            col.operator("grease_pencil.paste", text="Paste by Layer", icon="PASTEDOWN").type = "LAYER"

            col.separator()

            col.operator("grease_pencil.outline", text="Outline", icon = "MOD_OUTLINE")

            col.operator("grease_pencil.stroke_split", text="Split", icon="SPLIT")
            col.operator("grease_pencil.separate", text="Separate", icon="SEPARATE").mode = 'SELECTED'

        else:
            col = row.column(align=True)
            col.label(text="Point", icon="GP_SELECT_POINTS")

            col.separator()

            col.operator(
                "grease_pencil.extrude_move", text="Extrude", icon="EXTRUDE_REGION"
            )

            col.separator()

            col.operator(
                "grease_pencil.stroke_subdivide",
                text="Subdivide",
                icon="SUBDIVIDE_EDGES",
            )
            col.operator(
                "grease_pencil.stroke_subdivide_smooth",
                text="Subdivide and Smooth",
                icon="SUBDIVIDE_EDGES",
            )

            col.separator()

            col.operator(
                "grease_pencil.stroke_smooth",
                text="Smooth Points",
                icon="SMOOTH_VERTEX",
            )
            col.operator("grease_pencil.set_start_point", text="Set Start Point", icon="STARTPOINT")

            col.separator()

            col.menu("VIEW3D_MT_mirror", text="Mirror", text_ctxt=i18n_contexts.operator_default)
            col.menu("GREASE_PENCIL_MT_snap", text="Snap")

            col.separator()

            # Copy/paste
            col.operator(
                "grease_pencil.duplicate_move", text="Duplicate", icon="DUPLICATE"
            )
            col.operator("grease_pencil.copy", text="Copy", icon="COPYDOWN")
            col.operator("grease_pencil.paste", text="Paste", icon="PASTEDOWN")

            col.separator()

            # Removal Operators
            col.operator("grease_pencil.stroke_merge_by_distance", icon="REMOVE_DOUBLES").use_unselected = False
            col.operator_enum("grease_pencil.dissolve", "type")

            col.separator()

            col.menu("VIEW3D_MT_edit_greasepencil_stroke_simplify")

            col.separator()
            col.operator("grease_pencil.outline", text="Outline", icon = "MOD_OUTLINE")

            col.separator()

            col.operator(
                "grease_pencil.separate", text="Separate", icon="SEPARATE"
            ).mode = 'SELECTED'

            col.separator()
            col.operator_menu_enum("grease_pencil.convert_curve_type", text="Convert Type", property="type")


class GREASE_PENCIL_MT_Layers(Menu):
    bl_label = "Layers"

    def draw(self, context):
        layout = self.layout
        grease_pencil = context.active_object.data

        layout.operator("grease_pencil.layer_add", text="New Layer", icon="ADD")

        if not grease_pencil.layers:
            return

        layout.separator()

        # Display layers in layer stack order. The last layer is the top most layer.
        for i in range(len(grease_pencil.layers) - 1, -1, -1):
            layer = grease_pencil.layers[i]
            if layer == grease_pencil.layers.active:
                icon = "DOT"
            else:
                icon = "NONE"
            layout.operator(
                "grease_pencil.layer_active", text=layer.name, icon=icon
            ).layer = i


class VIEW3D_PT_greasepencil_draw_context_menu(Panel):
    bl_space_type = 'VIEW_3D'
    bl_region_type = "WINDOW"
    bl_label = "Draw"
    bl_ui_units_x = 12

    def draw(self, context):
        layout = self.layout
        tool_settings = context.tool_settings
        settings = tool_settings.gpencil_paint
        brush = settings.brush
        gp_settings = brush.gpencil_settings

        is_pin_vertex = gp_settings.brush_draw_mode == 'VERTEXCOLOR'
        is_vertex = settings.color_mode == 'VERTEXCOLOR' or brush.gpencil_brush_type == 'TINT' or is_pin_vertex

        if brush.gpencil_brush_type not in {'ERASE', 'CUTTER', 'EYEDROPPER'} and is_vertex:
            split = layout.split(factor=0.1)
            split.prop(brush, "color", text="")
            split.template_color_picker(brush, "color", value_slider=True)

            col = layout.column()
            col.separator()
            col.prop_menu_enum(gp_settings, "vertex_mode", text="Mode")
            col.separator()

        if brush.gpencil_brush_type not in {'FILL', 'CUTTER', 'ERASE'}:
            if brush.use_locked_size == 'VIEW':
                row = layout.row(align=True)
                row.prop(brush, "size", slider=True)
                row.prop(brush, "use_pressure_size", text="", icon='STYLUS_PRESSURE')
            else:
                row = layout.row(align=True)
                row.prop(brush, "unprojected_size", text="Size", slider=True)
                row.prop(brush, "use_pressure_size", text="", icon='STYLUS_PRESSURE')
        if brush.gpencil_brush_type == 'ERASE':
            row = layout.row(align=True)
            row.prop(brush, "size", slider=True)
            row.prop(brush, "use_pressure_size", text="", icon='STYLUS_PRESSURE')
        if brush.gpencil_brush_type not in {'ERASE', 'FILL', 'CUTTER'}:
            row = layout.row(align=True)
            row.prop(brush, "strength", slider=True)
            row.prop(brush, "use_pressure_strength", text="", icon='STYLUS_PRESSURE')

        layer = context.object.data.layers.active

        if layer:
            layout.label(text="Active Layer")
            row = layout.row(align=True)
            row.operator_context = 'EXEC_REGION_WIN'
            row.menu("GREASE_PENCIL_MT_Layers", text="", icon="OUTLINER_DATA_GP_LAYER")
            row.prop(layer, "name", text="")
            row.operator("grease_pencil.layer_remove", text="", icon="X")

        layout.label(text="Active Material")
        row = layout.row(align=True)
        row.menu("VIEW3D_MT_greasepencil_material_active", text="", icon="MATERIAL")
        ob = context.active_object
        if ob.active_material:
            row.prop(ob.active_material, "name", text="")


class VIEW3D_PT_greasepencil_sculpt_context_menu(Panel):
    bl_space_type = 'VIEW_3D'
    bl_region_type = "WINDOW"
    bl_label = "Sculpt"
    bl_ui_units_x = 12

    def draw(self, context):
        tool_settings = context.tool_settings
        paint = tool_settings.gpencil_sculpt_paint
        brush = paint.brush
        layout = self.layout

        ups = paint.unified_paint_settings
        size_owner = ups if ups.use_unified_size else brush
        strength_owner = ups if ups.use_unified_strength else brush
        row = layout.row(align=True)
        row.prop(size_owner, "size", text="")
        row.prop(brush, "use_pressure_size", text="", icon='STYLUS_PRESSURE')
        row.prop(ups, "use_unified_size", text="", icon='BRUSHES_ALL')
        row = layout.row(align=True)
        row.prop(strength_owner, "strength", text="")
        row.prop(brush, "use_pressure_strength", text="", icon='STYLUS_PRESSURE')
        row.prop(ups, "use_unified_strength", text="", icon='BRUSHES_ALL')

        layer = context.object.data.layers.active

        if layer:
            layout.label(text="Active Layer")
            row = layout.row(align=True)
            row.operator_context = 'EXEC_REGION_WIN'
            row.menu("GREASE_PENCIL_MT_Layers", text="", icon="OUTLINER_DATA_GP_LAYER")
            row.prop(layer, "name", text="")
            row.operator("grease_pencil.layer_remove", text="", icon="X")


class VIEW3D_PT_greasepencil_vertex_paint_context_menu(Panel):
    bl_space_type = 'VIEW_3D'
    bl_region_type = "WINDOW"
    bl_label = "Vertex Paint"
    bl_ui_units_x = 12

    def draw(self, context):
        layout = self.layout
        tool_settings = context.tool_settings
        settings = tool_settings.gpencil_vertex_paint
        brush = settings.brush
        gp_settings = brush.gpencil_settings

        col = layout.column()

        if brush.gpencil_vertex_brush_type in {'DRAW', 'REPLACE'}:
            split = layout.split(factor=0.1)
            split.prop(settings.unified_paint_settings, "color", text="")
            split.template_color_picker(
                settings.unified_paint_settings, "color", value_slider=True
            )

            col = layout.column()
            col.separator()
            col.prop(gp_settings, "vertex_mode", text="")
            col.separator()

        row = col.row(align=True)
        row.prop(settings.unified_paint_settings, "size", text="Radius")
        row.prop(brush, "use_pressure_size", text="", icon="STYLUS_PRESSURE")

        if brush.gpencil_vertex_brush_type in {'DRAW', 'BLUR', 'SMEAR'}:
            ups = settings.unified_paint_settings
            strength_owner = ups if ups.use_unified_strength else brush
            row = layout.row(align=True)
            row.prop(strength_owner, "strength", text="")
            row.prop(brush, "use_pressure_strength", text="", icon='STYLUS_PRESSURE')
            row.prop(ups, "use_unified_strength", text="", icon='BRUSHES_ALL')

        layer = context.object.data.layers.active

        if layer:
            layout.label(text="Active Layer")
            row = layout.row(align=True)
            row.operator_context = 'EXEC_REGION_WIN'
            row.menu("GREASE_PENCIL_MT_Layers", text="", icon="OUTLINER_DATA_GP_LAYER")
            row.prop(layer, "name", text="")
            row.operator("grease_pencil.layer_remove", text="", icon="X")


class VIEW3D_PT_greasepencil_weight_context_menu(Panel):
    bl_space_type = 'VIEW_3D'
    bl_region_type = "WINDOW"
    bl_label = "Weight Paint"
    bl_ui_units_x = 12

    def draw(self, context):
        tool_settings = context.tool_settings
        settings = tool_settings.gpencil_weight_paint
        brush = settings.brush
        layout = self.layout

        # Weight settings
        brush_basic_grease_pencil_weight_settings(layout, context, brush)


class VIEW3D_PT_grease_pencil_sculpt_automasking(Panel):
    bl_space_type = 'VIEW_3D'
    bl_region_type = 'HEADER'
    bl_label = "Auto-Masking"
    bl_ui_units_x = 10

    def draw(self, context):
        layout = self.layout
        tool_settings = context.scene.tool_settings

        layout.label(text="Auto-Masking")

        col = layout.column(align=True)
        col.prop(tool_settings.gpencil_sculpt, "use_automasking_stroke", text="Stroke")
        col.prop(
            tool_settings.gpencil_sculpt, "use_automasking_layer_stroke", text="Layer"
        )
        col.prop(
            tool_settings.gpencil_sculpt,
            "use_automasking_material_stroke",
            text="Material",
        )
        col.separator()
        col.prop(
            tool_settings.gpencil_sculpt,
            "use_automasking_layer_active",
            text="Active Layer",
        )
        col.prop(
            tool_settings.gpencil_sculpt,
            "use_automasking_material_active",
            text="Active Material",
        )


class VIEW3D_PT_paint_vertex_context_menu(Panel):
    # Only for popover, these are dummy values.
    bl_space_type = 'VIEW_3D'
    bl_region_type = "WINDOW"
    bl_label = "Vertex Paint"

    def draw(self, context):
        layout = self.layout

        brush = context.tool_settings.vertex_paint.brush
        capabilities = brush.vertex_paint_capabilities

        if capabilities.has_color:
            split = layout.split(factor=0.1)
            UnifiedPaintPanel.prop_unified_color(
                split, context, brush, "color", text=""
            )
            UnifiedPaintPanel.prop_unified_color_picker(
                split, context, brush, "color", value_slider=True
            )
            layout.prop(brush, "blend", text="")

        UnifiedPaintPanel.prop_unified(
            layout,
            context,
            brush,
            "size",
            unified_name="use_unified_size",
            pressure_name="use_pressure_size",
            slider=True,
        )
        UnifiedPaintPanel.prop_unified(
            layout,
            context,
            brush,
            "strength",
            unified_name="use_unified_strength",
            pressure_name="use_pressure_strength",
            slider=True,
        )


class VIEW3D_PT_paint_texture_context_menu(Panel):
    # Only for popover, these are dummy values.
    bl_space_type = 'VIEW_3D'
    bl_region_type = "WINDOW"
    bl_label = "Texture Paint"

    def draw(self, context):
        layout = self.layout

        brush = context.tool_settings.image_paint.brush
        capabilities = brush.image_paint_capabilities

        if capabilities.has_color:
            split = layout.split(factor=0.1)
            UnifiedPaintPanel.prop_unified_color(
                split, context, brush, "color", text=""
            )
            UnifiedPaintPanel.prop_unified_color_picker(
                split, context, brush, "color", value_slider=True
            )
            layout.prop(brush, "blend", text="")

        if capabilities.has_radius:
            UnifiedPaintPanel.prop_unified(
                layout,
                context,
                brush,
                "size",
                unified_name="use_unified_size",
                pressure_name="use_pressure_size",
                slider=True,
            )
            UnifiedPaintPanel.prop_unified(
                layout,
                context,
                brush,
                "strength",
                unified_name="use_unified_strength",
                pressure_name="use_pressure_strength",
                slider=True,
            )


class VIEW3D_PT_paint_weight_context_menu(Panel):
    # Only for popover, these are dummy values.
    bl_space_type = 'VIEW_3D'
    bl_region_type = "WINDOW"
    bl_label = "Weights"

    def draw(self, context):
        layout = self.layout

        brush = context.tool_settings.weight_paint.brush
        UnifiedPaintPanel.prop_unified(
            layout,
            context,
            brush,
            "weight",
            unified_name="use_unified_weight",
            slider=True,
        )
        UnifiedPaintPanel.prop_unified(
            layout,
            context,
            brush,
            "size",
            unified_name="use_unified_size",
            pressure_name="use_pressure_size",
            slider=True,
        )
        UnifiedPaintPanel.prop_unified(
            layout,
            context,
            brush,
            "strength",
            unified_name="use_unified_strength",
            pressure_name="use_pressure_strength",
            slider=True,
        )


# BFA - these are made consistent with the Sidebar>Tool>Brush Settings>Advanced Automasking panel, heavily changed
class VIEW3D_PT_sculpt_automasking(Panel):
    bl_space_type = 'VIEW_3D'
    bl_region_type = 'HEADER'
    bl_label = "Global Auto Masking"
    bl_ui_units_x = 10

    def draw(self, context):
        layout = self.layout

        # BFA - Use split for non-boolean properties
        layout.use_property_split = True
        layout.use_property_decorate = False  # No animation.

        tool_settings = context.tool_settings
        sculpt = tool_settings.sculpt
        layout.label(text="Global Auto Masking")
        layout.label(text="Overrides brush settings", icon="QUESTION")

        col = layout.column(align=True)

        # topology automasking
        col.use_property_split = False
        row = col.row()
        row.separator()
        row.prop(sculpt, "use_automasking_topology")

        # face masks automasking
        row = col.row()
        row.separator()
        row.prop(sculpt, "use_automasking_face_sets")

        col = layout.column(align=True)
        col.use_property_split = False

        col = layout.column()
        split = col.split(factor=0.9)
        split.use_property_split = False
        row = split.row()
        row.separator()
        row.prop(sculpt, "use_automasking_boundary_edges", text="Mesh Boundary")

        if (
            sculpt.use_automasking_boundary_edges
            or sculpt.use_automasking_boundary_face_sets
        ):
            split.label(icon="DISCLOSURE_TRI_DOWN")
        else:
            split.label(icon="DISCLOSURE_TRI_RIGHT")

        # col = layout.column()
        split = col.split(factor=0.9)
        split.use_property_split = False
        row = split.row()
        row.separator()
        row.prop(
            sculpt, "use_automasking_boundary_face_sets", text="Face Sets Boundary"
        )

        if (
            sculpt.use_automasking_boundary_edges
            or sculpt.use_automasking_boundary_face_sets
        ):
            split.label(icon="DISCLOSURE_TRI_DOWN")
        else:
            split.label(icon="DISCLOSURE_TRI_RIGHT")

        if (
            sculpt.use_automasking_boundary_edges
            or sculpt.use_automasking_boundary_face_sets
        ):
            col = layout.column()
            col.use_property_split = True
            row = col.row()
            row.separator(factor=3.5)
            row.prop(
                sculpt, "automasking_boundary_edges_propagation_steps", text="Steps"
            )

        col = layout.column()
        split = col.split(factor=0.9)
        split.use_property_split = False
        row = split.row()
        row.separator()
        row.prop(sculpt, "use_automasking_cavity", text="Cavity")

        is_cavity_active = (
            sculpt.use_automasking_cavity or sculpt.use_automasking_cavity_inverted
        )

        if is_cavity_active:
            props = row.operator("sculpt.mask_from_cavity", text="Create Mask")
            props.settings_source = "SCENE"
            split.label(icon="DISCLOSURE_TRI_DOWN")
        else:
            split.label(icon="DISCLOSURE_TRI_RIGHT")

        split = col.split(factor=0.9)
        split.use_property_split = False
        row = split.row()
        row.separator()
        row.prop(sculpt, "use_automasking_cavity_inverted", text="Cavity (Inverted)") # BFA - Capitalize label

        is_cavity_active = (
            sculpt.use_automasking_cavity or sculpt.use_automasking_cavity_inverted
        )

        if is_cavity_active:
            split.label(icon="DISCLOSURE_TRI_DOWN")
        else:
            split.label(icon="DISCLOSURE_TRI_RIGHT")

        if is_cavity_active:
            col = layout.column(align=True)
            row = col.row()
            row.separator(factor=3.5)
            props = row.operator("sculpt.mask_from_cavity", text="Create Mask")
            props.settings_source = "SCENE"
            row = col.row()
            row.separator(factor=3.5)
            row.prop(sculpt, "automasking_cavity_factor", text="Factor")
            row = col.row()
            row.separator(factor=3.5)
            row.prop(sculpt, "automasking_cavity_blur_steps", text="Blur")

            col = layout.column()
            col.use_property_split = False
            row = col.row()
            row.separator(factor=3.5)
            row.prop(sculpt, "use_automasking_custom_cavity_curve", text="Custom Curve")

            if sculpt.use_automasking_custom_cavity_curve:
                col.template_curve_mapping(sculpt, "automasking_cavity_curve")

        col = layout.column()
        split = col.split(factor=0.9)
        split.use_property_split = False
        row = split.row()
        row.separator()
        row.prop(sculpt, "use_automasking_view_normal", text="View Normal")

        if sculpt.use_automasking_view_normal:
            split.label(icon="DISCLOSURE_TRI_DOWN")
        else:
            split.label(icon="DISCLOSURE_TRI_RIGHT")

        if sculpt.use_automasking_view_normal:
            row = col.row()
            row.use_property_split = False
            row.separator(factor=3.5)
            row.prop(sculpt, "use_automasking_view_occlusion", text="Occlusion")
            subcol = col.column(align=True)
            if not sculpt.use_automasking_view_occlusion:
                subcol.use_property_split = True
                row = subcol.row()
                row.separator(factor=3.5)
                row.prop(sculpt, "automasking_view_normal_limit", text="Limit")
                row = subcol.row()
                row.separator(factor=3.5)
                row.prop(sculpt, "automasking_view_normal_falloff", text="Falloff")

        # col = layout.column()
        split = col.split(factor=0.9)
        split.use_property_split = False
        row = split.row()
        row.separator()
        row.prop(sculpt, "use_automasking_start_normal", text="Area Normal")

        if sculpt.use_automasking_start_normal:
            split.label(icon="DISCLOSURE_TRI_DOWN")
        else:
            split.label(icon="DISCLOSURE_TRI_RIGHT")

        if sculpt.use_automasking_start_normal:
            col = layout.column(align=True)
            row = col.row()
            row.use_property_split = True  # BFA - label outside
            row.separator(factor=3.5)
            row.prop(sculpt, "automasking_start_normal_limit", text="Limit")
            row = col.row()
            row.use_property_split = True  # BFA - label outside
            row.separator(factor=3.5)
            row.prop(sculpt, "automasking_start_normal_falloff", text="Falloff")
            col.separator()


class VIEW3D_PT_sculpt_context_menu(Panel):
    # Only for popover, these are dummy values.
    bl_space_type = 'VIEW_3D'
    bl_region_type = "WINDOW"
    bl_label = "Sculpt"

    def draw(self, context):
        layout = self.layout

        paint = context.tool_settings.sculpt
        brush = paint.brush
        capabilities = brush.sculpt_capabilities

        if capabilities.has_color:
            split = layout.split(factor=0.1)
            UnifiedPaintPanel.prop_unified_color(
                split, context, brush, "color", text=""
            )
            UnifiedPaintPanel.prop_unified_color_picker(
                split, context, brush, "color", value_slider=True
            )
            layout.prop(brush, "blend", text="")

        ups = paint.unified_paint_settings
        size = "size"
        size_owner = ups if ups.use_unified_size else brush
        if size_owner.use_locked_size == "SCENE":
            size = "unprojected_size"

        UnifiedPaintPanel.prop_unified(
            layout,
            context,
            brush,
            size,
            unified_name="use_unified_size",
            pressure_name="use_pressure_size",
            text="Size",
            slider=True,
        )
        UnifiedPaintPanel.prop_unified(
            layout,
            context,
            brush,
            "strength",
            unified_name="use_unified_strength",
            pressure_name="use_pressure_strength",
            slider=True,
        )

        if capabilities.has_auto_smooth:
            layout.prop(brush, "auto_smooth_factor", slider=True)

        if capabilities.has_normal_weight:
            layout.prop(brush, "normal_weight", slider=True)

        if capabilities.has_pinch_factor:
            text = "Pinch"
            if brush.sculpt_brush_type in {'BLOB', 'SNAKE_HOOK'}:
                text = "Magnify"
            layout.prop(brush, "crease_pinch_factor", slider=True, text=text)

        if capabilities.has_rake_factor:
            layout.prop(brush, "rake_factor", slider=True)

        if capabilities.has_plane_offset:
            layout.prop(brush, "plane_offset", slider=True)
            layout.prop(brush, "plane_trim", slider=True, text="Distance")

        if capabilities.has_height:
            layout.prop(brush, "height", slider=True, text="Height")


class TOPBAR_PT_grease_pencil_materials(GreasePencilMaterialsPanel, Panel):
    bl_space_type = 'VIEW_3D'
    bl_region_type = 'HEADER'
    bl_label = "Materials"
    bl_ui_units_x = 14

    @classmethod
    def poll(cls, context):
        ob = context.object
        return ob and ob.type == "GREASEPENCIL"


class TOPBAR_PT_grease_pencil_vertex_color(Panel):
    bl_space_type = 'VIEW_3D'
    bl_region_type = 'HEADER'
    bl_label = "Color Attribute"
    bl_ui_units_x = 10

    @classmethod
    def poll(cls, context):
        ob = context.object
        return ob and ob.type == "GREASEPENCIL"

    def draw(self, context):
        layout = self.layout
        layout.use_property_split = True
        layout.use_property_decorate = False

        ob = context.object
        if ob.mode == 'PAINT_GREASE_PENCIL':
            paint = context.scene.tool_settings.gpencil_paint
        elif ob.mode == 'VERTEX_GREASE_PENCIL':
            paint = context.scene.tool_settings.gpencil_vertex_paint
        use_unified_paint = ob.mode != 'PAINT_GREASE_PENCIL'

        ups = paint.unified_paint_settings
        brush = paint.brush
        prop_owner = ups if use_unified_paint and ups.use_unified_color else brush

        col = layout.column()
        col.template_color_picker(prop_owner, "color", value_slider=True)

        sub_row = layout.row(align=True)
        if use_unified_paint:
            UnifiedPaintPanel.prop_unified_color(
                sub_row, context, brush, "color", text=""
            )
            UnifiedPaintPanel.prop_unified_color(
                sub_row, context, brush, "secondary_color", text=""
            )
        else:
            sub_row.prop(brush, "color", text="")
            sub_row.prop(brush, "secondary_color", text="")

        sub_row.operator("paint.brush_colors_flip", icon="FILE_REFRESH", text="")

        row = layout.row(align=True)
        row.template_ID(paint, "palette", new="palette.new")
        if paint.palette:
            layout.template_palette(paint, "palette", color=True)

        gp_settings = brush.gpencil_settings
        if brush.gpencil_brush_type in {'DRAW', 'FILL'}:
            row = layout.row(align=True)
            row.prop(gp_settings, "vertex_mode", text="Mode")
            row = layout.row(align=True)
            row.prop(gp_settings, "vertex_color_factor", slider=True, text="Mix Factor")


class VIEW3D_PT_curves_sculpt_add_shape(Panel):
    # Only for popover, these are dummy values.
    bl_space_type = 'VIEW_3D'
    bl_region_type = 'WINDOW'
    bl_label = "Curves Sculpt Add Curve Options"

    def draw(self, context):
        layout = self.layout

        layout.use_property_split = False  # BFA - set to False
        layout.use_property_decorate = False  # No animation.

        settings = UnifiedPaintPanel.paint_settings(context)
        brush = settings.brush

        col = layout.column(align=True)
        col.label(text="Interpolate")

        row = col.row()
        row.separator()
        row.prop(brush.curves_sculpt_settings, "use_length_interpolate", text="Length")
        row = col.row()
        row.separator()
        row.prop(brush.curves_sculpt_settings, "use_radius_interpolate", text="Radius")
        row = col.row()
        row.separator()
        row.prop(brush.curves_sculpt_settings, "use_shape_interpolate", text="Shape")
        row = col.row()
        row.separator()
        row.prop(
            brush.curves_sculpt_settings,
            "use_point_count_interpolate",
            text="Point Count",
        )

        layout.use_property_split = True

        col = layout.column()
        col.active = not brush.curves_sculpt_settings.use_length_interpolate
        col.prop(brush.curves_sculpt_settings, "curve_length", text="Length")

        col = layout.column()
        col.active = not brush.curves_sculpt_settings.use_radius_interpolate
        col.prop(brush.curves_sculpt_settings, "curve_radius", text="Radius")

        col = layout.column()
        col.active = not brush.curves_sculpt_settings.use_point_count_interpolate
        col.prop(brush.curves_sculpt_settings, "points_per_curve", text="Points")


class VIEW3D_PT_curves_sculpt_parameter_falloff(Panel):
    # Only for popover, these are dummy values.
    bl_space_type = 'VIEW_3D'
    bl_region_type = "WINDOW"
    bl_label = "Curves Sculpt Parameter Falloff"

    def draw(self, context):
        layout = self.layout

        settings = UnifiedPaintPanel.paint_settings(context)
        brush = settings.brush

        layout.template_curve_mapping(
            brush.curves_sculpt_settings, "curve_parameter_falloff"
        )
        row = layout.row(align=True)
        row.operator(
            "brush.sculpt_curves_falloff_preset", icon="SMOOTHCURVE", text=""
        ).shape = "SMOOTH"
        row.operator(
            "brush.sculpt_curves_falloff_preset", icon="SPHERECURVE", text=""
        ).shape = "ROUND"
        row.operator(
            "brush.sculpt_curves_falloff_preset", icon="ROOTCURVE", text=""
        ).shape = "ROOT"
        row.operator(
            "brush.sculpt_curves_falloff_preset", icon="SHARPCURVE", text=""
        ).shape = "SHARP"
        row.operator(
            "brush.sculpt_curves_falloff_preset", icon="LINCURVE", text=""
        ).shape = "LINE"
        row.operator(
            "brush.sculpt_curves_falloff_preset", icon="NOCURVE", text=""
        ).shape = "MAX"


class VIEW3D_PT_curves_sculpt_grow_shrink_scaling(Panel):
    # Only for popover, these are dummy values.
    bl_space_type = 'VIEW_3D'
    bl_region_type = "WINDOW"
    bl_label = "Curves Grow/Shrink Scaling"
    bl_ui_units_x = 12

    def draw(self, context):
        layout = self.layout

        layout.use_property_split = True
        layout.use_property_decorate = False  # No animation.

        settings = UnifiedPaintPanel.paint_settings(context)
        brush = settings.brush

        layout.prop(brush.curves_sculpt_settings, "use_uniform_scale")
        layout.prop(brush.curves_sculpt_settings, "minimum_length")


class VIEW3D_PT_viewport_debug(Panel):
    bl_space_type = 'VIEW_3D'
    bl_region_type = 'HEADER'
    bl_parent_id = "VIEW3D_PT_overlay"
    bl_label = "Viewport Debug"

    @classmethod
    def poll(cls, context):
        prefs = context.preferences
        return prefs.experimental.use_viewport_debug

    def draw(self, context):
        layout = self.layout
        view = context.space_data
        overlay = view.overlay

        layout.prop(overlay, "use_debug_freeze_view_culling")


class View3DAssetShelf(BrushAssetShelf):
    bl_space_type = 'VIEW_3D'


class AssetShelfHiddenByDefault:
    # Take #BrushAssetShelf.bl_options but remove the 'DEFAULT_VISIBLE' flag.
    bl_options = {
        option for option in BrushAssetShelf.bl_options if option != "DEFAULT_VISIBLE"
    }


class VIEW3D_AST_brush_sculpt(View3DAssetShelf, bpy.types.AssetShelf):
    mode = 'SCULPT'
    mode_prop = "use_paint_sculpt"
    brush_type_prop = "sculpt_brush_type"


class VIEW3D_AST_brush_sculpt_curves(View3DAssetShelf, bpy.types.AssetShelf):
    mode = 'SCULPT_CURVES'
    mode_prop = "use_paint_sculpt_curves"
    brush_type_prop = "curves_sculpt_brush_type"


class VIEW3D_AST_brush_vertex_paint(View3DAssetShelf, bpy.types.AssetShelf):
    mode = 'VERTEX_PAINT'
    mode_prop = "use_paint_vertex"
    brush_type_prop = "vertex_brush_type"


class VIEW3D_AST_brush_weight_paint(AssetShelfHiddenByDefault, View3DAssetShelf, bpy.types.AssetShelf):
    mode = 'WEIGHT_PAINT'
    mode_prop = "use_paint_weight"
    brush_type_prop = "weight_brush_type"


class VIEW3D_AST_brush_texture_paint(View3DAssetShelf, bpy.types.AssetShelf):
    mode = 'TEXTURE_PAINT'
    mode_prop = "use_paint_image"
    brush_type_prop = "image_brush_type"


class VIEW3D_AST_brush_gpencil_paint(View3DAssetShelf, bpy.types.AssetShelf):
    mode = 'PAINT_GREASE_PENCIL'
    mode_prop = "use_paint_grease_pencil"
    brush_type_prop = "gpencil_brush_type"


class VIEW3D_AST_brush_gpencil_sculpt(View3DAssetShelf, bpy.types.AssetShelf):
    mode = 'SCULPT_GREASE_PENCIL'
    mode_prop = "use_sculpt_grease_pencil"
    brush_type_prop = "gpencil_sculpt_brush_type"


class VIEW3D_AST_brush_gpencil_vertex(AssetShelfHiddenByDefault, View3DAssetShelf, bpy.types.AssetShelf):
    mode = 'VERTEX_GREASE_PENCIL'
    mode_prop = "use_vertex_grease_pencil"
    brush_type_prop = "gpencil_vertex_brush_type"


class VIEW3D_AST_brush_gpencil_weight(AssetShelfHiddenByDefault, View3DAssetShelf, bpy.types.AssetShelf):
    mode = 'WEIGHT_GREASE_PENCIL'
    mode_prop = "use_weight_grease_pencil"
    brush_type_prop = "gpencil_weight_brush_type"


# BFA - material object collection asset shelf
class VIEW3D_AST_object(bpy.types.AssetShelf):
    bl_space_type = 'VIEW_3D'
    bl_options = {"STORE_ENABLED_CATALOGS_IN_PREFERENCES"}
    mode = "OBJECT"

    @classmethod
    def asset_poll(cls, asset):
        if (
            asset.id_type == 'NODETREE'
            and "Geometry Nodes" in asset.metadata.tags
            and "3D View" in asset.metadata.tags
        ):
            return True
        return asset.id_type in {'MATERIAL', 'OBJECT', 'COLLECTION', 'WORLD'}

    @classmethod
    def poll(cls, context):
        return context.mode == "OBJECT"


classes = (
    VIEW3D_HT_header,
    VIEW3D_HT_tool_header,
    VIEW3D_MT_editor_menus,
    VIEW3D_MT_transform,
    VIEW3D_MT_transform_object,
    VIEW3D_MT_transform_armature,
    VIEW3D_MT_mirror,
    VIEW3D_MT_snap,
    VIEW3D_MT_uv_map_clear_seam,  # bfa - Tooltip and operator for Clear Seam.
    VIEW3D_MT_uv_map,
    VIEW3D_MT_switchactivecamto,  # bfa - set active camera does not exist in blender
    VIEW3D_MT_view_legacy,  # bfa menu
    VIEW3D_MT_view_annotations,  # bfa menu
    VIEW3D_MT_view,
    VIEW3D_MT_view_local,
    VIEW3D_MT_view_cameras,
    VIEW3D_MT_view_pie_menus,  # bfa menu
    VIEW3D_MT_view_navigation_legacy,  # bfa menu
    VIEW3D_MT_view_navigation,
    VIEW3D_MT_view_align,
    VIEW3D_MT_view_align_selected,
    VIEW3D_MT_view_viewpoint,
    VIEW3D_MT_view_regions,
    VIEW3D_MT_select_object,
    VIEW3D_MT_select_object_legacy,  # bfa menu
    VIEW3D_MT_select_by_type,  # bfa menu
    VIEW3D_MT_select_grouped,  # bfa menu
    VIEW3D_MT_select_linked,  # bfa menu
    VIEW3D_MT_select_object_more_less, # bfa menu
    VIEW3D_MT_select_pose,
    VIEW3D_MT_select_pose_more_less, # bfa menu
    VIEW3D_MT_select_particle_more_less, # bfa menu
    VIEW3D_MT_select_particle,
    VIEW3D_MT_edit_mesh,
    VIEW3D_MT_edit_mesh_legacy,  # bfa menu
    VIEW3D_MT_edit_mesh_sort_elements,  # bfa menu
    VIEW3D_MT_edit_mesh_select_similar,
    VIEW3D_MT_edit_mesh_select_by_trait,
    VIEW3D_MT_edit_mesh_select_more_less, # bfa menu
    VIEW3D_MT_select_edit_mesh,
    VIEW3D_MT_select_edit_curve_more_less, # bfa menu
    VIEW3D_MT_select_edit_curve,
    VIEW3D_MT_select_edit_curve_select_similar,  # bfa menu
    VIEW3D_MT_select_edit_surface_more_less, # bfa menu
    VIEW3D_MT_select_edit_surface,
    VIEW3D_MT_select_edit_text,
    VIEW3D_MT_select_edit_metaball,
    VIEW3D_MT_edit_lattice_context_menu,
    VIEW3D_MT_select_edit_metaball_select_similar,  # bfa menu
    VIEW3D_MT_select_edit_lattice_more_less,  # bfa menu
    VIEW3D_MT_select_edit_lattice,
    VIEW3D_MT_select_edit_armature_more_less,  # BFA - menu
    VIEW3D_MT_select_edit_armature,
    VIEW3D_PT_greasepencil_edit_options,  # BFA - menu
    VIEW3D_MT_select_greasepencil_legacy,  # BFA - legacy menu
    VIEW3D_MT_select_edit_grease_pencil_more_less,  # BFA - menu
    VIEW3D_MT_select_edit_grease_pencil,
    VIEW3D_MT_select_paint_mask,
    VIEW3D_MT_select_paint_mask_legacy, # BFA menu
    VIEW3D_MT_select_paint_mask_face_more_less,  # bfa menu
    VIEW3D_MT_select_paint_mask_vertex,
    VIEW3D_MT_select_paint_mask_vertex_more_less,  # bfa menu
    VIEW3D_MT_select_edit_pointcloud,
    VIEW3D_MT_edit_curves_select_more_less, # bfa menu
    VIEW3D_MT_select_edit_curves,
    VIEW3D_MT_select_sculpt_curves,
    VIEW3D_MT_mesh_add,
    VIEW3D_MT_curve_add,
    VIEW3D_MT_surface_add,
    VIEW3D_MT_edit_metaball_context_menu,
    VIEW3D_MT_metaball_add,
    TOPBAR_MT_edit_curve_add,
    TOPBAR_MT_edit_armature_add,
    VIEW3D_MT_armature_add,
    VIEW3D_MT_light_add,
    VIEW3D_MT_lightprobe_add,
    VIEW3D_MT_camera_add,
    VIEW3D_MT_volume_add,
    VIEW3D_MT_grease_pencil_add,
    VIEW3D_MT_empty_add,
    VIEW3D_MT_add,
    VIEW3D_MT_image_add,
    VIEW3D_MT_origin_set,  # bfa menu
    VIEW3D_MT_object,
    VIEW3D_MT_object_animation,
    VIEW3D_MT_object_asset,
    VIEW3D_MT_object_rigid_body,
    VIEW3D_MT_object_clear,
    VIEW3D_MT_object_context_menu,
    VIEW3D_MT_object_convert,
    VIEW3D_MT_object_shading,
    VIEW3D_MT_object_apply,
    VIEW3D_MT_object_relations,
    VIEW3D_MT_object_liboverride,
    VIEW3D_MT_object_parent,
    VIEW3D_MT_object_track,
    VIEW3D_MT_object_collection,
    VIEW3D_MT_object_constraints,
    # VIEW3D_MT_object_modifiers, # bfa - renamed and moved to properties editor
    VIEW3D_MT_object_quick_effects,
    VIEW3D_MT_object_showhide,
    VIEW3D_MT_object_cleanup,
    VIEW3D_MT_make_single_user,
    VIEW3D_MT_make_links,
    VIEW3D_MT_brush_paint_modes,  # BFA wip menu, removed?
    VIEW3D_MT_brush,  # BFA - menu
    VIEW3D_MT_facemask_showhide,  # BFA - menu
    VIEW3D_MT_paint_vertex,
    VIEW3D_MT_hook,
    VIEW3D_MT_vertex_group,
    VIEW3D_MT_greasepencil_vertex_group,
    VIEW3D_MT_paint_weight,
    VIEW3D_MT_paint_weight_legacy,  # BFA - menu
    VIEW3D_MT_paint_weight_lock,
    VIEW3D_MT_subdivision_set,  # BFA - menu
    VIEW3D_MT_sculpt,
    VIEW3D_MT_sculpt_legacy,  # BFA - menu
    VIEW3D_MT_bfa_sculpt_transform,  # BFA - menu
    VIEW3D_MT_bfa_sculpt_showhide,  # BFA - menu
    VIEW3D_MT_sculpt_set_pivot,
    VIEW3D_MT_sculpt_transform,  # BFA - not used
    VIEW3D_MT_sculpt_showhide,  # BFA - menu
    VIEW3D_MT_sculpt_trim,  # BFA - not used
    VIEW3D_MT_mask,
    VIEW3D_MT_mask_legacy,  # BFA - menu
    VIEW3D_MT_face_sets_showhide,  # BFA - menu
    VIEW3D_MT_face_sets,
    VIEW3D_MT_face_sets_init,
    VIEW3D_MT_random_mask,
    VIEW3D_MT_particle,
    VIEW3D_MT_particle_context_menu_more_less, # BFA - menu
    VIEW3D_MT_particle_context_menu,
    VIEW3D_MT_particle_showhide,
    VIEW3D_MT_pose,
    VIEW3D_MT_pose_transform,
    VIEW3D_MT_pose_slide,
    VIEW3D_MT_pose_propagate,
    VIEW3D_MT_pose_motion,
    VIEW3D_MT_bone_collections,
    VIEW3D_MT_pose_ik,
    VIEW3D_MT_pose_constraints,
    VIEW3D_MT_pose_names,
    VIEW3D_MT_pose_showhide,
    VIEW3D_MT_pose_apply,
    VIEW3D_MT_pose_context_menu,
    VIEW3D_MT_bone_options_toggle,
    VIEW3D_MT_bone_options_enable,
    VIEW3D_MT_bone_options_disable,
    VIEW3D_MT_edit_mesh_context_menu,
    VIEW3D_MT_edit_mesh_select_mode,
    VIEW3D_MT_edit_mesh_select_linked,
    VIEW3D_MT_edit_mesh_select_loops,
    VIEW3D_MT_edit_mesh_extrude_dupli,  # bfa operator for separated tooltip
    VIEW3D_MT_edit_mesh_extrude_dupli_rotate,  # bfa operator for separated tooltip
    VIEW3D_MT_edit_mesh_extrude,
    VIEW3D_MT_edit_mesh_vertices,
    VIEW3D_MT_edit_mesh_vertices_legacy,  # BFA - menu
    VIEW3D_MT_edit_mesh_edges,
    VIEW3D_MT_edit_mesh_edges_legacy,  # BFA - menu
    VIEW3D_MT_edit_mesh_faces,
    VIEW3D_MT_edit_mesh_faces_legacy,  # BFA - menu
    VIEW3D_MT_edit_mesh_faces_data,
    VIEW3D_MT_edit_mesh_normals,
    VIEW3D_MT_edit_mesh_normals_select_strength,
    VIEW3D_MT_edit_mesh_normals_set_strength,
    VIEW3D_MT_edit_mesh_normals_average,
    VIEW3D_MT_edit_mesh_shading,
    VIEW3D_MT_edit_mesh_weights,
    VIEW3D_MT_edit_mesh_clean,
    VIEW3D_MT_edit_mesh_delete,
    VIEW3D_MT_edit_mesh_merge,
    VIEW3D_MT_edit_mesh_split,
    VIEW3D_MT_edit_mesh_dissolve,  # BFA - menu
    VIEW3D_MT_edit_mesh_showhide,
    VIEW3D_MT_greasepencil_material_active,
    VIEW3D_MT_paint_grease_pencil,
    VIEW3D_MT_paint_vertex_grease_pencil,
    VIEW3D_MT_edit_grease_pencil_arrange_strokes,  # BFA - menu
    VIEW3D_MT_sculpt_grease_pencil_copy,  # BFA - menu
    VIEW3D_MT_edit_greasepencil_showhide,
    VIEW3D_MT_edit_greasepencil_cleanup,
    VIEW3D_MT_weight_grease_pencil,
    VIEW3D_MT_greasepencil_edit_context_menu,
    VIEW3D_MT_grease_pencil_assign_material,
    VIEW3D_MT_edit_greasepencil,
    VIEW3D_MT_edit_greasepencil_delete,  # BFA - not used
    VIEW3D_MT_edit_greasepencil_stroke_simplify,  # BFA - menu
    VIEW3D_MT_edit_greasepencil_stroke,
    VIEW3D_MT_edit_greasepencil_point,
    VIEW3D_MT_edit_greasepencil_animation,
    VIEW3D_MT_edit_curve,
    VIEW3D_MT_edit_curve_ctrlpoints,
    VIEW3D_MT_edit_curve_segments,
    VIEW3D_MT_edit_curve_clean,
    VIEW3D_MT_edit_curve_context_menu,
    VIEW3D_MT_edit_curve_delete,
    VIEW3D_MT_edit_curve_showhide,
    VIEW3D_MT_edit_surface,
    VIEW3D_MT_edit_font,
    VIEW3D_MT_edit_font_chars,
    VIEW3D_MT_edit_font_kerning,
    VIEW3D_MT_edit_font_move,  # BFA - menu
    VIEW3D_MT_edit_font_delete,
    VIEW3D_MT_edit_font_context_menu,
    VIEW3D_MT_edit_meta,
    VIEW3D_MT_edit_meta_showhide,
    VIEW3D_MT_edit_lattice,
    VIEW3D_MT_edit_lattice_flip,  # BFA - menu - blender uses enum
    VIEW3D_MT_edit_armature,
    VIEW3D_MT_armature_showhide,  # BFA - menu
    VIEW3D_MT_armature_context_menu,
    VIEW3D_MT_edit_armature_parent,
    VIEW3D_MT_edit_armature_roll,
    VIEW3D_MT_edit_armature_names,
    VIEW3D_MT_edit_armature_delete,
    VIEW3D_MT_edit_curves,
    VIEW3D_MT_edit_curves_add,
    VIEW3D_MT_edit_curves_segments,
    VIEW3D_MT_edit_curves_control_points,
    VIEW3D_MT_edit_curves_context_menu,
    VIEW3D_MT_edit_pointcloud,
    VIEW3D_MT_object_mode_pie,
    VIEW3D_MT_view_pie,
    VIEW3D_MT_transform_gizmo_pie,
    VIEW3D_MT_shading_pie,
    VIEW3D_MT_shading_ex_pie,
    VIEW3D_MT_pivot_pie,
    VIEW3D_MT_snap_pie,
    VIEW3D_MT_orientations_pie,
    VIEW3D_MT_proportional_editing_falloff_pie,
    VIEW3D_MT_sculpt_mask_edit_pie,
    VIEW3D_MT_sculpt_automasking_pie,
    VIEW3D_MT_grease_pencil_sculpt_automasking_pie,
    VIEW3D_MT_wpaint_vgroup_lock_pie,
    VIEW3D_MT_sculpt_face_sets_edit_pie,
    VIEW3D_MT_sculpt_curves,
    VIEW3D_PT_active_tool,
    VIEW3D_PT_active_tool_duplicate,
    VIEW3D_PT_view3d_properties,
    VIEW3D_PT_view3d_properties_edit,  # bfa panel
    # VIEW3D_PT_view3d_lock, # BFA - not used, and Blender hotkeys doesn't call this, so ommitted
    VIEW3D_PT_view3d_camera_lock,  # bfa panel
    VIEW3D_PT_view3d_cursor,
    VIEW3D_PT_collections,
    VIEW3D_PT_object_type_visibility,
    VIEW3D_PT_grease_pencil,
    VIEW3D_PT_annotation_onion,
    VIEW3D_PT_grease_pencil_multi_frame,
    VIEW3D_PT_grease_pencil_sculpt_automasking,
    VIEW3D_PT_quad_view,
    VIEW3D_PT_view3d_stereo,
    VIEW3D_PT_shading,
    VIEW3D_PT_shading_lighting,
    VIEW3D_PT_shading_color,
    VIEW3D_PT_shading_options,
    VIEW3D_PT_shading_options_shadow,
    VIEW3D_PT_shading_options_ssao,
    VIEW3D_PT_shading_render_pass,
    VIEW3D_PT_shading_compositor,
    VIEW3D_PT_gizmo_display,
    VIEW3D_PT_overlay,
    VIEW3D_PT_overlay_guides,
    VIEW3D_PT_overlay_object,
    VIEW3D_PT_overlay_geometry,
    VIEW3D_PT_overlay_viewer_node,
    VIEW3D_PT_overlay_motion_tracking,
    VIEW3D_PT_overlay_edit_mesh,
    VIEW3D_PT_overlay_edit_mesh_shading,
    VIEW3D_PT_overlay_edit_mesh_measurement,
    VIEW3D_PT_overlay_edit_mesh_normals,
    VIEW3D_PT_overlay_edit_mesh_freestyle,
    VIEW3D_PT_overlay_edit_curve,
    VIEW3D_PT_overlay_edit_curves,
    VIEW3D_PT_overlay_texture_paint,
    VIEW3D_PT_overlay_vertex_paint,
    VIEW3D_PT_overlay_weight_paint,
    VIEW3D_PT_overlay_bones,
    VIEW3D_PT_overlay_sculpt,
    VIEW3D_PT_overlay_sculpt_curves,
    VIEW3D_PT_snapping,
    VIEW3D_PT_sculpt_snapping,
    VIEW3D_PT_proportional_edit,
    VIEW3D_PT_grease_pencil_origin,
    VIEW3D_PT_grease_pencil_lock,
    VIEW3D_PT_grease_pencil_guide,
    VIEW3D_PT_transform_orientations,
    VIEW3D_PT_overlay_grease_pencil_options,
    VIEW3D_PT_overlay_grease_pencil_canvas_options,
    VIEW3D_PT_context_properties,
    VIEW3D_PT_paint_vertex_context_menu,
    VIEW3D_PT_paint_texture_context_menu,
    VIEW3D_PT_paint_weight_context_menu,
    VIEW3D_PT_sculpt_automasking,
    VIEW3D_PT_sculpt_context_menu,
    TOPBAR_PT_grease_pencil_materials,
    TOPBAR_PT_grease_pencil_vertex_color,
    TOPBAR_PT_annotation_layers,
    VIEW3D_PT_curves_sculpt_add_shape,
    VIEW3D_PT_curves_sculpt_parameter_falloff,
    VIEW3D_PT_curves_sculpt_grow_shrink_scaling,
    VIEW3D_PT_viewport_debug,
    VIEW3D_PT_active_spline,
    VIEW3D_AST_brush_sculpt,
    VIEW3D_AST_brush_sculpt_curves,
    VIEW3D_AST_brush_vertex_paint,
    VIEW3D_AST_brush_weight_paint,
    VIEW3D_AST_brush_texture_paint,
    VIEW3D_AST_brush_gpencil_paint,
    VIEW3D_AST_brush_gpencil_sculpt,
    VIEW3D_AST_brush_gpencil_vertex,
    VIEW3D_AST_brush_gpencil_weight,
    VIEW3D_AST_object,  # bfa assetshelf
    GREASE_PENCIL_MT_Layers,
    VIEW3D_PT_greasepencil_draw_context_menu,
    VIEW3D_PT_greasepencil_sculpt_context_menu,
    VIEW3D_PT_greasepencil_vertex_paint_context_menu,
    VIEW3D_PT_greasepencil_weight_context_menu,
)


if __name__ == "__main__":  # only for live edit.
    from bpy.utils import register_class
    for cls in classes:
        register_class(cls)<|MERGE_RESOLUTION|>--- conflicted
+++ resolved
@@ -483,12 +483,8 @@
             layout.row().prop(brush, "direction", expand=True, text="")
 
         # Brush falloff
-<<<<<<< HEAD
         # layout.popover("VIEW3D_PT_tools_brush_falloff") # BFA - moved to be
         # consistent with other brushes in the properties_paint_common.py file
-=======
-        layout.popover("VIEW3D_PT_tools_brush_falloff")
->>>>>>> e2b24f0f
 
         return True
 
