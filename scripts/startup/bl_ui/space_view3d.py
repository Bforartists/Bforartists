--- conflicted
+++ resolved
@@ -6858,18 +6858,11 @@
         settings = tool_settings.gpencil_sculpt
         mode = tool_settings.gpencil_selectmode_edit #bfa - the select mode for grease pencils
 
-<<<<<<< HEAD
         layout.operator("grease_pencil.stroke_subdivide", text="Subdivide", icon="SUBDIVIDE_EDGES")
         layout.operator("grease_pencil.stroke_subdivide_smooth", text="Subdivide and Smooth", icon="SUBDIVIDE_EDGES")
         #bfa - not in stroke mode. It is greyed out for this mode, so hide.
         if mode != 'STROKE':
             layout.operator("grease_pencil.stroke_simplify", text="Simplify", icon="MOD_SIMPLIFY")
-=======
-        layout.operator("grease_pencil.stroke_subdivide", text="Subdivide")
-        layout.operator("grease_pencil.stroke_subdivide_smooth", text="Subdivide and Smooth")
-        layout.operator("grease_pencil.stroke_simplify", text="Simplify")
-
->>>>>>> c82b8467
         layout.separator()
         layout.operator_menu_enum("grease_pencil.join_selection", "type", text="Join")
 
