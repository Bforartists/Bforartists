# SPDX-FileCopyrightText: 2009-2023 Blender Authors
#
# SPDX-License-Identifier: GPL-2.0-or-later
# BFA NOTE: For this document in merges, it is best to preserve the
# Bforartists one and compare the old Blender version with the new to see
# what changed.
import bpy
from bpy.types import (
    Header,
    Menu,
    Panel,
)
from bl_ui.properties_paint_common import (
    UnifiedPaintPanel,
    brush_basic_texpaint_settings,
    brush_basic_gpencil_weight_settings,
)
from bl_ui.properties_grease_pencil_common import (
    AnnotationDataPanel,
    AnnotationOnionSkin,
    GreasePencilMaterialsPanel,
    GreasePencilVertexcolorPanel,
)
from bl_ui.space_toolsystem_common import (
    ToolActivePanelHelper,
)
from bpy.app.translations import (
    pgettext_iface as iface_,
    pgettext_rpt as rpt_,
    contexts as i18n_contexts,
)


class VIEW3D_HT_tool_header(Header):
    bl_space_type = 'VIEW_3D'
    bl_region_type = 'TOOL_HEADER'

    def draw(self, context):
        layout = self.layout

        self.draw_tool_settings(context)

        layout.separator_spacer()

        self.draw_mode_settings(context)

    def draw_tool_settings(self, context):
        layout = self.layout
        tool_mode = context.mode

        # Active Tool
        # -----------
        from bl_ui.space_toolsystem_common import ToolSelectPanelHelper
        tool = ToolSelectPanelHelper.draw_active_tool_header(
            context, layout,
            tool_key=('VIEW_3D', tool_mode),
        )
        # Object Mode Options
        # -------------------

        # Example of how tool_settings can be accessed as pop-overs.

        # TODO(campbell): editing options should be after active tool options
        # (obviously separated for from the users POV)
        draw_fn = getattr(_draw_tool_settings_context_mode, tool_mode, None)
        if draw_fn is not None:
            is_valid_context = draw_fn(context, layout, tool)

        def draw_3d_brush_settings(layout, tool_mode):
            layout.popover("VIEW3D_PT_tools_brush_settings_advanced", text="Brush")
            if tool_mode != 'PAINT_WEIGHT':
                layout.popover("VIEW3D_PT_tools_brush_texture")
            if tool_mode == 'PAINT_TEXTURE':
                layout.popover("VIEW3D_PT_tools_mask_texture")
            layout.popover("VIEW3D_PT_tools_brush_stroke")
            layout.popover("VIEW3D_PT_tools_brush_falloff")
            layout.popover("VIEW3D_PT_tools_brush_display")

        # NOTE: general mode options should be added to `draw_mode_settings`.
        if tool_mode == 'SCULPT':
            if is_valid_context:
                draw_3d_brush_settings(layout, tool_mode)
        elif tool_mode == 'PAINT_VERTEX':
            if is_valid_context:
                draw_3d_brush_settings(layout, tool_mode)
        elif tool_mode == 'PAINT_WEIGHT':
            if is_valid_context:
                draw_3d_brush_settings(layout, tool_mode)
        elif tool_mode == 'PAINT_TEXTURE':
            if is_valid_context:
                draw_3d_brush_settings(layout, tool_mode)
        elif tool_mode == 'EDIT_ARMATURE':
            pass
        elif tool_mode == 'EDIT_CURVE':
            pass
        elif tool_mode == 'EDIT_MESH':
            pass
        elif tool_mode == 'POSE':
            pass
        elif tool_mode == 'PARTICLE':
            # Disable, only shows "Brush" panel, which is already in the top-bar.
            # if tool.has_datablock:
            #     layout.popover_group(context=".paint_common", **popover_kw)
            pass
        elif tool_mode == 'PAINT_GPENCIL':
            if is_valid_context:
                brush = context.tool_settings.gpencil_paint.brush
                if brush:
                    if brush.gpencil_tool != 'ERASE':
                        if brush.gpencil_tool != 'TINT':
                            layout.popover("VIEW3D_PT_tools_grease_pencil_brush_advanced")

                        if brush.gpencil_tool not in {'FILL', 'TINT'}:
                            layout.popover("VIEW3D_PT_tools_grease_pencil_brush_stroke")

                    layout.popover("VIEW3D_PT_tools_grease_pencil_paint_appearance")
        elif tool_mode == 'SCULPT_GPENCIL':
            if is_valid_context:
                brush = context.tool_settings.gpencil_sculpt_paint.brush
                if brush:
                    tool = brush.gpencil_sculpt_tool
                    if tool in {'SMOOTH', 'RANDOMIZE'}:
                        layout.popover("VIEW3D_PT_tools_grease_pencil_sculpt_brush_popover")
                    layout.popover("VIEW3D_PT_tools_grease_pencil_sculpt_appearance")
        elif tool_mode == 'WEIGHT_GPENCIL':
            if is_valid_context:
                layout.popover("VIEW3D_PT_tools_grease_pencil_weight_appearance")
        elif tool_mode == 'VERTEX_GPENCIL':
            if is_valid_context:
                layout.popover("VIEW3D_PT_tools_grease_pencil_vertex_appearance")

    def draw_mode_settings(self, context):
        layout = self.layout
        mode_string = context.mode

        def row_for_mirror():
            row = layout.row(align=True)
            sub = row.row(align=True)
            return row, sub

        if mode_string == 'EDIT_ARMATURE':
            _row, sub = row_for_mirror()
            sub.prop(context.object.data, "use_mirror_x", icon='MIRROR_X', toggle=True, icon_only=True)
        elif mode_string == 'POSE':
            _row, sub = row_for_mirror()
            sub.prop(context.object.pose, "use_mirror_x", icon='MIRROR_X', toggle=True, icon_only=True)
        elif mode_string in {'EDIT_MESH', 'PAINT_WEIGHT', 'SCULPT', 'PAINT_VERTEX', 'PAINT_TEXTURE'}:
            # Mesh Modes, Use Mesh Symmetry
            row, sub = row_for_mirror()
            sub.prop(context.object, "use_mesh_mirror_x", icon='MIRROR_X', toggle=True, icon_only=True)
            sub.prop(context.object, "use_mesh_mirror_y", icon='MIRROR_Y', toggle=True, icon_only=True)
            sub.prop(context.object, "use_mesh_mirror_z", icon='MIRROR_Z', toggle=True, icon_only=True)
            if mode_string == 'EDIT_MESH':
                tool_settings = context.tool_settings
                layout.prop(tool_settings, "use_mesh_automerge", text="")
            elif mode_string == 'PAINT_WEIGHT':
                row.popover(panel="VIEW3D_PT_tools_weightpaint_symmetry_for_topbar", text="")
            elif mode_string == 'SCULPT':
                row.popover(panel="VIEW3D_PT_sculpt_symmetry_for_topbar", text="")
            elif mode_string == 'PAINT_VERTEX':
                row.popover(panel="VIEW3D_PT_tools_vertexpaint_symmetry_for_topbar", text="")
        elif mode_string == 'SCULPT_CURVES':
            _row, sub = row_for_mirror()
            sub.prop(context.object.data, "use_mirror_x", text="X", toggle=True)
            sub.prop(context.object.data, "use_mirror_y", text="Y", toggle=True)
            sub.prop(context.object.data, "use_mirror_z", text="Z", toggle=True)

            layout.prop(context.object.data, "use_sculpt_collision", icon='MOD_PHYSICS', icon_only=True, toggle=True)

        # Expand panels from the side-bar as popovers.
        popover_kw = {"space_type": 'VIEW_3D', "region_type": 'UI', "category": "Tool"}

        if mode_string == 'SCULPT':
            layout.popover_group(context=".sculpt_mode", **popover_kw)
        elif mode_string == 'PAINT_VERTEX':
            layout.popover_group(context=".vertexpaint", **popover_kw)
        elif mode_string == 'PAINT_WEIGHT':
            layout.popover_group(context=".weightpaint", **popover_kw)
        elif mode_string == 'PAINT_TEXTURE':
            layout.popover_group(context=".imagepaint", **popover_kw)
        elif mode_string == 'EDIT_TEXT':
            layout.popover_group(context=".text_edit", **popover_kw)
        elif mode_string == 'EDIT_ARMATURE':
            layout.popover_group(context=".armature_edit", **popover_kw)
        elif mode_string == 'EDIT_METABALL':
            layout.popover_group(context=".mball_edit", **popover_kw)
        elif mode_string == 'EDIT_LATTICE':
            layout.popover_group(context=".lattice_edit", **popover_kw)
        elif mode_string == 'EDIT_CURVE':
            layout.popover_group(context=".curve_edit", **popover_kw)
        elif mode_string == 'EDIT_MESH':
            layout.popover_group(context=".mesh_edit", **popover_kw)
        elif mode_string == 'POSE':
            layout.popover_group(context=".posemode", **popover_kw)
        elif mode_string == 'PARTICLE':
            layout.popover_group(context=".particlemode", **popover_kw)
        elif mode_string == 'OBJECT':
            layout.popover_group(context=".objectmode", **popover_kw)
        elif mode_string in {'PAINT_GPENCIL', 'EDIT_GPENCIL', 'SCULPT_GPENCIL', 'WEIGHT_GPENCIL'}:
            # Grease pencil layer.
            gpl = context.active_gpencil_layer
            if gpl and gpl.info is not None:
                text = gpl.info
                maxw = 25
                if len(text) > maxw:
                    text = text[:maxw - 5] + '..' + text[-3:]
            else:
                text = ""

            sub = layout.row()
            sub.popover(
                panel="TOPBAR_PT_gpencil_layers",
                text="Layer: " + text, # BFA
            )
            if mode_string == 'EDIT_GPENCIL': sub.popover(panel="VIEW3D_PT_gpencil_edit_options", text="Options") # BFA


class _draw_tool_settings_context_mode:
    @staticmethod
    def SCULPT(context, layout, tool):
        if (tool is None) or (not tool.has_datablock):
            return False

        paint = context.tool_settings.sculpt
        layout.template_ID_preview(paint, "brush", rows=3, cols=8, hide_buttons=True)

        brush = paint.brush
        if brush is None:
            return False

        tool_settings = context.tool_settings
        capabilities = brush.sculpt_capabilities

        ups = tool_settings.unified_paint_settings

        if capabilities.has_color:
            row = layout.row(align=True)
            row.ui_units_x = 4
            UnifiedPaintPanel.prop_unified_color(row, context, brush, "color", text="")
            UnifiedPaintPanel.prop_unified_color(row, context, brush, "secondary_color", text="")
            row.separator()
            layout.prop(brush, "blend", text="", expand=False)

        size = "size"
        size_owner = ups if ups.use_unified_size else brush
        if size_owner.use_locked_size == 'SCENE':
            size = "unprojected_radius"

        UnifiedPaintPanel.prop_unified(
            layout,
            context,
            brush,
            size,
            pressure_name="use_pressure_size",
            unified_name="use_unified_size",
            text="Radius",
            slider=True,
            header=True,
        )

        # strength, use_strength_pressure
        pressure_name = "use_pressure_strength" if capabilities.has_strength_pressure else None
        UnifiedPaintPanel.prop_unified(
            layout,
            context,
            brush,
            "strength",
            pressure_name=pressure_name,
            unified_name="use_unified_strength",
            text="Strength",
            header=True,
        )

        # direction
        if not capabilities.has_direction:
            layout.row().prop(brush, "direction", expand=True, text="")

        return True

    @staticmethod
    def PAINT_TEXTURE(context, layout, tool):
        if (tool is None) or (not tool.has_datablock):
            return False

        paint = context.tool_settings.image_paint
        layout.template_ID_preview(paint, "brush", rows=3, cols=8, hide_buttons=True)

        brush = paint.brush
        if brush is None:
            return False

        brush_basic_texpaint_settings(layout, context, brush, compact=True)

        return True

    @staticmethod
    def PAINT_VERTEX(context, layout, tool):
        if (tool is None) or (not tool.has_datablock):
            return False

        paint = context.tool_settings.vertex_paint
        layout.template_ID_preview(paint, "brush", rows=3, cols=8, hide_buttons=True)

        brush = paint.brush
        if brush is None:
            return False

        brush_basic_texpaint_settings(layout, context, brush, compact=True)

        return True

    @staticmethod
    def PAINT_WEIGHT(context, layout, tool):
        if (tool is None) or (not tool.has_datablock):
            return False

        paint = context.tool_settings.weight_paint
        layout.template_ID_preview(paint, "brush", rows=3, cols=8, hide_buttons=True)
        brush = paint.brush
        if brush is None:
            return False

        capabilities = brush.weight_paint_capabilities
        if capabilities.has_weight:
            UnifiedPaintPanel.prop_unified(
                layout,
                context,
                brush,
                "weight",
                unified_name="use_unified_weight",
                slider=True,
                header=True,
            )

        UnifiedPaintPanel.prop_unified(
            layout,
            context,
            brush,
            "size",
            pressure_name="use_pressure_size",
            unified_name="use_unified_size",
            slider=True,
            text="Radius",
            header=True,
        )
        UnifiedPaintPanel.prop_unified(
            layout,
            context,
            brush,
            "strength",
            pressure_name="use_pressure_strength",
            unified_name="use_unified_strength",
            header=True,
        )

        return True

    @staticmethod
    def PAINT_GPENCIL(context, layout, tool):
        if tool is None:
            return False

        if tool.idname == "builtin.cutter":
            row = layout.row(align=True)
            row.prop(context.tool_settings.gpencil_sculpt, "intersection_threshold")
            return False
        elif not tool.has_datablock:
            return False

        tool_settings = context.tool_settings
        paint = tool_settings.gpencil_paint
        brush = paint.brush
        if brush is None:
            return False

        gp_settings = brush.gpencil_settings

        row = layout.row(align=True)
        settings = tool_settings.gpencil_paint
        row.template_ID_preview(settings, "brush", rows=3, cols=8, hide_buttons=True)

        if context.object and brush.gpencil_tool in {'FILL', 'DRAW'}:
            from bl_ui.properties_paint_common import (
                brush_basic__draw_color_selector,
            )
            brush_basic__draw_color_selector(context, layout, brush, gp_settings, None)

        if context.object and brush.gpencil_tool == 'TINT':
            row.separator(factor=0.4)
            row.prop_with_popover(brush, "color", text="", panel="TOPBAR_PT_gpencil_vertexcolor")

        from bl_ui.properties_paint_common import (
            brush_basic_gpencil_paint_settings,
        )
        brush_basic_gpencil_paint_settings(layout, context, brush, compact=True)

        return True

    @staticmethod
    def SCULPT_GPENCIL(context, layout, tool):
        if (tool is None) or (not tool.has_datablock):
            return False

        tool_settings = context.tool_settings
        paint = tool_settings.gpencil_sculpt_paint
        brush = paint.brush

        from bl_ui.properties_paint_common import (
            brush_basic_gpencil_sculpt_settings,
        )
        brush_basic_gpencil_sculpt_settings(layout, context, brush, compact=True)

        return True

    @staticmethod
    def WEIGHT_GPENCIL(context, layout, tool):
        if (tool is None) or (not tool.has_datablock):
            return False

        tool_settings = context.tool_settings
        paint = tool_settings.gpencil_weight_paint
        brush = paint.brush

        layout.template_ID_preview(paint, "brush", rows=3, cols=8, hide_buttons=True)

        brush_basic_gpencil_weight_settings(layout, context, brush, compact=True)

        layout.popover("VIEW3D_PT_tools_grease_pencil_weight_options", text="Options")
        layout.popover("VIEW3D_PT_tools_grease_pencil_brush_weight_falloff", text="Falloff")

        return True

    @staticmethod
    def VERTEX_GPENCIL(context, layout, tool):
        if (tool is None) or (not tool.has_datablock):
            return False

        tool_settings = context.tool_settings
        paint = tool_settings.gpencil_vertex_paint
        brush = paint.brush

        row = layout.row(align=True)
        settings = tool_settings.gpencil_vertex_paint
        row.template_ID_preview(settings, "brush", rows=3, cols=8, hide_buttons=True)

        if brush.gpencil_vertex_tool not in {'BLUR', 'AVERAGE', 'SMEAR'}:
            row.separator(factor=0.4)
            sub = row.row(align=True)
            sub.scale_x = 0.33
            sub.prop_with_popover(brush, "color", text="", panel="TOPBAR_PT_gpencil_vertexcolor")
            sub.prop(brush, "secondary_color", text="")
            row.operator("gpencil.tint_flip", icon='FILE_REFRESH', text="")

        from bl_ui.properties_paint_common import (
            brush_basic_gpencil_vertex_settings,
        )

        brush_basic_gpencil_vertex_settings(layout, context, brush, compact=True)

        return True

    @staticmethod
    def PARTICLE(context, layout, tool):
        if (tool is None) or (not tool.has_datablock):
            return False

        # See: `VIEW3D_PT_tools_brush`, basically a duplicate
        tool_settings = context.tool_settings
        settings = tool_settings.particle_edit
        brush = settings.brush
        tool = settings.tool
        if tool == 'NONE':
            return False

        layout.prop(brush, "size", slider=True)
        if tool == 'ADD':
            layout.prop(brush, "count")

            layout.prop(settings, "use_default_interpolate")
            layout.prop(brush, "steps", slider=True)
            layout.prop(settings, "default_key_count", slider=True)
        else:
            layout.prop(brush, "strength", slider=True)

            if tool == 'LENGTH':
                layout.row().prop(brush, "length_mode", expand=True)
            elif tool == 'PUFF':
                layout.row().prop(brush, "puff_mode", expand=True)
                layout.prop(brush, "use_puff_volume")
            elif tool == 'COMB':
                row = layout.row()
                row.active = settings.is_editable
                row.prop(settings, "use_emitter_deflect", text="Deflect Emitter")
                sub = row.row(align=True)
                sub.active = settings.use_emitter_deflect
                sub.prop(settings, "emitter_distance", text="Distance")

        return True

    @staticmethod
    def SCULPT_CURVES(context, layout, tool):
        if (tool is None) or (not tool.has_datablock):
            return False

        tool_settings = context.tool_settings
        paint = tool_settings.curves_sculpt

        brush = paint.brush
        if brush is None:
            return False

        UnifiedPaintPanel.prop_unified(
            layout,
            context,
            brush,
            "size",
            unified_name="use_unified_size",
            pressure_name="use_pressure_size",
            text="Radius",
            slider=True,
            header=True,
        )

        if brush.curves_sculpt_tool not in {'ADD', 'DELETE'}:
            UnifiedPaintPanel.prop_unified(
                layout,
                context,
                brush,
                "strength",
                unified_name="use_unified_strength",
                pressure_name="use_pressure_strength",
                header=True,
            )

        curves_tool = brush.curves_sculpt_tool

        if curves_tool == 'COMB':
            layout.prop(brush, "falloff_shape", expand=True)
            layout.popover("VIEW3D_PT_tools_brush_falloff", text="Brush Falloff")
            layout.popover("VIEW3D_PT_curves_sculpt_parameter_falloff", text="Curve Falloff")
        elif curves_tool == 'ADD':
            layout.prop(brush, "falloff_shape", expand=True)
            layout.prop(brush.curves_sculpt_settings, "add_amount")
            layout.popover("VIEW3D_PT_curves_sculpt_add_shape", text="Curve Shape")
            layout.prop(brush, "use_frontface", text="Front Faces Only")
        elif curves_tool == 'GROW_SHRINK':
            layout.prop(brush, "direction", expand=True, text="")
            layout.prop(brush, "falloff_shape", expand=True)
            layout.popover("VIEW3D_PT_curves_sculpt_grow_shrink_scaling", text="Scaling")
            layout.popover("VIEW3D_PT_tools_brush_falloff")
        elif curves_tool == 'SNAKE_HOOK':
            layout.prop(brush, "falloff_shape", expand=True)
            layout.popover("VIEW3D_PT_tools_brush_falloff")
        elif curves_tool == 'DELETE':
            layout.prop(brush, "falloff_shape", expand=True)
        elif curves_tool == 'SELECTION_PAINT':
            layout.prop(brush, "direction", expand=True, text="")
            layout.prop(brush, "falloff_shape", expand=True)
            layout.popover("VIEW3D_PT_tools_brush_falloff")
        elif curves_tool == 'PINCH':
            layout.prop(brush, "direction", expand=True, text="")
            layout.prop(brush, "falloff_shape", expand=True)
            layout.popover("VIEW3D_PT_tools_brush_falloff")
        elif curves_tool == 'SMOOTH':
            layout.prop(brush, "falloff_shape", expand=True)
            layout.popover("VIEW3D_PT_tools_brush_falloff")
        elif curves_tool == 'PUFF':
            layout.prop(brush, "falloff_shape", expand=True)
            layout.popover("VIEW3D_PT_tools_brush_falloff")
        elif curves_tool == 'DENSITY':
            layout.prop(brush, "falloff_shape", expand=True)
            row = layout.row(align=True)
            row.prop(brush.curves_sculpt_settings, "density_mode", text="", expand=True)
            row = layout.row(align=True)
            row.prop(brush.curves_sculpt_settings, "minimum_distance", text="Distance Min")
            row.operator_context = 'INVOKE_REGION_WIN'
            row.operator("sculpt_curves.min_distance_edit", text="", icon='DRIVER_DISTANCE')
            row = layout.row(align=True)
            row.enabled = brush.curves_sculpt_settings.density_mode != 'REMOVE'
            row.prop(brush.curves_sculpt_settings, "density_add_attempts", text="Count Max")
            layout.popover("VIEW3D_PT_tools_brush_falloff")
            layout.popover("VIEW3D_PT_curves_sculpt_add_shape", text="Curve Shape")
        elif curves_tool == 'SLIDE':
            layout.popover("VIEW3D_PT_tools_brush_falloff")

        return True

    @staticmethod
    def PAINT_GREASE_PENCIL(context, layout, tool):
        if (tool is None) or (not tool.has_datablock):
            return False

        tool_settings = context.tool_settings
        paint = tool_settings.gpencil_paint

        brush = paint.brush
        if brush is None:
            return False

        row = layout.row(align=True)
        row.template_ID_preview(paint, "brush", rows=3, cols=8, hide_buttons=True)

        grease_pencil_tool = brush.gpencil_tool

        if grease_pencil_tool == 'DRAW':
            from bl_ui.properties_paint_common import (
                brush_basic__draw_color_selector,
            )
            brush_basic__draw_color_selector(context, layout, brush, brush.gpencil_settings, None)

        from bl_ui.properties_paint_common import (
            brush_basic__draw_color_selector,
            brush_basic_grease_pencil_paint_settings,
        )

        brush_basic_grease_pencil_paint_settings(layout, context, brush, compact=True)

        return True


class VIEW3D_HT_header(Header):
    bl_space_type = 'VIEW_3D'

    @staticmethod
    def draw_xform_template(layout, context):
        obj = context.active_object
        object_mode = 'OBJECT' if obj is None else obj.mode
        has_pose_mode = (
            (object_mode == 'POSE') or
            (object_mode == 'WEIGHT_PAINT' and context.pose_object is not None)
        )
        gpd = context.gpencil_data

        tool_settings = context.tool_settings

        # Mode & Transform Settings
        scene = context.scene

        # Orientation
        if object_mode in {'OBJECT', 'EDIT', 'EDIT_GPENCIL'} or has_pose_mode:
            orient_slot = scene.transform_orientation_slots[0]

            if gpd is not None and gpd.use_curve_edit:
                row = layout.row(align=True)
                row.operator_menu_enum("gpencil.stroke_editcurve_set_handle_type", "type", text="", icon="HANDLE_AUTO")

            row = layout.row(align=True)
            row.prop_with_popover(
                orient_slot,
                "type",
                text="",
                panel="VIEW3D_PT_transform_orientations",
            )

        # Pivot
        if object_mode in {'OBJECT', 'EDIT', 'EDIT_GPENCIL', 'SCULPT_GPENCIL'} or has_pose_mode:
            layout.prop(tool_settings, "transform_pivot_point", text="", icon_only=True)

        # Snap
        show_snap = False
        if obj is None:
            show_snap = True
        else:
            if (object_mode not in {
                    'SCULPT', 'SCULPT_CURVES', 'VERTEX_PAINT', 'WEIGHT_PAINT', 'TEXTURE_PAINT',
                    'PAINT_GPENCIL', 'SCULPT_GPENCIL', 'WEIGHT_GPENCIL', 'VERTEX_GPENCIL', 'PAINT_GREASE_PENCIL',
            }) or has_pose_mode:
                show_snap = True
            else:

                paint_settings = UnifiedPaintPanel.paint_settings(context)

                if paint_settings:
                    brush = paint_settings.brush
                    if brush and hasattr(brush, "stroke_method") and brush.stroke_method == 'CURVE':
                        show_snap = True

        if show_snap:
            snap_items = bpy.types.ToolSettings.bl_rna.properties["snap_elements"].enum_items
            snap_elements = tool_settings.snap_elements
            if len(snap_elements) == 1:
                text = ""
                for elem in snap_elements:
                    icon = snap_items[elem].icon
                    break
            else:
                text = iface_("Mix", i18n_contexts.editor_view3d)
                icon = 'NONE'
            del snap_items, snap_elements

            row = layout.row(align=True)
            row.prop(tool_settings, "use_snap", text="")

            sub = row.row(align=True)
            sub.popover(
                panel="VIEW3D_PT_snapping",
                icon=icon,
                text=text,
                translate=False,
            )

        # Proportional editing
        if object_mode in {'EDIT', 'PARTICLE_EDIT', 'SCULPT_GPENCIL', 'EDIT_GPENCIL', 'OBJECT'}:
            row = layout.row(align=True)
            kw = {}
            if object_mode == 'OBJECT':
                attr = "use_proportional_edit_objects"
            else:
                attr = "use_proportional_edit"

                if tool_settings.use_proportional_edit:
                    if tool_settings.use_proportional_connected:
                        kw["icon"] = 'PROP_CON'
                    elif tool_settings.use_proportional_projected:
                        kw["icon"] = 'PROP_PROJECTED'
                    else:
                        kw["icon"] = 'PROP_ON'
                else:
                    kw["icon"] = 'PROP_OFF'

            row.prop(tool_settings, attr, icon_only=True, **kw)
            sub = row.row(align=True)
            # BFA hide UI via "if" statement instead of greying out
            if getattr(tool_settings, attr):
                sub.prop_with_popover(
                    tool_settings,
                    "proportional_edit_falloff",
                    text="",
                    icon_only=True,
                    panel="VIEW3D_PT_proportional_edit",
                )

    def draw(self, context):
        layout = self.layout

        tool_settings = context.tool_settings
        view = context.space_data
        shading = view.shading
        overlay = view.overlay

        ALL_MT_editormenu_view3d.draw_hidden(context, layout)  # bfa - show hide the editormenu, editor suffix is needed.

        obj = context.active_object
        mode_string = context.mode
        object_mode = 'OBJECT' if obj is None else obj.mode
        has_pose_mode = (
            (object_mode == 'POSE') or
            (object_mode == 'WEIGHT_PAINT' and context.pose_object is not None)
        )

        # Note: This is actually deadly in case enum_items have to be dynamically generated
        #       (because internal RNA array iterator will free everything immediately...).
        # XXX This is an RNA internal issue, not sure how to fix it.
        # Note: Tried to add an accessor to get translated UI strings instead of manual call
        #       to pgettext_iface below, but this fails because translated enum-items
        #       are always dynamically allocated.
        act_mode_item = bpy.types.Object.bl_rna.properties["mode"].enum_items[object_mode]
        act_mode_i18n_context = bpy.types.Object.bl_rna.properties["mode"].translation_context

        row = layout.row(align=True)
        row.separator()

        sub = row.row(align=True)
        sub.operator_menu_enum(
            "object.mode_set", "mode",
            text=iface_(act_mode_item.name, act_mode_i18n_context),
            icon=act_mode_item.icon,
        )
        del act_mode_item

        layout.template_header_3D_mode()

        # Contains buttons like Mode, Pivot, Layer, Mesh Select Mode...
        if obj:
            # Particle edit
            if object_mode == 'PARTICLE_EDIT':
                row = layout.row()
                row.prop(tool_settings.particle_edit, "select_mode", text="", expand=True)
            elif object_mode in {'EDIT', 'SCULPT_CURVES'} and obj.type == 'CURVES':
                curves = obj.data

                row = layout.row(align=True)
                domain = curves.selection_domain
                row.operator(
                    "curves.set_selection_domain",
                    text="",
                    icon='CURVE_BEZCIRCLE',
                    depress=(domain == 'POINT'),
                ).domain = 'POINT'
                row.operator(
                    "curves.set_selection_domain",
                    text="",
                    icon='CURVE_PATH',
                    depress=(domain == 'CURVE'),
                ).domain = 'CURVE'

        # Grease Pencil
        if obj and obj.type == 'GREASEPENCIL':
            # Select mode for Editing
            if object_mode == 'EDIT':
                row = layout.row(align=True)
                row.operator(
                    "grease_pencil.set_selection_mode",
                    text="",
                    icon='GP_SELECT_POINTS',
                    depress=(tool_settings.gpencil_selectmode_edit == 'POINT'),
                ).mode = 'POINT'
                row.operator(
                    "grease_pencil.set_selection_mode",
                    text="",
                    icon='GP_SELECT_STROKES',
                    depress=(tool_settings.gpencil_selectmode_edit == 'STROKE'),
                ).mode = 'STROKE'

            if object_mode == 'PAINT_GREASE_PENCIL':
                row = layout.row(align=True)
                row.prop(tool_settings, "use_gpencil_draw_additive", text="", icon='FREEZE')

            if object_mode in {'PAINT_GREASE_PENCIL', 'EDIT', 'WEIGHT_PAINT'}:
                row = layout.row(align=True)
                row.prop(tool_settings, "use_grease_pencil_multi_frame_editing", text="")

                if object_mode in {'EDIT', 'WEIGHT_PAINT'}:
                    sub = row.row(align=True)
                    sub.enabled = tool_settings.use_grease_pencil_multi_frame_editing
                    sub.popover(
                        panel="VIEW3D_PT_grease_pencil_multi_frame",
                        text="Multiframe",
                    )

        # Grease Pencil (legacy)
        if obj and obj.type == 'GPENCIL' and context.gpencil_data:
            gpd = context.gpencil_data

            if gpd.is_stroke_paint_mode:
                row = layout.row()
                sub = row.row(align=True)
                sub.prop(tool_settings, "use_gpencil_draw_onback", text="", icon='MOD_OPACITY')
                sub.separator(factor=0.4)
                sub.prop(tool_settings, "use_gpencil_automerge_strokes", text="")
                sub.separator(factor=0.4)
                sub.prop(tool_settings, "use_gpencil_weight_data_add", text="", icon='WPAINT_HLT')
                sub.separator(factor=0.4)
                sub.prop(tool_settings, "use_gpencil_draw_additive", text="", icon='FREEZE')

            # Select mode for Editing
            if gpd.use_stroke_edit_mode:
                row = layout.row(align=True)
                row.prop_enum(tool_settings, "gpencil_selectmode_edit", text="", value='POINT')
                row.prop_enum(tool_settings, "gpencil_selectmode_edit", text="", value='STROKE')

                subrow = row.row(align=True)
                subrow.enabled = not gpd.use_curve_edit
                subrow.prop_enum(tool_settings, "gpencil_selectmode_edit", text="", value='SEGMENT')

                # Curve edit sub-mode.
                row = layout.row(align=True)
                row.prop(gpd, "use_curve_edit", text="", icon='IPO_BEZIER')
                sub = row.row(align=True)
                # BFA hide UI via "if" statement instead of greaying out
                if gpd.use_curve_edit:
                    sub.popover(
                        panel="VIEW3D_PT_gpencil_curve_edit",
                        text="",
                    )

            # Select mode for Sculpt
            if gpd.is_stroke_sculpt_mode:
                row = layout.row(align=True)
                row.prop(tool_settings, "use_gpencil_select_mask_point", text="")
                row.prop(tool_settings, "use_gpencil_select_mask_stroke", text="")
                row.prop(tool_settings, "use_gpencil_select_mask_segment", text="")

            # Select mode for Vertex Paint
            if gpd.is_stroke_vertex_mode:
                row = layout.row(align=True)
                row.prop(tool_settings, "use_gpencil_vertex_select_mask_point", text="")
                row.prop(tool_settings, "use_gpencil_vertex_select_mask_stroke", text="")
                row.prop(tool_settings, "use_gpencil_vertex_select_mask_segment", text="")

            if gpd.is_stroke_paint_mode:
                row = layout.row(align=True)
                row.prop(gpd, "use_multiedit", text="", icon='GP_MULTIFRAME_EDITING')

            if (
                    gpd.use_stroke_edit_mode or
                    gpd.is_stroke_sculpt_mode or
                    gpd.is_stroke_weight_mode or
                    gpd.is_stroke_vertex_mode
            ):
                row = layout.row(align=True)
                row.prop(gpd, "use_multiedit", text="", icon='GP_MULTIFRAME_EDITING')

                sub = row.row(align=True)
                if gpd.use_multiedit:
                    sub.popover(
                        panel="VIEW3D_PT_gpencil_multi_frame",
                        text="",
                    )

        overlay = view.overlay

        VIEW3D_MT_editor_menus.draw_collapsible(context, layout)

        layout.separator_spacer()

        if object_mode in {'PAINT_GPENCIL', 'SCULPT_GPENCIL', 'PAINT_GREASE_PENCIL'}:
            # Grease pencil
            if object_mode in {'PAINT_GPENCIL', 'PAINT_GREASE_PENCIL'}:
                sub = layout.row(align=True)
                sub.prop_with_popover(
                    tool_settings,
                    "gpencil_stroke_placement_view3d",
                    text="",
                    panel="VIEW3D_PT_gpencil_origin",
                )

            if object_mode in {'PAINT_GPENCIL', 'SCULPT_GPENCIL', 'PAINT_GREASE_PENCIL'}:
                sub = layout.row(align=True)
                sub.active = tool_settings.gpencil_stroke_placement_view3d != 'SURFACE'
                sub.prop_with_popover(
                    tool_settings.gpencil_sculpt,
                    "lock_axis",
                    text="",
                    panel="VIEW3D_PT_gpencil_lock",
                )

            if object_mode == 'PAINT_GPENCIL':
                # FIXME: this is bad practice!
                # Tool options are to be displayed in the top-bar.
                if context.workspace.tools.from_space_view3d_mode(object_mode).idname == "builtin_brush.Draw":
                    settings = tool_settings.gpencil_sculpt.guide
                    row = layout.row(align=True)
                    row.prop(settings, "use_guide", text="", icon='GRID')
                    sub = row.row(align=True)
                    if settings.use_guide:
                        sub.popover(panel="VIEW3D_PT_gpencil_guide", text="Guides")

              # Grease Pencil
                if obj and obj.type == 'GPENCIL' and context.gpencil_data:
                    gpd = context.gpencil_data

                    if gpd.is_stroke_paint_mode:
                        row = layout.row()
                        sub = row.row(align=True)
                        sub.prop(tool_settings, "use_gpencil_draw_onback", text="", icon='MOD_OPACITY')
                        sub.separator(factor=0.4)
                        sub.prop(tool_settings, "use_gpencil_automerge_strokes", text="")
                        sub.separator(factor=0.4)
                        sub.prop(tool_settings, "use_gpencil_weight_data_add", text="", icon='WPAINT_HLT')
                        sub.separator(factor=0.4)
                        sub.prop(tool_settings, "use_gpencil_draw_additive", text="", icon='FREEZE')

            if object_mode == 'SCULPT_GPENCIL':
                layout.popover(
                    panel="VIEW3D_PT_gpencil_sculpt_automasking",
                    text="",
                    icon=VIEW3D_HT_header._gpencil_sculpt_automasking_icon(tool_settings.gpencil_sculpt)
                )

        elif object_mode == 'SCULPT':
            # If the active tool supports it, show the canvas selector popover.
            from bl_ui.space_toolsystem_common import ToolSelectPanelHelper
            tool = ToolSelectPanelHelper.tool_active_from_context(context)
            is_paint_tool = tool and tool.use_paint_canvas

            shading = VIEW3D_PT_shading.get_shading(context)
            color_type = shading.color_type

            row = layout.row()
            row.active = is_paint_tool and color_type == 'VERTEX'

            if context.preferences.experimental.use_sculpt_texture_paint:
                canvas_source = tool_settings.paint_mode.canvas_source
                icon = 'GROUP_VCOL' if canvas_source == 'COLOR_ATTRIBUTE' else canvas_source
                row.popover(panel="VIEW3D_PT_slots_paint_canvas", icon=icon)
            else:
                row.popover(panel="VIEW3D_PT_slots_color_attributes", icon='GROUP_VCOL')

            layout.popover(
                panel="VIEW3D_PT_sculpt_automasking",
                text="",
                icon=VIEW3D_HT_header._sculpt_automasking_icon(tool_settings.sculpt)
            )

        elif object_mode == 'VERTEX_PAINT':
            row = layout.row()
            row.popover(panel="VIEW3D_PT_slots_color_attributes", icon='GROUP_VCOL')

        elif object_mode == 'WEIGHT_PAINT':
            row = layout.row()
            row.popover(panel="VIEW3D_PT_slots_vertex_groups", icon='GROUP_VERTEX')

        elif object_mode == 'TEXTURE_PAINT':
            tool_mode = tool_settings.image_paint.mode
            icon = 'MATERIAL' if tool_mode == 'MATERIAL' else 'IMAGE_DATA'

            row = layout.row()
            row.popover(panel="VIEW3D_PT_slots_projectpaint", icon=icon)
            row.popover(
                panel="VIEW3D_PT_mask",
                icon=VIEW3D_HT_header._texture_mask_icon(tool_settings.image_paint),
                text="")
        else:
            # Transform settings depending on tool header visibility
            VIEW3D_HT_header.draw_xform_template(layout, context)

        # Viewport Settings
        layout.popover(
            panel="VIEW3D_PT_object_type_visibility",
            icon_value=view.icon_from_show_object_viewport,
            text="",
        )

        # Gizmo toggle & popover.
        row = layout.row(align=True)
        # FIXME: place-holder icon.
        row.prop(view, "show_gizmo", text="", toggle=True, icon='GIZMO')
        sub = row.row(align=True)
        sub.active = view.show_gizmo
        sub.popover(
            panel="VIEW3D_PT_gizmo_display",
            text="",
        )

        # Overlay toggle & popover.
        row = layout.row(align=True)
        row.prop(overlay, "show_overlays", icon='OVERLAY', text="")
        sub = row.row(align=True)
        sub.active = overlay.show_overlays
        sub.popover(panel="VIEW3D_PT_overlay", text="")

        if mode_string == 'EDIT_MESH':
            sub.popover(panel="VIEW3D_PT_overlay_edit_mesh", text="", icon='EDITMODE_HLT')
        if mode_string == 'EDIT_CURVE':
            sub.popover(panel="VIEW3D_PT_overlay_edit_curve", text="", icon='EDITMODE_HLT')
        elif mode_string == 'SCULPT':
            sub.popover(panel="VIEW3D_PT_overlay_sculpt", text="", icon='SCULPTMODE_HLT')
        elif mode_string == 'SCULPT_CURVES':
            sub.popover(panel="VIEW3D_PT_overlay_sculpt_curves", text="", icon='SCULPTMODE_HLT')
        elif mode_string == 'PAINT_WEIGHT':
            sub.popover(panel="VIEW3D_PT_overlay_weight_paint", text="", icon='WPAINT_HLT')
        elif mode_string == 'PAINT_TEXTURE':
            sub.popover(panel="VIEW3D_PT_overlay_texture_paint", text="", icon='TPAINT_HLT')
        elif mode_string == 'PAINT_VERTEX':
            sub.popover(panel="VIEW3D_PT_overlay_vertex_paint", text="", icon='VPAINT_HLT')
        elif obj is not None and obj.type == 'GPENCIL':
            sub.popover(panel="VIEW3D_PT_overlay_gpencil_options", text="", icon='OUTLINER_DATA_GREASEPENCIL')
        elif obj is not None and obj.type == 'GREASEPENCIL':
            sub.popover(panel="VIEW3D_PT_overlay_grease_pencil_options", text="", icon='OUTLINER_DATA_GREASEPENCIL')

        # Separate from `elif` chain because it may coexist with weight-paint.
        if (
            has_pose_mode or
            (object_mode in {'EDIT_ARMATURE', 'OBJECT'} and VIEW3D_PT_overlay_bones.is_using_wireframe(context))
        ):
            sub.popover(panel="VIEW3D_PT_overlay_bones", text="", icon='POSE_HLT')

        row = layout.row()
        row.active = (object_mode == 'EDIT') or (shading.type in {'WIREFRAME', 'SOLID'})

        # While exposing `shading.show_xray(_wireframe)` is correct.
        # this hides the key shortcut from users: #70433.
        if has_pose_mode:
            draw_depressed = overlay.show_xray_bone
        elif shading.type == 'WIREFRAME':
            draw_depressed = shading.show_xray_wireframe
        else:
            draw_depressed = shading.show_xray
        row.operator(
            "view3d.toggle_xray",
            text="",
            icon='XRAY',
            depress=draw_depressed,
        )

        row = layout.row(align=True)
        row.prop(shading, "type", text="", expand=True)
        sub = row.row(align=True)
        # TODO, currently render shading type ignores mesh two-side, until it's supported
        # show the shading popover which shows double-sided option.

        # sub.enabled = shading.type != 'RENDERED'
        sub.popover(panel="VIEW3D_PT_shading", text="")

    @staticmethod
    def _sculpt_automasking_icon(sculpt):
        automask_enabled = (sculpt.use_automasking_topology or
                            sculpt.use_automasking_face_sets or
                            sculpt.use_automasking_boundary_edges or
                            sculpt.use_automasking_boundary_face_sets or
                            sculpt.use_automasking_cavity or
                            sculpt.use_automasking_cavity_inverted or
                            sculpt.use_automasking_start_normal or
                            sculpt.use_automasking_view_normal)

        return "MOD_MASK" if automask_enabled else "MOD_MASK_OFF"

    @staticmethod
    def _gpencil_sculpt_automasking_icon(gpencil_sculpt):
        automask_enabled = (gpencil_sculpt.use_automasking_stroke or
                            gpencil_sculpt.use_automasking_layer_stroke or
                            gpencil_sculpt.use_automasking_material_stroke or
                            gpencil_sculpt.use_automasking_material_active or
                            gpencil_sculpt.use_automasking_layer_active)

        return "MOD_MASK" if automask_enabled else "MOD_MASK_OFF"


# bfa - show hide the editormenu, editor suffix is needed.
class ALL_MT_editormenu_view3d(Menu):
    bl_label = ""

    def draw(self, context):
        self.draw_menus(self.layout, context)

    @staticmethod
    def draw_menus(layout, context):

        row = layout.row(align=True)
        row.template_header()  # editor type menus

    # bfa - do not place any content here, it does not belong into this class !!!

    @staticmethod
    def _texture_mask_icon(ipaint):
        mask_enabled = ipaint.use_stencil_layer or ipaint.use_cavity
        return "CLIPUV_DEHLT" if mask_enabled else "CLIPUV_HLT"


class VIEW3D_MT_editor_menus(Menu):
    bl_label = ""

    def draw(self, context):
        layout = self.layout
        obj = context.active_object
        mode_string = context.mode
        edit_object = context.edit_object
        gp_edit = obj and obj.mode in {
            'EDIT_GPENCIL', 'PAINT_GPENCIL', 'SCULPT_GPENCIL', 'WEIGHT_GPENCIL', 'VERTEX_GPENCIL',
        }
        tool_settings = context.tool_settings

        layout.menu("SCREEN_MT_user_menu", text="Quick")  # BFA
        layout.menu("VIEW3D_MT_view")
        layout.menu("VIEW3D_MT_view_navigation")  # BFA

        # Select Menu
        if gp_edit:
            if mode_string not in {'PAINT_GPENCIL', 'WEIGHT_GPENCIL'}:
                if (
                        mode_string == 'SCULPT_GPENCIL' and
                        (tool_settings.use_gpencil_select_mask_point or
                         tool_settings.use_gpencil_select_mask_stroke or
                         tool_settings.use_gpencil_select_mask_segment)
                ):
                    layout.menu("VIEW3D_MT_select_edit_gpencil")  # BFA - change order for consistency
                    layout.menu("VIEW3D_MT_sculpt_gpencil_copy")  # bfa menu
                elif mode_string == 'EDIT_GPENCIL':
                    layout.menu("VIEW3D_MT_select_edit_gpencil")
                elif mode_string == 'VERTEX_GPENCIL':
                    layout.menu("VIEW3D_MT_select_edit_gpencil")
                    layout.menu("VIEW3D_MT_gpencil_animation")  # BFA
                    layout.menu("GPENCIL_MT_layer_active", text="Active Layer")  # BFA
        elif mode_string in {'PAINT_WEIGHT', 'PAINT_VERTEX', 'PAINT_TEXTURE'}:
            if obj.type == 'MESH':
                mesh = obj.data
                if mesh.use_paint_mask:
                    layout.menu("VIEW3D_MT_select_paint_mask")
                elif mesh.use_paint_mask_vertex and mode_string in {'PAINT_WEIGHT', 'PAINT_VERTEX'}:
                    layout.menu("VIEW3D_MT_select_paint_mask_vertex")
        elif mode_string not in {'SCULPT', 'SCULPT_CURVES', 'PAINT_GREASE_PENCIL'}:
            layout.menu("VIEW3D_MT_select_%s" % mode_string.lower())

        if gp_edit:
            pass
        elif mode_string == 'OBJECT':
            layout.menu("VIEW3D_MT_add", text="Add", text_ctxt=i18n_contexts.operator_default)
        elif mode_string == 'EDIT_MESH':
            layout.menu("VIEW3D_MT_mesh_add", text="Add", text_ctxt=i18n_contexts.operator_default)
        elif mode_string == 'EDIT_CURVE':
            layout.menu("VIEW3D_MT_curve_add", text="Add", text_ctxt=i18n_contexts.operator_default)
        elif mode_string == 'EDIT_SURFACE':
            layout.menu("VIEW3D_MT_surface_add", text="Add", text_ctxt=i18n_contexts.operator_default)
        elif mode_string == 'EDIT_METABALL':
            layout.menu("VIEW3D_MT_metaball_add", text="Add", text_ctxt=i18n_contexts.operator_default)
        elif mode_string == 'EDIT_ARMATURE':
            layout.menu("TOPBAR_MT_edit_armature_add", text="Add", text_ctxt=i18n_contexts.operator_default)

        if gp_edit:
            if obj and obj.mode == 'PAINT_GPENCIL':
                layout.menu("VIEW3D_MT_draw_gpencil")
            elif obj and obj.mode == 'EDIT_GPENCIL':
                layout.menu("VIEW3D_MT_edit_gpencil")
                layout.menu("VIEW3D_MT_edit_gpencil_stroke")
                layout.menu("VIEW3D_MT_edit_gpencil_point")
            elif obj and obj.mode == 'WEIGHT_GPENCIL':
                layout.menu("VIEW3D_MT_weight_gpencil")
            if obj and obj.mode == 'VERTEX_GPENCIL':
                layout.menu("VIEW3D_MT_paint_gpencil")

        elif edit_object:
            layout.menu("VIEW3D_MT_edit_%s" % edit_object.type.lower())

            if mode_string == 'EDIT_MESH':
                layout.menu("VIEW3D_MT_edit_mesh_vertices")
                layout.menu("VIEW3D_MT_edit_mesh_edges")
                layout.menu("VIEW3D_MT_edit_mesh_faces")
                layout.menu("VIEW3D_MT_uv_map", text="UV")
                layout.template_node_operator_asset_root_items()
            elif mode_string in {'EDIT_CURVE', 'EDIT_SURFACE'}:
                layout.menu("VIEW3D_MT_edit_curve_ctrlpoints")
                layout.menu("VIEW3D_MT_edit_curve_segments")
            elif mode_string in {'EDIT_CURVES', 'EDIT_POINT_CLOUD'}:
                layout.template_node_operator_asset_root_items()
            elif mode_string == 'EDIT_GREASE_PENCIL':
                layout.menu("VIEW3D_MT_edit_greasepencil_stroke")
                layout.menu("VIEW3D_MT_edit_greasepencil_point")

        elif obj:
            if mode_string not in {'PAINT_TEXTURE', 'SCULPT_CURVES'}:
                layout.menu("VIEW3D_MT_%s" % mode_string.lower())
            if mode_string in {'SCULPT', 'PAINT_VERTEX', 'PAINT_TEXTURE'}:
                layout.menu("VIEW3D_MT_brush")  # bfa menu
            if mode_string == 'SCULPT':
                layout.menu("VIEW3D_MT_mask")
                layout.menu("VIEW3D_MT_face_sets")
                layout.template_node_operator_asset_root_items()
            elif mode_string == 'SCULPT_CURVES':
                layout.menu("VIEW3D_MT_select_sculpt_curves")
                layout.menu("VIEW3D_MT_sculpt_curves")
                layout.template_node_operator_asset_root_items()
            else:
                layout.template_node_operator_asset_root_items()

        else:
            layout.menu("VIEW3D_MT_object")
            layout.template_node_operator_asset_root_items()


# ********** Menu **********


# ********** Utilities **********


class ShowHideMenu:
    bl_label = "Show/Hide"
    _operator_name = ""

    def draw(self, _context):
        layout = self.layout

        layout.operator("%s.reveal" % self._operator_name, text="Show Hidden", icon="HIDE_OFF")
        layout.operator("%s.hide" % self._operator_name, text="Hide Selected", icon="HIDE_ON").unselected = False
        layout.operator(
            "%s.hide" %
            self._operator_name,
            text="Hide Unselected",
            icon="HIDE_UNSELECTED").unselected = True


# Standard transforms which apply to all cases (mix-in class, not used directly).
class VIEW3D_MT_transform_base:
    bl_label = "Transform"
    bl_category = "View"

    # TODO: get rid of the custom text strings?
    def draw(self, context):
        layout = self.layout
        # BFA - removed translate, rotate and resize as redundant
        layout.operator("transform.tosphere", text="To Sphere", icon="TOSPHERE")
        layout.operator("transform.shear", text="Shear", icon="SHEAR")
        layout.operator("transform.bend", text="Bend", icon="BEND")
        layout.operator("transform.push_pull", text="Push/Pull", icon='PUSH_PULL')

        if context.mode in {
                'EDIT_MESH', 'EDIT_ARMATURE', 'EDIT_SURFACE', 'EDIT_CURVE', 'EDIT_LATTICE', 'EDIT_METABALL',
        }:
            layout.operator("transform.vertex_warp", text="Warp", icon="MOD_WARP")
            layout.operator_context = 'EXEC_REGION_WIN'
            layout.operator("transform.vertex_random", text="Randomize", icon='RANDOMIZE').offset = 0.1
            layout.operator_context = 'INVOKE_REGION_WIN'


# Generic transform menu - geometry types
class VIEW3D_MT_transform(VIEW3D_MT_transform_base, Menu):
    def draw(self, context):
        # base menu
        VIEW3D_MT_transform_base.draw(self, context)

        # generic...
        layout = self.layout
        if context.mode == 'EDIT_MESH':
            layout.operator("transform.shrink_fatten", text="Shrink/Fatten", icon='SHRINK_FATTEN')
            layout.operator("transform.skin_resize", icon="MOD_SKIN")
        elif context.mode in ['EDIT_CURVE', 'EDIT_GREASE_PENCIL', 'EDIT_CURVES']:
            layout.operator("transform.transform", text="Radius", icon='SHRINK_FATTEN').mode = 'CURVE_SHRINKFATTEN'

        if context.mode != 'EDIT_CURVES' and context.mode != 'EDIT_GREASE_PENCIL':
            layout.separator()
            props = layout.operator("transform.translate", text="Move Texture Space", icon="MOVE_TEXTURESPACE")
            props.texture_space = True
            props = layout.operator("transform.resize", text="Scale Texture Space", icon="SCALE_TEXTURESPACE")
            props.texture_space = True


# Object-specific extensions to Transform menu
class VIEW3D_MT_transform_object(VIEW3D_MT_transform_base, Menu):
    def draw(self, context):
        layout = self.layout

        # base menu
        VIEW3D_MT_transform_base.draw(self, context)

        # object-specific option follow...
        layout.separator()

        layout.operator("transform.translate", text="Move Texture Space", icon="MOVE_TEXTURESPACE").texture_space = True
        layout.operator("transform.resize", text="Scale Texture Space", icon="SCALE_TEXTURESPACE").texture_space = True

        layout.separator()

        layout.operator_context = 'EXEC_REGION_WIN'
        # XXX see alignmenu() in edit.c of b2.4x to get this working
        layout.operator(
            "transform.transform",
            text="Align to Transform Orientation",
            icon="ALIGN_TRANSFORM").mode = 'ALIGN'

        layout.separator()

        layout.operator("object.randomize_transform", icon="RANDOMIZE_TRANSFORM")
        layout.operator("object.align", icon="ALIGN")

        # TODO: there is a strange context bug here.
        """
        layout.operator_context = 'INVOKE_REGION_WIN'
        layout.operator("object.transform_axis_target")
        """


# Armature EditMode extensions to Transform menu
class VIEW3D_MT_transform_armature(VIEW3D_MT_transform_base, Menu):
    def draw(self, context):
        layout = self.layout

        # base menu
        VIEW3D_MT_transform_base.draw(self, context)

        # armature specific extensions follow...
        obj = context.object
        if obj.type == 'ARMATURE' and obj.mode in {'EDIT', 'POSE'}:
            if obj.data.display_type == 'BBONE':
                layout.separator()

                layout.operator("transform.transform", text="Scale BBone", icon='TRANSFORM_SCALE').mode = 'BONE_SIZE'
            elif obj.data.display_type == 'ENVELOPE':
                layout.separator()

                layout.operator(
                    "transform.transform",
                    text="Scale Envelope Distance",
                    icon='TRANSFORM_SCALE').mode = 'BONE_SIZE'
                layout.operator("transform.transform", text="Scale Radius",
                                icon='TRANSFORM_SCALE').mode = 'BONE_ENVELOPE'

        if context.edit_object and context.edit_object.type == 'ARMATURE':
            layout.separator()

            layout.operator("armature.align", icon="ALIGN")


class VIEW3D_MT_mirror(Menu):
    bl_label = "Mirror"

    def draw(self, _context):
        layout = self.layout

        layout.operator("transform.mirror", text="Interactive Mirror", icon='TRANSFORM_MIRROR')

        layout.separator()

        layout.operator_context = 'EXEC_REGION_WIN'

        for (space_name, space_id) in (("Global", 'GLOBAL'), ("Local", 'LOCAL')):
            for axis_index, axis_name in enumerate("XYZ"):
                props = layout.operator("transform.mirror",
                                        text="%s %s" % (axis_name, iface_(space_name)),
                                        translate=False,
                                        icon="MIRROR_" + axis_name)  # BFA: set icon
                props.constraint_axis[axis_index] = True
                props.orient_type = space_id

            if space_id == 'GLOBAL':
                layout.separator()

        if _context.edit_object and _context.edit_object.type in {'MESH', 'SURFACE'}:
            layout.separator()
            layout.operator("object.vertex_group_mirror", icon="MIRROR_VERTEXGROUP")


class VIEW3D_MT_snap(Menu):
    bl_label = "Snap"

    def draw(self, _context):
        layout = self.layout

        layout.operator(
            "view3d.snap_selected_to_cursor",
            text="Selection to Cursor",
            icon="SELECTIONTOCURSOR").use_offset = False
        layout.operator(
            "view3d.snap_selected_to_cursor",
            text="Selection to Cursor (Keep Offset)",
            icon="SELECTIONTOCURSOROFFSET").use_offset = True
        layout.operator("view3d.snap_selected_to_active", text="Selection to Active", icon="SELECTIONTOACTIVE")
        layout.operator("view3d.snap_selected_to_grid", text="Selection to Grid", icon="SELECTIONTOGRID")

        layout.separator()

        layout.operator("view3d.snap_cursor_to_selected", text="Cursor to Selected", icon="CURSORTOSELECTION")
        layout.operator("view3d.snap_cursor_to_center", text="Cursor to World Origin", icon="CURSORTOCENTER")
        layout.operator("view3d.snap_cursor_to_active", text="Cursor to Active", icon="CURSORTOACTIVE")
        layout.operator("view3d.snap_cursor_to_grid", text="Cursor to Grid", icon="CURSORTOGRID")


# bfa - Tooltip and operator for Clear Seam.
class VIEW3D_MT_uv_map_clear_seam(bpy.types.Operator):
    """Clears the UV Seam for selected edges"""  # BFA - blender will use this as a tooltip for menu items and buttons.
    bl_idname = "mesh.clear_seam"        # unique identifier for buttons and menu items to reference.
    bl_label = "Clear seam"         # display name in the interface.
    bl_options = {'REGISTER', 'UNDO'}  # enable undo for the operator.

    def execute(self, context):        # execute() is called by blender when running the operator.
        bpy.ops.mesh.mark_seam(clear=True)
        return {'FINISHED'}


class VIEW3D_MT_uv_map(Menu):
    bl_label = "UV Mapping"

    def draw(self, _context):
        layout = self.layout

        layout.operator("uv.unwrap", text="Unwrap ABF", icon='UNWRAP_ABF').method = 'ANGLE_BASED'
        layout.operator("uv.unwrap", text="Unwrap Conformal", icon='UNWRAP_LSCM').method = 'CONFORMAL'

        layout.separator()

        layout.operator_context = 'INVOKE_DEFAULT'
        layout.operator("uv.smart_project", icon="MOD_UVPROJECT")
        layout.operator("uv.lightmap_pack", icon="LIGHTMAPPACK")
        layout.operator("uv.follow_active_quads", icon="FOLLOWQUADS")

        layout.separator()

        layout.operator_context = 'EXEC_REGION_WIN'
        layout.operator("uv.cube_project", icon="CUBEPROJECT")
        layout.operator("uv.cylinder_project", icon="CYLINDERPROJECT")
        layout.operator("uv.sphere_project", icon="SPHEREPROJECT")

        layout.separator()

        layout.operator_context = 'INVOKE_REGION_WIN'
        layout.operator("uv.project_from_view", icon="PROJECTFROMVIEW").scale_to_bounds = False
        layout.operator("uv.project_from_view", text="Project from View (Bounds)",
                        icon="PROJECTFROMVIEW_BOUNDS").scale_to_bounds = True

        layout.separator()

        layout.operator("mesh.mark_seam", icon="MARK_SEAM").clear = False
        layout.operator("mesh.mark_seam", text="Clear Seam", icon='CLEAR_SEAM').clear = True

        layout.separator()

        layout.operator("uv.reset", icon="RESET")

        layout.template_node_operator_asset_menu_items(catalog_path="UV")


# ********** View menus **********

# bfa - set active camera does not exist in blender
class VIEW3D_MT_switchactivecamto(bpy.types.Operator):
    """Sets the current selected camera as the active camera to render from\nYou need to have a camera object selected"""
    bl_idname = "view3d.switchactivecamto"
    bl_label = "Set active Camera"
    bl_options = {'REGISTER', 'UNDO'}

    def execute(self, context):

        context = bpy.context
        scene = context.scene
        if context.active_object is not None:
            currentCameraObj = bpy.data.objects[bpy.context.active_object.name]
            scene.camera = currentCameraObj
        return {'FINISHED'}


# bfa menu
class VIEW3D_MT_view_legacy(Menu):
    bl_label = "Legacy"

    def draw(self, context):
        layout = self.layout

        layout.operator("view3d.cursor3d", text="Set 3D Cursor", icon='CURSOR')


# BFA - Hidden legacy operators exposed to GUI
class VIEW3D_MT_view_annotations(Menu):
    bl_label = "Annotations (Legacy)"

    def draw(self, context):
        layout = self.layout

        layout.operator("gpencil.annotate", text="Draw Annotation", icon='PAINT_DRAW',).mode = 'DRAW'
        layout.operator("gpencil.annotate", text="Draw Line Annotation", icon='PAINT_DRAW').mode = 'DRAW_STRAIGHT'
        layout.operator("gpencil.annotate", text="Draw Polyline Annotation", icon='PAINT_DRAW').mode = 'DRAW_POLY'
        layout.operator("gpencil.annotate", text="Erase Annotation", icon='ERASE').mode = 'ERASER'

        layout.separator()

        layout.operator("gpencil.annotation_add", text="Add Annotation Layer", icon='ADD')
        layout.operator(
            "gpencil.annotation_active_frame_delete",
            text="Erase Annotation Active Keyframe",
            icon='DELETE')


class VIEW3D_MT_view(Menu):
    bl_label = "View"

    def draw(self, context):
        layout = self.layout
        view = context.space_data
        overlay = view.overlay
        engine = context.engine

        layout.prop(view, "show_region_toolbar")
        layout.prop(view, "show_region_ui")
        layout.prop(view, "show_region_tool_header")
        layout.prop(view, "show_region_asset_shelf")
        layout.prop(view, "show_region_hud")
        layout.prop(overlay, "show_toolshelf_tabs", text="Tool Shelf Tabs")  # bfa - the toolshelf tabs.

        layout.separator()

        layout.menu("VIEW3D_MT_view_legacy")  # bfa menu

        layout.separator()

        layout.menu("VIEW3D_MT_view_annotations")  # bfa menu

        layout.separator()

        layout.operator("render.opengl", text="OpenGL Render Image", icon='RENDER_STILL')
        layout.operator("render.opengl", text="OpenGL Render Animation", icon='RENDER_ANIMATION').animation = True
        props = layout.operator("render.opengl", text="Viewport Render Keyframes", icon='RENDER_ANIMATION')
        props.animation = True
        props.render_keyed_only = True

        layout.separator()

        layout.operator_context = 'INVOKE_REGION_WIN'
        layout.operator("view3d.clip_border", text="Clipping Border", icon="CLIPPINGBORDER")

        if engine == 'CYCLES':
            layout.operator("view3d.render_border", icon="RENDERBORDER")
            layout.operator("view3d.clear_render_border", icon="RENDERBORDER_CLEAR")

        layout.separator()

        layout.menu("VIEW3D_MT_view_cameras", text="Cameras")

        layout.separator()

        layout.menu("VIEW3D_MT_view_align")
        layout.menu("VIEW3D_MT_view_align_selected")

        layout.separator()

        layout.operator("view3d.localview", text="Toggle Local View", icon="VIEW_GLOBAL_LOCAL")
        layout.operator("view3d.localview_remove_from", icon="VIEW_REMOVE_LOCAL")

        layout.separator()

        layout.operator("view3d.view_selected", text="Frame Selected", icon="VIEW_SELECTED").use_all_regions = False
        if view.region_quadviews:
            layout.operator(
                "view3d.view_selected",
                text="Frame Selected (Quad View)",
                icon="ALIGNCAMERA_ACTIVE").use_all_regions = True
        layout.operator("view3d.view_all", text="Frame All", icon="VIEWALL").center = False
        if view.region_quadviews:
            layout.operator("view3d.view_all", text="Frame All (Quad View)", icon="VIEWALL").use_all_regions = True
        layout.operator("view3d.view_all", text="Center Cursor and Frame All", icon="VIEWALL_RESETCURSOR").center = True

        layout.separator()

        layout.operator("screen.region_quadview", icon="QUADVIEW")

        layout.separator()

        layout.menu("INFO_MT_area")
        layout.menu("VIEW3D_MT_view_pie_menus")  # bfa menu


class VIEW3D_MT_view_local(Menu):
    bl_label = "Local View"

    def draw(self, _context):
        layout = self.layout

        layout.operator("view3d.localview", text="Toggle Local View", icon="VIEW_GLOBAL_LOCAL")
        layout.operator("view3d.localview_remove_from", icon="VIEW_REMOVE_LOCAL")


# bfa menu
class VIEW3D_MT_view_pie_menus(Menu):
    bl_label = "Pie menus"

    def draw(self, _context):
        layout = self.layout

        layout.operator("wm.call_menu_pie", text="Object Mode", icon="MENU_PANEL").name = 'VIEW3D_MT_object_mode_pie'
        layout.operator("wm.call_menu_pie", text="View", icon="MENU_PANEL").name = 'VIEW3D_MT_view_pie'
        layout.operator("wm.call_menu_pie", text="Transform", icon="MENU_PANEL").name = 'VIEW3D_MT_transform_gizmo_pie'
        layout.operator("wm.call_menu_pie", text="Shading", icon="MENU_PANEL").name = 'VIEW3D_MT_shading_pie'
        layout.operator("wm.call_menu_pie", text="Pivot", icon="MENU_PANEL").name = 'VIEW3D_MT_pivot_pie'
        layout.operator("wm.call_menu_pie", text="Snap", icon="MENU_PANEL").name = 'VIEW3D_MT_snap_pie'
        layout.operator("wm.call_menu_pie", text="Orientations", icon="MENU_PANEL").name = 'VIEW3D_MT_orientations_pie'
        layout.operator("wm.call_menu_pie", text="Proportional Editing Falloff",
                        icon="MENU_PANEL").name = 'VIEW3D_MT_proportional_editing_falloff_pie'
        layout.operator("wm.call_menu_pie", text="Sculpt Mask Edit",
                        icon="MENU_PANEL").name = 'VIEW3D_MT_sculpt_mask_edit_pie'
        layout.operator("wm.call_menu_pie", text="Sculpt Faces Sets Edit",
                        icon="MENU_PANEL").name = 'VIEW3D_MT_sculpt_face_sets_edit_pie'
        layout.operator(
            "wm.call_menu_pie",
            text="Automasking",
            icon="MENU_PANEL").name = 'VIEW3D_MT_sculpt_automasking_pie'
        layout.operator("wm.call_menu_pie", text="Weightpaint Vertexgroup Lock",
                        icon="MENU_PANEL").name = 'VIEW3D_MT_wpaint_vgroup_lock_pie'

        layout.separator()

        layout.operator("wm.call_menu_pie", text="Greasepencil Snap", icon="MENU_PANEL").name = 'GPENCIL_MT_snap_pie'
        layout.operator(
            "wm.call_menu_pie",
            text="Automasking",
            icon="MENU_PANEL").name = 'VIEW3D_MT_sculpt_gpencil_automasking_pie'

        layout.separator()

        layout.operator("wm.toolbar_fallback_pie", text="Fallback Tool", icon="MENU_PANEL")  # BFA
        layout.operator("view3d.object_mode_pie_or_toggle", text="Modes", icon="MENU_PANEL")  # BFA

class VIEW3D_MT_view_cameras(Menu):
    bl_label = "Cameras"

    def draw(self, _context):
        layout = self.layout

        layout.operator("view3d.object_as_camera", icon='VIEW_SWITCHACTIVECAM')
        layout.operator("view3d.switchactivecamto", text="Set Active Camera", icon="VIEW_SWITCHACTIVECAM")
        layout.operator("view3d.view_camera", text="Active Camera", icon='VIEW_SWITCHTOCAM')
        layout.operator("view3d.view_center_camera", icon="VIEWCAMERACENTER")


class VIEW3D_MT_view_viewpoint(Menu):
    bl_label = "Viewpoint"

    def draw(self, _context):
        layout = self.layout

        layout.operator("view3d.view_camera", text="Camera", icon="CAMERA_DATA", text_ctxt=i18n_contexts.editor_view3d) #BFA - Icon

        layout.separator()

        layout.operator("view3d.view_axis", text="Top", icon="VIEW_TOP", text_ctxt=i18n_contexts.editor_view3d).type = 'TOP'  #BFA - Icon
        layout.operator("view3d.view_axis", text="Bottom", icon="VIEW_BOTTOM", text_ctxt=i18n_contexts.editor_view3d).type = 'BOTTOM'  #BFA - Icon

        layout.separator()

        layout.operator("view3d.view_axis", text="Front", icon="VIEW_FRONT", text_ctxt=i18n_contexts.editor_view3d).type = 'FRONT'  #BFA - Icon
        layout.operator("view3d.view_axis", text="Back", icon="VIEW_BACK", text_ctxt=i18n_contexts.editor_view3d).type = 'BACK'  #BFA - Icon

        layout.separator()

        layout.operator("view3d.view_axis", text="Right", icon="VIEW_RIGHT", text_ctxt=i18n_contexts.editor_view3d).type = 'RIGHT'  #BFA - Icon
        layout.operator("view3d.view_axis", text="Left", icon="VIEW_LEFT", text_ctxt=i18n_contexts.editor_view3d).type = 'LEFT'  #BFA - Icon


# bfa menu
class VIEW3D_MT_view_navigation_legacy(Menu):
    bl_label = "Legacy"

    def draw(self, _context):
        layout = self.layout

        layout.operator_context = 'EXEC_REGION_WIN'

        layout.operator("transform.translate", text="Move", icon="TRANSFORM_MOVE")
        layout.operator("transform.rotate", text="Rotate", icon="TRANSFORM_ROTATE")
        layout.operator("transform.resize", text="Scale", icon="TRANSFORM_SCALE")


class VIEW3D_MT_view_navigation(Menu):
    bl_label = "Navigation"

    def draw(self, _context):
        from math import pi
        layout = self.layout

        layout.menu('VIEW3D_MT_view_navigation_legacy')  # bfa menu

        layout.operator("view3d.view_orbit", text="Orbit Down", icon="ORBIT_DOWN").type = 'ORBITDOWN'
        layout.operator("view3d.view_orbit", text="Orbit Up", icon="ORBIT_UP").type = 'ORBITUP'
        layout.operator("view3d.view_orbit", text="Orbit Right", icon="ORBIT_RIGHT").type = 'ORBITRIGHT'
        layout.operator("view3d.view_orbit", text="Orbit Left", icon="ORBIT_LEFT").type = 'ORBITLEFT'
        props = layout.operator("view3d.view_orbit", text="Orbit Opposite", icon="ORBIT_OPPOSITE")
        props.type = 'ORBITRIGHT'
        props.angle = pi

        layout.separator()

        layout.operator("view3d.view_roll", text="Roll Left", icon="ROLL_LEFT").angle = pi / -12.0
        layout.operator("view3d.view_roll", text="Roll Right", icon="ROLL_RIGHT").angle = pi / 12.0

        layout.separator()

        layout.operator("view3d.view_pan", text="Pan Down", icon="PAN_DOWN").type = 'PANDOWN'
        layout.operator("view3d.view_pan", text="Pan Up", icon="PAN_UP").type = 'PANUP'
        layout.operator("view3d.view_pan", text="Pan Right", icon="PAN_RIGHT").type = 'PANRIGHT'
        layout.operator("view3d.view_pan", text="Pan Left", icon="PAN_LEFT").type = 'PANLEFT'

        layout.separator()

        layout.operator("view3d.zoom_border", text="Zoom Border", icon="ZOOM_BORDER")
        layout.operator("view3d.zoom", text="Zoom In", icon="ZOOM_IN").delta = 1
        layout.operator("view3d.zoom", text="Zoom Out", icon="ZOOM_OUT").delta = -1
        layout.operator("view3d.zoom_camera_1_to_1", text="Zoom Camera 1:1", icon="ZOOM_CAMERA")
        layout.operator("view3d.dolly", text="Dolly View", icon="DOLLY")
        layout.operator("view3d.view_center_pick", icon="CENTERTOMOUSE")

        layout.separator()

        layout.operator("view3d.fly", icon="FLY_NAVIGATION")
        layout.operator("view3d.walk", icon="WALK_NAVIGATION")
        layout.operator("view3d.navigate", icon="VIEW_NAVIGATION")

        layout.separator()

        layout.operator("screen.animation_play", text="Playback Animation", icon="TRIA_RIGHT")


class VIEW3D_MT_view_align(Menu):
    bl_label = "Align View"

    def draw(self, _context):
        layout = self.layout
        i18n_text_ctxt = bpy.app.translations.contexts_C_to_py['BLT_I18NCONTEXT_EDITOR_VIEW3D']  # bfa - needed by us

        layout.operator("view3d.camera_to_view", text="Align Active Camera to View", icon="ALIGNCAMERA_VIEW")
        layout.operator(
            "view3d.camera_to_view_selected",
            text="Align Active Camera to Selected",
            icon="ALIGNCAMERA_ACTIVE")
        layout.operator("view3d.view_center_cursor", icon="CENTERTOCURSOR")

        layout.separator()

        layout.operator("view3d.view_lock_to_active", icon="LOCKTOACTIVE")
        layout.operator("view3d.view_center_lock", icon="LOCKTOCENTER")
        layout.operator("view3d.view_lock_clear", icon="LOCK_CLEAR")

        layout.separator()

        layout.operator("view3d.view_persportho", text="Perspective/Orthographic", icon="PERSP_ORTHO")

        layout.separator()

        layout.operator("view3d.view_axis", text="Top", icon="VIEW_TOP", text_ctxt=i18n_text_ctxt).type = 'TOP'
        layout.operator("view3d.view_axis", text="Bottom", icon="VIEW_BOTTOM", text_ctxt=i18n_text_ctxt).type = 'BOTTOM'
        layout.operator("view3d.view_axis", text="Front", icon="VIEW_FRONT", text_ctxt=i18n_text_ctxt).type = 'FRONT'
        layout.operator("view3d.view_axis", text="Back", icon="VIEW_BACK", text_ctxt=i18n_text_ctxt).type = 'BACK'
        layout.operator("view3d.view_axis", text="Right", icon="VIEW_RIGHT", text_ctxt=i18n_text_ctxt).type = 'RIGHT'
        layout.operator("view3d.view_axis", text="Left", icon="VIEW_LEFT", text_ctxt=i18n_text_ctxt).type = 'LEFT'


class VIEW3D_MT_view_align_selected(Menu):
    bl_label = "Align View to Active"

    def draw(self, _context):
        layout = self.layout
        i18n_text_ctxt = bpy.app.translations.contexts_C_to_py['BLT_I18NCONTEXT_EDITOR_VIEW3D']
        props = layout.operator("view3d.view_axis", text="Top", icon="VIEW_ACTIVE_TOP", text_ctxt=i18n_text_ctxt)
        props.align_active = True
        props.type = 'TOP'

        props = layout.operator("view3d.view_axis", text="Bottom", icon="VIEW_ACTIVE_BOTTOM", text_ctxt=i18n_text_ctxt)
        props.align_active = True
        props.type = 'BOTTOM'

        props = layout.operator("view3d.view_axis", text="Front", icon="VIEW_ACTIVE_FRONT", text_ctxt=i18n_text_ctxt)
        props.align_active = True
        props.type = 'FRONT'

        props = layout.operator("view3d.view_axis", text="Back", icon="VIEW_ACTIVE_BACK", text_ctxt=i18n_text_ctxt)
        props.align_active = True
        props.type = 'BACK'

        props = layout.operator("view3d.view_axis", text="Right", icon="VIEW_ACTIVE_RIGHT", text_ctxt=i18n_text_ctxt)
        props.align_active = True
        props.type = 'RIGHT'

        props = layout.operator("view3d.view_axis", text="Left", icon="VIEW_ACTIVE_LEFT", text_ctxt=i18n_text_ctxt)
        props.align_active = True
        props.type = 'LEFT'


class VIEW3D_MT_view_regions(Menu):
    bl_label = "View Regions"

    def draw(self, _context):
        layout = self.layout
        layout.operator("view3d.clip_border", text="Clipping Region...")
        layout.operator("view3d.render_border", text="Render Region...")

        layout.separator()

        layout.operator("view3d.clear_render_border")


# ********** Select menus, suffix from context.mode **********

class VIEW3D_MT_select_object_more_less(Menu):
    bl_label = "More/Less"

    def draw(self, _context):
        layout = self.layout

        layout.operator("object.select_more", text="More", icon="SELECTMORE")
        layout.operator("object.select_less", text="Less", icon="SELECTLESS")

        layout.separator()

        props = layout.operator("object.select_hierarchy", text="Parent", icon="PARENT")
        props.extend = False
        props.direction = 'PARENT'

        props = layout.operator("object.select_hierarchy", text="Child", icon="CHILD")
        props.extend = False
        props.direction = 'CHILD'

        layout.separator()

        props = layout.operator("object.select_hierarchy", text="Extend Parent", icon="PARENT")
        props.extend = True
        props.direction = 'PARENT'

        props = layout.operator("object.select_hierarchy", text="Extend Child", icon="CHILD")
        props.extend = True
        props.direction = 'CHILD'


class VIEW3D_MT_select_object(Menu):
    bl_label = "Select"

    def draw(self, _context):
        layout = self.layout

        layout.menu("VIEW3D_MT_select_object_legacy")  # bfa menu
        layout.operator_menu_enum("view3d.select_lasso", "mode")

        layout.separator()

        layout.operator("object.select_all", text="All", icon='SELECT_ALL').action = 'SELECT'
        layout.operator("object.select_all", text="None", icon='SELECT_NONE').action = 'DESELECT'
        layout.operator("object.select_all", text="Invert", icon='INVERSE').action = 'INVERT'

        layout.separator()

        layout.menu("VIEW3D_MT_select_grouped")  # bfa menu
        layout.menu("VIEW3D_MT_select_linked")  # bfa menu
        layout.menu("VIEW3D_MT_select_by_type")  # bfa menu

        layout.separator()
        layout.operator("object.select_random", text="Random", icon="RANDOMIZE")
        layout.operator("object.select_mirror", text="Mirror Selection", icon="TRANSFORM_MIRROR")

        layout.operator("object.select_pattern", text="By Pattern", icon="PATTERN")
        layout.operator("object.select_camera", text="Active Camera", icon="CAMERA_DATA")

        layout.separator()

        layout.menu("VIEW3D_MT_select_object_more_less")

# bfa menu


class VIEW3D_MT_select_object_legacy(Menu):
    bl_label = "Legacy"

    def draw(self, _context):
        layout = self.layout

        layout.operator("view3d.select_box", icon="BOX_MASK")
        layout.operator("view3d.select_circle", icon="CIRCLE_SELECT")

# bfa menu


class VIEW3D_MT_select_by_type(Menu):
    bl_label = "All by Type"

    def draw(self, context):
        layout = self.layout

        layout.operator("object.select_by_type", text="Mesh", icon="OUTLINER_OB_MESH").type = 'MESH'
        layout.operator("object.select_by_type", text="Curve", icon="OUTLINER_OB_CURVE").type = 'CURVE'
        layout.operator("object.select_by_type", text="Surface", icon="OUTLINER_OB_SURFACE").type = 'SURFACE'
        layout.operator("object.select_by_type", text="Meta", icon="OUTLINER_OB_META").type = 'META'
        layout.operator("object.select_by_type", text="Font", icon="OUTLINER_OB_FONT").type = 'FONT'

        layout.separator()

        layout.operator("object.select_by_type", text="Armature", icon="OUTLINER_OB_ARMATURE").type = 'ARMATURE'
        layout.operator("object.select_by_type", text="Lattice", icon="OUTLINER_OB_LATTICE").type = 'LATTICE'
        layout.operator("object.select_by_type", text="Empty", icon="OUTLINER_OB_EMPTY").type = 'EMPTY'
        layout.operator("object.select_by_type", text="GPencil", icon="GREASEPENCIL").type = 'GPENCIL'

        layout.separator()

        layout.operator("object.select_by_type", text="Camera", icon="OUTLINER_OB_CAMERA").type = 'CAMERA'
        layout.operator("object.select_by_type", text="Light", icon="OUTLINER_OB_LIGHT").type = 'LIGHT'
        layout.operator("object.select_by_type", text="Speaker", icon="OUTLINER_OB_SPEAKER").type = 'SPEAKER'
        layout.operator("object.select_by_type", text="Probe", icon="OUTLINER_OB_LIGHTPROBE").type = 'LIGHT_PROBE'


# bfa menu
class VIEW3D_MT_select_grouped(Menu):
    bl_label = "Grouped"

    def draw(self, context):
        layout = self.layout

        layout.operator("object.select_grouped", text="Siblings", icon="SIBLINGS").type = 'SIBLINGS'
        layout.operator("object.select_grouped", text="Parent", icon="PARENT").type = 'PARENT'
        layout.operator("object.select_grouped", text="Children", icon="CHILD_RECURSIVE").type = 'CHILDREN_RECURSIVE'
        layout.operator("object.select_grouped", text="Immediate Children", icon="CHILD").type = 'CHILDREN'

        layout.separator()

        layout.operator("object.select_grouped", text="Type", icon="TYPE").type = 'TYPE'
        layout.operator("object.select_grouped", text="Collection", icon="GROUP").type = 'COLLECTION'
        layout.operator("object.select_grouped", text="Hook", icon="HOOK").type = 'HOOK'

        layout.separator()

        layout.operator("object.select_grouped", text="Pass", icon="PASS").type = 'PASS'
        layout.operator("object.select_grouped", text="Color", icon="COLOR").type = 'COLOR'
        layout.operator("object.select_grouped", text="Keying Set", icon="KEYINGSET").type = 'KEYINGSET'
        layout.operator("object.select_grouped", text="Light Type", icon="LIGHT").type = 'LIGHT_TYPE'


# bfa menu
class VIEW3D_MT_select_linked(Menu):
    bl_label = "Linked"

    def draw(self, context):
        layout = self.layout

        layout.operator("object.select_linked", text="Object Data", icon="OBJECT_DATA").type = 'OBDATA'
        layout.operator("object.select_linked", text="Material", icon="MATERIAL_DATA").type = 'MATERIAL'
        layout.operator("object.select_linked", text="Instanced Collection", icon="GROUP").type = 'DUPGROUP'
        layout.operator("object.select_linked", text="Particle System", icon="PARTICLES").type = 'PARTICLE'
        layout.operator("object.select_linked", text="Library", icon="LIBRARY").type = 'LIBRARY'
        layout.operator(
            "object.select_linked",
            text="Library (Object Data)",
            icon="LIBRARY_OBJECT").type = 'LIBRARY_OBDATA'

# BFA - not used


class VIEW3D_MT_select_pose_more_less(Menu):
    bl_label = "Select More/Less"

    def draw(self, _context):
        layout = self.layout

        props = layout.operator("pose.select_hierarchy", text="Parent")
        props.extend = False
        props.direction = 'PARENT'

        props = layout.operator("pose.select_hierarchy", text="Child")
        props.extend = False
        props.direction = 'CHILD'

        layout.separator()

        props = layout.operator("pose.select_hierarchy", text="Extend Parent")
        props.extend = True
        props.direction = 'PARENT'

        props = layout.operator("pose.select_hierarchy", text="Extend Child")
        props.extend = True
        props.direction = 'CHILD'


class VIEW3D_MT_select_pose(Menu):
    bl_label = "Select"

    def draw(self, _context):
        layout = self.layout

        layout.menu("VIEW3D_MT_select_object_legacy")  # bfa menu
        layout.operator_menu_enum("view3d.select_lasso", "mode")

        layout.separator()

        layout.operator("pose.select_all", text="All", icon='SELECT_ALL').action = 'SELECT'
        layout.operator("pose.select_all", text="None", icon='SELECT_NONE').action = 'DESELECT'
        layout.operator("pose.select_all", text="Invert", icon='INVERSE').action = 'INVERT'

        layout.separator()

        layout.operator_menu_enum("pose.select_grouped", "type", text="Grouped")
        layout.operator("pose.select_linked", text="Linked", icon="LINKED")
        layout.operator("pose.select_constraint_target", text="Constraint Target", icon="CONSTRAINT_BONE")

        layout.separator()

        layout.operator("object.select_pattern", text="By Pattern", icon="PATTERN")

        layout.separator()

        layout.operator("pose.select_mirror", text="Flip Active", icon="FLIP")

        layout.separator()

        props = layout.operator("pose.select_hierarchy", text="Parent", icon="PARENT")
        props.extend = False
        props.direction = 'PARENT'

        props = layout.operator("pose.select_hierarchy", text="Child", icon="CHILD")
        props.extend = False
        props.direction = 'CHILD'

        layout.separator()

        props = layout.operator("pose.select_hierarchy", text="Extend Parent", icon="PARENT")
        props.extend = True
        props.direction = 'PARENT'

        props = layout.operator("pose.select_hierarchy", text="Extend Child", icon="CHILD")
        props.extend = True
        props.direction = 'CHILD'


class VIEW3D_MT_select_particle(Menu):
    bl_label = "Select"

    def draw(self, _context):
        layout = self.layout

        layout.menu("VIEW3D_MT_select_object_legacy")  # bfa menu
        layout.operator_menu_enum("view3d.select_lasso", "mode")

        layout.separator()

        layout.operator("particle.select_all", text="All", icon='SELECT_ALL').action = 'SELECT'
        layout.operator("particle.select_all", text="None", icon='SELECT_NONE').action = 'DESELECT'
        layout.operator("particle.select_all", text="Invert", icon='INVERSE').action = 'INVERT'

        layout.separator()

        layout.operator("particle.select_more", text="More", icon="SELECTMORE")
        layout.operator("particle.select_less", text="Less", icon="SELECTLESS")

        layout.separator()

        layout.operator("particle.select_linked", text="Linked", icon="LINKED")

        layout.separator()

        layout.operator("particle.select_random", text="Random", icon="RANDOMIZE")

        layout.separator()

        layout.operator("particle.select_roots", text="Roots", icon="SELECT_ROOT")
        layout.operator("particle.select_tips", text="Tips", icon="SELECT_TIP")


class VIEW3D_MT_edit_mesh_select_similar(Menu):
    bl_label = "Select Similar"

    def draw(self, _context):
        layout = self.layout

        layout.operator_enum("mesh.select_similar", "type")

        layout.separator()

        layout.operator("mesh.select_similar_region", text="Face Regions", icon="FACEREGIONS")


class VIEW3D_MT_edit_mesh_select_by_trait(Menu):
    bl_label = "Select All by Trait"

    def draw(self, context):
        layout = self.layout
        tool_settings = context.tool_settings

        if tool_settings.mesh_select_mode[2] is False:
            layout.operator("mesh.select_non_manifold", text="Non Manifold", icon="SELECT_NONMANIFOLD")
        layout.operator("mesh.select_loose", text="Loose Geometry", icon="SELECT_LOOSE")
        layout.operator("mesh.select_interior_faces", text="Interior Faces", icon="SELECT_INTERIOR")
        layout.operator("mesh.select_face_by_sides", text="Faces by Sides", icon="SELECT_FACES_BY_SIDE")

        layout.separator()

        layout.operator("mesh.select_ungrouped", text="Ungrouped Vertices", icon="SELECT_UNGROUPED_VERTS")


class VIEW3D_MT_edit_mesh_select_more_less(Menu):
    bl_label = "More/Less"

    def draw(self, _context):
        layout = self.layout

        layout.operator("mesh.select_more", text="More", icon="SELECTMORE")
        layout.operator("mesh.select_less", text="Less", icon="SELECTLESS")

        layout.separator()

        layout.operator("mesh.select_next_item", text="Next Active", icon="NEXTACTIVE")
        layout.operator("mesh.select_prev_item", text="Previous Active", icon="PREVIOUSACTIVE")


class VIEW3D_MT_edit_mesh_select_linked(Menu):
    bl_label = "Select Linked"

    def draw(self, _context):
        layout = self.layout

        layout.operator("mesh.select_linked", text="Linked")
        layout.operator("mesh.shortest_path_select", text="Shortest Path")
        layout.operator("mesh.faces_select_linked_flat", text="Linked Flat Faces")


class VIEW3D_MT_edit_mesh_select_loops(Menu):
    bl_label = "Select Loops"

    def draw(self, _context):
        layout = self.layout

        layout.operator("mesh.loop_multi_select", text="Edge Loops").ring = False
        layout.operator("mesh.loop_multi_select", text="Edge Rings").ring = True

        layout.separator()

        layout.operator("mesh.loop_to_region")
        layout.operator("mesh.region_to_loop")


class VIEW3D_MT_select_edit_mesh(Menu):
    bl_label = "Select"

    def draw(self, _context):
        layout = self.layout

        layout.menu("VIEW3D_MT_select_object_legacy")  # bfa menu

        layout.operator_menu_enum("view3d.select_lasso", "mode")

        layout.separator()

        # primitive
        layout.operator("mesh.select_all", text="All", icon='SELECT_ALL').action = 'SELECT'
        layout.operator("mesh.select_all", text="None", icon='SELECT_NONE').action = 'DESELECT'
        layout.operator("mesh.select_all", text="Invert", icon='INVERSE').action = 'INVERT'

        layout.separator()

        layout.operator("mesh.select_linked", text="Linked", icon="LINKED")
        layout.operator("mesh.faces_select_linked_flat", text="Linked Flat Faces", icon="LINKED")
        layout.operator("mesh.select_linked_pick", text="Linked Pick Select", icon="LINKED").deselect = False
        layout.operator("mesh.select_linked_pick", text="Linked Pick Deselect", icon="LINKED").deselect = True

        layout.separator()

        # other
        layout.menu("VIEW3D_MT_edit_mesh_select_similar")

        layout.separator()

        # numeric
        layout.operator("mesh.select_random", text="Random", icon="RANDOMIZE")
        layout.operator("mesh.select_nth", icon="CHECKER_DESELECT")

        layout.separator()

        layout.operator("mesh.select_mirror", text="Mirror Selection", icon="TRANSFORM_MIRROR")
        layout.operator("mesh.select_axis", text="Side of Active", icon="SELECT_SIDEOFACTIVE")
        layout.operator("mesh.shortest_path_select", text="Shortest Path", icon="SELECT_SHORTESTPATH")

        layout.separator()

        # geometric
        layout.operator("mesh.edges_select_sharp", text="Sharp Edges", icon="SELECT_SHARPEDGES")

        layout.separator()

        # loops
        layout.operator("mesh.loop_multi_select", text="Edge Loops", icon="SELECT_EDGELOOP").ring = False
        layout.operator("mesh.loop_multi_select", text="Edge Rings", icon="SELECT_EDGERING").ring = True
        layout.operator("mesh.loop_to_region", text="Loop Inner Region", icon="SELECT_LOOPINNER")
        layout.operator("mesh.region_to_loop", text="Boundary Loop", icon="SELECT_BOUNDARY")

        layout.separator()

        layout.menu("VIEW3D_MT_edit_mesh_select_by_trait")

        layout.separator()

        layout.operator("mesh.select_by_attribute", text="By Attribute", icon="NODE_ATTRIBUTE")

        layout.separator()

        layout.menu("VIEW3D_MT_edit_mesh_select_more_less")

        layout.separator()

        layout.template_node_operator_asset_menu_items(catalog_path=self.bl_label)


class VIEW3D_MT_select_edit_curve(Menu):
    bl_label = "Select"

    def draw(self, _context):
        layout = self.layout

        layout.menu("VIEW3D_MT_select_object_legacy")  # bfa menu

        layout.operator_menu_enum("view3d.select_lasso", "mode")

        layout.separator()

        layout.operator("curve.select_all", text="All", icon='SELECT_ALL').action = 'SELECT'
        layout.operator("curve.select_all", text="None", icon='SELECT_NONE').action = 'DESELECT'
        layout.operator("curve.select_all", text="Invert", icon='INVERSE').action = 'INVERT'

        layout.separator()

        layout.operator("curve.select_linked", text="Linked", icon="LINKED")
        layout.operator("curve.select_linked_pick", text="Linked Pick Select", icon="LINKED").deselect = False
        layout.operator("curve.select_linked_pick", text="Linked Pick Deselect", icon="LINKED").deselect = True

        layout.separator()

        layout.menu("VIEW3D_MT_select_edit_curve_select_similar")  # bfa menu

        layout.separator()

        layout.operator("curve.select_random", text="Random", icon="RANDOMIZE")
        layout.operator("curve.select_nth", icon="CHECKER_DESELECT")

        layout.separator()

        layout.operator("curve.de_select_first", icon="SELECT_FIRST")
        layout.operator("curve.de_select_last", icon="SELECT_LAST")
        layout.operator("curve.select_next", text="Next", icon="NEXTACTIVE")
        layout.operator("curve.select_previous", text="Previous", icon="PREVIOUSACTIVE")

        layout.separator()

        layout.operator("curve.select_more", text="More", icon="SELECTMORE")
        layout.operator("curve.select_less", text="Less", icon="SELECTLESS")


# bfa menu
class VIEW3D_MT_select_edit_curve_select_similar(Menu):
    bl_label = "Similar"

    def draw(self, context):
        layout = self.layout

        layout.operator("curve.select_similar", text="Type", icon="TYPE").type = 'TYPE'
        layout.operator("curve.select_similar", text="Radius", icon="RADIUS").type = 'RADIUS'
        layout.operator("curve.select_similar", text="Weight", icon="MOD_VERTEX_WEIGHT").type = 'WEIGHT'
        layout.operator("curve.select_similar", text="Direction", icon="SWITCH_DIRECTION").type = 'DIRECTION'


class VIEW3D_MT_select_edit_surface(Menu):
    bl_label = "Select"

    def draw(self, _context):
        layout = self.layout

        layout.menu("VIEW3D_MT_select_object_legacy")  # bfa menu
        layout.operator_menu_enum("view3d.select_lasso", "mode")

        layout.separator()

        layout.operator("curve.select_all", text="All", icon='SELECT_ALL').action = 'SELECT'
        layout.operator("curve.select_all", text="None", icon='SELECT_NONE').action = 'DESELECT'
        layout.operator("curve.select_all", text="Invert", icon='INVERSE').action = 'INVERT'

        layout.separator()

        layout.operator("curve.select_linked", text="Linked", icon="LINKED")
        layout.menu("VIEW3D_MT_select_edit_curve_select_similar")  # bfa menu

        layout.separator()

        layout.operator("curve.select_random", text="Random", icon="RANDOMIZE")
        layout.operator("curve.select_nth", icon="CHECKER_DESELECT")

        layout.separator()

        layout.operator("curve.select_row", text="Control Point row", icon="CONTROLPOINTROW")

        layout.separator()

        layout.operator("curve.select_more", text="More", icon="SELECTMORE")
        layout.operator("curve.select_less", text="Less", icon="SELECTLESS")


class VIEW3D_MT_select_edit_text(Menu):
    bl_label = "Select"

    def draw(self, _context):
        layout = self.layout

        layout.operator("font.select_all", text="All", icon="SELECT_ALL")

        layout.separator()

        layout.operator("font.move_select", text="Line End", icon="HAND").type = 'LINE_END'
        layout.operator("font.move_select", text="Line Begin", icon="HAND").type = 'LINE_BEGIN'

        layout.separator()

        layout.operator("font.move_select", text="Top", icon="HAND").type = 'TEXT_BEGIN'
        layout.operator("font.move_select", text="Bottom", icon="HAND").type = 'TEXT_END'

        layout.separator()

        layout.operator("font.move_select", text="Previous Block", icon="HAND").type = 'PREVIOUS_PAGE'
        layout.operator("font.move_select", text="Next Block", icon="HAND").type = 'NEXT_PAGE'

        layout.separator()

        layout.operator("font.move_select", text="Previous Character", icon="HAND").type = 'PREVIOUS_CHARACTER'
        layout.operator("font.move_select", text="Next Character", icon="HAND").type = 'NEXT_CHARACTER'

        layout.separator()

        layout.operator("font.move_select", text="Previous Word", icon="HAND").type = 'PREVIOUS_WORD'
        layout.operator("font.move_select", text="Next Word", icon="HAND").type = 'NEXT_WORD'

        layout.separator()

        layout.operator("font.move_select", text="Previous Line", icon="HAND").type = 'PREVIOUS_LINE'
        layout.operator("font.move_select", text="Next Line", icon="HAND").type = 'NEXT_LINE'


class VIEW3D_MT_select_edit_metaball(Menu):
    bl_label = "Select"

    def draw(self, _context):
        layout = self.layout

        layout.menu("VIEW3D_MT_select_object_legacy")  # bfa menu
        layout.operator_menu_enum("view3d.select_lasso", "mode")

        layout.separator()

        layout.operator("mball.select_all", text="All", icon='SELECT_ALL').action = 'SELECT'
        layout.operator("mball.select_all", text="None", icon='SELECT_NONE').action = 'DESELECT'
        layout.operator("mball.select_all", text="Invert", icon='INVERSE').action = 'INVERT'

        layout.separator()

        layout.menu("VIEW3D_MT_select_edit_metaball_select_similar")  # bfa menu

        layout.separator()

        layout.operator("mball.select_random_metaelems", text="Random", icon="RANDOMIZE")


# bfa menu
class VIEW3D_MT_select_edit_metaball_select_similar(Menu):
    bl_label = "Similar"

    def draw(self, context):
        layout = self.layout

        layout.operator("mball.select_similar", text="Type", icon="TYPE").type = 'TYPE'
        layout.operator("mball.select_similar", text="Radius", icon="RADIUS").type = 'RADIUS'
        layout.operator("mball.select_similar", text="Stiffness", icon="BEND").type = 'STIFFNESS'
        layout.operator("mball.select_similar", text="Rotation", icon="ROTATE").type = 'ROTATION'


class VIEW3D_MT_edit_lattice_context_menu(Menu):
    bl_label = "Lattice"

    def draw(self, _context):
        layout = self.layout

        layout.menu("VIEW3D_MT_mirror")
        layout.menu("VIEW3D_MT_edit_lattice_flip")  # bfa menu - blender uses enum
        layout.menu("VIEW3D_MT_snap")

        layout.separator()

        layout.operator("lattice.make_regular", icon='MAKE_REGULAR')


class VIEW3D_MT_select_edit_lattice(Menu):
    bl_label = "Select"

    def draw(self, _context):
        layout = self.layout

        layout.menu("VIEW3D_MT_select_object_legacy")  # bfa menu
        layout.operator_menu_enum("view3d.select_lasso", "mode")

        layout.separator()

        layout.operator("lattice.select_all", text="All", icon='SELECT_ALL').action = 'SELECT'
        layout.operator("lattice.select_all", text="None", icon='SELECT_NONE').action = 'DESELECT'
        layout.operator("lattice.select_all", text="Invert", icon='INVERSE').action = 'INVERT'

        layout.separator()

        layout.operator("lattice.select_mirror", text="Mirror", icon="TRANSFORM_MIRROR")
        layout.operator("lattice.select_random", text="Random", icon="RANDOMIZE")

        layout.separator()

        layout.operator("lattice.select_ungrouped", text="Ungrouped Vertices", icon="SELECT_UNGROUPED_VERTS")

        layout.separator()

        layout.operator("lattice.select_more", text="More", icon="SELECTMORE")
        layout.operator("lattice.select_less", text="Less", icon="SELECTLESS")


class VIEW3D_MT_select_edit_armature(Menu):
    bl_label = "Select"

    def draw(self, _context):
        layout = self.layout

        layout.menu("VIEW3D_MT_select_object_legacy")  # bfa menu
        layout.operator_menu_enum("view3d.select_lasso", "mode")

        layout.separator()

        layout.operator("armature.select_all", text="All", icon='SELECT_ALL').action = 'SELECT'
        layout.operator("armature.select_all", text="None", icon='SELECT_NONE').action = 'DESELECT'
        layout.operator("armature.select_all", text="Invert", icon='INVERSE').action = 'INVERT'

        layout.separator()

        layout.operator_menu_enum("armature.select_similar", "type", text="Similar")

        layout.separator()

        layout.operator("armature.select_mirror", text="Mirror Selection", icon="TRANSFORM_MIRROR").extend = False
        layout.operator("object.select_pattern", text="By Pattern", icon="PATTERN")

        layout.separator()

        layout.operator("armature.select_linked", text="Linked", icon="LINKED")

        layout.separator()

        props = layout.operator("armature.select_hierarchy", text="Parent", icon="PARENT")
        props.extend = False
        props.direction = 'PARENT'

        props = layout.operator("armature.select_hierarchy", text="Child", icon="CHILD")
        props.extend = False
        props.direction = 'CHILD'

        layout.separator()

        props = layout.operator("armature.select_hierarchy", text="Extend Parent", icon="PARENT")
        props.extend = True
        props.direction = 'PARENT'

        props = layout.operator("armature.select_hierarchy", text="Extend Child", icon="CHILD")
        props.extend = True
        props.direction = 'CHILD'

        layout.separator()

        layout.operator("armature.select_more", text="More", icon="SELECTMORE")
        layout.operator("armature.select_less", text="Less", icon="SELECTLESS")


class VIEW3D_MT_select_edit_grease_pencil(Menu):
    bl_label = "Select"

    def draw(self, context):
        layout = self.layout

        layout.operator("grease_pencil.select_all", text="All").action = 'SELECT'
        layout.operator("grease_pencil.select_all", text="None").action = 'DESELECT'
        layout.operator("grease_pencil.select_all", text="Invert").action = 'INVERT'

        layout.separator()

        layout.operator("grease_pencil.select_linked", text="Linked")
        layout.operator("grease_pencil.select_alternate", text="Alternated")
        layout.operator("grease_pencil.select_random", text="Random")

        layout.separator()

        props = layout.operator("grease_pencil.select_ends", text="First")
        props.amount_start = 1
        props.amount_end = 0
        props = layout.operator("grease_pencil.select_ends", text="Last")
        props.amount_start = 0
        props.amount_end = 1

        layout.separator()

        layout.operator("grease_pencil.select_more")
        layout.operator("grease_pencil.select_less")


class VIEW3D_MT_paint_grease_pencil(Menu):
    bl_label = "Draw"

    def draw(self, _context):
        layout = self.layout

        layout.menu("GREASE_PENCIL_MT_layer_active", text="Active Layer")

        layout.separator()

        layout.menu("VIEW3D_MT_edit_greasepencil_showhide")

        layout.separator()

        layout.operator("paint.sample_color")


class VIEW3D_MT_paint_gpencil(Menu):
    bl_label = "Paint"

    def draw(self, _context):
        layout = self.layout

        layout.operator("gpencil.vertex_color_set", text="Set Color Attribute", icon="NODE_VERTEX_COLOR")
        layout.operator("gpencil.stroke_reset_vertex_color", icon="RESET")
        layout.separator()
        layout.operator("gpencil.vertex_color_invert", text="Invert", icon="NODE_INVERT")
        layout.operator("gpencil.vertex_color_levels", text="Levels", icon="LEVELS")
        layout.operator("gpencil.vertex_color_hsv", text="Hue/Saturation/Value", icon="HUESATVAL")
        layout.operator(
            "gpencil.vertex_color_brightness_contrast",
            text="Brightness/Contrast",
            icon="BRIGHTNESS_CONTRAST")


class VIEW3D_MT_select_edit_gpencil(Menu):
    bl_label = "Select"

    def draw(self, context):
        layout = self.layout

        layout.menu("VIEW3D_MT_select_gpencil_legacy")  # bfa menu
        layout.operator_menu_enum("gpencil.select_lasso", "mode")

        layout.separator()

        layout.operator("gpencil.select_all", text="All", icon='SELECT_ALL').action = 'SELECT'
        layout.operator("gpencil.select_all", text="None", icon='SELECT_NONE').action = 'DESELECT'
        layout.operator("gpencil.select_all", text="Invert", icon='INVERSE').action = 'INVERT'

        layout.separator()

        layout.operator("gpencil.select_linked", text="Linked", icon="LINKED")
        layout.operator("gpencil.select_alternate", icon="ALTERNATED")
        layout.operator("gpencil.select_random", icon="RANDOMIZE")
        layout.menu("VIEW3D_MT_select_gpencil_grouped", text="Grouped")  # bfa menu

        if context.mode == 'VERTEX_GPENCIL':
            layout.operator("gpencil.select_vertex_color", text="Color Attribute", icon="NODE_VERTEX_COLOR")

        layout.separator()

        layout.operator("gpencil.select_first", text="First", icon="SELECT_FIRST")
        layout.operator("gpencil.select_last", text="Last", icon="SELECT_LAST")

        layout.separator()

        layout.operator("gpencil.select_more", text="More", icon="SELECTMORE")
        layout.operator("gpencil.select_less", text="Less", icon="SELECTLESS")


# bfa menu
class VIEW3D_MT_select_gpencil_legacy(Menu):
    bl_label = "Legacy"

    def draw(self, _context):
        layout = self.layout

        layout.operator("gpencil.select_box", icon="BORDER_RECT")
        layout.operator("gpencil.select_circle", icon="CIRCLE_SELECT")


# bfa menu
class VIEW3D_MT_select_gpencil_grouped(Menu):
    bl_label = "Grouped"

    def draw(self, context):
        layout = self.layout

        layout.operator("gpencil.select_grouped", text="Layer", icon="LAYER").type = 'LAYER'
        layout.operator("gpencil.select_grouped", text="Color", icon="COLOR").type = 'MATERIAL'


class VIEW3D_MT_select_paint_mask(Menu):
    bl_label = "Select"

    def draw(self, _context):
        layout = self.layout

        layout.menu("VIEW3D_MT_select_object_legacy")  # bfa menu
        layout.operator_menu_enum("view3d.select_lasso", "mode")

        layout.separator()

        layout.operator("paint.face_select_all", text="All", icon='SELECT_ALL').action = 'SELECT'
        layout.operator("paint.face_select_all", text="None", icon='SELECT_NONE').action = 'DESELECT'
        layout.operator("paint.face_select_all", text="Invert", icon='INVERSE').action = 'INVERT'

        layout.separator()

        layout.operator("paint.face_select_linked", text="Linked", icon="LINKED")
        layout.operator("paint.face_select_linked_pick", text="Linked Pick Select", icon="LINKED").deselect = False
        layout.operator("paint.face_select_linked_pick", text="Linked Pick Deselect", icon="LINKED").deselect = True

        layout.separator()

        if _context.mode == 'PAINT_TEXTURE':

            myvar = layout.operator("paint.face_select_loop", text="Select Loop", icon="SELECT_EDGERING")

            myvar = layout.operator("paint.face_select_loop", text="Add Loop to Selection", icon="SELECT_EDGERING")
            myvar.extend = True

            myvar = layout.operator("paint.face_select_loop", text="Remove Loop from Selection", icon="SELECT_EDGERING")
            myvar.select = False
            myvar.extend = True

            layout.separator()

        layout.menu("VIEW3D_MT_select_paint_mask_face_more_less")  # bfa menu


# bfa menu
class VIEW3D_MT_select_paint_mask_face_more_less(Menu):
    bl_label = "More/Less"

    def draw(self, _context):
        layout = self.layout

        layout = self.layout

        layout.operator("paint.face_select_more", text="More", icon="SELECTMORE")
        layout.operator("paint.face_select_less", text="Less", icon="SELECTLESS")


class VIEW3D_MT_select_paint_mask_vertex(Menu):
    bl_label = "Select"

    def draw(self, _context):
        layout = self.layout

        layout.menu("VIEW3D_MT_select_object_legacy")  # bfa menu
        layout.operator_menu_enum("view3d.select_lasso", "mode")

        layout.separator()

        layout.operator("paint.vert_select_all", text="All", icon='SELECT_ALL').action = 'SELECT'
        layout.operator("paint.vert_select_all", text="None", icon='SELECT_NONE').action = 'DESELECT'
        layout.operator("paint.vert_select_all", text="Invert", icon='INVERSE').action = 'INVERT'

        layout.separator()

        layout.operator("paint.vert_select_ungrouped", text="Ungrouped Vertices", icon="SELECT_UNGROUPED_VERTS")
        layout.operator("paint.vert_select_linked", text="Select Linked", icon='LINKED')

        layout.separator()

        layout.menu("VIEW3D_MT_select_paint_mask_vertex_more_less")  # bfa menu


# bfa menu
class VIEW3D_MT_select_paint_mask_vertex_more_less(Menu):
    bl_label = "More/Less"

    def draw(self, _context):
        layout = self.layout

        layout = self.layout

        layout.operator("paint.vert_select_more", text="More", icon="SELECTMORE")
        layout.operator("paint.vert_select_less", text="Less", icon="SELECTLESS")


class VIEW3D_MT_select_edit_point_cloud(Menu):
    bl_label = "Select"

    def draw(self, _context):
        layout = self.layout
        layout.template_node_operator_asset_menu_items(catalog_path=self.bl_label)


class VIEW3D_MT_edit_curves_select_more_less(Menu):
    bl_label = "Select More/Less"

    def draw(self, _context):
        layout = self.layout

        layout.operator("curves.select_more", text="More", icon="SELECTMORE")
        layout.operator("curves.select_less", text="Less", icon="SELECTLESS")


class VIEW3D_MT_select_edit_curves(Menu):
    bl_label = "Select"

    def draw(self, _context):
        layout = self.layout

        layout.operator("curves.select_all", text="All", icon='SELECT_ALL').action = 'SELECT'
        layout.operator("curves.select_all", text="None", icon='SELECT_NONE').action = 'DESELECT'
        layout.operator("curves.select_all", text="Invert", icon='INVERSE').action = 'INVERT'
        layout.operator("curves.select_random", text="Random", icon="RANDOMIZE")
        layout.operator("curves.select_ends", text="Endpoints", icon="SELECT_TIP")
        layout.operator("curves.select_linked", text="Linked", icon="LINKED")

        layout.separator()

        layout.menu("VIEW3D_MT_edit_curves_select_more_less")

        layout.template_node_operator_asset_menu_items(catalog_path=self.bl_label)


class VIEW3D_MT_select_sculpt_curves(Menu):
    bl_label = "Select"

    def draw(self, _context):
        layout = self.layout

        layout.operator("curves.select_all", text="All", icon='SELECT_ALL').action = 'SELECT'
        layout.operator("curves.select_all", text="None", icon='SELECT_NONE').action = 'DESELECT'
        layout.operator("curves.select_all", text="Invert", icon='INVERSE').action = 'INVERT'
        layout.operator("sculpt_curves.select_random", text="Random", icon="RANDOMIZE")
        layout.operator("curves.select_ends", text="Endpoints", icon="SELECT_TIP")
        layout.operator("sculpt_curves.select_grow", text="Grow", icon="SELECTMORE")

        layout.template_node_operator_asset_menu_items(catalog_path="Select")


class VIEW3D_MT_mesh_add(Menu):
    bl_idname = "VIEW3D_MT_mesh_add"
    bl_label = "Mesh"
    bl_options = {'SEARCH_ON_KEY_PRESS'}

    def draw(self, _context):
        layout = self.layout

        layout.operator_context = 'INVOKE_REGION_WIN'

        layout.operator("mesh.primitive_plane_add", text="Plane", icon='MESH_PLANE')
        layout.operator("mesh.primitive_cube_add", text="Cube", icon='MESH_CUBE')
        layout.operator("mesh.primitive_circle_add", text="Circle", icon='MESH_CIRCLE')
        layout.operator("mesh.primitive_uv_sphere_add", text="UV Sphere", icon='MESH_UVSPHERE')
        layout.operator("mesh.primitive_ico_sphere_add", text="Ico Sphere", icon='MESH_ICOSPHERE')
        layout.operator("mesh.primitive_cylinder_add", text="Cylinder", icon='MESH_CYLINDER')
        layout.operator("mesh.primitive_cone_add", text="Cone", icon='MESH_CONE')
        layout.operator("mesh.primitive_torus_add", text="Torus", icon='MESH_TORUS')

        layout.separator()

        layout.operator("mesh.primitive_grid_add", text="Grid", icon='MESH_GRID')
        layout.operator("mesh.primitive_monkey_add", text="Monkey", icon='MESH_MONKEY')

        layout.template_node_operator_asset_menu_items(catalog_path="Add")


class VIEW3D_MT_curve_add(Menu):
    bl_idname = "VIEW3D_MT_curve_add"
    bl_label = "Curve"
    bl_options = {'SEARCH_ON_KEY_PRESS'}

    def draw(self, context):
        layout = self.layout

        layout.operator_context = 'INVOKE_REGION_WIN'

        layout.operator("curve.primitive_bezier_curve_add", text="Bézier", icon='CURVE_BEZCURVE')
        layout.operator("curve.primitive_bezier_circle_add", text="Circle", icon='CURVE_BEZCIRCLE')

        layout.separator()

        layout.operator("curve.primitive_nurbs_curve_add", text="Nurbs Curve", icon='CURVE_NCURVE')
        layout.operator("curve.primitive_nurbs_circle_add", text="Nurbs Circle", icon='CURVE_NCIRCLE')
        layout.operator("curve.primitive_nurbs_path_add", text="Path", icon='CURVE_PATH')

        layout.separator()

        layout.operator("object.curves_empty_hair_add", text="Empty Hair", icon='OUTLINER_OB_CURVES')
        layout.operator("object.quick_fur", text="Fur", icon='OUTLINER_OB_CURVES')

        experimental = context.preferences.experimental
        if experimental.use_new_curves_tools:
            layout.operator("object.curves_random_add", text="Random", icon='OUTLINER_OB_CURVES')


class VIEW3D_MT_surface_add(Menu):
    bl_idname = "VIEW3D_MT_surface_add"
    bl_label = "Surface"
    bl_options = {'SEARCH_ON_KEY_PRESS'}

    def draw(self, _context):
        layout = self.layout

        layout.operator_context = 'INVOKE_REGION_WIN'

        layout.operator("surface.primitive_nurbs_surface_curve_add", text="Surface Curve", icon='SURFACE_NCURVE')
        layout.operator("surface.primitive_nurbs_surface_circle_add", text="Surface Circle", icon='SURFACE_NCIRCLE')
        layout.operator("surface.primitive_nurbs_surface_surface_add", text="Surface Patch", icon='SURFACE_NSURFACE')
        layout.operator(
            "surface.primitive_nurbs_surface_cylinder_add",
            text="Surface Cylinder",
            icon='SURFACE_NCYLINDER')
        layout.operator("surface.primitive_nurbs_surface_sphere_add", text="Surface Sphere", icon='SURFACE_NSPHERE')
        layout.operator("surface.primitive_nurbs_surface_torus_add", text="Surface Torus", icon='SURFACE_NTORUS')


class VIEW3D_MT_edit_metaball_context_menu(Menu):
    bl_label = "Metaball"

    def draw(self, _context):
        layout = self.layout

        layout.operator_context = 'INVOKE_REGION_WIN'

        # Add
        layout.operator("mball.duplicate_move", icon="DUPLICATE")

        layout.separator()

        # Modify
        layout.menu("VIEW3D_MT_mirror")
        layout.menu("VIEW3D_MT_snap")

        layout.separator()

        layout.menu("VIEW3D_MT_edit_meta_showhide")  # BFA - added to context menu

        # Remove
        layout.operator_context = 'EXEC_REGION_WIN'
        layout.operator("mball.delete_metaelems", text="Delete", icon="DELETE")


class VIEW3D_MT_metaball_add(Menu):
    bl_idname = "VIEW3D_MT_metaball_add"
    bl_label = "Metaball"
    bl_options = {'SEARCH_ON_KEY_PRESS'}

    def draw(self, _context):
        layout = self.layout

        layout.operator_context = 'INVOKE_REGION_WIN'
        layout.operator_enum("object.metaball_add", "type")


class TOPBAR_MT_edit_curve_add(Menu):
    bl_idname = "TOPBAR_MT_edit_curve_add"
    bl_label = "Add"
    bl_translation_context = i18n_contexts.operator_default
    bl_options = {'SEARCH_ON_KEY_PRESS'}

    def draw(self, context):
        layout = self.layout

        is_surf = context.active_object.type == 'SURFACE'

        layout.operator_context = 'EXEC_REGION_WIN'

        if is_surf:
            VIEW3D_MT_surface_add.draw(self, context)
        else:
            VIEW3D_MT_curve_add.draw(self, context)


class TOPBAR_MT_edit_armature_add(Menu):
    bl_idname = "TOPBAR_MT_edit_armature_add"
    bl_label = "Armature"
    bl_options = {'SEARCH_ON_KEY_PRESS'}

    def draw(self, _context):
        layout = self.layout

        layout.operator_context = 'EXEC_REGION_WIN'
        layout.operator("armature.bone_primitive_add", text="Single Bone", icon='BONE_DATA')


class VIEW3D_MT_armature_add(Menu):
    bl_idname = "VIEW3D_MT_armature_add"
    bl_label = "Armature"
    bl_options = {'SEARCH_ON_KEY_PRESS'}

    def draw(self, _context):
        layout = self.layout

        layout.operator_context = 'EXEC_REGION_WIN'
        layout.operator("object.armature_add", text="Single Bone", icon='BONE_DATA')


class VIEW3D_MT_light_add(Menu):
    bl_idname = "VIEW3D_MT_light_add"
    bl_context = i18n_contexts.id_light
    bl_label = "Light"
    bl_options = {'SEARCH_ON_KEY_PRESS'}

    def draw(self, _context):
        layout = self.layout

        layout.operator_context = 'INVOKE_REGION_WIN'
        layout.operator_enum("object.light_add", "type")


class VIEW3D_MT_lightprobe_add(Menu):
    bl_idname = "VIEW3D_MT_lightprobe_add"
    bl_label = "Light Probe"
    bl_options = {'SEARCH_ON_KEY_PRESS'}

    def draw(self, _context):
        layout = self.layout

        layout.operator_context = 'INVOKE_REGION_WIN'
        layout.operator_enum("object.lightprobe_add", "type")


class VIEW3D_MT_camera_add(Menu):
    bl_idname = "VIEW3D_MT_camera_add"
    bl_label = "Camera"
    bl_options = {'SEARCH_ON_KEY_PRESS'}

    def draw(self, _context):
        layout = self.layout
        layout.operator_context = 'EXEC_REGION_WIN'
        layout.operator("object.camera_add", text="Camera", icon='OUTLINER_OB_CAMERA')


class VIEW3D_MT_volume_add(Menu):
    bl_idname = "VIEW3D_MT_volume_add"
    bl_label = "Volume"
    bl_translation_context = i18n_contexts.id_id
    bl_options = {'SEARCH_ON_KEY_PRESS'}

    def draw(self, _context):
        layout = self.layout
        layout.operator("object.volume_import", text="Import OpenVDB", icon='FILE_VOLUME')
        layout.operator("object.volume_add", text="Empty",
                        text_ctxt=i18n_contexts.id_volume, icon='OUTLINER_OB_VOLUME')


class VIEW3D_MT_grease_pencil_add(Menu):
    bl_idname = "VIEW3D_MT_grease_pencil_add"
    bl_label = "Grease Pencil"
    bl_options = {'SEARCH_ON_KEY_PRESS'}

    def draw(self, _context):
        layout = self.layout
        layout.operator("object.grease_pencil_add", text="Empty", icon='EMPTY_AXIS').type = 'EMPTY'
        layout.operator("object.grease_pencil_add", text="Stroke", icon='STROKE').type = 'STROKE'
        layout.operator("object.grease_pencil_add", text="Suzanne", icon='MONKEY').type = 'MONKEY'
        layout.separator()
        layout.operator("object.grease_pencil_add", text="Scene Line Art", icon='SCENE').type = 'LINEART_SCENE'
        layout.operator(
            "object.grease_pencil_add",
            text="Collection Line Art",
            icon='GROUP').type = 'LINEART_COLLECTION'
        layout.operator("object.grease_pencil_add", text="Object Line Art", icon='CUBE').type = 'LINEART_OBJECT'


class VIEW3D_MT_add(Menu):
    bl_label = "Add"
    bl_translation_context = i18n_contexts.operator_default
    bl_options = {'SEARCH_ON_KEY_PRESS'}

    def draw(self, context):
        layout = self.layout

        if layout.operator_context == 'EXEC_REGION_WIN':
            layout.operator_context = 'INVOKE_REGION_WIN'
            layout.operator("WM_OT_search_single_menu", text="Search...", icon='VIEWZOOM').menu_idname = "VIEW3D_MT_add"
            layout.separator()

        # NOTE: don't use 'EXEC_SCREEN' or operators won't get the `v3d` context.

        # NOTE: was `EXEC_AREA`, but this context does not have the `rv3d`, which prevents
        #       "align_view" to work on first call (see #32719).
        layout.operator_context = 'EXEC_REGION_WIN'

        # layout.operator_menu_enum("object.mesh_add", "type", text="Mesh", icon='OUTLINER_OB_MESH')
        layout.menu("VIEW3D_MT_mesh_add", icon='OUTLINER_OB_MESH')

        # layout.operator_menu_enum("object.curve_add", "type", text="Curve", icon='OUTLINER_OB_CURVE')
        layout.menu("VIEW3D_MT_curve_add", icon='OUTLINER_OB_CURVE')
        # layout.operator_menu_enum("object.surface_add", "type", text="Surface", icon='OUTLINER_OB_SURFACE')
        layout.menu("VIEW3D_MT_surface_add", icon='OUTLINER_OB_SURFACE')
        layout.menu("VIEW3D_MT_metaball_add", text="Metaball", icon='OUTLINER_OB_META')
        layout.operator("object.text_add", text="Text", icon='OUTLINER_OB_FONT')
        if context.preferences.experimental.use_new_point_cloud_type:
            layout.operator("object.pointcloud_add", text="Point Cloud", icon='OUTLINER_OB_POINTCLOUD')
        layout.menu("VIEW3D_MT_volume_add", text="Volume", text_ctxt=i18n_contexts.id_id, icon='OUTLINER_OB_VOLUME')
        if context.preferences.experimental.use_grease_pencil_version3:
            layout.menu("VIEW3D_MT_grease_pencil_add", text="Grease Pencil", icon='OUTLINER_OB_GREASEPENCIL')
        else:
            layout.operator_menu_enum(
                "object.gpencil_add",
                "type",
                text="Grease Pencil",
                icon='OUTLINER_OB_GREASEPENCIL')

        layout.separator()

        if VIEW3D_MT_armature_add.is_extended():
            layout.menu("VIEW3D_MT_armature_add", icon='OUTLINER_OB_ARMATURE')
        else:
            layout.operator("object.armature_add", text="Armature", icon='OUTLINER_OB_ARMATURE')

        layout.operator("object.add", text="Lattice", icon='OUTLINER_OB_LATTICE').type = 'LATTICE'
        layout.operator_menu_enum("object.empty_add", "type", text="Empty",
                                  text_ctxt=i18n_contexts.id_id, icon='OUTLINER_OB_EMPTY')
        layout.menu("VIEW3D_MT_image_add", text="Image", icon='OUTLINER_OB_IMAGE')

        layout.separator()

        layout.operator("object.speaker_add", text="Speaker", icon='OUTLINER_OB_SPEAKER')
        layout.separator()

        if VIEW3D_MT_camera_add.is_extended():
            layout.menu("VIEW3D_MT_camera_add", icon='OUTLINER_OB_CAMERA')
        else:
            VIEW3D_MT_camera_add.draw(self, context)

        layout.menu("VIEW3D_MT_light_add", icon='OUTLINER_OB_LIGHT')

        layout.separator()

        layout.menu("VIEW3D_MT_lightprobe_add", icon='OUTLINER_OB_LIGHTPROBE')

        layout.separator()

        layout.operator_menu_enum("object.effector_add", "type", text="Force Field", icon='OUTLINER_OB_FORCE_FIELD')

        layout.separator()

        has_collections = bool(bpy.data.collections)
        col = layout.column()
        col.enabled = has_collections

        if not has_collections or len(bpy.data.collections) > 10:
            col.operator_context = 'INVOKE_REGION_WIN'
            col.operator(
                "object.collection_instance_add",
                text="Collection Instance" if has_collections else "No Collections to Instance",
                icon='OUTLINER_OB_GROUP_INSTANCE',
            )
        else:
            col.operator_menu_enum(
                "object.collection_instance_add",
                "collection",
                text="Collection Instance",
                icon='OUTLINER_OB_GROUP_INSTANCE',
            )


class VIEW3D_MT_image_add(Menu):
    bl_label = "Add Image"
    bl_options = {'SEARCH_ON_KEY_PRESS'}

    def draw(self, _context):
        layout = self.layout
        # Expliclitly set background mode on/off as operator will try to
        # auto detect which mode to use otherwise.
        layout.operator("object.empty_image_add", text="Reference", icon='IMAGE_REFERENCE').background = False
        layout.operator("object.empty_image_add", text="Background", icon='IMAGE_BACKGROUND').background = True


class VIEW3D_MT_object_relations(Menu):
    bl_label = "Relations"

    def draw(self, _context):
        layout = self.layout

        layout.operator("object.make_dupli_face", icon="MAKEDUPLIFACE")

        layout.separator()

        layout.operator_menu_enum("object.make_local", "type", text="Make Local")
        layout.menu("VIEW3D_MT_make_single_user")


# bfa menu
class VIEW3D_MT_origin_set(Menu):
    bl_label = "Set Origin"

    def draw(self, context):
        layout = self.layout

        layout.operator("object.origin_set", icon='GEOMETRY_TO_ORIGIN',
                        text="Geometry to Origin").type = 'GEOMETRY_ORIGIN'
        layout.operator("object.origin_set", icon='ORIGIN_TO_GEOMETRY',
                        text="Origin to Geometry").type = 'ORIGIN_GEOMETRY'
        layout.operator("object.origin_set", icon='ORIGIN_TO_CURSOR', text="Origin to 3D Cursor").type = 'ORIGIN_CURSOR'
        layout.operator("object.origin_set", icon='ORIGIN_TO_CENTEROFMASS',
                        text="Origin to Center of Mass (Surface)").type = 'ORIGIN_CENTER_OF_MASS'
        layout.operator(
            "object.origin_set",
            icon='ORIGIN_TO_VOLUME',
            text="Origin to Center of Mass (Volume)").type = 'ORIGIN_CENTER_OF_VOLUME'


# ********** Object menu **********

class VIEW3D_MT_object_liboverride(Menu):
    bl_label = "Library Override"

    def draw(self, _context):
        layout = self.layout

        layout.operator("object.make_override_library", text="Make", icon="LIBRARY")
        layout.operator("object.reset_override_library", text="Reset", icon="RESET")
        layout.operator("object.clear_override_library", text="Clear", icon="CLEAR")


class VIEW3D_MT_object(Menu):
    bl_context = "objectmode"
    bl_label = "Object"

    def draw(self, context):
        layout = self.layout

        obj = context.object
        view = context.space_data

        layout.menu("VIEW3D_MT_transform_object")
        layout.menu("VIEW3D_MT_origin_set")  # bfa menu
        layout.menu("VIEW3D_MT_mirror")
        layout.menu("VIEW3D_MT_object_clear")
        layout.menu("VIEW3D_MT_object_apply")
        layout.menu("VIEW3D_MT_snap")

        layout.separator()

        layout.operator("object.duplicate_move", icon="DUPLICATE")
        layout.operator("object.duplicate_move_linked", icon="DUPLICATE")
        layout.operator("object.join", icon='JOIN')

        layout.separator()

        layout.operator_context = 'EXEC_REGION_WIN'
        myvar = layout.operator("object.delete", text="Delete", icon="DELETE")
        myvar.use_global = False
        myvar.confirm = False
        myvar = layout.operator("object.delete", text="Delete Global", icon="DELETE")
        myvar.use_global = True
        myvar.confirm = False

        layout.separator()

        layout.operator("view3d.copybuffer", text="Copy Objects", icon='COPYDOWN')
        layout.operator("view3d.pastebuffer", text="Paste Objects", icon='PASTEDOWN')

        layout.separator()

        layout.menu("VIEW3D_MT_object_asset")

        layout.separator()

        layout.menu("VIEW3D_MT_object_liboverride")
        layout.menu("VIEW3D_MT_object_relations")
        layout.menu("VIEW3D_MT_object_parent")
        layout.menu("VIEW3D_MT_object_constraints")
        layout.menu("VIEW3D_MT_object_track")
        layout.menu("VIEW3D_MT_make_links")

        layout.separator()
        # BFA: Added a context menu operator for consistency and discovervability...
        # ...This is a minimal UX of layout.menu("VIEW3D_MT_object_collection")
        layout.operator_context = 'INVOKE_REGION_WIN'
        layout.operator("object.move_to_collection", icon='GROUP')
        layout.menu("VIEW3D_MT_object_collection") #BFA - Could be redundant operators, the UX was exclusive to the outliner

        # BFA: shading just for mesh and curve objects
        if obj is None:
            pass

        elif obj.type in {'MESH', 'CURVE', 'SURFACE'}:

            layout.separator()

            layout.operator("object.shade_smooth", icon='SHADING_SMOOTH')
            if context.object and context.object.type == 'MESH':
                layout.operator("object.shade_smooth_by_angle", icon='NORMAL_SMOOTH')
            layout.operator("object.shade_flat", icon='SHADING_FLAT')

        layout.separator()

        layout.menu("VIEW3D_MT_object_animation")
        layout.menu("VIEW3D_MT_object_rigid_body")

        layout.separator()

        layout.menu("VIEW3D_MT_object_quick_effects")
        layout.menu("VIEW3D_MT_subdivision_set")  # bfa menu

        layout.separator()

        layout.menu("VIEW3D_MT_object_convert")

        layout.separator()

        layout.menu("VIEW3D_MT_object_showhide")
        layout.menu("VIEW3D_MT_object_cleanup")

        if obj is None:
            pass

        elif obj.type == 'CAMERA':
            layout.operator_context = 'INVOKE_REGION_WIN'

            layout.separator()

            if obj.data.type == 'PERSP':
                props = layout.operator("wm.context_modal_mouse", text="Adjust Focal Length", icon="LENS_ANGLE")
                props.data_path_iter = "selected_editable_objects"
                props.data_path_item = "data.lens"
                props.input_scale = 0.1
                if obj.data.lens_unit == 'MILLIMETERS':
                    props.header_text = "Camera Focal Length: %.1fmm"
                else:
                    props.header_text = "Camera Focal Length: %.1f\u00B0"

            else:
                props = layout.operator("wm.context_modal_mouse", text="Camera Lens Scale", icon="LENS_SCALE")
                props.data_path_iter = "selected_editable_objects"
                props.data_path_item = "data.ortho_scale"
                props.input_scale = 0.01
                props.header_text = "Camera Lens Scale: %.3f"

            if not obj.data.dof.focus_object:
                if view and view.camera == obj and view.region_3d.view_perspective == 'CAMERA':
                    props = layout.operator("ui.eyedropper_depth", text="DOF Distance (Pick)", icon="DOF")
                else:
                    props = layout.operator("wm.context_modal_mouse", text="Adjust Focus Distance", icon="DOF")
                    props.data_path_iter = "selected_editable_objects"
                    props.data_path_item = "data.dof.focus_distance"
                    props.input_scale = 0.02
                    props.header_text = "Focus Distance: %.3f"

        elif obj.type in {'CURVE', 'FONT'}:
            layout.operator_context = 'INVOKE_REGION_WIN'

            layout.separator()

            props = layout.operator("wm.context_modal_mouse", text="Adjust Extrusion", icon="EXTRUDESIZE")
            props.data_path_iter = "selected_editable_objects"
            props.data_path_item = "data.extrude"
            props.input_scale = 0.01
            props.header_text = "Extrude: %.3f"

            props = layout.operator("wm.context_modal_mouse", text="Adjust Offset", icon="WIDTH_SIZE")
            props.data_path_iter = "selected_editable_objects"
            props.data_path_item = "data.offset"
            props.input_scale = 0.01
            props.header_text = "Offset %.3f"

        elif obj.type == 'EMPTY':
            layout.operator_context = 'INVOKE_REGION_WIN'

            layout.separator()

            props = layout.operator("wm.context_modal_mouse", text="Adjust Empty Display Size", icon="DRAWSIZE")
            props.data_path_iter = "selected_editable_objects"
            props.data_path_item = "empty_display_size"
            props.input_scale = 0.01
            props.header_text = "Empty Diosplay Size: %.3f"

        elif obj.type == 'LIGHT':
            light = obj.data

            layout.operator_context = 'INVOKE_REGION_WIN'

            layout.separator()

            props = layout.operator("wm.context_modal_mouse", text="Adjust Light Power", icon="LIGHT_STRENGTH")
            props.data_path_iter = "selected_editable_objects"
            props.data_path_item = "data.energy"
            props.input_scale = 1.0
            props.header_text = "Light Power: %.3f"

            if light.type == 'AREA':
                if light.shape in {'RECTANGLE', 'ELLIPSE'}:
                    props = layout.operator(
                        "wm.context_modal_mouse",
                        text="Adjust Area Light X Size",
                        icon="LIGHT_SIZE")
                    props.data_path_iter = "selected_editable_objects"
                    props.data_path_item = "data.size"
                    props.header_text = "Light Size X: %.3f"

                    props = layout.operator(
                        "wm.context_modal_mouse",
                        text="Adjust Area Light Y Size",
                        icon="LIGHT_SIZE")
                    props.data_path_iter = "selected_editable_objects"
                    props.data_path_item = "data.size_y"
                    props.header_text = "Light Size Y: %.3f"
                else:
                    props = layout.operator("wm.context_modal_mouse", text="Adjust Area Light Size", icon="LIGHT_SIZE")
                    props.data_path_iter = "selected_editable_objects"
                    props.data_path_item = "data.size"
                    props.header_text = "Light Size: %.3f"

            elif light.type in {'SPOT', 'POINT'}:
                props = layout.operator("wm.context_modal_mouse", text="Adjust Light Radius", icon="RADIUS")
                props.data_path_iter = "selected_editable_objects"
                props.data_path_item = "data.shadow_soft_size"
                props.header_text = "Light Radius: %.3f"

            elif light.type == 'SUN':
                props = layout.operator("wm.context_modal_mouse", text="Adjust Sun Light Angle", icon="ANGLE")
                props.data_path_iter = "selected_editable_objects"
                props.data_path_item = "data.angle"
                props.header_text = "Light Angle: %.3f"

            if light.type == 'SPOT':
                layout.separator()

                props = layout.operator("wm.context_modal_mouse", text="Adjust Spot Light Size", icon="LIGHT_SIZE")
                props.data_path_iter = "selected_editable_objects"
                props.data_path_item = "data.spot_size"
                props.input_scale = 0.01
                props.header_text = "Spot Size: %.2f"

                props = layout.operator("wm.context_modal_mouse", text="Adjust Spot Light Blend", icon="SPOT_BLEND")
                props.data_path_iter = "selected_editable_objects"
                props.data_path_item = "data.spot_blend"
                props.input_scale = -0.01
                props.header_text = "Spot Blend: %.2f"

            if light.type in ['SPOT', 'SUN', 'AREA']:
                props = layout.operator(
                    "object.transform_axis_target",
                    text="Interactive Light Track",
                    icon="NODE_LIGHTPATH")

        layout.template_node_operator_asset_menu_items(catalog_path="Object")


class VIEW3D_MT_object_animation(Menu):
    bl_label = "Animation"

    def draw(self, _context):
        layout = self.layout

        layout.operator("anim.keyframe_insert", text="Insert Keyframe", icon='KEYFRAMES_INSERT')
        layout.operator("anim.keyframe_insert_menu", text="Insert Keyframe with Keying Set", icon='KEYFRAMES_INSERT').always_prompt = True
        layout.operator("anim.keyframe_delete_v3d", text="Delete Keyframes", icon='KEYFRAMES_REMOVE')
        layout.operator("anim.keyframe_clear_v3d", text="Clear Keyframes", icon='KEYFRAMES_CLEAR')
        layout.operator("anim.keying_set_active_set", text="Change Keying Set", icon='KEYINGSET')

        layout.separator()

        layout.operator("nla.bake", text="Bake Action", icon='BAKE_ACTION')
        layout.operator("gpencil.bake_mesh_animation", text="Bake Mesh to Grease Pencil", icon='BAKE_ACTION')
        layout.operator(
            "gpencil.bake_grease_pencil_animation",
            text="Bake Object Transform to Grease Pencil",
            icon='BAKE_ACTION')


class VIEW3D_MT_object_rigid_body(Menu):
    bl_label = "Rigid Body"

    def draw(self, _context):
        layout = self.layout

        layout.operator("rigidbody.objects_add", text="Add Active", icon='RIGID_ADD_ACTIVE').type = 'ACTIVE'
        layout.operator("rigidbody.objects_add", text="Add Passive", icon='RIGID_ADD_PASSIVE').type = 'PASSIVE'

        layout.separator()

        layout.operator("rigidbody.objects_remove", text="Remove", icon='RIGID_REMOVE')

        layout.separator()

        layout.operator("rigidbody.shape_change", text="Change Shape", icon='RIGID_CHANGE_SHAPE')
        layout.operator("rigidbody.mass_calculate", text="Calculate Mass", icon='RIGID_CALCULATE_MASS')
        layout.operator("rigidbody.object_settings_copy", text="Copy from Active", icon='RIGID_COPY_FROM_ACTIVE')
        layout.operator("object.visual_transform_apply", text="Apply Transformation", icon='RIGID_APPLY_TRANS')
        layout.operator("rigidbody.bake_to_keyframes", text="Bake To Keyframes", icon='RIGID_BAKE_TO_KEYFRAME')

        layout.separator()

        layout.operator("rigidbody.connect", text="Connect", icon='RIGID_CONSTRAINTS_CONNECT')


class VIEW3D_MT_object_clear(Menu):
    bl_label = "Clear"

    def draw(self, _context):
        layout = self.layout

        layout.operator("object.location_clear", text="Location", icon="CLEARMOVE").clear_delta = False
        layout.operator("object.rotation_clear", text="Rotation", icon="CLEARROTATE").clear_delta = False
        layout.operator("object.scale_clear", text="Scale", icon="CLEARSCALE").clear_delta = False

        layout.separator()

        layout.operator("object.origin_clear", text="Origin", icon="CLEARORIGIN")


class VIEW3D_MT_object_context_menu(Menu):
    bl_label = "Object"

    def draw(self, context):
        layout = self.layout

        view = context.space_data

        obj = context.object

        selected_objects_len = len(context.selected_objects)

        # If nothing is selected
        # (disabled for now until it can be made more useful).
        '''
        if selected_objects_len == 0:

            layout.menu("VIEW3D_MT_add", text="Add", text_ctxt=i18n_contexts.operator_default)
            layout.operator("view3d.pastebuffer", text="Paste Objects", icon='PASTEDOWN')

            return
        '''

        # If something is selected

        # Individual object types.
        if obj is None:
            pass

        elif obj.type == 'CAMERA':
            layout.operator_context = 'INVOKE_REGION_WIN'

            layout.operator("view3d.object_as_camera", text="Set Active Camera", icon="VIEW_SWITCHACTIVECAM")

            if obj.data.type == 'PERSP':
                props = layout.operator("wm.context_modal_mouse", text="Adjust Focal Length", icon="LENS_ANGLE")
                props.data_path_iter = "selected_editable_objects"
                props.data_path_item = "data.lens"
                props.input_scale = 0.1
                if obj.data.lens_unit == 'MILLIMETERS':
                    props.header_text = rpt_("Camera Focal Length: %.1fmm")
                else:
                    props.header_text = rpt_("Camera Focal Length: %.1f\u00B0")

            else:
                props = layout.operator("wm.context_modal_mouse", text="Camera Lens Scale", icon="LENS_SCALE")
                props.data_path_iter = "selected_editable_objects"
                props.data_path_item = "data.ortho_scale"
                props.input_scale = 0.01
                props.header_text = rpt_("Camera Lens Scale: %.3f")

            if not obj.data.dof.focus_object:
                if view and view.camera == obj and view.region_3d.view_perspective == 'CAMERA':
                    props = layout.operator("ui.eyedropper_depth", text="DOF Distance (Pick)", icon="DOF")
                else:
                    props = layout.operator("wm.context_modal_mouse", text="Adjust Focus Distance", icon="DOF")
                    props.data_path_iter = "selected_editable_objects"
                    props.data_path_item = "data.dof.focus_distance"
                    props.input_scale = 0.02
                    props.header_text = rpt_("Focus Distance: %.3f")

            layout.separator()

        elif obj.type in {'CURVE', 'FONT'}:
            layout.operator_context = 'INVOKE_REGION_WIN'

            props = layout.operator("wm.context_modal_mouse", text="Adjust Extrusion", icon="EXTRUDESIZE")
            props.data_path_iter = "selected_editable_objects"
            props.data_path_item = "data.extrude"
            props.input_scale = 0.01
            props.header_text = rpt_("Extrude: %.3f")

            props = layout.operator("wm.context_modal_mouse", text="Adjust Offset", icon="WIDTH_SIZE")
            props.data_path_iter = "selected_editable_objects"
            props.data_path_item = "data.offset"
            props.input_scale = 0.01
            props.header_text = rpt_("Offset: %.3f")

            layout.separator()

        elif obj.type == 'EMPTY':
            layout.operator_context = 'INVOKE_REGION_WIN'

            props = layout.operator("wm.context_modal_mouse", text="Adjust Empty Display Size", icon="DRAWSIZE")
            props.data_path_iter = "selected_editable_objects"
            props.data_path_item = "empty_display_size"
            props.input_scale = 0.01
            props.header_text = rpt_("Empty Display Size: %.3f")

            layout.separator()

            if obj.empty_display_type == 'IMAGE':
                layout.operator("gpencil.trace_image", icon="FILE_IMAGE")

                layout.separator()

        elif obj.type == 'LIGHT':
            light = obj.data

            layout.operator_context = 'INVOKE_REGION_WIN'

            props = layout.operator("wm.context_modal_mouse", text="Adjust Light Power", icon="LIGHT_STRENGTH")
            props.data_path_iter = "selected_editable_objects"
            props.data_path_item = "data.energy"
            props.input_scale = 1.0
            props.header_text = rpt_("Light Power: %.3f")

            if light.type == 'AREA':
                if light.shape in {'RECTANGLE', 'ELLIPSE'}:
                    props = layout.operator(
                        "wm.context_modal_mouse",
                        text="Adjust Area Light X Size",
                        icon="LIGHT_SIZE")
                    props.data_path_iter = "selected_editable_objects"
                    props.data_path_item = "data.size"
                    props.header_text = rpt_("Light Size X: %.3f")

                    props = layout.operator(
                        "wm.context_modal_mouse",
                        text="Adjust Area Light Y Size",
                        icon="LIGHT_SIZE")
                    props.data_path_iter = "selected_editable_objects"
                    props.data_path_item = "data.size_y"
                    props.header_text = rpt_("Light Size Y: %.3f")
                else:
                    props = layout.operator("wm.context_modal_mouse", text="Adjust Area Light Size", icon="LIGHT_SIZE")
                    props.data_path_iter = "selected_editable_objects"
                    props.data_path_item = "data.size"
                    props.header_text = rpt_("Light Size: %.3f")

            elif light.type in {'SPOT', 'POINT'}:
                props = layout.operator("wm.context_modal_mouse", text="Adjust Light Radius", icon="RADIUS")
                props.data_path_iter = "selected_editable_objects"
                props.data_path_item = "data.shadow_soft_size"
                props.header_text = rpt_("Light Radius: %.3f")

            elif light.type == 'SUN':
                props = layout.operator("wm.context_modal_mouse", text="Adjust Sun Light Angle", icon="ANGLE")
                props.data_path_iter = "selected_editable_objects"
                props.data_path_item = "data.angle"
                props.header_text = rpt_("Light Angle: %.3f")

            if light.type == 'SPOT':
                layout.separator()

                props = layout.operator("wm.context_modal_mouse", text="Adjust Spot Light Size", icon="LIGHT_SIZE")
                props.data_path_iter = "selected_editable_objects"
                props.data_path_item = "data.spot_size"
                props.input_scale = 0.01
                props.header_text = rpt_("Spot Size: %.2f")

                props = layout.operator("wm.context_modal_mouse", text="Adjust Spot Light Blend", icon="SPOT_BLEND")
                props.data_path_iter = "selected_editable_objects"
                props.data_path_item = "data.spot_blend"
                props.input_scale = -0.01
                props.header_text = rpt_("Spot Blend: %.2f")

            layout.separator()

        # Shared among some object types.
        if obj is not None:
            if obj.type in {'MESH', 'CURVE', 'SURFACE'}:
                layout.operator("object.shade_smooth", text="Shade Smooth", icon="SHADING_SMOOTH")
                if obj.type == 'MESH':
                    layout.operator("object.shade_smooth_by_angle", icon="NORMAL_SMOOTH")
                layout.operator("object.shade_flat", text="Shade Flat", icon="SHADING_FLAT")
                layout.separator()

            if obj.type in {'MESH', 'CURVE', 'SURFACE', 'ARMATURE', 'GPENCIL'}:
                if selected_objects_len > 1:
                    layout.operator("object.join")

            if obj.type in {'MESH', 'CURVE', 'CURVES', 'SURFACE', 'POINTCLOUD', 'META', 'FONT'}:
                layout.operator_menu_enum("object.convert", "target")

            if obj.type == 'GPENCIL':
                layout.operator_menu_enum("gpencil.convert", "type", text="Convert To")

            if (obj.type in {
                'MESH', 'CURVE', 'CURVES', 'SURFACE', 'GPENCIL', 'LATTICE', 'ARMATURE', 'META', 'FONT', 'POINTCLOUD',
            } or (obj.type == 'EMPTY' and obj.instance_collection is not None)):
                layout.operator_context = 'INVOKE_REGION_WIN'
                layout.operator_menu_enum("object.origin_set", text="Set Origin", property="type")
                layout.operator_context = 'INVOKE_DEFAULT'

                layout.separator()

        # Shared among all object types
        layout.operator("view3d.copybuffer", text="Copy Objects", icon='COPYDOWN')
        layout.operator("view3d.pastebuffer", text="Paste Objects", icon='PASTEDOWN')

        layout.separator()

        layout.operator("object.duplicate_move", icon='DUPLICATE')
        layout.operator("object.duplicate_move_linked", icon="DUPLICATE")

        layout.separator()

        props = layout.operator("wm.call_panel", text="Rename Active Object", icon='RENAME')
        props.name = "TOPBAR_PT_name"
        props.keep_open = False

        layout.separator()

        layout.menu("VIEW3D_MT_mirror")
        layout.menu("VIEW3D_MT_snap")
        layout.menu("VIEW3D_MT_object_parent")

        layout.separator()

        layout.operator_context = 'INVOKE_REGION_WIN'
        layout.operator("object.move_to_collection", icon='GROUP')

        layout.separator()
        if view and view.local_view:
            layout.operator(
                "view3d.localview",
                text="Toggle Local View",
                icon="VIEW_GLOBAL_LOCAL")  # BFA - Can toggle in, so toggle out too
            layout.operator("view3d.localview_remove_from", icon='VIEW_REMOVE_LOCAL')
        else:
            # BFA - made it relevant to local view conditional
            layout.operator("view3d.localview", text="Toggle Local View", icon="VIEW_GLOBAL_LOCAL")

        layout.separator()

        layout.operator("anim.keyframe_insert", text="Insert Keyframe", icon='KEYFRAMES_INSERT')
        layout.operator("anim.keyframe_insert_menu", text="Insert Keyframe with Keying Set", icon='KEYFRAMES_INSERT').always_prompt = True

        layout.separator()

        layout.operator_context = 'EXEC_REGION_WIN'
        layout.operator("object.delete", text="Delete", icon="DELETE").use_global = False

        layout.separator()

        layout.menu("VIEW3D_MT_object_showhide")  # BFA - added to context menu

        layout.template_node_operator_asset_menu_items(catalog_path="Object")

class VIEW3D_MT_object_shading(Menu):
    # XXX, this menu is a place to store shading operator in object mode
    bl_label = "Shading"

    def draw(self, _context):
        layout = self.layout
        layout.operator("object.shade_smooth", text="Smooth", icon="SHADING_SMOOTH")
        layout.operator("object.shade_flat", text="Flat", icon="SHADING_FLAT")


class VIEW3D_MT_object_apply(Menu):
    bl_label = "Apply"

    def draw(self, _context):
        layout = self.layout

        # Need invoke for the popup confirming the multi-user data operation
        layout.operator_context = 'INVOKE_DEFAULT'

        props = layout.operator(
            "object.transform_apply",
            text="Location",
            text_ctxt=i18n_contexts.default,
            icon="APPLYMOVE")
        props.location, props.rotation, props.scale = True, False, False

        props = layout.operator(
            "object.transform_apply",
            text="Rotation",
            text_ctxt=i18n_contexts.default,
            icon="APPLYROTATE")
        props.location, props.rotation, props.scale = False, True, False

        props = layout.operator(
            "object.transform_apply",
            text="Scale",
            text_ctxt=i18n_contexts.default,
            icon="APPLYSCALE")
        props.location, props.rotation, props.scale = False, False, True

        props = layout.operator(
            "object.transform_apply",
            text="All Transforms",
            text_ctxt=i18n_contexts.default,
            icon="APPLYALL")
        props.location, props.rotation, props.scale = True, True, True

        props = layout.operator(
            "object.transform_apply",
            text="Rotation & Scale",
            text_ctxt=i18n_contexts.default,
            icon="APPLY_ROTSCALE")
        props.location, props.rotation, props.scale = False, True, True

        layout.separator()

        layout.operator(
            "object.transforms_to_deltas",
            text="Location to Deltas",
            text_ctxt=i18n_contexts.default,
            icon="APPLYMOVEDELTA").mode = 'LOC'
        layout.operator(
            "object.transforms_to_deltas",
            text="Rotation to Deltas",
            text_ctxt=i18n_contexts.default,
            icon="APPLYROTATEDELTA").mode = 'ROT'
        layout.operator(
            "object.transforms_to_deltas",
            text="Scale to Deltas",
            text_ctxt=i18n_contexts.default,
            icon="APPLYSCALEDELTA").mode = 'SCALE'
        layout.operator(
            "object.transforms_to_deltas",
            text="All Transforms to Deltas",
            text_ctxt=i18n_contexts.default,
            icon="APPLYALLDELTA").mode = 'ALL'
        layout.operator("object.anim_transforms_to_deltas", icon="APPLYANIDELTA")

        layout.separator()

        layout.operator(
            "object.visual_transform_apply",
            text="Visual Transform",
            text_ctxt=i18n_contexts.default,
            icon="VISUALTRANSFORM")
        layout.operator("object.duplicates_make_real", icon="MAKEDUPLIREAL")
        layout.operator(
            "object.parent_inverse_apply",
            text="Parent Inverse",
            text_ctxt=i18n_contexts.default,
<<<<<<< HEAD
            icon="APPLY_PARENT_INVERSE")
=======
        ).target = 'MESH'
        layout.operator("object.duplicates_make_real")
        layout.operator("object.parent_inverse_apply", text="Parent Inverse", text_ctxt=i18n_contexts.default)
>>>>>>> 4ee3362b

        layout.template_node_operator_asset_menu_items(catalog_path="Object/Apply")


class VIEW3D_MT_object_parent(Menu):
    bl_label = "Parent"

    def draw(self, _context):
        from bl_ui_utils.layout import operator_context

        layout = self.layout

        layout.operator_enum("object.parent_set", "type")

        layout.separator()

        with operator_context(layout, 'EXEC_REGION_WIN'):
            layout.operator("object.parent_no_inverse_set", icon="PARENT").keep_transform = False
            props = layout.operator(
                "object.parent_no_inverse_set",
                text="Make Parent without Inverse (Keep Transform)",
                icon="PARENT")
            props.keep_transform = True

            layout.operator("curves.surface_set", text="Object (Attach Curves to Surface)", icon="PARENT_CURVE")

        layout.separator()

        layout.operator_enum("object.parent_clear", "type")


class VIEW3D_MT_object_track(Menu):
    bl_label = "Track"
    bl_translation_context = i18n_contexts.constraint

    def draw(self, _context):
        layout = self.layout

        layout.operator("object.track_set", text="Damped Track Constraint", icon="CONSTRAINT_DATA").type = "DAMPTRACK"
        layout.operator("object.track_set", text="Track to Constraint", icon="CONSTRAINT_DATA").type = "TRACKTO"
        layout.operator("object.track_set", text="Lock Track Constraint", icon="CONSTRAINT_DATA").type = "LOCKTRACK"

        layout.separator()

        layout.operator("object.track_clear", text="Clear Track", icon="CLEAR_TRACK").type = 'CLEAR'
        layout.operator(
            "object.track_clear",
            text="Clear Track - Keep Transformation",
            icon="CLEAR_TRACK").type = 'CLEAR_KEEP_TRANSFORM'

# BFA - not referenced in the 3D View Editor - but referenced by hotkey M in Blender keymap.


class VIEW3D_MT_object_collection(Menu):
    bl_label = "Collection"

    def draw(self, _context):
        layout = self.layout

        #layout.operator("object.move_to_collection", icon='GROUP') #BFA - Double entry
        layout.operator("object.link_to_collection", icon='GROUP')

        layout.separator()

        layout.operator("collection.create", icon='COLLECTION_NEW')
        # layout.operator_menu_enum("collection.objects_remove", "collection")  # BUGGY
        layout.operator("collection.objects_remove", icon="DELETE")
        layout.operator("collection.objects_remove_all", icon="DELETE")

        layout.separator()

        layout.operator("collection.objects_add_active", icon='GROUP')
        layout.operator("collection.objects_remove_active", icon="DELETE")


class VIEW3D_MT_object_constraints(Menu):
    bl_label = "Constraints"

    def draw(self, _context):
        layout = self.layout

        layout.operator("object.constraint_add_with_targets", icon="CONSTRAINT_DATA")
        layout.operator("object.constraints_copy", icon="COPYDOWN")

        layout.separator()

        layout.operator("object.constraints_clear", icon="CLEAR_CONSTRAINT")


class VIEW3D_MT_object_quick_effects(Menu):
    bl_label = "Quick Effects"

    def draw(self, _context):
        layout = self.layout

        layout.operator("object.quick_fur", icon="CURVES")
        layout.operator("object.quick_explode", icon="MOD_EXPLODE")
        layout.operator("object.quick_smoke", icon="MOD_SMOKE")
        layout.operator("object.quick_liquid", icon="MOD_FLUIDSIM")
        layout.template_node_operator_asset_menu_items(catalog_path="Object/Quick Effects")


class VIEW3D_MT_object_showhide(Menu):
    bl_label = "Show/Hide"

    def draw(self, _context):
        layout = self.layout

        layout.operator("object.hide_view_clear", text="Show Hidden", icon="HIDE_OFF")

        layout.separator()

        layout.operator("object.hide_view_set", text="Hide Selected", icon="HIDE_ON").unselected = False
        layout.operator("object.hide_view_set", text="Hide Unselected", icon="HIDE_UNSELECTED").unselected = True


class VIEW3D_MT_object_cleanup(Menu):
    bl_label = "Clean Up"

    def draw(self, _context):
        layout = self.layout

        layout.operator(
            "object.vertex_group_clean",
            text="Clean Vertex Group Weights",
            icon='CLEAN_CHANNELS').group_select_mode = 'ALL'
        layout.operator(
            "object.vertex_group_limit_total",
            text="Limit Total Vertex Groups",
            icon='WEIGHT_LIMIT_TOTAL').group_select_mode = 'ALL'

        layout.separator()

        layout.operator("object.material_slot_remove_unused", text="Remove Unused Material Slots", icon='DELETE')


class VIEW3D_MT_object_asset(Menu):
    bl_label = "Asset"

    def draw(self, _context):
        layout = self.layout

        layout.operator("asset.mark", icon='ASSIGN')
        layout.operator("asset.clear", text="Clear Asset", icon='CLEAR').set_fake_user = False
        layout.operator("asset.clear", text="Clear Asset (Set Fake User)", icon='CLEAR').set_fake_user = True


class VIEW3D_MT_make_single_user(Menu):
    bl_label = "Make Single User"

    def draw(self, _context):
        layout = self.layout
        layout.operator_context = 'EXEC_REGION_WIN'

        props = layout.operator("object.make_single_user", text="Object", icon='MAKE_SINGLE_USER')
        props.object = True
        props.obdata = props.material = props.animation = props.obdata_animation = False

        props = layout.operator("object.make_single_user", text="Object & Data", icon='MAKE_SINGLE_USER')
        props.object = props.obdata = True
        props.material = props.animation = props.obdata_animation = False

        props = layout.operator("object.make_single_user", text="Object & Data & Materials", icon='MAKE_SINGLE_USER')
        props.object = props.obdata = props.material = True
        props.animation = props.obdata_animation = False

        props = layout.operator("object.make_single_user", text="Materials", icon='MAKE_SINGLE_USER')
        props.material = True
        props.object = props.obdata = props.animation = props.obdata_animation = False

        props = layout.operator("object.make_single_user", text="Object Animation", icon='MAKE_SINGLE_USER')
        props.animation = True
        props.object = props.obdata = props.material = props.obdata_animation = False

        props = layout.operator("object.make_single_user", text="Object Data Animation", icon='MAKE_SINGLE_USER')
        props.obdata_animation = props.obdata = True
        props.object = props.material = props.animation = False


class VIEW3D_MT_object_convert(Menu):
    bl_label = "Convert"

    def draw(self, context):
        layout = self.layout
        ob = context.active_object

        if ob and ob.type == 'GPENCIL' and context.gpencil_data and not context.preferences.experimental.use_grease_pencil_version3:
            layout.operator_enum("gpencil.convert", "type")
        else:
            layout.operator_enum("object.convert", "target")

        # Potrace lib dependency.
        if bpy.app.build_options.potrace:
            layout.operator("gpencil.trace_image", icon='OUTLINER_OB_GREASEPENCIL')

        if ob and ob.type == 'CURVES':
            layout.operator("curves.convert_to_particle_system", text="Particle System", icon="PARTICLES")

        layout.template_node_operator_asset_menu_items(catalog_path="Object/Convert")


class VIEW3D_MT_make_links(Menu):
    bl_label = "Link/Transfer Data"

    def draw(self, _context):
        layout = self.layout
        operator_context_default = layout.operator_context

        if len(bpy.data.scenes) > 10:
            layout.operator_context = 'INVOKE_REGION_WIN'
            layout.operator("object.make_links_scene", text="Link Objects to Scene", icon='OUTLINER_OB_EMPTY')
        else:
            layout.operator_context = 'EXEC_REGION_WIN'
            layout.operator_menu_enum("object.make_links_scene", "scene", text="Link Objects to Scene")

        layout.separator()

        layout.operator_context = operator_context_default

        layout.operator_enum("object.make_links_data", "type")  # inline

        layout.separator()

        layout.operator("object.join_uvs", text="Copy UV Maps", icon="TRANSFER_UV")

        layout.separator()

        layout.operator("object.data_transfer", icon='TRANSFER_DATA')
        layout.operator("object.datalayout_transfer", icon='TRANSFER_DATA_LAYOUT')


class VIEW3D_MT_brush_paint_modes(Menu):
    bl_label = "Enabled Modes"

    def draw(self, context):
        layout = self.layout

        settings = UnifiedPaintPanel.paint_settings(context)
        brush = settings.brush

        layout.prop(brush, "use_paint_sculpt", text="Sculpt")
        layout.prop(brush, "use_paint_uv_sculpt", text="UV Sculpt")
        layout.prop(brush, "use_paint_vertex", text="Vertex Paint")
        layout.prop(brush, "use_paint_weight", text="Weight Paint")
        layout.prop(brush, "use_paint_image", text="Texture Paint")
        layout.prop(brush, "use_paint_sculpt_curves", text="Sculpt Curves")


# bfa menu
class VIEW3D_MT_brush(Menu):
    bl_label = "Brush"

    def draw(self, context):
        layout = self.layout

        settings = UnifiedPaintPanel.paint_settings(context)
        brush = getattr(settings, "brush", None)
        obj = context.active_object
        mesh = context.object.data  # face selection masking for painting

        # skip if no active brush
        if not brush:
            layout.label(text="No Brush selected. Please select a brush first", icon='INFO')
            return

        tex_slot = brush.texture_slot
        mask_tex_slot = brush.mask_texture_slot

        # brush tool
        if context.sculpt_object:
            layout.operator("brush.reset", icon="BRUSH_RESET")

        if tex_slot.map_mode == 'STENCIL':

            layout.separator()

            layout.operator(
                "brush.stencil_control",
                text='Move Stencil Texture',
                icon='TRANSFORM_MOVE').mode = 'TRANSLATION'
            layout.operator(
                "brush.stencil_control",
                text='Rotate Stencil Texture',
                icon='TRANSFORM_ROTATE').mode = 'ROTATION'
            layout.operator(
                "brush.stencil_control",
                text='Scale Stencil Texture',
                icon='TRANSFORM_SCALE').mode = 'SCALE'
            layout.operator("brush.stencil_reset_transform", text="Reset Stencil Texture position", icon="RESET")

        if mask_tex_slot.map_mode == 'STENCIL':

            layout.separator()

            myvar = layout.operator("brush.stencil_control", text="Move Stencil Mask Texture", icon='TRANSFORM_MOVE')
            myvar.mode = 'TRANSLATION'
            myvar.texmode = 'SECONDARY'
            myvar = layout.operator(
                "brush.stencil_control",
                text="Rotate Stencil Mask Texture",
                icon='TRANSFORM_ROTATE')
            myvar.mode = 'ROTATION'
            myvar.texmode = 'SECONDARY'
            myvar = layout.operator("brush.stencil_control", text="Scale Stencil Mask Texture", icon='TRANSFORM_SCALE')
            myvar.mode = 'SCALE'
            myvar.texmode = 'SECONDARY'
            layout.operator(
                "brush.stencil_reset_transform",
                text="Reset Stencil Mask Texture position",
                icon="RESET").mask = True

        # If face selection masking for painting is active
        if mesh.use_paint_mask:

            layout.separator()

            layout.menu("VIEW3D_MT_facemask_showhide")  # bfa - show hide for face mask tool

        # Color picker just in vertex and texture paint
        if obj.mode in {'VERTEX_PAINT', 'TEXTURE_PAINT'}:

            layout.separator()

            layout.operator("paint.sample_color", text="Color Picker", icon='EYEDROPPER')


# bfa - show hide menu for face selection masking
class VIEW3D_MT_facemask_showhide(Menu):
    bl_label = "Show/Hide"

    def draw(self, context):
        layout = self.layout

        layout.operator("paint.face_select_reveal", text="Show Hidden", icon="HIDE_OFF")
        layout.operator("paint.face_select_hide", text="Hide Selected", icon="HIDE_ON").unselected = False
        layout.operator("paint.face_select_hide", text="Hide Unselected", icon="HIDE_UNSELECTED").unselected = True


class VIEW3D_MT_paint_vertex(Menu):
    bl_label = "Paint"

    def draw(self, _context):
        layout = self.layout

        layout.operator("paint.vertex_color_set", icon="COLOR")  # BFA - Expose operator
        layout.operator("paint.vertex_color_smooth", icon="PARTICLEBRUSH_SMOOTH")
        layout.operator("paint.vertex_color_dirt", icon="DIRTY_VERTEX")
        layout.operator("paint.vertex_color_from_weight", icon="VERTCOLFROMWEIGHT")

        layout.separator()

        layout.operator("paint.vertex_color_invert", text="Invert", icon="REVERSE_COLORS")
        layout.operator("paint.vertex_color_levels", text="Levels", icon="LEVELS")
        layout.operator("paint.vertex_color_hsv", text="Hue/Saturation/Value", icon="HUESATVAL")
        layout.operator(
            "paint.vertex_color_brightness_contrast",
            text="Brightness/Contrast",
            icon="BRIGHTNESS_CONTRAST")

        layout.separator()

        layout.operator("paint.vertex_color_set")
        layout.operator("paint.sample_color")


class VIEW3D_MT_hook(Menu):
    bl_label = "Hooks"

    def draw(self, context):
        layout = self.layout
        layout.operator_context = 'EXEC_AREA'
        layout.operator("object.hook_add_newob", icon="HOOK_NEW")
        layout.operator("object.hook_add_selob", icon="HOOK_SELECTED").use_bone = False
        layout.operator("object.hook_add_selob", text="Hook to Selected Object Bone", icon="HOOK_BONE").use_bone = True

        if any([mod.type == 'HOOK' for mod in context.active_object.modifiers]):
            layout.separator()

            layout.operator_menu_enum("object.hook_assign", "modifier", icon="HOOK_ASSIGN")
            layout.operator_menu_enum("object.hook_remove", "modifier", icon="HOOK_REMOVE")

            layout.separator()

            layout.operator_menu_enum("object.hook_select", "modifier", icon="HOOK_SELECT")
            layout.operator_menu_enum("object.hook_reset", "modifier", icon="HOOK_RESET")
            layout.operator_menu_enum("object.hook_recenter", "modifier", icon="HOOK_RECENTER")


class VIEW3D_MT_vertex_group(Menu):
    bl_label = "Vertex Groups"

    def draw(self, context):
        layout = self.layout

        layout.operator_context = 'EXEC_AREA'
        layout.operator("object.vertex_group_assign_new", icon="GROUP_VERTEX")

        ob = context.active_object
        if ob.mode == 'EDIT' or (ob.mode == 'WEIGHT_PAINT' and ob.type == 'MESH' and ob.data.use_paint_mask_vertex):
            if ob.vertex_groups.active:
                layout.separator()

                layout.operator("object.vertex_group_assign", text="Assign to Active Group", icon="ADD_TO_ACTIVE")
                layout.operator("object.vertex_group_remove_from", text="Remove from Active Group",
                                icon="REMOVE_SELECTED_FROM_ACTIVE_GROUP").use_all_groups = False
                layout.operator(
                    "object.vertex_group_remove_from",
                    text="Remove from All",
                    icon="REMOVE_FROM_ALL_GROUPS").use_all_groups = True

        if ob.vertex_groups.active:
            layout.separator()

            layout.operator_menu_enum("object.vertex_group_set_active", "group", text="Set Active Group")
            layout.operator(
                "object.vertex_group_remove",
                text="Remove Active Group",
                icon="REMOVE_ACTIVE_GROUP").all = False
            layout.operator("object.vertex_group_remove", text="Remove All Groups", icon="REMOVE_ALL_GROUPS").all = True


class VIEW3D_MT_gpencil_vertex_group(Menu):
    bl_label = "Vertex Groups"

    def draw(self, context):
        layout = self.layout

        layout.operator_context = 'EXEC_AREA'
        ob = context.active_object

        layout.operator("object.vertex_group_add", text="Add New Group", icon="GROUP_VERTEX")
        ob = context.active_object
        if ob.vertex_groups.active:
            layout.separator()

            layout.operator("gpencil.vertex_group_assign", text="Assign", icon="ADD_TO_ACTIVE")
            layout.operator("gpencil.vertex_group_remove_from", text="Remove", icon="REMOVE_SELECTED_FROM_ACTIVE_GROUP")

            layout.operator("gpencil.vertex_group_select", text="Select", icon="SELECT_ALL")
            layout.operator("gpencil.vertex_group_deselect", text="Deselect", icon="SELECT_NONE")


class VIEW3D_MT_paint_weight_lock(Menu):
    bl_label = "Vertex Group Locks"

    def draw(self, _context):
        layout = self.layout

        props = layout.operator("object.vertex_group_lock", text="Lock All", icon='LOCKED')
        props.action, props.mask = 'LOCK', 'ALL'
        props = layout.operator("object.vertex_group_lock", text="Lock Selected", icon='LOCKED')
        props.action, props.mask = 'LOCK', 'SELECTED'
        props = layout.operator("object.vertex_group_lock", text="Lock Unselected", icon='LOCKED')
        props.action, props.mask = 'LOCK', 'UNSELECTED'
        props = layout.operator("object.vertex_group_lock", text="Lock Only Selected", icon='RESTRICT_SELECT_OFF')
        props.action, props.mask = 'LOCK', 'INVERT_UNSELECTED'

        layout.separator()

        props = layout.operator("object.vertex_group_lock", text="Unlock All", icon='UNLOCKED')
        props.action, props.mask = 'UNLOCK', 'ALL'
        props = layout.operator("object.vertex_group_lock", text="Unlock Selected", icon='UNLOCKED')
        props.action, props.mask = 'UNLOCK', 'SELECTED'
        props = layout.operator("object.vertex_group_lock", text="Unlock Unselected", icon='UNLOCKED')
        props.action, props.mask = 'UNLOCK', 'UNSELECTED'
        props = layout.operator("object.vertex_group_lock", text="Lock Only Unselected", icon='RESTRICT_SELECT_ON')
        props.action, props.mask = 'UNLOCK', 'INVERT_UNSELECTED'

        layout.separator()

        props = layout.operator("object.vertex_group_lock", text="Invert Locks", icon='INVERSE')
        props.action, props.mask = 'INVERT', 'ALL'


class VIEW3D_MT_paint_weight(Menu):
    bl_label = "Weights"

    @staticmethod
    def draw_generic(layout, is_editmode=False):

        layout.menu("VIEW3D_MT_paint_weight_legacy", text="Legacy")  # bfa menu

        if not is_editmode:

            layout.operator(
                "paint.weight_from_bones",
                text="Assign Automatic from Bones",
                icon="BONE_DATA").type = 'AUTOMATIC'
            layout.operator(
                "paint.weight_from_bones",
                text="Assign from Bone Envelopes",
                icon="ENVELOPE_MODIFIER").type = 'ENVELOPES'

            layout.separator()

        layout.operator("object.vertex_group_normalize_all", text="Normalize All", icon='WEIGHT_NORMALIZE_ALL')
        layout.operator("object.vertex_group_normalize", text="Normalize", icon='WEIGHT_NORMALIZE')

        layout.separator()

        layout.operator("object.vertex_group_mirror", text="Mirror", icon='WEIGHT_MIRROR')
        layout.operator("object.vertex_group_invert", text="Invert", icon='WEIGHT_INVERT')
        layout.operator("object.vertex_group_clean", text="Clean", icon='WEIGHT_CLEAN')

        layout.separator()

        layout.operator("object.vertex_group_quantize", text="Quantize", icon="WEIGHT_QUANTIZE")
        layout.operator("object.vertex_group_levels", text="Levels", icon='WEIGHT_LEVELS')
        layout.operator("object.vertex_group_smooth", text="Smooth", icon='WEIGHT_SMOOTH')

        if not is_editmode:
            props = layout.operator("object.data_transfer", text="Transfer Weights", icon='WEIGHT_TRANSFER_WEIGHTS')
            props.use_reverse_transfer = True
            props.data_type = 'VGROUP_WEIGHTS'

        layout.operator("object.vertex_group_limit_total", text="Limit Total", icon='WEIGHT_LIMIT_TOTAL')

        if not is_editmode:
            layout.separator()

            # Primarily for shortcut discoverability.
            layout.operator("paint.weight_set", icon="MOD_VERTEX_WEIGHT")

        layout.separator()

        layout.menu("VIEW3D_MT_paint_weight_lock", text="Locks")

    def draw(self, context):
        obj = context.active_object
        if obj.type == 'MESH':
            self.draw_generic(self.layout, is_editmode=False)


# bfa menu
class VIEW3D_MT_paint_weight_legacy(Menu):
    bl_label = "Legacy"

    @staticmethod
    def draw_generic(layout, is_editmode=False):

        if not is_editmode:
            layout.separator()

            # Primarily for shortcut discoverability.
            layout.operator("paint.weight_sample", text="Sample Weight", icon="EYEDROPPER")
            layout.operator("paint.weight_sample_group", text="Sample Group", icon="EYEDROPPER")

            layout.separator()

            # Primarily for shortcut discoverability.
            layout.operator("paint.weight_gradient", text="Gradient (Linear)", icon='GRADIENT').type = 'LINEAR'
            layout.operator("paint.weight_gradient", text="Gradient (Radial)", icon='GRADIENT').type = 'RADIAL'

    def draw(self, context):
        obj = context.active_object
        if obj.type == 'MESH':
            self.draw_generic(self.layout, is_editmode=False)

# bfa menu


class VIEW3D_MT_subdivision_set(Menu):
    bl_label = "Subdivide"

    def draw(self, context):
        layout = self.layout

        myvar = layout.operator("object.subdivision_set", text="Level 0", icon="SUBDIVIDE_EDGES")
        myvar.relative = False
        myvar.level = 0
        myvar = layout.operator("object.subdivision_set", text="Level 1", icon="SUBDIVIDE_EDGES")
        myvar.relative = False
        myvar.level = 1
        myvar = layout.operator("object.subdivision_set", text="Level 2", icon="SUBDIVIDE_EDGES")
        myvar.relative = False
        myvar.level = 2
        myvar = layout.operator("object.subdivision_set", text="Level 3", icon="SUBDIVIDE_EDGES")
        myvar.relative = False
        myvar.level = 3
        myvar = layout.operator("object.subdivision_set", text="Level 4", icon="SUBDIVIDE_EDGES")
        myvar.relative = False
        myvar.level = 4
        myvar = layout.operator("object.subdivision_set", text="Level 5", icon="SUBDIVIDE_EDGES")
        myvar.relative = False
        myvar.level = 5


class VIEW3D_MT_sculpt(Menu):
    bl_label = "Sculpt"

    def draw(self, context):
        layout = self.layout

        layout.menu("VIEW3D_MT_sculpt_legacy")  # bfa menu
        layout.menu("VIEW3D_MT_sculpt_transform")  # bfa menu

        layout.separator()

        props = layout.operator("paint.hide_show", text="Box Hide", icon="BOX_HIDE")
        props.action = 'HIDE'

        props = layout.operator("paint.hide_show", text="Box Show", icon="BOX_SHOW")
        props.action = 'SHOW'

        props = layout.operator("paint.hide_show_lasso_gesture", text="Lasso Hide")
        props.action = 'HIDE'

        props = layout.operator("paint.hide_show_lasso_gesture", text="Lasso Show")
        props.action = 'SHOW'

        layout.separator()

        # BFA: commented out code
        # props = layout.operator("sculpt.face_set_change_visibility", text="Toggle Visibility")
        # props.mode = 'TOGGLE'
        #
        # props = layout.operator("sculpt.face_set_change_visibility", text="Hide Active Face Set")
        # props.mode = 'HIDE_ACTIVE'
        #
        # props = layout.operator("paint.hide_show_all", text="Show All")
        # props.action = 'SHOW'
        #
        # layout.operator("paint.visibility_invert", text="Invert Visible")
        #
        # props = layout.operator("paint.hide_show_masked", text="Hide Masked")
        # props.action = 'HIDE'
        #
        # layout.separator()

        props = layout.operator("sculpt.trim_box_gesture", text="Box Trim", icon='BOX_TRIM')
        props.trim_mode = 'DIFFERENCE'

        props = layout.operator("sculpt.trim_lasso_gesture", text="Lasso Trim", icon='LASSO_TRIM')
        props.trim_mode = 'DIFFERENCE'

        props = layout.operator("sculpt.trim_box_gesture", text="Box Add", icon='BOX_ADD')
        props.trim_mode = 'JOIN'

        props = layout.operator("sculpt.trim_lasso_gesture", text="Lasso Add", icon='LASSO_ADD')
        props.trim_mode = 'JOIN'

        layout.separator()

        layout.operator("sculpt.project_line_gesture", text="Line Project", icon='LINE_PROJECT')

        # Fair Positions
        props = layout.operator("sculpt.face_set_edit", text="Fair Positions", icon='POSITION')
        props.mode = 'FAIR_POSITIONS'

        # Fair Tangency
        props = layout.operator("sculpt.face_set_edit", text="Fair Tangency", icon='NODE_TANGENT')
        props.mode = 'FAIR_TANGENCY'

        layout.separator()

        sculpt_filters_types = [
            ('SMOOTH', iface_("Smooth"), 'PARTICLEBRUSH_SMOOTH'),
            ('SURFACE_SMOOTH', iface_("Surface Smooth"), 'SURFACE_SMOOTH'),
            ('INFLATE', iface_("Inflate"), 'INFLATE'),
            ('RELAX', iface_("Relax Topology"), 'RELAX_TOPOLOGY'),
            ('RELAX_FACE_SETS', iface_("Relax Face Sets"), 'RELAX_FACE_SETS'),
            ('SHARPEN', iface_("Sharpen"), 'SHARPEN'),
            ('ENHANCE_DETAILS', iface_("Enhance Details"), 'ENHANCE'),
            ('ERASE_DISCPLACEMENT', iface_("Erase Multires Displacement"), 'DELETE'),
            ('RANDOM', iface_("Randomize"), 'RANDOMIZE')
        ]
        # bfa - added icons to the list
        for filter_type, ui_name, icon in sculpt_filters_types:
            props = layout.operator("sculpt.mesh_filter", text=ui_name, icon=icon, translate=False)
            props.type = filter_type

        layout.separator()

        layout.menu("VIEW3D_MT_subdivision_set")  # bfa - add subdivion set menu
        layout.operator("sculpt.sample_color", text="Sample Color")

        layout.separator()

        layout.menu("VIEW3D_MT_sculpt_set_pivot", text="Set Pivot")
        layout.menu("VIEW3D_MT_sculpt_showhide")  # bfa menu

        layout.separator()

        # Rebuild BVH
        layout.operator("sculpt.optimize", icon="FILE_REFRESH")

        layout.operator("object.transfer_mode", text="Transfer Sculpt Mode", icon="TRANSFER_SCULPT")


# bfa menu
class VIEW3D_MT_sculpt_legacy(Menu):
    bl_label = "Legacy"

    def draw(self, _context):
        layout = self.layout

        layout.operator("transform.translate", icon='TRANSFORM_MOVE')
        layout.operator("transform.rotate", icon='TRANSFORM_ROTATE')
        layout.operator("transform.resize", text="Scale", icon='TRANSFORM_SCALE')


# bfa menu
class VIEW3D_MT_sculpt_transform(Menu):
    bl_label = "Transform"

    def draw(self, _context):
        layout = self.layout

        props = layout.operator("sculpt.mesh_filter", text="Sphere", icon='SPHERE')
        props.type = 'SPHERE'


# bfa menu
class VIEW3D_MT_sculpt_showhide(Menu):
    bl_label = "Show/Hide"

    def draw(self, _context):
        layout = self.layout

        props = layout.operator("sculpt.face_set_change_visibility", text="Toggle Visibility", icon="HIDE_OFF")
        props.mode = 'TOGGLE'

        props = layout.operator("sculpt.face_set_change_visibility", text="Hide Active Face Set", icon="HIDE_ON")
        props.mode = 'HIDE_ACTIVE'

        props = layout.operator("paint.hide_show", text="Show All", icon="HIDE_OFF")
        props.action = 'SHOW'
        props.area = 'ALL'

        props = layout.operator("paint.visibility_invert", text="Invert Visible", icon="HIDE_ON")

        props = layout.operator("paint.hide_show", text="Hide Masked", icon="MOD_MASK_OFF")
        props.action = 'HIDE'
        props.area = 'MASKED'


class VIEW3D_MT_sculpt_curves(Menu):
    bl_label = "Curves"

    def draw(self, _context):
        layout = self.layout

        layout.operator(
            "curves.snap_curves_to_surface",
            text="Snap to Deformed Surface",
            icon="SNAP_SURFACE").attach_mode = 'DEFORM'
        layout.operator(
            "curves.snap_curves_to_surface",
            text="Snap to Nearest Surface",
            icon="SNAP_TO_ADJACENT").attach_mode = 'NEAREST'
        layout.separator()
        layout.operator("curves.convert_to_particle_system", text="Convert to Particle System", icon="PARTICLES")

        layout.template_node_operator_asset_menu_items(catalog_path="Curves")


class VIEW3D_MT_mask(Menu):
    bl_label = "Mask"

    def draw(self, _context):
        layout = self.layout

        layout.menu("VIEW3D_MT_mask_legacy")  # bfa menu

        props = layout.operator("paint.mask_flood_fill", text="Invert Mask", icon="INVERT_MASK")
        props.mode = 'INVERT'

        props = layout.operator("paint.mask_flood_fill", text="Fill Mask", icon="FILL_MASK")
        props.mode = 'VALUE'
        props.value = 1

        props = layout.operator("paint.mask_flood_fill", text="Clear Mask", icon="CLEAR_MASK")
        props.mode = 'VALUE'
        props.value = 0

        layout.separator()

        props = layout.operator("sculpt.mask_filter", text="Smooth Mask", icon="PARTICLEBRUSH_SMOOTH")
        props.filter_type = 'SMOOTH'

        props = layout.operator("sculpt.mask_filter", text="Sharpen Mask", icon="SHARPEN")
        props.filter_type = 'SHARPEN'

        props = layout.operator("sculpt.mask_filter", text="Grow Mask", icon="SELECTMORE")
        props.filter_type = 'GROW'

        props = layout.operator("sculpt.mask_filter", text="Shrink Mask", icon="SELECTLESS")
        props.filter_type = 'SHRINK'

        props = layout.operator("sculpt.mask_filter", text="Increase Contrast", icon="INC_CONTRAST")
        props.filter_type = 'CONTRAST_INCREASE'
        props.auto_iteration_count = False

        props = layout.operator("sculpt.mask_filter", text="Decrease Contrast", icon="DEC_CONTRAST")
        props.filter_type = 'CONTRAST_DECREASE'
        props.auto_iteration_count = False

        layout.separator()

        props = layout.operator("sculpt.expand", text="Expand Mask by Topology", icon="MESH_DATA")
        props.target = 'MASK'
        props.falloff_type = 'GEODESIC'
        props.invert = False
        props.use_auto_mask = False
        props.use_mask_preserve = True

        props = layout.operator("sculpt.expand", text="Expand Mask by Curvature", icon="CURVE_DATA")
        props.target = 'MASK'
        props.falloff_type = 'NORMALS'
        props.invert = False
        props.use_mask_preserve = True

        layout.separator()

        props = layout.operator("mesh.paint_mask_extract", text="Mask Extract", icon="PACKAGE")

        layout.separator()

        props = layout.operator("mesh.paint_mask_slice", text="Mask Slice", icon="MASK_SLICE")
        props.fill_holes = False
        props.new_object = False
        props = layout.operator("mesh.paint_mask_slice", text="Mask Slice and Fill Holes", icon="MASK_SLICE_FILL")
        props.new_object = False
        props = layout.operator("mesh.paint_mask_slice", text="Mask Slice to New Object", icon="MASK_SLICE_NEW")

        layout.separator()

        props = layout.operator("sculpt.mask_from_cavity", text="Mask From Cavity", icon="DIRTY_VERTEX")
        props.settings_source = 'OPERATOR'

        layout.separator()

        layout.menu("VIEW3D_MT_random_mask", text="Random Mask")

        layout.template_node_operator_asset_menu_items(catalog_path=self.bl_label)


# bfa menu
class VIEW3D_MT_mask_legacy(Menu):
    bl_label = "Legacy"

    def draw(self, _context):
        layout = self.layout

        props = layout.operator("paint.mask_box_gesture", text="Box Mask", icon="BOX_MASK")
        props.mode = 'VALUE'
        props.value = 0

        props = layout.operator("paint.mask_lasso_gesture", text="Lasso Mask", icon="LASSO_MASK")


class VIEW3D_MT_face_sets(Menu):
    bl_label = "Face Sets"

    def draw(self, _context):
        layout = self.layout

        layout.operator("sculpt.face_sets_create", text="Face Set from Masked", icon="MOD_MASK").mode = 'MASKED'
        layout.operator("sculpt.face_sets_create", text="Face Set from Visible", icon="FILL_MASK").mode = 'VISIBLE'
        layout.operator(
            "sculpt.face_sets_create",
            text='Face Set from Edit Mode Selection',
            icon="EDITMODE_HLT").mode = 'SELECTION'

        layout.separator()

        layout.menu("VIEW3D_MT_face_sets_init", text="Initialize Face Sets")

        layout.separator()

        layout.operator("sculpt.face_set_edit", text="Grow Face Set", icon='SELECTMORE').mode = 'GROW'
        layout.operator("sculpt.face_set_edit", text="Shrink Face Set", icon='SELECTLESS').mode = 'SHRINK'
        props = layout.operator("sculpt.expand", text="Expand Face Set by Topology", icon='FACE_MAPS')
        props.target = 'FACE_SETS'
        props.falloff_type = 'GEODESIC'
        props.invert = False
        props.use_mask_preserve = False
        props.use_modify_active = False

        props = layout.operator("sculpt.expand", text="Expand Active Face Set", icon='FACE_MAPS_ACTIVE')
        props.target = 'FACE_SETS'
        props.falloff_type = 'BOUNDARY_FACE_SET'
        props.invert = False
        props.use_mask_preserve = False
        props.use_modify_active = True

        layout.separator()

        layout.operator("mesh.face_set_extract", text="Extract Face Set", icon="SEPARATE")

        layout.separator()

        layout.operator("paint.visibility_invert", text="Invert Visible Face Sets", icon='INVERT_MASK')
        props = layout.operator("paint.hide_show", text="Show All Face Sets", icon='HIDE_OFF')
        props.action = "SHOW"
        props.area = "ALL"

        layout.separator()

        layout.operator("sculpt.face_sets_randomize_colors", text="Randomize Colors", icon="COLOR")

        layout.template_node_operator_asset_menu_items(catalog_path=self.bl_label)


class VIEW3D_MT_sculpt_set_pivot(Menu):
    bl_label = "Sculpt Set Pivot"

    def draw(self, _context):
        layout = self.layout

        props = layout.operator("sculpt.set_pivot_position", text="Pivot to Origin", icon="PIVOT_TO_ORIGIN")
        props.mode = 'ORIGIN'

        props = layout.operator("sculpt.set_pivot_position", text="Pivot to Unmasked", icon="PIVOT_TO_UNMASKED")
        props.mode = 'UNMASKED'

        props = layout.operator("sculpt.set_pivot_position", text="Pivot to Mask Border", icon="PIVOT_TO_MASKBORDER")
        props.mode = 'BORDER'

        props = layout.operator("sculpt.set_pivot_position", text="Pivot to Active Vertex", icon="PIVOT_TO_ACTIVE_VERT")
        props.mode = 'ACTIVE'

        props = layout.operator(
            "sculpt.set_pivot_position",
            text="Pivot to Surface Under Cursor",
            icon="PIVOT_TO_SURFACE")
        props.mode = 'SURFACE'


class VIEW3D_MT_face_sets_init(Menu):
    bl_label = "Face Sets Init"

    def draw(self, _context):
        layout = self.layout

        layout.operator("sculpt.face_sets_init", text="By Loose Parts", icon="SELECT_LOOSE").mode = 'LOOSE_PARTS'
        layout.operator("sculpt.face_sets_init", text="By Face Set Boundaries",
                        icon="SELECT_BOUNDARY").mode = 'FACE_SET_BOUNDARIES'
        layout.operator("sculpt.face_sets_init", text="By Materials", icon="MATERIAL_DATA").mode = 'MATERIALS'
        layout.operator("sculpt.face_sets_init", text="By Normals", icon="RECALC_NORMALS").mode = 'NORMALS'
        layout.operator("sculpt.face_sets_init", text="By UV Seams", icon="MARK_SEAM").mode = 'UV_SEAMS'
        layout.operator("sculpt.face_sets_init", text="By Edge Creases", icon="CREASE").mode = 'CREASES'
        layout.operator("sculpt.face_sets_init", text="By Edge Bevel Weight", icon="BEVEL").mode = 'BEVEL_WEIGHT'
        layout.operator("sculpt.face_sets_init", text="By Sharp Edges", icon="SELECT_SHARPEDGES").mode = 'SHARP_EDGES'


class VIEW3D_MT_random_mask(Menu):
    bl_label = "Random Mask"

    def draw(self, _context):
        layout = self.layout

        layout.operator("sculpt.mask_init", text="Per Vertex", icon="SELECT_UNGROUPED_VERTS").mode = 'RANDOM_PER_VERTEX'
        layout.operator("sculpt.mask_init", text="Per Face Set", icon="FACESEL").mode = 'RANDOM_PER_FACE_SET'
        layout.operator("sculpt.mask_init", text="Per Loose Part", icon="SELECT_LOOSE").mode = 'RANDOM_PER_LOOSE_PART'


class VIEW3D_MT_particle(Menu):
    bl_label = "Particle"

    def draw(self, context):
        layout = self.layout
        tool_settings = context.tool_settings

        particle_edit = tool_settings.particle_edit

        layout.operator("particle.mirror", icon="TRANSFORM_MIRROR")

        layout.operator("particle.remove_doubles", icon='REMOVE_DOUBLES')

        layout.separator()

        if particle_edit.select_mode == 'POINT':
            layout.operator("particle.subdivide", icon="SUBDIVIDE_EDGES")

        layout.operator("particle.unify_length", icon="RULER")
        layout.operator("particle.rekey", icon="KEY_HLT")
        layout.operator("particle.weight_set", icon="MOD_VERTEX_WEIGHT")

        layout.separator()

        layout.menu("VIEW3D_MT_particle_showhide")

        layout.separator()

        layout.operator("particle.delete", icon="DELETE")


class VIEW3D_MT_particle_context_menu(Menu):
    bl_label = "Particle"

    def draw(self, context):
        layout = self.layout
        tool_settings = context.tool_settings

        particle_edit = tool_settings.particle_edit

        layout.operator("particle.rekey", icon="KEY_HLT")

        layout.separator()

        layout.operator("particle.delete", icon="DELETE")

        layout.separator()

        layout.operator("particle.remove_doubles", icon='REMOVE_DOUBLES')
        layout.operator("particle.unify_length", icon="RULER")

        if particle_edit.select_mode == 'POINT':
            layout.operator("particle.subdivide", icon="SUBDIVIDE_EDGES")

        layout.operator("particle.weight_set", icon="MOD_VERTEX_WEIGHT")

        layout.separator()

        layout.operator("particle.mirror")

        if particle_edit.select_mode == 'POINT':
            layout.separator()

            layout.operator("particle.select_all", text="All", icon='SELECT_ALL').action = 'SELECT'
            layout.operator("particle.select_all", text="None", icon='SELECT_NONE').action = 'DESELECT'
            layout.operator("particle.select_all", text="Invert", icon='INVERSE').action = 'INVERT'

            layout.separator()

            layout.operator("particle.select_roots", icon="SELECT_ROOT")
            layout.operator("particle.select_tips", icon="SELECT_TIP")

            layout.separator()

            layout.operator("particle.select_random", icon="RANDOMIZE")

            layout.separator()

            layout.operator("particle.select_more", icon="SELECTMORE")
            layout.operator("particle.select_less", icon="SELECTLESS")

            layout.operator("particle.select_linked", text="Select Linked", icon="LINKED")

        layout.separator()

        layout.menu("VIEW3D_MT_particle_showhide")  # BFA - added to context menu


class VIEW3D_MT_particle_showhide(Menu):
    bl_label = "Show/Hide"

    def draw(self, context):
        layout = self.layout

        layout.operator("particle.reveal", text="Show Hidden", icon="HIDE_OFF")
        layout.operator("particle.hide", text="Hide Selected", icon="HIDE_ON").unselected = False
        layout.operator("particle.hide", text="Hide Unselected", icon="HIDE_UNSELECTED").unselected = True


class VIEW3D_MT_pose(Menu):
    bl_label = "Pose"

    def draw(self, _context):
        layout = self.layout

        layout.menu("VIEW3D_MT_transform_armature")

        layout.menu("VIEW3D_MT_pose_transform")
        layout.menu("VIEW3D_MT_pose_apply")

        layout.menu("VIEW3D_MT_snap")

        layout.separator()

        layout.menu("VIEW3D_MT_object_animation")

        layout.separator()

        layout.menu("VIEW3D_MT_pose_slide")
        layout.menu("VIEW3D_MT_pose_propagate")

        layout.separator()

        layout.operator("pose.copy", icon='COPYDOWN')
        layout.operator("pose.paste", icon='PASTEDOWN').flipped = False
        layout.operator("pose.paste", icon='PASTEFLIPDOWN', text="Paste Pose Flipped").flipped = True

        layout.separator()

        layout.menu("VIEW3D_MT_pose_motion")

        layout.separator()

        layout.operator("armature.move_to_collection", text="Move to Bone Collection", icon="GROUP_BONE") #BFA - added for consistency
        layout.menu("VIEW3D_MT_bone_collections")

        layout.separator()

        layout.menu("VIEW3D_MT_object_parent")
        layout.menu("VIEW3D_MT_pose_ik")
        layout.menu("VIEW3D_MT_pose_constraints")

        layout.separator()

        layout.menu("VIEW3D_MT_pose_names")
        layout.operator("pose.quaternions_flip", icon="FLIP")

        layout.separator()

        layout.menu("VIEW3D_MT_pose_showhide")
        layout.menu("VIEW3D_MT_bone_options_toggle", text="Bone Settings")


class VIEW3D_MT_pose_transform(Menu):
    bl_label = "Clear Transform"

    def draw(self, _context):
        layout = self.layout

        layout.operator("pose.transforms_clear", text="All", icon="CLEAR")
        layout.operator("pose.user_transforms_clear", icon="NODE_TRANSFORM_CLEAR")

        layout.separator()

        layout.operator("pose.loc_clear", text="Location", icon="CLEARMOVE")
        layout.operator("pose.rot_clear", text="Rotation", icon="CLEARROTATE")
        layout.operator("pose.scale_clear", text="Scale", icon="CLEARSCALE")

        layout.separator()

        layout.operator("pose.user_transforms_clear", text="Reset Unkeyed", icon="RESET")


class VIEW3D_MT_pose_slide(Menu):
    bl_label = "In-Betweens"

    def draw(self, _context):
        layout = self.layout

        layout.operator("pose.blend_with_rest", icon='PUSH_POSE')
        layout.operator("pose.push", icon='POSE_FROM_BREAKDOWN')
        layout.operator("pose.relax", icon='POSE_RELAX_TO_BREAKDOWN')
        layout.operator("pose.breakdown", icon='BREAKDOWNER_POSE')
        layout.operator("pose.blend_to_neighbor", icon='BLEND_TO_NEIGHBOUR')


class VIEW3D_MT_pose_propagate(Menu):
    bl_label = "Propagate"

    def draw(self, _context):
        layout = self.layout

        layout.operator("pose.propagate", text="To Next Keyframe", icon="PROPAGATE_NEXT").mode = 'NEXT_KEY'
        layout.operator(
            "pose.propagate",
            text="To Last Keyframe (Make Cyclic)",
            icon="PROPAGATE_PREVIOUS").mode = 'LAST_KEY'

        layout.separator()

        layout.operator("pose.propagate", text="On Selected Keyframes",
                        icon="PROPAGATE_SELECTED").mode = 'SELECTED_KEYS'

        layout.separator()

        layout.operator("pose.propagate", text="On Selected Markers", icon="PROPAGATE_MARKER").mode = 'SELECTED_MARKERS'


class VIEW3D_MT_pose_motion(Menu):
    bl_label = "Motion Paths"

    def draw(self, _context):
        layout = self.layout

        layout.operator("pose.paths_calculate", text="Calculate", icon='MOTIONPATHS_CALCULATE')
        layout.operator("pose.paths_clear", text="Clear", icon='MOTIONPATHS_CLEAR')
        layout.operator("pose.paths_update", text="Update Armature Motion Paths", icon="MOTIONPATHS_UPDATE")
        layout.operator("object.paths_update_visible", text="Update All Motion Paths", icon="MOTIONPATHS_UPDATE_ALL")


class VIEW3D_MT_bone_collections(Menu):
    bl_label = "Bone Collections"

    @classmethod
    def poll(cls, context):
        if not context.object or context.object.type != 'ARMATURE':
            return False
        if context.object.data.library:
            return False
        return True

    def draw(self, context):
        layout = self.layout

        layout.operator("armature.assign_to_collection", text="Add", icon="COLLECTION_BONE_ADD")  #BFA - shortned label

        layout.separator()

<<<<<<< HEAD
        layout.operator("armature.collection_show_all", icon="SHOW_UNSELECTED")
        props = layout.operator("armature.collection_create_and_assign", #BFA - shortned label
                                text="Assign to New",
                                icon='COLLECTION_BONE_NEW')
=======
        layout.operator("armature.collection_show_all")
        props = layout.operator("armature.collection_create_and_assign", text="Assign to New Collection")
>>>>>>> 4ee3362b
        props.name = "New Collection"


class VIEW3D_MT_pose_ik(Menu):
    bl_label = "Inverse Kinematics"

    def draw(self, _context):
        layout = self.layout

        layout.operator("pose.ik_add", icon="ADD_IK")
        layout.operator("pose.ik_clear", icon="CLEAR_IK")


class VIEW3D_MT_pose_constraints(Menu):
    bl_label = "Constraints"

    def draw(self, _context):
        layout = self.layout

        layout.operator("pose.constraint_add_with_targets", text="Add (with Targets)", icon="CONSTRAINT_DATA")
        layout.operator("pose.constraints_copy", icon="COPYDOWN")
        layout.operator("pose.constraints_clear", icon="CLEAR_CONSTRAINT")


class VIEW3D_MT_pose_names(Menu):
    bl_label = "Names"

    def draw(self, _context):
        layout = self.layout

        layout.operator_context = 'EXEC_REGION_WIN'
        layout.operator("pose.autoside_names", text="Auto-Name Left/Right", icon="RENAME_X").axis = 'XAXIS'
        layout.operator("pose.autoside_names", text="Auto-Name Front/Back", icon="RENAME_Y").axis = 'YAXIS'
        layout.operator("pose.autoside_names", text="Auto-Name Top/Bottom", icon="RENAME_Z").axis = 'ZAXIS'
        layout.operator("pose.flip_names", icon="FLIP")


class VIEW3D_MT_pose_showhide(Menu):
    bl_label = "Show/Hide"

    def draw(self, context):
        layout = self.layout

        layout.operator("pose.reveal", text="Show Hidden", icon="HIDE_OFF")
        layout.operator("pose.hide", text="Hide Selected", icon="HIDE_ON").unselected = False
        layout.operator("pose.hide", text="Hide Unselected", icon="HIDE_UNSELECTED").unselected = True


class VIEW3D_MT_pose_apply(Menu):
    bl_label = "Apply"

    def draw(self, _context):
        layout = self.layout

        layout.operator("pose.armature_apply", icon="MOD_ARMATURE")
        layout.operator(
            "pose.armature_apply",
            text="Apply Selected as Rest Pose",
            icon="MOD_ARMATURE_SELECTED").selected = True
        layout.operator("pose.visual_transform_apply", icon="APPLYMOVE")

        layout.separator()

        props = layout.operator("object.assign_property_defaults", icon="ASSIGN")
        props.process_bones = True


class VIEW3D_MT_pose_context_menu(Menu):
    bl_label = "Pose"

    def draw(self, _context):
        layout = self.layout

        layout.operator_context = 'INVOKE_REGION_WIN'

        layout.operator("anim.keyframe_insert", text="Insert Keyframe", icon='KEYFRAMES_INSERT')
        layout.operator("anim.keyframe_insert_menu", text="Insert Keyframe with Keying Set", icon='KEYFRAMES_INSERT').always_prompt = True

        layout.separator()

        layout.operator("pose.copy", icon='COPYDOWN')
        layout.operator("pose.paste", icon='PASTEDOWN').flipped = False
        layout.operator("pose.paste", icon='PASTEFLIPDOWN', text="Paste X-Flipped Pose").flipped = True

        layout.separator()

        props = layout.operator("wm.call_panel", text="Rename Active Bone...", icon='RENAME')
        props.name = "TOPBAR_PT_name"
        props.keep_open = False

        layout.separator()

        layout.operator("pose.push", icon='PUSH_POSE')
        layout.operator("pose.relax", icon='RELAX_POSE')
        layout.operator("pose.breakdown", icon='BREAKDOWNER_POSE')
        layout.operator("pose.blend_to_neighbor", icon="BLEND_TO_NEIGHBOUR")

        layout.separator()

        layout.operator("pose.paths_calculate", text="Calculate Motion Paths", icon='MOTIONPATHS_CALCULATE')
        layout.operator("pose.paths_clear", text="Clear Motion Paths", icon='MOTIONPATHS_CLEAR')
        layout.operator("pose.paths_update", text="Update Armature Motion Paths", icon="MOTIONPATHS_UPDATE")

        layout.separator()

        layout.operator("armature.move_to_collection", text="Move to Bone Collection", icon="GROUP_BONE") #BFA - added to context menu

        layout.separator()

        layout.operator("pose.reveal", text="Show Hidden", icon="HIDE_OFF")
        layout.operator("pose.hide", text="Hide Selected", icon="HIDE_ON").unselected = False
        # BFA - added for consistentcy with header
        layout.operator("pose.hide", text="Hide Unselected", icon="HIDE_UNSELECTED").unselected = True

        layout.separator()

        layout.operator("pose.user_transforms_clear", icon="NODE_TRANSFORM_CLEAR")


class BoneOptions:
    def draw(self, context):
        layout = self.layout

        options = [
            "show_wire",
            "use_deform",
            "use_envelope_multiply",
            "use_inherit_rotation",
        ]

        if context.mode == 'EDIT_ARMATURE':
            bone_props = bpy.types.EditBone.bl_rna.properties
            data_path_iter = "selected_bones"
            opt_suffix = ""
            options.append("lock")
        else:  # pose-mode
            bone_props = bpy.types.Bone.bl_rna.properties
            data_path_iter = "selected_pose_bones"
            opt_suffix = "bone."

        for opt in options:
            props = layout.operator("wm.context_collection_boolean_set", text=bone_props[opt].name,
                                    text_ctxt=i18n_contexts.default)
            props.data_path_iter = data_path_iter
            props.data_path_item = opt_suffix + opt
            props.type = self.type


class VIEW3D_MT_bone_options_toggle(Menu, BoneOptions):
    bl_label = "Toggle Bone Options"
    type = 'TOGGLE'


class VIEW3D_MT_bone_options_enable(Menu, BoneOptions):
    bl_label = "Enable Bone Options"
    type = 'ENABLE'


class VIEW3D_MT_bone_options_disable(Menu, BoneOptions):
    bl_label = "Disable Bone Options"
    type = 'DISABLE'


# ********** Edit Menus, suffix from ob.type **********


class VIEW3D_MT_edit_mesh(Menu):
    bl_label = "Mesh"

    def draw(self, _context):
        layout = self.layout

        with_bullet = bpy.app.build_options.bullet

        layout.menu("VIEW3D_MT_edit_mesh_legacy")  # bfa menu

        layout.menu("VIEW3D_MT_transform")
        layout.menu("VIEW3D_MT_mirror")
        layout.menu("VIEW3D_MT_snap")

        layout.separator()

        layout.operator("mesh.duplicate_move", text="Duplicate", icon="DUPLICATE")
        layout.menu("VIEW3D_MT_edit_mesh_extrude")

        layout.separator()

        layout.menu("VIEW3D_MT_edit_mesh_merge", text="Merge")
        layout.menu("VIEW3D_MT_edit_mesh_split", text="Split")
        layout.operator_menu_enum("mesh.separate", "type")

        layout.separator()

        layout.operator("mesh.knife_project", icon='KNIFE_PROJECT')

        if with_bullet:
            layout.operator("mesh.convex_hull", icon="CONVEXHULL")

        layout.separator()

        layout.operator("mesh.symmetrize", icon="SYMMETRIZE", text="Symmetrize")
        layout.operator("mesh.symmetry_snap", icon="SNAP_SYMMETRY")

        layout.separator()

        layout.menu("VIEW3D_MT_edit_mesh_normals")
        layout.menu("VIEW3D_MT_edit_mesh_shading")
        layout.menu("VIEW3D_MT_edit_mesh_weights")
        layout.operator("mesh.attribute_set", icon="NODE_ATTRIBUTE")
        layout.menu("VIEW3D_MT_edit_mesh_sort_elements")  # bfa menu
        layout.menu("VIEW3D_MT_subdivision_set")  # bfa menu

        layout.separator()

        layout.menu("VIEW3D_MT_edit_mesh_showhide")
        layout.menu("VIEW3D_MT_edit_mesh_clean")

        layout.separator()

        layout.menu("VIEW3D_MT_edit_mesh_delete")
        layout.menu("VIEW3D_MT_edit_mesh_dissolve")  # bfa menu
        layout.menu("VIEW3D_MT_edit_mesh_select_mode")


# bfa menu
class VIEW3D_MT_edit_mesh_legacy(Menu):
    bl_label = "Legacy"

    def draw(self, context):
        layout = self.layout

        layout.operator("mesh.bisect", text="Bisect", icon='BISECT')
        layout.operator("mesh.knife_tool", text="Knife", icon='KNIFE')

# bfa menu


class VIEW3D_MT_edit_mesh_sort_elements(Menu):
    bl_label = "Sort Elements"

    def draw(self, context):
        layout = self.layout

        layout.operator("mesh.sort_elements", text="View Z Axis", icon="Z_ICON").type = 'VIEW_ZAXIS'
        layout.operator("mesh.sort_elements", text="View X Axis", icon="X_ICON").type = 'VIEW_XAXIS'
        layout.operator("mesh.sort_elements", text="Cursor Distance", icon="CURSOR").type = 'CURSOR_DISTANCE'
        layout.operator("mesh.sort_elements", text="Material", icon="MATERIAL").type = 'MATERIAL'
        layout.operator("mesh.sort_elements", text="Selected", icon="RESTRICT_SELECT_OFF").type = 'SELECTED'
        layout.operator("mesh.sort_elements", text="Randomize", icon="RANDOMIZE").type = 'RANDOMIZE'
        layout.operator("mesh.sort_elements", text="Reverse", icon="SWITCH_DIRECTION").type = 'REVERSE'

        layout.template_node_operator_asset_menu_items(catalog_path=self.bl_label)


class VIEW3D_MT_edit_mesh_context_menu(Menu):
    bl_label = ""

    def draw(self, context):

        def count_selected_items_for_objects_in_mode():
            selected_verts_len = 0
            selected_edges_len = 0
            selected_faces_len = 0
            for ob in context.objects_in_mode_unique_data:
                v, e, f = ob.data.count_selected_items()
                selected_verts_len += v
                selected_edges_len += e
                selected_faces_len += f
            return (selected_verts_len, selected_edges_len, selected_faces_len)

        is_vert_mode, is_edge_mode, is_face_mode = context.tool_settings.mesh_select_mode
        selected_verts_len, selected_edges_len, selected_faces_len = count_selected_items_for_objects_in_mode()

        del count_selected_items_for_objects_in_mode

        layout = self.layout

        with_freestyle = bpy.app.build_options.freestyle

        layout.operator_context = 'INVOKE_REGION_WIN'

        # If nothing is selected
        # (disabled for now until it can be made more useful).
        '''
        # If nothing is selected
        if not (selected_verts_len or selected_edges_len or selected_faces_len):
            layout.menu("VIEW3D_MT_mesh_add", text="Add", text_ctxt=i18n_contexts.operator_default)

            return
        '''

        # Else something is selected

        row = layout.row()

        if is_vert_mode:
            col = row.column(align=True)

            col.label(text="Vertex", icon='VERTEXSEL')
            col.separator()

            # Additive Operators
            col.operator("mesh.subdivide", text="Subdivide", icon="SUBDIVIDE_EDGES")

            col.separator()

            col.operator("mesh.extrude_vertices_move", text="Extrude Vertices", icon='EXTRUDE_REGION')

            col.separator()  # BFA-Draise - Seperated Legacy operator to be in own group like in the Legacy Menu, also consistent order

            col.operator("mesh.bevel", text="Bevel Vertices", icon='BEVEL').affect = 'VERTICES'

            col.separator()  # BFA-Draise - Seperated Legacy operator to be in own group like in the Legacy Menu, also consistent order

            if selected_verts_len > 1:
                col.separator()
                col.operator("mesh.edge_face_add", text="Make Edge/Face", icon='MAKE_EDGEFACE')
                col.operator("mesh.vert_connect_path", text="Connect Vertex Path", icon="VERTEXCONNECTPATH")
                col.operator("mesh.vert_connect", text="Connect Vertex Pairs", icon="VERTEXCONNECT")

            col.separator()

            # Deform Operators
            col.operator("transform.push_pull", text="Push/Pull", icon='PUSH_PULL')
            col.operator("transform.shrink_fatten", text="Shrink Fatten", icon='SHRINK_FATTEN')
            col.operator("transform.shear", text="Shear", icon="SHEAR")
            col.operator_context = 'EXEC_REGION_WIN'
            col.operator("transform.vertex_random", text="Randomize Vertices", icon='RANDOMIZE')
            col.operator_context = 'INVOKE_REGION_WIN'
            col.operator("mesh.vertices_smooth_laplacian", text="Smooth Laplacian", icon="SMOOTH_LAPLACIAN")

            col.separator()

            col.menu("VIEW3D_MT_snap", text="Snap Vertices")
            col.operator("transform.mirror", text="Mirror Vertices", icon='TRANSFORM_MIRROR')

            col.separator()

            col.operator("transform.vert_crease", icon="VERTEX_CREASE")

            col.separator()

            # Removal Operators
            if selected_verts_len > 1:
                col.menu("VIEW3D_MT_edit_mesh_merge", text="Merge Vertices")
            col.operator("mesh.split", icon="SPLIT")
            col.operator_menu_enum("mesh.separate", "type")
            col.operator("mesh.dissolve_verts", icon='DISSOLVE_VERTS')
            col.operator("mesh.delete", text="Delete Vertices", icon="DELETE").type = 'VERT'

        if is_edge_mode:
            col = row.column(align=True)
            col.label(text="Edge", icon='EDGESEL')
            col.separator()

            # Additive Operators
            col.operator("mesh.subdivide", text="Subdivide", icon="SUBDIVIDE_EDGES")

            col.separator()

            col.operator("mesh.extrude_edges_move", text="Extrude Edges", icon='EXTRUDE_REGION')

            col.separator()  # BFA-Draise - Seperated Legacy operator to be in own group like in the Legacy Menu, also consistent order

            col.operator("mesh.bevel", text="Bevel Edges", icon="BEVEL").affect = 'EDGES'

            col.separator()  # BFA-Draise - Seperated Legacy operator to be in own group like in the Legacy Menu, also consistent order

            if selected_edges_len >= 1:  # BFA-Draise - Changed order of Make Edge before Bridge Edge Loop for consistency with Vertex Context
                col.operator("mesh.edge_face_add", text="Make Edge/Face", icon='MAKE_EDGEFACE')
            if selected_edges_len >= 2:
                col.operator("mesh.bridge_edge_loops", icon="BRIDGE_EDGELOOPS")
            if selected_edges_len >= 2:
                col.operator("mesh.fill", icon="FILL")

            col.separator()

            col.operator("mesh.loopcut_slide", icon="LOOP_CUT_AND_SLIDE")
            col.operator("mesh.offset_edge_loops_slide", icon="SLIDE_EDGE")

            col.separator()

            col.operator("mesh.knife_tool", icon='KNIFE')

            col.separator()

            # Deform Operators
            col.operator("mesh.edge_rotate", text="Rotate Edge CW", icon="ROTATECW").use_ccw = False
            col.operator("mesh.edge_split", icon="SPLITEDGE")

            col.separator()

            # Edge Flags
            col.operator("transform.edge_crease", icon="CREASE")
            col.operator("transform.edge_bevelweight", icon="BEVEL")

            col.separator()

            col.operator("mesh.mark_sharp", icon="MARKSHARPEDGES")
            col.operator("mesh.mark_sharp", text="Clear Sharp", icon="CLEARSHARPEDGES").clear = True
            col.operator("mesh.set_sharpness_by_angle")

            if with_freestyle:
                col.separator()

                col.operator("mesh.mark_freestyle_edge", icon="MARK_FS_EDGE").clear = False
                col.operator("mesh.mark_freestyle_edge", text="Clear Freestyle Edge", icon="CLEAR_FS_EDGE").clear = True

            col.separator()

            # Removal Operators
            col.operator("mesh.unsubdivide", icon="UNSUBDIVIDE")
            col.operator("mesh.split", icon="SPLIT")
            col.operator_menu_enum("mesh.separate", "type")
            col.operator("mesh.dissolve_edges", icon='DISSOLVE_EDGES')
            col.operator("mesh.delete", text="Delete Edges", icon="DELETE").type = 'EDGE'

        if is_face_mode:
            col = row.column(align=True)

            col.label(text="Face", icon='FACESEL')
            col.separator()

            # Additive Operators
            col.operator("mesh.subdivide", text="Subdivide", icon="SUBDIVIDE_EDGES")

            col.separator()

<<<<<<< HEAD
            col.operator("view3d.edit_mesh_extrude_move_normal", text="Extrude Faces",
                         icon='EXTRUDE_REGION')
            col.operator("view3d.edit_mesh_extrude_move_shrink_fatten",
                         text="Extrude Faces Along Normals", icon='EXTRUDE_REGION')
            col.operator("mesh.extrude_faces_move", text="Extrude Individual Faces",
                         icon='EXTRUDE_REGION')
=======
            col.operator("view3d.edit_mesh_extrude_move_normal", text="Extrude Faces")
            col.operator("view3d.edit_mesh_extrude_move_shrink_fatten", text="Extrude Faces Along Normals")
            col.operator("mesh.extrude_faces_move", text="Extrude Individual Faces")
>>>>>>> 4ee3362b

            col.separator()  # BFA-Draise - Legacy Operator Group

            # BFA-Draise - Legacy Operator Added to own group with consistent order
            col.operator("mesh.inset", icon="INSET_FACES")

            col.separator()

            col.separator()  # BFA-Draise - Seperated extrude operators to be in own group for consistency

            if selected_faces_len >= 2:
                col.operator("mesh.bridge_edge_loops", text="Bridge Faces", icon="BRIDGE_EDGELOOPS")

            # BFA-Draise - changed order after "Poke" for consistency to other menus
            col.operator("mesh.poke", icon="POKEFACES")

            # Modify Operators
            col.menu("VIEW3D_MT_uv_map", text="UV Unwrap Faces")

            col.separator()

            props = col.operator("mesh.quads_convert_to_tris", icon="TRIANGULATE")
            props.quad_method = props.ngon_method = 'BEAUTY'
            col.operator("mesh.tris_convert_to_quads", icon="TRISTOQUADS")

            col.separator()

            col.operator("mesh.faces_shade_smooth", icon='SHADING_SMOOTH')
            col.operator("mesh.faces_shade_flat", icon='SHADING_FLAT')

            col.separator()

            # Removal Operators
            col.operator("mesh.unsubdivide", icon="UNSUBDIVIDE")
            col.operator("mesh.split", icon="SPLIT")
            col.operator_menu_enum("mesh.separate", "type")
            col.operator("mesh.dissolve_faces", icon='DISSOLVE_FACES')
            col.operator("mesh.delete", text="Delete Faces", icon="DELETE").type = 'FACE'

        layout.separator()

        layout.menu("VIEW3D_MT_edit_mesh_showhide")  # BFA - added to context menu


class VIEW3D_MT_edit_mesh_select_mode(Menu):
    bl_label = "Mesh Select Mode"

    def draw(self, _context):
        layout = self.layout

        layout.operator_context = 'INVOKE_REGION_WIN'
        layout.operator("mesh.select_mode", text="Vertex", icon='VERTEXSEL').type = 'VERT'
        layout.operator("mesh.select_mode", text="Edge", icon='EDGESEL').type = 'EDGE'
        layout.operator("mesh.select_mode", text="Face", icon='FACESEL').type = 'FACE'


# bfa operator for separated tooltip
class VIEW3D_MT_edit_mesh_extrude_dupli(bpy.types.Operator):
    """Duplicate or Extrude to Cursor\nCreates a slightly rotated copy of the current mesh selection\nThe tool can also extrude the selected geometry, dependant of the selection\nHotkey tool! """  # BFA - blender will use this as a tooltip for menu items and buttons.
    bl_idname = "mesh.dupli_extrude_cursor_norotate"        # unique identifier for buttons and menu items to reference.
    bl_label = "Duplicate or Extrude to Cursor"         # display name in the interface.
    bl_options = {'REGISTER', 'UNDO'}  # enable undo for the operator.

    def execute(self, context):        # execute() is called by blender when running the operator.
        bpy.ops.mesh.dupli_extrude_cursor('INVOKE_DEFAULT', rotate_source=False)
        return {'FINISHED'}


# bfa operator for separated tooltip
class VIEW3D_MT_edit_mesh_extrude_dupli_rotate(bpy.types.Operator):
    """Duplicate or Extrude to Cursor Rotated\nCreates a slightly rotated copy of the current mesh selection, and rotates the source slightly\nThe tool can also extrude the selected geometry, dependant of the selection\nHotkey tool!"""  # BFA-  blender will use this as a tooltip for menu items and buttons.
    bl_idname = "mesh.dupli_extrude_cursor_rotate"        # unique identifier for buttons and menu items to reference.
    bl_label = "Duplicate or Extrude to Cursor Rotated"         # display name in the interface.
    bl_options = {'REGISTER', 'UNDO'}  # enable undo for the operator.

    def execute(self, context):        # execute() is called by blender when running the operator.
        bpy.ops.mesh.dupli_extrude_cursor('INVOKE_DEFAULT', rotate_source=True)
        return {'FINISHED'}


class VIEW3D_MT_edit_mesh_extrude(Menu):
    bl_label = "Extrude"

    def draw(self, context):
        from math import pi

        layout = self.layout
        layout.operator_context = 'INVOKE_REGION_WIN'

        tool_settings = context.tool_settings
        select_mode = tool_settings.mesh_select_mode
        mesh = context.object.data

        if mesh.total_face_sel:
<<<<<<< HEAD
            layout.operator("view3d.edit_mesh_extrude_move_normal",
                            text="Extrude Faces", icon='EXTRUDE_REGION')
            layout.operator(
                "view3d.edit_mesh_extrude_move_shrink_fatten",
                text="Extrude Faces Along Normals",
                icon='EXTRUDE_REGION')
            layout.operator(
                "mesh.extrude_faces_move",
                text="Extrude Individual Faces", icon='EXTRUDE_REGION')
            layout.operator("view3d.edit_mesh_extrude_manifold_normal", text="Extrude Manifold", icon='EXTRUDE_REGION')

        if mesh.total_edge_sel and (select_mode[0] or select_mode[1]):
            layout.operator("mesh.extrude_edges_move", text="Extrude Edges", icon='EXTRUDE_REGION')

        if mesh.total_vert_sel and select_mode[0]:
            layout.operator("mesh.extrude_vertices_move", text="Extrude Vertices", icon='EXTRUDE_REGION')
=======
            layout.operator("view3d.edit_mesh_extrude_move_normal", text="Extrude Faces")
            layout.operator("view3d.edit_mesh_extrude_move_shrink_fatten", text="Extrude Faces Along Normals")
            layout.operator("mesh.extrude_faces_move", text="Extrude Individual Faces")
            layout.operator("view3d.edit_mesh_extrude_manifold_normal", text="Extrude Manifold")

        if mesh.total_edge_sel and (select_mode[0] or select_mode[1]):
            layout.operator("mesh.extrude_edges_move", text="Extrude Edges")

        if mesh.total_vert_sel and select_mode[0]:
            layout.operator("mesh.extrude_vertices_move", text="Extrude Vertices")
>>>>>>> 4ee3362b

        layout.separator()

        layout.operator("mesh.extrude_repeat", icon="REPEAT")
        layout.operator("mesh.spin", icon="SPIN").angle = pi * 2
        layout.template_node_operator_asset_menu_items(catalog_path="Mesh/Extrude")


class VIEW3D_MT_edit_mesh_vertices(Menu):
    bl_label = "Vertex"

    def draw(self, _context):
        layout = self.layout
        layout.operator_context = 'INVOKE_REGION_WIN'

        layout.menu("VIEW3D_MT_edit_mesh_vertices_legacy")  # bfa menu
        layout.operator("mesh.dupli_extrude_cursor", icon="EXTRUDE_REGION").rotate_source = True

        layout.separator()

        layout.operator("mesh.edge_face_add", text="Make Edge/Face", icon='MAKE_EDGEFACE')
        layout.operator("mesh.vert_connect_path", text="Connect Vertex Path", icon="VERTEXCONNECTPATH")
        layout.operator("mesh.vert_connect", text="Connect Vertex Pairs", icon="VERTEXCONNECT")

        layout.separator()

        layout.operator_context = 'EXEC_REGION_WIN'
        layout.operator("mesh.vertices_smooth_laplacian", text="Smooth Laplacian", icon="SMOOTH_LAPLACIAN")
        layout.operator_context = 'INVOKE_REGION_WIN'

        layout.separator()

        layout.operator("transform.vert_crease", icon="VERTEX_CREASE")

        layout.separator()

        layout.operator("mesh.blend_from_shape", icon="BLENDFROMSHAPE")
        layout.operator("mesh.shape_propagate_to_all", text="Propagate to Shapes", icon="SHAPEPROPAGATE")

        layout.separator()

        layout.menu("VIEW3D_MT_vertex_group")
        layout.menu("VIEW3D_MT_hook")

        layout.separator()

        layout.operator("object.vertex_parent_set", icon="VERTEX_PARENT")


# bfa menu
class VIEW3D_MT_edit_mesh_vertices_legacy(Menu):
    bl_label = "Legacy"

    def draw(self, _context):
        layout = self.layout
        layout.operator_context = 'INVOKE_REGION_WIN'

        layout.operator("mesh.bevel", text="Bevel Vertices", icon="BEVEL").affect = 'VERTICES'

        layout.separator()

        props = layout.operator("mesh.rip_move", text="Rip Vertices", icon="RIP")
        props.MESH_OT_rip.use_fill = False
        props = layout.operator("mesh.rip_move", text="Rip Vertices and Fill", icon="RIP_FILL")
        props.MESH_OT_rip.use_fill = True
        layout.operator("mesh.rip_edge_move", text="Rip Vertices and Extend", icon="EXTEND_VERTICES")

        layout.separator()

        layout.operator("transform.vert_slide", text="Slide Vertices", icon="SLIDE_VERTEX")
        layout.operator_context = 'EXEC_REGION_WIN'
        layout.operator("mesh.vertices_smooth", text="Smooth Vertices", icon="SMOOTH_VERTEX").factor = 0.5
        layout.operator_context = 'INVOKE_REGION_WIN'

        layout.template_node_operator_asset_menu_items(catalog_path=self.bl_label)


class VIEW3D_MT_edit_mesh_edges(Menu):
    bl_label = "Edge"

    def draw(self, context):
        layout = self.layout

        with_freestyle = bpy.app.build_options.freestyle

        layout.operator_context = 'INVOKE_REGION_WIN'

        layout.menu("VIEW3D_MT_edit_mesh_edges_legacy")  # bfa menu

        layout.operator("mesh.bridge_edge_loops", icon="BRIDGE_EDGELOOPS")
        layout.operator("mesh.screw", icon="MOD_SCREW")

        layout.separator()

        layout.operator("mesh.subdivide", icon='SUBDIVIDE_EDGES')
        layout.operator("mesh.subdivide_edgering", icon="SUBDIV_EDGERING")
        layout.operator("mesh.unsubdivide", icon="UNSUBDIVIDE")

        layout.separator()

        layout.operator("mesh.edge_rotate", text="Rotate Edge CW", icon="ROTATECW").use_ccw = False
        layout.operator("mesh.edge_rotate", text="Rotate Edge CCW", icon="ROTATECCW").use_ccw = True

        layout.separator()

        layout.operator("transform.edge_crease", icon="CREASE")
        layout.operator("transform.edge_bevelweight", icon="BEVEL")

        layout.separator()

        layout.operator("mesh.mark_sharp", icon="MARKSHARPEDGES")
        layout.operator("mesh.mark_sharp", text="Clear Sharp", icon="CLEARSHARPEDGES").clear = True

        layout.operator("mesh.mark_sharp", text="Mark Sharp from Vertices", icon="MARKSHARPVERTS").use_verts = True
        props = layout.operator("mesh.mark_sharp", text="Clear Sharp from Vertices", icon="CLEARSHARPVERTS")
        props.use_verts = True
        props.clear = True

        layout.operator("mesh.set_sharpness_by_angle")

        if with_freestyle:
            layout.separator()

            layout.operator("mesh.mark_freestyle_edge", icon="MARK_FS_EDGE").clear = False
            layout.operator("mesh.mark_freestyle_edge", text="Clear Freestyle Edge", icon="CLEAR_FS_EDGE").clear = True


# bfa menu
class VIEW3D_MT_edit_mesh_edges_legacy(Menu):
    bl_label = "Legacy"

    def draw(self, _context):
        layout = self.layout

        layout.operator("mesh.bevel", text="Bevel Edges", icon="BEVEL").affect = 'EDGES'

        layout.separator()

        layout.operator("transform.edge_slide", icon="SLIDE_EDGE")
        props = layout.operator("mesh.loopcut_slide", icon="LOOP_CUT_AND_SLIDE")
        props.TRANSFORM_OT_edge_slide.release_confirm = False
        layout.operator("mesh.offset_edge_loops_slide", icon="OFFSET_EDGE_SLIDE")

        layout.template_node_operator_asset_menu_items(catalog_path=self.bl_label)


class VIEW3D_MT_edit_mesh_faces_data(Menu):
    bl_label = "Face Data"

    def draw(self, _context):
        layout = self.layout

        with_freestyle = bpy.app.build_options.freestyle

        layout.operator_context = 'INVOKE_REGION_WIN'

        layout.operator("mesh.colors_rotate", icon="ROTATE_COLORS")
        layout.operator("mesh.colors_reverse", icon="REVERSE_COLORS")

        layout.separator()

        layout.operator("mesh.uvs_rotate", icon="ROTATE_UVS")
        layout.operator("mesh.uvs_reverse", icon="REVERSE_UVS")

        layout.separator()

        layout.operator("mesh.flip_quad_tessellation", icon = "FLIP")

        if with_freestyle:
            layout.separator()
            layout.operator("mesh.mark_freestyle_face", icon="MARKFSFACE").clear = False
            layout.operator("mesh.mark_freestyle_face", text="Clear Freestyle Face", icon="CLEARFSFACE").clear = True
        layout.template_node_operator_asset_menu_items(catalog_path="Face/Face Data")


class VIEW3D_MT_edit_mesh_faces(Menu):
    bl_label = "Face"
    bl_idname = "VIEW3D_MT_edit_mesh_faces"

    def draw(self, context):
        layout = self.layout

        layout.operator_context = 'INVOKE_REGION_WIN'

<<<<<<< HEAD
        layout.menu("VIEW3D_MT_edit_mesh_faces_legacy")  # bfa menu

        layout.operator("mesh.poke", icon="POKEFACES")
        layout.operator("view3d.edit_mesh_extrude_move_normal",
                        text="Extrude Faces", icon='EXTRUDE_REGION')
        layout.operator("view3d.edit_mesh_extrude_move_shrink_fatten",
                        text="Extrude Faces Along Normals", icon='EXTRUDE_REGION')
        layout.operator(
            "mesh.extrude_faces_move",
            text="Extrude Individual Faces", icon='EXTRUDE_REGION')
=======
        layout.operator("view3d.edit_mesh_extrude_move_normal", text="Extrude Faces")
        layout.operator("view3d.edit_mesh_extrude_move_shrink_fatten", text="Extrude Faces Along Normals")
        layout.operator("mesh.extrude_faces_move", text="Extrude Individual Faces")
>>>>>>> 4ee3362b

        layout.separator()

        props = layout.operator("mesh.quads_convert_to_tris", icon="TRIANGULATE")
        props.quad_method = props.ngon_method = 'BEAUTY'
        layout.operator("mesh.tris_convert_to_quads", icon="TRISTOQUADS")
        layout.operator("mesh.solidify", text="Solidify Faces", icon="SOLIDIFY")
        layout.operator("mesh.wireframe", icon="WIREFRAME")

        layout.separator()

        layout.operator("mesh.fill", icon="FILL")
        layout.operator("mesh.fill_grid", icon="GRIDFILL")
        layout.operator("mesh.beautify_fill", icon="BEAUTIFY")

        layout.separator()

        layout.operator("mesh.intersect", icon="INTERSECT")
        layout.operator("mesh.intersect_boolean", icon="BOOLEAN_INTERSECT")

        layout.separator()

        layout.operator("mesh.face_split_by_edges", icon="SPLITBYEDGES")

        layout.separator()

        layout.menu("VIEW3D_MT_edit_mesh_faces_data")

        layout.template_node_operator_asset_menu_items(catalog_path=self.bl_label)


# bfa menu
class VIEW3D_MT_edit_mesh_faces_legacy(Menu):
    bl_label = "Legacy"

    def draw(self, context):

        # bfa - checking if in edit mode and in wich select mode we are.
        # We need to check for all three select modes, or the menu remains empty.
        # See also the specials menu
        def count_selected_items_for_objects_in_mode():
            selected_verts_len = 0
            selected_edges_len = 0
            selected_faces_len = 0
            for ob in context.objects_in_mode_unique_data:
                v, e, f = ob.data.count_selected_items()
                selected_verts_len += v
                selected_edges_len += e
                selected_faces_len += f
            return (selected_verts_len, selected_edges_len, selected_faces_len)

        is_vert_mode, is_edge_mode, is_face_mode = context.tool_settings.mesh_select_mode
        selected_verts_len, selected_edges_len, selected_faces_len = count_selected_items_for_objects_in_mode()

        del count_selected_items_for_objects_in_mode

        layout = self.layout

        layout.operator("mesh.inset", icon="INSET_FACES")

        # bfa - we need the check, or BFA will crash at this operator
        if selected_faces_len >= 2:
            layout.operator("mesh.bridge_edge_loops", text="Bridge Faces", icon="BRIDGE_EDGELOOPS")


class VIEW3D_MT_edit_mesh_normals_select_strength(Menu):
    bl_label = "Select by Face Strength"

    def draw(self, _context):
        layout = self.layout

        props = layout.operator("mesh.mod_weighted_strength", text="Weak", icon='FACESEL')
        props.set = False
        props.face_strength = 'WEAK'

        props = layout.operator("mesh.mod_weighted_strength", text="Medium", icon='FACESEL')
        props.set = False
        props.face_strength = 'MEDIUM'

        props = layout.operator("mesh.mod_weighted_strength", text="Strong", icon='FACESEL')
        props.set = False
        props.face_strength = 'STRONG'


class VIEW3D_MT_edit_mesh_normals_set_strength(Menu):
    bl_label = "Set Face Strength"

    def draw(self, _context):
        layout = self.layout

        props = layout.operator("mesh.mod_weighted_strength", text="Weak", icon='NORMAL_SETSTRENGTH')
        props.set = True
        props.face_strength = 'WEAK'

        props = layout.operator("mesh.mod_weighted_strength", text="Medium", icon='NORMAL_SETSTRENGTH')
        props.set = True
        props.face_strength = 'MEDIUM'

        props = layout.operator("mesh.mod_weighted_strength", text="Strong", icon='NORMAL_SETSTRENGTH')
        props.set = True
        props.face_strength = 'STRONG'


class VIEW3D_MT_edit_mesh_normals_average(Menu):
    bl_label = "Average"

    def draw(self, _context):
        layout = self.layout

        layout.operator("mesh.average_normals", text="Custom Normal",
                        icon="NORMAL_AVERAGE").average_type = 'CUSTOM_NORMAL'
        layout.operator("mesh.average_normals", text="Face Area", icon="NORMAL_AVERAGE").average_type = 'FACE_AREA'
        layout.operator("mesh.average_normals", text="Corner Angle",
                        icon="NORMAL_AVERAGE").average_type = 'CORNER_ANGLE'


class VIEW3D_MT_edit_mesh_normals(Menu):
    bl_label = "Normals"

    def draw(self, _context):
        layout = self.layout

        layout.operator(
            "mesh.normals_make_consistent",
            text="Recalculate Outside",
            icon='RECALC_NORMALS').inside = False
        layout.operator(
            "mesh.normals_make_consistent",
            text="Recalculate Inside",
            icon='RECALC_NORMALS_INSIDE').inside = True
        layout.operator("mesh.flip_normals", text="Flip", icon='FLIP_NORMALS')

        layout.separator()

        layout.operator("mesh.set_normals_from_faces", text="Set from Faces", icon='SET_FROM_FACES')

        layout.operator_context = 'INVOKE_REGION_WIN'
        layout.operator("transform.rotate_normal", text="Rotate", icon="NORMAL_ROTATE")
        layout.operator("mesh.point_normals", text="Point normals to target", icon="NORMAL_TARGET")

        layout.operator_context = 'EXEC_REGION_WIN'
        layout.operator("mesh.merge_normals", text="Merge", icon="MERGE")
        layout.operator("mesh.split_normals", text="Split", icon="SPLIT")
        layout.menu("VIEW3D_MT_edit_mesh_normals_average", text="Average")

        layout.separator()

        layout.operator("mesh.normals_tools", text="Copy Vectors", icon="COPYDOWN").mode = 'COPY'
        layout.operator("mesh.normals_tools", text="Paste Vectors", icon="PASTEDOWN").mode = 'PASTE'

        layout.operator("mesh.smooth_normals", text="Smooth Vectors", icon="NORMAL_SMOOTH")
        layout.operator("mesh.normals_tools", text="Reset Vectors", icon="RESET").mode = 'RESET'

        layout.separator()

        layout.menu("VIEW3D_MT_edit_mesh_normals_select_strength", icon="HAND")
        layout.menu("VIEW3D_MT_edit_mesh_normals_set_strength", icon="MESH_PLANE")
        layout.template_node_operator_asset_menu_items(catalog_path="Mesh/Normals")


class VIEW3D_MT_edit_mesh_shading(Menu):
    bl_label = "Shading"

    def draw(self, _context):
        layout = self.layout

        layout.operator("mesh.faces_shade_smooth", icon='SHADING_SMOOTH')
        layout.operator("mesh.faces_shade_flat", icon='SHADING_FLAT')

        layout.separator()

        layout.operator("mesh.mark_sharp", text="Smooth Edges", icon='SHADING_EDGE_SMOOTH').clear = True
        layout.operator("mesh.mark_sharp", text="Sharp Edges", icon='SHADING_EDGE_SHARP')

        layout.separator()

        props = layout.operator("mesh.mark_sharp", text="Smooth Vertices", icon='SHADING_VERT_SMOOTH')
        props.use_verts = True
        props.clear = True

        layout.operator("mesh.mark_sharp", text="Sharp Vertices", icon='SHADING_VERT_SHARP').use_verts = True
        layout.template_node_operator_asset_menu_items(catalog_path="Mesh/Shading")


class VIEW3D_MT_edit_mesh_weights(Menu):
    bl_label = "Weights"

    def draw(self, _context):
        layout = self.layout
        VIEW3D_MT_paint_weight.draw_generic(layout, is_editmode=True)
        layout.template_node_operator_asset_menu_items(catalog_path="Mesh/Weights")


class VIEW3D_MT_edit_mesh_clean(Menu):
    bl_label = "Clean Up"

    def draw(self, _context):
        layout = self.layout

        layout.operator("mesh.delete_loose", icon="DELETE")

        layout.separator()

        layout.operator("mesh.decimate", icon="DECIMATE")
        layout.operator("mesh.dissolve_degenerate", icon="DEGENERATE_DISSOLVE")
        layout.operator("mesh.dissolve_limited", icon='DISSOLVE_LIMITED')
        layout.operator("mesh.face_make_planar", icon="MAKE_PLANAR")

        layout.separator()

        layout.operator("mesh.vert_connect_nonplanar", icon="SPLIT_NONPLANAR")
        layout.operator("mesh.vert_connect_concave", icon="SPLIT_CONCAVE")
        layout.operator("mesh.fill_holes", icon="FILL_HOLE")

        layout.template_node_operator_asset_menu_items(catalog_path="Mesh/Clean Up")


class VIEW3D_MT_edit_mesh_delete(Menu):
    bl_label = "Delete"

    def draw(self, _context):
        layout = self.layout

        layout.operator_enum("mesh.delete", "type")

        layout.separator()

        layout.operator("mesh.delete_edgeloop", text="Edge Loops", icon="DELETE")


# bfa menu
class VIEW3D_MT_edit_mesh_dissolve(Menu):
    bl_label = "Dissolve"

    def draw(self, context):
        layout = self.layout

        layout.operator("mesh.dissolve_verts", icon='DISSOLVE_VERTS')
        layout.operator("mesh.dissolve_edges", icon='DISSOLVE_EDGES')
        layout.operator("mesh.dissolve_faces", icon='DISSOLVE_FACES')

        layout.separator()

        layout.operator("mesh.dissolve_limited", icon='DISSOLVE_LIMITED')
        layout.operator("mesh.dissolve_mode", icon='DISSOLVE_SELECTION')

        layout.separator()

        layout.operator("mesh.edge_collapse", icon='EDGE_COLLAPSE')

        layout.template_node_operator_asset_menu_items(catalog_path="Mesh/Delete")


class VIEW3D_MT_edit_mesh_merge(Menu):
    bl_label = "Merge"

    def draw(self, _context):
        layout = self.layout

        layout.operator_enum("mesh.merge", "type")

        layout.separator()

        layout.operator("mesh.remove_doubles", text="By Distance", icon="REMOVE_DOUBLES")

        layout.template_node_operator_asset_menu_items(catalog_path="Mesh/Merge")


class VIEW3D_MT_edit_mesh_split(Menu):
    bl_label = "Split"

    def draw(self, _context):
        layout = self.layout

        layout.operator("mesh.split", text="Selection", icon="SPLIT")

        layout.separator()

        layout.operator_enum("mesh.edge_split", "type")

        layout.template_node_operator_asset_menu_items(catalog_path="Mesh/Split")


class VIEW3D_MT_edit_mesh_showhide(Menu):
    bl_label = "Show/Hide"

    def draw(self, context):
        layout = self.layout

        layout.operator("mesh.reveal", text="Show Hidden", icon="HIDE_OFF")
        layout.operator("mesh.hide", text="Hide Selected", icon="HIDE_ON").unselected = False
        layout.operator("mesh.hide", text="Hide Unselected", icon="HIDE_UNSELECTED").unselected = True


class VIEW3D_MT_edit_gpencil_delete(Menu):
    bl_label = "Delete"

    def draw(self, _context):
        layout = self.layout

        layout.operator_enum("gpencil.delete", "type")

        layout.separator()

        layout.operator("gpencil.delete", text="Delete Active Keyframe (Active Layer)", icon='DELETE').type = 'FRAME'
        layout.operator("gpencil.active_frames_delete_all", text="Delete Active Keyframes (All Layers)", icon='DELETE')


# bfa menu
class VIEW3D_MT_sculpt_gpencil_copy(Menu):
    bl_label = "Copy"

    def draw(self, _context):
        layout = self.layout

        layout.operator("gpencil.copy", text="Copy", icon='COPYDOWN')


class VIEW3D_MT_edit_greasepencil_delete(Menu):
    bl_label = "Delete"

    def draw(self, _context):
        layout = self.layout

        layout.operator("grease_pencil.delete", icon="DELETE")

        layout.separator()

        layout.operator_enum("grease_pencil.dissolve", "type")

        layout.separator()

        layout.operator(
            "grease_pencil.delete_frame",
            text="Delete Active Keyframe (Active Layer)", icon="DELETE"
        ).type = 'ACTIVE_FRAME'
        layout.operator(
            "grease_pencil.delete_frame",
            text="Delete Active Keyframes (All Layers)", icon="DELETE_ALL"
        ).type = 'ALL_FRAMES'


# Edit Curve
# draw_curve is used by VIEW3D_MT_edit_curve and VIEW3D_MT_edit_surface


def draw_curve(self, context):
    layout = self.layout

    edit_object = context.edit_object

    layout.menu("VIEW3D_MT_transform")
    layout.menu("VIEW3D_MT_mirror")
    layout.menu("VIEW3D_MT_snap")

    layout.separator()

    if edit_object.type == 'SURFACE':
        layout.operator("curve.spin", icon='SPIN')
    layout.operator("curve.duplicate_move", text="Duplicate", icon="DUPLICATE")

    layout.separator()

    layout.operator("curve.split", icon="SPLIT")
    layout.operator("curve.separate", icon="SEPARATE")

    layout.separator()

    layout.operator("curve.cyclic_toggle", icon='TOGGLE_CYCLIC')
    if edit_object.type == 'CURVE':
        layout.operator("curve.decimate", icon="DECIMATE")
        layout.operator_menu_enum("curve.spline_type_set", "type")

    layout.separator()

    # BFA - redundant operators, located exclusively in VIEW3D_MT_edit_curve_ctrlpoints

    layout.menu("VIEW3D_MT_edit_curve_showhide")

    layout.separator()

    layout.menu("VIEW3D_MT_edit_curve_delete")
    if edit_object.type == 'CURVE':
        layout.operator("curve.dissolve_verts", icon='DISSOLVE_VERTS')


class VIEW3D_MT_edit_curve(Menu):
    bl_label = "Curve"

    draw = draw_curve


class VIEW3D_MT_edit_curve_ctrlpoints(Menu):
    bl_label = "Control Points"

    def draw(self, context):
        layout = self.layout

        edit_object = context.edit_object

        if edit_object.type in {'CURVE', 'SURFACE'}:
            layout.operator("curve.extrude_move", text="Extrude Curve", icon='EXTRUDE_REGION')
            layout.operator("curve.vertex_add", icon='EXTRUDE_REGION')

            layout.separator()

            layout.operator("curve.make_segment", icon="MAKE_CURVESEGMENT")

            layout.separator()

            if edit_object.type == 'CURVE':
                layout.operator("transform.tilt", icon='TILT')
                layout.operator("curve.tilt_clear", icon="CLEAR_TILT")

                layout.separator()

                layout.menu("VIEW3D_MT_edit_curve_handle_type_set")  # bfa menu
                layout.operator("curve.normals_make_consistent", icon='RECALC_NORMALS')

                layout.separator()

            layout.operator("curve.smooth", icon='PARTICLEBRUSH_SMOOTH')
            if edit_object.type == 'CURVE':
                layout.operator("curve.smooth_weight", icon="SMOOTH_WEIGHT")
                layout.operator("curve.smooth_radius", icon="SMOOTH_RADIUS")
                layout.operator("curve.smooth_tilt", icon="SMOOTH_TILT")

            layout.separator()

        layout.menu("VIEW3D_MT_hook")

        layout.separator()

        layout.operator("object.vertex_parent_set", icon="VERTEX_PARENT")


# BFA menu
class VIEW3D_MT_edit_curve_handle_type_set(Menu):
    bl_label = "Set Handle Type"

    def draw(self, context):
        layout = self.layout

        layout.operator("curve.handle_type_set", icon='HANDLE_AUTO', text="Automatic").type = 'AUTOMATIC'
        layout.operator("curve.handle_type_set", icon='HANDLE_VECTOR', text="Vector").type = 'VECTOR'
        layout.operator("curve.handle_type_set", icon='HANDLE_ALIGNED', text="Aligned").type = 'ALIGNED'
        layout.operator("curve.handle_type_set", icon='HANDLE_FREE', text="Free").type = 'FREE_ALIGN'

        layout.separator()

        layout.operator("curve.handle_type_set", icon='HANDLE_FREE',
                        text="Toggle Free / Aligned").type = 'TOGGLE_FREE_ALIGN'


class VIEW3D_MT_edit_curve_segments(Menu):
    bl_label = "Segments"

    def draw(self, _context):
        layout = self.layout

        layout.operator("curve.subdivide", icon='SUBDIVIDE_EDGES')
        layout.operator("curve.switch_direction", icon='SWITCH_DIRECTION')


class VIEW3D_MT_edit_curve_clean(Menu):
    bl_label = "Clean Up"

    def draw(self, _context):
        layout = self.layout

        layout.operator("curve.decimate", icon="DECIMATE")


class VIEW3D_MT_edit_curve_context_menu(Menu):
    bl_label = "Curve"

    def draw(self, _context):
        # TODO(campbell): match mesh vertex menu.

        layout = self.layout

        layout.operator_context = 'INVOKE_DEFAULT'

        # Add
        layout.operator("curve.subdivide", icon='SUBDIVIDE_EDGES')
        layout.operator("curve.extrude_move", text="Extrude Curve", icon='EXTRUDE_REGION')
        layout.operator("curve.make_segment", icon="MAKE_CURVESEGMENT")
        layout.operator("curve.duplicate_move", text="Duplicate", icon="DUPLICATE")

        layout.separator()

        # Transform
        layout.operator("transform.transform", text="Radius", icon='SHRINK_FATTEN').mode = 'CURVE_SHRINKFATTEN'
        layout.operator("transform.tilt", icon='TILT')
        layout.operator("curve.tilt_clear", icon="CLEAR_TILT")
        layout.operator("curve.smooth", icon='PARTICLEBRUSH_SMOOTH')
        layout.operator("curve.smooth_tilt", icon="SMOOTH_TILT")
        layout.operator("curve.smooth_radius", icon="SMOOTH_RADIUS")

        layout.separator()

        layout.menu("VIEW3D_MT_mirror")
        layout.menu("VIEW3D_MT_snap")

        layout.separator()

        # Modify
        layout.operator_menu_enum("curve.spline_type_set", "type")
        layout.operator_menu_enum("curve.handle_type_set", "type")
        layout.operator("curve.cyclic_toggle", icon='TOGGLE_CYCLIC')
        layout.operator("curve.switch_direction", icon='SWITCH_DIRECTION')

        layout.separator()

        layout.operator("curve.normals_make_consistent", icon='RECALC_NORMALS')
        layout.operator("curve.spline_weight_set", icon="MOD_VERTEX_WEIGHT")
        layout.operator("curve.radius_set", icon="RADIUS")

        layout.separator()

        # Remove
        layout.operator("curve.split", icon="SPLIT")
        layout.operator("curve.decimate", icon="DECIMATE")
        layout.operator("curve.separate", icon="SEPARATE")
        layout.operator("curve.dissolve_verts", icon='DISSOLVE_VERTS')
        layout.operator("curve.delete", text="Delete Segment", icon="DELETE").type = 'SEGMENT'
        layout.operator("curve.delete", text="Delete Point", icon="DELETE").type = 'VERT'

        layout.separator()

        layout.menu("VIEW3D_MT_edit_curve_showhide")  # BFA - added to context menu


class VIEW3D_MT_edit_curve_delete(Menu):
    bl_label = "Delete"

    def draw(self, _context):
        layout = self.layout

        layout.operator("curve.delete", text="Vertices", icon="DELETE").type = 'VERT'
        layout.operator("curve.delete", text="Segment", icon="DELETE").type = 'SEGMENT'


class VIEW3D_MT_edit_curve_showhide(Menu):
    bl_label = "Show/Hide"

    def draw(self, context):
        layout = self.layout

        layout.operator("curve.reveal", text="Show Hidden", icon="HIDE_OFF")
        layout.operator("curve.hide", text="Hide Selected", icon="HIDE_ON").unselected = False
        layout.operator("curve.hide", text="Hide Unselected", icon="HIDE_UNSELECTED").unselected = True


class VIEW3D_MT_edit_surface(Menu):
    bl_label = "Surface"

    draw = draw_curve


class VIEW3D_MT_edit_font_chars(Menu):
    bl_label = "Special Characters"

    def draw(self, _context):
        layout = self.layout

        layout.operator("font.text_insert", text="Copyright \u00A9", icon="COPYRIGHT").text = "\u00A9"
        layout.operator("font.text_insert", text="Registered Trademark \u00AE", icon="TRADEMARK").text = "\u00AE"

        layout.separator()

        layout.operator("font.text_insert", text="Degree \u00B0", icon="DEGREE").text = "\u00B0"
        layout.operator("font.text_insert", text="Multiplication \u00D7", icon="MULTIPLICATION").text = "\u00D7"
        layout.operator("font.text_insert", text="Circle \u2022", icon="CIRCLE").text = "\u2022"

        layout.separator()

        layout.operator("font.text_insert", text="Superscript \u00B9", icon="SUPER_ONE").text = "\u00B9"
        layout.operator("font.text_insert", text="Superscript \u00B2", icon="SUPER_TWO").text = "\u00B2"
        layout.operator("font.text_insert", text="Superscript \u00B3", icon="SUPER_THREE").text = "\u00B3"

        layout.separator()

        layout.operator("font.text_insert", text="Guillemet \u00BB", icon="DOUBLE_RIGHT").text = "\u00BB"
        layout.operator("font.text_insert", text="Guillemet \u00AB", icon="DOUBLE_LEFT").text = "\u00AB"
        layout.operator("font.text_insert", text="Per Mille \u2030", icon="PROMILLE").text = "\u2030"

        layout.separator()

        layout.operator("font.text_insert", text="Euro \u20AC").text = "\u20AC"
        layout.operator("font.text_insert", text="Florin \u0192", icon="DUTCH_FLORIN").text = "\u0192"
        layout.operator("font.text_insert", text="Pound \u00A3", icon="POUND").text = "\u00A3"
        layout.operator("font.text_insert", text="Yen \u00A5", icon="YEN").text = "\u00A5"

        layout.separator()

        layout.operator("font.text_insert", text="German Eszett \u00DF", icon="GERMAN_S").text = "\u00DF"
        layout.operator("font.text_insert", text="Inverted Question Mark \u00BF", icon="SPANISH_QUESTION").text = "\u00BF"
        layout.operator("font.text_insert", text="Inverted Exclamation Mark \u00A1", icon="SPANISH_EXCLAMATION").text = "\u00A1"


class VIEW3D_MT_edit_font_kerning(Menu):
    bl_label = "Kerning"

    def draw(self, context):
        layout = self.layout

        ob = context.active_object
        text = ob.data
        kerning = text.edit_format.kerning

        layout.operator("font.change_spacing", text="Decrease Kerning", icon="DECREASE_KERNING").delta = -1.0
        layout.operator("font.change_spacing", text="Increase Kerning", icon="INCREASE_KERNING").delta = 1.0
        layout.operator("font.change_spacing", text="Reset Kerning", icon="RESET").delta = -kerning

# bfa menu


class VIEW3D_MT_edit_font_move(Menu):
    bl_label = "Move Cursor"

    def draw(self, _context):
        layout = self.layout

        layout.operator_enum("font.move", "type")


class VIEW3D_MT_edit_font_delete(Menu):
    bl_label = "Delete"

    def draw(self, _context):
        layout = self.layout

        layout.operator("font.delete", text="Previous Character", icon="DELETE").type = 'PREVIOUS_CHARACTER'
        layout.operator("font.delete", text="Next Character", icon="DELETE").type = 'NEXT_CHARACTER'
        layout.operator("font.delete", text="Previous Word", icon="DELETE").type = 'PREVIOUS_WORD'
        layout.operator("font.delete", text="Next Word", icon="DELETE").type = 'NEXT_WORD'


class VIEW3D_MT_edit_font(Menu):
    bl_label = "Text"

    def draw(self, _context):
        layout = self.layout

        layout.operator("font.text_cut", text="Cut", icon="CUT")
        layout.operator("font.text_copy", text="Copy", icon='COPYDOWN')
        layout.operator("font.text_paste", text="Paste", icon='PASTEDOWN')

        layout.separator()

        layout.operator("font.text_paste_from_file", icon='PASTEDOWN')

        layout.separator()

        layout.operator("font.case_set", text="To Uppercase", icon="SET_UPPERCASE").case = 'UPPER'
        layout.operator("font.case_set", text="To Lowercase", icon="SET_LOWERCASE").case = 'LOWER'

        layout.separator()

        layout.operator("FONT_OT_text_insert_unicode")
        layout.menu("VIEW3D_MT_edit_font_chars")
        layout.menu("VIEW3D_MT_edit_font_move")  # bfa menu

        layout.separator()

        layout.operator("font.style_toggle", text="Toggle Bold", icon='BOLD').style = 'BOLD'
        layout.operator("font.style_toggle", text="Toggle Italic", icon='ITALIC').style = 'ITALIC'
        layout.operator("font.style_toggle", text="Toggle Underline", icon='UNDERLINE').style = 'UNDERLINE'
        layout.operator("font.style_toggle", text="Toggle Small Caps", icon='SMALL_CAPS').style = 'SMALL_CAPS'

        layout.menu("VIEW3D_MT_edit_font_kerning")

        layout.separator()

        layout.menu("VIEW3D_MT_edit_font_delete")


class VIEW3D_MT_edit_font_context_menu(Menu):
    bl_label = "Text"

    def draw(self, _context):
        layout = self.layout

        layout.operator_context = 'INVOKE_DEFAULT'

        layout.operator("font.text_cut", text="Cut", icon="CUT")
        layout.operator("font.text_copy", text="Copy", icon='COPYDOWN')
        layout.operator("font.text_paste", text="Paste", icon='PASTEDOWN')

        layout.separator()

        layout.operator("font.select_all", icon="SELECT_ALL")

        layout.separator()

        layout.menu("VIEW3D_MT_edit_font")


class VIEW3D_MT_edit_meta(Menu):
    bl_label = "Metaball"

    def draw(self, _context):
        layout = self.layout

        layout.menu("VIEW3D_MT_transform")
        layout.menu("VIEW3D_MT_mirror")
        layout.menu("VIEW3D_MT_snap")

        layout.separator()

        layout.operator("mball.duplicate_metaelems", text="Duplicate", icon="DUPLICATE")

        layout.separator()

        layout.menu("VIEW3D_MT_edit_meta_showhide")

        layout.operator_context = 'EXEC_REGION_WIN'
        layout.operator("mball.delete_metaelems", text="Delete", icon="DELETE")


class VIEW3D_MT_edit_meta_showhide(Menu):
    bl_label = "Show/Hide"

    def draw(self, _context):
        layout = self.layout

        layout.operator("mball.reveal_metaelems", text="Show Hidden", icon="HIDE_OFF")
        layout.operator("mball.hide_metaelems", text="Hide Selected", icon="HIDE_ON").unselected = False
        layout.operator("mball.hide_metaelems", text="Hide Unselected", icon="HIDE_UNSELECTED").unselected = True


class VIEW3D_MT_edit_lattice(Menu):
    bl_label = "Lattice"

    def draw(self, _context):
        layout = self.layout

        layout.menu("VIEW3D_MT_transform")
        layout.menu("VIEW3D_MT_mirror")
        layout.menu("VIEW3D_MT_snap")
        layout.menu("VIEW3D_MT_edit_lattice_flip")  # bfa menu - blender uses enum

        layout.separator()

        layout.operator("lattice.make_regular", icon='MAKE_REGULAR')

        layout.menu("VIEW3D_MT_hook")

        layout.separator()

        layout.operator("object.vertex_parent_set", icon="VERTEX_PARENT")

# bfa menu - blender uses enum


class VIEW3D_MT_edit_lattice_flip(Menu):
    bl_label = "Flip"

    def draw(self, context):
        layout = self.layout

        layout.operator("lattice.flip", text=" U (X) axis", icon="FLIP_X").axis = 'U'
        layout.operator("lattice.flip", text=" V (Y) axis", icon="FLIP_Y").axis = 'V'
        layout.operator("lattice.flip", text=" W (Z) axis", icon="FLIP_Z").axis = 'W'


class VIEW3D_MT_edit_armature(Menu):
    bl_label = "Armature"

    def draw(self, context):
        layout = self.layout

        edit_object = context.edit_object
        arm = edit_object.data

        layout.menu("VIEW3D_MT_transform_armature")
        layout.menu("VIEW3D_MT_mirror")
        layout.menu("VIEW3D_MT_snap")

        layout.separator()

        layout.menu("VIEW3D_MT_edit_armature_roll")

        layout.operator("transform.transform", text="Set Bone Roll", icon="SET_ROLL").mode = 'BONE_ROLL'
        layout.operator("armature.roll_clear", text="Clear Bone Roll", icon="CLEAR_ROLL")

        layout.separator()

        layout.operator("armature.extrude_move", icon='EXTRUDE_REGION')
        layout.operator("armature.click_extrude", icon='EXTRUDE_REGION')

        if arm.use_mirror_x:
            layout.operator("armature.extrude_forked", icon="EXTRUDE_REGION")

        layout.operator("armature.duplicate_move", icon="DUPLICATE")
        layout.operator("armature.fill", icon="FILLBETWEEN")

        layout.separator()

        layout.operator("armature.split", icon="SPLIT")
        layout.operator("armature.separate", icon="SEPARATE")
        layout.operator("armature.symmetrize", icon="SYMMETRIZE")

        layout.separator()

        layout.operator("armature.subdivide", text="Subdivide", icon='SUBDIVIDE_EDGES')
        layout.operator("armature.switch_direction", text="Switch Direction", icon="SWITCH_DIRECTION")

        layout.separator()

        layout.menu("VIEW3D_MT_edit_armature_names")

        layout.separator()

        layout.operator_context = 'INVOKE_DEFAULT'
        layout.operator("armature.move_to_collection", text="Move to Bone Collection", icon="GROUP_BONE")
        layout.menu("VIEW3D_MT_bone_collections")

        layout.separator()

        layout.operator_context = 'EXEC_REGION_WIN'
        layout.operator("armature.parent_set", text="Make Parent", icon='PARENT_SET')
        layout.operator("armature.parent_clear", text="Clear Parent", icon='PARENT_CLEAR')

        layout.separator()

        layout.menu("VIEW3D_MT_bone_options_toggle", text="Bone Settings")
        layout.menu("VIEW3D_MT_armature_showhide")  # bfa - the new show hide menu with split tooltip

        layout.separator()

        layout.operator("armature.delete", icon="DELETE")
        layout.operator("armature.dissolve", icon="DELETE")


# BFA menu
class VIEW3D_MT_armature_showhide(Menu):
    bl_label = "Show/Hide"

    def draw(self, context):
        layout = self.layout

        layout.operator("armature.reveal", text="Show Hidden", icon="HIDE_OFF")
        layout.operator("armature.hide", text="Hide Selected", icon="HIDE_ON").unselected = False
        layout.operator("armature.hide", text="Hide Unselected", icon="HIDE_UNSELECTED").unselected = True


class VIEW3D_MT_armature_context_menu(Menu):
    bl_label = "Armature"

    def draw(self, context):
        layout = self.layout

        edit_object = context.edit_object
        arm = edit_object.data

        layout.operator_context = 'INVOKE_REGION_WIN'

        # Add
        layout.operator("armature.subdivide", text="Subdivide", icon="SUBDIVIDE_EDGES")
        layout.operator("armature.duplicate_move", text="Duplicate", icon="DUPLICATE")
        layout.operator("armature.extrude_move", icon='EXTRUDE_REGION')
        if arm.use_mirror_x:
            layout.operator("armature.extrude_forked", icon='EXTRUDE_REGION')

        layout.separator()

        layout.operator("armature.fill", icon="FILLBETWEEN")

        layout.separator()

        # Modify
        layout.menu("VIEW3D_MT_mirror")
        layout.menu("VIEW3D_MT_snap")
        layout.operator("armature.switch_direction", text="Switch Direction", icon="SWITCH_DIRECTION")
        layout.operator("armature.symmetrize", icon="SYMMETRIZE")
        layout.menu("VIEW3D_MT_edit_armature_names")

        layout.separator()

        layout.operator("armature.parent_set", text="Make Parent", icon='PARENT_SET')
        layout.operator("armature.parent_clear", text="Clear Parent", icon='PARENT_CLEAR')

        layout.separator()

        # Remove
        layout.operator("armature.split", icon="SPLIT")
        layout.operator("armature.separate", icon="SEPARATE")

        layout.separator()

        layout.operator("armature.move_to_collection", text="Move to Bone Collection", icon="GROUP_BONE") # BFA - added to context menu

        layout.separator()

        layout.menu("VIEW3D_MT_armature_showhide")  # BFA - added to context menu

        layout.separator()

        layout.operator("armature.dissolve", icon="DELETE")
        layout.operator("armature.delete", icon="DELETE")


class VIEW3D_MT_edit_armature_names(Menu):
    bl_label = "Names"

    def draw(self, _context):
        layout = self.layout

        layout.operator_context = 'EXEC_REGION_WIN'
        layout.operator("armature.autoside_names", text="Auto-Name Left/Right", icon="RENAME_X").type = 'XAXIS'
        layout.operator("armature.autoside_names", text="Auto-Name Front/Back", icon="RENAME_Y").type = 'YAXIS'
        layout.operator("armature.autoside_names", text="Auto-Name Top/Bottom", icon="RENAME_Z").type = 'ZAXIS'
        layout.operator("armature.flip_names", text="Flip Names", icon="FLIP")


class VIEW3D_MT_edit_armature_parent(Menu):
    bl_label = "Parent"

    def draw(self, _context):
        layout = self.layout

        layout.operator("armature.parent_set", text="Make", icon='PARENT_SET')
        layout.operator("armature.parent_clear", text="Clear", icon='PARENT_CLEAR')


class VIEW3D_MT_edit_armature_roll(Menu):
    bl_label = "Recalculate Bone Roll"

    def draw(self, _context):
        layout = self.layout

        layout.label(text="- Positive: -")
        layout.operator("armature.calculate_roll", text="Local + X Tangent", icon="ROLL_X_TANG_POS").type = 'POS_X'
        layout.operator("armature.calculate_roll", text="Local + Z Tangent", icon="ROLL_Z_TANG_POS").type = 'POS_Z'
        layout.operator("armature.calculate_roll", text="Global + X Axis", icon="ROLL_X_POS").type = 'GLOBAL_POS_X'
        layout.operator("armature.calculate_roll", text="Global + Y Axis", icon="ROLL_Y_POS").type = 'GLOBAL_POS_Y'
        layout.operator("armature.calculate_roll", text="Global + Z Axis", icon="ROLL_Z_POS").type = 'GLOBAL_POS_Z'
        layout.label(text="- Negative: -")
        layout.operator("armature.calculate_roll", text="Local - X Tangent", icon="ROLL_X_TANG_NEG").type = 'NEG_X'
        layout.operator("armature.calculate_roll", text="Local - Z Tangent", icon="ROLL_Z_TANG_NEG").type = 'NEG_Z'
        layout.operator("armature.calculate_roll", text="Global - X Axis", icon="ROLL_X_NEG").type = 'GLOBAL_NEG_X'
        layout.operator("armature.calculate_roll", text="Global - Y Axis", icon="ROLL_Y_NEG").type = 'GLOBAL_NEG_Y'
        layout.operator("armature.calculate_roll", text="Global - Z Axis", icon="ROLL_Z_NEG").type = 'GLOBAL_NEG_Z'
        layout.label(text="- Other: -")
        layout.operator("armature.calculate_roll", text="Active Bone", icon="BONE_DATA").type = 'ACTIVE'
        layout.operator("armature.calculate_roll", text="View Axis", icon="MANIPUL").type = 'VIEW'
        layout.operator("armature.calculate_roll", text="Cursor", icon="CURSOR").type = 'CURSOR'


class VIEW3D_MT_edit_armature_delete(Menu):
    bl_label = "Delete"

    def draw(self, _context):
        layout = self.layout
        layout.operator_context = 'EXEC_AREA'

        layout.operator("armature.delete", text="Bones", icon="DELETE")

        layout.separator()

        layout.operator("armature.dissolve", text="Dissolve Bones", icon="DELETE")


# ********** Grease Pencil menus **********
class VIEW3D_MT_gpencil_autoweights(Menu):
    bl_label = "Generate Weights"

    def draw(self, _context):
        layout = self.layout
        layout.operator("gpencil.generate_weights", text="With Empty Groups", icon="PARTICLEBRUSH_WEIGHT").mode = 'NAME'
        layout.operator(
            "gpencil.generate_weights",
            text="With Automatic Weights",
            icon="PARTICLEBRUSH_WEIGHT").mode = 'AUTO'


class VIEW3D_MT_gpencil_simplify(Menu):
    bl_label = "Simplify"

    def draw(self, _context):
        layout = self.layout
        layout.operator("gpencil.stroke_simplify_fixed", text="Fixed", icon="MOD_SIMPLIFY")
        layout.operator("gpencil.stroke_simplify", text="Adaptive", icon="SIMPLIFY_ADAPTIVE")
        layout.operator("gpencil.stroke_sample", text="Sample", icon="SIMPLIFY_SAMPLE")


class VIEW3D_MT_draw_gpencil(Menu):
    bl_label = "Draw"

    def draw(self, _context):

        layout = self.layout

        layout.menu("GPENCIL_MT_layer_active", text="Active Layer")

        layout.separator()

        layout.operator("gpencil.interpolate", text="Interpolate", icon="INTERPOLATE")  # BFA - merge edit
        layout.operator("gpencil.interpolate_sequence", text="Interpolate Sequence", icon="SEQUENCE")

        layout.separator()

        layout.menu("VIEW3D_MT_gpencil_animation")

        layout.separator()

        layout.menu("VIEW3D_MT_edit_gpencil_showhide")
        layout.menu("GPENCIL_MT_cleanup")


class VIEW3D_MT_assign_material(Menu):
    bl_label = "Assign Material"

    def draw(self, context):
        layout = self.layout
        ob = context.active_object
        mat_active = ob.active_material

        for slot in ob.material_slots:
            mat = slot.material
            if mat:
                layout.operator("gpencil.stroke_change_color", text=mat.name,
                                icon='LAYER_ACTIVE' if mat == mat_active else 'BLANK1').material = mat.name


class VIEW3D_MT_edit_gpencil(Menu):
    bl_label = "Grease Pencil"

    def draw(self, _context):
        layout = self.layout

        layout.menu("VIEW3D_MT_edit_gpencil_transform")
        layout.menu("VIEW3D_MT_mirror")
        layout.menu("GPENCIL_MT_snap")

        layout.separator()

        layout.menu("GPENCIL_MT_layer_active", text="Active Layer")

        layout.separator()

        layout.menu("VIEW3D_MT_gpencil_animation")
        layout.operator("gpencil.interpolate_sequence", text="Interpolate Sequence", icon="SEQUENCE")

        layout.separator()

        layout.operator("gpencil.duplicate_move", text="Duplicate", icon="DUPLICATE")
        layout.operator("gpencil.frame_duplicate", text="Duplicate Active Frame", icon="DUPLICATE")
        layout.operator(
            "gpencil.frame_duplicate",
            text="Duplicate Active Frame All Layers",
            icon="DUPLICATE").mode = 'ALL'

        layout.separator()

        layout.operator("gpencil.stroke_split", text="Split", icon="SPLIT")

        layout.separator()

        layout.operator("gpencil.copy", text="Copy", icon='COPYDOWN')
        layout.operator("gpencil.paste", text="Paste", icon='PASTEDOWN').type = 'ACTIVE'
        layout.operator("gpencil.paste", text="Paste by Layer", icon='PASTEDOWN').type = 'LAYER'

        layout.separator()

        layout.menu("VIEW3D_MT_weight_gpencil")

        layout.separator()

        layout.menu("VIEW3D_MT_edit_gpencil_delete")
        layout.operator_menu_enum("gpencil.dissolve", "type")

        layout.separator()

        layout.menu("GPENCIL_MT_cleanup")
        layout.menu("VIEW3D_MT_edit_gpencil_hide", text="Show/Hide")  # bfa menu

        layout.separator()

        layout.operator_menu_enum("gpencil.stroke_separate", "mode", text="Separate")


# bfa menu
class VIEW3D_MT_edit_gpencil_hide(Menu):
    bl_label = "Hide"

    def draw(self, context):
        layout = self.layout

        layout.operator("gpencil.reveal", text="Show Hidden Layer", icon="HIDE_OFF")
        layout.operator("gpencil.hide", text="Hide selected Layer", icon="HIDE_ON").unselected = False
        layout.operator("gpencil.hide", text="Hide unselected Layer", icon="HIDE_UNSELECTED").unselected = True

        layout.separator()

        layout.operator("gpencil.selection_opacity_toggle", text="Toggle Opacity", icon="HIDE_OFF")


# bfa menu
class VIEW3D_MT_edit_gpencil_arrange_strokes(Menu):
    bl_label = "Arrange Strokes"

    def draw(self, context):
        layout = self.layout

        layout.operator("gpencil.stroke_arrange", text="Bring Forward", icon='MOVE_UP').direction = 'UP'
        layout.operator("gpencil.stroke_arrange", text="Send Backward", icon='MOVE_DOWN').direction = 'DOWN'
        layout.operator("gpencil.stroke_arrange", text="Bring to Front", icon='MOVE_TO_TOP').direction = 'TOP'
        layout.operator("gpencil.stroke_arrange", text="Send to Back", icon='MOVE_TO_BOTTOM').direction = 'BOTTOM'


class VIEW3D_MT_edit_gpencil_stroke(Menu):
    bl_label = "Stroke"

    def draw(self, context):
        layout = self.layout

        tool_settings = context.tool_settings
        settings = tool_settings.gpencil_sculpt

        layout.operator("gpencil.stroke_subdivide", text="Subdivide", icon="SUBDIVIDE_EDGES").only_selected = False
        layout.menu("VIEW3D_MT_gpencil_simplify")
        layout.operator("gpencil.stroke_trim", text="Trim", icon="CUT")

        layout.separator()

<<<<<<< HEAD
        layout.operator("gpencil.stroke_join", text="Join", icon="JOIN",
                        text_ctxt=i18n_contexts.id_gpencil).type = 'JOIN'
        layout.operator("gpencil.stroke_join", text="Join and Copy", icon="JOINCOPY",
                        text_ctxt=i18n_contexts.id_gpencil).type = 'JOINCOPY'
=======
        layout.operator_menu_enum("gpencil.stroke_join", "type", text="Join", text_ctxt=i18n_contexts.id_gpencil)
>>>>>>> 4ee3362b

        layout.separator()

        layout.menu("GPENCIL_MT_move_to_layer")
        layout.menu("VIEW3D_MT_assign_material")
        layout.operator("gpencil.set_active_material", text="Set as Active Material", icon="MATERIAL")
        layout.menu("VIEW3D_MT_edit_gpencil_arrange_strokes")  # bfa menu

        layout.separator()

        # Convert
        props = layout.operator("gpencil.stroke_cyclical_set", text="Close", icon='TOGGLE_CLOSE')
        props.type = 'CLOSE'
        props.geometry = True
        layout.operator("gpencil.stroke_cyclical_set", text="Toggle Cyclic", icon='TOGGLE_CYCLIC').type = 'TOGGLE'
        layout.operator_menu_enum("gpencil.stroke_caps_set", text="Toggle Caps", property="type")
        layout.operator("gpencil.stroke_flip", text="Switch Direction", icon="FLIP")
        layout.operator("gpencil.stroke_start_set", text="Set Start Point", icon="STARTPOINT")

        layout.separator()

        layout.operator_menu_enum("gpencil.reproject", property="type", text="Reproject Strokes")

        layout.operator("gpencil.stroke_normalize", text="Normalize Thickness", icon="MOD_THICKNESS").mode = 'THICKNESS'
        layout.operator("gpencil.stroke_normalize", text="Normalize Opacity", icon="MOD_OPACITY").mode = 'OPACITY'

        layout.separator()

        layout.separator()
        layout.operator("gpencil.reset_transform_fill", text="Reset Fill Transform", icon="RESET")

        layout.separator()
        layout.operator("gpencil.stroke_outline", text="Outline", icon="OUTLINE")


class VIEW3D_MT_edit_gpencil_point(Menu):
    bl_label = "Point"

    def draw(self, _context):
        layout = self.layout

        layout.operator("gpencil.extrude_move", text="Extrude", icon="EXTRUDE_REGION")

        layout.separator()

        layout.operator("gpencil.stroke_smooth", text="Smooth", icon="PARTICLEBRUSH_SMOOTH").only_selected = True

        layout.separator()

        layout.operator("gpencil.stroke_merge", text="Merge", icon="MERGE")

        # TODO: add new RIP operator

        layout.separator()

        layout.menu("VIEW3D_MT_gpencil_vertex_group")


class VIEW3D_MT_weight_gpencil(Menu):
    bl_label = "Weights"

    def draw(self, _context):
        layout = self.layout

        layout.operator("gpencil.weight_sample", text="Sample Weight", icon="EYEDROPPER")

        layout.separator()

        layout.operator("gpencil.vertex_group_normalize_all", text="Normalize All", icon="WEIGHT_NORMALIZE_ALL")
        layout.operator("gpencil.vertex_group_normalize", text="Normalize", icon="WEIGHT_NORMALIZE")

        layout.separator()

        layout.operator("gpencil.vertex_group_invert", text="Invert", icon='WEIGHT_INVERT')
        layout.operator("gpencil.vertex_group_smooth", text="Smooth", icon='WEIGHT_SMOOTH')

        layout.menu("VIEW3D_MT_gpencil_autoweights")


class VIEW3D_MT_gpencil_animation(Menu):
    bl_label = "Animation"

    @classmethod
    def poll(cls, context):
        ob = context.active_object
        return ob and ob.type == 'GPENCIL' and ob.mode != 'OBJECT'

    def draw(self, _context):
        layout = self.layout

        layout.operator("gpencil.blank_frame_add", text="Insert Blank Keyframe (Active Layer)", icon="ADD")
        layout.operator(
            "gpencil.blank_frame_add",
            text="Insert Blank Keyframe (All Layers)",
            icon="ADD").all_layers = True

        layout.separator()

        layout.operator("gpencil.frame_duplicate", text="Duplicate Active Keyframe (Active Layer)", icon="DUPLICATE")
        layout.operator(
            "gpencil.frame_duplicate",
            text="Duplicate Active Keyframe (All Layers)",
            icon="DUPLICATE").mode = 'ALL'

        layout.separator()

        layout.operator("gpencil.delete", text="Delete Active Keyframe (Active Layer)", icon="DELETE").type = 'FRAME'
        layout.operator("gpencil.active_frames_delete_all", text="Delete Active Keyframes (All Layers)", icon="DELETE")


class VIEW3D_MT_edit_greasepencil_animation(Menu):
    bl_label = "Animation"

    def draw(self, context):
        layout = self.layout
        layout.operator("grease_pencil.insert_blank_frame", text="Insert Blank Keyframe (Active Layer)")
        layout.operator("grease_pencil.insert_blank_frame", text="Insert Blank Keyframe (All Layers)").all_layers = True


class VIEW3D_MT_edit_gpencil_transform(Menu):
    bl_label = "Transform"

    def draw(self, _context):
        layout = self.layout

        layout.operator("transform.bend", text="Bend", icon="BEND")
        layout.operator("transform.shear", text="Shear", icon="SHEAR")
        layout.operator("transform.tosphere", text="To Sphere", icon="TOSPHERE")
        layout.operator("transform.transform", text="Shrink Fatten", icon='SHRINK_FATTEN').mode = 'GPENCIL_SHRINKFATTEN'


class VIEW3D_MT_edit_gpencil_showhide(Menu):
    bl_label = "Show/Hide"

    def draw(self, _context):
        layout = self.layout

        layout.operator("gpencil.reveal", text="Show All Layers", icon="HIDE_OFF")

        layout.separator()

        layout.operator("gpencil.hide", text="Hide Active Layer", icon="HIDE_ON").unselected = False
        layout.operator("gpencil.hide", text="Hide Inactive Layers", icon="HIDE_UNSELECTED").unselected = True


class VIEW3D_MT_edit_greasepencil_showhide(Menu):
    bl_label = "Show/Hide"

    def draw(self, _context):
        layout = self.layout

        layout.operator("grease_pencil.layer_reveal", text="Show All Layers")

        layout.separator()

        layout.operator("grease_pencil.layer_hide", text="Hide Active Layer").unselected = False
        layout.operator("grease_pencil.layer_hide", text="Hide Inactive Layers").unselected = True


class VIEW3D_MT_edit_greasepencil(Menu):
    bl_label = "Grease Pencil"

    def draw(self, _context):
        layout = self.layout
        layout.menu("VIEW3D_MT_transform")
        layout.menu("VIEW3D_MT_mirror")

        layout.separator()

        layout.menu("GREASE_PENCIL_MT_layer_active", text="Active Layer")

        layout.separator()

        layout.operator("grease_pencil.duplicate_move", text="Duplicate")

        layout.separator()

        layout.operator("grease_pencil.copy", text="Copy", icon='COPYDOWN')
        layout.operator("grease_pencil.paste", text="Paste", icon='PASTEDOWN')

        layout.separator()

        layout.menu("VIEW3D_MT_edit_greasepencil_showhide")
        layout.operator_menu_enum("grease_pencil.separate", "mode", text="Separate")
        layout.operator("grease_pencil.clean_loose")

        layout.separator()

        layout.menu("VIEW3D_MT_edit_greasepencil_delete")


class VIEW3D_MT_edit_greasepencil_stroke(Menu):
    bl_label = "Stroke"

    def draw(self, _context):
        layout = self.layout
        layout.operator("grease_pencil.stroke_subdivide", text="Subdivide")
        layout.operator("grease_pencil.stroke_subdivide_smooth", text="Subdivide and Smooth")
        layout.operator("grease_pencil.stroke_simplify", text="Simplify")

        layout.separator()

        layout.menu("GREASE_PENCIL_MT_move_to_layer")
        layout.menu("VIEW3D_MT_grease_pencil_assign_material")
        layout.operator("grease_pencil.set_active_material")
        layout.operator_menu_enum("grease_pencil.reorder", text="Arrange", property="direction")

        layout.separator()

        layout.operator("grease_pencil.cyclical_set", text="Toggle Cyclic").type = 'TOGGLE'
        layout.operator_menu_enum("grease_pencil.caps_set", text="Set Caps", property="type")
        layout.operator("grease_pencil.stroke_switch_direction")

        layout.separator()

        layout.operator("grease_pencil.set_uniform_thickness")
        layout.operator("grease_pencil.set_uniform_opacity")

        layout.operator_menu_enum("grease_pencil.reorder", text="Reorder", property="direction")


class VIEW3D_MT_edit_greasepencil_point(Menu):
    bl_label = "Point"

    def draw(self, _context):
        layout = self.layout
        layout.operator("grease_pencil.stroke_smooth", text="Smooth")


class VIEW3D_MT_edit_curves(Menu):
    bl_label = "Curves"

    def draw(self, _context):
        layout = self.layout

        layout.menu("VIEW3D_MT_transform")
        layout.separator()
        layout.operator("curves.duplicate_move")
        layout.separator()
        layout.operator("curves.attribute_set", icon='NODE_ATTRIBUTE')
        layout.operator("curves.delete", icon='DELETE')
        layout.template_node_operator_asset_menu_items(catalog_path=self.bl_label)


class VIEW3D_MT_edit_pointcloud(Menu):
    bl_label = "Point Cloud"

    def draw(self, context):
        layout = self.layout
        layout.template_node_operator_asset_menu_items(catalog_path=self.bl_label)


class VIEW3D_MT_object_mode_pie(Menu):
    bl_label = "Mode"

    def draw(self, _context):
        layout = self.layout

        pie = layout.menu_pie()
        pie.operator_enum("object.mode_set", "mode")


class VIEW3D_MT_view_pie(Menu):
    bl_label = "View"
    bl_idname = "VIEW3D_MT_view_pie"

    def draw(self, _context):
        layout = self.layout

        pie = layout.menu_pie()
        #pie.operator_enum("view3d.view_axis", "type") #BFA - Opted to the operators that contain consistenty iconography

        # 4 - LEFT
        pie.operator("view3d.view_axis", text="Left", icon='VIEW_LEFT').type = 'LEFT' #BFA - Icon changed
        # 6 - RIGHT
        pie.operator("view3d.view_axis", text="Right", icon='VIEW_RIGHT').type = 'RIGHT' #BFA - Icon changed
        # 2 - BOTTOM
        pie.operator("view3d.view_axis", text="Bottom", icon='VIEW_BOTTOM').type = 'BOTTOM'  #BFA - Icon changed
        # 8 - TOP
        pie.operator("view3d.view_axis", text="Top", icon='VIEW_TOP').type = 'TOP'  #BFA - Icon changed
        # 7 - TOP - LEFT
        pie.operator("view3d.view_axis", text="Back", icon='VIEW_BACK').type = 'BACK' #BFA - Icon Added
        # 9 - TOP - RIGHT
        pie.operator("view3d.view_axis", text="Front", icon='VIEW_FRONT').type = 'FRONT' #BFA - Icon Added

        # 1 - BOTTOM - LEFT
        pie.operator("view3d.view_camera", text="View Camera", icon='CAMERA_DATA')
        # 3 - BOTTOM - RIGHT
        pie.operator("view3d.view_selected", text="View Selected", icon='VIEW_SELECTED')


class VIEW3D_MT_transform_gizmo_pie(Menu):
    bl_label = "View"

    def draw(self, context):
        layout = self.layout

        pie = layout.menu_pie()
        # 1: Left
        pie.operator("view3d.transform_gizmo_set", text="Move", icon="TRANSFORM_MOVE").type = {'TRANSLATE'}
        # 2: Right
        pie.operator("view3d.transform_gizmo_set", text="Rotate", icon="TRANSFORM_ROTATE").type = {'ROTATE'}
        # 3: Down
        pie.operator("view3d.transform_gizmo_set", text="Scale", icon="TRANSFORM_SCALE").type = {'SCALE'}
        # 4: Up
        pie.prop(context.space_data, "show_gizmo", text="Show Gizmos", icon='GIZMO')
        # 5: Up/Left
        pie.operator("view3d.transform_gizmo_set", text="All", icon="GIZMO").type = {'TRANSLATE', 'ROTATE', 'SCALE'}


class VIEW3D_MT_shading_pie(Menu):
    bl_label = "Shading"

    def draw(self, context):
        layout = self.layout
        pie = layout.menu_pie()

        view = context.space_data

        pie.prop(view.shading, "type", expand=True)


class VIEW3D_MT_shading_ex_pie(Menu):
    bl_label = "Shading"

    def draw(self, context):
        layout = self.layout
        pie = layout.menu_pie()

        view = context.space_data

        pie.prop_enum(view.shading, "type", value='WIREFRAME')
        pie.prop_enum(view.shading, "type", value='SOLID')

        # Note this duplicates "view3d.toggle_xray" logic, so we can see the active item: #58661.
        if context.pose_object:
            pie.prop(view.overlay, "show_xray_bone", icon='XRAY')
        else:
            xray_active = (
                (context.mode == 'EDIT_MESH') or
                (view.shading.type in {'SOLID', 'WIREFRAME'})
            )
            if xray_active:
                sub = pie
            else:
                sub = pie.row()
                sub.active = False
            sub.prop(
                view.shading,
                "show_xray_wireframe" if (view.shading.type == 'WIREFRAME') else "show_xray",
                text="Toggle X-Ray",
                icon='XRAY',
            )

        pie.prop(view.overlay, "show_overlays", text="Toggle Overlays", icon='OVERLAY')

        pie.prop_enum(view.shading, "type", value='MATERIAL')
        pie.prop_enum(view.shading, "type", value='RENDERED')


class VIEW3D_MT_pivot_pie(Menu):
    bl_label = "Pivot Point"

    def draw(self, context):
        layout = self.layout
        pie = layout.menu_pie()

        tool_settings = context.tool_settings
        obj = context.active_object
        mode = context.mode

        pie.prop_enum(tool_settings, "transform_pivot_point", value='BOUNDING_BOX_CENTER')
        pie.prop_enum(tool_settings, "transform_pivot_point", value='CURSOR')
        pie.prop_enum(tool_settings, "transform_pivot_point", value='INDIVIDUAL_ORIGINS')
        pie.prop_enum(tool_settings, "transform_pivot_point", value='MEDIAN_POINT')
        pie.prop_enum(tool_settings, "transform_pivot_point", value='ACTIVE_ELEMENT')
        if (obj is None) or (mode in {'OBJECT', 'POSE', 'WEIGHT_PAINT'}):
            pie.prop(tool_settings, "use_transform_pivot_point_align")
        if mode == 'EDIT_GPENCIL':
            pie.prop(tool_settings.gpencil_sculpt, "use_scale_thickness")


class VIEW3D_MT_orientations_pie(Menu):
    bl_label = "Orientation"

    def draw(self, context):
        layout = self.layout
        pie = layout.menu_pie()
        scene = context.scene

        pie.prop(scene.transform_orientation_slots[0], "type", expand=True)


class VIEW3D_MT_snap_pie(Menu):
    bl_label = "Snap"

    def draw(self, _context):
        layout = self.layout
        pie = layout.menu_pie()

        pie.operator("view3d.snap_cursor_to_grid", text="Cursor to Grid", icon='CURSORTOGRID')
        pie.operator("view3d.snap_selected_to_grid", text="Selection to Grid", icon='SELECTIONTOGRID')
        pie.operator("view3d.snap_cursor_to_selected", text="Cursor to Selected", icon='CURSORTOSELECTION')
        pie.operator(
            "view3d.snap_selected_to_cursor",
            text="Selection to Cursor",
            icon='SELECTIONTOCURSOR').use_offset = False
        pie.operator(
            "view3d.snap_selected_to_cursor",
            text="Selection to Cursor (Keep Offset)",
            icon='SELECTIONTOCURSOROFFSET').use_offset = True
        pie.operator("view3d.snap_selected_to_active", text="Selection to Active", icon='SELECTIONTOACTIVE')
        pie.operator("view3d.snap_cursor_to_center", text="Cursor to World Origin", icon='CURSORTOCENTER')
        pie.operator("view3d.snap_cursor_to_active", text="Cursor to Active", icon='CURSORTOACTIVE')


class VIEW3D_MT_proportional_editing_falloff_pie(Menu):
    bl_label = "Proportional Editing Falloff"

    def draw(self, context):
        layout = self.layout
        pie = layout.menu_pie()

        tool_settings = context.scene.tool_settings

        pie.prop(tool_settings, "proportional_edit_falloff", expand=True)


class VIEW3D_MT_sculpt_mask_edit_pie(Menu):
    bl_label = "Mask Edit"

    def draw(self, _context):
        layout = self.layout
        pie = layout.menu_pie()

        props = pie.operator("paint.mask_flood_fill", text="Invert Mask", icon="INVERT_MASK") #BFA - icon
        props.mode = 'INVERT'
        props = pie.operator("paint.mask_flood_fill", text="Clear Mask", icon="CLEAR_MASK") #BFA - icon
        props.mode = 'VALUE'
        props.value = 0.0
        props = pie.operator("sculpt.mask_filter", text="Smooth Mask", icon="PARTICLEBRUSH_SMOOTH") #BFA - icon
        props.filter_type = 'SMOOTH'
        props = pie.operator("sculpt.mask_filter", text="Sharpen Mask", icon="SHARPEN") #BFA - icon
        props.filter_type = 'SHARPEN'
        props = pie.operator("sculpt.mask_filter", text="Grow Mask", icon="SELECTMORE") #BFA - icon
        props.filter_type = 'GROW'
        props = pie.operator("sculpt.mask_filter", text="Shrink Mask", icon="SELECTLESS") #BFA - icon
        props.filter_type = 'SHRINK'
        props = pie.operator("sculpt.mask_filter", text="Increase Contrast", icon="INC_CONTRAST") #BFA - icon
        props.filter_type = 'CONTRAST_INCREASE'
        props.auto_iteration_count = False
        props = pie.operator("sculpt.mask_filter", text="Decrease Contrast", icon="DEC_CONTRAST") #BFA - icon
        props.filter_type = 'CONTRAST_DECREASE'
        props.auto_iteration_count = False


class VIEW3D_MT_sculpt_automasking_pie(Menu):
    bl_label = "Automasking"

    def draw(self, context):
        layout = self.layout
        pie = layout.menu_pie()

        tool_settings = context.tool_settings
        sculpt = tool_settings.sculpt

        pie.prop(sculpt, "use_automasking_topology", text="Topology")
        pie.prop(sculpt, "use_automasking_face_sets", text="Face Sets")
        pie.prop(sculpt, "use_automasking_boundary_edges", text="Mesh Boundary")
        pie.prop(sculpt, "use_automasking_boundary_face_sets", text="Face Sets Boundary")
        pie.prop(sculpt, "use_automasking_cavity", text="Cavity")
        pie.prop(sculpt, "use_automasking_cavity_inverted", text="Cavity (Inverted)")
        pie.prop(sculpt, "use_automasking_start_normal", text="Area Normal")
        pie.prop(sculpt, "use_automasking_view_normal", text="View Normal")


class VIEW3D_MT_sculpt_gpencil_automasking_pie(Menu):
    bl_label = "Automasking"

    def draw(self, context):
        layout = self.layout
        pie = layout.menu_pie()

        tool_settings = context.tool_settings

        pie.prop(tool_settings.gpencil_sculpt, "use_automasking_stroke", text="Stroke")
        pie.prop(tool_settings.gpencil_sculpt, "use_automasking_layer_stroke", text="Layer")
        pie.prop(tool_settings.gpencil_sculpt, "use_automasking_material_stroke", text="Material")
        pie.prop(tool_settings.gpencil_sculpt, "use_automasking_layer_active", text="Active Layer")
        pie.prop(tool_settings.gpencil_sculpt, "use_automasking_material_active", text="Active Material")


class VIEW3D_MT_sculpt_face_sets_edit_pie(Menu):

    bl_label = "Face Sets Edit"

    def draw(self, _context):
        layout = self.layout
        pie = layout.menu_pie()

        props = pie.operator("sculpt.face_sets_create", text="Face Set from Masked", icon="MOD_MASK") #BFA - Icon
        props.mode = 'MASKED'

        props = pie.operator("sculpt.face_sets_create", text="Face Set from Visible", icon="FILL_MASK") #BFA - Icon
        props.mode = 'VISIBLE'

        pie.operator("paint.visibility_invert", text="Invert Visible", icon="INVERT_MASK") #BFA - Icon

        props = pie.operator("paint.hide_show_all", text="Show All", icon="HIDE_OFF") #BFA - Icon
        props.action = "SHOW"


class VIEW3D_MT_wpaint_vgroup_lock_pie(Menu):
    bl_label = "Vertex Group Locks"

    def draw(self, _context):
        layout = self.layout
        pie = layout.menu_pie()

        # 1: Left
        props = pie.operator("object.vertex_group_lock", icon='LOCKED', text="Lock All")
        props.action, props.mask = 'LOCK', 'ALL'
        # 2: Right
        props = pie.operator("object.vertex_group_lock", icon='UNLOCKED', text="Unlock All")
        props.action, props.mask = 'UNLOCK', 'ALL'
        # 3: Down
        props = pie.operator("object.vertex_group_lock", icon='UNLOCKED', text="Unlock Selected")
        props.action, props.mask = 'UNLOCK', 'SELECTED'
        # 4: Up
        props = pie.operator("object.vertex_group_lock", icon='LOCKED', text="Lock Selected")
        props.action, props.mask = 'LOCK', 'SELECTED'
        # 5: Up/Left
        props = pie.operator("object.vertex_group_lock", icon='LOCKED', text="Lock Unselected")
        props.action, props.mask = 'LOCK', 'UNSELECTED'
        # 6: Up/Right
        props = pie.operator("object.vertex_group_lock", text="Lock Only Selected", icon='RESTRICT_SELECT_OFF')
        props.action, props.mask = 'LOCK', 'INVERT_UNSELECTED'
        # 7: Down/Left
        props = pie.operator("object.vertex_group_lock", text="Lock Only Unselected", icon='RESTRICT_SELECT_ON')
        props.action, props.mask = 'UNLOCK', 'INVERT_UNSELECTED'
        # 8: Down/Right
        props = pie.operator("object.vertex_group_lock", text="Invert Locks", icon='INVERSE')
        props.action, props.mask = 'INVERT', 'ALL'


# ********** Panel **********


class VIEW3D_PT_active_tool(Panel, ToolActivePanelHelper):
    bl_space_type = 'VIEW_3D'
    bl_region_type = 'UI'
    bl_category = "Tool"
    # See comment below.
    # bl_options = {'HIDE_HEADER'}

    # Don't show in properties editor.
    @classmethod
    def poll(cls, context):
        return context.area.type == 'VIEW_3D'


# FIXME(campbell): remove this second panel once 'HIDE_HEADER' works with category tabs,
# Currently pinning allows ordering headerless panels below panels with headers.
class VIEW3D_PT_active_tool_duplicate(Panel, ToolActivePanelHelper):
    bl_space_type = 'VIEW_3D'
    bl_region_type = 'UI'
    bl_category = "Tool"
    bl_options = {'HIDE_HEADER'}

    # Only show in properties editor.
    @classmethod
    def poll(cls, context):
        return context.area.type != 'VIEW_3D'


class VIEW3D_PT_view3d_properties(Panel):
    bl_space_type = 'VIEW_3D'
    bl_region_type = 'UI'
    bl_category = "View"
    bl_label = "View"
    bl_options = {'DEFAULT_CLOSED'}

    def draw(self, context):
        layout = self.layout

        view = context.space_data

        layout.use_property_split = True
        layout.use_property_decorate = False  # No animation.

        col = layout.column()

        subcol = col.column()
        subcol.active = bool(view.region_3d.view_perspective != 'CAMERA' or view.region_quadviews)
        subcol.prop(view, "lens", text="Focal Length")

        subcol = col.column(align=True)
        subcol.prop(view, "clip_start", text="Clip Near")
        subcol.prop(view, "clip_end", text="Clip Far")

        subcol.separator()

        col = layout.column()

        subcol = col.column()
        subcol.use_property_split = False
        row = subcol.row()
        split = row.split(factor=0.65)
        split.prop(view, "use_local_camera")
        if view.use_local_camera:
            split.label(icon='DISCLOSURE_TRI_DOWN')
        else:
            split.label(icon='DISCLOSURE_TRI_RIGHT')

        if view.use_local_camera:
            subcol = col.column()
            row = subcol.row()
            row.separator()
            row.use_property_split = True
            row.prop(view, "camera", text="")

        subcol.use_property_split = False
        subcol.prop(view, "use_render_border")

# BFA - not used


class VIEW3D_PT_view3d_lock(Panel):
    bl_space_type = 'VIEW_3D'
    bl_region_type = 'UI'
    bl_category = "View"
    bl_label = "View Lock"
    bl_parent_id = "VIEW3D_PT_view3d_properties"

    def draw(self, context):
        layout = self.layout

        layout.use_property_split = True
        layout.use_property_decorate = False  # No animation.

        view = context.space_data

        col = layout.column(align=True)
        sub = col.column()
        sub.active = bool(view.region_3d.view_perspective != 'CAMERA' or view.region_quadviews)

        sub.prop(view, "lock_object")
        lock_object = view.lock_object
        if lock_object:
            if lock_object.type == 'ARMATURE':
                sub.prop_search(
                    view, "lock_bone", lock_object.data,
                    "edit_bones" if lock_object.mode == 'EDIT'
                    else "bones",
                    text="Bone",
                )

        col = layout.column(heading="Lock", align=True)
        if not lock_object:
            col.prop(view, "lock_cursor", text="To 3D Cursor")
        col.prop(view, "lock_camera", text="Camera to View")

 # bfa panel


class VIEW3D_PT_view3d_properties_edit(Panel):
    bl_space_type = 'VIEW_3D'
    bl_region_type = 'UI'
    bl_category = "View"
    bl_label = "Edit"
    bl_options = {'DEFAULT_CLOSED'}

    def draw(self, context):
        layout = self.layout

        tool_settings = context.tool_settings
        layout.prop(tool_settings, "lock_object_mode")

# bfa panel


class VIEW3D_PT_view3d_camera_lock(Panel):
    bl_space_type = 'VIEW_3D'
    bl_region_type = 'UI'
    bl_category = "View"
    bl_label = "Camera Lock"
    bl_parent_id = "VIEW3D_PT_view3d_properties"

    def draw(self, context):
        layout = self.layout

        layout.use_property_split = True
        layout.use_property_decorate = False  # No animation.

        view = context.space_data

        col = layout.column(align=True)
        sub = col.column()
        sub.active = bool(view.region_3d.view_perspective != 'CAMERA' or view.region_quadviews)

        sub.prop(view, "lock_object")
        lock_object = view.lock_object
        if lock_object:
            if lock_object.type == 'ARMATURE':
                sub.prop_search(
                    view, "lock_bone", lock_object.data,
                    "edit_bones" if lock_object.mode == 'EDIT'
                    else "bones",
                    text="Bone",
                )
        else:
            col = layout.column(align=True)
            col.use_property_split = False
            col.prop(view, "lock_cursor", text="Lock To 3D Cursor")

        col.use_property_split = False
        col.prop(view, "lock_camera", text="Camera to View")
        col.prop(context.space_data.region_3d, 'lock_rotation', text='Lock View Rotation')


class VIEW3D_PT_view3d_cursor(Panel):
    bl_space_type = 'VIEW_3D'
    bl_region_type = 'UI'
    bl_category = "View"
    bl_label = "3D Cursor"
    bl_options = {'DEFAULT_CLOSED'}

    def draw(self, context):
        layout = self.layout

        cursor = context.scene.cursor

        layout.use_property_split = True
        layout.use_property_decorate = False

        layout.column().prop(cursor, "location", text="Location")
        rotation_mode = cursor.rotation_mode
        if rotation_mode == 'QUATERNION':
            layout.column().prop(cursor, "rotation_quaternion", text="Rotation")
        elif rotation_mode == 'AXIS_ANGLE':
            layout.column().prop(cursor, "rotation_axis_angle", text="Rotation")
        else:
            layout.column().prop(cursor, "rotation_euler", text="Rotation")
        layout.prop(cursor, "rotation_mode", text="")


class VIEW3D_PT_collections(Panel):
    bl_space_type = 'VIEW_3D'
    bl_region_type = 'UI'
    bl_category = "View"
    bl_label = "Collections"
    bl_options = {'DEFAULT_CLOSED'}

    def _draw_collection(self, layout, view_layer, use_local_collections, collection, index):
        need_separator = index
        for child in collection.children:
            index += 1

            if child.exclude:
                continue

            if child.collection.hide_viewport:
                continue

            if need_separator:
                layout.separator()
                need_separator = False

            icon = 'BLANK1'
            # has_objects = True
            if child.has_selected_objects(view_layer):
                icon = 'LAYER_ACTIVE'
            elif child.has_objects():
                icon = 'LAYER_USED'
            else:
                # has_objects = False
                pass

            row = layout.row()
            row.use_property_decorate = False
            sub = row.split(factor=0.98)
            subrow = sub.row()
            subrow.alignment = 'LEFT'
            subrow.operator(
                "object.hide_collection", text=child.name, icon=icon, emboss=False,
            ).collection_index = index

            sub = row.split()
            subrow = sub.row(align=True)
            subrow.alignment = 'RIGHT'
            if not use_local_collections:
                subrow.active = collection.is_visible  # Parent collection runtime visibility
                subrow.prop(child, "hide_viewport", text="", emboss=False)
            else:
                subrow.active = collection.visible_get()  # Parent collection runtime visibility
                icon = 'HIDE_OFF' if child.visible_get() else 'HIDE_ON'
                props = subrow.operator("object.hide_collection", text="", icon=icon, emboss=False)
                props.collection_index = index
                props.toggle = True

        for child in collection.children:
            index = self._draw_collection(layout, view_layer, use_local_collections, child, index)

        return index

    def draw(self, context):
        layout = self.layout
        layout.use_property_split = False

        view = context.space_data
        view_layer = context.view_layer

        layout.use_property_split = False
        layout.prop(view, "use_local_collections")
        layout.separator()

        # We pass index 0 here because the index is increased
        # so the first real index is 1
        # And we start with index as 1 because we skip the master collection
        self._draw_collection(layout, view_layer, view.use_local_collections, view_layer.layer_collection, 0)


class VIEW3D_PT_object_type_visibility(Panel):
    bl_space_type = 'VIEW_3D'
    bl_region_type = 'HEADER'
    bl_label = "Selectability & Visibility"
    bl_ui_units_x = 8

    # Allows derived classes to pass view data other than context.space_data.
    # This is used by the official VR add-on, which passes XrSessionSettings
    # since VR has a 3D view that only exists for the duration of the VR session.
    def draw_ex(self, _context, view, show_select):
        layout = self.layout
        layout.use_property_split = True
        layout.use_property_decorate = False

        layout.label(text="Selectability & Visibility")
        layout.separator()
        col = layout.column(align=True)

        attr_object_types = (
            ("mesh", "Mesh", 'OUTLINER_OB_MESH'),
            ("curve", "Curve", 'OUTLINER_OB_CURVE'),
            ("surf", "Surface", 'OUTLINER_OB_SURFACE'),
            ("meta", "Meta", 'OUTLINER_OB_META'),
            ("font", "Text", 'OUTLINER_OB_FONT'),
            (None, None, None),
            ("curves", "Hair Curves", 'HAIR_DATA'),
            ("pointcloud", "Point Cloud", 'OUTLINER_OB_POINTCLOUD'),
            ("volume", "Volume", 'OUTLINER_OB_VOLUME'),
            ("grease_pencil", "Grease Pencil", 'OUTLINER_OB_GREASEPENCIL'),
            ("armature", "Armature", 'OUTLINER_OB_ARMATURE'),
            (None, None, None),
            ("lattice", "Lattice", 'OUTLINER_OB_LATTICE'),
            ("empty", "Empty", 'OUTLINER_OB_EMPTY'),
            ("light", "Light", 'OUTLINER_OB_LIGHT'),
            ("light_probe", "Light Probe", 'OUTLINER_OB_LIGHTPROBE'),
            ("camera", "Camera", 'OUTLINER_OB_CAMERA'),
            ("speaker", "Speaker", 'OUTLINER_OB_SPEAKER'),
        )

        for attr, attr_name, attr_icon in attr_object_types:
            if attr is None:
                col.separator()
                continue

            if attr == "curves" and not hasattr(bpy.data, "hair_curves"):
                continue
            elif attr == "pointcloud" and not hasattr(bpy.data, "pointclouds"):
                continue

            attr_v = "show_object_viewport_" + attr
            icon_v = 'HIDE_OFF' if getattr(view, attr_v) else 'HIDE_ON'

            row = col.row(align=True)
            row.label(text=attr_name, icon=attr_icon)

            if show_select:
                attr_s = "show_object_select_" + attr
                icon_s = 'RESTRICT_SELECT_OFF' if getattr(view, attr_s) else 'RESTRICT_SELECT_ON'

                rowsub = row.row(align=True)
                rowsub.active = getattr(view, attr_v)
                rowsub.prop(view, attr_s, text="", icon=icon_s, emboss=False)

            row.prop(view, attr_v, text="", icon=icon_v, emboss=False)

    def draw(self, context):
        view = context.space_data
        self.draw_ex(context, view, True)


class VIEW3D_PT_shading(Panel):
    bl_space_type = 'VIEW_3D'
    bl_region_type = 'HEADER'
    bl_label = "Shading"
    bl_ui_units_x = 12

    @classmethod
    def get_shading(cls, context):
        # Get settings from 3D viewport or OpenGL render engine
        view = context.space_data
        if view.type == 'VIEW_3D':
            return view.shading
        else:
            return context.scene.display.shading

    def draw(self, _context):
        layout = self.layout
        layout.label(text="Viewport Shading")


class VIEW3D_PT_shading_lighting(Panel):
    bl_space_type = 'VIEW_3D'
    bl_region_type = 'HEADER'
    bl_label = "Lighting"
    bl_parent_id = "VIEW3D_PT_shading"

    @classmethod
    def poll(cls, context):
        shading = VIEW3D_PT_shading.get_shading(context)
        if shading.type in {'SOLID', 'MATERIAL'}:
            return True
        if shading.type == 'RENDERED':
            engine = context.scene.render.engine
            if engine in {'BLENDER_EEVEE', 'BLENDER_EEVEE_NEXT'}:
                return True
        return False

    def draw(self, context):
        layout = self.layout
        shading = VIEW3D_PT_shading.get_shading(context)

        col = layout.column()
        split = col.split(factor=0.9)

        if shading.type == 'SOLID':
            row = split.row()
            row.separator()
            row.prop(shading, "light", expand=True)
            col = split.column()

            split = layout.split(factor=0.9)
            col = split.column()
            sub = col.row()

            if shading.light == 'STUDIO':
                prefs = context.preferences
                system = prefs.system

                if not system.use_studio_light_edit:
                    sub.scale_y = 0.6  # Smaller studio-light preview.
                    row = sub.row()
                    row.separator()
                    row.template_icon_view(shading, "studio_light", scale_popup=3.0)
                else:
                    row = sub.row()
                    row.separator()
                    row.prop(
                        system,
                        "use_studio_light_edit",
                        text="Disable Studio Light Edit",
                        icon='NONE',
                        toggle=True,
                    )

                col = split.column()
                col.operator("preferences.studiolight_show", emboss=False, text="", icon='PREFERENCES')

                split = layout.split(factor=0.9)
                col = split.column()

                row = col.row()
                row.separator()
                row.prop(shading, "use_world_space_lighting", text="", icon='WORLD', toggle=True)
                row = row.row()
                if shading.use_world_space_lighting:
                    row.prop(shading, "studiolight_rotate_z", text="Rotation")
                    col = split.column()  # to align properly with above

            elif shading.light == 'MATCAP':
                sub.scale_y = 0.6  # smaller matcap preview
                row = sub.row()
                row.separator()
                row.template_icon_view(shading, "studio_light", scale_popup=3.0)

                col = split.column()
                col.operator("preferences.studiolight_show", emboss=False, text="", icon='PREFERENCES')
                col.operator("view3d.toggle_matcap_flip", emboss=False, text="", icon='ARROW_LEFTRIGHT')

        elif shading.type == 'MATERIAL':
            row = col.row()
            row.separator()
            row.prop(shading, "use_scene_lights")
            row = col.row()
            row.separator()
            row.prop(shading, "use_scene_world")
            col = layout.column()
            split = col.split(factor=0.9)

            if not shading.use_scene_world:
                col = split.column()
                sub = col.row()
                sub.scale_y = 0.6
                row = sub.row()
                row.separator()
                row.template_icon_view(shading, "studio_light", scale_popup=3)

                col = split.column()
                col.operator("preferences.studiolight_show", emboss=False, text="", icon='PREFERENCES')

                split = layout.split(factor=0.9)
                col = split.column()

                engine = context.scene.render.engine
                row = col.row()
                if engine != 'BLENDER_EEVEE_NEXT':
                    row.separator()
                    row.prop(shading, "use_studiolight_view_rotation", text="", icon='WORLD', toggle=True)
                row = row.row()
                row.prop(shading, "studiolight_rotate_z", text="Rotation")

                row = col.row()
                row.separator()
                row.prop(shading, "studiolight_intensity")
                row = col.row()
                row.separator()
                row.prop(shading, "studiolight_background_alpha")
                if engine != 'BLENDER_EEVEE_NEXT':
                    row = col.row()
                    row.separator()
                    row.prop(shading, "studiolight_background_blur")
                col = split.column()  # to align properly with above

        elif shading.type == 'RENDERED':
            row = col.row()
            row.separator()
            row.prop(shading, "use_scene_lights_render")
            row = col.row()
            row.separator()
            row.prop(shading, "use_scene_world_render")

            if not shading.use_scene_world_render:
                col = layout.column()
                split = col.split(factor=0.9)

                col = split.column()
                sub = col.row()
                sub.scale_y = 0.6
                row = sub.row()
                row.separator()
                row.template_icon_view(shading, "studio_light", scale_popup=3)

                col = split.column()
                col.operator("preferences.studiolight_show", emboss=False, text="", icon='PREFERENCES')

                split = layout.split(factor=0.9)
                col = split.column()
                row = col.row()
                row.separator()
                row.prop(shading, "studiolight_rotate_z", text="Rotation")
                row = col.row()
                row.separator()
                row.prop(shading, "studiolight_intensity")
                row = col.row()
                row.separator()
                row.prop(shading, "studiolight_background_alpha")
                engine = context.scene.render.engine
                if engine != 'BLENDER_EEVEE_NEXT':
                    row = col.row()
                    row.separator()
                    row.prop(shading, "studiolight_background_blur")
                col = split.column()  # to align properly with above
            else:
                row = col.row()
                row.separator()
                row.label(icon='DISCLOSURE_TRI_RIGHT')


class VIEW3D_PT_shading_color(Panel):
    bl_space_type = 'VIEW_3D'
    bl_region_type = 'HEADER'
    bl_label = "Wire Color"
    bl_parent_id = "VIEW3D_PT_shading"

    def _draw_color_type(self, context):
        layout = self.layout
        shading = VIEW3D_PT_shading.get_shading(context)

        layout.grid_flow(columns=3, align=True).prop(shading, "color_type", expand=True)
        if shading.color_type == 'SINGLE':
            layout.row().prop(shading, "single_color", text="")

    def _draw_background_color(self, context):
        layout = self.layout
        shading = VIEW3D_PT_shading.get_shading(context)

        layout.row().label(text="Background")
        layout.row().prop(shading, "background_type", expand=True)
        if shading.background_type == 'VIEWPORT':
            layout.row().prop(shading, "background_color", text="")

    def draw(self, context):
        layout = self.layout
        shading = VIEW3D_PT_shading.get_shading(context)

        self.layout.row().prop(shading, "wireframe_color_type", expand=True)
        self.layout.separator()

        if shading.type == 'SOLID':
            layout.row().label(text="Color")
            self._draw_color_type(context)
            self.layout.separator()
            self._draw_background_color(context)
        elif shading.type == 'WIREFRAME':
            self._draw_background_color(context)


class VIEW3D_PT_shading_options(Panel):
    bl_space_type = 'VIEW_3D'
    bl_region_type = 'HEADER'
    bl_label = "Options"
    bl_parent_id = "VIEW3D_PT_shading"

    @classmethod
    def poll(cls, context):
        shading = VIEW3D_PT_shading.get_shading(context)
        return shading.type in {'WIREFRAME', 'SOLID'}

    def draw(self, context):
        layout = self.layout

        shading = VIEW3D_PT_shading.get_shading(context)

        col = layout.column()

        if shading.type == 'SOLID':
            row = col.row()
            row.separator()
            row.prop(shading, "show_backface_culling")

        row = col.row()

        if shading.type == 'WIREFRAME':
            split = layout.split()
            col = split.column()
            row = col.row()
            row.separator()
            row.prop(shading, "show_xray_wireframe")
            col = split.column()
            if shading.show_xray_wireframe:
                col.prop(shading, "xray_alpha_wireframe", text="")
            else:
                col.label(icon='DISCLOSURE_TRI_RIGHT')
        elif shading.type == 'SOLID':
            xray_active = shading.show_xray and shading.xray_alpha != 1

            split = layout.split()
            col = split.column()
            col.use_property_split = False
            row = col.row()
            row.separator()
            row.prop(shading, "show_xray")
            col = split.column()
            if shading.show_xray:
                col.use_property_split = False
                col.prop(shading, "xray_alpha", text="")
            else:
                col.label(icon='DISCLOSURE_TRI_RIGHT')

            split = layout.split()
            split.active = not xray_active
            col = split.column()
            col.use_property_split = False
            row = col.row()
            row.separator()
            row.prop(shading, "show_shadows")
            col = split.column()
            if shading.show_shadows:
                col.use_property_split = False
                row = col.row(align=True)
                row.prop(shading, "shadow_intensity", text="")
                row.popover(panel="VIEW3D_PT_shading_options_shadow", icon='PREFERENCES', text="")
            else:
                col.label(icon='DISCLOSURE_TRI_RIGHT')

            split = layout.split()
            col = split.column()
            col.use_property_split = False
            row = col.row()
            if not xray_active:
                row.separator()
                row.prop(shading, "show_cavity")
                col = split.column()
                if shading.show_cavity:
                    col.prop(shading, "cavity_type", text="Type")
                else:
                    col.label(icon='DISCLOSURE_TRI_RIGHT')

            col = layout.column()

            if shading.show_cavity and not xray_active:
                if shading.cavity_type in {'WORLD', 'BOTH'}:
                    row = col.row()
                    row.separator()
                    row.separator()
                    row.label(text="World Space")
                    row = col.row()
                    row.separator()
                    row.separator()
                    row.separator()
                    row.use_property_split = True
                    row.prop(shading, "cavity_ridge_factor", text="Ridge")
                    row = col.row()
                    row.separator()
                    row.separator()
                    row.separator()
                    row.use_property_split = True
                    row.prop(shading, "cavity_valley_factor", text="Valley")
                    row.popover(panel="VIEW3D_PT_shading_options_ssao", icon='PREFERENCES', text="",)

                if shading.cavity_type in {'SCREEN', 'BOTH'}:
                    row = col.row()
                    row.separator()
                    row.separator()
                    row.label(text="Screen Space")
                    row = col.row()
                    row.separator()
                    row.separator()
                    row.separator()
                    row.use_property_split = True
                    row.prop(shading, "curvature_ridge_factor", text="Ridge")
                    row = col.row()
                    row.separator()
                    row.separator()
                    row.separator()
                    row.use_property_split = True
                    row.prop(shading, "curvature_valley_factor", text="Valley")

            row = col.row()
            if not xray_active:
                row.separator()
                row.prop(shading, "use_dof", text="Depth of Field")

        if shading.type in {'WIREFRAME', 'SOLID'}:
            split = layout.split()
            col = split.column()
            col.use_property_split = False
            row = col.row()
            row.separator()
            row.prop(shading, "show_object_outline")
            col = split.column()
            if shading.show_object_outline:
                col.use_property_split = False
                col.prop(shading, "object_outline_color", text="")
            else:
                col.label(icon='DISCLOSURE_TRI_RIGHT')

        if shading.type == 'SOLID':
            col = layout.column()
            if shading.light in {'STUDIO', 'MATCAP'}:
                if shading.selected_studio_light.has_specular_highlight_pass:
                    row = col.row()
                    row.separator()
                    row.prop(shading, "show_specular_highlight", text="Specular Lighting")


class VIEW3D_PT_shading_options_shadow(Panel):
    bl_label = "Shadow Settings"
    bl_space_type = 'VIEW_3D'
    bl_region_type = 'HEADER'

    def draw(self, context):
        layout = self.layout
        layout.use_property_split = True
        scene = context.scene

        col = layout.column()
        col.prop(scene.display, "light_direction")
        col.prop(scene.display, "shadow_shift")
        col.prop(scene.display, "shadow_focus")


class VIEW3D_PT_shading_options_ssao(Panel):
    bl_label = "SSAO Settings"
    bl_space_type = 'VIEW_3D'
    bl_region_type = 'HEADER'

    def draw(self, context):
        layout = self.layout
        layout.use_property_split = True
        scene = context.scene

        col = layout.column(align=True)
        col.prop(scene.display, "matcap_ssao_samples")
        col.prop(scene.display, "matcap_ssao_distance")
        col.prop(scene.display, "matcap_ssao_attenuation")


class VIEW3D_PT_shading_render_pass(Panel):
    bl_space_type = 'VIEW_3D'
    bl_region_type = 'HEADER'
    bl_label = "Render Pass"
    bl_parent_id = "VIEW3D_PT_shading"
    COMPAT_ENGINES = {'BLENDER_EEVEE', 'BLENDER_EEVEE_NEXT'}

    @classmethod
    def poll(cls, context):
        return (
            (context.space_data.shading.type == 'MATERIAL') or
            (context.engine in cls.COMPAT_ENGINES and context.space_data.shading.type == 'RENDERED')
        )

    def draw(self, context):
        shading = context.space_data.shading

        layout = self.layout
        row = layout.row()
        row.separator()
        row.prop(shading, "render_pass", text="")


class VIEW3D_PT_shading_compositor(Panel):
    bl_space_type = 'VIEW_3D'
    bl_region_type = 'HEADER'
    bl_label = "Compositor"
    bl_parent_id = "VIEW3D_PT_shading"
    bl_order = 10

    @classmethod
    def poll(cls, context):
        return context.space_data.shading.type in {'MATERIAL', 'RENDERED'}

    def draw(self, context):
        shading = context.space_data.shading

        import gpu
        is_supported = (gpu.capabilities.compute_shader_support_get()
                        and gpu.capabilities.shader_image_load_store_support_get())

        row = self.layout.row()
        row.active = is_supported
        row.prop(shading, "use_compositor", expand=True)
        if shading.use_compositor != 'DISABLED' and not is_supported:
            self.layout.label(text="Compositor not supported on this platform", icon='ERROR')


class VIEW3D_PT_gizmo_display(Panel):
    bl_space_type = 'VIEW_3D'
    bl_region_type = 'HEADER'
    bl_label = "Gizmos"
    bl_ui_units_x = 8

    def draw(self, context):
        layout = self.layout

        scene = context.scene
        view = context.space_data

        prefs = context.preferences
        prefsview = prefs.view

        col = layout.column()
        col.label(text="Viewport Gizmos")
        col.separator()

        col.active = view.show_gizmo
        colsub = col.column(align=True)

        row = colsub.row()
        row.separator()
        row.prop(view, "show_gizmo_navigate", text="Navigate")

        if view.show_gizmo_navigate:
            row = colsub.row()
            row.separator()
            row.separator()
            row.prop(prefsview, "show_navigate_ui")  # bfa - moved from the preferences
            row = colsub.row()
            row.separator()
            row.separator()
            row.prop(prefsview, "mini_axis_type", text="")

        row = colsub.row()
        row.separator()
        row.prop(view, "show_gizmo_tool", text="Active Tools")
        row = colsub.row()
        row.separator()
        row.prop(view, "show_gizmo_context", text="Active Object")

        col = layout.column(align=True)
        if view.show_gizmo and view.show_gizmo_context:
            col.label(text="Object Gizmos")
            row = col.row()
            row.separator()
            row.prop(scene.transform_orientation_slots[1], "type", text="")
            row = col.row()
            row.separator()
            row.prop(view, "show_gizmo_object_translate", text="Move")
            row = col.row()
            row.separator()
            row.prop(view, "show_gizmo_object_rotate", text="Rotate")
            row = col.row()
            row.separator()
            row.prop(view, "show_gizmo_object_scale", text="Scale")

        # Match order of object type visibility
        col = layout.column(align=True)
        col.active = view.show_gizmo
        col.label(text="Empty")
        row = col.row()
        row.separator()
        row.prop(view, "show_gizmo_empty_image", text="Image")
        row = col.row()
        row.separator()
        row.prop(view, "show_gizmo_empty_force_field", text="Force Field")

        col.label(text="Light")
        row = col.row()
        row.separator()
        row.prop(view, "show_gizmo_light_size", text="Size")
        row = col.row()
        row.separator()
        row.prop(view, "show_gizmo_light_look_at", text="Look At")

        col.label(text="Camera")
        row = col.row()
        row.separator()
        row.prop(view, "show_gizmo_camera_lens", text="Lens")
        row = col.row()
        row.separator()
        row.prop(view, "show_gizmo_camera_dof_distance", text="Focus Distance")


class VIEW3D_PT_overlay(Panel):
    bl_space_type = 'VIEW_3D'
    bl_region_type = 'HEADER'
    bl_label = "Overlays"
    bl_ui_units_x = 14

    def draw(self, _context):
        layout = self.layout
        layout.label(text="Viewport Overlays")


class VIEW3D_PT_overlay_guides(Panel):
    bl_space_type = 'VIEW_3D'
    bl_region_type = 'HEADER'
    bl_parent_id = "VIEW3D_PT_overlay"
    bl_label = "Guides"

    def draw(self, context):
        layout = self.layout

        view = context.space_data
        scene = context.scene

        overlay = view.overlay
        shading = view.shading
        display_all = overlay.show_overlays

        col = layout.column()
        col.active = display_all

        split = col.split()
        sub = split.column()

        split = col.split()
        col = split.column()
        col.use_property_split = False
        col.prop(overlay, "show_ortho_grid")
        col = split.column()

        if overlay.show_ortho_grid:
            col.prop(overlay, "show_floor", text="Floor", text_ctxt=i18n_contexts.editor_view3d)
        else:
            col.label(icon='DISCLOSURE_TRI_RIGHT')

        if overlay.show_ortho_grid:
            col = layout.column(heading='Axes', align=False)

            row = col.row()
            row.use_property_split = True
            row.use_property_decorate = False
            row.separator()
            row.prop(overlay, "show_axis_x", text="X", toggle=True)
            row.prop(overlay, "show_axis_y", text="Y", toggle=True)
            row.prop(overlay, "show_axis_z", text="Z", toggle=True)

            if overlay.show_floor:
                col = layout.column()
                col.use_property_split = True
                col.use_property_decorate = False
                row = col.row()
                row.separator()
                row.prop(overlay, "grid_scale", text="Grid Scale")
                if scene.unit_settings.system == 'NONE':
                    col = layout.column()
                    col.use_property_split = True
                    col.use_property_decorate = False
                    row = col.row()
                    row.separator()
                    row.prop(overlay, "grid_subdivisions", text="Subdivisions")

        layout.separator()

        layout.label(text="Options")

        split = layout.split()
        split.active = display_all
        sub = split.column()
        row = sub.row()
        row.separator()
        row.prop(overlay, "show_text", text="Text Info")
        row = sub.row()
        row.separator()
        row.prop(overlay, "show_stats", text="Statistics")

        sub = split.column()
        sub.prop(overlay, "show_cursor", text="3D Cursor")
        sub.prop(overlay, "show_annotation", text="Annotations")

        if shading.type == 'MATERIAL':
            row = col.row()
            row.active = shading.render_pass == 'COMBINED'
            row.separator()
            row.prop(overlay, "show_look_dev")


class VIEW3D_PT_overlay_object(Panel):
    bl_space_type = 'VIEW_3D'
    bl_region_type = 'HEADER'
    bl_parent_id = "VIEW3D_PT_overlay"
    bl_label = "Objects"

    def draw(self, context):
        shading = VIEW3D_PT_shading.get_shading(context)

        layout = self.layout
        view = context.space_data
        overlay = view.overlay
        display_all = overlay.show_overlays

        col = layout.column(align=True)
        col.active = display_all

        split = col.split()

        sub = split.column(align=True)
        row = sub.row()
        row.separator()
        row.prop(overlay, "show_extras", text="Extras")

        row = sub.row()
        row.separator()
        row.active = overlay.show_extras
        row.prop(overlay, "show_light_colors")

        row = sub.row()
        row.separator()
        row.prop(overlay, "show_relationship_lines")
        row = sub.row()
        row.separator()
        row.prop(overlay, "show_outline_selected")

        sub = split.column(align=True)
        sub.prop(overlay, "show_bones", text="Bones")
        sub.prop(overlay, "show_motion_paths")

        split = col.split()
        col = split.column()
        col.use_property_split = False
        row = col.row()
        row.separator()
        row.prop(overlay, "show_object_origins", text="Origins")
        col = split.column()
        if overlay.show_object_origins:
            col.prop(overlay, "show_object_origins_all", text="Origins (All)")
        else:
            col.label(icon='DISCLOSURE_TRI_RIGHT')

        if shading.type == 'WIREFRAME' or shading.show_xray:
            layout.separator()
            layout.prop(overlay, "bone_wire_alpha")


class VIEW3D_PT_overlay_geometry(Panel):
    bl_space_type = 'VIEW_3D'
    bl_region_type = 'HEADER'
    bl_parent_id = "VIEW3D_PT_overlay"
    bl_label = "Geometry"

    def draw(self, context):
        layout = self.layout
        view = context.space_data
        overlay = view.overlay
        display_all = overlay.show_overlays
        is_wireframes = view.shading.type == 'WIREFRAME'

        col = layout.column(align=True)
        col.active = display_all
        split = col.split()
        row = split.row()
        row.separator()
        row.prop(overlay, "show_wireframes")

        row = split.row(align=True)
        if overlay.show_wireframes or is_wireframes:
            row.prop(overlay, "wireframe_threshold", text="")
            row.prop(overlay, "wireframe_opacity", text="Opacity")
        else:
            row.label(icon='DISCLOSURE_TRI_RIGHT')

        row = col.row()
        row.separator()
        row.prop(overlay, "show_face_orientation")

        # These properties should be always available in the UI for all modes
        # other than Object.
        # Even when the Fade Inactive Geometry overlay is not affecting the
        # current active object depending on its mode, it will always affect
        # the rest of the scene.
        if context.mode != 'OBJECT':
            col = layout.column(align=True)
            col.active = display_all
            split = col.split()
            row = split.row()
            row.separator()
            row.prop(overlay, "show_fade_inactive")

            row = split.row(align=True)
            if overlay.show_fade_inactive:
                row.prop(overlay, "fade_inactive_alpha", text="")
            else:
                row.label(icon='DISCLOSURE_TRI_RIGHT')

        # sub.prop(overlay, "show_onion_skins")


class VIEW3D_PT_overlay_viewer_node(Panel):
    bl_space_type = 'VIEW_3D'
    bl_region_type = 'HEADER'
    bl_parent_id = "VIEW3D_PT_overlay"
    bl_label = "Viewer Node"

    # BFA - We modified this method
    def draw(self, context):
        layout = self.layout
        view = context.space_data
        if not view.show_viewer:
            layout.label(text="Viewer Nodes Overlay Is Disabled", icon='ERROR')
            return

        overlay = view.overlay
        display_all = overlay.show_overlays
        col = layout.column(align=True)
        col.active = display_all
        split = col.split()
        row = split.row()
        row.separator()
        row.prop(overlay, "show_viewer_attribute", text="Color Overlay")

        row = split.row(align=True)
        if not overlay.show_viewer_attribute:
            row.label(icon='DISCLOSURE_TRI_RIGHT')
        else:
            row.label(icon='DISCLOSURE_TRI_DOWN')
            split = col.split()
            row = split.row()
            row.separator()
            col2 = row.column()
            split = col2.split()
            row = split.row()
            row.separator()
            row.use_property_split = True
            row.prop(overlay, "viewer_attribute_opacity", text="Opacity")

        split = col.split()
        row = split.row()
        row.separator()
        row.prop(overlay, "show_viewer_text", text="Text Overlay")


class VIEW3D_PT_overlay_motion_tracking(Panel):
    bl_space_type = 'VIEW_3D'
    bl_region_type = 'HEADER'
    bl_parent_id = "VIEW3D_PT_overlay"
    bl_label = "Motion Tracking"

    def draw_header(self, context):
        layout = self.layout
        view = context.space_data
        overlay = view.overlay
        display_all = overlay.show_overlays
        layout.active = display_all

        row = layout.row()
        split = row.split()
        split.prop(view, "show_reconstruction", text=self.bl_label)
        if view.show_reconstruction:
            split.label(icon='DISCLOSURE_TRI_DOWN')
        else:
            split.label(icon='DISCLOSURE_TRI_RIGHT')

    def draw(self, context):
        layout = self.layout
        view = context.space_data
        overlay = view.overlay
        display_all = overlay.show_overlays

        col = layout.column()
        col.active = display_all

        if view.show_reconstruction:
            split = col.split()

            sub = split.column(align=True)
            row = sub.row()
            row.separator()
            row.prop(view, "show_camera_path", text="Camera Path")

            sub = split.column()
            sub.prop(view, "show_bundle_names", text="Marker Names")

            col = layout.column()
            col.active = display_all
            col.label(text="Tracks")
            row = col.row(align=True)
            row.separator()
            row.prop(view, "tracks_display_type", text="")
            row.prop(view, "tracks_display_size", text="Size")


class VIEW3D_PT_overlay_edit_mesh(Panel):
    bl_space_type = 'VIEW_3D'
    bl_region_type = 'HEADER'
    bl_label = "Mesh Edit Mode"
    bl_ui_units_x = 12

    @classmethod
    def poll(cls, context):
        return context.mode == 'EDIT_MESH'

    def draw(self, context):
        layout = self.layout
        layout.label(text="Mesh Edit Mode Overlays")

        view = context.space_data
        shading = view.shading
        overlay = view.overlay
        display_all = overlay.show_overlays

        is_any_solid_shading = not (shading.show_xray or (shading.type == 'WIREFRAME'))

        col = layout.column()
        col.active = display_all

        split = col.split()

        sub = split.column()
        row = sub.row()
        row.separator()
        row.prop(overlay, "show_faces", text="Faces")
        sub = split.column()
        sub.active = is_any_solid_shading
        sub.prop(overlay, "show_face_center", text="Center")

        row = col.row(align=True)
        row.separator()
        row.prop(overlay, "show_edge_crease", text="Creases", toggle=True)
        row.prop(overlay, "show_edge_sharp", text="Sharp", text_ctxt=i18n_contexts.plural, toggle=True)
        row.prop(overlay, "show_edge_bevel_weight", text="Bevel", toggle=True)
        row.prop(overlay, "show_edge_seams", text="Seams", toggle=True)

        if context.preferences.view.show_developer_ui:
            col.label(text="Developer")
            row = col.row()
            row.separator()
            row.prop(overlay, "show_extra_indices", text="Indices")


class VIEW3D_PT_overlay_edit_mesh_shading(Panel):
    bl_space_type = 'VIEW_3D'
    bl_region_type = 'HEADER'
    bl_parent_id = "VIEW3D_PT_overlay_edit_mesh"
    bl_label = "Shading"

    @classmethod
    def poll(cls, context):
        return context.mode == 'EDIT_MESH'

    def draw(self, context):
        layout = self.layout

        view = context.space_data
        shading = view.shading
        overlay = view.overlay
        tool_settings = context.tool_settings
        display_all = overlay.show_overlays
        statvis = tool_settings.statvis

        col = layout.column()
        col.active = display_all

        row = col.row()
        row.separator()
        split = row.split(factor=0.55)
        split.prop(overlay, "show_retopology", text="Retopology")
        if overlay.show_retopology:
            split.prop(overlay, "retopology_offset", text="")
        else:
            split.label(icon='DISCLOSURE_TRI_RIGHT')

        row = col.row()
        row.separator()
        split = row.split(factor=0.55)
        split.prop(overlay, "show_weight", text="Vertex Group Weights")
        if overlay.show_weight:
            split.label(icon='DISCLOSURE_TRI_DOWN')
        else:
            split.label(icon='DISCLOSURE_TRI_RIGHT')

        if overlay.show_weight:
            row = col.row()
            row.separator()
            row.separator()
            row.use_property_split = True
            row.prop(tool_settings, "vertex_group_user", text="Zero Weights", expand=True)

        if shading.type == 'WIREFRAME':
            xray = shading.show_xray_wireframe and shading.xray_alpha_wireframe < 1.0
        elif shading.type == 'SOLID':
            xray = shading.show_xray and shading.xray_alpha < 1.0
        else:
            xray = False
        statvis_active = not xray
        row = col.row()
        row.active = statvis_active
        row.separator()
        split = row.split(factor=0.55)
        split.prop(overlay, "show_statvis", text="Mesh Analysis")
        if overlay.show_statvis:
            split.label(icon='DISCLOSURE_TRI_DOWN')
        else:
            split.label(icon='DISCLOSURE_TRI_RIGHT')

        if overlay.show_statvis:
            col = col.column()
            col.active = statvis_active

            sub = col.split()
            row = sub.row()
            row.separator()
            row.separator()
            row.use_property_split = True
            row.prop(statvis, "type", text="Type")

            statvis_type = statvis.type
            if statvis_type == 'OVERHANG':
                row = col.row(align=True)
                row.separator()
                row.prop(statvis, "overhang_min", text="Minimum")
                row.prop(statvis, "overhang_max", text="Maximum")
                row = col.row(align=True)
                row.separator()
                row.row().prop(statvis, "overhang_axis", expand=True)
            elif statvis_type == 'THICKNESS':
                row = col.row(align=True)
                row.separator()
                row.prop(statvis, "thickness_min", text="Minimum")
                row.prop(statvis, "thickness_max", text="Maximum")
                col.prop(statvis, "thickness_samples")
            elif statvis_type == 'INTERSECT':
                pass
            elif statvis_type == 'DISTORT':
                row = col.row(align=True)
                row.separator()
                row.prop(statvis, "distort_min", text="Minimum")
                row.prop(statvis, "distort_max", text="Maximum")
            elif statvis_type == 'SHARP':
                row = col.row(align=True)
                row.separator()
                row.prop(statvis, "sharp_min", text="Minimum")
                row.prop(statvis, "sharp_max", text="Maximum")


class VIEW3D_PT_overlay_edit_mesh_measurement(Panel):
    bl_space_type = 'VIEW_3D'
    bl_region_type = 'HEADER'
    bl_parent_id = "VIEW3D_PT_overlay_edit_mesh"
    bl_label = "Measurement"

    @classmethod
    def poll(cls, context):
        return context.mode == 'EDIT_MESH'

    def draw(self, context):
        layout = self.layout

        view = context.space_data
        overlay = view.overlay
        display_all = overlay.show_overlays

        col = layout.column()
        col.active = display_all

        split = col.split()

        sub = split.column()
        row = sub.row()
        row.separator()
        row.prop(overlay, "show_extra_edge_length", text="Edge Length")
        row = sub.row()
        row.separator()
        row.prop(overlay, "show_extra_edge_angle", text="Edge Angle")

        sub = split.column()
        sub.prop(overlay, "show_extra_face_area", text="Face Area")
        sub.prop(overlay, "show_extra_face_angle", text="Face Angle")


class VIEW3D_PT_overlay_edit_mesh_normals(Panel):
    bl_space_type = 'VIEW_3D'
    bl_region_type = 'HEADER'
    bl_parent_id = "VIEW3D_PT_overlay_edit_mesh"
    bl_label = "Normals"

    @classmethod
    def poll(cls, context):
        return context.mode == 'EDIT_MESH'

    def draw(self, context):
        layout = self.layout

        view = context.space_data
        overlay = view.overlay
        display_all = overlay.show_overlays

        col = layout.column()
        col.active = display_all
        split = col.split()

        row = split.row(align=True)
        row.separator()
        row.separator()
        row.prop(overlay, "show_vertex_normals", text="", icon='NORMALS_VERTEX')
        row.prop(overlay, "show_split_normals", text="", icon='NORMALS_VERTEX_FACE')
        row.prop(overlay, "show_face_normals", text="", icon='NORMALS_FACE')

        sub = split.row(align=True)
        if overlay.show_vertex_normals or overlay.show_face_normals or overlay.show_split_normals:
            sub.use_property_split = True
            if overlay.use_normals_constant_screen_size:
                sub.prop(overlay, "normals_constant_screen_size", text="Size")
            else:
                sub.prop(overlay, "normals_length", text="Size")
        else:
            sub.label(icon='DISCLOSURE_TRI_RIGHT')

        row.prop(overlay, "use_normals_constant_screen_size", text="", icon='FIXED_SIZE')


class VIEW3D_PT_overlay_edit_mesh_freestyle(Panel):
    bl_space_type = 'VIEW_3D'
    bl_region_type = 'HEADER'
    bl_parent_id = "VIEW3D_PT_overlay_edit_mesh"
    bl_label = "Freestyle"

    @classmethod
    def poll(cls, context):
        return context.mode == 'EDIT_MESH' and bpy.app.build_options.freestyle

    def draw(self, context):
        layout = self.layout

        view = context.space_data
        overlay = view.overlay
        display_all = overlay.show_overlays

        col = layout.column()
        col.active = display_all

        row = col.row()
        row.separator()
        row.prop(overlay, "show_freestyle_edge_marks", text="Edge Marks")
        row.prop(overlay, "show_freestyle_face_marks", text="Face Marks")


class VIEW3D_PT_overlay_edit_curve(Panel):
    bl_space_type = 'VIEW_3D'
    bl_region_type = 'HEADER'
    bl_label = "Curve Edit Mode"

    @classmethod
    def poll(cls, context):
        return context.mode == 'EDIT_CURVE'

    def draw(self, context):
        layout = self.layout
        view = context.space_data
        overlay = view.overlay
        display_all = overlay.show_overlays

        layout.label(text="Curve Edit Mode Overlays")

        col = layout.column()
        col.active = display_all

        row = col.row()
        row.prop(overlay, "display_handle", text="Handles")

        col = layout.column(align=True)
        col.active = display_all
        split = col.split()
        row = split.row(align=True)
        # row.separator()
        # row.separator()
        row.prop(overlay, "show_curve_normals")

        row = split.row(align=True)
        if overlay.show_curve_normals:
            row.prop(overlay, "normals_length", text="")
        else:
            row.label(icon='DISCLOSURE_TRI_RIGHT')


class VIEW3D_PT_overlay_sculpt(Panel):
    bl_space_type = 'VIEW_3D'
    bl_context = ".sculpt_mode"
    bl_region_type = 'HEADER'
    bl_label = "Sculpt"
    bl_ui_units_x = 13

    @classmethod
    def poll(cls, context):
        return context.mode == 'SCULPT'

    def draw(self, context):
        layout = self.layout

        view = context.space_data
        overlay = view.overlay
        display_all = overlay.show_overlays

        layout.label(text="Sculpt Mode Overlays")

        col = layout.column(align=True)
        col.active = display_all
        split = col.split()
        row = split.row()
        row.separator()
        row.prop(overlay, "show_sculpt_mask", text="Show Mask")

        row = split.row(align=True)
        if overlay.show_sculpt_mask:
            row.prop(overlay, "sculpt_mode_mask_opacity", text="")
        else:
            row.label(icon='DISCLOSURE_TRI_RIGHT')

        col = layout.column(align=True)
        col.active = display_all
        split = col.split()
        row = split.row()
        row.separator()
        row.prop(overlay, "show_sculpt_face_sets", text="Show Face Sets")

        row = split.row(align=True)
        if overlay.show_sculpt_face_sets:
            row.prop(overlay, "sculpt_mode_face_sets_opacity", text="")
        else:
            row.label(icon='DISCLOSURE_TRI_RIGHT')


class VIEW3D_PT_overlay_sculpt_curves(Panel):
    bl_space_type = 'VIEW_3D'
    bl_context = ".curves_sculpt"
    bl_region_type = 'HEADER'
    bl_label = "Sculpt"
    bl_ui_units_x = 13

    @classmethod
    def poll(cls, context):
        return context.mode == 'SCULPT_CURVES'

    def draw(self, context):
        layout = self.layout

        view = context.space_data
        overlay = view.overlay

        layout.label(text="Curve Sculpt Overlays")

        row = layout.row(align=True)
        row.active = overlay.show_overlays
        row.use_property_decorate = False
        row.separator(factor=3)
        row.use_property_split = True
        row.prop(overlay, "sculpt_mode_mask_opacity", text="Selection Opacity")

        col = layout.column()
        split = col.split()
        row = split.row()
        row.active = overlay.show_overlays
        row.separator()
        row.prop(overlay, "show_sculpt_curves_cage", text="Curves Cage")

        row = split.row(align=True)
        row.active = overlay.show_overlays
        if overlay.show_sculpt_curves_cage:
            row.prop(overlay, "sculpt_curves_cage_opacity", text="")
        else:
            row.label(icon='DISCLOSURE_TRI_RIGHT')


class VIEW3D_PT_overlay_bones(Panel):
    bl_space_type = 'VIEW_3D'
    bl_region_type = 'HEADER'
    bl_label = "Bones"
    bl_ui_units_x = 14

    @staticmethod
    def is_using_wireframe(context):
        mode = context.mode

        if mode in {'POSE', 'PAINT_WEIGHT'}:
            armature = context.pose_object
        elif mode == 'EDIT_ARMATURE':
            armature = context.edit_object
        else:
            return False

        return armature and armature.display_type == 'WIRE'

    @classmethod
    def poll(cls, context):
        mode = context.mode
        return (
            (mode == 'POSE') or
            (mode == 'PAINT_WEIGHT' and context.pose_object) or
            (mode == 'EDIT_ARMATURE' and
             VIEW3D_PT_overlay_bones.is_using_wireframe(context))
        )

    def draw(self, context):
        layout = self.layout
        view = context.space_data
        mode = context.mode
        overlay = view.overlay
        display_all = overlay.show_overlays

        layout.label(text="Armature Overlays")

        col = layout.column()
        col.active = display_all

        if mode == 'POSE':

            col = layout.column(align=True)
            col.active = display_all
            split = col.split()
            row = split.row(align=True)
            row.separator()
            row.separator()
            row.prop(overlay, "show_xray_bone")

            row = split.row(align=True)
            if display_all and overlay.show_xray_bone:
                row.prop(overlay, "xray_alpha_bone", text="")
            else:
                row.label(icon='DISCLOSURE_TRI_RIGHT')

        elif mode == 'PAINT_WEIGHT':
            row = col.row()
            row.separator()
            row.prop(overlay, "show_xray_bone")


class VIEW3D_PT_overlay_texture_paint(Panel):
    bl_space_type = 'VIEW_3D'
    bl_region_type = 'HEADER'
    bl_label = "Texture Paint"
    bl_ui_units_x = 13

    @classmethod
    def poll(cls, context):
        return context.mode == 'PAINT_TEXTURE'

    def draw(self, context):
        layout = self.layout
        view = context.space_data
        overlay = view.overlay
        display_all = overlay.show_overlays

        layout.label(text="Texture Paint Overlays")

        col = layout.column()
        col.active = display_all
        row = col.row()
        row.separator()
        row.label(text="Stencil Mask Opacity")
        row.prop(overlay, "texture_paint_mode_opacity", text="")


class VIEW3D_PT_overlay_vertex_paint(Panel):
    bl_space_type = 'VIEW_3D'
    bl_region_type = 'HEADER'
    bl_label = "Vertex Paint"

    @classmethod
    def poll(cls, context):
        return context.mode == 'PAINT_VERTEX'

    def draw(self, context):
        layout = self.layout
        view = context.space_data
        overlay = view.overlay
        display_all = overlay.show_overlays

        layout.label(text="Vertex Paint Overlays")

        col = layout.column()
        col.active = display_all
        row = col.row()
        row.separator()
        row.label(text="Stencil Mask Opacity")
        row.prop(overlay, "vertex_paint_mode_opacity", text="")
        row = col.row()
        row.separator()
        row.prop(overlay, "show_paint_wire")


class VIEW3D_PT_overlay_weight_paint(Panel):
    bl_space_type = 'VIEW_3D'
    bl_region_type = 'HEADER'
    bl_label = "Weight Paint"
    bl_ui_units_x = 13

    @classmethod
    def poll(cls, context):
        return context.mode == 'PAINT_WEIGHT'

    def draw(self, context):
        layout = self.layout
        view = context.space_data
        overlay = view.overlay
        display_all = overlay.show_overlays
        tool_settings = context.tool_settings

        layout.label(text="Weight Paint Overlays")

        col = layout.column()
        col.active = display_all

        row = col.row()
        row.separator()
        row.label(text="Opacity")
        row.prop(overlay, "weight_paint_mode_opacity", text="")
        row = col.split(factor=0.36)
        row.label(text="     Zero Weights")
        sub = row.row()
        sub.prop(tool_settings, "vertex_group_user", expand=True)

        row = col.row()
        row.separator()
        row.prop(overlay, "show_wpaint_contours")
        row = col.row()
        row.separator()
        row.prop(overlay, "show_paint_wire")


class VIEW3D_PT_snapping(Panel):
    bl_space_type = 'VIEW_3D'
    bl_region_type = 'HEADER'
    bl_label = "Snapping"

    def draw(self, context):
        tool_settings = context.tool_settings
        obj = context.active_object
        object_mode = 'OBJECT' if obj is None else obj.mode

        layout = self.layout
        col = layout.column()

        col.label(text="Snap With")
        row = col.row(align=True)
        row.prop(tool_settings, "snap_target", expand=True)

        col.label(text="Snap To")
        col.prop(tool_settings, "snap_elements_base", expand=True)

        col.label(text="Snap Individual Elements To")
        col.prop(tool_settings, "snap_elements_individual", expand=True)

        col.separator()

        if 'INCREMENT' in tool_settings.snap_elements:
            col.prop(tool_settings, "use_snap_grid_absolute")

        if 'VOLUME' in tool_settings.snap_elements:
            col.prop(tool_settings, "use_snap_peel_object")

        if 'FACE_NEAREST' in tool_settings.snap_elements:
            col.prop(tool_settings, "use_snap_to_same_target")
            if object_mode == 'EDIT':
                col.prop(tool_settings, "snap_face_nearest_steps")

        col.separator()

        col.prop(tool_settings, "use_snap_align_rotation")
        col.prop(tool_settings, "use_snap_backface_culling")

        col.separator()

        if obj:
            col.label(text="Target Selection")
            col_targetsel = col.column(align=True)
            if object_mode == 'EDIT' and obj.type not in {'LATTICE', 'META', 'FONT'}:
                col_targetsel.prop(
                    tool_settings,
                    "use_snap_self",
                    text="Include Active",
                    icon='EDITMODE_HLT',
                )
                col_targetsel.prop(
                    tool_settings,
                    "use_snap_edit",
                    text="Include Edited",
                    icon='OUTLINER_DATA_MESH',
                )
                col_targetsel.prop(
                    tool_settings,
                    "use_snap_nonedit",
                    text="Include Non-Edited",
                    icon='OUTLINER_OB_MESH',
                )
            col_targetsel.prop(
                tool_settings,
                "use_snap_selectable",
                text="Exclude Non-Selectable",
                icon='RESTRICT_SELECT_OFF',
            )

        col.label(text="Affect")
        row = col.row(align=True)
        row.prop(tool_settings, "use_snap_translate", text="Move", toggle=True)
        row.prop(tool_settings, "use_snap_rotate", text="Rotate", toggle=True)
        row.prop(tool_settings, "use_snap_scale", text="Scale", toggle=True)
        col.label(text="Rotation Increment")
        row = col.row(align=True)
        row.prop(tool_settings, "snap_angle_increment_3d", text="")
        row.prop(tool_settings, "snap_angle_increment_3d_precision", text="")


class VIEW3D_PT_proportional_edit(Panel):
    bl_space_type = 'VIEW_3D'
    bl_region_type = 'HEADER'
    bl_label = "Proportional Editing"
    bl_ui_units_x = 8

    def draw(self, context):
        layout = self.layout
        tool_settings = context.tool_settings
        col = layout.column()
        col.active = (tool_settings.use_proportional_edit_objects if context.mode ==
                      'OBJECT' else tool_settings.use_proportional_edit)

        if context.mode != 'OBJECT':
            col.prop(tool_settings, "use_proportional_connected")
            sub = col.column()
            sub.active = not tool_settings.use_proportional_connected
            sub.prop(tool_settings, "use_proportional_projected")
            col.separator()

        col.prop(tool_settings, "proportional_edit_falloff", expand=True)
        col.prop(tool_settings, "proportional_distance")


class VIEW3D_PT_transform_orientations(Panel):
    bl_space_type = 'VIEW_3D'
    bl_region_type = 'HEADER'
    bl_label = "Transform Orientations"
    bl_ui_units_x = 8

    def draw(self, context):
        layout = self.layout
        layout.label(text="Transform Orientations")

        scene = context.scene
        orient_slot = scene.transform_orientation_slots[0]
        orientation = orient_slot.custom_orientation

        row = layout.row()
        col = row.column()
        col.prop(orient_slot, "type", expand=True)
        row.operator("transform.create_orientation", text="", icon='ADD', emboss=False).use = True

        if orientation:
            row = layout.row(align=False)
            row.prop(orientation, "name", text="", icon='OBJECT_ORIGIN')
            row.operator("transform.delete_orientation", text="", icon='X', emboss=False)


class VIEW3D_PT_gpencil_origin(Panel):
    bl_space_type = 'VIEW_3D'
    bl_region_type = 'HEADER'
    bl_label = "Stroke Placement"

    def draw(self, context):
        layout = self.layout
        tool_settings = context.tool_settings
        gpd = context.gpencil_data

        layout.label(text="Stroke Placement")

        row = layout.row()
        col = row.column()
        col.prop(tool_settings, "gpencil_stroke_placement_view3d", expand=True)

        if tool_settings.gpencil_stroke_placement_view3d == 'SURFACE':
            row = layout.row()
            row.label(text="Offset")
            row = layout.row()
            row.prop(gpd, "zdepth_offset", text="")

        if tool_settings.gpencil_stroke_placement_view3d == 'STROKE':
            row = layout.row()
            row.label(text="Target")
            row = layout.row()
            row.prop(tool_settings, "gpencil_stroke_snap_mode", expand=True)


class VIEW3D_PT_gpencil_lock(Panel):
    bl_space_type = 'VIEW_3D'
    bl_region_type = 'HEADER'
    bl_label = "Drawing Plane"

    def draw(self, context):
        layout = self.layout
        tool_settings = context.tool_settings

        layout.label(text="Drawing Plane")

        row = layout.row()
        col = row.column()
        col.prop(tool_settings.gpencil_sculpt, "lock_axis", expand=True)


class VIEW3D_PT_gpencil_guide(Panel):
    bl_space_type = 'VIEW_3D'
    bl_region_type = 'HEADER'
    bl_label = "Guides"

    def draw(self, context):
        settings = context.tool_settings.gpencil_sculpt.guide

        layout = self.layout
        layout.label(text="Guides")

        col = layout.column()
        col.active = settings.use_guide
        col.prop(settings, "type", expand=True)

        if settings.type in {'ISO', 'PARALLEL', 'RADIAL'}:
            col.prop(settings, "angle")
            row = col.row(align=True)

        col.prop(settings, "use_snapping")
        if settings.use_snapping:

            if settings.type == 'RADIAL':
                col.prop(settings, "angle_snap")
            else:
                col.prop(settings, "spacing")

        if settings.type in {'CIRCULAR', 'RADIAL'} or settings.use_snapping:
            col.label(text="Reference Point")
            row = col.row(align=True)
            row.prop(settings, "reference_point", expand=True)
            if settings.reference_point == 'CUSTOM':
                col.prop(settings, "location", text="Custom Location")
            elif settings.reference_point == 'OBJECT':
                col.prop(settings, "reference_object", text="Object Location")
                if not settings.reference_object:
                    col.label(text="No object selected, using cursor")


class VIEW3D_PT_overlay_gpencil_options(Panel):
    bl_space_type = 'VIEW_3D'
    bl_region_type = 'HEADER'
    bl_label = ""
    bl_ui_units_x = 13

    @classmethod
    def poll(cls, context):
        return context.object and context.object.type == 'GPENCIL'

    def draw(self, context):
        layout = self.layout
        view = context.space_data
        overlay = view.overlay

        layout.label(text={
            'PAINT_GPENCIL': iface_("Draw Grease Pencil"),
            'EDIT_GPENCIL': iface_("Edit Grease Pencil"),
            'SCULPT_GPENCIL': iface_("Sculpt Grease Pencil"),
            'WEIGHT_GPENCIL': iface_("Weight Grease Pencil"),
            'VERTEX_GPENCIL': iface_("Vertex Grease Pencil"),
            'OBJECT': iface_("Grease Pencil"),
        }[context.mode], translate=False)

        row = layout.row()
        row.separator()
        row.prop(overlay, "use_gpencil_onion_skin", text="Onion Skin")

        col = layout.column(align=True)
        split = col.split()
        row = split.row()
        row.separator()
        row.prop(overlay, "use_gpencil_grid")

        row = split.row(align=True)
        if overlay.use_gpencil_grid:
            row.prop(overlay, "gpencil_grid_opacity", text="", slider=True)
            row.prop(overlay, "use_gpencil_canvas_xray", text="", icon='XRAY')
        else:
            row.label(icon='DISCLOSURE_TRI_RIGHT')

        split = col.split()
        row = split.row()
        row.separator()
        row.prop(overlay, "use_gpencil_fade_layers")

        row = split.row(align=True)
        if overlay.use_gpencil_fade_layers:
            row.separator
            row.prop(overlay, "gpencil_fade_layer", text="", slider=True)
        else:
            row.label(icon='DISCLOSURE_TRI_RIGHT')

        split = col.split()
        row = split.row()
        row.separator()
        row.prop(overlay, "use_gpencil_fade_objects")

        row = split.row(align=True)
        if overlay.use_gpencil_fade_objects:
            row.prop(overlay, "gpencil_fade_objects", text="", slider=True)
            row.prop(overlay, "use_gpencil_fade_gp_objects", text="", icon='OUTLINER_OB_GREASEPENCIL')
        else:
            row.label(icon='DISCLOSURE_TRI_RIGHT')

        if context.object.mode in {'EDIT_GPENCIL', 'SCULPT_GPENCIL', 'WEIGHT_GPENCIL', 'VERTEX_GPENCIL'}:
            split = layout.split()
            col = split.column()
            row = col.row()
            row.separator()
            row.prop(overlay, "use_gpencil_edit_lines", text="Edit Lines")
            col = split.column()
            if overlay.use_gpencil_edit_lines:
                col.prop(overlay, "use_gpencil_multiedit_line_only", text="Only in Multiframe")
            else:
                col.label(icon='DISCLOSURE_TRI_RIGHT')

            if context.object.mode == 'EDIT_GPENCIL':
                gpd = context.object.data

                col = layout.column()
                row = col.row()
                row.separator()
                row.prop(overlay, "use_gpencil_show_directions")
                col = layout.column()
                row = col.row()
                row.separator()
                row.prop(overlay, "use_gpencil_show_material_name", text="Material Name")

                layout.use_property_split = True
                if not gpd.use_curve_edit:
                    row = layout.row()
                    row.separator()
                    row.prop(overlay, "vertex_opacity", text="Vertex Opacity", slider=True)
                else:
                    # Handles for Curve Edit
                    row = layout.row()
                    row.separator()
                    row.prop(overlay, "display_handle", text="Handles")

        if context.object.mode == 'SCULPT_GPENCIL':
            layout.use_property_split = True
            row = layout.row()
            row.separator()
            row.prop(overlay, "vertex_opacity", text="Vertex Opacity", slider=True)

        if context.object.mode in {'PAINT_GPENCIL', 'VERTEX_GPENCIL'}:
            layout.label(text="Vertex Paint")
            row = layout.row()
            shading = VIEW3D_PT_shading.get_shading(context)
            row.enabled = shading.type not in {'WIREFRAME', 'RENDERED'}
            row.separator()
            row.use_property_split = True
            row.prop(overlay, "gpencil_vertex_paint_opacity", text="Opacity", slider=True)


class VIEW3D_PT_overlay_grease_pencil_options(Panel):
    bl_space_type = 'VIEW_3D'
    bl_region_type = 'HEADER'
    bl_label = ""
    bl_ui_units_x = 13

    @classmethod
    def poll(cls, context):
        return context.object and context.object.type == 'GREASEPENCIL'

    def draw(self, context):
        layout = self.layout
        view = context.space_data
        overlay = view.overlay

        layout.label(text={
            'PAINT_GREASE_PENCIL': iface_("Draw Grease Pencil"),
            'EDIT_GREASE_PENCIL': iface_("Edit Grease Pencil"),
            'OBJECT': iface_("Grease Pencil"),
        }[context.mode], translate=False)

        if context.object.mode in {'EDIT'}:
            split = layout.split()
            col = split.column()
            col.prop(overlay, "use_gpencil_edit_lines", text="Edit Lines")


class VIEW3D_PT_quad_view(Panel):
    bl_space_type = 'VIEW_3D'
    bl_region_type = 'UI'
    bl_category = "View"
    bl_label = "Quad View"
    bl_options = {'DEFAULT_CLOSED'}

    @classmethod
    def poll(cls, context):
        view = context.space_data
        return view.region_quadviews

    def draw(self, context):
        layout = self.layout

        view = context.space_data

        region = view.region_quadviews[2]
        col = layout.column()
        col.prop(region, "lock_rotation")
        row = col.row()
        row.enabled = region.lock_rotation
        row.prop(region, "show_sync_view")
        row = col.row()
        row.enabled = region.lock_rotation and region.show_sync_view
        row.prop(region, "use_box_clip")


# Annotation properties
class VIEW3D_PT_grease_pencil(AnnotationDataPanel, Panel):
    bl_space_type = 'VIEW_3D'
    bl_region_type = 'UI'
    bl_category = "View"

    # NOTE: this is just a wrapper around the generic GP Panel


class VIEW3D_PT_annotation_onion(AnnotationOnionSkin, Panel):
    bl_space_type = 'VIEW_3D'
    bl_region_type = 'UI'
    bl_category = "View"
    bl_parent_id = "VIEW3D_PT_grease_pencil"

    # NOTE: this is just a wrapper around the generic GP Panel


class TOPBAR_PT_annotation_layers(Panel, AnnotationDataPanel):
    bl_space_type = 'VIEW_3D'
    bl_region_type = 'HEADER'
    bl_label = "Layers"
    bl_ui_units_x = 14


class VIEW3D_PT_view3d_stereo(Panel):
    bl_space_type = 'VIEW_3D'
    bl_region_type = 'UI'
    bl_category = "View"
    bl_label = "Stereoscopy"
    bl_options = {'DEFAULT_CLOSED'}

    @classmethod
    def poll(cls, context):
        scene = context.scene

        multiview = scene.render.use_multiview
        return multiview

    def draw(self, context):
        layout = self.layout
        view = context.space_data

        basic_stereo = context.scene.render.views_format == 'STEREO_3D'

        col = layout.column()
        col.row().prop(view, "stereo_3d_camera", expand=True)

        col.label(text="Display")
        row = col.row()
        row.active = basic_stereo
        row.prop(view, "show_stereo_3d_cameras")
        row = col.row()
        row.active = basic_stereo
        split = row.split()
        split.prop(view, "show_stereo_3d_convergence_plane")
        split = row.split()
        split.prop(view, "stereo_3d_convergence_plane_alpha", text="Alpha")
        split.active = view.show_stereo_3d_convergence_plane
        row = col.row()
        split = row.split()
        split.prop(view, "show_stereo_3d_volume")
        split = row.split()
        split.prop(view, "stereo_3d_volume_alpha", text="Alpha")

        if context.scene.render.use_multiview:
            layout.separator()
            layout.operator("wm.set_stereo_3d", icon='CAMERA_STEREO')


class VIEW3D_PT_context_properties(Panel):
    bl_space_type = 'VIEW_3D'
    bl_region_type = 'UI'
    bl_category = "Item"
    bl_label = "Properties"
    bl_options = {'DEFAULT_CLOSED'}

    @staticmethod
    def _active_context_member(context):
        obj = context.object
        if obj:
            object_mode = obj.mode
            if object_mode == 'POSE':
                return "active_pose_bone"
            elif object_mode == 'EDIT' and obj.type == 'ARMATURE':
                return "active_bone"
            else:
                return "object"

        return ""

    @classmethod
    def poll(cls, context):
        import rna_prop_ui
        member = cls._active_context_member(context)

        if member:
            context_member, member = rna_prop_ui.rna_idprop_context_value(context, member, object)
            return context_member and rna_prop_ui.rna_idprop_has_properties(context_member)

        return False

    def draw(self, context):
        import rna_prop_ui
        member = VIEW3D_PT_context_properties._active_context_member(context)

        if member:
            # Draw with no edit button
            rna_prop_ui.draw(self.layout, context, member, object, use_edit=False)


# Grease Pencil Object - Multi-frame falloff tools.
class VIEW3D_PT_gpencil_multi_frame(Panel):
    bl_space_type = 'VIEW_3D'
    bl_region_type = 'HEADER'
    bl_label = "Multi Frame"

    def draw(self, context):
        layout = self.layout
        tool_settings = context.tool_settings

        gpd = context.gpencil_data
        settings = tool_settings.gpencil_sculpt

        col = layout.column(align=True)
        col.prop(settings, "use_multiframe_falloff")

        # Falloff curve
        if gpd.use_multiedit and settings.use_multiframe_falloff:
            layout.template_curve_mapping(settings, "multiframe_falloff_curve", brush=True)


class VIEW3D_PT_grease_pencil_multi_frame(Panel):
    bl_space_type = 'VIEW_3D'
    bl_region_type = 'HEADER'
    bl_label = "Multi Frame"

    def draw(self, context):
        layout = self.layout
        tool_settings = context.tool_settings

        settings = tool_settings.gpencil_sculpt

        col = layout.column(align=True)
        col.prop(settings, "use_multiframe_falloff")

        # Falloff curve
        if settings.use_multiframe_falloff:
            layout.template_curve_mapping(settings, "multiframe_falloff_curve", brush=True)


# Grease Pencil Object - Curve Editing tools
class VIEW3D_PT_gpencil_curve_edit(Panel):
    bl_space_type = 'VIEW_3D'
    bl_region_type = 'HEADER'
    bl_label = "Curve Editing"

    def draw(self, context):
        layout = self.layout

        gpd = context.gpencil_data
        col = layout.column()

        col.label(text="Curve Editing:")

        split = layout.split()
        col = split.column(align=True)
        row = col.row()
        row.separator()
        row.label(text="Resolution")
        row = col.row()
        row.separator()
        row.label(text="Threshold")
        row = col.row()
        row.separator()
        row.label(text="Corner Angle")

        col = split.column(align=True)
        col.prop(gpd, "edit_curve_resolution", text="")
        col.prop(gpd, "curve_edit_threshold", text="")
        col.prop(gpd, "curve_edit_corner_angle", text="")

        col = layout.column()
        row = col.row()
        row.separator()
        row.prop(gpd, "use_adaptive_curve_resolution")


class VIEW3D_MT_gpencil_edit_context_menu(Menu):
    bl_label = ""

    def draw(self, context):
        layout = self.layout
        tool_settings = context.tool_settings

        is_point_mode = tool_settings.gpencil_selectmode_edit == 'POINT'
        is_stroke_mode = tool_settings.gpencil_selectmode_edit == 'STROKE'
        is_segment_mode = tool_settings.gpencil_selectmode_edit == 'SEGMENT'

        layout.operator_context = 'INVOKE_REGION_WIN'

        row = layout.row()

        if is_point_mode or is_segment_mode:
            col = row.column(align=True)

            col.label(text="Point", icon='GP_SELECT_POINTS')
            col.separator()

            # Additive Operators
            col.operator("gpencil.stroke_subdivide", text="Subdivide", icon="SUBDIVIDE_EDGES").only_selected = True

            col.separator()

            col.operator("gpencil.extrude_move", text="Extrude", icon='EXTRUDE_REGION')

            col.separator()

            # Deform Operators
            col.operator("gpencil.stroke_smooth", text="Smooth", icon="PARTICLEBRUSH_SMOOTH").only_selected = True
            col.operator("transform.bend", text="Bend", icon="BEND")
            col.operator("transform.shear", text="Shear", icon="SHEAR")
            col.operator("transform.tosphere", text="To Sphere", icon="TOSPHERE")
            col.operator("transform.transform", text="Shrink Fatten",
                         icon='SHRINK_FATTEN').mode = 'GPENCIL_SHRINKFATTEN'

            col.separator()

            col.menu("VIEW3D_MT_mirror", text="Mirror")
            col.menu("GPENCIL_MT_snap", text="Snap")

            col.separator()

            # Duplicate operators
            col.operator("gpencil.duplicate_move", text="Duplicate", icon='DUPLICATE')
            col.operator("gpencil.copy", text="Copy", icon='COPYDOWN')
            col.operator("gpencil.paste", text="Paste", icon='PASTEDOWN').type = 'ACTIVE'
            col.operator("gpencil.paste", text="Paste by Layer", icon='PASTEDOWN').type = 'LAYER'

            col.separator()

            # Removal Operators
            col.operator("gpencil.stroke_merge", text="Merge", icon="MERGE")
            col.operator("gpencil.stroke_merge_by_distance", icon="MERGE").use_unselected = False
            col.operator("gpencil.stroke_split", text="Split", icon="SPLIT")
            col.operator("gpencil.stroke_separate", text="Separate", icon="SEPARATE_GP_POINTS").mode = 'POINT'

            col.separator()

            col.operator("gpencil.delete", text="Delete Points", icon="DELETE").type = 'POINTS'
            col.operator("gpencil.dissolve", text="Dissolve", icon="DISSOLVE_VERTS").type = 'POINTS'
            col.operator("gpencil.dissolve", text="Dissolve Between", icon="DISSOLVE_BETWEEN").type = 'BETWEEN'
            col.operator("gpencil.dissolve", text="Dissolve Unselected", icon="DISSOLVE_UNSELECTED").type = 'UNSELECT'

        if is_stroke_mode:

            col = row.column(align=True)
            col.label(text="Stroke", icon='GP_SELECT_STROKES')
            col.separator()

            # Main Strokes Operators
            col.operator("gpencil.stroke_subdivide", text="Subdivide", icon="SUBDIVIDE_EDGES").only_selected = False
            col.menu("VIEW3D_MT_gpencil_simplify")
            col.operator("gpencil.stroke_trim", text="Trim", icon="CUT")

            col.separator()

            col.operator("gpencil.stroke_smooth", text="Smooth Stroke",
                         icon="PARTICLEBRUSH_SMOOTH").only_selected = False
            col.operator("transform.transform", text="Shrink/Fatten",
                         icon='SHRINK_FATTEN').mode = 'GPENCIL_SHRINKFATTEN'

            col.separator()

            # Layer and Materials operators
            col.menu("GPENCIL_MT_move_to_layer")
            col.menu("VIEW3D_MT_assign_material")
            col.operator("gpencil.set_active_material", text="Set as Active Material", icon="MATERIAL_DATA")
            col.operator_menu_enum("gpencil.stroke_arrange", "direction", text="Arrange")

            col.separator()

            col.menu("VIEW3D_MT_mirror", text="Mirror")
            col.menu("VIEW3D_MT_snap", text="Snap")

            col.separator()

            # Duplicate operators
            col.operator("gpencil.duplicate_move", text="Duplicate", icon='DUPLICATE')
            col.operator("gpencil.copy", text="Copy", icon='COPYDOWN')
            col.operator("gpencil.paste", text="Paste", icon='PASTEDOWN').type = 'ACTIVE'
            col.operator("gpencil.paste", text="Paste by Layer", icon='PASTEDOWN').type = 'LAYER'

            col.separator()

            # Removal Operators
<<<<<<< HEAD
            col.operator("gpencil.stroke_merge_by_distance", icon="MERGE").use_unselected = True
            col.operator_menu_enum("gpencil.stroke_join", "type", text="Join",
                                   icon='JOIN', text_ctxt=i18n_contexts.id_gpencil)
            col.operator("gpencil.stroke_split", text="Split", icon="SPLIT")
            col.operator("gpencil.stroke_separate", text="Separate", icon="SEPARATE_GP_STROKES").mode = 'STROKE'
=======
            col.operator("gpencil.stroke_merge_by_distance").use_unselected = True
            col.operator_menu_enum("gpencil.stroke_join", "type", text="Join", text_ctxt=i18n_contexts.id_gpencil)

            col.operator("gpencil.stroke_split", text="Split")
            col.operator("gpencil.stroke_separate", text="Separate").mode = 'STROKE'
>>>>>>> 4ee3362b

            col.separator()

            col.operator("gpencil.delete", text="Delete", icon="DELETE").type = 'STROKES'

            col.separator()

            col.operator("gpencil.reproject", text="Reproject")

        layout.separator()

        layout.menu("VIEW3D_MT_edit_gpencil_showhide")  # BFA - added to context menu


class VIEW3D_MT_greasepencil_material_active(Menu):
    bl_label = "Active Material"

    @classmethod
    def poll(cls, context):
        ob = context.active_object
        if ob is None or len(ob.material_slots) == 0:
            return False

        return True

    def draw(self, context):
        layout = self.layout
        layout.operator_context = 'INVOKE_REGION_WIN'
        ob = context.active_object

        for slot in ob.material_slots:
            mat = slot.material
            if not mat:
                continue
            mat.id_data.preview_ensure()
            if mat and mat.id_data and mat.id_data.preview:
                icon = mat.id_data.preview.icon_id
                layout.operator("grease_pencil.set_material", text=mat.name, icon_value=icon).slot = mat.name


class VIEW3D_MT_grease_pencil_assign_material(Menu):
    bl_label = "Assign Material"

    def draw(self, context):
        layout = self.layout
        ob = context.active_object
        mat_active = ob.active_material

        if len(ob.material_slots) == 0:
            row = layout.row()
            row.label(text="No Materials")
            row.enabled = False
            return

        for slot in ob.material_slots:
            mat = slot.material
            if mat:
                layout.operator("grease_pencil.stroke_material_set", text=mat.name,
                                icon='LAYER_ACTIVE' if mat == mat_active else 'BLANK1').material = mat.name


class VIEW3D_MT_greasepencil_edit_context_menu(Menu):
    bl_label = ""

    def draw(self, context):
        layout = self.layout
        tool_settings = context.tool_settings

        is_point_mode = tool_settings.gpencil_selectmode_edit == 'POINT'
        is_stroke_mode = tool_settings.gpencil_selectmode_edit == 'STROKE'

        layout.operator_context = 'INVOKE_REGION_WIN'

        row = layout.row()

        if is_point_mode:
            col = row.column(align=True)
            col.label(text="Point", icon='GP_SELECT_POINTS')

            # Copy/paste
            col.operator("grease_pencil.copy", text="Copy", icon="COPYDOWN")
            col.operator("grease_pencil.paste", text="Paste", icon="PASTEDOWN")

            col.separator()

            # Main Strokes Operators
            col.operator("grease_pencil.stroke_subdivide", text="Subdivide")
            col.operator("grease_pencil.stroke_subdivide_smooth", text="Subdivide and Smooth")
            col.operator("grease_pencil.stroke_simplify", text="Simplify")

            col.separator()

            # Deform Operators
            col.operator("transform.tosphere", text="To Sphere")
            col.operator("transform.shear", text="Shear")
            col.operator("transform.bend", text="Bend")
            col.operator("transform.push_pull", text="Push/Pull")
            col.operator("transform.transform", text="Radius").mode = 'GPENCIL_SHRINKFATTEN'
            col.operator("grease_pencil.stroke_smooth", text="Smooth Points")

            col.separator()

            col.menu("VIEW3D_MT_mirror", text="Mirror")

            col.separator()

            col.operator("grease_pencil.duplicate_move", text="Duplicate")

            col.separator()

            col.operator("grease_pencil.separate", text="Separate").mode = 'SELECTED'

            # Removal Operators
            col.separator()

            col.operator_enum("grease_pencil.dissolve", "type")

        if is_stroke_mode:
            col = row.column(align=True)
            col.label(text="Stroke", icon='GP_SELECT_STROKES')

            # Copy/paste
            col.operator("grease_pencil.copy", text="Copy", icon="COPYDOWN")
            col.operator("grease_pencil.paste", text="Paste", icon="PASTEDOWN")

            col.separator()

            # Main Strokes Operators
            col.operator("grease_pencil.stroke_subdivide", text="Subdivide")
            col.operator("grease_pencil.stroke_subdivide_smooth", text="Subdivide and Smooth")
            col.operator("grease_pencil.stroke_simplify", text="Simplify")

            col.separator()

            # Deform Operators
            col.operator("grease_pencil.stroke_smooth", text="Smooth")
            col.operator("transform.transform", text="Radius").mode = 'CURVE_SHRINKFATTEN'

            col.separator()

            col.menu("GREASE_PENCIL_MT_move_to_layer")
            col.menu("VIEW3D_MT_grease_pencil_assign_material")
            col.operator("grease_pencil.set_active_material", text="Set as Active Material")
            col.operator_menu_enum("grease_pencil.reorder", text="Arrange", property="direction")

            col.separator()

            col.menu("VIEW3D_MT_mirror")

            col.separator()

            col.operator("grease_pencil.duplicate_move", text="Duplicate")

            col.separator()

            col.operator("grease_pencil.separate", text="Separate").mode = 'SELECTED'


def draw_gpencil_layer_active(context, layout):
    gpl = context.active_gpencil_layer
    if gpl:
        layout.label(text="Active Layer")
        row = layout.row(align=True)
        row.operator_context = 'EXEC_REGION_WIN'
        row.operator_menu_enum("gpencil.layer_change", "layer", text="", icon='GREASEPENCIL')
        row.prop(gpl, "info", text="")
        row.operator("gpencil.layer_remove", text="", icon='X')


def draw_gpencil_material_active(context, layout):
    ob = context.active_object
    if ob and len(ob.material_slots) > 0 and ob.active_material_index >= 0:
        ma = ob.material_slots[ob.active_material_index].material
        if ma:
            layout.label(text="Active Material")
            row = layout.row(align=True)
            row.operator_context = 'EXEC_REGION_WIN'
            row.operator_menu_enum("gpencil.material_set", "slot", text="", icon='MATERIAL')
            row.prop(ma, "name", text="")


class VIEW3D_PT_gpencil_sculpt_automasking(Panel):
    bl_space_type = 'VIEW_3D'
    bl_region_type = 'HEADER'
    bl_label = "Auto-masking"
    bl_ui_units_x = 10

    def draw(self, context):
        layout = self.layout
        tool_settings = context.scene.tool_settings

        layout.label(text="Auto-masking")

        col = layout.column(align=True)
        col.prop(tool_settings.gpencil_sculpt, "use_automasking_stroke", text="Stroke")
        col.prop(tool_settings.gpencil_sculpt, "use_automasking_layer_stroke", text="Layer")
        col.prop(tool_settings.gpencil_sculpt, "use_automasking_material_stroke", text="Material")
        col.separator()
        col.prop(tool_settings.gpencil_sculpt, "use_automasking_layer_active", text="Active Layer")
        col.prop(tool_settings.gpencil_sculpt, "use_automasking_material_active", text="Active Material")


class VIEW3D_PT_gpencil_sculpt_context_menu(Panel):
    bl_space_type = 'VIEW_3D'
    bl_region_type = 'WINDOW'
    bl_label = "Sculpt"
    bl_ui_units_x = 12

    def draw(self, context):
        layout = self.layout
        tool_settings = context.tool_settings

        settings = tool_settings.gpencil_sculpt_paint
        brush = settings.brush

        layout.prop(brush, "size", slider=True)
        layout.prop(brush, "strength")

        # Layers
        draw_gpencil_layer_active(context, layout)


class VIEW3D_PT_gpencil_weight_context_menu(Panel):
    bl_space_type = 'VIEW_3D'
    bl_region_type = 'WINDOW'
    bl_label = "Weight Paint"
    bl_ui_units_x = 12

    def draw(self, context):
        tool_settings = context.tool_settings
        settings = tool_settings.gpencil_weight_paint
        brush = settings.brush
        layout = self.layout

        layout.prop(brush, "weight")
        gp_settings = brush.gpencil_settings
        layout.prop(gp_settings, "direction", expand=True, text="")

        layout.prop(brush, "size", slider=True)
        layout.prop(brush, "strength")

        # Layers
        draw_gpencil_layer_active(context, layout)


# bfa menu
class VIEW3D_PT_gpencil_edit_options(Panel):
    bl_space_type = 'VIEW_3D'
    bl_region_type = 'HEADER'
    bl_label = "Options"

    def draw(self, context):
        layout = self.layout
        settings = context.tool_settings.gpencil_sculpt

        layout.prop(settings, "use_scale_thickness", text="Scale Thickness")


class VIEW3D_PT_gpencil_draw_context_menu(Panel):
    bl_space_type = 'VIEW_3D'
    bl_region_type = 'WINDOW'
    bl_label = "Draw"
    bl_ui_units_x = 12

    def draw(self, context):
        layout = self.layout
        tool_settings = context.tool_settings
        settings = tool_settings.gpencil_paint
        brush = settings.brush
        gp_settings = brush.gpencil_settings

        is_pin_vertex = gp_settings.brush_draw_mode == 'VERTEXCOLOR'
        is_vertex = settings.color_mode == 'VERTEXCOLOR' or brush.gpencil_tool == 'TINT' or is_pin_vertex

        if brush.gpencil_tool not in {'ERASE', 'CUTTER', 'EYEDROPPER'} and is_vertex:
            split = layout.split(factor=0.1)
            split.prop(brush, "color", text="")
            split.template_color_picker(brush, "color", value_slider=True)

            col = layout.column()
            col.separator()
            col.prop_menu_enum(gp_settings, "vertex_mode", text="Mode")
            col.separator()

        if brush.gpencil_tool not in {'FILL', 'CUTTER'}:
            layout.prop(brush, "size", slider=True)
        if brush.gpencil_tool not in {'ERASE', 'FILL', 'CUTTER'}:
            layout.prop(gp_settings, "pen_strength")

        # Layers
        draw_gpencil_layer_active(context, layout)

        layout.menu("VIEW3D_MT_edit_gpencil_showhide")  # BFA - added to context menu

        # Material
        if not is_vertex:
            draw_gpencil_material_active(context, layout)


class VIEW3D_PT_gpencil_vertex_context_menu(Panel):
    bl_space_type = 'VIEW_3D'
    bl_region_type = 'WINDOW'
    bl_label = "Vertex Paint"
    bl_ui_units_x = 12

    def draw(self, context):
        layout = self.layout
        tool_settings = context.tool_settings
        settings = tool_settings.gpencil_vertex_paint
        brush = settings.brush
        gp_settings = brush.gpencil_settings

        col = layout.column()

        if brush.gpencil_vertex_tool in {'DRAW', 'REPLACE'}:
            split = layout.split(factor=0.1)
            split.prop(brush, "color", text="")
            split.template_color_picker(brush, "color", value_slider=True)

            col = layout.column()
            col.separator()
            col.prop_menu_enum(gp_settings, "vertex_mode", text="Mode")
            col.separator()

        row = col.row(align=True)
        row.prop(brush, "size", text="Radius")
        row.prop(gp_settings, "use_pressure", text="", icon='STYLUS_PRESSURE')

        if brush.gpencil_vertex_tool in {'DRAW', 'BLUR', 'SMEAR'}:
            row = layout.row(align=True)
            row.prop(gp_settings, "pen_strength", slider=True)
            row.prop(gp_settings, "use_strength_pressure", text="", icon='STYLUS_PRESSURE')

        # Layers
        draw_gpencil_layer_active(context, layout)

        layout.menu("VIEW3D_MT_edit_gpencil_showhide")  # BFA - added to context menu


class VIEW3D_PT_paint_vertex_context_menu(Panel):
    # Only for popover, these are dummy values.
    bl_space_type = 'VIEW_3D'
    bl_region_type = 'WINDOW'
    bl_label = "Vertex Paint"

    def draw(self, context):
        layout = self.layout

        brush = context.tool_settings.vertex_paint.brush
        capabilities = brush.vertex_paint_capabilities

        if capabilities.has_color:
            split = layout.split(factor=0.1)
            UnifiedPaintPanel.prop_unified_color(split, context, brush, "color", text="")
            UnifiedPaintPanel.prop_unified_color_picker(split, context, brush, "color", value_slider=True)
            layout.prop(brush, "blend", text="")

        UnifiedPaintPanel.prop_unified(
            layout,
            context,
            brush,
            "size",
            unified_name="use_unified_size",
            pressure_name="use_pressure_size",
            slider=True,
        )
        UnifiedPaintPanel.prop_unified(
            layout,
            context,
            brush,
            "strength",
            unified_name="use_unified_strength",
            pressure_name="use_pressure_strength",
            slider=True,
        )


class VIEW3D_PT_paint_texture_context_menu(Panel):
    # Only for popover, these are dummy values.
    bl_space_type = 'VIEW_3D'
    bl_region_type = 'WINDOW'
    bl_label = "Texture Paint"

    def draw(self, context):
        layout = self.layout

        brush = context.tool_settings.image_paint.brush
        capabilities = brush.image_paint_capabilities

        if capabilities.has_color:
            split = layout.split(factor=0.1)
            UnifiedPaintPanel.prop_unified_color(split, context, brush, "color", text="")
            UnifiedPaintPanel.prop_unified_color_picker(split, context, brush, "color", value_slider=True)
            layout.prop(brush, "blend", text="")

        if capabilities.has_radius:
            UnifiedPaintPanel.prop_unified(
                layout,
                context,
                brush,
                "size",
                unified_name="use_unified_size",
                pressure_name="use_pressure_size",
                slider=True,
            )
            UnifiedPaintPanel.prop_unified(
                layout,
                context,
                brush,
                "strength",
                unified_name="use_unified_strength",
                pressure_name="use_pressure_strength",
                slider=True,
            )


class VIEW3D_PT_paint_weight_context_menu(Panel):
    # Only for popover, these are dummy values.
    bl_space_type = 'VIEW_3D'
    bl_region_type = 'WINDOW'
    bl_label = "Weights"

    def draw(self, context):
        layout = self.layout

        brush = context.tool_settings.weight_paint.brush
        UnifiedPaintPanel.prop_unified(
            layout,
            context,
            brush,
            "weight",
            unified_name="use_unified_weight",
            slider=True,
        )
        UnifiedPaintPanel.prop_unified(
            layout,
            context,
            brush,
            "size",
            unified_name="use_unified_size",
            pressure_name="use_pressure_size",
            slider=True,
        )
        UnifiedPaintPanel.prop_unified(
            layout,
            context,
            brush,
            "strength",
            unified_name="use_unified_strength",
            pressure_name="use_pressure_strength",
            slider=True,
        )


# BFA - these are made consistent with the Sidebar>Tool>Brush Settings>Advanced Automasking panel, heavily changed
class VIEW3D_PT_sculpt_automasking(Panel):
    bl_space_type = 'VIEW_3D'
    bl_region_type = 'HEADER'
    bl_label = "Global Auto Masking"
    bl_ui_units_x = 10

    def draw(self, context):
        layout = self.layout

        tool_settings = context.tool_settings
        sculpt = tool_settings.sculpt
        layout.label(text="Global Auto Masking")
        layout.label(text="Overrides brush settings", icon="QUESTION")

        col = layout.column(align=True)

        # topology automasking
        col.use_property_split = False
        row = col.row()
        row.separator()
        row.prop(sculpt, "use_automasking_topology")

        # face masks automasking
        row = col.row()
        row.separator()
        row.prop(sculpt, "use_automasking_face_sets")

        col = layout.column(align=True)
        col.use_property_split = False

        col = layout.column()
        split = col.split(factor=0.9)
        split.use_property_split = False
        row = split.row()
        row.separator()
        row.prop(sculpt, "use_automasking_boundary_edges", text="Mesh Boundary")

        if sculpt.use_automasking_boundary_edges or sculpt.use_automasking_boundary_face_sets:
            split.label(icon='DISCLOSURE_TRI_DOWN')
        else:
            split.label(icon='DISCLOSURE_TRI_RIGHT')

        # col = layout.column()
        split = col.split(factor=0.9)
        split.use_property_split = False
        row = split.row()
        row.separator()
        row.prop(sculpt, "use_automasking_boundary_face_sets", text="Face Sets Boundary")

        if sculpt.use_automasking_boundary_edges or sculpt.use_automasking_boundary_face_sets:
            split.label(icon='DISCLOSURE_TRI_DOWN')
        else:
            split.label(icon='DISCLOSURE_TRI_RIGHT')

        if sculpt.use_automasking_boundary_edges or sculpt.use_automasking_boundary_face_sets:
            col = layout.column()
            col.use_property_split = True
            row = col.row()
            row.separator(factor=3.5)
            row.prop(sculpt, "automasking_boundary_edges_propagation_steps", text="Steps")

        col = layout.column()
        split = col.split(factor=0.9)
        split.use_property_split = False
        row = split.row()
        row.separator()
        row.prop(sculpt, "use_automasking_cavity", text="Cavity")

        is_cavity_active = sculpt.use_automasking_cavity or sculpt.use_automasking_cavity_inverted

        if is_cavity_active:
            props = row.operator("sculpt.mask_from_cavity", text="Create Mask")
            props.settings_source = 'SCENE'
            split.label(icon='DISCLOSURE_TRI_DOWN')
        else:
            split.label(icon='DISCLOSURE_TRI_RIGHT')

        split = col.split(factor=0.9)
        split.use_property_split = False
        row = split.row()
        row.separator()
        row.prop(sculpt, "use_automasking_cavity_inverted", text="Cavity (inverted)")

        is_cavity_active = sculpt.use_automasking_cavity or sculpt.use_automasking_cavity_inverted

        if is_cavity_active:
            split.label(icon='DISCLOSURE_TRI_DOWN')
        else:
            split.label(icon='DISCLOSURE_TRI_RIGHT')

        if is_cavity_active:
            col = layout.column(align=True)
            row = col.row()
            row.separator(factor=3.5)
            props = row.operator("sculpt.mask_from_cavity", text="Create Mask")
            props.settings_source = "SCENE"
            row = col.row()
            row.separator(factor=3.5)
            row.prop(sculpt, "automasking_cavity_factor", text="Factor")
            row = col.row()
            row.separator(factor=3.5)
            row.prop(sculpt, "automasking_cavity_blur_steps", text="Blur")

            col = layout.column()
            col.use_property_split = False
            row = col.row()
            row.separator(factor=3.5)
            row.prop(sculpt, "use_automasking_custom_cavity_curve", text="Custom Curve")

            if sculpt.use_automasking_custom_cavity_curve:
                col.template_curve_mapping(sculpt, "automasking_cavity_curve")

        col = layout.column()
        split = col.split(factor=0.9)
        split.use_property_split = False
        row = split.row()
        row.separator()
        row.prop(sculpt, "use_automasking_view_normal", text="View Normal")

        if sculpt.use_automasking_view_normal:
            split.label(icon='DISCLOSURE_TRI_DOWN')
        else:
            split.label(icon='DISCLOSURE_TRI_RIGHT')

        if sculpt.use_automasking_view_normal:

            row = col.row()
            row.use_property_split = False
            row.separator(factor=3.5)
            row.prop(sculpt, "use_automasking_view_occlusion", text="Occlusion")
            subcol = col.column(align=True)
            if not sculpt.use_automasking_view_occlusion:
                subcol.use_property_split = True
                row = subcol.row()
                row.separator(factor=3.5)
                row.prop(sculpt, "automasking_view_normal_limit", text="Limit")
                row = subcol.row()
                row.separator(factor=3.5)
                row.prop(sculpt, "automasking_view_normal_falloff", text="Falloff")

        # col = layout.column()
        split = col.split(factor=0.9)
        split.use_property_split = False
        row = split.row()
        row.separator()
        row.prop(sculpt, "use_automasking_start_normal", text="Area Normal")

        if sculpt.use_automasking_start_normal:
            split.label(icon='DISCLOSURE_TRI_DOWN')
        else:
            split.label(icon='DISCLOSURE_TRI_RIGHT')

        if sculpt.use_automasking_start_normal:
            col = layout.column(align=True)
            row = col.row()
            row.separator(factor=3.5)
            row.prop(sculpt, "automasking_start_normal_limit", text="Limit")
            row = col.row()
            row.separator(factor=3.5)
            row.prop(sculpt, "automasking_start_normal_falloff", text="Falloff")
            col.separator()


class VIEW3D_PT_sculpt_context_menu(Panel):
    # Only for popover, these are dummy values.
    bl_space_type = 'VIEW_3D'
    bl_region_type = 'WINDOW'
    bl_label = "Sculpt"

    def draw(self, context):
        layout = self.layout

        brush = context.tool_settings.sculpt.brush
        capabilities = brush.sculpt_capabilities

        if capabilities.has_color:
            split = layout.split(factor=0.1)
            UnifiedPaintPanel.prop_unified_color(split, context, brush, "color", text="")
            UnifiedPaintPanel.prop_unified_color_picker(split, context, brush, "color", value_slider=True)
            layout.prop(brush, "blend", text="")

        ups = context.tool_settings.unified_paint_settings
        size = "size"
        size_owner = ups if ups.use_unified_size else brush
        if size_owner.use_locked_size == 'SCENE':
            size = "unprojected_radius"

        UnifiedPaintPanel.prop_unified(
            layout,
            context,
            brush,
            size,
            unified_name="use_unified_size",
            pressure_name="use_pressure_size",
            text="Radius",
            slider=True,
        )
        UnifiedPaintPanel.prop_unified(
            layout,
            context,
            brush,
            "strength",
            unified_name="use_unified_strength",
            pressure_name="use_pressure_strength",
            slider=True,
        )

        if capabilities.has_auto_smooth:
            layout.prop(brush, "auto_smooth_factor", slider=True)

        if capabilities.has_normal_weight:
            layout.prop(brush, "normal_weight", slider=True)

        if capabilities.has_pinch_factor:
            text = "Pinch"
            if brush.sculpt_tool in {'BLOB', 'SNAKE_HOOK'}:
                text = "Magnify"
            layout.prop(brush, "crease_pinch_factor", slider=True, text=text)

        if capabilities.has_rake_factor:
            layout.prop(brush, "rake_factor", slider=True)

        if capabilities.has_plane_offset:
            layout.prop(brush, "plane_offset", slider=True)
            layout.prop(brush, "plane_trim", slider=True, text="Distance")

        if capabilities.has_height:
            layout.prop(brush, "height", slider=True, text="Height")


class TOPBAR_PT_gpencil_materials(GreasePencilMaterialsPanel, Panel):
    bl_space_type = 'VIEW_3D'
    bl_region_type = 'HEADER'
    bl_label = "Materials"
    bl_ui_units_x = 14

    @classmethod
    def poll(cls, context):
        ob = context.object
        return ob and (ob.type == 'GPENCIL' or ob.type == 'GREASEPENCIL')


class TOPBAR_PT_gpencil_vertexcolor(GreasePencilVertexcolorPanel, Panel):
    bl_space_type = 'VIEW_3D'
    bl_region_type = 'HEADER'
    bl_label = "Color Attribute"
    bl_ui_units_x = 10

    @classmethod
    def poll(cls, context):
        ob = context.object
        return ob and ob.type == 'GPENCIL'


class VIEW3D_PT_curves_sculpt_add_shape(Panel):
    # Only for popover, these are dummy values.
    bl_space_type = 'VIEW_3D'
    bl_region_type = 'WINDOW'
    bl_label = "Curves Sculpt Add Curve Options"

    def draw(self, context):
        layout = self.layout

        layout.use_property_split = False
        layout.use_property_decorate = False  # No animation.

        settings = UnifiedPaintPanel.paint_settings(context)
        brush = settings.brush

        col = layout.column(align = True)
        col.label(text = "Interpolate")

        row = col.row()
        row.separator()
        row.prop(brush.curves_sculpt_settings, "use_length_interpolate", text="Length")
        row = col.row()
        row.separator()
        row.prop(brush.curves_sculpt_settings, "use_radius_interpolate", text="Radius")
        row = col.row()
        row.separator()
        row.prop(brush.curves_sculpt_settings, "use_shape_interpolate", text="Shape")
        row = col.row()
        row.separator()
        row.prop(brush.curves_sculpt_settings, "use_point_count_interpolate", text="Point Count")

        layout.use_property_split = True

        col = layout.column()
        col.active = not brush.curves_sculpt_settings.use_length_interpolate
        col.prop(brush.curves_sculpt_settings, "curve_length", text="Length")

        col = layout.column()
        col.active = not brush.curves_sculpt_settings.use_radius_interpolate
        col.prop(brush.curves_sculpt_settings, "curve_radius", text="Radius")

        col = layout.column()
        col.active = not brush.curves_sculpt_settings.use_point_count_interpolate
        col.prop(brush.curves_sculpt_settings, "points_per_curve", text="Points")


class VIEW3D_PT_curves_sculpt_parameter_falloff(Panel):
    # Only for popover, these are dummy values.
    bl_space_type = 'VIEW_3D'
    bl_region_type = 'WINDOW'
    bl_label = "Curves Sculpt Parameter Falloff"

    def draw(self, context):
        layout = self.layout

        settings = UnifiedPaintPanel.paint_settings(context)
        brush = settings.brush

        layout.template_curve_mapping(brush.curves_sculpt_settings, "curve_parameter_falloff")
        row = layout.row(align=True)
        row.operator("brush.sculpt_curves_falloff_preset", icon='SMOOTHCURVE', text="").shape = 'SMOOTH'
        row.operator("brush.sculpt_curves_falloff_preset", icon='SPHERECURVE', text="").shape = 'ROUND'
        row.operator("brush.sculpt_curves_falloff_preset", icon='ROOTCURVE', text="").shape = 'ROOT'
        row.operator("brush.sculpt_curves_falloff_preset", icon='SHARPCURVE', text="").shape = 'SHARP'
        row.operator("brush.sculpt_curves_falloff_preset", icon='LINCURVE', text="").shape = 'LINE'
        row.operator("brush.sculpt_curves_falloff_preset", icon='NOCURVE', text="").shape = 'MAX'


class VIEW3D_PT_curves_sculpt_grow_shrink_scaling(Panel):
    # Only for popover, these are dummy values.
    bl_space_type = 'VIEW_3D'
    bl_region_type = 'WINDOW'
    bl_label = "Curves Grow/Shrink Scaling"
    bl_ui_units_x = 12

    def draw(self, context):
        layout = self.layout

        layout.use_property_split = True
        layout.use_property_decorate = False  # No animation.

        settings = UnifiedPaintPanel.paint_settings(context)
        brush = settings.brush

        layout.prop(brush.curves_sculpt_settings, "use_uniform_scale")
        layout.prop(brush.curves_sculpt_settings, "minimum_length")


class VIEW3D_PT_viewport_debug(Panel):
    bl_space_type = 'VIEW_3D'
    bl_region_type = 'HEADER'
    bl_parent_id = "VIEW3D_PT_overlay"
    bl_label = "Viewport Debug"

    @classmethod
    def poll(cls, context):
        prefs = context.preferences
        return prefs.experimental.use_viewport_debug

    def draw(self, context):
        layout = self.layout
        view = context.space_data
        overlay = view.overlay

        layout.prop(overlay, "use_debug_freeze_view_culling")


class VIEW3D_AST_sculpt_brushes(bpy.types.AssetShelf):
    # Experimental: Asset shelf for sculpt brushes, only shows up if both the
    # "Asset Shelf" and the "Extended Asset Browser" experimental features are
    # enabled.

    bl_space_type = 'VIEW_3D'

    @classmethod
    def poll(cls, context):
        prefs = context.preferences
        if not prefs.experimental.use_extended_asset_browser:
            return False

        return context.mode == 'SCULPT'

    @classmethod
    def asset_poll(cls, asset):
        return asset.id_type == 'BRUSH'


classes = (
    VIEW3D_HT_header,
    VIEW3D_HT_tool_header,
    ALL_MT_editormenu_view3d,  # bfa menu
    VIEW3D_MT_editor_menus,
    VIEW3D_MT_transform,
    VIEW3D_MT_transform_object,
    VIEW3D_MT_transform_armature,
    VIEW3D_MT_mirror,
    VIEW3D_MT_snap,
    VIEW3D_MT_uv_map_clear_seam,  # bfa - Tooltip and operator for Clear Seam.
    VIEW3D_MT_uv_map,
    VIEW3D_MT_switchactivecamto,  # bfa - set active camera does not exist in blender
    VIEW3D_MT_view_legacy,  # bfa menu
    VIEW3D_MT_view_annotations,  # bfa menu
    VIEW3D_MT_view,
    VIEW3D_MT_view_local,
    VIEW3D_MT_view_cameras,
    VIEW3D_MT_view_pie_menus,  # bfa menu
    VIEW3D_MT_view_navigation_legacy,  # bfa menu
    VIEW3D_MT_view_navigation,
    VIEW3D_MT_view_align,
    VIEW3D_MT_view_align_selected,
    VIEW3D_MT_view_viewpoint,
    VIEW3D_MT_view_regions,
    VIEW3D_MT_select_object,
    VIEW3D_MT_select_object_legacy,  # bfa menu
    VIEW3D_MT_select_by_type,  # bfa menu
    VIEW3D_MT_select_grouped,  # bfa menu
    VIEW3D_MT_select_linked,  # bfa menu
    VIEW3D_MT_select_object_more_less,
    VIEW3D_MT_select_pose,
    VIEW3D_MT_select_pose_more_less,
    VIEW3D_MT_select_particle,
    VIEW3D_MT_edit_mesh,
    VIEW3D_MT_edit_mesh_legacy,  # bfa menu
    VIEW3D_MT_edit_mesh_sort_elements,  # bfa menu
    VIEW3D_MT_edit_mesh_select_similar,
    VIEW3D_MT_edit_mesh_select_by_trait,
    VIEW3D_MT_edit_mesh_select_more_less,
    VIEW3D_MT_select_edit_mesh,
    VIEW3D_MT_select_edit_curve,
    VIEW3D_MT_select_edit_curve_select_similar,  # bfa menu
    VIEW3D_MT_select_edit_surface,
    VIEW3D_MT_select_edit_text,
    VIEW3D_MT_select_edit_metaball,
    VIEW3D_MT_edit_lattice_context_menu,
    VIEW3D_MT_select_edit_metaball_select_similar,  # bfa menu
    VIEW3D_MT_select_edit_lattice,
    VIEW3D_MT_select_edit_armature,
    VIEW3D_MT_select_gpencil_legacy,  # bfa menu
    VIEW3D_MT_select_gpencil_grouped,  # bfa menu
    VIEW3D_MT_select_edit_grease_pencil,
    VIEW3D_MT_select_edit_gpencil,
    VIEW3D_MT_select_paint_mask,
    VIEW3D_MT_select_paint_mask_face_more_less,  # bfa menu
    VIEW3D_MT_select_paint_mask_vertex,
    VIEW3D_MT_select_paint_mask_vertex_more_less,  # bfa menu
    VIEW3D_MT_select_edit_point_cloud,
    VIEW3D_MT_edit_curves_select_more_less,
    VIEW3D_MT_select_edit_curves,
    VIEW3D_MT_select_sculpt_curves,
    VIEW3D_MT_mesh_add,
    VIEW3D_MT_curve_add,
    VIEW3D_MT_surface_add,
    VIEW3D_MT_edit_metaball_context_menu,
    VIEW3D_MT_metaball_add,
    TOPBAR_MT_edit_curve_add,
    TOPBAR_MT_edit_armature_add,
    VIEW3D_MT_armature_add,
    VIEW3D_MT_light_add,
    VIEW3D_MT_lightprobe_add,
    VIEW3D_MT_camera_add,
    VIEW3D_MT_volume_add,
    VIEW3D_MT_grease_pencil_add,
    VIEW3D_MT_add,
    VIEW3D_MT_image_add,
    VIEW3D_MT_origin_set,  # bfa menu
    VIEW3D_MT_object,
    VIEW3D_MT_object_animation,
    VIEW3D_MT_object_asset,
    VIEW3D_MT_object_rigid_body,
    VIEW3D_MT_object_clear,
    VIEW3D_MT_object_context_menu,
    VIEW3D_MT_object_convert,
    VIEW3D_MT_object_shading,
    VIEW3D_MT_object_apply,
    VIEW3D_MT_object_relations,
    VIEW3D_MT_object_liboverride,
    VIEW3D_MT_object_parent,
    VIEW3D_MT_object_track,
    VIEW3D_MT_object_collection,
    VIEW3D_MT_object_constraints,
    VIEW3D_MT_object_quick_effects,
    VIEW3D_MT_object_showhide,
    VIEW3D_MT_object_cleanup,
    VIEW3D_MT_make_single_user,
    VIEW3D_MT_make_links,
    VIEW3D_MT_brush_paint_modes,
    VIEW3D_MT_brush,  # bfa menu
    VIEW3D_MT_facemask_showhide,  # bfa menu
    VIEW3D_MT_paint_vertex,
    VIEW3D_MT_hook,
    VIEW3D_MT_vertex_group,
    VIEW3D_MT_gpencil_vertex_group,
    VIEW3D_MT_paint_weight,
    VIEW3D_MT_paint_weight_legacy,  # bfa menu
    VIEW3D_MT_paint_weight_lock,
    VIEW3D_MT_subdivision_set,  # bfa menu
    VIEW3D_MT_sculpt,
    VIEW3D_MT_sculpt_legacy,  # bfa menu
    VIEW3D_MT_sculpt_transform,  # bfa menu
    VIEW3D_MT_sculpt_showhide,  # bfa menu
    VIEW3D_MT_sculpt_set_pivot,
    VIEW3D_MT_mask,
    VIEW3D_MT_mask_legacy,  # bfa menu
    VIEW3D_MT_face_sets,
    VIEW3D_MT_face_sets_init,
    VIEW3D_MT_random_mask,
    VIEW3D_MT_particle,
    VIEW3D_MT_particle_context_menu,
    VIEW3D_MT_particle_showhide,
    VIEW3D_MT_pose,
    VIEW3D_MT_pose_transform,
    VIEW3D_MT_pose_slide,
    VIEW3D_MT_pose_propagate,
    VIEW3D_MT_pose_motion,
    VIEW3D_MT_bone_collections,
    VIEW3D_MT_pose_ik,
    VIEW3D_MT_pose_constraints,
    VIEW3D_MT_pose_names,
    VIEW3D_MT_pose_showhide,
    VIEW3D_MT_pose_apply,
    VIEW3D_MT_pose_context_menu,
    VIEW3D_MT_bone_options_toggle,
    VIEW3D_MT_bone_options_enable,
    VIEW3D_MT_bone_options_disable,
    VIEW3D_MT_edit_mesh_context_menu,
    VIEW3D_MT_edit_mesh_select_mode,
    VIEW3D_MT_edit_mesh_select_linked,
    VIEW3D_MT_edit_mesh_select_loops,
    VIEW3D_MT_edit_mesh_extrude_dupli,  # bfa operator for separated tooltip
    VIEW3D_MT_edit_mesh_extrude_dupli_rotate,  # bfa operator for separated tooltip
    VIEW3D_MT_edit_mesh_extrude,
    VIEW3D_MT_edit_mesh_vertices,
    VIEW3D_MT_edit_mesh_vertices_legacy,  # bfa menu
    VIEW3D_MT_edit_mesh_edges,
    VIEW3D_MT_edit_mesh_edges_legacy,  # bfa menu
    VIEW3D_MT_edit_mesh_faces,
    VIEW3D_MT_edit_mesh_faces_legacy,  # bfa menu
    VIEW3D_MT_edit_mesh_faces_data,
    VIEW3D_MT_edit_mesh_normals,
    VIEW3D_MT_edit_mesh_normals_select_strength,
    VIEW3D_MT_edit_mesh_normals_set_strength,
    VIEW3D_MT_edit_mesh_normals_average,
    VIEW3D_MT_edit_mesh_shading,
    VIEW3D_MT_edit_mesh_weights,
    VIEW3D_MT_edit_mesh_clean,
    VIEW3D_MT_edit_mesh_delete,
    VIEW3D_MT_edit_mesh_merge,
    VIEW3D_MT_edit_mesh_split,
    VIEW3D_MT_edit_mesh_dissolve,  # bfa menu
    VIEW3D_MT_edit_mesh_showhide,
    VIEW3D_MT_greasepencil_material_active,
    VIEW3D_MT_paint_grease_pencil,
    VIEW3D_MT_paint_gpencil,
    VIEW3D_MT_draw_gpencil,
    VIEW3D_MT_assign_material,
    VIEW3D_MT_edit_gpencil,
    VIEW3D_MT_edit_gpencil_stroke,
    VIEW3D_MT_edit_gpencil_point,
    VIEW3D_MT_edit_gpencil_hide,  # bfa menu
    VIEW3D_MT_edit_gpencil_arrange_strokes,  # bfa menu
    VIEW3D_MT_edit_gpencil_delete,
    VIEW3D_MT_sculpt_gpencil_copy,  # bfa menu
    VIEW3D_MT_edit_gpencil_showhide,
    VIEW3D_MT_edit_greasepencil_showhide,
    VIEW3D_MT_weight_gpencil,
    VIEW3D_MT_gpencil_animation,
    VIEW3D_MT_gpencil_simplify,
    VIEW3D_MT_gpencil_autoweights,
    VIEW3D_MT_gpencil_edit_context_menu,
    VIEW3D_MT_greasepencil_edit_context_menu,
    VIEW3D_MT_grease_pencil_assign_material,
    VIEW3D_MT_edit_greasepencil,
    VIEW3D_MT_edit_greasepencil_delete,
    VIEW3D_MT_edit_greasepencil_stroke,
    VIEW3D_MT_edit_greasepencil_point,
    VIEW3D_MT_edit_greasepencil_animation,
    VIEW3D_MT_edit_curve,
    VIEW3D_MT_edit_curve_ctrlpoints,
    VIEW3D_MT_edit_curve_handle_type_set,  # bfa menu
    VIEW3D_MT_edit_curve_segments,
    VIEW3D_MT_edit_curve_clean,
    VIEW3D_MT_edit_curve_context_menu,
    VIEW3D_MT_edit_curve_delete,
    VIEW3D_MT_edit_curve_showhide,
    VIEW3D_MT_edit_surface,
    VIEW3D_MT_edit_font,
    VIEW3D_MT_edit_font_chars,
    VIEW3D_MT_edit_font_kerning,
    VIEW3D_MT_edit_font_move,  # bfa menu
    VIEW3D_MT_edit_font_delete,
    VIEW3D_MT_edit_font_context_menu,
    VIEW3D_MT_edit_meta,
    VIEW3D_MT_edit_meta_showhide,
    VIEW3D_MT_edit_lattice,
    VIEW3D_MT_edit_lattice_flip,  # bfa menu - blender uses enum
    VIEW3D_MT_edit_armature,
    VIEW3D_MT_armature_showhide,  # bfa menu
    VIEW3D_MT_armature_context_menu,
    VIEW3D_MT_edit_armature_parent,
    VIEW3D_MT_edit_armature_roll,
    VIEW3D_MT_edit_armature_names,
    VIEW3D_MT_edit_armature_delete,
    VIEW3D_MT_edit_gpencil_transform,
    VIEW3D_MT_edit_curves,
    VIEW3D_MT_edit_pointcloud,
    VIEW3D_MT_object_mode_pie,
    VIEW3D_MT_view_pie,
    VIEW3D_MT_transform_gizmo_pie,
    VIEW3D_MT_shading_pie,
    VIEW3D_MT_shading_ex_pie,
    VIEW3D_MT_pivot_pie,
    VIEW3D_MT_snap_pie,
    VIEW3D_MT_orientations_pie,
    VIEW3D_MT_proportional_editing_falloff_pie,
    VIEW3D_MT_sculpt_mask_edit_pie,
    VIEW3D_MT_sculpt_automasking_pie,
    VIEW3D_MT_sculpt_gpencil_automasking_pie,
    VIEW3D_MT_wpaint_vgroup_lock_pie,
    VIEW3D_MT_sculpt_face_sets_edit_pie,
    VIEW3D_MT_sculpt_curves,
    VIEW3D_PT_active_tool,
    VIEW3D_PT_active_tool_duplicate,
    VIEW3D_PT_view3d_properties,
    VIEW3D_PT_view3d_properties_edit,  # bfa panel
    VIEW3D_PT_view3d_lock,
    VIEW3D_PT_view3d_camera_lock,  # bfa panel
    VIEW3D_PT_view3d_cursor,
    VIEW3D_PT_collections,
    VIEW3D_PT_object_type_visibility,
    VIEW3D_PT_grease_pencil,
    VIEW3D_PT_annotation_onion,
    VIEW3D_PT_gpencil_multi_frame,
    VIEW3D_PT_grease_pencil_multi_frame,
    VIEW3D_PT_gpencil_curve_edit,
    VIEW3D_PT_gpencil_sculpt_automasking,
    VIEW3D_PT_quad_view,
    VIEW3D_PT_view3d_stereo,
    VIEW3D_PT_shading,
    VIEW3D_PT_shading_lighting,
    VIEW3D_PT_shading_color,
    VIEW3D_PT_shading_options,
    VIEW3D_PT_shading_options_shadow,
    VIEW3D_PT_shading_options_ssao,
    VIEW3D_PT_shading_render_pass,
    VIEW3D_PT_shading_compositor,
    VIEW3D_PT_gizmo_display,
    VIEW3D_PT_overlay,
    VIEW3D_PT_overlay_guides,
    VIEW3D_PT_overlay_object,
    VIEW3D_PT_overlay_geometry,
    VIEW3D_PT_overlay_viewer_node,
    VIEW3D_PT_overlay_motion_tracking,
    VIEW3D_PT_overlay_edit_mesh,
    VIEW3D_PT_overlay_edit_mesh_shading,
    VIEW3D_PT_overlay_edit_mesh_measurement,
    VIEW3D_PT_overlay_edit_mesh_normals,
    VIEW3D_PT_overlay_edit_mesh_freestyle,
    VIEW3D_PT_overlay_edit_curve,
    VIEW3D_PT_overlay_texture_paint,
    VIEW3D_PT_overlay_vertex_paint,
    VIEW3D_PT_overlay_weight_paint,
    VIEW3D_PT_overlay_bones,
    VIEW3D_PT_overlay_sculpt,
    VIEW3D_PT_overlay_sculpt_curves,
    VIEW3D_PT_snapping,
    VIEW3D_PT_proportional_edit,
    VIEW3D_PT_gpencil_origin,
    VIEW3D_PT_gpencil_lock,
    VIEW3D_PT_gpencil_guide,
    VIEW3D_PT_transform_orientations,
    VIEW3D_PT_overlay_gpencil_options,
    VIEW3D_PT_overlay_grease_pencil_options,
    VIEW3D_PT_context_properties,
    VIEW3D_PT_paint_vertex_context_menu,
    VIEW3D_PT_paint_texture_context_menu,
    VIEW3D_PT_paint_weight_context_menu,
    VIEW3D_PT_gpencil_vertex_context_menu,
    VIEW3D_PT_gpencil_sculpt_context_menu,
    VIEW3D_PT_gpencil_weight_context_menu,
    VIEW3D_PT_gpencil_draw_context_menu,
    VIEW3D_PT_gpencil_edit_options,  # bfa menu
    VIEW3D_PT_sculpt_automasking,
    VIEW3D_PT_sculpt_context_menu,
    TOPBAR_PT_gpencil_materials,
    TOPBAR_PT_gpencil_vertexcolor,
    TOPBAR_PT_annotation_layers,
    VIEW3D_PT_curves_sculpt_add_shape,
    VIEW3D_PT_curves_sculpt_parameter_falloff,
    VIEW3D_PT_curves_sculpt_grow_shrink_scaling,
    VIEW3D_PT_viewport_debug,
    VIEW3D_AST_sculpt_brushes,
)


if __name__ == "__main__":  # only for live edit.
    from bpy.utils import register_class
    for cls in classes:
        register_class(cls)<|MERGE_RESOLUTION|>--- conflicted
+++ resolved
@@ -3,7 +3,8 @@
 # SPDX-License-Identifier: GPL-2.0-or-later
 # BFA NOTE: For this document in merges, it is best to preserve the
 # Bforartists one and compare the old Blender version with the new to see
-# what changed.
+# what changed. 
+# Once you compare Blender changes with an old version, splice it in manually.
 import bpy
 from bpy.types import (
     Header,
@@ -464,7 +465,7 @@
         if (tool is None) or (not tool.has_datablock):
             return False
 
-        # See: `VIEW3D_PT_tools_brush`, basically a duplicate
+        # See: 'VIEW3D_PT_tools_brush', basically a duplicate
         tool_settings = context.tool_settings
         settings = tool_settings.particle_edit
         brush = settings.brush
@@ -855,7 +856,8 @@
 
                 # Curve edit sub-mode.
                 row = layout.row(align=True)
-                row.prop(gpd, "use_curve_edit", text="", icon='IPO_BEZIER')
+                row.prop(gpd, "use_curve_edit", text="",
+                         icon='IPO_BEZIER')
                 sub = row.row(align=True)
                 # BFA hide UI via "if" statement instead of greaying out
                 if gpd.use_curve_edit:
@@ -997,10 +999,7 @@
 
             row = layout.row()
             row.popover(panel="VIEW3D_PT_slots_projectpaint", icon=icon)
-            row.popover(
-                panel="VIEW3D_PT_mask",
-                icon=VIEW3D_HT_header._texture_mask_icon(tool_settings.image_paint),
-                text="")
+            row.popover(panel="VIEW3D_PT_mask", icon='MOD_MASK', text="")
         else:
             # Transform settings depending on tool header visibility
             VIEW3D_HT_header.draw_xform_template(layout, context)
@@ -1121,11 +1120,6 @@
         row.template_header()  # editor type menus
 
     # bfa - do not place any content here, it does not belong into this class !!!
-
-    @staticmethod
-    def _texture_mask_icon(ipaint):
-        mask_enabled = ipaint.use_stencil_layer or ipaint.use_cavity
-        return "CLIPUV_DEHLT" if mask_enabled else "CLIPUV_HLT"
 
 
 class VIEW3D_MT_editor_menus(Menu):
@@ -3099,10 +3093,8 @@
 
     def draw(self, _context):
         layout = self.layout
-        # Expliclitly set background mode on/off as operator will try to
-        # auto detect which mode to use otherwise.
-        layout.operator("object.empty_image_add", text="Reference", icon='IMAGE_REFERENCE').background = False
-        layout.operator("object.empty_image_add", text="Background", icon='IMAGE_BACKGROUND').background = True
+        layout.operator("object.load_reference_image", text="Reference", icon='IMAGE_REFERENCE')
+        layout.operator("object.load_background_image", text="Background", icon='IMAGE_BACKGROUND')
 
 
 class VIEW3D_MT_object_relations(Menu):
@@ -3770,13 +3762,7 @@
             "object.parent_inverse_apply",
             text="Parent Inverse",
             text_ctxt=i18n_contexts.default,
-<<<<<<< HEAD
             icon="APPLY_PARENT_INVERSE")
-=======
-        ).target = 'MESH'
-        layout.operator("object.duplicates_make_real")
-        layout.operator("object.parent_inverse_apply", text="Parent Inverse", text_ctxt=i18n_contexts.default)
->>>>>>> 4ee3362b
 
         layout.template_node_operator_asset_menu_items(catalog_path="Object/Apply")
 
@@ -4381,12 +4367,6 @@
         props = layout.operator("paint.hide_show", text="Box Show", icon="BOX_SHOW")
         props.action = 'SHOW'
 
-        props = layout.operator("paint.hide_show_lasso_gesture", text="Lasso Hide")
-        props.action = 'HIDE'
-
-        props = layout.operator("paint.hide_show_lasso_gesture", text="Lasso Show")
-        props.action = 'SHOW'
-
         layout.separator()
 
         # BFA: commented out code
@@ -4972,15 +4952,10 @@
 
         layout.separator()
 
-<<<<<<< HEAD
         layout.operator("armature.collection_show_all", icon="SHOW_UNSELECTED")
         props = layout.operator("armature.collection_create_and_assign", #BFA - shortned label
                                 text="Assign to New",
                                 icon='COLLECTION_BONE_NEW')
-=======
-        layout.operator("armature.collection_show_all")
-        props = layout.operator("armature.collection_create_and_assign", text="Assign to New Collection")
->>>>>>> 4ee3362b
         props.name = "New Collection"
 
 
@@ -5409,18 +5384,12 @@
 
             col.separator()
 
-<<<<<<< HEAD
             col.operator("view3d.edit_mesh_extrude_move_normal", text="Extrude Faces",
                          icon='EXTRUDE_REGION')
             col.operator("view3d.edit_mesh_extrude_move_shrink_fatten",
                          text="Extrude Faces Along Normals", icon='EXTRUDE_REGION')
             col.operator("mesh.extrude_faces_move", text="Extrude Individual Faces",
                          icon='EXTRUDE_REGION')
-=======
-            col.operator("view3d.edit_mesh_extrude_move_normal", text="Extrude Faces")
-            col.operator("view3d.edit_mesh_extrude_move_shrink_fatten", text="Extrude Faces Along Normals")
-            col.operator("mesh.extrude_faces_move", text="Extrude Individual Faces")
->>>>>>> 4ee3362b
 
             col.separator()  # BFA-Draise - Legacy Operator Group
 
@@ -5515,7 +5484,6 @@
         mesh = context.object.data
 
         if mesh.total_face_sel:
-<<<<<<< HEAD
             layout.operator("view3d.edit_mesh_extrude_move_normal",
                             text="Extrude Faces", icon='EXTRUDE_REGION')
             layout.operator(
@@ -5532,18 +5500,6 @@
 
         if mesh.total_vert_sel and select_mode[0]:
             layout.operator("mesh.extrude_vertices_move", text="Extrude Vertices", icon='EXTRUDE_REGION')
-=======
-            layout.operator("view3d.edit_mesh_extrude_move_normal", text="Extrude Faces")
-            layout.operator("view3d.edit_mesh_extrude_move_shrink_fatten", text="Extrude Faces Along Normals")
-            layout.operator("mesh.extrude_faces_move", text="Extrude Individual Faces")
-            layout.operator("view3d.edit_mesh_extrude_manifold_normal", text="Extrude Manifold")
-
-        if mesh.total_edge_sel and (select_mode[0] or select_mode[1]):
-            layout.operator("mesh.extrude_edges_move", text="Extrude Edges")
-
-        if mesh.total_vert_sel and select_mode[0]:
-            layout.operator("mesh.extrude_vertices_move", text="Extrude Vertices")
->>>>>>> 4ee3362b
 
         layout.separator()
 
@@ -5728,7 +5684,6 @@
 
         layout.operator_context = 'INVOKE_REGION_WIN'
 
-<<<<<<< HEAD
         layout.menu("VIEW3D_MT_edit_mesh_faces_legacy")  # bfa menu
 
         layout.operator("mesh.poke", icon="POKEFACES")
@@ -5739,11 +5694,6 @@
         layout.operator(
             "mesh.extrude_faces_move",
             text="Extrude Individual Faces", icon='EXTRUDE_REGION')
-=======
-        layout.operator("view3d.edit_mesh_extrude_move_normal", text="Extrude Faces")
-        layout.operator("view3d.edit_mesh_extrude_move_shrink_fatten", text="Extrude Faces Along Normals")
-        layout.operator("mesh.extrude_faces_move", text="Extrude Individual Faces")
->>>>>>> 4ee3362b
 
         layout.separator()
 
@@ -6872,14 +6822,10 @@
 
         layout.separator()
 
-<<<<<<< HEAD
         layout.operator("gpencil.stroke_join", text="Join", icon="JOIN",
                         text_ctxt=i18n_contexts.id_gpencil).type = 'JOIN'
         layout.operator("gpencil.stroke_join", text="Join and Copy", icon="JOINCOPY",
                         text_ctxt=i18n_contexts.id_gpencil).type = 'JOINCOPY'
-=======
-        layout.operator_menu_enum("gpencil.stroke_join", "type", text="Join", text_ctxt=i18n_contexts.id_gpencil)
->>>>>>> 4ee3362b
 
         layout.separator()
 
@@ -9833,19 +9779,11 @@
             col.separator()
 
             # Removal Operators
-<<<<<<< HEAD
             col.operator("gpencil.stroke_merge_by_distance", icon="MERGE").use_unselected = True
             col.operator_menu_enum("gpencil.stroke_join", "type", text="Join",
                                    icon='JOIN', text_ctxt=i18n_contexts.id_gpencil)
             col.operator("gpencil.stroke_split", text="Split", icon="SPLIT")
             col.operator("gpencil.stroke_separate", text="Separate", icon="SEPARATE_GP_STROKES").mode = 'STROKE'
-=======
-            col.operator("gpencil.stroke_merge_by_distance").use_unselected = True
-            col.operator_menu_enum("gpencil.stroke_join", "type", text="Join", text_ctxt=i18n_contexts.id_gpencil)
-
-            col.operator("gpencil.stroke_split", text="Split")
-            col.operator("gpencil.stroke_separate", text="Separate").mode = 'STROKE'
->>>>>>> 4ee3362b
 
             col.separator()
 
