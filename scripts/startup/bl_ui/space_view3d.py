--- conflicted
+++ resolved
@@ -1729,11 +1729,10 @@
 
         layout.separator()
 
-<<<<<<< HEAD
         layout.operator("screen.region_quadview", icon="QUADVIEW")
 
-        layout.menu("VIEW3D_MT_view_render")
-=======
+        layout.separator()
+
         layout.operator(
             "render.opengl",
             text="Render Viewport Preview",
@@ -1745,7 +1744,6 @@
             icon='RENDER_ANIMATION',
         ).animation = True
 
->>>>>>> ea43fa08
         layout.separator()
 
         layout.menu("INFO_MT_area")
@@ -11871,14 +11869,10 @@
         brush = settings.brush
 
         layout.template_curve_mapping(
-<<<<<<< HEAD
-            brush.curves_sculpt_settings, "curve_parameter_falloff", brush=True, use_negative_slope=True
-        )
-=======
             brush.curves_sculpt_settings,
             "curve_parameter_falloff",
-            brush=True)
->>>>>>> ea43fa08
+            brush=True
+        )
         row = layout.row(align=True)
         row.operator("brush.sculpt_curves_falloff_preset", icon="SMOOTHCURVE", text="").shape = "SMOOTH"
         row.operator("brush.sculpt_curves_falloff_preset", icon="SPHERECURVE", text="").shape = "ROUND"
