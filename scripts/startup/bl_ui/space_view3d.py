--- conflicted
+++ resolved
@@ -4576,15 +4576,11 @@
             if light.type == "SPOT":
                 layout.separator()
 
-<<<<<<< HEAD
                 props = layout.operator(
                     "wm.context_modal_mouse",
                     text="Adjust Spot Light Size",
                     icon="LIGHT_SIZE",
                 )
-=======
-                props = layout.operator("wm.context_modal_mouse", text="Adjust Spot Light Beam Angle")
->>>>>>> 346d5b74
                 props.data_path_iter = "selected_editable_objects"
                 props.data_path_item = "data.spot_size"
                 props.input_scale = 0.01
@@ -10635,16 +10631,10 @@
             row.use_property_split = True
             row.prop(overlay, "viewer_attribute_opacity", text="Opacity")
 
-<<<<<<< HEAD
         split = col.split()
         row = split.row()
         row.separator()
-        row.prop(overlay, "show_viewer_text", text="Text Overlay")
-=======
-        row = col.row(align=True)
-        row.active = view.show_viewer and overlay.show_text
-        row.prop(overlay, "show_viewer_text", text="Attribute Text")
->>>>>>> 346d5b74
+        row.prop(overlay, "show_viewer_text", text="Attribute Text Overlay") # BFA - made explicit
 
 
 class VIEW3D_PT_overlay_motion_tracking(Panel):
