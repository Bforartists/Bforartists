# SPDX-License-Identifier: GPL-2.0-or-later
# BFA NOTE: For this document in merges, it is best to preserve the Bforartists one and compare the old Blender version with the new to see what changed.
import bpy
from bpy.types import (
    Header,
    Menu,
    Panel,
)
from bl_ui.properties_paint_common import (
    UnifiedPaintPanel,
    brush_basic_texpaint_settings,
    brush_basic_gpencil_weight_settings,
)
from bl_ui.properties_grease_pencil_common import (
    AnnotationDataPanel,
    AnnotationOnionSkin,
    GreasePencilMaterialsPanel,
    GreasePencilVertexcolorPanel,
)
from bl_ui.space_toolsystem_common import (
    ToolActivePanelHelper,
)
from bpy.app.translations import (
    pgettext_iface as iface_,
    pgettext_tip as tip_,
    contexts as i18n_contexts,
)
class VIEW3D_HT_header(Header):
    bl_space_type = 'VIEW_3D'

    @staticmethod
    def draw_xform_template(layout, context):
        obj = context.active_object
        object_mode = 'OBJECT' if obj is None else obj.mode
        has_pose_mode = (
            (object_mode == 'POSE') or
            (object_mode == 'WEIGHT_PAINT' and context.pose_object is not None)
        )
        gpd = context.gpencil_data

        tool_settings = context.tool_settings

        # Mode & Transform Settings
        scene = context.scene

        # Orientation
        if object_mode in {'OBJECT', 'EDIT', 'EDIT_GPENCIL'} or has_pose_mode:
            orient_slot = scene.transform_orientation_slots[0]

            if gpd is not None and gpd.use_curve_edit:
                row = layout.row(align=True)
                row.operator_menu_enum("gpencil.stroke_editcurve_set_handle_type", "type", text="", icon="HANDLE_AUTO")

            row = layout.row(align=True)
            row.prop_with_popover(orient_slot, "type", text="", panel="VIEW3D_PT_transform_orientations",)

        # Pivot
        if object_mode in {'OBJECT', 'EDIT', 'EDIT_GPENCIL', 'SCULPT_GPENCIL'} or has_pose_mode:
            layout.prop(tool_settings, "transform_pivot_point", text="", icon_only=True)

        # Snap
        show_snap = False
        if obj is None:
            show_snap = True
        else:
            if (object_mode not in {
                    'SCULPT', 'VERTEX_PAINT', 'WEIGHT_PAINT', 'TEXTURE_PAINT',
                    'PAINT_GPENCIL', 'SCULPT_GPENCIL', 'WEIGHT_GPENCIL', 'VERTEX_GPENCIL'
            }) or has_pose_mode:
                show_snap = True
            else:

                paint_settings = UnifiedPaintPanel.paint_settings(context)

                if paint_settings:
                    brush = paint_settings.brush
                    if brush and hasattr(brush, "stroke_method") and brush.stroke_method == 'CURVE':
                        show_snap = True
        if show_snap:
            snap_items = bpy.types.ToolSettings.bl_rna.properties["snap_elements"].enum_items
            snap_elements = tool_settings.snap_elements
            if len(snap_elements) == 1:
                text = ""
                for elem in snap_elements:
                    icon = snap_items[elem].icon
                    break
            else:
                text = "Mix"
                icon = 'NONE'
            del snap_items, snap_elements

            row = layout.row(align=True)
            row.prop(tool_settings, "use_snap", text="")

            sub = row.row(align=True)
            sub.popover(
                panel="VIEW3D_PT_snapping",
                icon=icon,
                text=text,
            )

        # Proportional editing
        if object_mode in {'EDIT', 'PARTICLE_EDIT', 'SCULPT_GPENCIL', 'EDIT_GPENCIL', 'OBJECT'}:
            row = layout.row(align=True)
            kw = {}
            if object_mode == 'OBJECT':
                attr = "use_proportional_edit_objects"
            else:
                attr = "use_proportional_edit"

                if tool_settings.use_proportional_edit:
                    if tool_settings.use_proportional_connected:
                        kw["icon"] = 'PROP_CON'
                    elif tool_settings.use_proportional_projected:
                        kw["icon"] = 'PROP_PROJECTED'
                    else:
                        kw["icon"] = 'PROP_ON'
                else:
                    kw["icon"] = 'PROP_OFF'

            row.prop(tool_settings, attr, icon_only=True, **kw)  # proportional editing button

            # We can have the proportional editing on in the editing modes but off in object mode and vice versa.
            # So two separated lines to display the settings, just when it is on.

            # proportional editing settings, editing modes
            if object_mode != 'OBJECT' and tool_settings.use_proportional_edit is True:
                sub = row.row(align=True)
                sub.prop_with_popover(tool_settings, "proportional_edit_falloff", text="",
                                      icon_only=True, panel="VIEW3D_PT_proportional_edit")

            # proportional editing settings, just in object mode
            if object_mode == 'OBJECT' and tool_settings.use_proportional_edit_objects is True:
                sub = row.row(align=True)
                sub.prop_with_popover(tool_settings, "proportional_edit_falloff", text="",
                                      icon_only=True, panel="VIEW3D_PT_proportional_edit")

    def draw(self, context):
        layout = self.layout

        view = context.space_data
        shading = view.shading
        overlay = view.overlay
        tool_settings = context.tool_settings

        ALL_MT_editormenu.draw_hidden(context, layout)  # bfa - show hide the editormenu

        obj = context.active_object
        # mode_string = context.mode
        object_mode = 'OBJECT' if obj is None else obj.mode
        has_pose_mode = (
            (object_mode == 'POSE') or
            (object_mode == 'WEIGHT_PAINT' and context.pose_object is not None)
        )

        # Note: This is actually deadly in case enum_items have to be dynamically generated
        #       (because internal RNA array iterator will free everything immediately...).
        # XXX This is an RNA internal issue, not sure how to fix it.
        # Note: Tried to add an accessor to get translated UI strings instead of manual call
        #       to pgettext_iface below, but this fails because translated enumitems
        #       are always dynamically allocated.
        act_mode_item = bpy.types.Object.bl_rna.properties["mode"].enum_items[object_mode]
        act_mode_i18n_context = bpy.types.Object.bl_rna.properties["mode"].translation_context

        row = layout.row(align=True)
        row.separator()

        sub = row.row()
        # sub.ui_units_x = 5.5 # width of mode edit box
        sub.operator_menu_enum("object.mode_set", "mode", text=iface_(act_mode_item.name, act_mode_i18n_context), icon=act_mode_item.icon)
        del act_mode_item

        layout.template_header_3D_mode()

        # Contains buttons like Mode, Pivot, Layer, Mesh Select Mode...
        if obj:
            # Particle edit
            if object_mode == 'PARTICLE_EDIT':
                row = layout.row()
                row.prop(tool_settings.particle_edit, "select_mode", text="", expand=True)
            elif object_mode in {'EDIT', 'SCULPT_CURVES'} and obj.type == 'CURVES':
                curves = obj.data

                row = layout.row(align=True)

                # Combine the "use selection" toggle with the "set domain" operators
                # to allow turning selection off directly.
                domain = curves.selection_domain

                row.operator("curves.set_selection_domain", text="", icon='CURVE_BEZCIRCLE', depress=(domain == 'POINT')).domain = 'POINT'
                row.operator("curves.set_selection_domain", text="", icon='CURVE_PATH', depress=(domain == 'CURVE')).domain = 'CURVE'

        # Grease Pencil
        if obj and obj.type == 'GREASEPENCIL':
            # Select mode for Editing
            if object_mode == 'EDIT':
                row = layout.row(align=True)
                row.operator(
                    "grease_pencil.set_selection_mode",
                    text="",
                    icon="GP_SELECT_POINTS",
                    depress=(tool_settings.gpencil_selectmode_edit == 'POINT'),
                ).mode = 'POINT'
                row.operator(
                    "grease_pencil.set_selection_mode",
                    text="",
                    icon="GP_SELECT_STROKES",
                    depress=(tool_settings.gpencil_selectmode_edit == 'STROKE'),
                ).mode = 'STROKE'

        # Grease Pencil (legacy)
        if obj and obj.type == 'GPENCIL' and context.gpencil_data:
            gpd = context.gpencil_data

            # Select mode for Editing
            if gpd.use_stroke_edit_mode:
                row = layout.row(align=True)
                row.prop_enum(tool_settings, "gpencil_selectmode_edit", text="", value='POINT')
                row.prop_enum(tool_settings, "gpencil_selectmode_edit", text="", value='STROKE')

                subrow = row.row(align=True)
                subrow.enabled = not gpd.use_curve_edit
                subrow.prop_enum(tool_settings, "gpencil_selectmode_edit", text="", value='SEGMENT')

                # Curve edit submode
                row = layout.row(align=True)
                row.prop(gpd, "use_curve_edit", text="",
                         icon='IPO_BEZIER')
                sub = row.row(align=True)
                if gpd.use_curve_edit:
                    sub.popover(panel="VIEW3D_PT_gpencil_curve_edit", text="",)

            # Select mode for Sculpt
            if gpd.is_stroke_sculpt_mode:
                row = layout.row(align=True)
                row.prop(tool_settings, "use_gpencil_select_mask_point", text="")
                row.prop(tool_settings, "use_gpencil_select_mask_stroke", text="")
                row.prop(tool_settings, "use_gpencil_select_mask_segment", text="")

            # Select mode for Vertex Paint
            if gpd.is_stroke_vertex_mode:
                row = layout.row(align=True)
                row.prop(tool_settings, "use_gpencil_vertex_select_mask_point", text="")
                row.prop(tool_settings, "use_gpencil_vertex_select_mask_stroke", text="")
                row.prop(tool_settings, "use_gpencil_vertex_select_mask_segment", text="")

            if gpd.is_stroke_paint_mode:
                row = layout.row(align=True)
                row.prop(gpd, "use_multiedit", text="", icon='GP_MULTIFRAME_EDITING')

            if (
                    gpd.use_stroke_edit_mode or
                    gpd.is_stroke_sculpt_mode or
                    gpd.is_stroke_weight_mode or
                    gpd.is_stroke_vertex_mode
            ):
                row = layout.row(align=True)

                row.prop(gpd, "use_multiedit", text="", icon='GP_MULTIFRAME_EDITING')

                if gpd.use_multiedit:
                    sub = row.row(align=True)
                    sub.popover(panel="VIEW3D_PT_gpencil_multi_frame", text="")

        VIEW3D_MT_editor_menus.draw_collapsible(context, layout)

        layout.separator_spacer()

        if object_mode in {'PAINT_GPENCIL', 'SCULPT_GPENCIL'}:
            # Grease pencil
            if object_mode == 'PAINT_GPENCIL':
                layout.prop_with_popover(
                    tool_settings,
                    "gpencil_stroke_placement_view3d",
                    text="",
                    panel="VIEW3D_PT_gpencil_origin",
                )

            if object_mode in {'PAINT_GPENCIL', 'SCULPT_GPENCIL'}:
                layout.prop_with_popover(
                    tool_settings.gpencil_sculpt,
                    "lock_axis",
                    text="",
                    panel="VIEW3D_PT_gpencil_lock",
                )

            if object_mode == 'PAINT_GPENCIL':
                # FIXME: this is bad practice!
                # Tool options are to be displayed in the topbar.
                if context.workspace.tools.from_space_view3d_mode(object_mode).idname == "builtin_brush.Draw":
                    settings = tool_settings.gpencil_sculpt.guide
                    row = layout.row(align=True)
                    row.prop(settings, "use_guide", text="", icon='GRID')
                    sub = row.row(align=True)
                    if settings.use_guide:
                        sub.popover(panel="VIEW3D_PT_gpencil_guide", text="Guides")

              # Grease Pencil
                if obj and obj.type == 'GPENCIL' and context.gpencil_data:
                    gpd = context.gpencil_data

                    if gpd.is_stroke_paint_mode:
                        row = layout.row()
                        sub = row.row(align=True)
                        sub.prop(tool_settings, "use_gpencil_draw_onback", text="", icon='MOD_OPACITY')
                        sub.separator(factor=0.4)
                        sub.prop(tool_settings, "use_gpencil_automerge_strokes", text="")
                        sub.separator(factor=0.4)
                        sub.prop(tool_settings, "use_gpencil_weight_data_add", text="", icon='WPAINT_HLT')
                        sub.separator(factor=0.4)
                        sub.prop(tool_settings, "use_gpencil_draw_additive", text="", icon='FREEZE')

            if object_mode == 'SCULPT_GPENCIL':
                layout.popover(panel="VIEW3D_PT_gpencil_sculpt_automasking", text="", icon="MOD_MASK")

        elif object_mode == 'SCULPT':
            layout.popover(panel="VIEW3D_PT_sculpt_automasking", text="", icon="MOD_MASK")

        else:
            # Transform settings depending on tool header visibility
            VIEW3D_HT_header.draw_xform_template(layout, context)

        # Mode & Transform Settings
        scene = context.scene

        # Collection Visibility
        # layout.popover(panel="VIEW3D_PT_collections", icon='GROUP', text="")

        # Viewport Settings
        layout.popover(
            panel="VIEW3D_PT_object_type_visibility",
            icon_value=view.icon_from_show_object_viewport,
            text="")

        # Gizmo toggle & popover.
        row = layout.row(align=True)
        # FIXME: place-holder icon.
        row.prop(view, "show_gizmo", text="", toggle=True, icon='GIZMO')
        sub = row.row(align=True)
        sub.active = view.show_gizmo
        sub.popover(
            panel="VIEW3D_PT_gizmo_display",
            text="",
        )

        # Overlay toggle & popover.
        row = layout.row(align=True)
        row.prop(overlay, "show_overlays", icon='OVERLAY', text="")
        sub = row.row(align=True)
        sub.active = overlay.show_overlays
        sub.popover(panel="VIEW3D_PT_overlay", text="")

        row = layout.row()
        row.active = (object_mode == 'EDIT') or (shading.type in {'WIREFRAME', 'SOLID'})

        # While exposing `shading.show_xray(_wireframe)` is correct.
        # this hides the key shortcut from users: T70433.
        if has_pose_mode:
            draw_depressed = overlay.show_xray_bone
        elif shading.type == 'WIREFRAME':
            draw_depressed = shading.show_xray_wireframe
        else:
            draw_depressed = shading.show_xray
        row.operator(
            "view3d.toggle_xray",
            text="",
            icon='XRAY',
            depress=draw_depressed,
        )

        row = layout.row(align=True)
        row.prop(shading, "type", text="", expand=True)
        sub = row.row(align=True)
        # TODO, currently render shading type ignores mesh two-side, until it's supported
        # show the shading popover which shows double-sided option.

        # sub.enabled = shading.type != 'RENDERED'
        sub.popover(panel="VIEW3D_PT_shading", text="")


class VIEW3D_HT_tool_header(Header):
    bl_space_type = 'VIEW_3D'
    bl_region_type = 'TOOL_HEADER'

    def draw(self, context):
        layout = self.layout

        # mode_string = context.mode
        obj = context.active_object
        tool_settings = context.tool_settings

        self.draw_tool_settings(context)

        layout.separator_spacer()

        self.draw_mode_settings(context)

    def draw_tool_settings(self, context):
        layout = self.layout
        tool_mode = context.mode

        # Active Tool
        # -----------
        from bl_ui.space_toolsystem_common import ToolSelectPanelHelper
        tool = ToolSelectPanelHelper.draw_active_tool_header(
            context, layout,
            tool_key=('VIEW_3D', tool_mode),
        )

        # Object Mode Options
        # -------------------

        # Example of how tool_settings can be accessed as pop-overs.

        # TODO(campbell): editing options should be after active tool options
        # (obviously separated for from the users POV)
        draw_fn = getattr(_draw_tool_settings_context_mode, tool_mode, None)
        if draw_fn is not None:
            is_valid_context = draw_fn(context, layout, tool)

        def draw_3d_brush_settings(layout, tool_mode):
            layout.popover("VIEW3D_PT_tools_brush_settings_advanced", text="Brush")
            if tool_mode != 'PAINT_WEIGHT':
                layout.popover("VIEW3D_PT_tools_brush_texture")
            if tool_mode == 'PAINT_TEXTURE':
                layout.popover("VIEW3D_PT_tools_mask_texture")
            layout.popover("VIEW3D_PT_tools_brush_stroke")
            layout.popover("VIEW3D_PT_tools_brush_falloff")
            layout.popover("VIEW3D_PT_tools_brush_display")

        # NOTE: general mode options should be added to 'draw_mode_settings'.
        if tool_mode == 'SCULPT':
            if is_valid_context:
                draw_3d_brush_settings(layout, tool_mode)
        elif tool_mode == 'PAINT_VERTEX':
            if is_valid_context:
                draw_3d_brush_settings(layout, tool_mode)
        elif tool_mode == 'PAINT_WEIGHT':
            if is_valid_context:
                draw_3d_brush_settings(layout, tool_mode)
        elif tool_mode == 'PAINT_TEXTURE':
            if is_valid_context:
                draw_3d_brush_settings(layout, tool_mode)
        elif tool_mode == 'EDIT_ARMATURE':
            pass
        elif tool_mode == 'EDIT_CURVE':
            pass
        elif tool_mode == 'EDIT_MESH':
            pass
        elif tool_mode == 'POSE':
            pass
        elif tool_mode == 'PARTICLE':
            # Disable, only shows "Brush" panel, which is already in the top-bar.
            # if tool.has_datablock:
            #     layout.popover_group(context=".paint_common", **popover_kw)
            pass
        elif tool_mode == 'PAINT_GPENCIL':
            if is_valid_context:
                brush = context.tool_settings.gpencil_paint.brush
                if brush:
                    if brush.gpencil_tool != 'ERASE':
                        if brush.gpencil_tool != 'TINT':
                            layout.popover("VIEW3D_PT_tools_grease_pencil_brush_advanced")

                        if brush.gpencil_tool not in {'FILL', 'TINT'}:
                            layout.popover("VIEW3D_PT_tools_grease_pencil_brush_stroke")

                    layout.popover("VIEW3D_PT_tools_grease_pencil_paint_appearance")
        elif tool_mode == 'SCULPT_GPENCIL':
            if is_valid_context:
                brush = context.tool_settings.gpencil_sculpt_paint.brush
                if brush:
                    tool = brush.gpencil_sculpt_tool
                    if tool in {'SMOOTH', 'RANDOMIZE'}:
                        layout.popover("VIEW3D_PT_tools_grease_pencil_sculpt_brush_popover")
                    layout.popover("VIEW3D_PT_tools_grease_pencil_sculpt_appearance")
        elif tool_mode == 'WEIGHT_GPENCIL':
            if is_valid_context:
                layout.popover("VIEW3D_PT_tools_grease_pencil_weight_appearance")
        elif tool_mode == 'VERTEX_GPENCIL':
            if is_valid_context:
                layout.popover("VIEW3D_PT_tools_grease_pencil_vertex_appearance")

    def draw_mode_settings(self, context):
        layout = self.layout
        mode_string = context.mode

        def row_for_mirror():
            row = layout.row(align=True)
            sub = row.row(align=True)
            return row, sub

        if mode_string == 'EDIT_ARMATURE':
            _row, sub = row_for_mirror()
            sub.prop(context.object.data, "use_mirror_x", icon='MIRROR_X', toggle=True, icon_only=True)
        elif mode_string == 'POSE':
            _row, sub = row_for_mirror()
            sub.prop(context.object.pose, "use_mirror_x", icon='MIRROR_X', toggle=True, icon_only=True)
        elif mode_string in {'EDIT_MESH', 'PAINT_WEIGHT', 'SCULPT', 'PAINT_VERTEX', 'PAINT_TEXTURE'}:
            # Mesh Modes, Use Mesh Symmetry
            row, sub = row_for_mirror()
            sub.prop(context.object, "use_mesh_mirror_x", icon='MIRROR_X', toggle=True, icon_only=True)
            sub.prop(context.object, "use_mesh_mirror_y", icon='MIRROR_Y', toggle=True, icon_only=True)
            sub.prop(context.object, "use_mesh_mirror_z", icon='MIRROR_Z', toggle=True, icon_only=True)
            if mode_string == 'EDIT_MESH':
                tool_settings = context.tool_settings
                layout.prop(tool_settings, "use_mesh_automerge", text="")
            elif mode_string == 'PAINT_WEIGHT':
                row.popover(panel="VIEW3D_PT_tools_weightpaint_symmetry_for_topbar", text="")
            elif mode_string == 'SCULPT':
                row.popover(panel="VIEW3D_PT_sculpt_symmetry_for_topbar", text="")
            elif mode_string == 'PAINT_VERTEX':
                row.popover(panel="VIEW3D_PT_tools_vertexpaint_symmetry_for_topbar", text="")
        elif mode_string == 'SCULPT_CURVES':
            _row, sub = row_for_mirror()
            sub.prop(context.object.data, "use_mirror_x", text="X", toggle=True)
            sub.prop(context.object.data, "use_mirror_y", text="Y", toggle=True)
            sub.prop(context.object.data, "use_mirror_z", text="Z", toggle=True)

            layout.prop(context.object.data, "use_sculpt_collision", icon='MOD_PHYSICS', icon_only=True, toggle=True)

        # Expand panels from the side-bar as popovers.
        popover_kw = {"space_type": 'VIEW_3D', "region_type": 'UI', "category": "Tool"}

        if mode_string == 'SCULPT':
            layout.popover_group(context=".sculpt_mode", **popover_kw)
        elif mode_string == 'PAINT_VERTEX':
            layout.popover_group(context=".vertexpaint", **popover_kw)
        elif mode_string == 'PAINT_WEIGHT':
            layout.popover_group(context=".weightpaint", **popover_kw)
        elif mode_string == 'PAINT_TEXTURE':
            layout.popover_group(context=".imagepaint", **popover_kw)
        elif mode_string == 'EDIT_TEXT':
            layout.popover_group(context=".text_edit", **popover_kw)
        elif mode_string == 'EDIT_ARMATURE':
            layout.popover_group(context=".armature_edit", **popover_kw)
        elif mode_string == 'EDIT_METABALL':
            layout.popover_group(context=".mball_edit", **popover_kw)
        elif mode_string == 'EDIT_LATTICE':
            layout.popover_group(context=".lattice_edit", **popover_kw)
        elif mode_string == 'EDIT_CURVE':
            layout.popover_group(context=".curve_edit", **popover_kw)
        elif mode_string == 'EDIT_MESH':
            layout.popover_group(context=".mesh_edit", **popover_kw)
        elif mode_string == 'POSE':
            layout.popover_group(context=".posemode", **popover_kw)
        elif mode_string == 'PARTICLE':
            layout.popover_group(context=".particlemode", **popover_kw)
        elif mode_string == 'OBJECT':
            layout.popover_group(context=".objectmode", **popover_kw)
        elif mode_string in {'PAINT_GPENCIL', 'EDIT_GPENCIL', 'SCULPT_GPENCIL', 'WEIGHT_GPENCIL'}:
            # Grease pencil layer.
            gpl = context.active_gpencil_layer
            if gpl and gpl.info is not None:
                text = gpl.info
                maxw = 25
                if len(text) > maxw:
                    text = text[:maxw - 5] + '..' + text[-3:]
            else:
                text = ""

            sub = layout.row()
            sub.ui_units_x = 8
            sub.popover(
                panel="TOPBAR_PT_gpencil_layers",
                text="Layer: " + text,
            )
            if mode_string == 'EDIT_GPENCIL':
                sub.popover(panel="VIEW3D_PT_gpencil_edit_options", text="Options")


class _draw_tool_settings_context_mode:
    @staticmethod
    def SCULPT(context, layout, tool):
        if (tool is None) or (not tool.has_datablock):
            return False

        paint = context.tool_settings.sculpt
        layout.template_ID_preview(paint, "brush", rows=3, cols=8, hide_buttons=True)

        brush = paint.brush
        if brush is None:
            return False

        tool_settings = context.tool_settings
        capabilities = brush.sculpt_capabilities

        ups = tool_settings.unified_paint_settings

        if capabilities.has_color:
            row = layout.row(align=True)
            row.ui_units_x = 4
            UnifiedPaintPanel.prop_unified_color(row, context, brush, "color", text="")
            UnifiedPaintPanel.prop_unified_color(row, context, brush, "secondary_color", text="")
            row.separator()
            layout.prop(brush, "blend", text="", expand=False)

        size = "size"
        size_owner = ups if ups.use_unified_size else brush
        if size_owner.use_locked_size == 'SCENE':
            size = "unprojected_radius"

        UnifiedPaintPanel.prop_unified(
            layout,
            context,
            brush,
            size,
            pressure_name="use_pressure_size",
            unified_name="use_unified_size",
            text="Radius",
            slider=True,
            header=True,
        )

        # strength, use_strength_pressure
        pressure_name = "use_pressure_strength" if capabilities.has_strength_pressure else None
        UnifiedPaintPanel.prop_unified(
            layout,
            context,
            brush,
            "strength",
            pressure_name=pressure_name,
            unified_name="use_unified_strength",
            text="Strength",
            header=True,
        )

        # direction
        if not capabilities.has_direction:
            layout.row().prop(brush, "direction", expand=True, text="")

        return True

    @staticmethod
    def PAINT_TEXTURE(context, layout, tool):
        if (tool is None) or (not tool.has_datablock):
            return False

        paint = context.tool_settings.image_paint
        layout.template_ID_preview(paint, "brush", rows=3, cols=8, hide_buttons=True)

        brush = paint.brush
        if brush is None:
            return False

        brush_basic_texpaint_settings(layout, context, brush, compact=True)

        return True

    @staticmethod
    def PAINT_VERTEX(context, layout, tool):
        if (tool is None) or (not tool.has_datablock):
            return False

        paint = context.tool_settings.vertex_paint
        layout.template_ID_preview(paint, "brush", rows=3, cols=8, hide_buttons=True)

        brush = paint.brush
        if brush is None:
            return False

        brush_basic_texpaint_settings(layout, context, brush, compact=True)

        return True

    @staticmethod
    def PAINT_WEIGHT(context, layout, tool):
        if (tool is None) or (not tool.has_datablock):
            return False

        paint = context.tool_settings.weight_paint
        layout.template_ID_preview(paint, "brush", rows=3, cols=8, hide_buttons=True)
        brush = paint.brush
        if brush is None:
            return False

        capabilities = brush.weight_paint_capabilities
        if capabilities.has_weight:
            UnifiedPaintPanel.prop_unified(
                layout,
                context,
                brush,
                "weight",
                unified_name="use_unified_weight",
                slider=True,
                header=True,
            )

        UnifiedPaintPanel.prop_unified(
            layout,
            context,
            brush,
            "size",
            pressure_name="use_pressure_size",
            unified_name="use_unified_size",
            slider=True,
            text="Radius",
            header=True,
        )
        UnifiedPaintPanel.prop_unified(
            layout,
            context,
            brush,
            "strength",
            pressure_name="use_pressure_strength",
            unified_name="use_unified_strength",
            header=True,
        )

        return True

    @staticmethod
    def PAINT_GPENCIL(context, layout, tool):
        if tool is None:
            return False

        if tool.idname == "builtin.cutter":
            row = layout.row(align=True)
            row.prop(context.tool_settings.gpencil_sculpt, "intersection_threshold")
            return False
        elif not tool.has_datablock:
            return False

        paint = context.tool_settings.gpencil_paint
        brush = paint.brush
        if brush is None:
            return False

        gp_settings = brush.gpencil_settings

        row = layout.row(align=True)
        tool_settings = context.scene.tool_settings
        settings = tool_settings.gpencil_paint
        row.template_ID_preview(settings, "brush", rows=3, cols=8, hide_buttons=True)

        if context.object and brush.gpencil_tool in {'FILL', 'DRAW'}:
            from bl_ui.properties_paint_common import brush_basic__draw_color_selector
            brush_basic__draw_color_selector(context, layout, brush, gp_settings, None)

        if context.object and brush.gpencil_tool == 'TINT':
            row.separator(factor=0.4)
            row.prop_with_popover(brush, "color", text="", panel="TOPBAR_PT_gpencil_vertexcolor")

        from bl_ui.properties_paint_common import brush_basic_gpencil_paint_settings
        brush_basic_gpencil_paint_settings(layout, context, brush, compact=True)

        return True

    @staticmethod
    def SCULPT_GPENCIL(context, layout, tool):
        if (tool is None) or (not tool.has_datablock):
            return False
        paint = context.tool_settings.gpencil_sculpt_paint
        brush = paint.brush

        from bl_ui.properties_paint_common import brush_basic_gpencil_sculpt_settings
        brush_basic_gpencil_sculpt_settings(layout, context, brush, compact=True)

        return True

    @staticmethod
    def WEIGHT_GPENCIL(context, layout, tool):
        if (tool is None) or (not tool.has_datablock):
            return False
        paint = context.tool_settings.gpencil_weight_paint
        brush = paint.brush

        from bl_ui.properties_paint_common import brush_basic_gpencil_weight_settings
        layout.template_ID_preview(paint, "brush", rows=3, cols=8, hide_buttons=True)

        brush_basic_gpencil_weight_settings(layout, context, brush, compact=True)

        layout.popover("VIEW3D_PT_tools_grease_pencil_weight_options", text="Options")
        layout.popover("VIEW3D_PT_tools_grease_pencil_brush_weight_falloff", text="Falloff")

        return True

    @staticmethod
    def VERTEX_GPENCIL(context, layout, tool):
        if (tool is None) or (not tool.has_datablock):
            return False

        paint = context.tool_settings.gpencil_vertex_paint
        brush = paint.brush

        row = layout.row(align=True)
        tool_settings = context.scene.tool_settings
        settings = tool_settings.gpencil_vertex_paint
        row.template_ID_preview(settings, "brush", rows=3, cols=8, hide_buttons=True)

        if brush.gpencil_vertex_tool not in {'BLUR', 'AVERAGE', 'SMEAR'}:
            row.separator(factor=0.4)
            sub = row.row(align=True)
            sub.scale_x = 0.33
            sub.prop_with_popover(brush, "color", text="", panel="TOPBAR_PT_gpencil_vertexcolor")
            sub.prop(brush, "secondary_color", text="")
            row.operator("gpencil.tint_flip", icon='FILE_REFRESH', text="")

        from bl_ui.properties_paint_common import brush_basic_gpencil_vertex_settings

        brush_basic_gpencil_vertex_settings(layout, context, brush, compact=True)

        return True

    @staticmethod
    def PARTICLE(context, layout, tool):
        if (tool is None) or (not tool.has_datablock):
            return False

        # See: 'VIEW3D_PT_tools_brush', basically a duplicate
        settings = context.tool_settings.particle_edit
        brush = settings.brush
        tool = settings.tool
        if tool == 'NONE':
            return False

        layout.prop(brush, "size", slider=True)
        if tool == 'ADD':
            layout.prop(brush, "count")

            layout.prop(settings, "use_default_interpolate")
            layout.prop(brush, "steps", slider=True)
            layout.prop(settings, "default_key_count", slider=True)
        else:
            layout.prop(brush, "strength", slider=True)

            if tool == 'LENGTH':
                layout.row().prop(brush, "length_mode", expand=True)
            elif tool == 'PUFF':
                layout.row().prop(brush, "puff_mode", expand=True)
                layout.prop(brush, "use_puff_volume")
            elif tool == 'COMB':
                row = layout.row()
                row.active = settings.is_editable
                row.prop(settings, "use_emitter_deflect", text="Deflect Emitter")
                sub = row.row(align=True)
                sub.active = settings.use_emitter_deflect
                sub.prop(settings, "emitter_distance", text="Distance")

        return True

    @staticmethod
    def SCULPT_CURVES(context, layout, tool):
        if (tool is None) or (not tool.has_datablock):
            return False

        tool_settings = context.tool_settings
        paint = tool_settings.curves_sculpt

        brush = paint.brush
        if brush is None:
            return False

        UnifiedPaintPanel.prop_unified(
            layout,
            context,
            brush,
            "size",
            unified_name="use_unified_size",
            pressure_name="use_pressure_size",
            text="Radius",
            slider=True,
            header=True,
        )

        if brush.curves_sculpt_tool not in {'ADD', 'DELETE'}:
            UnifiedPaintPanel.prop_unified(
                layout,
                context,
                brush,
                "strength",
                unified_name="use_unified_strength",
                pressure_name="use_pressure_strength",
                header=True,
            )

        curves_tool = brush.curves_sculpt_tool

        if curves_tool == 'COMB':
            layout.prop(brush, "falloff_shape", expand=True)
            layout.popover("VIEW3D_PT_tools_brush_falloff", text="Brush Falloff")
            layout.popover("VIEW3D_PT_curves_sculpt_parameter_falloff", text="Curve Falloff")
        elif curves_tool == 'ADD':
            layout.prop(brush, "falloff_shape", expand=True)
            layout.prop(brush.curves_sculpt_settings, "add_amount")
            layout.popover("VIEW3D_PT_curves_sculpt_add_shape", text="Curve Shape")
            layout.prop(brush, "use_frontface", text="Front Faces Only")
        elif curves_tool == 'GROW_SHRINK':
            layout.prop(brush, "direction", expand=True, text="")
            layout.prop(brush, "falloff_shape", expand=True)
            layout.popover("VIEW3D_PT_curves_sculpt_grow_shrink_scaling", text="Scaling")
            layout.popover("VIEW3D_PT_tools_brush_falloff")
        elif curves_tool == 'SNAKE_HOOK':
            layout.prop(brush, "falloff_shape", expand=True)
            layout.popover("VIEW3D_PT_tools_brush_falloff")
        elif curves_tool == 'DELETE':
            layout.prop(brush, "falloff_shape", expand=True)
        elif curves_tool == 'SELECTION_PAINT':
            layout.prop(brush, "direction", expand=True, text="")
            layout.prop(brush, "falloff_shape", expand=True)
            layout.popover("VIEW3D_PT_tools_brush_falloff")
        elif curves_tool == 'PINCH':
            layout.prop(brush, "direction", expand=True, text="")
            layout.prop(brush, "falloff_shape", expand=True)
            layout.popover("VIEW3D_PT_tools_brush_falloff")
        elif curves_tool == 'SMOOTH':
            layout.prop(brush, "falloff_shape", expand=True)
            layout.popover("VIEW3D_PT_tools_brush_falloff")
        elif curves_tool == 'PUFF':
            layout.prop(brush, "falloff_shape", expand=True)
            layout.popover("VIEW3D_PT_tools_brush_falloff")
        elif curves_tool == 'DENSITY':
            layout.prop(brush, "falloff_shape", expand=True)
            row = layout.row(align=True)
            row.prop(brush.curves_sculpt_settings, "density_mode", text="", expand=True)
            row = layout.row(align=True)
            row.prop(brush.curves_sculpt_settings, "minimum_distance", text="Distance Min")
            row.operator_context = 'INVOKE_REGION_WIN'
            row.operator("sculpt_curves.min_distance_edit", text="", icon='DRIVER_DISTANCE')
            row = layout.row(align=True)
            row.enabled = brush.curves_sculpt_settings.density_mode != 'REMOVE'
            row.prop(brush.curves_sculpt_settings, "density_add_attempts", text="Count Max")
            layout.popover("VIEW3D_PT_tools_brush_falloff")
            layout.popover("VIEW3D_PT_curves_sculpt_add_shape", text="Curve Shape")
        elif curves_tool == 'SLIDE':
            layout.popover("VIEW3D_PT_tools_brush_falloff")

        return True


# bfa - show hide the editormenu
class ALL_MT_editormenu(Menu):
    bl_label = ""

    def draw(self, context):
        layout = self.layout

        tool_settings = context.tool_settings
        view = context.space_data
        shading = view.shading

        layout.row(align=True).template_header()

        row = layout.row(align=True)
        obj = context.active_object
        # mode_string = context.mode
        object_mode = 'OBJECT' if obj is None else obj.mode
        has_pose_mode = (
            (object_mode == 'POSE') or
            (object_mode == 'WEIGHT_PAINT' and context.pose_object is not None)
        )

        # Note: This is actually deadly in case enum_items have to be dynamically generated
        #       (because internal RNA array iterator will free everything immediately...).
        # XXX This is an RNA internal issue, not sure how to fix it.
        # Note: Tried to add an accessor to get translated UI strings instead of manual call
        #       to pgettext_iface below, but this fails because translated enumitems
        #       are always dynamically allocated.
        act_mode_item = bpy.types.Object.bl_rna.properties["mode"].enum_items[object_mode]
        act_mode_i18n_context = bpy.types.Object.bl_rna.properties["mode"].translation_context

        sub = row.row(align=True)
        sub.ui_units_x = 5.5
        sub.operator_menu_enum(
            "object.mode_set", "mode",
            text=iface_(act_mode_item.name, act_mode_i18n_context),
            icon=act_mode_item.icon,
        )
        del act_mode_item

        layout.template_header_3D_mode()

        # Contains buttons like Mode, Pivot, Layer, Mesh Select Mode...
        if obj:
            # Particle edit
            if object_mode == 'PARTICLE_EDIT':
                row = layout.row()
                row.prop(tool_settings.particle_edit, "select_mode", text="", expand=True)
            elif object_mode in {'EDIT', 'SCULPT_CURVES'} and obj.type == 'CURVES':
                curves = obj.data

                row = layout.row(align=True)
                domain = curves.selection_domain
                row.operator(
                    "curves.set_selection_domain",
                    text="",
                    icon='CURVE_BEZCIRCLE',
                    depress=(domain == 'POINT'),
                ).domain = 'POINT'
                row.operator(
                    "curves.set_selection_domain",
                    text="",
                    icon='CURVE_PATH',
                    depress=(domain == 'CURVE'),
                ).domain = 'CURVE'

        # Grease Pencil
        if obj and obj.type == 'GREASEPENCIL':
            # Select mode for Editing
            if object_mode == 'EDIT':
                row = layout.row(align=True)
                row.prop_enum(tool_settings, "gpencil_selectmode_edit", text="", value='POINT')
                row.prop_enum(tool_settings, "gpencil_selectmode_edit", text="", value='STROKE')

        # Grease Pencil (legacy)
        if obj and obj.type == 'GPENCIL' and context.gpencil_data:
            gpd = context.gpencil_data

            if gpd.is_stroke_paint_mode:
                row = layout.row()
                sub = row.row(align=True)
                sub.prop(tool_settings, "use_gpencil_draw_onback", text="", icon='MOD_OPACITY')
                sub.separator(factor=0.4)
                sub.prop(tool_settings, "use_gpencil_automerge_strokes", text="")
                sub.separator(factor=0.4)
                sub.prop(tool_settings, "use_gpencil_weight_data_add", text="", icon='WPAINT_HLT')
                sub.separator(factor=0.4)
                sub.prop(tool_settings, "use_gpencil_draw_additive", text="", icon='FREEZE')

            # Select mode for Editing
            if gpd.use_stroke_edit_mode:
                row = layout.row(align=True)
                row.prop_enum(tool_settings, "gpencil_selectmode_edit", text="", value='POINT')
                row.prop_enum(tool_settings, "gpencil_selectmode_edit", text="", value='STROKE')

                subrow = row.row(align=True)
                subrow.enabled = not gpd.use_curve_edit
                subrow.prop_enum(tool_settings, "gpencil_selectmode_edit", text="", value='SEGMENT')

                # Curve edit submode
                row = layout.row(align=True)
                row.prop(gpd, "use_curve_edit", text="",
                         icon='IPO_BEZIER')
                sub = row.row(align=True)
                sub.active = gpd.use_curve_edit
                sub.popover(
                    panel="VIEW3D_PT_gpencil_curve_edit",
                    text="Curve Editing",
                )

            # Select mode for Sculpt
            if gpd.is_stroke_sculpt_mode:
                row = layout.row(align=True)
                row.prop(tool_settings, "use_gpencil_select_mask_point", text="")
                row.prop(tool_settings, "use_gpencil_select_mask_stroke", text="")
                row.prop(tool_settings, "use_gpencil_select_mask_segment", text="")

    @staticmethod
    def draw_menus(layout, context):

        row = layout.row(align=True)
        row.template_header()  # editor type menus


class VIEW3D_MT_editor_menus(Menu):
    bl_label = ""

    def draw(self, context):
        layout = self.layout
        obj = context.active_object
        mode_string = context.mode
        edit_object = context.edit_object
        gp_edit = obj and obj.mode in {'EDIT_GPENCIL', 'PAINT_GPENCIL', 'SCULPT_GPENCIL',
                                       'WEIGHT_GPENCIL', 'VERTEX_GPENCIL'}
        tool_settings = context.scene.tool_settings

        layout.menu("SCREEN_MT_user_menu", text="Quick")  # Quick favourites menu
        layout.menu("VIEW3D_MT_view")
        layout.menu("VIEW3D_MT_view_navigation")

        # Select Menu
        if gp_edit:
            if mode_string not in {'PAINT_GPENCIL', 'WEIGHT_GPENCIL'}:
                if (
                        mode_string == 'SCULPT_GPENCIL' and
                        (tool_settings.use_gpencil_select_mask_point or
                         tool_settings.use_gpencil_select_mask_stroke or
                         tool_settings.use_gpencil_select_mask_segment)
                ):
                    layout.menu("VIEW3D_MT_select_gpencil")
                    layout.menu("VIEW3D_MT_sculpt_gpencil_copy")
                    layout.menu("VIEW3D_MT_select_edit_gpencil")
                elif mode_string == 'EDIT_GPENCIL':
                    layout.menu("VIEW3D_MT_select_edit_gpencil")
                elif mode_string == 'VERTEX_GPENCIL':
                    layout.menu("VIEW3D_MT_select_gpencil")
                    layout.menu("VIEW3D_MT_gpencil_animation")
                    layout.menu("GPENCIL_MT_layer_active", text="Active Layer")
                    layout.menu("VIEW3D_MT_select_edit_gpencil")
        elif mode_string in {'PAINT_WEIGHT', 'PAINT_VERTEX', 'PAINT_TEXTURE'}:
            mesh = obj.data
            if mesh.use_paint_mask:
                layout.menu("VIEW3D_MT_select_paint_mask")
            elif mesh.use_paint_mask_vertex and mode_string in {'PAINT_WEIGHT', 'PAINT_VERTEX'}:
                layout.menu("VIEW3D_MT_select_paint_mask_vertex")
        elif mode_string not in {'SCULPT', 'SCULPT_CURVES', 'PAINT_GREASE_PENCIL'}:
            layout.menu("VIEW3D_MT_select_%s" % mode_string.lower())

        if gp_edit:
            pass
        elif mode_string == 'OBJECT':
            layout.menu("VIEW3D_MT_add", text="Add", text_ctxt=i18n_contexts.operator_default)
        elif mode_string == 'EDIT_MESH':
            layout.menu("VIEW3D_MT_mesh_add", text="Add", text_ctxt=i18n_contexts.operator_default)
        elif mode_string == 'EDIT_CURVE':
            layout.menu("VIEW3D_MT_curve_add", text="Add", text_ctxt=i18n_contexts.operator_default)
        elif mode_string == 'EDIT_SURFACE':
            layout.menu("VIEW3D_MT_surface_add", text="Add", text_ctxt=i18n_contexts.operator_default)
        elif mode_string == 'EDIT_METABALL':
            layout.menu("VIEW3D_MT_metaball_add", text="Add", text_ctxt=i18n_contexts.operator_default)
        elif mode_string == 'EDIT_ARMATURE':
            layout.menu("TOPBAR_MT_edit_armature_add", text="Add", text_ctxt=i18n_contexts.operator_default)

        if gp_edit:
            if obj and obj.mode == 'PAINT_GPENCIL':
                layout.menu("VIEW3D_MT_draw_gpencil")
            elif obj and obj.mode == 'EDIT_GPENCIL':
                layout.menu("VIEW3D_MT_edit_gpencil")
                layout.menu("VIEW3D_MT_edit_gpencil_stroke")
                layout.menu("VIEW3D_MT_edit_gpencil_point")
            elif obj and obj.mode == 'WEIGHT_GPENCIL':
                layout.menu("VIEW3D_MT_weight_gpencil")
            if obj and obj.mode == 'VERTEX_GPENCIL':
                layout.menu("VIEW3D_MT_paint_gpencil")

        elif edit_object:
            layout.menu("VIEW3D_MT_edit_%s" % edit_object.type.lower())

            if mode_string == 'EDIT_MESH':
                layout.menu("VIEW3D_MT_edit_mesh_vertices")
                layout.menu("VIEW3D_MT_edit_mesh_edges")
                layout.menu("VIEW3D_MT_edit_mesh_faces")
                layout.menu("VIEW3D_MT_uv_map", text="UV")
            elif mode_string in {'EDIT_CURVE', 'EDIT_SURFACE'}:
                layout.menu("VIEW3D_MT_edit_curve_ctrlpoints")
                layout.menu("VIEW3D_MT_edit_curve_segments")
            elif mode_string == 'EDIT_GREASE_PENCIL':
                layout.menu("VIEW3D_MT_edit_greasepencil_stroke")

        elif obj:
            if mode_string not in {'PAINT_TEXTURE', 'SCULPT_CURVES'}:
                layout.menu("VIEW3D_MT_%s" % mode_string.lower())
            if mode_string in {'SCULPT', 'PAINT_VERTEX', 'PAINT_TEXTURE'}:
                layout.menu("VIEW3D_MT_brush")
            if mode_string == 'SCULPT':
                layout.menu("VIEW3D_MT_mask")
                layout.menu("VIEW3D_MT_face_sets")
            if mode_string == 'SCULPT_CURVES':
                layout.menu("VIEW3D_MT_select_sculpt_curves")
                layout.menu("VIEW3D_MT_sculpt_curves")
                layout.template_node_operator_asset_root_items()

        else:
            layout.menu("VIEW3D_MT_object")


# ********** Menu **********


# ********** Utilities **********


class ShowHideMenu:
    bl_label = "Show/Hide"
    _operator_name = ""

    def draw(self, _context):
        layout = self.layout

        layout.operator("%s.reveal" % self._operator_name, text="Show Hidden", icon="HIDE_OFF")
        layout.operator("%s.hide" % self._operator_name, text="Hide Selected", icon="HIDE_ON").unselected = False
        layout.operator(
            "%s.hide" %
            self._operator_name,
            text="Hide Unselected",
            icon="HIDE_UNSELECTED").unselected = True


# Standard transforms which apply to all cases (mix-in class, not used directly).
class VIEW3D_MT_transform_base:
    bl_label = "Transform"
    bl_category = "View"

    # TODO: get rid of the custom text strings?
    def draw(self, context):
        layout = self.layout
        allow_navigation = getattr(
            context.window_manager.keyconfigs.active.preferences,
            "use_transform_navigation",
            False)

        layout.operator("transform.translate").allow_navigation = allow_navigation
        layout.operator("transform.rotate").allow_navigation = allow_navigation
        layout.operator("transform.resize", text="Scale").allow_navigation = allow_navigation

        layout.operator("transform.tosphere", text="To Sphere", icon="TOSPHERE")
        layout.operator("transform.shear", text="Shear", icon="SHEAR")
        layout.operator("transform.bend", text="Bend", icon="BEND")
        layout.operator("transform.push_pull", text="Push/Pull", icon='PUSH_PULL')

        if context.mode in {'EDIT_MESH', 'EDIT_ARMATURE', 'EDIT_SURFACE', 'EDIT_CURVE',
                            'EDIT_LATTICE', 'EDIT_METABALL'}:
            layout.operator("transform.vertex_warp", text="Warp", icon="MOD_WARP")
            layout.operator_context = 'EXEC_REGION_WIN'
            layout.operator("transform.vertex_random", text="Randomize", icon='RANDOMIZE').offset = 0.1
            layout.operator_context = 'INVOKE_REGION_WIN'


# Generic transform menu - geometry types
class VIEW3D_MT_transform(VIEW3D_MT_transform_base, Menu):
    def draw(self, context):
        allow_navigation = getattr(
            context.window_manager.keyconfigs.active.preferences,
            "use_transform_navigation",
            False)

        # base menu
        VIEW3D_MT_transform_base.draw(self, context)

        obj = context.object

        # generic
        layout = self.layout
        if context.mode == 'EDIT_MESH':
            layout.operator("transform.shrink_fatten", text="Shrink/Fatten", icon='SHRINK_FATTEN').allow_navigation = allow_navigation
            layout.operator("transform.skin_resize", icon="MOD_SKIN")
        elif context.mode == 'EDIT_CURVE':
            layout.operator("transform.transform", text="Radius", icon='SHRINK_FATTEN').mode = 'CURVE_SHRINKFATTEN'

        if context.mode != 'EDIT_CURVES':
            layout.separator()
            props = layout.operator("transform.translate", text="Move Texture Space", icon="MOVE_TEXTURESPACE")
            props.texture_space = True
            props.allow_navigation = allow_navigation
            props = layout.operator("transform.resize", text="Scale Texture Space", icon="SCALE_TEXTURESPACE")
            props.texture_space = True
            props.allow_navigation = allow_navigation


# Object-specific extensions to Transform menu
class VIEW3D_MT_transform_object(VIEW3D_MT_transform_base, Menu):
    def draw(self, context):
        layout = self.layout

        # base menu
        VIEW3D_MT_transform_base.draw(self, context)

        # object-specific option follow
        layout.separator()

        layout.operator("transform.translate", text="Move Texture Space", icon="MOVE_TEXTURESPACE").texture_space = True
        layout.operator("transform.resize", text="Scale Texture Space", icon="SCALE_TEXTURESPACE").texture_space = True

        layout.separator()

        layout.operator_context = 'EXEC_REGION_WIN'
        # XXX see alignmenu() in edit.c of b2.4x to get this working
        layout.operator(
            "transform.transform",
            text="Align to Transform Orientation",
            icon="ALIGN_TRANSFORM").mode = 'ALIGN'

        layout.separator()

        layout.operator("object.randomize_transform", icon="RANDOMIZE_TRANSFORM")
        layout.operator("object.align", icon="ALIGN")

        # TODO: there is a strange context bug here.
        """
        layout.operator_context = 'INVOKE_REGION_WIN'
        layout.operator("object.transform_axis_target")
        """


# Armature EditMode extensions to Transform menu
class VIEW3D_MT_transform_armature(VIEW3D_MT_transform_base, Menu):
    def draw(self, context):
        layout = self.layout

        # base menu
        VIEW3D_MT_transform_base.draw(self, context)

        # armature specific extensions follow
        obj = context.object
        if obj.type == 'ARMATURE' and obj.mode in {'EDIT', 'POSE'}:
            if obj.data.display_type == 'BBONE':
                layout.separator()

                layout.operator("transform.transform", text="Scale BBone", icon='TRANSFORM_SCALE').mode = 'BONE_SIZE'
            elif obj.data.display_type == 'ENVELOPE':
                layout.separator()

                layout.operator(
                    "transform.transform",
                    text="Scale Envelope Distance",
                    icon='TRANSFORM_SCALE').mode = 'BONE_SIZE'
                layout.operator("transform.transform", text="Scale Radius",
                                icon='TRANSFORM_SCALE').mode = 'BONE_ENVELOPE'

        if context.edit_object and context.edit_object.type == 'ARMATURE':
            layout.separator()

            layout.operator("armature.align", icon="ALIGN")


class VIEW3D_MT_mirror(Menu):
    bl_label = "Mirror"

    def draw(self, _context):
        layout = self.layout

        layout.operator("transform.mirror", text="Interactive Mirror", icon='TRANSFORM_MIRROR')

        layout.separator()

        layout.operator_context = 'EXEC_REGION_WIN'

        props = layout.operator("transform.mirror", text="X Global", icon="MIRROR_X")
        props.constraint_axis = (True, False, False)
        props.orient_type = 'GLOBAL'
        props = layout.operator("transform.mirror", text="Y Global", icon="MIRROR_Y")
        props.constraint_axis = (False, True, False)
        props.orient_type = 'GLOBAL'
        props = layout.operator("transform.mirror", text="Z Global", icon="MIRROR_Z")
        props.constraint_axis = (False, False, True)
        props.orient_type = 'GLOBAL'

        layout.separator()

        props = layout.operator("transform.mirror", text="X Local", icon="MIRROR_X")
        props.constraint_axis = (True, False, False)
        props.orient_type = 'LOCAL'
        props = layout.operator("transform.mirror", text="Y Local", icon="MIRROR_Y")
        props.constraint_axis = (False, True, False)
        props.orient_type = 'LOCAL'
        props = layout.operator("transform.mirror", text="Z Local", icon="MIRROR_Z")
        props.constraint_axis = (False, False, True)
        props.orient_type = 'LOCAL'

        if _context.edit_object and _context.edit_object.type in {'MESH', 'SURFACE'}:

            layout.separator()

            layout.operator("object.vertex_group_mirror", icon="MIRROR_VERTEXGROUP")


class VIEW3D_MT_snap(Menu):
    bl_label = "Snap"

    def draw(self, _context):
        layout = self.layout

        layout.operator(
            "view3d.snap_selected_to_cursor",
            text="Selection to Cursor",
            icon="SELECTIONTOCURSOR").use_offset = False
        layout.operator(
            "view3d.snap_selected_to_cursor",
            text="Selection to Cursor (Keep Offset)",
            icon="SELECTIONTOCURSOROFFSET").use_offset = True
        layout.operator("view3d.snap_selected_to_active", text="Selection to Active", icon="SELECTIONTOACTIVE")
        layout.operator("view3d.snap_selected_to_grid", text="Selection to Grid", icon="SELECTIONTOGRID")

        layout.separator()

        layout.operator("view3d.snap_cursor_to_selected", text="Cursor to Selected", icon="CURSORTOSELECTION")
        layout.operator("view3d.snap_cursor_to_center", text="Cursor to World Origin", icon="CURSORTOCENTER")
        layout.operator("view3d.snap_cursor_to_active", text="Cursor to Active", icon="CURSORTOACTIVE")
        layout.operator("view3d.snap_cursor_to_grid", text="Cursor to Grid", icon="CURSORTOGRID")


# Tooltip and operator for Clear Seam.
class VIEW3D_MT_uv_map_clear_seam(bpy.types.Operator):
    """Clears the UV Seam for selected edges"""      # blender will use this as a tooltip for menu items and buttons.
    bl_idname = "mesh.clear_seam"        # unique identifier for buttons and menu items to reference.
    bl_label = "Clear seam"         # display name in the interface.
    bl_options = {'REGISTER', 'UNDO'}  # enable undo for the operator.

    def execute(self, context):        # execute() is called by blender when running the operator.
        bpy.ops.mesh.mark_seam(clear=True)
        return {'FINISHED'}


class VIEW3D_MT_uv_map(Menu):
    bl_label = "UV Mapping"

    def draw(self, _context):
        layout = self.layout

        layout.operator("uv.unwrap", text="Unwrap ABF", icon='UNWRAP_ABF').method = 'ANGLE_BASED'
        layout.operator("uv.unwrap", text="Unwrap Conformal", icon='UNWRAP_LSCM').method = 'CONFORMAL'

        layout.separator()

        layout.operator_context = 'INVOKE_DEFAULT'
        layout.operator("uv.smart_project", icon="MOD_UVPROJECT")
        layout.operator("uv.lightmap_pack", icon="LIGHTMAPPACK")
        layout.operator("uv.follow_active_quads", icon="FOLLOWQUADS")

        layout.separator()

        layout.operator_context = 'EXEC_REGION_WIN'
        layout.operator("uv.cube_project", icon="CUBEPROJECT")
        layout.operator("uv.cylinder_project", icon="CYLINDERPROJECT")
        layout.operator("uv.sphere_project", icon="SPHEREPROJECT")

        layout.separator()

        layout.operator_context = 'INVOKE_REGION_WIN'
        layout.operator("uv.project_from_view", icon="PROJECTFROMVIEW").scale_to_bounds = False
        layout.operator("uv.project_from_view", text="Project from View (Bounds)",
                        icon="PROJECTFROMVIEW_BOUNDS").scale_to_bounds = True

        layout.separator()

        layout.operator("mesh.mark_seam", icon="MARK_SEAM").clear = False
        layout.operator("mesh.clear_seam", text="Clear Seam", icon='CLEAR_SEAM')

        layout.separator()

        layout.operator("uv.reset", icon="RESET")


# ********** View menus **********

# bfa - set active camera does not exist in blender
class VIEW3D_MT_switchactivecamto(bpy.types.Operator):
    """Sets the current selected camera as the active camera to render from\nYou need to have a camera object selected"""
    bl_idname = "view3d.switchactivecamto"
    bl_label = "Set active Camera"
    bl_options = {'REGISTER', 'UNDO'}

    def execute(self, context):

        context = bpy.context
        scene = context.scene
        if context.active_object is not None:
            currentCameraObj = bpy.data.objects[bpy.context.active_object.name]
            scene.camera = currentCameraObj
        return {'FINISHED'}


class VIEW3D_MT_view_legacy(Menu):
    bl_label = "Legacy"

    def draw(self, context):
        layout = self.layout

        layout.operator("view3d.cursor3d", text="Set 3D Cursor", icon='CURSOR')


class VIEW3D_MT_view(Menu):
    bl_label = "View"

    def draw(self, context):
        layout = self.layout
        view = context.space_data
        overlay = view.overlay
        engine = context.engine

        layout.prop(view, "show_region_toolbar")
        layout.prop(view, "show_region_ui")
        layout.prop(view, "show_region_tool_header")
        layout.prop(view, "show_region_hud")
        layout.prop(overlay, "show_toolshelf_tabs", text="Tool Shelf Tabs")  # bfa - the toolshelf tabs.

        layout.separator()

        layout.menu("VIEW3D_MT_view_legacy")

        layout.separator()

        layout.operator("render.opengl", text="OpenGL Render Image", icon='RENDER_STILL')
        layout.operator("render.opengl", text="OpenGL Render Animation", icon='RENDER_ANIMATION').animation = True
        props = layout.operator("render.opengl", text="Viewport Render Keyframes", icon='RENDER_ANIMATION')
        props.animation = True
        props.render_keyed_only = True

        layout.separator()

        layout.operator_context = 'INVOKE_REGION_WIN'
        layout.operator("view3d.clip_border", text="Clipping Border", icon="CLIPPINGBORDER")

        if engine == 'CYCLES':
            layout.operator("view3d.render_border", icon="RENDERBORDER")
            layout.operator("view3d.clear_render_border", icon="RENDERBORDER_CLEAR")

        layout.prop(view, "show_viewer", text="Viewer Node")

        layout.separator()

        layout.menu("VIEW3D_MT_view_cameras", text="Cameras")

        layout.separator()

        layout.menu("VIEW3D_MT_view_align")
        layout.menu("VIEW3D_MT_view_align_selected")

        layout.separator()

        layout.operator("view3d.localview", text="Toggle Local View", icon="VIEW_GLOBAL_LOCAL")
        layout.operator("view3d.localview_remove_from", icon="VIEW_REMOVE_LOCAL")

        layout.separator()

        layout.operator("view3d.view_selected", text="Frame Selected", icon="VIEW_SELECTED").use_all_regions = False
        if view.region_quadviews:
            layout.operator(
                "view3d.view_selected",
                text="Frame Selected (Quad View)",
                icon="ALIGNCAMERA_ACTIVE").use_all_regions = True
        layout.operator("view3d.view_all", text="Frame All", icon="VIEWALL").center = False
        if view.region_quadviews:
            layout.operator("view3d.view_all", text="Frame All (Quad View)", icon="VIEWALL").use_all_regions = True
        layout.operator("view3d.view_all", text="Center Cursor and Frame All", icon="VIEWALL_RESETCURSOR").center = True

        layout.separator()

        layout.operator("screen.region_quadview", icon="QUADVIEW")

        layout.separator()

        layout.menu("INFO_MT_area")
        layout.menu("VIEW3D_MT_view_pie_menus")


class VIEW3D_MT_view_pie_menus(Menu):
    bl_label = "Pie menus"

    def draw(self, _context):
        layout = self.layout

        layout.operator("wm.call_menu_pie", text="Object Mode", icon="MENU_PANEL").name = 'VIEW3D_MT_object_mode_pie'
        layout.operator("wm.call_menu_pie", text="View", icon="MENU_PANEL").name = 'VIEW3D_MT_view_pie'
        layout.operator("wm.call_menu_pie", text="Transform", icon="MENU_PANEL").name = 'VIEW3D_MT_transform_gizmo_pie'
        layout.operator("wm.call_menu_pie", text="Shading", icon="MENU_PANEL").name = 'VIEW3D_MT_shading_pie'
        layout.operator("wm.call_menu_pie", text="Pivot", icon="MENU_PANEL").name = 'VIEW3D_MT_pivot_pie'
        layout.operator("wm.call_menu_pie", text="Snap", icon="MENU_PANEL").name = 'VIEW3D_MT_snap_pie'
        layout.operator("wm.call_menu_pie", text="Orientations", icon="MENU_PANEL").name = 'VIEW3D_MT_orientations_pie'
        layout.operator("wm.call_menu_pie", text="Proportional Editing Falloff",
                        icon="MENU_PANEL").name = 'VIEW3D_MT_proportional_editing_falloff_pie'
        layout.operator("wm.call_menu_pie", text="Sculpt Mask Edit",
                        icon="MENU_PANEL").name = 'VIEW3D_MT_sculpt_mask_edit_pie'
        layout.operator("wm.call_menu_pie", text="Sculpt Faces Sets Edit",
                        icon="MENU_PANEL").name = 'VIEW3D_MT_sculpt_face_sets_edit_pie'
        layout.operator(
            "wm.call_menu_pie",
            text="Automasking",
            icon="MENU_PANEL").name = 'VIEW3D_MT_sculpt_automasking_pie'
        layout.operator("wm.call_menu_pie", text="Weightpaint Vertexgroup Lock",
                        icon="MENU_PANEL").name = 'VIEW3D_MT_wpaint_vgroup_lock_pie'

        layout.separator()

        layout.operator("wm.call_menu_pie", text="Greasepencil Snap", icon="MENU_PANEL").name = 'GPENCIL_MT_snap_pie'
        layout.operator("wm.call_menu_pie", text="Automasking", icon="MENU_PANEL").name = 'VIEW3D_MT_sculpt_gpencil_automasking_pie'

        layout.separator()

        layout.operator("wm.toolbar_fallback_pie", text="Fallback Tool", icon="MENU_PANEL")
        layout.operator("view3d.object_mode_pie_or_toggle", text="Modes", icon="MENU_PANEL")


class VIEW3D_MT_view_cameras(Menu):
    bl_label = "Cameras"

    def draw(self, _context):
        layout = self.layout

        layout.operator("view3d.object_as_camera", icon='VIEW_SWITCHACTIVECAM')
        layout.operator("view3d.switchactivecamto", text="Set Active Camera", icon="VIEW_SWITCHACTIVECAM")
        layout.operator("view3d.view_camera", text="Active Camera", icon='VIEW_SWITCHTOCAM')
        layout.operator("view3d.view_center_camera", icon="VIEWCAMERACENTER")


class VIEW3D_MT_view_navigation_legacy(Menu):
    bl_label = "Legacy"

    def draw(self, _context):
        layout = self.layout

        layout.operator_context = 'EXEC_REGION_WIN'

        layout.operator("transform.translate", text="Move", icon="TRANSFORM_MOVE")
        layout.operator("transform.rotate", text="Rotate", icon="TRANSFORM_ROTATE")
        layout.operator("transform.resize", text="Scale", icon="TRANSFORM_SCALE")


class VIEW3D_MT_view_navigation(Menu):
    bl_label = "Navi"

    def draw(self, _context):
        from math import pi
        layout = self.layout

        layout.menu('VIEW3D_MT_view_navigation_legacy')

        layout.operator("view3d.view_orbit", text="Orbit Down", icon="ORBIT_DOWN").type = 'ORBITDOWN'
        layout.operator("view3d.view_orbit", text="Orbit Up", icon="ORBIT_UP").type = 'ORBITUP'
        layout.operator("view3d.view_orbit", text="Orbit Right", icon="ORBIT_RIGHT").type = 'ORBITRIGHT'
        layout.operator("view3d.view_orbit", text="Orbit Left", icon="ORBIT_LEFT").type = 'ORBITLEFT'
        props = layout.operator("view3d.view_orbit", text="Orbit Opposite", icon="ORBIT_OPPOSITE")
        props.type = 'ORBITRIGHT'
        props.angle = pi

        layout.separator()

        layout.operator("view3d.view_roll", text="Roll Left", icon="ROLL_LEFT").angle = pi / -12.0
        layout.operator("view3d.view_roll", text="Roll Right", icon="ROLL_RIGHT").angle = pi / 12.0

        layout.separator()

        layout.operator("view3d.view_pan", text="Pan Down", icon="PAN_DOWN").type = 'PANDOWN'
        layout.operator("view3d.view_pan", text="Pan Up", icon="PAN_UP").type = 'PANUP'
        layout.operator("view3d.view_pan", text="Pan Right", icon="PAN_RIGHT").type = 'PANRIGHT'
        layout.operator("view3d.view_pan", text="Pan Left", icon="PAN_LEFT").type = 'PANLEFT'

        layout.separator()

        layout.operator("view3d.zoom_border", text="Zoom Border", icon="ZOOM_BORDER")
        layout.operator("view3d.zoom", text="Zoom In", icon="ZOOM_IN").delta = 1
        layout.operator("view3d.zoom", text="Zoom Out", icon="ZOOM_OUT").delta = -1
        layout.operator("view3d.zoom_camera_1_to_1", text="Zoom Camera 1:1", icon="ZOOM_CAMERA")
        layout.operator("view3d.dolly", text="Dolly View", icon="DOLLY")
        layout.operator("view3d.view_center_pick", icon="CENTERTOMOUSE")

        layout.separator()

        layout.operator("view3d.fly", icon="FLY_NAVIGATION")
        layout.operator("view3d.walk", icon="WALK_NAVIGATION")
        layout.operator("view3d.navigate", icon="VIEW_NAVIGATION")

        layout.separator()

        layout.operator("screen.animation_play", text="Playback Animation", icon="TRIA_RIGHT")


class VIEW3D_MT_view_align(Menu):
    bl_label = "Align View"

    def draw(self, _context):
        layout = self.layout
        i18n_text_ctxt = bpy.app.translations.contexts_C_to_py['BLT_I18NCONTEXT_EDITOR_VIEW3D']

        layout.operator("view3d.camera_to_view", text="Align Active Camera to View", icon="ALIGNCAMERA_VIEW")
        layout.operator(
            "view3d.camera_to_view_selected",
            text="Align Active Camera to Selected",
            icon="ALIGNCAMERA_ACTIVE")
        layout.operator("view3d.view_center_cursor", icon="CENTERTOCURSOR")

        layout.separator()

        layout.operator("view3d.view_lock_to_active", icon="LOCKTOACTIVE")
        layout.operator("view3d.view_center_lock", icon="LOCKTOCENTER")
        layout.operator("view3d.view_lock_clear", icon="LOCK_CLEAR")

        layout.separator()

        layout.operator("view3d.view_persportho", text="Perspective/Orthographic", icon="PERSP_ORTHO")

        layout.separator()

        layout.operator("view3d.view_axis", text="Top", icon="VIEW_TOP", text_ctxt=i18n_text_ctxt).type = 'TOP'
        layout.operator("view3d.view_axis", text="Bottom", icon="VIEW_BOTTOM", text_ctxt=i18n_text_ctxt).type = 'BOTTOM'
        layout.operator("view3d.view_axis", text="Front", icon="VIEW_FRONT", text_ctxt=i18n_text_ctxt).type = 'FRONT'
        layout.operator("view3d.view_axis", text="Back", icon="VIEW_BACK", text_ctxt=i18n_text_ctxt).type = 'BACK'
        layout.operator("view3d.view_axis", text="Right", icon="VIEW_RIGHT", text_ctxt=i18n_text_ctxt).type = 'RIGHT'
        layout.operator("view3d.view_axis", text="Left", icon="VIEW_LEFT", text_ctxt=i18n_text_ctxt).type = 'LEFT'


class VIEW3D_MT_view_align_selected(Menu):
    bl_label = "Align View to Active"

    def draw(self, _context):
        layout = self.layout
        i18n_text_ctxt = bpy.app.translations.contexts_C_to_py['BLT_I18NCONTEXT_EDITOR_VIEW3D']
        props = layout.operator("view3d.view_axis", text="Top", icon="VIEW_ACTIVE_TOP", text_ctxt=i18n_text_ctxt)
        props.align_active = True
        props.type = 'TOP'

        props = layout.operator("view3d.view_axis", text="Bottom", icon="VIEW_ACTIVE_BOTTOM", text_ctxt=i18n_text_ctxt)
        props.align_active = True
        props.type = 'BOTTOM'

        props = layout.operator("view3d.view_axis", text="Front", icon="VIEW_ACTIVE_FRONT", text_ctxt=i18n_text_ctxt)
        props.align_active = True
        props.type = 'FRONT'

        props = layout.operator("view3d.view_axis", text="Back", icon="VIEW_ACTIVE_BACK", text_ctxt=i18n_text_ctxt)
        props.align_active = True
        props.type = 'BACK'

        props = layout.operator("view3d.view_axis", text="Right", icon="VIEW_ACTIVE_RIGHT", text_ctxt=i18n_text_ctxt)
        props.align_active = True
        props.type = 'RIGHT'

        props = layout.operator("view3d.view_axis", text="Left", icon="VIEW_ACTIVE_LEFT", text_ctxt=i18n_text_ctxt)
        props.align_active = True
        props.type = 'LEFT'


# ********** Select menus, suffix from context.mode **********

class VIEW3D_MT_select_object_more_less(Menu):
    bl_label = "More/Less"

    def draw(self, _context):
        layout = self.layout

        layout.operator("object.select_more", text="More", icon="SELECTMORE")
        layout.operator("object.select_less", text="Less", icon="SELECTLESS")

        layout.separator()

        props = layout.operator("object.select_hierarchy", text="Parent", icon="PARENT")
        props.extend = False
        props.direction = 'PARENT'

        props = layout.operator("object.select_hierarchy", text="Child", icon="CHILD")
        props.extend = False
        props.direction = 'CHILD'

        layout.separator()

        props = layout.operator("object.select_hierarchy", text="Extend Parent", icon="PARENT")
        props.extend = True
        props.direction = 'PARENT'

        props = layout.operator("object.select_hierarchy", text="Extend Child", icon="CHILD")
        props.extend = True
        props.direction = 'CHILD'


class VIEW3D_MT_select_object(Menu):
    bl_label = "Select"

    def draw(self, _context):
        layout = self.layout

        layout.menu("VIEW3D_MT_select_object_legacy")
        layout.operator_menu_enum("view3d.select_lasso", "mode")

        layout.separator()

        layout.operator("object.select_all", text="All", icon='SELECT_ALL').action = 'SELECT'
        layout.operator("object.select_all", text="None", icon='SELECT_NONE').action = 'DESELECT'
        layout.operator("object.select_all", text="Invert", icon='INVERSE').action = 'INVERT'

        layout.separator()

        layout.menu("VIEW3D_MT_select_grouped")
        layout.menu("VIEW3D_MT_select_linked")
        layout.menu("VIEW3D_MT_select_by_type")

        layout.separator()
        layout.operator("object.select_random", text="Random", icon="RANDOMIZE")
        layout.operator("object.select_mirror", text="Mirror Selection", icon="TRANSFORM_MIRROR")

        layout.operator("object.select_pattern", text="By Pattern", icon="PATTERN")
        layout.operator("object.select_camera", text="Active Camera", icon="CAMERA_DATA")

        layout.separator()

        layout.menu("VIEW3D_MT_select_object_more_less")


class VIEW3D_MT_select_object_legacy(Menu):
    bl_label = "Legacy"

    def draw(self, _context):
        layout = self.layout

        layout.operator("view3d.select_box", icon="BOX_MASK")
        layout.operator("view3d.select_circle", icon="CIRCLE_SELECT")


class VIEW3D_MT_select_by_type(Menu):
    bl_label = "All by Type"

    def draw(self, context):
        layout = self.layout

        layout.operator("object.select_by_type", text="Mesh", icon="OUTLINER_OB_MESH").type = 'MESH'
        layout.operator("object.select_by_type", text="Curve", icon="OUTLINER_OB_CURVE").type = 'CURVE'
        layout.operator("object.select_by_type", text="Surface", icon="OUTLINER_OB_SURFACE").type = 'SURFACE'
        layout.operator("object.select_by_type", text="Meta", icon="OUTLINER_OB_META").type = 'META'
        layout.operator("object.select_by_type", text="Font", icon="OUTLINER_OB_FONT").type = 'FONT'

        layout.separator()

        layout.operator("object.select_by_type", text="Armature", icon="OUTLINER_OB_ARMATURE").type = 'ARMATURE'
        layout.operator("object.select_by_type", text="Lattice", icon="OUTLINER_OB_LATTICE").type = 'LATTICE'
        layout.operator("object.select_by_type", text="Empty", icon="OUTLINER_OB_EMPTY").type = 'EMPTY'
        layout.operator("object.select_by_type", text="GPencil", icon="GREASEPENCIL").type = 'GPENCIL'

        layout.separator()

        layout.operator("object.select_by_type", text="Camera", icon="OUTLINER_OB_CAMERA").type = 'CAMERA'
        layout.operator("object.select_by_type", text="Light", icon="OUTLINER_OB_LIGHT").type = 'LIGHT'
        layout.operator("object.select_by_type", text="Speaker", icon="OUTLINER_OB_SPEAKER").type = 'SPEAKER'
        layout.operator("object.select_by_type", text="Probe", icon="OUTLINER_OB_LIGHTPROBE").type = 'LIGHT_PROBE'


class VIEW3D_MT_select_grouped(Menu):
    bl_label = "Grouped"

    def draw(self, context):
        layout = self.layout

        layout.operator("object.select_grouped", text="Siblings", icon="SIBLINGS").type = 'SIBLINGS'
        layout.operator("object.select_grouped", text="Parent", icon="PARENT").type = 'PARENT'
        layout.operator("object.select_grouped", text="Children", icon="CHILD_RECURSIVE").type = 'CHILDREN_RECURSIVE'
        layout.operator("object.select_grouped", text="Immediate Children", icon="CHILD").type = 'CHILDREN'

        layout.separator()

        layout.operator("object.select_grouped", text="Type", icon="TYPE").type = 'TYPE'
        layout.operator("object.select_grouped", text="Collection", icon="GROUP").type = 'COLLECTION'
        layout.operator("object.select_grouped", text="Hook", icon="HOOK").type = 'HOOK'

        layout.separator()

        layout.operator("object.select_grouped", text="Pass", icon="PASS").type = 'PASS'
        layout.operator("object.select_grouped", text="Color", icon="COLOR").type = 'COLOR'
        layout.operator("object.select_grouped", text="Keying Set", icon="KEYINGSET").type = 'KEYINGSET'
        layout.operator("object.select_grouped", text="Light Type", icon="LIGHT").type = 'LIGHT_TYPE'


class VIEW3D_MT_select_linked(Menu):
    bl_label = "Linked"

    def draw(self, context):
        layout = self.layout

        layout.operator("object.select_linked", text="Object Data", icon="OBJECT_DATA").type = 'OBDATA'
        layout.operator("object.select_linked", text="Material", icon="MATERIAL_DATA").type = 'MATERIAL'
        layout.operator("object.select_linked", text="Instanced Collection", icon="GROUP").type = 'DUPGROUP'
        layout.operator("object.select_linked", text="Particle System", icon="PARTICLES").type = 'PARTICLE'
        layout.operator("object.select_linked", text="Library", icon="LIBRARY").type = 'LIBRARY'
        layout.operator(
            "object.select_linked",
            text="Library (Object Data)",
            icon="LIBRARY_OBJECT").type = 'LIBRARY_OBDATA'


class VIEW3D_MT_select_pose(Menu):
    bl_label = "Select"

    def draw(self, _context):
        layout = self.layout

        layout.menu("VIEW3D_MT_select_object_legacy")
        layout.operator_menu_enum("view3d.select_lasso", "mode")

        layout.separator()

        layout.operator("pose.select_all", text="All", icon='SELECT_ALL').action = 'SELECT'
        layout.operator("pose.select_all", text="None", icon='SELECT_NONE').action = 'DESELECT'
        layout.operator("pose.select_all", text="Invert", icon='INVERSE').action = 'INVERT'

        layout.separator()

        layout.operator_menu_enum("pose.select_grouped", "type", text="Grouped")
        layout.operator("pose.select_linked", text="Linked", icon="LINKED")
        layout.operator("pose.select_constraint_target", text="Constraint Target", icon="CONSTRAINT_BONE")

        layout.separator()

        layout.operator("object.select_pattern", text="By Pattern", icon="PATTERN")

        layout.separator()

        layout.operator("pose.select_mirror", text="Flip Active", icon="FLIP")

        layout.separator()

        props = layout.operator("pose.select_hierarchy", text="Parent", icon="PARENT")
        props.extend = False
        props.direction = 'PARENT'

        props = layout.operator("pose.select_hierarchy", text="Child", icon="CHILD")
        props.extend = False
        props.direction = 'CHILD'

        layout.separator()

        props = layout.operator("pose.select_hierarchy", text="Extend Parent", icon="PARENT")
        props.extend = True
        props.direction = 'PARENT'

        props = layout.operator("pose.select_hierarchy", text="Extend Child", icon="CHILD")
        props.extend = True
        props.direction = 'CHILD'


class VIEW3D_MT_select_particle(Menu):
    bl_label = "Select"

    def draw(self, _context):
        layout = self.layout

        layout.menu("VIEW3D_MT_select_object_legacy")
        layout.operator_menu_enum("view3d.select_lasso", "mode")

        layout.separator()

        layout.operator("particle.select_all", text="All", icon='SELECT_ALL').action = 'SELECT'
        layout.operator("particle.select_all", text="None", icon='SELECT_NONE').action = 'DESELECT'
        layout.operator("particle.select_all", text="Invert", icon='INVERSE').action = 'INVERT'

        layout.separator()

        layout.operator("particle.select_more", text="More", icon="SELECTMORE")
        layout.operator("particle.select_less", text="Less", icon="SELECTLESS")

        layout.separator()

        layout.operator("particle.select_linked", text="Linked", icon="LINKED")

        layout.separator()

        layout.operator("particle.select_random", text="Random", icon="RANDOMIZE")

        layout.separator()

        layout.operator("particle.select_roots", text="Roots", icon="SELECT_ROOT")
        layout.operator("particle.select_tips", text="Tips", icon="SELECT_TIP")


class VIEW3D_MT_edit_mesh_select_similar(Menu):
    bl_label = "Select Similar"

    def draw(self, _context):
        layout = self.layout

        layout.operator_enum("mesh.select_similar", "type")

        layout.separator()

        layout.operator("mesh.select_similar_region", text="Face Regions", icon="FACEREGIONS")


class VIEW3D_MT_edit_mesh_select_by_trait(Menu):
    bl_label = "Select All by Trait"

    def draw(self, context):
        layout = self.layout
        tool_settings = context.tool_settings

        if tool_settings.mesh_select_mode[2] is False:
            layout.operator("mesh.select_non_manifold", text="Non Manifold", icon="SELECT_NONMANIFOLD")
        layout.operator("mesh.select_loose", text="Loose Geometry", icon="SELECT_LOOSE")
        layout.operator("mesh.select_interior_faces", text="Interior Faces", icon="SELECT_INTERIOR")
        layout.operator("mesh.select_face_by_sides", text="Faces by Sides", icon="SELECT_FACES_BY_SIDE")

        layout.separator()

        layout.operator("mesh.select_ungrouped", text="Ungrouped Vertices", icon="SELECT_UNGROUPED_VERTS")


class VIEW3D_MT_edit_mesh_select_more_less(Menu):
    bl_label = "More/Less"

    def draw(self, _context):
        layout = self.layout

        layout.operator("mesh.select_more", text="More", icon="SELECTMORE")
        layout.operator("mesh.select_less", text="Less", icon="SELECTLESS")

        layout.separator()

        layout.operator("mesh.select_next_item", text="Next Active", icon="NEXTACTIVE")
        layout.operator("mesh.select_prev_item", text="Previous Active", icon="PREVIOUSACTIVE")


class VIEW3D_MT_select_edit_mesh(Menu):
    bl_label = "Select"

    def draw(self, _context):
        layout = self.layout

        layout.menu("VIEW3D_MT_select_object_legacy")

        layout.operator_menu_enum("view3d.select_lasso", "mode")

        layout.separator()

        # primitive
        layout.operator("mesh.select_all", text="All", icon='SELECT_ALL').action = 'SELECT'
        layout.operator("mesh.select_all", text="None", icon='SELECT_NONE').action = 'DESELECT'
        layout.operator("mesh.select_all", text="Invert", icon='INVERSE').action = 'INVERT'

        layout.separator()

        layout.operator("mesh.select_linked", text="Linked", icon="LINKED")
        layout.operator("mesh.faces_select_linked_flat", text="Linked Flat Faces", icon="LINKED")
        layout.operator("mesh.select_linked_pick", text="Linked Pick Select", icon="LINKED").deselect = False
        layout.operator("mesh.select_linked_pick", text="Linked Pick Deselect", icon="LINKED").deselect = True

        layout.separator()

        # other
        layout.menu("VIEW3D_MT_edit_mesh_select_similar")

        layout.separator()

        # numeric
        layout.operator("mesh.select_random", text="Random", icon="RANDOMIZE")
        layout.operator("mesh.select_nth", icon="CHECKER_DESELECT")

        layout.separator()

        layout.operator("mesh.select_mirror", text="Mirror Selection", icon="TRANSFORM_MIRROR")
        layout.operator("mesh.select_axis", text="Side of Active", icon="SELECT_SIDEOFACTIVE")
        layout.operator("mesh.shortest_path_select", text="Shortest Path", icon="SELECT_SHORTESTPATH")

        layout.separator()

        # geometric
        layout.operator("mesh.edges_select_sharp", text="Sharp Edges", icon="SELECT_SHARPEDGES")

        layout.separator()

        # loops
        layout.operator("mesh.loop_multi_select", text="Edge Loops", icon="SELECT_EDGELOOP").ring = False
        layout.operator("mesh.loop_multi_select", text="Edge Rings", icon="SELECT_EDGERING").ring = True
        layout.operator("mesh.loop_to_region", text="Loop Inner Region", icon="SELECT_LOOPINNER")
        layout.operator("mesh.region_to_loop", text="Boundary Loop", icon="SELECT_BOUNDARY")

        layout.separator()

        layout.menu("VIEW3D_MT_edit_mesh_select_by_trait")

        layout.separator()

        layout.menu("VIEW3D_MT_edit_mesh_select_more_less")


class VIEW3D_MT_select_edit_curve(Menu):
    bl_label = "Select"

    def draw(self, _context):
        layout = self.layout

        layout.menu("VIEW3D_MT_select_object_legacy")

        layout.operator_menu_enum("view3d.select_lasso", "mode")

        layout.separator()

        layout.operator("curve.select_all", text="All", icon='SELECT_ALL').action = 'SELECT'
        layout.operator("curve.select_all", text="None", icon='SELECT_NONE').action = 'DESELECT'
        layout.operator("curve.select_all", text="Invert", icon='INVERSE').action = 'INVERT'

        layout.separator()

        layout.operator("curve.select_linked", text="Linked", icon="LINKED")
        layout.operator("curve.select_linked_pick", text="Linked Pick Select", icon="LINKED").deselect = False
        layout.operator("curve.select_linked_pick", text="Linked Pick Deselect", icon="LINKED").deselect = True

        layout.separator()

        layout.menu("VIEW3D_MT_select_edit_curve_select_similar")

        layout.separator()

        layout.operator("curve.select_random", text="Random", icon="RANDOMIZE")
        layout.operator("curve.select_nth", icon="CHECKER_DESELECT")

        layout.separator()

        layout.operator("curve.de_select_first", icon="SELECT_FIRST")
        layout.operator("curve.de_select_last", icon="SELECT_LAST")
        layout.operator("curve.select_next", text="Next", icon="NEXTACTIVE")
        layout.operator("curve.select_previous", text="Previous", icon="PREVIOUSACTIVE")

        layout.separator()

        layout.operator("curve.select_more", text="More", icon="SELECTMORE")
        layout.operator("curve.select_less", text="Less", icon="SELECTLESS")


class VIEW3D_MT_select_edit_curve_select_similar(Menu):
    bl_label = "Similar"

    def draw(self, context):
        layout = self.layout

        layout.operator("curve.select_similar", text="Type", icon="TYPE").type = 'TYPE'
        layout.operator("curve.select_similar", text="Radius", icon="RADIUS").type = 'RADIUS'
        layout.operator("curve.select_similar", text="Weight", icon="MOD_VERTEX_WEIGHT").type = 'WEIGHT'
        layout.operator("curve.select_similar", text="Direction", icon="SWITCH_DIRECTION").type = 'DIRECTION'


class VIEW3D_MT_select_edit_surface(Menu):
    bl_label = "Select"

    def draw(self, _context):
        layout = self.layout

        layout.menu("VIEW3D_MT_select_object_legacy")
        layout.operator_menu_enum("view3d.select_lasso", "mode")

        layout.separator()

        layout.operator("curve.select_all", text="All", icon='SELECT_ALL').action = 'SELECT'
        layout.operator("curve.select_all", text="None", icon='SELECT_NONE').action = 'DESELECT'
        layout.operator("curve.select_all", text="Invert", icon='INVERSE').action = 'INVERT'

        layout.separator()

        layout.operator("curve.select_linked", text="Linked", icon="LINKED")
        layout.menu("VIEW3D_MT_select_edit_curve_select_similar")

        layout.separator()

        layout.operator("curve.select_random", text="Random", icon="RANDOMIZE")
        layout.operator("curve.select_nth", icon="CHECKER_DESELECT")

        layout.separator()

        layout.operator("curve.select_row", text="Control Point row", icon="CONTROLPOINTROW")

        layout.separator()

        layout.operator("curve.select_more", text="More", icon="SELECTMORE")
        layout.operator("curve.select_less", text="Less", icon="SELECTLESS")


class VIEW3D_MT_select_edit_text(Menu):
    bl_label = "Select"

    def draw(self, _context):
        layout = self.layout

        layout.operator("font.select_all", text="All", icon="SELECT_ALL")

        layout.separator()

        layout.operator("font.move_select", text="Line End", icon="HAND").type = 'LINE_END'
        layout.operator("font.move_select", text="Line Begin", icon="HAND").type = 'LINE_BEGIN'

        layout.separator()

        layout.operator("font.move_select", text="Top", icon="HAND").type = 'TEXT_BEGIN'
        layout.operator("font.move_select", text="Bottom", icon="HAND").type = 'TEXT_END'

        layout.separator()

        layout.operator("font.move_select", text="Previous Block", icon="HAND").type = 'PREVIOUS_PAGE'
        layout.operator("font.move_select", text="Next Block", icon="HAND").type = 'NEXT_PAGE'

        layout.separator()

        layout.operator("font.move_select", text="Previous Character", icon="HAND").type = 'PREVIOUS_CHARACTER'
        layout.operator("font.move_select", text="Next Character", icon="HAND").type = 'NEXT_CHARACTER'

        layout.separator()

        layout.operator("font.move_select", text="Previous Word", icon="HAND").type = 'PREVIOUS_WORD'
        layout.operator("font.move_select", text="Next Word", icon="HAND").type = 'NEXT_WORD'

        layout.separator()

        layout.operator("font.move_select", text="Previous Line", icon="HAND").type = 'PREVIOUS_LINE'
        layout.operator("font.move_select", text="Next Line", icon="HAND").type = 'NEXT_LINE'


class VIEW3D_MT_select_edit_metaball(Menu):
    bl_label = "Select"

    def draw(self, _context):
        layout = self.layout

        layout.menu("VIEW3D_MT_select_object_legacy")
        layout.operator_menu_enum("view3d.select_lasso", "mode")

        layout.separator()

        layout.operator("mball.select_all", text="All", icon='SELECT_ALL').action = 'SELECT'
        layout.operator("mball.select_all", text="None", icon='SELECT_NONE').action = 'DESELECT'
        layout.operator("mball.select_all", text="Invert", icon='INVERSE').action = 'INVERT'

        layout.separator()

        layout.menu("VIEW3D_MT_select_edit_metaball_select_similar")

        layout.separator()

        layout.operator("mball.select_random_metaelems", text="Random", icon="RANDOMIZE")


class VIEW3D_MT_select_edit_metaball_select_similar(Menu):
    bl_label = "Similar"

    def draw(self, context):
        layout = self.layout

        layout.operator("mball.select_similar", text="Type", icon="TYPE").type = 'TYPE'
        layout.operator("mball.select_similar", text="Radius", icon="RADIUS").type = 'RADIUS'
        layout.operator("mball.select_similar", text="Stiffness", icon="BEND").type = 'STIFFNESS'
        layout.operator("mball.select_similar", text="Rotation", icon="ROTATE").type = 'ROTATION'


class VIEW3D_MT_edit_lattice_context_menu(Menu):
    bl_label = "Lattice Context Menu"

    def draw(self, context):
        layout = self.layout

        layout.menu("VIEW3D_MT_mirror")
        layout.menu("VIEW3D_MT_edit_lattice_flip")
        layout.menu("VIEW3D_MT_snap")

        layout.separator()

        layout.operator("lattice.make_regular", icon='MAKE_REGULAR')


class VIEW3D_MT_select_edit_lattice(Menu):
    bl_label = "Select"

    def draw(self, _context):
        layout = self.layout

        layout.menu("VIEW3D_MT_select_object_legacy")
        layout.operator_menu_enum("view3d.select_lasso", "mode")

        layout.separator()

        layout.operator("lattice.select_all", text="All", icon='SELECT_ALL').action = 'SELECT'
        layout.operator("lattice.select_all", text="None", icon='SELECT_NONE').action = 'DESELECT'
        layout.operator("lattice.select_all", text="Invert", icon='INVERSE').action = 'INVERT'

        layout.separator()

        layout.operator("lattice.select_mirror", text="Mirror", icon="TRANSFORM_MIRROR")
        layout.operator("lattice.select_random", text="Random", icon="RANDOMIZE")

        layout.separator()

        layout.operator("lattice.select_ungrouped", text="Ungrouped Vertices", icon="SELECT_UNGROUPED_VERTS")

        layout.separator()

        layout.operator("lattice.select_more", text="More", icon="SELECTMORE")
        layout.operator("lattice.select_less", text="Less", icon="SELECTLESS")


class VIEW3D_MT_select_edit_armature(Menu):
    bl_label = "Select"

    def draw(self, _context):
        layout = self.layout

        layout.menu("VIEW3D_MT_select_object_legacy")
        layout.operator_menu_enum("view3d.select_lasso", "mode")

        layout.separator()

        layout.operator("armature.select_all", text="All", icon='SELECT_ALL').action = 'SELECT'
        layout.operator("armature.select_all", text="None", icon='SELECT_NONE').action = 'DESELECT'
        layout.operator("armature.select_all", text="Invert", icon='INVERSE').action = 'INVERT'

        layout.separator()

        layout.operator_menu_enum("armature.select_similar", "type", text="Similar")

        layout.separator()

        layout.operator("armature.select_mirror", text="Mirror Selection", icon="TRANSFORM_MIRROR").extend = False
        layout.operator("object.select_pattern", text="By Pattern", icon="PATTERN")

        layout.separator()

        layout.operator("armature.select_linked", text="Linked", icon="LINKED")

        layout.separator()

        props = layout.operator("armature.select_hierarchy", text="Parent", icon="PARENT")
        props.extend = False
        props.direction = 'PARENT'

        props = layout.operator("armature.select_hierarchy", text="Child", icon="CHILD")
        props.extend = False
        props.direction = 'CHILD'

        layout.separator()

        props = layout.operator("armature.select_hierarchy", text="Extend Parent", icon="PARENT")
        props.extend = True
        props.direction = 'PARENT'

        props = layout.operator("armature.select_hierarchy", text="Extend Child", icon="CHILD")
        props.extend = True
        props.direction = 'CHILD'

        layout.separator()

        layout.operator("armature.select_more", text="More", icon="SELECTMORE")
        layout.operator("armature.select_less", text="Less", icon="SELECTLESS")


class VIEW3D_MT_select_edit_grease_pencil(Menu):
    bl_label = "Select"

    def draw(self, context):
        layout = self.layout

        layout.operator("grease_pencil.select_all", text="All").action = 'SELECT'
        layout.operator("grease_pencil.select_all", text="None").action = 'DESELECT'
        layout.operator("grease_pencil.select_all", text="Invert").action = 'INVERT'

        layout.separator()

        layout.operator("grease_pencil.select_linked", text="Linked")
        layout.operator("grease_pencil.select_alternate", text="Alternated")
        layout.operator("grease_pencil.select_random", text="Random")

        layout.separator()

        props = layout.operator("grease_pencil.select_ends", text="First")
        props.amount_start = 1
        props.amount_end = 0
        props = layout.operator("grease_pencil.select_ends", text="Last")
        props.amount_start = 0
        props.amount_end = 1

        layout.separator()

        layout.operator("grease_pencil.select_more")
        layout.operator("grease_pencil.select_less")


class VIEW3D_MT_paint_grease_pencil(Menu):
    bl_label = "Paint"

    def draw(self, _context):
        pass


class VIEW3D_MT_paint_gpencil(Menu):
    bl_label = "Paint"

    def draw(self, _context):
        layout = self.layout

        layout.operator("gpencil.vertex_color_set", text="Set Color Attribute", icon="NODE_VERTEX_COLOR")
        layout.operator("gpencil.stroke_reset_vertex_color", icon="RESET")
        layout.separator()
        layout.operator("gpencil.vertex_color_invert", text="Invert", icon="NODE_INVERT")
        layout.operator("gpencil.vertex_color_levels", text="Levels", icon="LEVELS")
        layout.operator("gpencil.vertex_color_hsv", text="Hue/Saturation/Value", icon="HUESATVAL")
        layout.operator("gpencil.vertex_color_brightness_contrast", text="Brightness/Contrast", icon="BRIGHTNESS_CONTRAST")


class VIEW3D_MT_select_edit_gpencil(Menu):
    bl_label = "Select"

    def draw(self, context):
        layout = self.layout

        layout.menu("VIEW3D_MT_select_gpencil_legacy")
        layout.operator_menu_enum("gpencil.select_lasso", "mode")

        layout.separator()

        layout.operator("gpencil.select_all", text="All", icon='SELECT_ALL').action = 'SELECT'
        layout.operator("gpencil.select_all", text="None", icon='SELECT_NONE').action = 'DESELECT'
        layout.operator("gpencil.select_all", text="Invert", icon='INVERSE').action = 'INVERT'

        layout.separator()

        layout.operator("gpencil.select_linked", text="Linked", icon="LINKED")
        layout.operator("gpencil.select_alternate", icon="ALTERNATED")
        layout.operator("gpencil.select_random", icon="RANDOMIZE")
        layout.menu("VIEW3D_MT_select_gpencil_grouped", text="Grouped")

        if context.mode == 'VERTEX_GPENCIL':
            layout.operator("gpencil.select_vertex_color", text="Color Attribute")

        layout.separator()

        layout.operator("gpencil.select_first", text="First", icon="SELECT_FIRST")
        layout.operator("gpencil.select_last", text="Last", icon="SELECT_LAST")

        layout.separator()

        layout.operator("gpencil.select_more", text="More", icon="SELECTMORE")
        layout.operator("gpencil.select_less", text="Less", icon="SELECTLESS")

    def draw(self, context):
        if not context.preferences.experimental.use_grease_pencil_version3:
            self.draw_legacy(context)

        layout = self.layout

        layout.operator("grease_pencil.select_all", text="All").action = 'SELECT'
        layout.operator("grease_pencil.select_all", text="None").action = 'DESELECT'
        layout.operator("grease_pencil.select_all", text="Invert").action = 'INVERT'

        layout.separator()

        layout.operator("grease_pencil.select_linked", text="Linked")

        layout.separator()

        layout.operator("grease_pencil.select_more")
        layout.operator("grease_pencil.select_less")


class VIEW3D_MT_select_gpencil_legacy(Menu):
    bl_label = "Legacy"

    def draw(self, _context):
        layout = self.layout

        layout.operator("gpencil.select_box", icon="BORDER_RECT")
        layout.operator("gpencil.select_circle", icon="CIRCLE_SELECT")


class VIEW3D_MT_select_gpencil_grouped(Menu):
    bl_label = "Grouped"

    def draw(self, context):
        layout = self.layout

        layout.operator("gpencil.select_grouped", text="Layer", icon="LAYER").type = 'LAYER'
        layout.operator("gpencil.select_grouped", text="Color", icon="COLOR").type = 'MATERIAL'


class VIEW3D_MT_select_paint_mask(Menu):
    bl_label = "Select"

    def draw(self, _context):
        layout = self.layout

        layout.menu("VIEW3D_MT_select_object_legacy")
        layout.operator_menu_enum("view3d.select_lasso", "mode")

        layout.separator()

        layout.operator("paint.face_select_all", text="All", icon='SELECT_ALL').action = 'SELECT'
        layout.operator("paint.face_select_all", text="None", icon='SELECT_NONE').action = 'DESELECT'
        layout.operator("paint.face_select_all", text="Invert", icon='INVERSE').action = 'INVERT'

        layout.separator()

        layout.operator("paint.face_select_linked", text="Linked", icon="LINKED")
        layout.operator("paint.face_select_linked_pick", text="Linked Pick Select", icon="LINKED").deselect = False
        layout.operator("paint.face_select_linked_pick", text="Linked Pick Deselect", icon="LINKED").deselect = True

        layout.separator()

        if _context.mode == 'PAINT_TEXTURE':

            myvar = layout.operator("paint.face_select_loop", text="Select Loop", icon="SELECT_EDGERING")

            myvar = layout.operator("paint.face_select_loop", text="Add Loop to Selection", icon="SELECT_EDGERING")
            myvar.extend = True

            myvar = layout.operator("paint.face_select_loop", text="Remove Loop from Selection", icon="SELECT_EDGERING")
            myvar.select = False
            myvar.extend = True

            layout.separator()

        layout.menu("VIEW3D_MT_select_paint_mask_face_more_less")


class VIEW3D_MT_select_paint_mask_face_more_less(Menu):
    bl_label = "More/Less"

    def draw(self, _context):
        layout = self.layout

        layout = self.layout

        layout.operator("paint.face_select_more", text="More", icon="SELECTMORE")
        layout.operator("paint.face_select_less", text="Less", icon="SELECTLESS")


class VIEW3D_MT_select_paint_mask_vertex(Menu):
    bl_label = "Select"

    def draw(self, _context):
        layout = self.layout

        layout.menu("VIEW3D_MT_select_object_legacy")
        layout.operator_menu_enum("view3d.select_lasso", "mode")

        layout.separator()

        layout.operator("paint.vert_select_all", text="All", icon='SELECT_ALL').action = 'SELECT'
        layout.operator("paint.vert_select_all", text="None", icon='SELECT_NONE').action = 'DESELECT'
        layout.operator("paint.vert_select_all", text="Invert", icon='INVERSE').action = 'INVERT'

        layout.separator()

        layout.operator("paint.vert_select_ungrouped", text="Ungrouped Vertices", icon="SELECT_UNGROUPED_VERTS")
        layout.operator("paint.vert_select_linked", text="Select Linked", icon = 'LINKED')

        layout.separator()

        layout.menu("VIEW3D_MT_select_paint_mask_vertex_more_less")


class VIEW3D_MT_select_paint_mask_vertex_more_less(Menu):
    bl_label = "More/Less"

    def draw(self, _context):
        layout = self.layout

        layout = self.layout

        layout.operator("paint.vert_select_more", text="More", icon="SELECTMORE")
        layout.operator("paint.vert_select_less", text="Less", icon="SELECTLESS")


class VIEW3D_MT_select_edit_point_cloud(Menu):
    bl_label = "Select"

    def draw(_self, _context):
        pass


class VIEW3D_MT_edit_curves_select_more_less(Menu):
    bl_label = "Select More/Less"

    def draw(self, _context):
        layout = self.layout

        layout.operator("curves.select_more", text="More", icon="SELECTMORE")
        layout.operator("curves.select_less", text="Less", icon="SELECTLESS")


class VIEW3D_MT_select_edit_curves(Menu):
    bl_label = "Select"

    def draw(self, _context):
        layout = self.layout

        layout.operator("curves.select_all", text="All", icon='SELECT_ALL').action = 'SELECT'
        layout.operator("curves.select_all", text="None", icon='SELECT_NONE').action = 'DESELECT'
        layout.operator("curves.select_all", text="Invert", icon='INVERSE').action = 'INVERT'
        layout.operator("curves.select_random", text="Random", icon = "RANDOMIZE")
        layout.operator("curves.select_ends", text="Endpoints", icon = "SELECT_TIP")
        layout.operator("curves.select_linked", text="Linked", icon="LINKED")

        layout.separator()

        layout.menu("VIEW3D_MT_edit_curves_select_more_less")


class VIEW3D_MT_select_sculpt_curves(Menu):
    bl_label = "Select"

    def draw(self, _context):
        layout = self.layout

        layout.operator("curves.select_all", text="All", icon='SELECT_ALL').action = 'SELECT'
        layout.operator("curves.select_all", text="None", icon='SELECT_NONE').action = 'DESELECT'
        layout.operator("curves.select_all", text="Invert", icon='INVERSE').action = 'INVERT'
        layout.operator("sculpt_curves.select_random", text="Random", icon = "RANDOMIZE")
        layout.operator("curves.select_ends", text="Endpoints", icon = "SELECT_TIP")
        layout.operator("sculpt_curves.select_grow", text="Grow", icon = "SELECTMORE")

        layout.template_node_operator_asset_menu_items(catalog_path="Select")


class VIEW3D_MT_mesh_add(Menu):
    bl_idname = "VIEW3D_MT_mesh_add"
    bl_label = "Mesh"

    def draw(self, _context):
        layout = self.layout

        layout.operator_context = 'INVOKE_REGION_WIN'

        layout.operator("mesh.primitive_plane_add", text="Plane", icon='MESH_PLANE')
        layout.operator("mesh.primitive_cube_add", text="Cube", icon='MESH_CUBE')
        layout.operator("mesh.primitive_circle_add", text="Circle", icon='MESH_CIRCLE')
        layout.operator("mesh.primitive_uv_sphere_add", text="UV Sphere", icon='MESH_UVSPHERE')
        layout.operator("mesh.primitive_ico_sphere_add", text="Ico Sphere", icon='MESH_ICOSPHERE')
        layout.operator("mesh.primitive_cylinder_add", text="Cylinder", icon='MESH_CYLINDER')
        layout.operator("mesh.primitive_cone_add", text="Cone", icon='MESH_CONE')
        layout.operator("mesh.primitive_torus_add", text="Torus", icon='MESH_TORUS')

        layout.separator()

        layout.operator("mesh.primitive_grid_add", text="Grid", icon='MESH_GRID')
        layout.operator("mesh.primitive_monkey_add", text="Monkey", icon='MESH_MONKEY')


class VIEW3D_MT_curve_add(Menu):
    bl_idname = "VIEW3D_MT_curve_add"
    bl_label = "Curve"

    def draw(self, context):
        layout = self.layout

        layout.operator_context = 'INVOKE_REGION_WIN'

        layout.operator("curve.primitive_bezier_curve_add", text="Bezier", icon='CURVE_BEZCURVE')
        layout.operator("curve.primitive_bezier_circle_add", text="Circle", icon='CURVE_BEZCIRCLE')

        layout.separator()

        layout.operator("curve.primitive_nurbs_curve_add", text="Nurbs Curve", icon='CURVE_NCURVE')
        layout.operator("curve.primitive_nurbs_circle_add", text="Nurbs Circle", icon='CURVE_NCIRCLE')
        layout.operator("curve.primitive_nurbs_path_add", text="Path", icon='CURVE_PATH')

        layout.separator()

        layout.operator("object.curves_empty_hair_add", text="Empty Hair", icon='OUTLINER_OB_CURVES')
        layout.operator("object.quick_fur", text="Fur", icon='OUTLINER_OB_CURVES')

        experimental = context.preferences.experimental
        if experimental.use_new_curves_tools:
            layout.operator("object.curves_random_add", text="Random", icon='OUTLINER_OB_CURVES')


class VIEW3D_MT_surface_add(Menu):
    bl_idname = "VIEW3D_MT_surface_add"
    bl_label = "Surface"

    def draw(self, _context):
        layout = self.layout

        layout.operator_context = 'INVOKE_REGION_WIN'

        layout.operator("surface.primitive_nurbs_surface_curve_add", text="Surface Curve", icon='SURFACE_NCURVE')
        layout.operator("surface.primitive_nurbs_surface_circle_add", text="Surface Circle", icon='SURFACE_NCIRCLE')
        layout.operator("surface.primitive_nurbs_surface_surface_add", text="Surface Patch", icon='SURFACE_NSURFACE')
        layout.operator(
            "surface.primitive_nurbs_surface_cylinder_add",
            text="Surface Cylinder",
            icon='SURFACE_NCYLINDER')
        layout.operator("surface.primitive_nurbs_surface_sphere_add", text="Surface Sphere", icon='SURFACE_NSPHERE')
        layout.operator("surface.primitive_nurbs_surface_torus_add", text="Surface Torus", icon='SURFACE_NTORUS')


class VIEW3D_MT_edit_metaball_context_menu(Menu):
    bl_label = "Metaball Context Menu"

    def draw(self, _context):
        layout = self.layout

        layout.operator_context = 'INVOKE_REGION_WIN'

        # Add
        layout.operator("mball.duplicate_move", icon="DUPLICATE")

        layout.separator()

        # Modify
        layout.menu("VIEW3D_MT_mirror")
        layout.menu("VIEW3D_MT_snap")

        layout.separator()

        # Remove
        layout.operator_context = 'EXEC_REGION_WIN'
        layout.operator("mball.delete_metaelems", text="Delete", icon="DELETE")


class VIEW3D_MT_metaball_add(Menu):
    bl_idname = "VIEW3D_MT_metaball_add"
    bl_label = "Metaball"

    def draw(self, _context):
        layout = self.layout

        layout.operator_context = 'INVOKE_REGION_WIN'
        layout.operator_enum("object.metaball_add", "type")


class TOPBAR_MT_edit_curve_add(Menu):
    bl_idname = "TOPBAR_MT_edit_curve_add"
    bl_label = "Add"
    bl_translation_context = i18n_contexts.operator_default

    def draw(self, context):
        layout = self.layout

        is_surf = context.active_object.type == 'SURFACE'

        layout.operator_context = 'EXEC_REGION_WIN'

        if is_surf:
            VIEW3D_MT_surface_add.draw(self, context)
        else:
            VIEW3D_MT_curve_add.draw(self, context)


class TOPBAR_MT_edit_armature_add(Menu):
    bl_idname = "TOPBAR_MT_edit_armature_add"
    bl_label = "Armature"

    def draw(self, _context):
        layout = self.layout

        layout.operator_context = 'EXEC_REGION_WIN'
        layout.operator("armature.bone_primitive_add", text="Single Bone", icon='BONE_DATA')


class VIEW3D_MT_armature_add(Menu):
    bl_idname = "VIEW3D_MT_armature_add"
    bl_label = "Armature"

    def draw(self, _context):
        layout = self.layout

        layout.operator_context = 'EXEC_REGION_WIN'
        layout.operator("object.armature_add", text="Single Bone", icon='BONE_DATA')


class VIEW3D_MT_light_add(Menu):
    bl_idname = "VIEW3D_MT_light_add"
    bl_context = i18n_contexts.id_light
    bl_label = "Light"

    def draw(self, _context):
        layout = self.layout

        layout.operator_context = 'INVOKE_REGION_WIN'
        layout.operator_enum("object.light_add", "type")


class VIEW3D_MT_lightprobe_add(Menu):
    bl_idname = "VIEW3D_MT_lightprobe_add"
    bl_label = "Light Probe"

    def draw(self, _context):
        layout = self.layout

        layout.operator_context = 'INVOKE_REGION_WIN'
        layout.operator_enum("object.lightprobe_add", "type")


class VIEW3D_MT_camera_add(Menu):
    bl_idname = "VIEW3D_MT_camera_add"
    bl_label = "Camera"

    def draw(self, _context):
        layout = self.layout
        layout.operator_context = 'EXEC_REGION_WIN'
        layout.operator("object.camera_add", text="Camera", icon='OUTLINER_OB_CAMERA')


class VIEW3D_MT_volume_add(Menu):
    bl_idname = "VIEW3D_MT_volume_add"
    bl_label = "Volume"
    bl_translation_context = i18n_contexts.id_id

    def draw(self, _context):
        layout = self.layout
        layout.operator("object.volume_import", text="Import OpenVDB", icon='FILE_VOLUME')
        layout.operator("object.volume_add", text="Empty",
                        text_ctxt=i18n_contexts.id_volume, icon='OUTLINER_OB_VOLUME')


class VIEW3D_MT_grease_pencil_add(Menu):
    bl_idname = "VIEW3D_MT_grease_pencil_add"
    bl_label = "Grease Pencil"

    def draw(self, _context):
        layout = self.layout
        layout.operator("object.grease_pencil_add", text="Empty", icon='EMPTY_AXIS').type = 'EMPTY'
        layout.operator("object.grease_pencil_add", text="Stroke", icon='STROKE').type = 'STROKE'
        layout.operator("object.grease_pencil_add", text="Suzanne", icon='MONKEY').type = 'MONKEY'


class VIEW3D_MT_add(Menu):
    bl_label = "Add"
    bl_translation_context = i18n_contexts.operator_default

    def draw(self, context):
        layout = self.layout

        # NOTE: don't use 'EXEC_SCREEN' or operators won't get the `v3d` context.

        # NOTE: was `EXEC_AREA`, but this context does not have the `rv3d`, which prevents
        #       "align_view" to work on first call (see #32719).
        layout.operator_context = 'EXEC_REGION_WIN'

        # layout.operator_menu_enum("object.mesh_add", "type", text="Mesh", icon='OUTLINER_OB_MESH')
        layout.menu("VIEW3D_MT_mesh_add", icon='OUTLINER_OB_MESH')

        # layout.operator_menu_enum("object.curve_add", "type", text="Curve", icon='OUTLINER_OB_CURVE')
        layout.menu("VIEW3D_MT_curve_add", icon='OUTLINER_OB_CURVE')
        # layout.operator_menu_enum("object.surface_add", "type", text="Surface", icon='OUTLINER_OB_SURFACE')
        layout.menu("VIEW3D_MT_surface_add", icon='OUTLINER_OB_SURFACE')
        layout.menu("VIEW3D_MT_metaball_add", text="Metaball", icon='OUTLINER_OB_META')
        layout.operator("object.text_add", text="Text", icon='OUTLINER_OB_FONT')
        if context.preferences.experimental.use_new_point_cloud_type:
            layout.operator("object.pointcloud_add", text="Point Cloud", icon='OUTLINER_OB_POINTCLOUD')
        layout.menu("VIEW3D_MT_volume_add", text="Volume", text_ctxt=i18n_contexts.id_id, icon='OUTLINER_OB_VOLUME')
        if context.preferences.experimental.use_grease_pencil_version3:
            layout.menu("VIEW3D_MT_grease_pencil_add", text="Grease Pencil", icon='OUTLINER_OB_GREASEPENCIL')
        else:
            layout.operator_menu_enum(
                "object.gpencil_add",
                "type",
                text="Grease Pencil",
                icon='OUTLINER_OB_GREASEPENCIL')

        layout.separator()

        if VIEW3D_MT_armature_add.is_extended():
            layout.menu("VIEW3D_MT_armature_add", icon='OUTLINER_OB_ARMATURE')
        else:
            layout.operator("object.armature_add", text="Armature", icon='OUTLINER_OB_ARMATURE')

        layout.operator("object.add", text="Lattice", icon='OUTLINER_OB_LATTICE').type = 'LATTICE'
        layout.operator_menu_enum("object.empty_add", "type", text="Empty",
                                  text_ctxt=i18n_contexts.id_id, icon='OUTLINER_OB_EMPTY')
        layout.menu("VIEW3D_MT_image_add", text="Image", icon='OUTLINER_OB_IMAGE')

        layout.separator()

        layout.operator("object.speaker_add", text="Speaker", icon='OUTLINER_OB_SPEAKER')
        layout.separator()

        if VIEW3D_MT_camera_add.is_extended():
            layout.menu("VIEW3D_MT_camera_add", icon='OUTLINER_OB_CAMERA')
        else:
            VIEW3D_MT_camera_add.draw(self, context)

        layout.menu("VIEW3D_MT_light_add", icon='OUTLINER_OB_LIGHT')

        layout.separator()

        layout.menu("VIEW3D_MT_lightprobe_add", icon='OUTLINER_OB_LIGHTPROBE')

        layout.separator()

        layout.operator_menu_enum("object.effector_add", "type", text="Force Field", icon='OUTLINER_OB_FORCE_FIELD')

        layout.separator()

        has_collections = bool(bpy.data.collections)
        col = layout.column()
        col.enabled = has_collections

        if not has_collections or len(bpy.data.collections) > 10:
            col.operator_context = 'INVOKE_REGION_WIN'
            col.operator(
                "object.collection_instance_add",
                text="Collection Instance" if has_collections else "No Collections to Instance",
                icon='OUTLINER_OB_GROUP_INSTANCE',
            )
        else:
            col.operator_menu_enum(
                "object.collection_instance_add",
                "collection",
                text="Collection Instance",
                icon='OUTLINER_OB_GROUP_INSTANCE',
            )


class VIEW3D_MT_image_add(Menu):
    bl_label = "Add Image"

    def draw(self, _context):
        layout = self.layout
        layout.operator("object.load_reference_image", text="Reference", icon='IMAGE_REFERENCE')
        layout.operator("object.load_background_image", text="Background", icon='IMAGE_BACKGROUND')


class VIEW3D_MT_object_relations(Menu):
    bl_label = "Relations"

    def draw(self, _context):
        layout = self.layout

        ## BFA - removed because it is now redundant
        #layout.operator("object.make_override_library", text="Make Library Override", icon="LIBRARY_DATA_OVERRIDE")
        layout.operator("object.make_dupli_face", icon="MAKEDUPLIFACE")

        layout.separator()

        layout.operator_menu_enum("object.make_local", "type", text="Make Local")
        layout.menu("VIEW3D_MT_make_single_user")


class VIEW3D_MT_origin_set(Menu):
    bl_label = "Set Origin"

    def draw(self, context):
        layout = self.layout

        layout.operator("object.origin_set", icon='GEOMETRY_TO_ORIGIN',
                        text="Geometry to Origin").type = 'GEOMETRY_ORIGIN'
        layout.operator("object.origin_set", icon='ORIGIN_TO_GEOMETRY',
                        text="Origin to Geometry").type = 'ORIGIN_GEOMETRY'
        layout.operator("object.origin_set", icon='ORIGIN_TO_CURSOR', text="Origin to 3D Cursor").type = 'ORIGIN_CURSOR'
        layout.operator("object.origin_set", icon='ORIGIN_TO_CENTEROFMASS',
                        text="Origin to Center of Mass (Surface)").type = 'ORIGIN_CENTER_OF_MASS'
        layout.operator(
            "object.origin_set",
            icon='ORIGIN_TO_VOLUME',
            text="Origin to Center of Mass (Volume)").type = 'ORIGIN_CENTER_OF_VOLUME'


# ********** Object menu **********

class VIEW3D_MT_object_liboverride(Menu):
    bl_label = "Library Override"

    def draw(self, _context):
        layout = self.layout

        layout.operator("object.make_override_library", text="Make", icon = "LIBRARY")
        layout.operator("object.reset_override_library", text="Reset", icon = "RESET")
        layout.operator("object.clear_override_library", text="Clear", icon = "CLEAR")


class VIEW3D_MT_object_liboverride(Menu):
    bl_label = "Library Override"

    def draw(self, _context):
        layout = self.layout

        layout.operator("object.make_override_library", text="Make", icon = "LIBRARY")
        layout.operator("object.reset_override_library", text="Reset", icon = "RESET")
        layout.operator("object.clear_override_library", text="Clear", icon = "CLEAR")


class VIEW3D_MT_object(Menu):
    bl_context = "objectmode"
    bl_label = "Object"

    def draw(self, _context):
        layout = self.layout

        obj = _context.object
        is_eevee = _context.scene.render.engine == 'BLENDER_EEVEE'
        view = _context.space_data

        layout.menu("VIEW3D_MT_transform_object")
        layout.menu("VIEW3D_MT_origin_set")
        layout.menu("VIEW3D_MT_mirror")
        layout.menu("VIEW3D_MT_object_clear")
        layout.menu("VIEW3D_MT_object_apply")
        layout.menu("VIEW3D_MT_snap")

        layout.separator()

        layout.operator("object.duplicate_move", icon="DUPLICATE")
        layout.operator("object.duplicate_move_linked", icon="DUPLICATE")
        layout.operator("object.join", icon='JOIN')

        layout.separator()

        layout.operator_context = 'EXEC_REGION_WIN'
        myvar = layout.operator("object.delete", text="Delete", icon="DELETE")
        myvar.use_global = False
        myvar.confirm = False
        myvar = layout.operator("object.delete", text="Delete Global", icon="DELETE")
        myvar.use_global = True
        myvar.confirm = False

        layout.separator()

        layout.operator("view3d.copybuffer", text="Copy Objects", icon='COPYDOWN')
        layout.operator("view3d.pastebuffer", text="Paste Objects", icon='PASTEDOWN')

        layout.separator()

        layout.menu("VIEW3D_MT_object_asset")
        layout.menu("VIEW3D_MT_object_parent")
        # layout.menu("VIEW3D_MT_object_collection") # bfa, turned off
        layout.menu("VIEW3D_MT_object_relations")
        layout.menu("VIEW3D_MT_object_liboverride")
        layout.menu("VIEW3D_MT_object_constraints")
        layout.menu("VIEW3D_MT_object_track")
        layout.menu("VIEW3D_MT_make_links")

        # shading just for mesh and curve objects
        if obj is None:
            pass

        elif obj.type in {'MESH', 'CURVE', 'SURFACE'}:

            layout.separator()

            layout.operator("object.shade_smooth", icon='SHADING_SMOOTH')
            layout.operator(
                "object.shade_smooth",
                text="Shade Auto Smooth",
                icon='NORMAL_SMOOTH').use_auto_smooth = True
            layout.operator("object.shade_flat", icon='SHADING_FLAT')

        layout.separator()

        layout.menu("VIEW3D_MT_object_animation")
        layout.menu("VIEW3D_MT_object_rigid_body")

        layout.separator()

        layout.menu("VIEW3D_MT_object_quick_effects")
        layout.menu("VIEW3D_MT_subdivision_set")

        layout.separator()

        layout.menu("VIEW3D_MT_object_convert")

        layout.separator()

        layout.menu("VIEW3D_MT_object_showhide")
        layout.menu("VIEW3D_MT_object_cleanup")

        if obj is None:
            pass

        elif obj.type == 'CAMERA':
            layout.operator_context = 'INVOKE_REGION_WIN'

            layout.separator()

            if obj.data.type == 'PERSP':
                props = layout.operator("wm.context_modal_mouse", text="Adjust Focal Length", icon="LENS_ANGLE")
                props.data_path_iter = "selected_editable_objects"
                props.data_path_item = "data.lens"
                props.input_scale = 0.1
                if obj.data.lens_unit == 'MILLIMETERS':
                    props.header_text = "Camera Focal Length: %.1fmm"
                else:
                    props.header_text = "Camera Focal Length: %.1f\u00B0"

            else:
                props = layout.operator("wm.context_modal_mouse", text="Camera Lens Scale", icon="LENS_SCALE")
                props.data_path_iter = "selected_editable_objects"
                props.data_path_item = "data.ortho_scale"
                props.input_scale = 0.01
                props.header_text = "Camera Lens Scale: %.3f"

            if not obj.data.dof.focus_object:
                if view and view.camera == obj and view.region_3d.view_perspective == 'CAMERA':
                    props = layout.operator("ui.eyedropper_depth", text="DOF Distance (Pick)", icon="DOF")
                else:
                    props = layout.operator("wm.context_modal_mouse", text="Adjust Focus Distance", icon="DOF")
                    props.data_path_iter = "selected_editable_objects"
                    props.data_path_item = "data.dof.focus_distance"
                    props.input_scale = 0.02
                    props.header_text = "Focus Distance: %.3f"

        elif obj.type in {'CURVE', 'FONT'}:
            layout.operator_context = 'INVOKE_REGION_WIN'

            layout.separator()

            props = layout.operator("wm.context_modal_mouse", text="Adjust Extrusion", icon="EXTRUDESIZE")
            props.data_path_iter = "selected_editable_objects"
            props.data_path_item = "data.extrude"
            props.input_scale = 0.01
            props.header_text = "Extrude: %.3f"

            props = layout.operator("wm.context_modal_mouse", text="Adjust Offset", icon="WIDTH_SIZE")
            props.data_path_iter = "selected_editable_objects"
            props.data_path_item = "data.offset"
            props.input_scale = 0.01
            props.header_text = "Offset %.3f"

        elif obj.type == 'EMPTY':
            layout.operator_context = 'INVOKE_REGION_WIN'

            layout.separator()

            props = layout.operator("wm.context_modal_mouse", text="Adjust Empty Display Size", icon="DRAWSIZE")
            props.data_path_iter = "selected_editable_objects"
            props.data_path_item = "empty_display_size"
            props.input_scale = 0.01
            props.header_text = "Empty Diosplay Size: %.3f"

        elif obj.type == 'LIGHT':
            light = obj.data

            layout.operator_context = 'INVOKE_REGION_WIN'

            layout.separator()

            props = layout.operator("wm.context_modal_mouse", text="Adjust Light Power", icon="LIGHT_STRENGTH")
            props.data_path_iter = "selected_editable_objects"
            props.data_path_item = "data.energy"
            props.input_scale = 1.0
            props.header_text = "Light Power: %.3f"

            if light.type == 'AREA':
                if light.shape in {'RECTANGLE', 'ELLIPSE'}:
                    props = layout.operator(
                        "wm.context_modal_mouse",
                        text="Adjust Area Light X Size",
                        icon="LIGHT_SIZE")
                    props.data_path_iter = "selected_editable_objects"
                    props.data_path_item = "data.size"
                    props.header_text = "Light Size X: %.3f"

                    props = layout.operator(
                        "wm.context_modal_mouse",
                        text="Adjust Area Light Y Size",
                        icon="LIGHT_SIZE")
                    props.data_path_iter = "selected_editable_objects"
                    props.data_path_item = "data.size_y"
                    props.header_text = "Light Size Y: %.3f"
                else:
                    props = layout.operator("wm.context_modal_mouse", text="Adjust Area Light Size", icon="LIGHT_SIZE")
                    props.data_path_iter = "selected_editable_objects"
                    props.data_path_item = "data.size"
                    props.header_text = "Light Size: %.3f"

            elif light.type in {'SPOT', 'POINT'}:
                props = layout.operator("wm.context_modal_mouse", text="Adjust Light Radius", icon="RADIUS")
                props.data_path_iter = "selected_editable_objects"
                props.data_path_item = "data.shadow_soft_size"
                props.header_text = "Light Radius: %.3f"

            elif light.type == 'SUN':
                props = layout.operator("wm.context_modal_mouse", text="Adjust Sun Light Angle", icon="ANGLE")
                props.data_path_iter = "selected_editable_objects"
                props.data_path_item = "data.angle"
                props.header_text = "Light Angle: %.3f"

            if light.type == 'SPOT':
                layout.separator()

                props = layout.operator("wm.context_modal_mouse", text="Adjust Spot Light Size", icon="LIGHT_SIZE")
                props.data_path_iter = "selected_editable_objects"
                props.data_path_item = "data.spot_size"
                props.input_scale = 0.01
                props.header_text = "Spot Size: %.2f"

                props = layout.operator("wm.context_modal_mouse", text="Adjust Spot Light Blend", icon="SPOT_BLEND")
                props.data_path_iter = "selected_editable_objects"
                props.data_path_item = "data.spot_blend"
                props.input_scale = -0.01
                props.header_text = "Spot Blend: %.2f"

            if light.type in ['SPOT', 'SUN', 'AREA']:
                props = layout.operator(
                    "object.transform_axis_target",
                    text="Interactive Light Track",
                    icon="NODE_LIGHTPATH")


class VIEW3D_MT_object_animation(Menu):
    bl_label = "Animation"

    def draw(self, _context):
        layout = self.layout

        layout.operator("anim.keyframe_insert_menu", text="Insert Keyframe", icon='KEYFRAMES_INSERT')
        layout.operator("anim.keyframe_delete_v3d", text="Delete Keyframes", icon='KEYFRAMES_REMOVE')
        layout.operator("anim.keyframe_clear_v3d", text="Clear Keyframes", icon='KEYFRAMES_CLEAR')
        layout.operator("anim.keying_set_active_set", text="Change Keying Set", icon='KEYINGSET')

        layout.separator()

        layout.operator("nla.bake", text="Bake Action", icon='BAKE_ACTION')
        layout.operator("gpencil.bake_mesh_animation", text="Bake Mesh to Grease Pencil", icon='BAKE_ACTION')
        layout.operator(
            "gpencil.bake_grease_pencil_animation",
            text="Bake Object Transform to Grease Pencil",
            icon='BAKE_ACTION')


class VIEW3D_MT_object_rigid_body(Menu):
    bl_label = "Rigid Body"

    def draw(self, _context):
        layout = self.layout

        layout.operator("rigidbody.objects_add", text="Add Active", icon='RIGID_ADD_ACTIVE').type = 'ACTIVE'
        layout.operator("rigidbody.objects_add", text="Add Passive", icon='RIGID_ADD_PASSIVE').type = 'PASSIVE'

        layout.separator()

        layout.operator("rigidbody.objects_remove", text="Remove", icon='RIGID_REMOVE')

        layout.separator()

        layout.operator("rigidbody.shape_change", text="Change Shape", icon='RIGID_CHANGE_SHAPE')
        layout.operator("rigidbody.mass_calculate", text="Calculate Mass", icon='RIGID_CALCULATE_MASS')
        layout.operator("rigidbody.object_settings_copy", text="Copy from Active", icon='RIGID_COPY_FROM_ACTIVE')
        layout.operator("object.visual_transform_apply", text="Apply Transformation", icon='RIGID_APPLY_TRANS')
        layout.operator("rigidbody.bake_to_keyframes", text="Bake To Keyframes", icon='RIGID_BAKE_TO_KEYFRAME')

        layout.separator()

        layout.operator("rigidbody.connect", text="Connect", icon='RIGID_CONSTRAINTS_CONNECT')


class VIEW3D_MT_object_clear(Menu):
    bl_label = "Clear"

    def draw(self, _context):
        layout = self.layout

        layout.operator("object.location_clear", text="Location", icon="CLEARMOVE").clear_delta = False
        layout.operator("object.rotation_clear", text="Rotation", icon="CLEARROTATE").clear_delta = False
        layout.operator("object.scale_clear", text="Scale", icon="CLEARSCALE").clear_delta = False

        layout.separator()

        layout.operator("object.origin_clear", text="Origin", icon="CLEARORIGIN")


class VIEW3D_MT_object_context_menu(Menu):
    bl_label = "Object Context Menu"

    def draw(self, context):
        layout = self.layout

        view = context.space_data

        obj = context.object

        selected_objects_len = len(context.selected_objects)

        # If nothing is selected
        # (disabled for now until it can be made more useful).
        '''
        if selected_objects_len == 0:

            layout.menu("VIEW3D_MT_add", text="Add", text_ctxt=i18n_contexts.operator_default)
            layout.operator("view3d.pastebuffer", text="Paste Objects", icon='PASTEDOWN')

            return
        '''

        # If something is selected

        # Individual object types.
        if obj is None:
            pass

        elif obj.type == 'CAMERA':
            layout.operator_context = 'INVOKE_REGION_WIN'

            layout.operator("view3d.object_as_camera", text="Set Active Camera", icon="VIEW_SWITCHACTIVECAM")

            if obj.data.type == 'PERSP':
                props = layout.operator("wm.context_modal_mouse", text="Adjust Focal Length", icon="LENS_ANGLE")
                props.data_path_iter = "selected_editable_objects"
                props.data_path_item = "data.lens"
                props.input_scale = 0.1
                if obj.data.lens_unit == 'MILLIMETERS':
                    props.header_text = tip_("Camera Focal Length: %.1fmm")
                else:
                    props.header_text = tip_("Camera Focal Length: %.1f\u00B0")

            else:
                props = layout.operator("wm.context_modal_mouse", text="Camera Lens Scale", icon="LENS_SCALE")
                props.data_path_iter = "selected_editable_objects"
                props.data_path_item = "data.ortho_scale"
                props.input_scale = 0.01
                props.header_text = tip_("Camera Lens Scale: %.3f")

            if not obj.data.dof.focus_object:
                if view and view.camera == obj and view.region_3d.view_perspective == 'CAMERA':
                    props = layout.operator("ui.eyedropper_depth", text="DOF Distance (Pick)", icon="DOF")
                else:
                    props = layout.operator("wm.context_modal_mouse", text="Adjust Focus Distance", icon="DOF")
                    props.data_path_iter = "selected_editable_objects"
                    props.data_path_item = "data.dof.focus_distance"
                    props.input_scale = 0.02
                    props.header_text = tip_("Focus Distance: %.3f")

            layout.separator()

        elif obj.type in {'CURVE', 'FONT'}:
            layout.operator_context = 'INVOKE_REGION_WIN'

            props = layout.operator("wm.context_modal_mouse", text="Adjust Extrusion", icon="EXTRUDESIZE")
            props.data_path_iter = "selected_editable_objects"
            props.data_path_item = "data.extrude"
            props.input_scale = 0.01
            props.header_text = tip_("Extrude: %.3f")

            props = layout.operator("wm.context_modal_mouse", text="Adjust Offset", icon="WIDTH_SIZE")
            props.data_path_iter = "selected_editable_objects"
            props.data_path_item = "data.offset"
            props.input_scale = 0.01
            props.header_text = tip_("Offset: %.3f")

            layout.separator()

        elif obj.type == 'EMPTY':
            layout.operator_context = 'INVOKE_REGION_WIN'

            props = layout.operator("wm.context_modal_mouse", text="Adjust Empty Display Size", icon="DRAWSIZE")
            props.data_path_iter = "selected_editable_objects"
            props.data_path_item = "empty_display_size"
            props.input_scale = 0.01
            props.header_text = tip_("Empty Display Size: %.3f")

            layout.separator()

            if obj.empty_display_type == 'IMAGE':
                layout.operator("gpencil.trace_image", icon="FILE_IMAGE")

                layout.separator()

        elif obj.type == 'LIGHT':
            light = obj.data

            layout.operator_context = 'INVOKE_REGION_WIN'

            props = layout.operator("wm.context_modal_mouse", text="Adjust Light Power", icon="LIGHT_STRENGTH")
            props.data_path_iter = "selected_editable_objects"
            props.data_path_item = "data.energy"
            props.input_scale = 1.0
            props.header_text = tip_("Light Power: %.3f")

            if light.type == 'AREA':
                if light.shape in {'RECTANGLE', 'ELLIPSE'}:
                    props = layout.operator(
                        "wm.context_modal_mouse",
                        text="Adjust Area Light X Size",
                        icon="LIGHT_SIZE")
                    props.data_path_iter = "selected_editable_objects"
                    props.data_path_item = "data.size"
                    props.header_text = tip_("Light Size X: %.3f")

                    props = layout.operator(
                        "wm.context_modal_mouse",
                        text="Adjust Area Light Y Size",
                        icon="LIGHT_SIZE")
                    props.data_path_iter = "selected_editable_objects"
                    props.data_path_item = "data.size_y"
                    props.header_text = tip_("Light Size Y: %.3f")
                else:
                    props = layout.operator("wm.context_modal_mouse", text="Adjust Area Light Size", icon="LIGHT_SIZE")
                    props.data_path_iter = "selected_editable_objects"
                    props.data_path_item = "data.size"
                    props.header_text = tip_("Light Size: %.3f")

            elif light.type in {'SPOT', 'POINT'}:
                props = layout.operator("wm.context_modal_mouse", text="Adjust Light Radius", icon="RADIUS")
                props.data_path_iter = "selected_editable_objects"
                props.data_path_item = "data.shadow_soft_size"
                props.header_text = tip_("Light Radius: %.3f")

            elif light.type == 'SUN':
                props = layout.operator("wm.context_modal_mouse", text="Adjust Sun Light Angle", icon="ANGLE")
                props.data_path_iter = "selected_editable_objects"
                props.data_path_item = "data.angle"
                props.header_text = tip_("Light Angle: %.3f")

            if light.type == 'SPOT':
                layout.separator()

                props = layout.operator("wm.context_modal_mouse", text="Adjust Spot Light Size", icon="LIGHT_SIZE")
                props.data_path_iter = "selected_editable_objects"
                props.data_path_item = "data.spot_size"
                props.input_scale = 0.01
                props.header_text = tip_("Spot Size: %.2f")

                props = layout.operator("wm.context_modal_mouse", text="Adjust Spot Light Blend", icon="SPOT_BLEND")
                props.data_path_iter = "selected_editable_objects"
                props.data_path_item = "data.spot_blend"
                props.input_scale = -0.01
                props.header_text = tip_("Spot Blend: %.2f")

            layout.separator()

        # Shared among some object types.
        if obj is not None:
            if obj.type in {'MESH', 'CURVE', 'SURFACE'}:
                layout.operator("object.shade_smooth", text="Shade Smooth", icon="SHADING_SMOOTH")
                layout.operator(
                    "object.shade_smooth",
                    text="Shade Auto Smooth",
                    icon="NORMAL_SMOOTH").use_auto_smooth = True
                layout.operator("object.shade_flat", text="Shade Flat", icon="SHADING_FLAT")
                layout.separator()

            if obj.type in {'MESH', 'CURVE', 'SURFACE', 'ARMATURE', 'GPENCIL'}:
                if selected_objects_len > 1:
                    layout.operator("object.join")

            if obj.type in {'MESH', 'CURVE', 'CURVES', 'SURFACE', 'POINTCLOUD', 'META', 'FONT'}:
                layout.operator_menu_enum("object.convert", "target")

            if obj.type == 'GPENCIL':
                layout.operator_menu_enum("gpencil.convert", "type", text="Convert To")

            if (obj.type in {
                'MESH', 'CURVE', 'CURVES', 'SURFACE', 'GPENCIL', 'LATTICE', 'ARMATURE', 'META', 'FONT', 'POINTCLOUD',
            } or (obj.type == 'EMPTY' and obj.instance_collection is not None)):
                layout.operator_context = 'INVOKE_REGION_WIN'
                layout.operator_menu_enum("object.origin_set", text="Set Origin", property="type")
                layout.operator_context = 'INVOKE_DEFAULT'

                layout.separator()

        # Shared among all object types
        layout.operator("view3d.copybuffer", text="Copy Objects", icon='COPYDOWN')
        layout.operator("view3d.pastebuffer", text="Paste Objects", icon='PASTEDOWN')

        layout.separator()

        layout.operator("object.duplicate_move", icon='DUPLICATE')
        layout.operator("object.duplicate_move_linked", icon="DUPLICATE")

        layout.separator()

        props = layout.operator("wm.call_panel", text="Rename Active Object", icon='RENAME')
        props.name = "TOPBAR_PT_name"
        props.keep_open = False

        layout.separator()

        layout.menu("VIEW3D_MT_mirror")
        layout.menu("VIEW3D_MT_snap")
        layout.menu("VIEW3D_MT_object_parent")

        layout.operator_context = 'INVOKE_REGION_WIN'

        if view and view.local_view:
            layout.operator("view3d.localview_remove_from", icon='VIEW_REMOVE_LOCAL')
        else:
            layout.operator("object.move_to_collection", icon='GROUP')

        layout.separator()

        layout.operator("anim.keyframe_insert_menu", text="Insert Keyframe", icon='KEYFRAMES_INSERT')

        layout.separator()

        layout.operator_context = 'EXEC_REGION_WIN'
        layout.operator("object.delete", text="Delete", icon="DELETE").use_global = False


class VIEW3D_MT_object_shading(Menu):
    # XXX, this menu is a place to store shading operator in object mode
    bl_label = "Shading"

    def draw(self, _context):
        layout = self.layout
        layout.operator("object.shade_smooth", text="Smooth", icon="SHADING_SMOOTH")
        layout.operator("object.shade_flat", text="Flat", icon="SHADING_FLAT")


class VIEW3D_MT_object_apply(Menu):
    bl_label = "Apply"

    def draw(self, _context):
        layout = self.layout

        # Need invoke for the popup confirming the multi-user data operation
        layout.operator_context = 'INVOKE_DEFAULT'

        props = layout.operator(
            "object.transform_apply",
            text="Location",
            text_ctxt=i18n_contexts.default,
            icon="APPLYMOVE")
        props.location, props.rotation, props.scale = True, False, False

        props = layout.operator(
            "object.transform_apply",
            text="Rotation",
            text_ctxt=i18n_contexts.default,
            icon="APPLYROTATE")
        props.location, props.rotation, props.scale = False, True, False

        props = layout.operator(
            "object.transform_apply",
            text="Scale",
            text_ctxt=i18n_contexts.default,
            icon="APPLYSCALE")
        props.location, props.rotation, props.scale = False, False, True

        props = layout.operator(
            "object.transform_apply",
            text="All Transforms",
            text_ctxt=i18n_contexts.default,
            icon="APPLYALL")
        props.location, props.rotation, props.scale = True, True, True

        props = layout.operator(
            "object.transform_apply",
            text="Rotation & Scale",
            text_ctxt=i18n_contexts.default,
            icon="APPLY_ROTSCALE")
        props.location, props.rotation, props.scale = False, True, True

        layout.separator()

        layout.operator(
            "object.transforms_to_deltas",
            text="Location to Deltas",
            text_ctxt=i18n_contexts.default,
            icon="APPLYMOVEDELTA").mode = 'LOC'
        layout.operator(
            "object.transforms_to_deltas",
            text="Rotation to Deltas",
            text_ctxt=i18n_contexts.default,
            icon="APPLYROTATEDELTA").mode = 'ROT'
        layout.operator(
            "object.transforms_to_deltas",
            text="Scale to Deltas",
            text_ctxt=i18n_contexts.default,
            icon="APPLYSCALEDELTA").mode = 'SCALE'
        layout.operator(
            "object.transforms_to_deltas",
            text="All Transforms to Deltas",
            text_ctxt=i18n_contexts.default,
            icon="APPLYALLDELTA").mode = 'ALL'
        layout.operator("object.anim_transforms_to_deltas", icon="APPLYANIDELTA")

        layout.separator()

        layout.operator(
            "object.visual_transform_apply",
            text="Visual Transform",
            text_ctxt=i18n_contexts.default,
            icon="VISUALTRANSFORM")
        layout.operator("object.duplicates_make_real", icon="MAKEDUPLIREAL")
        layout.operator(
            "object.parent_inverse_apply",
            text="Parent Inverse",
            text_ctxt=i18n_contexts.default,
            icon="APPLY_PARENT_INVERSE")


class VIEW3D_MT_object_parent(Menu):
    bl_label = "Parent"

    def draw(self, _context):
        from bl_ui_utils.layout import operator_context

        layout = self.layout

        layout.operator_enum("object.parent_set", "type")

        layout.separator()

        with operator_context(layout, 'EXEC_REGION_WIN'):
            layout.operator("object.parent_no_inverse_set", icon="PARENT").keep_transform = False
            props = layout.operator("object.parent_no_inverse_set", text="Make Parent without Inverse (Keep Transform)", icon="PARENT")
            props.keep_transform = True

        layout.separator()

        layout.operator_enum("object.parent_clear", "type")


class VIEW3D_MT_object_track(Menu):
    bl_label = "Track"

    def draw(self, _context):
        layout = self.layout

        layout.operator("object.track_set", text="Damped Track Constraint", icon="CONSTRAINT_DATA").type = "DAMPTRACK"
        layout.operator("object.track_set", text="Track to Constraint", icon="CONSTRAINT_DATA").type = "TRACKTO"
        layout.operator("object.track_set", text="Lock Track Constraint", icon="CONSTRAINT_DATA").type = "LOCKTRACK"

        layout.separator()

        layout.operator("object.track_clear", text="Clear Track", icon="CLEAR_TRACK").type = 'CLEAR'
        layout.operator(
            "object.track_clear",
            text="Clear Track - Keep Transformation",
            icon="CLEAR_TRACK").type = 'CLEAR_KEEP_TRANSFORM'


class VIEW3D_MT_object_collection(Menu):
    bl_label = "Collection"

    def draw(self, _context):
        layout = self.layout

        layout.operator("object.move_to_collection", icon='GROUP')
        layout.operator("object.link_to_collection", icon='GROUP')

        layout.separator()

        layout.operator("collection.create", icon='COLLECTION_NEW')
        # layout.operator_menu_enum("collection.objects_remove", "collection")  # BUGGY
        layout.operator("collection.objects_remove", icon="DELETE")
        layout.operator("collection.objects_remove_all", icon="DELETE")

        layout.separator()

        layout.operator("collection.objects_add_active", icon='GROUP')
        layout.operator("collection.objects_remove_active", icon="DELETE")


class VIEW3D_MT_object_constraints(Menu):
    bl_label = "Constraints"

    def draw(self, _context):
        layout = self.layout

        layout.operator("object.constraint_add_with_targets", icon="CONSTRAINT_DATA")
        layout.operator("object.constraints_copy", icon="COPYDOWN")

        layout.separator()

        layout.operator("object.constraints_clear", icon="CLEAR_CONSTRAINT")


class VIEW3D_MT_object_quick_effects(Menu):
    bl_label = "Quick Effects"

    def draw(self, _context):
        layout = self.layout

        layout.operator("object.quick_fur", icon="CURVES")
        layout.operator("object.quick_explode", icon="MOD_EXPLODE")
        layout.operator("object.quick_smoke", icon="MOD_SMOKE")
        layout.operator("object.quick_liquid", icon="MOD_FLUIDSIM")


class VIEW3D_MT_object_showhide(Menu):
    bl_label = "Show/Hide"

    def draw(self, _context):
        layout = self.layout

        layout.operator("object.hide_view_clear", text="Show Hidden", icon="HIDE_OFF")

        layout.separator()

        layout.operator("object.hide_view_set", text="Hide Selected", icon="HIDE_ON").unselected = False
        layout.operator("object.hide_view_set", text="Hide Unselected", icon="HIDE_UNSELECTED").unselected = True


class VIEW3D_MT_object_cleanup(Menu):
    bl_label = "Clean Up"

    def draw(self, _context):
        layout = self.layout

        layout.operator(
            "object.vertex_group_clean",
            text="Clean Vertex Group Weights",
            icon='CLEAN_CHANNELS').group_select_mode = 'ALL'
        layout.operator(
            "object.vertex_group_limit_total",
            text="Limit Total Vertex Groups",
            icon='WEIGHT_LIMIT_TOTAL').group_select_mode = 'ALL'

        layout.separator()

        layout.operator("object.material_slot_remove_unused", text="Remove Unused Material Slots", icon='DELETE')


class VIEW3D_MT_object_asset(Menu):
    bl_label = "Asset"

    def draw(self, _context):
        layout = self.layout

        layout.operator("asset.mark", icon='ASSIGN')
        layout.operator("asset.clear", text="Clear Asset", icon='CLEAR').set_fake_user = False
        layout.operator("asset.clear", text="Clear Asset (Set Fake User)", icon='CLEAR').set_fake_user = True


class VIEW3D_MT_make_single_user(Menu):
    bl_label = "Make Single User"

    def draw(self, _context):
        layout = self.layout
        layout.operator_context = 'EXEC_REGION_WIN'

        props = layout.operator("object.make_single_user", text="Object", icon='MAKE_SINGLE_USER')
        props.object = True
        props.obdata = props.material = props.animation = props.obdata_animation = False

        props = layout.operator("object.make_single_user", text="Object & Data", icon='MAKE_SINGLE_USER')
        props.object = props.obdata = True
        props.material = props.animation = props.obdata_animation = False

        props = layout.operator("object.make_single_user", text="Object & Data & Materials", icon='MAKE_SINGLE_USER')
        props.object = props.obdata = props.material = True
        props.animation = props.obdata_animation = False

        props = layout.operator("object.make_single_user", text="Materials", icon='MAKE_SINGLE_USER')
        props.material = True
        props.object = props.obdata = props.animation = props.obdata_animation = False

        props = layout.operator("object.make_single_user", text="Object Animation", icon='MAKE_SINGLE_USER')
        props.animation = True
        props.object = props.obdata = props.material = props.obdata_animation = False

        props = layout.operator("object.make_single_user", text="Object Data Animation", icon='MAKE_SINGLE_USER')
        props.obdata_animation = props.obdata = True
        props.object = props.material = props.animation = False


class VIEW3D_MT_object_convert(Menu):
    bl_label = "Convert"

    def draw(self, context):
        layout = self.layout
        ob = context.active_object

        if ob and ob.type == 'GPENCIL' and context.gpencil_data and not context.preferences.experimental.use_grease_pencil_version3:
            layout.operator_enum("gpencil.convert", "type")
        else:
            layout.operator_enum("object.convert", "target")

        # Potrace lib dependency.
        if bpy.app.build_options.potrace:
            layout.operator("gpencil.trace_image", icon='OUTLINER_OB_GREASEPENCIL')

        if ob and ob.type == 'CURVES':
            layout.operator("curves.convert_to_particle_system", text="Particle System")


class VIEW3D_MT_make_links(Menu):
    bl_label = "Link/Transfer Data"

    def draw(self, _context):
        layout = self.layout
        operator_context_default = layout.operator_context

        if len(bpy.data.scenes) > 10:
            layout.operator_context = 'INVOKE_REGION_WIN'
            layout.operator("object.make_links_scene", text="Link Objects to Scene", icon='OUTLINER_OB_EMPTY')
        else:
            layout.operator_context = 'EXEC_REGION_WIN'
            layout.operator_menu_enum("object.make_links_scene", "scene", text="Link Objects to Scene")

        layout.separator()

        layout.operator_context = operator_context_default

        layout.operator_enum("object.make_links_data", "type")  # inline

        layout.separator()

        layout.operator("object.join_uvs", text="Copy UV Maps", icon="TRANSFER_UV")

        layout.separator()

        layout.operator("object.data_transfer", icon='TRANSFER_DATA')
        layout.operator("object.datalayout_transfer", icon='TRANSFER_DATA_LAYOUT')


class VIEW3D_MT_brush(Menu):
    bl_label = "Brush"

    def draw(self, context):
        layout = self.layout

        settings = UnifiedPaintPanel.paint_settings(context)
        brush = getattr(settings, "brush", None)
        obj = context.active_object
        mesh = context.object.data  # face selection masking for painting

        # skip if no active brush
        if not brush:
            layout.label(text="No Brush selected. Please select a brush first", icon='INFO')
            return

        tex_slot = brush.texture_slot
        mask_tex_slot = brush.mask_texture_slot

        # brush tool
        if context.sculpt_object:
            layout.operator("brush.reset", icon="BRUSH_RESET")

        if tex_slot.map_mode == 'STENCIL':

            layout.separator()

            layout.operator(
                "brush.stencil_control",
                text='Move Stencil Texture',
                icon='TRANSFORM_MOVE').mode = 'TRANSLATION'
            layout.operator(
                "brush.stencil_control",
                text='Rotate Stencil Texture',
                icon='TRANSFORM_ROTATE').mode = 'ROTATION'
            layout.operator(
                "brush.stencil_control",
                text='Scale Stencil Texture',
                icon='TRANSFORM_SCALE').mode = 'SCALE'
            layout.operator("brush.stencil_reset_transform", text="Reset Stencil Texture position", icon="RESET")

        if mask_tex_slot.map_mode == 'STENCIL':

            layout.separator()

            myvar = layout.operator("brush.stencil_control", text="Move Stencil Mask Texture", icon='TRANSFORM_MOVE')
            myvar.mode = 'TRANSLATION'
            myvar.texmode = 'SECONDARY'
            myvar = layout.operator(
                "brush.stencil_control",
                text="Rotate Stencil Mask Texture",
                icon='TRANSFORM_ROTATE')
            myvar.mode = 'ROTATION'
            myvar.texmode = 'SECONDARY'
            myvar = layout.operator("brush.stencil_control", text="Scale Stencil Mask Texture", icon='TRANSFORM_SCALE')
            myvar.mode = 'SCALE'
            myvar.texmode = 'SECONDARY'
            layout.operator(
                "brush.stencil_reset_transform",
                text="Reset Stencil Mask Texture position",
                icon="RESET").mask = True

        # If face selection masking for painting is active
        if mesh.use_paint_mask:

            layout.separator()

            layout.menu("VIEW3D_MT_facemask_showhide")  # show hide for face mask tool

        # Color picker just in vertex and texture paint
        if obj.mode in {'VERTEX_PAINT', 'TEXTURE_PAINT'}:

            layout.separator()

            layout.operator("paint.sample_color", text="Color Picker", icon='EYEDROPPER')


class VIEW3D_MT_brush_curve_presets(Menu):
    bl_label = "Curve Preset"

    def draw(self, context):
        layout = self.layout

        toolsettings = context.tool_settings.image_paint
        brush = toolsettings.brush

        layout.operator("brush.curve_preset", icon='SHARPCURVE', text="Sharp").shape = 'SHARP'
        layout.operator("brush.curve_preset", icon='SMOOTHCURVE', text="Smooth").shape = 'SMOOTH'
        layout.operator("brush.curve_preset", icon='NOCURVE', text="Max").shape = 'MAX'
        layout.operator("brush.curve_preset", icon='LINCURVE', text="Line").shape = 'LINE'
        layout.operator("brush.curve_preset", icon='ROOTCURVE', text="Root").shape = 'ROOT'
        layout.operator("brush.curve_preset", icon='SPHERECURVE', text="Round").shape = 'ROUND'

# Show hide menu for face selection masking


class VIEW3D_MT_facemask_showhide(Menu):
    bl_label = "Show/Hide"

    def draw(self, context):
        layout = self.layout

        layout.operator("paint.face_select_reveal", text="Show Hidden", icon="HIDE_OFF")
        layout.operator("paint.face_select_hide", text="Hide Selected", icon="HIDE_ON").unselected = False
        layout.operator("paint.face_select_hide", text="Hide Unselected", icon="HIDE_UNSELECTED").unselected = True


class VIEW3D_MT_paint_vertex(Menu):
    bl_label = "Paint"

    def draw(self, _context):
        layout = self.layout

        layout.operator("paint.vertex_color_set", icon="COLOR")
        layout.operator("paint.vertex_color_smooth", icon="PARTICLEBRUSH_SMOOTH")
        layout.operator("paint.vertex_color_dirt", icon="DIRTY_VERTEX")
        layout.operator("paint.vertex_color_from_weight", icon="VERTCOLFROMWEIGHT")

        layout.separator()

        layout.operator("paint.vertex_color_invert", text="Invert", icon="REVERSE_COLORS")
        layout.operator("paint.vertex_color_levels", text="Levels", icon="LEVELS")
        layout.operator("paint.vertex_color_hsv", text="Hue/Saturation/Value", icon="HUESATVAL")
        layout.operator("paint.vertex_color_brightness_contrast", text="Brightness/Contrast", icon="BRIGHTNESS_CONTRAST")


class VIEW3D_MT_paint_vertex_specials(Menu):
    bl_label = "Vertex Paint Context Menu"

    def draw(self, context):
        layout = self.layout
        # TODO: populate with useful items.
        layout.operator("paint.vertex_color_set", icon="COLOR")
        layout.separator()
        layout.operator("paint.vertex_color_smooth", icon="PARTICLEBRUSH_SMOOTH")


class VIEW3D_MT_paint_texture_specials(Menu):
    bl_label = "Texture Paint Context Menu"

    def draw(self, context):
        layout = self.layout
        # TODO: populate with useful items.
        layout.operator("image.save_dirty", icon="FILE_TICK")


class VIEW3D_MT_hook(Menu):
    bl_label = "Hooks"

    def draw(self, context):
        layout = self.layout
        layout.operator_context = 'EXEC_AREA'
        layout.operator("object.hook_add_newob", icon="HOOK_NEW")
        layout.operator("object.hook_add_selob", icon="HOOK_SELECTED").use_bone = False
        layout.operator("object.hook_add_selob", text="Hook to Selected Object Bone", icon="HOOK_BONE").use_bone = True

        if any([mod.type == 'HOOK' for mod in context.active_object.modifiers]):
            layout.separator()

            layout.operator_menu_enum("object.hook_assign", "modifier", icon="HOOK_ASSIGN")
            layout.operator_menu_enum("object.hook_remove", "modifier", icon="HOOK_REMOVE")

            layout.separator()

            layout.operator_menu_enum("object.hook_select", "modifier", icon="HOOK_SELECT")
            layout.operator_menu_enum("object.hook_reset", "modifier", icon="HOOK_RESET")
            layout.operator_menu_enum("object.hook_recenter", "modifier", icon="HOOK_RECENTER")


class VIEW3D_MT_vertex_group(Menu):
    bl_label = "Vertex Groups"

    def draw(self, context):
        layout = self.layout

        layout.operator_context = 'EXEC_AREA'
        layout.operator("object.vertex_group_assign_new", icon="GROUP_VERTEX")

        ob = context.active_object
        if ob.mode == 'EDIT' or (ob.mode == 'WEIGHT_PAINT' and ob.type == 'MESH' and ob.data.use_paint_mask_vertex):
            if ob.vertex_groups.active:
                layout.separator()

                layout.operator("object.vertex_group_assign", text="Assign to Active Group", icon="ADD_TO_ACTIVE")
                layout.operator("object.vertex_group_remove_from", text="Remove from Active Group",
                                icon="REMOVE_SELECTED_FROM_ACTIVE_GROUP").use_all_groups = False
                layout.operator(
                    "object.vertex_group_remove_from",
                    text="Remove from All",
                    icon="REMOVE_FROM_ALL_GROUPS").use_all_groups = True

        if ob.vertex_groups.active:
            layout.separator()

            layout.operator_menu_enum("object.vertex_group_set_active", "group", text="Set Active Group")
            layout.operator(
                "object.vertex_group_remove",
                text="Remove Active Group",
                icon="REMOVE_ACTIVE_GROUP").all = False
            layout.operator("object.vertex_group_remove", text="Remove All Groups", icon="REMOVE_ALL_GROUPS").all = True


class VIEW3D_MT_gpencil_vertex_group(Menu):
    bl_label = "Vertex Groups"

    def draw(self, context):
        layout = self.layout

        layout.operator_context = 'EXEC_AREA'
        ob = context.active_object

        layout.operator("object.vertex_group_add", text="Add New Group", icon="GROUP_VERTEX")
        ob = context.active_object
        if ob.vertex_groups.active:
            layout.separator()

            layout.operator("gpencil.vertex_group_assign", text="Assign", icon="ADD_TO_ACTIVE")
            layout.operator("gpencil.vertex_group_remove_from", text="Remove", icon="REMOVE_SELECTED_FROM_ACTIVE_GROUP")

            layout.operator("gpencil.vertex_group_select", text="Select", icon="SELECT_ALL")
            layout.operator("gpencil.vertex_group_deselect", text="Deselect", icon="SELECT_NONE")


class VIEW3D_MT_paint_weight_lock(Menu):
    bl_label = "Vertex Group Locks"

    def draw(self, _context):
        layout = self.layout

        props = layout.operator("object.vertex_group_lock", text="Lock All", icon='LOCKED')
        props.action, props.mask = 'LOCK', 'ALL'
        props = layout.operator("object.vertex_group_lock", text="Lock Selected", icon='LOCKED')
        props.action, props.mask = 'LOCK', 'SELECTED'
        props = layout.operator("object.vertex_group_lock", text="Lock Unselected", icon='LOCKED')
        props.action, props.mask = 'LOCK', 'UNSELECTED'
        props = layout.operator("object.vertex_group_lock", text="Lock Only Selected", icon='RESTRICT_SELECT_OFF')
        props.action, props.mask = 'LOCK', 'INVERT_UNSELECTED'

        layout.separator()

        props = layout.operator("object.vertex_group_lock", text="Unlock All", icon='UNLOCKED')
        props.action, props.mask = 'UNLOCK', 'ALL'
        props = layout.operator("object.vertex_group_lock", text="Unlock Selected", icon='UNLOCKED')
        props.action, props.mask = 'UNLOCK', 'SELECTED'
        props = layout.operator("object.vertex_group_lock", text="Unlock Unselected", icon='UNLOCKED')
        props.action, props.mask = 'UNLOCK', 'UNSELECTED'
        props = layout.operator("object.vertex_group_lock", text="Lock Only Unselected", icon='RESTRICT_SELECT_ON')
        props.action, props.mask = 'UNLOCK', 'INVERT_UNSELECTED'

        layout.separator()

        props = layout.operator("object.vertex_group_lock", text="Invert Locks", icon='INVERSE')
        props.action, props.mask = 'INVERT', 'ALL'


class VIEW3D_MT_paint_weight(Menu):
    bl_label = "Weights"

    @staticmethod
    def draw_generic(layout, is_editmode=False):

        if not is_editmode:

            layout.operator(
                "paint.weight_from_bones",
                text="Assign Automatic from Bones",
                icon="BONE_DATA").type = 'AUTOMATIC'
            layout.operator(
                "paint.weight_from_bones",
                text="Assign from Bone Envelopes",
                icon="ENVELOPE_MODIFIER").type = 'ENVELOPES'

            layout.separator()

        layout.operator("object.vertex_group_normalize_all", text="Normalize All", icon='WEIGHT_NORMALIZE_ALL')
        layout.operator("object.vertex_group_normalize", text="Normalize", icon='WEIGHT_NORMALIZE')

        layout.separator()

        layout.operator("object.vertex_group_mirror", text="Mirror", icon='WEIGHT_MIRROR')
        layout.operator("object.vertex_group_invert", text="Invert", icon='WEIGHT_INVERT')
        layout.operator("object.vertex_group_clean", text="Clean", icon='WEIGHT_CLEAN')

        layout.separator()

        layout.operator("object.vertex_group_quantize", text="Quantize", icon="WEIGHT_QUANTIZE")
        layout.operator("object.vertex_group_levels", text="Levels", icon='WEIGHT_LEVELS')
        layout.operator("object.vertex_group_smooth", text="Smooth", icon='WEIGHT_SMOOTH')

        if not is_editmode:
            props = layout.operator("object.data_transfer", text="Transfer Weights", icon='WEIGHT_TRANSFER_WEIGHTS')
            props.use_reverse_transfer = True
            props.data_type = 'VGROUP_WEIGHTS'

        layout.operator("object.vertex_group_limit_total", text="Limit Total", icon='WEIGHT_LIMIT_TOTAL')

        if not is_editmode:
            layout.separator()

            layout.operator("paint.weight_set", icon="MOD_VERTEX_WEIGHT")

        layout.menu("VIEW3D_MT_paint_weight_lock", text="Locks")

    def draw(self, _context):
        self.draw_generic(self.layout, is_editmode=False)


class VIEW3D_MT_subdivision_set(Menu):
    bl_label = "Subdivide"

    def draw(self, context):
        layout = self.layout

        myvar = layout.operator("object.subdivision_set", text="Level 0", icon="SUBDIVIDE_EDGES")
        myvar.relative = False
        myvar.level = 0
        myvar = layout.operator("object.subdivision_set", text="Level 1", icon="SUBDIVIDE_EDGES")
        myvar.relative = False
        myvar.level = 1
        myvar = layout.operator("object.subdivision_set", text="Level 2", icon="SUBDIVIDE_EDGES")
        myvar.relative = False
        myvar.level = 2
        myvar = layout.operator("object.subdivision_set", text="Level 3", icon="SUBDIVIDE_EDGES")
        myvar.relative = False
        myvar.level = 3
        myvar = layout.operator("object.subdivision_set", text="Level 4", icon="SUBDIVIDE_EDGES")
        myvar.relative = False
        myvar.level = 4
        myvar = layout.operator("object.subdivision_set", text="Level 5", icon="SUBDIVIDE_EDGES")
        myvar.relative = False
        myvar.level = 5


class VIEW3D_MT_paint_weight_specials(Menu):
    bl_label = "Weights Context Menu"

    def draw(self, context):
        layout = self.layout
        # TODO: populate with useful items.
        layout.operator("paint.weight_set")
        layout.separator()
        layout.operator("object.vertex_group_normalize", text="Normalize", icon='WEIGHT_NORMALIZE')
        layout.operator("object.vertex_group_clean", text="Clean", icon='WEIGHT_CLEAN')
        layout.operator("object.vertex_group_smooth", text="Smooth", icon='WEIGHT_SMOOTH')


class VIEW3D_MT_sculpt(Menu):
    bl_label = "Sculpt"

    def draw(self, _context):
        layout = self.layout

        layout.menu("VIEW3D_MT_sculpt_legacy")
        layout.menu("VIEW3D_MT_sculpt_transform")

        layout.separator()

        props = layout.operator("paint.hide_show", text="Box Hide", icon="BOX_HIDE")
        props.action = 'HIDE'

        props = layout.operator("paint.hide_show", text="Box Show", icon="BOX_SHOW")
        props.action = 'SHOW'
        props.area = 'ALL'

        layout.operator("sculpt.face_set_invert_visibility", text="Invert Visible")

        props = layout.operator("paint.hide_show", text="Hide Masked")
        props.action = 'HIDE'
        props.area = 'MASKED'

        layout.separator()

        props = layout.operator("sculpt.trim_box_gesture", text="Box Trim", icon = 'BOX_TRIM')
        props.trim_mode = 'DIFFERENCE'

        props = layout.operator("sculpt.trim_lasso_gesture", text="Lasso Trim", icon = 'LASSO_TRIM')
        props.trim_mode = 'DIFFERENCE'

        props = layout.operator("sculpt.trim_box_gesture", text="Box Add", icon = 'BOX_ADD')
        props.trim_mode = 'JOIN'

        props = layout.operator("sculpt.trim_lasso_gesture", text="Lasso Add", icon = 'LASSO_ADD')
        props.trim_mode = 'JOIN'

        layout.separator()

        layout.operator("sculpt.project_line_gesture", text="Line Project", icon = 'LINE_PROJECT')

        # Fair Positions
        props = layout.operator("sculpt.face_set_edit", text="Fair Positions", icon = 'POSITION')
        props.mode = 'FAIR_POSITIONS'

        # Fair Tangency
        props = layout.operator("sculpt.face_set_edit", text="Fair Tangency", icon = 'NODE_TANGENT')
        props.mode = 'FAIR_TANGENCY'

        layout.separator()

        sculpt_filters_types = [
            ('SMOOTH', "Smooth", 'PARTICLEBRUSH_SMOOTH'),
            ('SURFACE_SMOOTH', "Surface Smooth", 'SURFACE_SMOOTH'),
            ('INFLATE', "Inflate", 'INFLATE'),
            ('RELAX', "Relax Topology", 'RELAX_TOPOLOGY'),
            ('RELAX_FACE_SETS', "Relax Face Sets", 'RELAX_FACE_SETS'),
            ('SHARPEN', "Sharpen", 'SHARPEN'),
            ('ENHANCE_DETAILS', "Enhance Details", 'ENHANCE'),
            ('ERASE_DISCPLACEMENT', "Erase Multires Displacement", 'DELETE'),
            ('RANDOM', "Randomize", 'RANDOMIZE'),
        ]
        #bfa - added icons to the list
        for filter_type, ui_name, icon in sculpt_filters_types:
            props = layout.operator("sculpt.mesh_filter", text=ui_name, icon = icon)
            props.type = filter_type

        layout.separator()

        layout.menu("VIEW3D_MT_subdivision_set") # bfa - add subdivion set menu

        layout.separator()

        layout.menu("VIEW3D_MT_sculpt_set_pivot", text="Set Pivot")
        layout.menu("VIEW3D_MT_sculpt_showhide")

        layout.separator()

        # Rebuild BVH
        layout.operator("sculpt.optimize", icon="FILE_REFRESH")

        layout.separator()

        layout.operator("object.transfer_mode", text="Transfer Sculpt Mode", icon="TRANSFER_SCULPT")


class VIEW3D_MT_sculpt_legacy(Menu):
    bl_label = "Legacy"

    def draw(self, _context):
        layout = self.layout

        layout.operator("transform.translate", icon = 'TRANSFORM_MOVE')
        layout.operator("transform.rotate", icon = 'TRANSFORM_ROTATE')
        layout.operator("transform.resize", text="Scale", icon = 'TRANSFORM_SCALE')


class VIEW3D_MT_sculpt_transform(Menu):
    bl_label = "Transform"

    def draw(self, _context):
        layout = self.layout

        props = layout.operator("sculpt.mesh_filter", text="Sphere", icon = 'SPHERE')
        props.type = 'SPHERE'


class VIEW3D_MT_sculpt_showhide(Menu):
    bl_label = "Show/Hide"

    def draw(self, _context):
        layout = self.layout

        props = layout.operator("sculpt.face_set_change_visibility", text="Toggle Visibility", icon="HIDE_OFF")
        props.mode = 'TOGGLE'

        props = layout.operator("sculpt.face_set_change_visibility", text="Hide Active Face Set", icon="HIDE_ON")
        props.mode = 'HIDE_ACTIVE'

        props = layout.operator("paint.hide_show", text="Show All", icon="HIDE_OFF")
        props.action = 'SHOW'
        props.area = 'ALL'

        props = layout.operator("sculpt.face_set_invert_visibility", text="Invert Visible", icon="HIDE_ON")

        props = layout.operator("paint.hide_show", text="Hide Masked", icon="MOD_MASK_OFF")
        props.action = 'HIDE'
        props.area = 'MASKED'


class VIEW3D_MT_sculpt_curves(Menu):
    bl_label = "Curves"

    def draw(self, _context):
        layout = self.layout

        layout.operator("curves.snap_curves_to_surface", text="Snap to Deformed Surface", icon = "SNAP_SURFACE").attach_mode = 'DEFORM'
        layout.operator("curves.snap_curves_to_surface", text="Snap to Nearest Surface", icon = "SNAP_TO_ADJACENT").attach_mode = 'NEAREST'
        layout.separator()
        layout.operator("curves.convert_to_particle_system", text="Convert to Particle System", icon = "PARTICLES")

        layout.template_node_operator_asset_menu_items(catalog_path="Curves")


class VIEW3D_MT_mask(Menu):
    bl_label = "Mask"

    def draw(self, _context):
        layout = self.layout

        layout.menu("VIEW3D_MT_mask_legacy")

        props = layout.operator("paint.mask_flood_fill", text="Invert Mask", icon="INVERT_MASK")
        props.mode = 'INVERT'

        props = layout.operator("paint.mask_flood_fill", text="Fill Mask", icon="FILL_MASK")
        props.mode = 'VALUE'
        props.value = 1

        props = layout.operator("paint.mask_flood_fill", text="Clear Mask", icon="CLEAR_MASK")
        props.mode = 'VALUE'
        props.value = 0

        layout.separator()

        props = layout.operator("sculpt.mask_filter", text = "Smooth Mask", icon = "PARTICLEBRUSH_SMOOTH")
        props.filter_type = 'SMOOTH'

        props = layout.operator("sculpt.mask_filter", text = "Sharpen Mask", icon = "SHARPEN")
        props.filter_type = 'SHARPEN'

        props = layout.operator("sculpt.mask_filter", text = "Grow Mask", icon = "SELECTMORE")
        props.filter_type = 'GROW'

        props = layout.operator("sculpt.mask_filter", text = "Shrink Mask", icon = "SELECTLESS")
        props.filter_type = 'SHRINK'

        props = layout.operator("sculpt.mask_filter", text = "Increase Contrast", icon = "INC_CONTRAST")
        props.filter_type = 'CONTRAST_INCREASE'
        props.auto_iteration_count = False

        props = layout.operator("sculpt.mask_filter", text = "Decrease Contrast", icon = "DEC_CONTRAST")
        props.filter_type = 'CONTRAST_DECREASE'
        props.auto_iteration_count = False

        layout.separator()

        props = layout.operator("sculpt.expand", text="Expand Mask by Topology", icon="MESH_DATA")
        props.target = 'MASK'
        props.falloff_type = 'GEODESIC'
        props.invert = False
        props.use_auto_mask = False
        props.use_mask_preserve = True

        props = layout.operator("sculpt.expand", text="Expand Mask by Curvature", icon="CURVE_DATA")
        props.target = 'MASK'
        props.falloff_type = 'NORMALS'
        props.invert = False
        props.use_mask_preserve = True

        layout.separator()

        props = layout.operator("mesh.paint_mask_extract", text="Mask Extract", icon="PACKAGE")

        layout.separator()

        props = layout.operator("mesh.paint_mask_slice", text="Mask Slice", icon="MASK_SLICE")
        props.fill_holes = False
        props.new_object = False
        props = layout.operator("mesh.paint_mask_slice", text="Mask Slice and Fill Holes", icon="MASK_SLICE_FILL")
        props.new_object = False
        props = layout.operator("mesh.paint_mask_slice", text="Mask Slice to New Object", icon="MASK_SLICE_NEW")

        layout.separator()

        props = layout.operator("sculpt.mask_from_cavity", text="Mask From Cavity", icon="DIRTY_VERTEX")
        props.settings_source = 'OPERATOR'

        layout.separator()

        layout.menu("VIEW3D_MT_random_mask", text="Random Mask")


class VIEW3D_MT_mask_legacy(Menu):
    bl_label = "Legacy"

    def draw(self, _context):
        layout = self.layout

        props = layout.operator("paint.mask_box_gesture", text="Box Mask", icon="BOX_MASK")
        props.mode = 'VALUE'
        props.value = 0

        props = layout.operator("paint.mask_lasso_gesture", text="Lasso Mask", icon="LASSO_MASK")


class VIEW3D_MT_face_sets(Menu):
    bl_label = "Face Sets"

    def draw(self, _context):
        layout = self.layout

        layout.operator("sculpt.face_sets_create", text="Face Set from Masked", icon="MOD_MASK").mode = 'MASKED'
        layout.operator("sculpt.face_sets_create", text="Face Set from Visible", icon="FILL_MASK").mode = 'VISIBLE'
        layout.operator(
            "sculpt.face_sets_create",
            text='Face Set from Edit Mode Selection',
            icon="EDITMODE_HLT").mode = 'SELECTION'

        layout.separator()

        layout.menu("VIEW3D_MT_face_sets_init", text="Initialize Face Sets")

        layout.separator()

        layout.operator("sculpt.face_set_edit", text="Grow Face Set", icon='SELECTMORE').mode = 'GROW'
        layout.operator("sculpt.face_set_edit", text="Shrink Face Set", icon='SELECTLESS').mode = 'SHRINK'
        props = layout.operator("sculpt.expand", text="Expand Face Set by Topology")
        props.target = 'FACE_SETS'
        props.falloff_type = 'GEODESIC'
        props.invert = False
        props.use_modify_active = False

        props = layout.operator("sculpt.expand", text="Expand Active Face Set")
        props.target = 'FACE_SETS'
        props.falloff_type = 'BOUNDARY_FACE_SET'
        props.invert = False
        props.use_modify_active = True

        layout.separator()

        layout.operator("mesh.face_set_extract", text="Extract Face Set", icon="SEPARATE")

        layout.separator()

        layout.operator("sculpt.face_set_invert_visibility", text="Invert Visible Face Sets", icon="INVERT_MASK")
        layout.operator("sculpt.reveal_all", text = "Show All Face Sets", icon = "HIDE_OFF")

        layout.separator()

        layout.operator("sculpt.face_sets_randomize_colors", text = "Randomize Colors", icon = "COLOR")


class VIEW3D_MT_sculpt_set_pivot(Menu):
    bl_label = "Sculpt Set Pivot"

    def draw(self, _context):
        layout = self.layout

        props = layout.operator("sculpt.set_pivot_position", text="Pivot to Origin", icon="PIVOT_TO_ORIGIN")
        props.mode = 'ORIGIN'

        props = layout.operator("sculpt.set_pivot_position", text="Pivot to Unmasked", icon="PIVOT_TO_UNMASKED")
        props.mode = 'UNMASKED'

        props = layout.operator("sculpt.set_pivot_position", text="Pivot to Mask Border", icon="PIVOT_TO_MASKBORDER")
        props.mode = 'BORDER'

        props = layout.operator("sculpt.set_pivot_position", text="Pivot to Active Vertex", icon="PIVOT_TO_ACTIVE_VERT")
        props.mode = 'ACTIVE'

        props = layout.operator(
            "sculpt.set_pivot_position",
            text="Pivot to Surface Under Cursor",
            icon="PIVOT_TO_SURFACE")
        props.mode = 'SURFACE'


class VIEW3D_MT_sculpt_specials(Menu):
    bl_label = "Sculpt Context Menu"

    def draw(self, context):
        layout = self.layout
        # TODO: populate with useful items.
        layout.operator("object.shade_smooth", icon='SHADING_SMOOTH')
        layout.operator("object.shade_flat", icon='SHADING_FLAT')


class VIEW3D_MT_hide_mask(Menu):
    bl_label = "Hide/Mask"

    def draw(self, _context):
        layout = self.layout

        props = layout.operator("paint.hide_show", text="Show All", icon="HIDE_OFF")
        props.action = 'SHOW'
        props.area = 'ALL'

        props = layout.operator("paint.hide_show", text="Hide Bounding Box", icon="HIDE_ON")
        props.action = 'HIDE'
        props.area = 'INSIDE'

        props = layout.operator("paint.hide_show", text="Show Bounding Box", icon="HIDE_OFF")
        props.action = 'SHOW'
        props.area = 'INSIDE'

        props = layout.operator("paint.hide_show", text="Hide Masked", icon="HIDE_ON")
        props.area = 'MASKED'
        props.action = 'HIDE'

        layout.separator()

        props = layout.operator("paint.mask_flood_fill", text="Invert Mask", icon="INVERT_MASK")
        props.mode = 'INVERT'

        props = layout.operator("paint.mask_flood_fill", text="Fill Mask", icon="FILL_MASK")
        props.mode = 'VALUE'
        props.value = 1

        props = layout.operator("paint.mask_flood_fill", text="Clear Mask", icon="CLEAR_MASK")
        props.mode = 'VALUE'
        props.value = 0

        props = layout.operator("view3d.select_box", text="Box Mask", icon="BOX_MASK")
        props = layout.operator("paint.mask_lasso_gesture", text="Lasso Mask", icon="LASSO_MASK")


class VIEW3D_MT_face_sets_init(Menu):
    bl_label = "Face Sets Init"

    def draw(self, _context):
        layout = self.layout

        layout.operator("sculpt.face_sets_init", text="By Loose Parts", icon="SELECT_LOOSE").mode = 'LOOSE_PARTS'
        layout.operator("sculpt.face_sets_init", text="By Face Set Boundaries", icon="SELECT_BOUNDARY").mode = 'FACE_SET_BOUNDARIES'
        layout.operator("sculpt.face_sets_init", text="By Materials", icon="MATERIAL_DATA").mode = 'MATERIALS'
        layout.operator("sculpt.face_sets_init", text="By Normals", icon="RECALC_NORMALS").mode = 'NORMALS'
        layout.operator("sculpt.face_sets_init", text="By UV Seams", icon="MARK_SEAM").mode = 'UV_SEAMS'
        layout.operator("sculpt.face_sets_init", text="By Edge Creases", icon="CREASE").mode = 'CREASES'
        layout.operator("sculpt.face_sets_init", text="By Edge Bevel Weight", icon="BEVEL").mode = 'BEVEL_WEIGHT'
        layout.operator("sculpt.face_sets_init", text="By Sharp Edges", icon="SELECT_SHARPEDGES").mode = 'SHARP_EDGES'
        layout.operator("sculpt.face_sets_init", text="By Face Maps", icon="FACE_MAPS").mode = 'FACE_MAPS'


class VIEW3D_MT_random_mask(Menu):
    bl_label = "Random Mask"

    def draw(self, _context):
        layout = self.layout

        layout.operator("sculpt.mask_init", text="Per Vertex", icon="SELECT_UNGROUPED_VERTS").mode = 'RANDOM_PER_VERTEX'
        layout.operator("sculpt.mask_init", text="Per Face Set", icon="FACESEL").mode = 'RANDOM_PER_FACE_SET'
        layout.operator("sculpt.mask_init", text="Per Loose Part", icon="SELECT_LOOSE").mode = 'RANDOM_PER_LOOSE_PART'


class VIEW3D_MT_particle(Menu):
    bl_label = "Particle"

    def draw(self, context):
        layout = self.layout
        tool_settings = context.tool_settings

        particle_edit = tool_settings.particle_edit

        layout.operator("particle.mirror", icon="TRANSFORM_MIRROR")

        layout.operator("particle.remove_doubles", icon='REMOVE_DOUBLES')

        layout.separator()

        if particle_edit.select_mode == 'POINT':
            layout.operator("particle.subdivide", icon="SUBDIVIDE_EDGES")

        layout.operator("particle.unify_length", icon="RULER")
        layout.operator("particle.rekey", icon="KEY_HLT")
        layout.operator("particle.weight_set", icon="MOD_VERTEX_WEIGHT")

        layout.separator()

        layout.menu("VIEW3D_MT_particle_showhide")

        layout.separator()

        layout.operator("particle.delete", icon="DELETE")


class VIEW3D_MT_particle_context_menu(Menu):
    bl_label = "Particle Context Menu"

    def draw(self, context):
        layout = self.layout
        tool_settings = context.tool_settings

        particle_edit = tool_settings.particle_edit

        layout.operator("particle.rekey", icon="KEY_HLT")

        layout.separator()

        layout.operator("particle.delete", icon="DELETE")

        layout.separator()

        layout.operator("particle.remove_doubles", icon='REMOVE_DOUBLES')
        layout.operator("particle.unify_length", icon="RULER")

        if particle_edit.select_mode == 'POINT':
            layout.operator("particle.subdivide", icon="SUBDIVIDE_EDGES")

        layout.operator("particle.weight_set", icon="MOD_VERTEX_WEIGHT")

        layout.separator()

        layout.operator("particle.mirror")

        if particle_edit.select_mode == 'POINT':
            layout.separator()

            layout.operator("particle.select_all", text="All", icon='SELECT_ALL').action = 'SELECT'
            layout.operator("particle.select_all", text="None", icon='SELECT_NONE').action = 'DESELECT'
            layout.operator("particle.select_all", text="Invert", icon='INVERSE').action = 'INVERT'

            layout.separator()

            layout.operator("particle.select_roots", icon="SELECT_ROOT")
            layout.operator("particle.select_tips", icon="SELECT_TIP")

            layout.separator()

            layout.operator("particle.select_random", icon="RANDOMIZE")

            layout.separator()

            layout.operator("particle.select_more", icon="SELECTMORE")
            layout.operator("particle.select_less", icon="SELECTLESS")

            layout.operator("particle.select_linked", text="Select Linked", icon="LINKED")


class VIEW3D_MT_particle_showhide(Menu):
    bl_label = "Show/Hide"

    def draw(self, context):
        layout = self.layout

        layout.operator("particle.reveal", text="Show Hidden", icon="HIDE_OFF")
        layout.operator("particle.hide", text="Hide Selected", icon="HIDE_ON").unselected = False
        layout.operator("particle.hide", text="Hide Unselected", icon="HIDE_UNSELECTED").unselected = True


class VIEW3D_MT_pose(Menu):
    bl_label = "Pose"

    def draw(self, _context):
        layout = self.layout

        layout.menu("VIEW3D_MT_transform_armature")

        layout.menu("VIEW3D_MT_pose_transform")
        layout.menu("VIEW3D_MT_pose_apply")

        layout.menu("VIEW3D_MT_snap")

        layout.separator()

        layout.menu("VIEW3D_MT_object_animation")

        layout.separator()

        layout.menu("VIEW3D_MT_pose_slide")
        layout.menu("VIEW3D_MT_pose_propagate")

        layout.separator()

        layout.operator("pose.copy", icon='COPYDOWN')
        layout.operator("pose.paste", icon='PASTEDOWN').flipped = False
        layout.operator("pose.paste", icon='PASTEFLIPDOWN', text="Paste Pose Flipped").flipped = True

        layout.separator()

        layout.menu("VIEW3D_MT_pose_motion")
        layout.menu("VIEW3D_MT_pose_group")

        layout.separator()

        layout.menu("VIEW3D_MT_object_parent")
        layout.menu("VIEW3D_MT_pose_ik")
        layout.menu("VIEW3D_MT_pose_constraints")

        layout.separator()

        layout.menu("VIEW3D_MT_pose_names")
        layout.operator("pose.quaternions_flip", icon="FLIP")

        layout.separator()

        layout.operator_context = 'INVOKE_AREA'
        layout.operator("armature.armature_layers", text="Change Armature Layers", icon="LAYER")
        layout.operator("pose.bone_layers", text="Change Bone Layers", icon="BONE_LAYER")

        layout.separator()

        layout.menu("VIEW3D_MT_pose_showhide")
        layout.menu("VIEW3D_MT_bone_options_toggle", text="Bone Settings")


class VIEW3D_MT_pose_transform(Menu):
    bl_label = "Clear Transform"

    def draw(self, _context):
        layout = self.layout

        layout.operator("pose.transforms_clear", text="All", icon="CLEAR")
        layout.operator("pose.user_transforms_clear", icon="NODE_TRANSFORM_CLEAR")

        layout.separator()

        layout.operator("pose.loc_clear", text="Location", icon="CLEARMOVE")
        layout.operator("pose.rot_clear", text="Rotation", icon="CLEARROTATE")
        layout.operator("pose.scale_clear", text="Scale", icon="CLEARSCALE")

        layout.separator()

        layout.operator("pose.user_transforms_clear", text="Reset Unkeyed", icon="RESET")


class VIEW3D_MT_pose_slide(Menu):
    bl_label = "In-Betweens"

    def draw(self, _context):
        layout = self.layout

<<<<<<< HEAD
        layout.operator("pose.push_rest", icon='PUSH_POSE')
        layout.operator("pose.relax_rest", icon='RELAX_POSE')
        layout.operator("pose.push", icon='POSE_FROM_BREAKDOWN')
        layout.operator("pose.relax", icon='POSE_RELAX_TO_BREAKDOWN')
        layout.operator("pose.breakdown", icon='BREAKDOWNER_POSE')
        layout.operator("pose.blend_to_neighbor", icon='BLEND_TO_NEIGHBOUR')
=======
        layout.operator("pose.blend_with_rest")
        layout.operator("pose.push")
        layout.operator("pose.relax")
        layout.operator("pose.breakdown")
        layout.operator("pose.blend_to_neighbor")
>>>>>>> 9bf37be9


class VIEW3D_MT_pose_propagate(Menu):
    bl_label = "Propagate"

    def draw(self, _context):
        layout = self.layout

        layout.operator("pose.propagate", text="To Next Keyframe", icon="PROPAGATE_NEXT").mode = 'NEXT_KEY'
        layout.operator(
            "pose.propagate",
            text="To Last Keyframe (Make Cyclic)",
            icon="PROPAGATE_PREVIOUS").mode = 'LAST_KEY'

        layout.separator()

        layout.operator("pose.propagate", text="On Selected Keyframes",
                        icon="PROPAGATE_SELECTED").mode = 'SELECTED_KEYS'

        layout.separator()

        layout.operator("pose.propagate", text="On Selected Markers", icon="PROPAGATE_MARKER").mode = 'SELECTED_MARKERS'


class VIEW3D_MT_pose_motion(Menu):
    bl_label = "Motion Paths"

    def draw(self, _context):
        layout = self.layout

        layout.operator("pose.paths_calculate", text="Calculate", icon='MOTIONPATHS_CALCULATE')
        layout.operator("pose.paths_clear", text="Clear", icon='MOTIONPATHS_CLEAR')
        layout.operator("pose.paths_update", text="Update Armature Motion Paths", icon="MOTIONPATHS_UPDATE")
        layout.operator("object.paths_update_visible", text="Update All Motion Paths", icon="MOTIONPATHS_UPDATE_ALL")


class VIEW3D_MT_pose_group(Menu):
    bl_label = "Bone Groups"

    def draw(self, context):
        layout = self.layout

        pose = context.active_object.pose

        layout.operator_context = 'EXEC_AREA'
        layout.operator("pose.group_assign", text="Assign to New Group", icon="NEW_GROUP").type = 0

        if pose.bone_groups:
            active_group = pose.bone_groups.active_index + 1
            layout.operator("pose.group_assign", text="Assign to Group", icon="ADD_TO_ACTIVE").type = active_group

            layout.separator()

            # layout.operator_context = 'INVOKE_AREA'
            layout.operator("pose.group_unassign", icon="REMOVE_SELECTED_FROM_ACTIVE_GROUP")
            layout.operator("pose.group_remove", icon="REMOVE_FROM_ALL_GROUPS")


class VIEW3D_MT_pose_ik(Menu):
    bl_label = "Inverse Kinematics"

    def draw(self, _context):
        layout = self.layout

        layout.operator("pose.ik_add", icon="ADD_IK")
        layout.operator("pose.ik_clear", icon="CLEAR_IK")


class VIEW3D_MT_pose_constraints(Menu):
    bl_label = "Constraints"

    def draw(self, _context):
        layout = self.layout

        layout.operator("pose.constraint_add_with_targets", text="Add (with Targets)", icon="CONSTRAINT_DATA")
        layout.operator("pose.constraints_copy", icon="COPYDOWN")
        layout.operator("pose.constraints_clear", icon="CLEAR_CONSTRAINT")


class VIEW3D_MT_pose_names(Menu):
    bl_label = "Names"

    def draw(self, _context):
        layout = self.layout

        layout.operator_context = 'EXEC_REGION_WIN'
        layout.operator("pose.autoside_names", text="Auto-Name Left/Right", icon="RENAME_X").axis = 'XAXIS'
        layout.operator("pose.autoside_names", text="Auto-Name Front/Back", icon="RENAME_Y").axis = 'YAXIS'
        layout.operator("pose.autoside_names", text="Auto-Name Top/Bottom", icon="RENAME_Z").axis = 'ZAXIS'
        layout.operator("pose.flip_names", icon="FLIP")


class VIEW3D_MT_pose_showhide(Menu):
    bl_label = "Show/Hide"

    def draw(self, context):
        layout = self.layout

        layout.operator("pose.reveal", text="Show Hidden", icon="HIDE_OFF")
        layout.operator("pose.hide", text="Hide Selected", icon="HIDE_ON").unselected = False
        layout.operator("pose.hide", text="Hide Unselected", icon="HIDE_UNSELECTED").unselected = True


class VIEW3D_MT_pose_apply(Menu):
    bl_label = "Apply"

    def draw(self, _context):
        layout = self.layout

        layout.operator("pose.armature_apply", icon="MOD_ARMATURE")
        layout.operator(
            "pose.armature_apply",
            text="Apply Selected as Rest Pose",
            icon="MOD_ARMATURE_SELECTED").selected = True
        layout.operator("pose.visual_transform_apply", icon="APPLYMOVE")

        layout.separator()

        props = layout.operator("object.assign_property_defaults", icon="ASSIGN")
        props.process_bones = True


class VIEW3D_MT_pose_context_menu(Menu):
    bl_label = "Pose Context Menu"

    def draw(self, _context):
        layout = self.layout

        layout.operator_context = 'INVOKE_REGION_WIN'

        layout.operator("anim.keyframe_insert_menu", text="Insert Keyframe", icon='KEYFRAMES_INSERT')

        layout.separator()

        layout.operator("pose.copy", icon='COPYDOWN')
        layout.operator("pose.paste", icon='PASTEDOWN').flipped = False
        layout.operator("pose.paste", icon='PASTEFLIPDOWN', text="Paste X-Flipped Pose").flipped = True

        layout.separator()

        props = layout.operator("wm.call_panel", text="Rename Active Bone...", icon='RENAME')
        props.name = "TOPBAR_PT_name"
        props.keep_open = False

        layout.separator()

        layout.operator("pose.push", icon='PUSH_POSE')
        layout.operator("pose.relax", icon='RELAX_POSE')
        layout.operator("pose.breakdown", icon='BREAKDOWNER_POSE')
        layout.operator("pose.blend_to_neighbor", icon="BLEND_TO_NEIGHBOUR")

        layout.separator()

        layout.operator("pose.paths_calculate", text="Calculate Motion Paths", icon='MOTIONPATHS_CALCULATE')
        layout.operator("pose.paths_clear", text="Clear all", icon='MOTIONPATHS_CLEAR')
        layout.operator("pose.paths_update", text="Update Armature Motion Paths", icon="MOTIONPATHS_UPDATE")
        layout.operator("pose.paths_update_visible", text="Update All Motion Paths", icon="MOTIONPATHS_UPDATE")

        layout.separator()

        layout.operator("pose.hide", icon="HIDE_ON").unselected = False
        layout.operator("pose.reveal", icon="HIDE_OFF")

        layout.separator()

        layout.operator("pose.user_transforms_clear", icon="NODE_TRANSFORM_CLEAR")


class BoneOptions:
    def draw(self, context):
        layout = self.layout

        options = [
            "show_wire",
            "use_deform",
            "use_envelope_multiply",
            "use_inherit_rotation",
        ]

        if context.mode == 'EDIT_ARMATURE':
            bone_props = bpy.types.EditBone.bl_rna.properties
            data_path_iter = "selected_bones"
            opt_suffix = ""
            options.append("lock")
        else:  # pose-mode
            bone_props = bpy.types.Bone.bl_rna.properties
            data_path_iter = "selected_pose_bones"
            opt_suffix = "bone."

        for opt in options:
            props = layout.operator("wm.context_collection_boolean_set", text=bone_props[opt].name,
                                    text_ctxt=i18n_contexts.default)
            props.data_path_iter = data_path_iter
            props.data_path_item = opt_suffix + opt
            props.type = self.type


class VIEW3D_MT_bone_options_toggle(Menu, BoneOptions):
    bl_label = "Toggle Bone Options"
    type = 'TOGGLE'


class VIEW3D_MT_bone_options_enable(Menu, BoneOptions):
    bl_label = "Enable Bone Options"
    type = 'ENABLE'


class VIEW3D_MT_bone_options_disable(Menu, BoneOptions):
    bl_label = "Disable Bone Options"
    type = 'DISABLE'


# ********** Edit Menus, suffix from ob.type **********


class VIEW3D_MT_edit_mesh(Menu):
    bl_label = "Mesh"

    def draw(self, _context):
        layout = self.layout

        with_bullet = bpy.app.build_options.bullet

        layout.menu("VIEW3D_MT_edit_mesh_legacy")

        layout.menu("VIEW3D_MT_transform")
        layout.menu("VIEW3D_MT_mirror")
        layout.menu("VIEW3D_MT_snap")

        layout.separator()

        layout.operator("mesh.duplicate_move", text="Duplicate", icon="DUPLICATE")
        layout.menu("VIEW3D_MT_edit_mesh_extrude")

        layout.separator()

        layout.menu("VIEW3D_MT_edit_mesh_merge", text="Merge")
        layout.menu("VIEW3D_MT_edit_mesh_split", text="Split")
        layout.operator_menu_enum("mesh.separate", "type")

        layout.separator()

        layout.operator("mesh.knife_project", icon='KNIFE_PROJECT')

        if with_bullet:
            layout.operator("mesh.convex_hull", icon="CONVEXHULL")

        layout.separator()

        layout.operator("mesh.symmetrize", icon="SYMMETRIZE", text="Symmetrize")
        layout.operator("mesh.symmetry_snap", icon="SNAP_SYMMETRY")

        layout.separator()

        layout.menu("VIEW3D_MT_edit_mesh_normals")
        layout.menu("VIEW3D_MT_edit_mesh_shading")
        layout.menu("VIEW3D_MT_edit_mesh_weights")
        layout.operator("mesh.attribute_set", icon = "NODE_ATTRIBUTE")
        layout.menu("VIEW3D_MT_edit_mesh_sort_elements")
        layout.menu("VIEW3D_MT_subdivision_set")

        layout.separator()

        layout.menu("VIEW3D_MT_edit_mesh_showhide")
        layout.menu("VIEW3D_MT_edit_mesh_clean")

        layout.separator()

        layout.menu("VIEW3D_MT_edit_mesh_delete")
        layout.menu("VIEW3D_MT_edit_mesh_dissolve")
        layout.menu("VIEW3D_MT_edit_mesh_select_mode")


class VIEW3D_MT_edit_mesh_legacy(Menu):
    bl_label = "Legacy"

    def draw(self, context):
        layout = self.layout

        layout.operator("mesh.bisect", text = "Bisect", icon = 'BISECT')
        layout.operator("mesh.knife_tool", text = "Knife", icon = 'KNIFE')


class VIEW3D_MT_edit_mesh_sort_elements(Menu):
    bl_label = "Sort Elements"

    def draw(self, context):
        layout = self.layout

        layout.operator("mesh.sort_elements", text="View Z Axis", icon="Z_ICON").type = 'VIEW_ZAXIS'
        layout.operator("mesh.sort_elements", text="View X Axis", icon="X_ICON").type = 'VIEW_XAXIS'
        layout.operator("mesh.sort_elements", text="Cursor Distance", icon="CURSOR").type = 'CURSOR_DISTANCE'
        layout.operator("mesh.sort_elements", text="Material", icon="MATERIAL").type = 'MATERIAL'
        layout.operator("mesh.sort_elements", text="Selected", icon="RESTRICT_SELECT_OFF").type = 'SELECTED'
        layout.operator("mesh.sort_elements", text="Randomize", icon="RANDOMIZE").type = 'RANDOMIZE'
        layout.operator("mesh.sort_elements", text="Reverse", icon="SWITCH_DIRECTION").type = 'REVERSE'


class VIEW3D_MT_edit_mesh_context_menu(Menu):
    bl_label = ""

    def draw(self, context):

        def count_selected_items_for_objects_in_mode():
            selected_verts_len = 0
            selected_edges_len = 0
            selected_faces_len = 0
            for ob in context.objects_in_mode_unique_data:
                v, e, f = ob.data.count_selected_items()
                selected_verts_len += v
                selected_edges_len += e
                selected_faces_len += f
            return (selected_verts_len, selected_edges_len, selected_faces_len)

        is_vert_mode, is_edge_mode, is_face_mode = context.tool_settings.mesh_select_mode
        selected_verts_len, selected_edges_len, selected_faces_len = count_selected_items_for_objects_in_mode()

        del count_selected_items_for_objects_in_mode

        layout = self.layout

        with_freestyle = bpy.app.build_options.freestyle

        layout.operator_context = 'INVOKE_REGION_WIN'

        # If nothing is selected
        # (disabled for now until it can be made more useful).
        '''
        # If nothing is selected
        if not (selected_verts_len or selected_edges_len or selected_faces_len):
            layout.menu("VIEW3D_MT_mesh_add", text="Add", text_ctxt=i18n_contexts.operator_default)

            return
        '''

        # Else something is selected

        row = layout.row()

        if is_vert_mode:
            col = row.column(align=True)

            col.label(text="Vertex Context Menu", icon='VERTEXSEL')
            col.separator()

            # Additive Operators
            col.operator("mesh.subdivide", text="Subdivide", icon="SUBDIVIDE_EDGES")

            col.separator()

            col.operator("mesh.extrude_vertices_move", text="Extrude Vertices", icon='EXTRUDE_REGION')

            col.separator()  # BFA-Draise - Seperated Legacy operator to be in own group like in the Legacy Menu, also consistent order

            col.operator("mesh.bevel", text="Bevel Vertices", icon='BEVEL').affect = 'VERTICES'

            col.separator()  # BFA-Draise - Seperated Legacy operator to be in own group like in the Legacy Menu, also consistent order

            if selected_verts_len > 1:
                col.separator()
                col.operator("mesh.edge_face_add", text="Make Edge/Face", icon='MAKE_EDGEFACE')
                col.operator("mesh.vert_connect_path", text="Connect Vertex Path", icon="VERTEXCONNECTPATH")
                col.operator("mesh.vert_connect", text="Connect Vertex Pairs", icon="VERTEXCONNECT")

            col.separator()

            # Deform Operators
            col.operator("transform.push_pull", text="Push/Pull", icon='PUSH_PULL')
            col.operator("transform.shrink_fatten", text="Shrink Fatten", icon='SHRINK_FATTEN')
            col.operator("transform.shear", text="Shear", icon="SHEAR")
            col.operator_context = 'EXEC_REGION_WIN'
            col.operator("transform.vertex_random", text="Randomize Vertices", icon='RANDOMIZE')
            col.operator_context = 'INVOKE_REGION_WIN'
            col.operator("mesh.vertices_smooth_laplacian", text="Smooth Laplacian", icon="SMOOTH_LAPLACIAN")

            col.separator()

            col.menu("VIEW3D_MT_snap", text="Snap Vertices")
            col.operator("transform.mirror", text="Mirror Vertices", icon='TRANSFORM_MIRROR')

            col.separator()

            # Removal Operators
            if selected_verts_len > 1:
                col.menu("VIEW3D_MT_edit_mesh_merge", text="Merge Vertices")
            col.operator("mesh.split", icon="SPLIT")
            col.operator_menu_enum("mesh.separate", "type")
            col.operator("mesh.dissolve_verts", icon='DISSOLVE_VERTS')
            col.operator("mesh.delete", text="Delete Vertices", icon="DELETE").type = 'VERT'

        if is_edge_mode:

            col = row.column(align=True)
            col.label(text="Edge Context Menu", icon='EDGESEL')
            col.separator()

            # Additive Operators
            col.operator("mesh.subdivide", text="Subdivide", icon="SUBDIVIDE_EDGES")

            col.separator()

            col.operator("mesh.extrude_edges_move", text="Extrude Edges", icon='EXTRUDE_REGION')

            col.separator()  # BFA-Draise - Seperated Legacy operator to be in own group like in the Legacy Menu, also consistent order

            col.operator("mesh.bevel", text="Bevel Edges", icon="BEVEL").affect = 'EDGES'

            col.separator()  # BFA-Draise - Seperated Legacy operator to be in own group like in the Legacy Menu, also consistent order

            if selected_edges_len >= 1:  # BFA-Draise - Changed order of Make Edge before Bridge Edge Loop for consistency with Vertex Context
                col.operator("mesh.edge_face_add", text="Make Edge/Face", icon='MAKE_EDGEFACE')
            if selected_edges_len >= 2:
                col.operator("mesh.bridge_edge_loops", icon="BRIDGE_EDGELOOPS")
            if selected_edges_len >= 2:
                col.operator("mesh.fill", icon="FILL")

            col.separator()

            col.operator("mesh.loopcut_slide", icon="LOOP_CUT_AND_SLIDE")
            col.operator("mesh.offset_edge_loops_slide", icon="SLIDE_EDGE")

            col.separator()

            col.operator("mesh.knife_tool", icon='KNIFE')

            col.separator()

            # Deform Operators
            col.operator("mesh.edge_rotate", text="Rotate Edge CW", icon="ROTATECW").use_ccw = False
            col.operator("mesh.edge_split", icon="SPLITEDGE")

            col.separator()

            # Edge Flags
            col.operator("transform.edge_crease", icon="CREASE")
            col.operator("transform.edge_bevelweight", icon="BEVEL")

            col.separator()

            col.operator("mesh.mark_sharp", icon="MARKSHARPEDGES")
            col.operator("mesh.mark_sharp", text="Clear Sharp", icon="CLEARSHARPEDGES").clear = True

            if with_freestyle:
                col.separator()

                col.operator("mesh.mark_freestyle_edge", icon="MARK_FS_EDGE").clear = False
                col.operator("mesh.mark_freestyle_edge", text="Clear Freestyle Edge", icon="CLEAR_FS_EDGE").clear = True

            col.separator()

            # Removal Operators
            col.operator("mesh.unsubdivide", icon="UNSUBDIVIDE")
            col.operator("mesh.split", icon="SPLIT")
            col.operator_menu_enum("mesh.separate", "type")
            col.operator("mesh.dissolve_edges", icon='DISSOLVE_EDGES')
            col.operator("mesh.delete", text="Delete Edges", icon="DELETE").type = 'EDGE'

        if is_face_mode:
            allow_navigation = getattr(
                context.window_manager.keyconfigs.active.preferences,
                "use_transform_navigation",
                False)

            col = row.column(align=True)

            col.label(text="Face Context Menu", icon='FACESEL')
            col.separator()

            # Additive Operators
            col.operator("mesh.subdivide", text="Subdivide", icon="SUBDIVIDE_EDGES")

            col.separator()

            col.operator("view3d.edit_mesh_extrude_move_normal",
                         text="Extrude Faces", icon='EXTRUDE_REGION').allow_navigation = allow_navigation
            col.operator("view3d.edit_mesh_extrude_move_shrink_fatten",
                         text="Extrude Faces Along Normals", icon='EXTRUDE_REGION').allow_navigation = allow_navigation
            col.operator("mesh.extrude_faces_move",
                         text="Extrude Individual Faces", icon='EXTRUDE_REGION').TRANSFORM_OT_shrink_fatten.allow_navigation = allow_navigation

            col.separator()  # BFA-Draise - Legacy Operator Group

            # BFA-Draise - Legacy Operator Added to own group with consistent order
            col.operator("mesh.inset", icon="INSET_FACES")

            col.separator()

            col.separator()  # BFA-Draise - Seperated extrude operators to be in own group for consistency

            if selected_faces_len >= 2:
                col.operator("mesh.bridge_edge_loops", text="Bridge Faces", icon="BRIDGE_EDGELOOPS")

            # BFA-Draise - changed order after "Poke" for consistency to other menus
            col.operator("mesh.poke", icon="POKEFACES")

            # Modify Operators
            col.menu("VIEW3D_MT_uv_map", text="UV Unwrap Faces")

            col.separator()

            props = col.operator("mesh.quads_convert_to_tris", icon="TRIANGULATE")
            props.quad_method = props.ngon_method = 'BEAUTY'
            col.operator("mesh.tris_convert_to_quads", icon="TRISTOQUADS")

            col.separator()

            col.operator("mesh.faces_shade_smooth", icon='SHADING_SMOOTH')
            col.operator("mesh.faces_shade_flat", icon='SHADING_FLAT')

            col.separator()

            # Removal Operators
            col.operator("mesh.unsubdivide", icon="UNSUBDIVIDE")
            col.operator("mesh.split", icon="SPLIT")
            col.operator_menu_enum("mesh.separate", "type")
            col.operator("mesh.dissolve_faces", icon='DISSOLVE_FACES')
            col.operator("mesh.delete", text="Delete Faces", icon="DELETE").type = 'FACE'


class VIEW3D_MT_edit_mesh_select_mode(Menu):
    bl_label = "Mesh Select Mode"

    def draw(self, context):
        layout = self.layout

        layout.operator_context = 'INVOKE_REGION_WIN'
        layout.operator("mesh.select_mode", text="Vertex", icon='VERTEXSEL').type = 'VERT'
        layout.operator("mesh.select_mode", text="Edge", icon='EDGESEL').type = 'EDGE'
        layout.operator("mesh.select_mode", text="Face", icon='FACESEL').type = 'FACE'


class VIEW3D_MT_edit_mesh_extrude_dupli(bpy.types.Operator):
    """Duplicate or Extrude to Cursor\nCreates a slightly rotated copy of the current mesh selection\nThe tool can also extrude the selected geometry, dependant of the selection\nHotkey tool! """      # blender will use this as a tooltip for menu items and buttons.
    bl_idname = "mesh.dupli_extrude_cursor_norotate"        # unique identifier for buttons and menu items to reference.
    bl_label = "Duplicate or Extrude to Cursor"         # display name in the interface.
    bl_options = {'REGISTER', 'UNDO'}  # enable undo for the operator.

    def execute(self, context):        # execute() is called by blender when running the operator.
        bpy.ops.mesh.dupli_extrude_cursor('INVOKE_DEFAULT', rotate_source=False)
        return {'FINISHED'}


class VIEW3D_MT_edit_mesh_extrude_dupli_rotate(bpy.types.Operator):
    """Duplicate or Extrude to Cursor Rotated\nCreates a slightly rotated copy of the current mesh selection, and rotates the source slightly\nThe tool can also extrude the selected geometry, dependant of the selection\nHotkey tool!"""      # blender will use this as a tooltip for menu items and buttons.
    bl_idname = "mesh.dupli_extrude_cursor_rotate"        # unique identifier for buttons and menu items to reference.
    bl_label = "Duplicate or Extrude to Cursor Rotated"         # display name in the interface.
    bl_options = {'REGISTER', 'UNDO'}  # enable undo for the operator.

    def execute(self, context):        # execute() is called by blender when running the operator.
        bpy.ops.mesh.dupli_extrude_cursor('INVOKE_DEFAULT', rotate_source=True)
        return {'FINISHED'}


class VIEW3D_MT_edit_mesh_extrude(Menu):
    bl_label = "Extrude"

    def draw(self, context):
        from math import pi

        allow_navigation = getattr(
            context.window_manager.keyconfigs.active.preferences,
            "use_transform_navigation",
            False)

        layout = self.layout
        layout.operator_context = 'INVOKE_REGION_WIN'

        tool_settings = context.tool_settings
        select_mode = tool_settings.mesh_select_mode
        mesh = context.object.data

        if mesh.total_face_sel:
            layout.operator("view3d.edit_mesh_extrude_move_normal",
                            text="Extrude Faces", icon='EXTRUDE_REGION').allow_navigation = allow_navigation
            layout.operator("view3d.edit_mesh_extrude_move_shrink_fatten",
                            text="Extrude Faces Along Normals", icon='EXTRUDE_REGION').allow_navigation = allow_navigation
            layout.operator(
                "mesh.extrude_faces_move",
                text="Extrude Individual Faces", icon='EXTRUDE_REGION').TRANSFORM_OT_shrink_fatten.allow_navigation = allow_navigation
            layout.operator("view3d.edit_mesh_extrude_manifold_normal",
                            text="Extrude Manifold", icon='EXTRUDE_REGION').allow_navigation = allow_navigation

        if mesh.total_edge_sel and (select_mode[0] or select_mode[1]):
            layout.operator("mesh.extrude_edges_move",
                            text="Extrude Edges", icon='EXTRUDE_REGION').TRANSFORM_OT_translate.allow_navigation = allow_navigation

        if mesh.total_vert_sel and select_mode[0]:
            layout.operator("mesh.extrude_vertices_move",
                            text="Extrude Vertices", icon='EXTRUDE_REGION').TRANSFORM_OT_translate.allow_navigation = allow_navigation

        layout.separator()

        layout.operator("mesh.extrude_repeat", icon="REPEAT")
        layout.operator("mesh.spin", icon="SPIN").angle = pi * 2


class VIEW3D_MT_edit_mesh_vertices(Menu):
    bl_label = "Vertex"

    def draw(self, _context):
        layout = self.layout
        layout.operator_context = 'INVOKE_REGION_WIN'

        layout.menu("VIEW3D_MT_edit_mesh_vertices_legacy")
        layout.operator("mesh.dupli_extrude_cursor", icon="EXTRUDE_REGION").rotate_source = True

        layout.separator()

        layout.operator("mesh.edge_face_add", text="Make Edge/Face", icon='MAKE_EDGEFACE')
        layout.operator("mesh.vert_connect_path", text="Connect Vertex Path", icon="VERTEXCONNECTPATH")
        layout.operator("mesh.vert_connect", text="Connect Vertex Pairs", icon="VERTEXCONNECT")

        layout.separator()

        layout.operator_context = 'EXEC_REGION_WIN'
        layout.operator("mesh.vertices_smooth_laplacian", text="Smooth Laplacian", icon="SMOOTH_LAPLACIAN")
        layout.operator_context = 'INVOKE_REGION_WIN'

        layout.separator()

        layout.operator("transform.vert_crease", icon = "VERTEX_CREASE")

        layout.separator()

        layout.operator("mesh.blend_from_shape", icon="BLENDFROMSHAPE")
        layout.operator("mesh.shape_propagate_to_all", text="Propagate to Shapes", icon="SHAPEPROPAGATE")

        layout.separator()

        layout.menu("VIEW3D_MT_vertex_group")
        layout.menu("VIEW3D_MT_hook")

        layout.separator()

        layout.operator("object.vertex_parent_set", icon="VERTEX_PARENT")


class VIEW3D_MT_edit_mesh_vertices_legacy(Menu):
    bl_label = "Legacy"

    def draw(self, _context):
        layout = self.layout
        layout.operator_context = 'INVOKE_REGION_WIN'

        layout.operator("mesh.bevel", text="Bevel Vertices", icon="BEVEL").affect = 'VERTICES'

        layout.separator()

        props = layout.operator("mesh.rip_move", text="Rip Vertices", icon="RIP")
        props.MESH_OT_rip.use_fill = False
        props = layout.operator("mesh.rip_move", text="Rip Vertices and Fill", icon="RIP_FILL")
        props.MESH_OT_rip.use_fill = True
        layout.operator("mesh.rip_edge_move", text="Rip Vertices and Extend", icon="EXTEND_VERTICES")

        layout.separator()

        layout.operator("transform.vert_slide", text="Slide Vertices", icon="SLIDE_VERTEX")
        layout.operator_context = 'EXEC_REGION_WIN'
        layout.operator("mesh.vertices_smooth", text="Smooth Vertices", icon="SMOOTH_VERTEX").factor = 0.5
        layout.operator_context = 'INVOKE_REGION_WIN'


class VIEW3D_MT_edit_mesh_edges(Menu):
    bl_label = "Edge"

    def draw(self, context):
        layout = self.layout

        with_freestyle = bpy.app.build_options.freestyle

        layout.operator_context = 'INVOKE_REGION_WIN'

        layout.menu("VIEW3D_MT_edit_mesh_edges_legacy")

        layout.operator("mesh.bridge_edge_loops", icon="BRIDGE_EDGELOOPS")
        layout.operator("mesh.screw", icon="MOD_SCREW")

        layout.separator()

        layout.operator("mesh.subdivide", icon='SUBDIVIDE_EDGES')
        layout.operator("mesh.subdivide_edgering", icon="SUBDIV_EDGERING")
        layout.operator("mesh.unsubdivide", icon="UNSUBDIVIDE")

        layout.separator()

        layout.operator("mesh.edge_rotate", text="Rotate Edge CW", icon="ROTATECW").use_ccw = False
        layout.operator("mesh.edge_rotate", text="Rotate Edge CCW", icon="ROTATECCW").use_ccw = True

        layout.separator()

        layout.operator("transform.edge_crease", icon="CREASE")
        layout.operator("transform.edge_bevelweight", icon="BEVEL")

        layout.separator()

        layout.operator("mesh.mark_sharp", icon="MARKSHARPEDGES")
        layout.operator("mesh.mark_sharp", text="Clear Sharp", icon="CLEARSHARPEDGES").clear = True

        layout.operator("mesh.mark_sharp", text="Mark Sharp from Vertices", icon="MARKSHARPVERTS").use_verts = True
        props = layout.operator("mesh.mark_sharp", text="Clear Sharp from Vertices", icon="CLEARSHARPVERTS")
        props.use_verts = True
        props.clear = True

        if with_freestyle:
            layout.separator()

            layout.operator("mesh.mark_freestyle_edge", icon="MARK_FS_EDGE").clear = False
            layout.operator("mesh.mark_freestyle_edge", text="Clear Freestyle Edge", icon="CLEAR_FS_EDGE").clear = True


class VIEW3D_MT_edit_mesh_edges_legacy(Menu):
    bl_label = "Legacy"

    def draw(self, _context):
        layout = self.layout

        layout.operator("mesh.bevel", text="Bevel Edges", icon="BEVEL").affect = 'EDGES'

        layout.separator()

        layout.operator("transform.edge_slide", icon="SLIDE_EDGE")
        props = layout.operator("mesh.loopcut_slide", icon="LOOP_CUT_AND_SLIDE")
        props.TRANSFORM_OT_edge_slide.release_confirm = False
        layout.operator("mesh.offset_edge_loops_slide", icon="OFFSET_EDGE_SLIDE")


class VIEW3D_MT_edit_mesh_faces_data(Menu):
    bl_label = "Face Data"

    def draw(self, _context):
        layout = self.layout

        with_freestyle = bpy.app.build_options.freestyle

        layout.operator_context = 'INVOKE_REGION_WIN'

        layout.operator("mesh.colors_rotate", icon="ROTATE_COLORS")
        layout.operator("mesh.colors_reverse", icon="REVERSE_COLORS")

        layout.separator()

        layout.operator("mesh.uvs_rotate", icon="ROTATE_UVS")
        layout.operator("mesh.uvs_reverse", icon="REVERSE_UVS")

        layout.separator()

        layout.operator("mesh.flip_quad_tessellation")

        if with_freestyle:
            layout.separator()
            layout.operator("mesh.mark_freestyle_face", icon="MARKFSFACE").clear = False
            layout.operator("mesh.mark_freestyle_face", text="Clear Freestyle Face", icon="CLEARFSFACE").clear = True


class VIEW3D_MT_edit_mesh_faces(Menu):
    bl_label = "Face"
    bl_idname = "VIEW3D_MT_edit_mesh_faces"

    def draw(self, context):
        allow_navigation = getattr(
            context.window_manager.keyconfigs.active.preferences,
            "use_transform_navigation",
            False)

        layout = self.layout

        layout.operator_context = 'INVOKE_REGION_WIN'

        layout.menu("VIEW3D_MT_edit_mesh_faces_legacy")

        layout.operator("mesh.poke", icon="POKEFACES")
        layout.operator("view3d.edit_mesh_extrude_move_normal",
                        text="Extrude Faces", icon='EXTRUDE_REGION').allow_navigation = allow_navigation
        layout.operator("view3d.edit_mesh_extrude_move_shrink_fatten",
                        text="Extrude Faces Along Normals", icon='EXTRUDE_REGION').allow_navigation = allow_navigation
        layout.operator(
            "mesh.extrude_faces_move",
            text="Extrude Individual Faces", icon='EXTRUDE_REGION').TRANSFORM_OT_shrink_fatten.allow_navigation = allow_navigation

        layout.separator()

        props = layout.operator("mesh.quads_convert_to_tris", icon="TRIANGULATE")
        props.quad_method = props.ngon_method = 'BEAUTY'
        layout.operator("mesh.tris_convert_to_quads", icon="TRISTOQUADS")
        layout.operator("mesh.solidify", text="Solidify Faces", icon="SOLIDIFY")
        layout.operator("mesh.wireframe", icon="WIREFRAME")

        layout.separator()

        layout.operator("mesh.fill", icon="FILL")
        layout.operator("mesh.fill_grid", icon="GRIDFILL")
        layout.operator("mesh.beautify_fill", icon="BEAUTIFY")

        layout.separator()

        layout.operator("mesh.intersect", icon="INTERSECT")
        layout.operator("mesh.intersect_boolean", icon="BOOLEAN_INTERSECT")

        layout.separator()

        layout.operator("mesh.face_split_by_edges", icon="SPLITBYEDGES")

        layout.separator()

        layout.menu("VIEW3D_MT_edit_mesh_faces_data")


class VIEW3D_MT_edit_mesh_faces_legacy(Menu):
    bl_label = "Legacy"

    def draw(self, context):

        # bfa - checking if in edit mode and in wich select mode we are.
        # We need to check for all three select modes, or the menu remains empty.
        # See also the specials menu
        def count_selected_items_for_objects_in_mode():
            selected_verts_len = 0
            selected_edges_len = 0
            selected_faces_len = 0
            for ob in context.objects_in_mode_unique_data:
                v, e, f = ob.data.count_selected_items()
                selected_verts_len += v
                selected_edges_len += e
                selected_faces_len += f
            return (selected_verts_len, selected_edges_len, selected_faces_len)

        is_vert_mode, is_edge_mode, is_face_mode = context.tool_settings.mesh_select_mode
        selected_verts_len, selected_edges_len, selected_faces_len = count_selected_items_for_objects_in_mode()

        del count_selected_items_for_objects_in_mode

        layout = self.layout

        layout.operator("mesh.inset", icon="INSET_FACES")

        # bfa - we need the check, or BFA will crash at this operator
        if selected_faces_len >= 2:
            layout.operator("mesh.bridge_edge_loops", text="Bridge Faces", icon="BRIDGE_EDGELOOPS")


class VIEW3D_MT_edit_mesh_normals_select_strength(Menu):
    bl_label = "Select by Face Strength"

    def draw(self, _context):
        layout = self.layout

        props = layout.operator("mesh.mod_weighted_strength", text="Weak", icon='FACESEL')
        props.set = False
        props.face_strength = 'WEAK'

        props = layout.operator("mesh.mod_weighted_strength", text="Medium", icon='FACESEL')
        props.set = False
        props.face_strength = 'MEDIUM'

        props = layout.operator("mesh.mod_weighted_strength", text="Strong", icon='FACESEL')
        props.set = False
        props.face_strength = 'STRONG'


class VIEW3D_MT_edit_mesh_normals_set_strength(Menu):
    bl_label = "Set Face Strength"

    def draw(self, _context):
        layout = self.layout

        props = layout.operator("mesh.mod_weighted_strength", text="Weak", icon='NORMAL_SETSTRENGTH')
        props.set = True
        props.face_strength = 'WEAK'

        props = layout.operator("mesh.mod_weighted_strength", text="Medium", icon='NORMAL_SETSTRENGTH')
        props.set = True
        props.face_strength = 'MEDIUM'

        props = layout.operator("mesh.mod_weighted_strength", text="Strong", icon='NORMAL_SETSTRENGTH')
        props.set = True
        props.face_strength = 'STRONG'


class VIEW3D_MT_edit_mesh_normals_average(Menu):
    bl_label = "Average"

    def draw(self, _context):
        layout = self.layout

        layout.operator("mesh.average_normals", text="Custom Normal",
                        icon="NORMAL_AVERAGE").average_type = 'CUSTOM_NORMAL'
        layout.operator("mesh.average_normals", text="Face Area", icon="NORMAL_AVERAGE").average_type = 'FACE_AREA'
        layout.operator("mesh.average_normals", text="Corner Angle",
                        icon="NORMAL_AVERAGE").average_type = 'CORNER_ANGLE'


class VIEW3D_MT_edit_mesh_normals(Menu):
    bl_label = "Normals"

    def draw(self, _context):
        layout = self.layout

        layout.operator(
            "mesh.normals_make_consistent",
            text="Recalculate Outside",
            icon='RECALC_NORMALS').inside = False
        layout.operator(
            "mesh.normals_make_consistent",
            text="Recalculate Inside",
            icon='RECALC_NORMALS_INSIDE').inside = True
        layout.operator("mesh.flip_normals", text="Flip", icon='FLIP_NORMALS')

        layout.separator()

        layout.operator("mesh.set_normals_from_faces", text="Set from Faces", icon='SET_FROM_FACES')

        layout.operator_context = 'INVOKE_REGION_WIN'
        layout.operator("transform.rotate_normal", text="Rotate", icon="NORMAL_ROTATE")
        layout.operator("mesh.point_normals", text="Point normals to target", icon="NORMAL_TARGET")

        layout.operator_context = 'EXEC_REGION_WIN'
        layout.operator("mesh.merge_normals", text="Merge", icon="MERGE")
        layout.operator("mesh.split_normals", text="Split", icon="SPLIT")
        layout.menu("VIEW3D_MT_edit_mesh_normals_average", text="Average")

        layout.separator()

        layout.operator("mesh.normals_tools", text="Copy Vectors", icon="COPYDOWN").mode = 'COPY'
        layout.operator("mesh.normals_tools", text="Paste Vectors", icon="PASTEDOWN").mode = 'PASTE'

        layout.operator("mesh.smooth_normals", text="Smooth Vectors", icon="NORMAL_SMOOTH")
        layout.operator("mesh.normals_tools", text="Reset Vectors", icon="RESET").mode = 'RESET'

        layout.separator()

        layout.menu("VIEW3D_MT_edit_mesh_normals_select_strength", icon="HAND")
        layout.menu("VIEW3D_MT_edit_mesh_normals_set_strength", icon="MESH_PLANE")


class VIEW3D_MT_edit_mesh_shading(Menu):
    bl_label = "Shading"

    def draw(self, _context):
        layout = self.layout

        layout.operator("mesh.faces_shade_smooth", icon='SHADING_SMOOTH')
        layout.operator("mesh.faces_shade_flat", icon='SHADING_FLAT')

        layout.separator()

        layout.operator("mesh.mark_sharp", text="Smooth Edges", icon='SHADING_EDGE_SMOOTH').clear = True
        layout.operator("mesh.mark_sharp", text="Sharp Edges", icon='SHADING_EDGE_SHARP')

        layout.separator()

        props = layout.operator("mesh.mark_sharp", text="Smooth Vertices", icon='SHADING_VERT_SMOOTH')
        props.use_verts = True
        props.clear = True

        layout.operator("mesh.mark_sharp", text="Sharp Vertices", icon='SHADING_VERT_SHARP').use_verts = True


class VIEW3D_MT_edit_mesh_weights(Menu):
    bl_label = "Weights"

    def draw(self, _context):
        VIEW3D_MT_paint_weight.draw_generic(self.layout, is_editmode=True)


class VIEW3D_MT_edit_mesh_clean(Menu):
    bl_label = "Clean Up"

    def draw(self, _context):
        layout = self.layout

        layout.operator("mesh.delete_loose", icon="DELETE")

        layout.separator()

        layout.operator("mesh.decimate", icon="DECIMATE")
        layout.operator("mesh.dissolve_degenerate", icon="DEGENERATE_DISSOLVE")
        layout.operator("mesh.dissolve_limited", icon='DISSOLVE_LIMITED')
        layout.operator("mesh.face_make_planar", icon="MAKE_PLANAR")

        layout.separator()

        layout.operator("mesh.vert_connect_nonplanar", icon="SPLIT_NONPLANAR")
        layout.operator("mesh.vert_connect_concave", icon="SPLIT_CONCAVE")
        layout.operator("mesh.fill_holes", icon="FILL_HOLE")


class VIEW3D_MT_edit_mesh_delete(Menu):
    bl_label = "Delete"

    def draw(self, _context):
        layout = self.layout

        layout.operator_enum("mesh.delete", "type")

        layout.separator()

        layout.operator("mesh.delete_edgeloop", text="Edge Loops", icon="DELETE")


class VIEW3D_MT_edit_mesh_dissolve(Menu):
    bl_label = "Dissolve"

    def draw(self, context):
        layout = self.layout

        layout.operator("mesh.dissolve_verts", icon='DISSOLVE_VERTS')
        layout.operator("mesh.dissolve_edges", icon='DISSOLVE_EDGES')
        layout.operator("mesh.dissolve_faces", icon='DISSOLVE_FACES')

        layout.separator()

        layout.operator("mesh.dissolve_limited", icon='DISSOLVE_LIMITED')
        layout.operator("mesh.dissolve_mode", icon='DISSOLVE_SELECTION')

        layout.separator()

        layout.operator("mesh.edge_collapse", icon='EDGE_COLLAPSE')


class VIEW3D_MT_edit_mesh_merge(Menu):
    bl_label = "Merge"

    def draw(self, _context):
        layout = self.layout

        layout.operator_enum("mesh.merge", "type")

        layout.separator()

        layout.operator("mesh.remove_doubles", text="By Distance", icon="REMOVE_DOUBLES")


class VIEW3D_MT_edit_mesh_split(Menu):
    bl_label = "Split"

    def draw(self, _context):
        layout = self.layout

        layout.operator("mesh.split", text="Selection", icon="SPLIT")

        layout.separator()

        layout.operator_enum("mesh.edge_split", "type")


class VIEW3D_MT_edit_mesh_showhide(Menu):
    bl_label = "Show/Hide"

    def draw(self, context):
        layout = self.layout

        layout.operator("mesh.reveal", text="Show Hidden", icon="HIDE_OFF")
        layout.operator("mesh.hide", text="Hide Selected", icon="HIDE_ON").unselected = False
        layout.operator("mesh.hide", text="Hide Unselected", icon="HIDE_UNSELECTED").unselected = True


class VIEW3D_MT_edit_gpencil_delete(Menu):
    bl_label = "Delete"

    def draw(self, _context):
        layout = self.layout

        layout.operator_enum("gpencil.delete", "type")

        layout.separator()

        layout.operator("gpencil.delete", text="Delete Active Keyframe (Active Layer)", icon='DELETE').type = 'FRAME'
        layout.operator("gpencil.active_frames_delete_all", text="Delete Active Keyframes (All Layers)", icon='DELETE')


class VIEW3D_MT_sculpt_gpencil_copy(Menu):
    bl_label = "Copy"

    def draw(self, _context):
        layout = self.layout

        layout.operator("gpencil.copy", text="Copy", icon='COPYDOWN')


# Edit Curve
# draw_curve is used by VIEW3D_MT_edit_curve and VIEW3D_MT_edit_surface


def draw_curve(self, _context):
    layout = self.layout

    edit_object = _context.edit_object

    layout.menu("VIEW3D_MT_transform")
    layout.menu("VIEW3D_MT_mirror")
    layout.menu("VIEW3D_MT_snap")

    layout.separator()

    if edit_object.type == 'SURFACE':
        layout.operator("curve.spin", icon='SPIN')
    layout.operator("curve.duplicate_move", text="Duplicate", icon="DUPLICATE")

    layout.separator()

    layout.operator("curve.split", icon="SPLIT")
    layout.operator("curve.separate", icon="SEPARATE")

    layout.separator()

    layout.operator("curve.cyclic_toggle", icon='TOGGLE_CYCLIC')
    if edit_object.type == 'CURVE':
        layout.operator("curve.decimate", icon="DECIMATE")
        layout.operator_menu_enum("curve.spline_type_set", "type")

    layout.separator()

    if edit_object.type == 'CURVE':
        layout.operator("transform.tilt", icon="TILT")
        layout.operator("curve.tilt_clear", icon="CLEAR_TILT")

    layout.separator()

    if edit_object.type == 'CURVE':
        layout.menu("VIEW3D_MT_edit_curve_handle_type_set")
        layout.operator("curve.normals_make_consistent", icon='RECALC_NORMALS')

    layout.separator()

    layout.menu("VIEW3D_MT_edit_curve_showhide")

    layout.separator()

    layout.menu("VIEW3D_MT_edit_curve_delete")
    if edit_object.type == 'CURVE':
        layout.operator("curve.dissolve_verts", icon='DISSOLVE_VERTS')


class VIEW3D_MT_edit_curve(Menu):
    bl_label = "Curve"

    draw = draw_curve


class VIEW3D_MT_edit_curve_ctrlpoints(Menu):
    bl_label = "Control Points"

    def draw(self, context):
        layout = self.layout

        edit_object = context.edit_object

        if edit_object.type in {'CURVE', 'SURFACE'}:
            layout.operator("curve.extrude_move", text="Extrude Curve", icon='EXTRUDE_REGION')
            layout.operator("curve.vertex_add", icon='EXTRUDE_REGION')

            layout.separator()

            layout.operator("curve.make_segment", icon="MAKE_CURVESEGMENT")

            layout.separator()

            if edit_object.type == 'CURVE':
                layout.operator("transform.tilt", icon='TILT')
                layout.operator("curve.tilt_clear", icon="CLEAR_TILT")

                layout.separator()

                layout.menu("VIEW3D_MT_edit_curve_handle_type_set")
                layout.operator("curve.normals_make_consistent", icon='RECALC_NORMALS')

                layout.separator()

            layout.operator("curve.smooth", icon='PARTICLEBRUSH_SMOOTH')
            if edit_object.type == 'CURVE':
                layout.operator("curve.smooth_weight", icon="SMOOTH_WEIGHT")
                layout.operator("curve.smooth_radius", icon="SMOOTH_RADIUS")
                layout.operator("curve.smooth_tilt", icon="SMOOTH_TILT")

            layout.separator()

        layout.menu("VIEW3D_MT_hook")

        layout.separator()

        layout.operator("object.vertex_parent_set", icon="VERTEX_PARENT")


class VIEW3D_MT_edit_curve_handle_type_set(Menu):
    bl_label = "Set Handle Type"

    def draw(self, context):
        layout = self.layout

        layout.operator("curve.handle_type_set", icon='HANDLE_AUTO', text="Automatic").type = 'AUTOMATIC'
        layout.operator("curve.handle_type_set", icon='HANDLE_VECTOR', text="Vector").type = 'VECTOR'
        layout.operator("curve.handle_type_set", icon='HANDLE_ALIGNED', text="Aligned").type = 'ALIGNED'
        layout.operator("curve.handle_type_set", icon='HANDLE_FREE', text="Free").type = 'FREE_ALIGN'

        layout.separator()

        layout.operator("curve.handle_type_set", icon='HANDLE_FREE',
                        text="Toggle Free / Aligned").type = 'TOGGLE_FREE_ALIGN'


class VIEW3D_MT_edit_curve_segments(Menu):
    bl_label = "Segments"

    def draw(self, _context):
        layout = self.layout

        layout.operator("curve.subdivide", icon='SUBDIVIDE_EDGES')
        layout.operator("curve.switch_direction", icon='SWITCH_DIRECTION')


class VIEW3D_MT_edit_curve_context_menu(Menu):
    bl_label = "Curve Context Menu"

    def draw(self, _context):
        # TODO(campbell): match mesh vertex menu.

        layout = self.layout

        layout.operator_context = 'INVOKE_DEFAULT'

        # Add
        layout.operator("curve.subdivide", icon='SUBDIVIDE_EDGES')
        layout.operator("curve.extrude_move", text="Extrude Curve", icon='EXTRUDE_REGION')
        layout.operator("curve.make_segment", icon="MAKE_CURVESEGMENT")
        layout.operator("curve.duplicate_move", text="Duplicate", icon="DUPLICATE")

        layout.separator()

        # Transform
        layout.operator("transform.transform", text="Radius", icon='SHRINK_FATTEN').mode = 'CURVE_SHRINKFATTEN'
        layout.operator("transform.tilt", icon='TILT')
        layout.operator("curve.tilt_clear", icon="CLEAR_TILT")
        layout.operator("curve.smooth", icon='PARTICLEBRUSH_SMOOTH')
        layout.operator("curve.smooth_tilt", icon="SMOOTH_TILT")
        layout.operator("curve.smooth_radius", icon="SMOOTH_RADIUS")

        layout.separator()

        layout.menu("VIEW3D_MT_mirror")
        layout.menu("VIEW3D_MT_snap")

        layout.separator()

        # Modify
        layout.operator_menu_enum("curve.spline_type_set", "type")
        layout.operator_menu_enum("curve.handle_type_set", "type")
        layout.operator("curve.cyclic_toggle", icon='TOGGLE_CYCLIC')
        layout.operator("curve.switch_direction", icon='SWITCH_DIRECTION')

        layout.separator()

        layout.operator("curve.normals_make_consistent", icon='RECALC_NORMALS')
        layout.operator("curve.spline_weight_set", icon="MOD_VERTEX_WEIGHT")
        layout.operator("curve.radius_set", icon="RADIUS")

        layout.separator()

        # Remove
        layout.operator("curve.split", icon="SPLIT")
        layout.operator("curve.decimate", icon="DECIMATE")
        layout.operator("curve.separate", icon="SEPARATE")
        layout.operator("curve.dissolve_verts", icon='DISSOLVE_VERTS')
        layout.operator("curve.delete", text="Delete Segment", icon="DELETE").type = 'SEGMENT'
        layout.operator("curve.delete", text="Delete Point", icon="DELETE").type = 'VERT'


class VIEW3D_MT_edit_curve_delete(Menu):
    bl_label = "Delete"

    def draw(self, _context):
        layout = self.layout

        layout.operator("curve.delete", text="Vertices", icon="DELETE").type = 'VERT'
        layout.operator("curve.delete", text="Segment", icon="DELETE").type = 'SEGMENT'


class VIEW3D_MT_edit_curve_showhide(Menu):
    bl_label = "Show/Hide"

    def draw(self, context):
        layout = self.layout

        layout.operator("curve.reveal", text="Show Hidden", icon="HIDE_OFF")
        layout.operator("curve.hide", text="Hide Selected", icon="HIDE_ON").unselected = False
        layout.operator("curve.hide", text="Hide Unselected", icon="HIDE_UNSELECTED").unselected = True


class VIEW3D_MT_edit_surface(Menu):
    bl_label = "Surface"

    draw = draw_curve


class VIEW3D_MT_edit_font_chars(Menu):
    bl_label = "Special Characters"

    def draw(self, _context):
        layout = self.layout

        layout.operator("font.text_insert", text="Copyright", icon="COPYRIGHT").text = "\u00A9"
        layout.operator("font.text_insert", text="Registered Trademark", icon="TRADEMARK").text = "\u00AE"

        layout.separator()

        layout.operator("font.text_insert", text="Degree Sign", icon="DEGREE").text = "\u00B0"
        layout.operator("font.text_insert", text="Multiplication Sign", icon="MULTIPLICATION").text = "\u00D7"
        layout.operator("font.text_insert", text="Circle", icon="CIRCLE").text = "\u008A"

        layout.separator()

        layout.operator("font.text_insert", text="Superscript 1", icon="SUPER_ONE").text = "\u00B9"
        layout.operator("font.text_insert", text="Superscript 2", icon="SUPER_TWO").text = "\u00B2"
        layout.operator("font.text_insert", text="Superscript 3", icon="SUPER_THREE").text = "\u00B3"

        layout.separator()

        layout.operator("font.text_insert", text="Double >>", icon="DOUBLE_RIGHT").text = "\u00BB"
        layout.operator("font.text_insert", text="Double <<", icon="DOUBLE_LEFT").text = "\u00AB"
        layout.operator("font.text_insert", text="Promillage", icon="PROMILLE").text = "\u2030"

        layout.separator()

        layout.operator("font.text_insert", text="Dutch Florin", icon="DUTCH_FLORIN").text = "\u00A4"
        layout.operator("font.text_insert", text="British Pound", icon="POUND").text = "\u00A3"
        layout.operator("font.text_insert", text="Japanese Yen", icon="YEN").text = "\u00A5"

        layout.separator()

        layout.operator("font.text_insert", text="German S", icon="GERMAN_S").text = "\u00DF"
        layout.operator("font.text_insert", text="Spanish Question Mark", icon="SPANISH_QUESTION").text = "\u00BF"
        layout.operator("font.text_insert", text="Spanish Exclamation Mark", icon="SPANISH_EXCLAMATION").text = "\u00A1"


class VIEW3D_MT_edit_font_kerning(Menu):
    bl_label = "Kerning"

    def draw(self, context):
        layout = self.layout

        ob = context.active_object
        text = ob.data
        kerning = text.edit_format.kerning

        layout.operator("font.change_spacing", text="Decrease Kerning", icon="DECREASE_KERNING").delta = -1.0
        layout.operator("font.change_spacing", text="Increase Kerning", icon="INCREASE_KERNING").delta = 1.0
        layout.operator("font.change_spacing", text="Reset Kerning", icon="RESET").delta = -kerning


class VIEW3D_MT_edit_font_move(Menu):
    bl_label = "Move Cursor"

    def draw(self, _context):
        layout = self.layout

        layout.operator_enum("font.move", "type")


class VIEW3D_MT_edit_font_delete(Menu):
    bl_label = "Delete"

    def draw(self, _context):
        layout = self.layout

        layout.operator("font.delete", text="Previous Character", icon="DELETE").type = 'PREVIOUS_CHARACTER'
        layout.operator("font.delete", text="Next Character", icon="DELETE").type = 'NEXT_CHARACTER'
        layout.operator("font.delete", text="Previous Word", icon="DELETE").type = 'PREVIOUS_WORD'
        layout.operator("font.delete", text="Next Word", icon="DELETE").type = 'NEXT_WORD'


class VIEW3D_MT_edit_font(Menu):
    bl_label = "Text"

    def draw(self, _context):
        layout = self.layout

        layout.operator("font.text_cut", text="Cut", icon="CUT")
        layout.operator("font.text_copy", text="Copy", icon='COPYDOWN')
        layout.operator("font.text_paste", text="Paste", icon='PASTEDOWN')

        layout.separator()

        layout.operator("font.text_paste_from_file", icon='PASTEDOWN')

        layout.separator()

        layout.operator("font.case_set", text="To Uppercase", icon="SET_UPPERCASE").case = 'UPPER'
        layout.operator("font.case_set", text="To Lowercase", icon="SET_LOWERCASE").case = 'LOWER'

        layout.separator()

        layout.menu("VIEW3D_MT_edit_font_chars")
        layout.menu("VIEW3D_MT_edit_font_move")

        layout.separator()

        layout.operator("font.style_toggle", text="Toggle Bold", icon='BOLD').style = 'BOLD'
        layout.operator("font.style_toggle", text="Toggle Italic", icon='ITALIC').style = 'ITALIC'
        layout.operator("font.style_toggle", text="Toggle Underline", icon='UNDERLINE').style = 'UNDERLINE'
        layout.operator("font.style_toggle", text="Toggle Small Caps", icon='SMALL_CAPS').style = 'SMALL_CAPS'

        layout.menu("VIEW3D_MT_edit_font_kerning")

        layout.separator()

        layout.menu("VIEW3D_MT_edit_font_delete")


class VIEW3D_MT_edit_font_context_menu(Menu):
    bl_label = "Text Context Menu"

    def draw(self, _context):
        layout = self.layout

        layout.operator_context = 'INVOKE_DEFAULT'

        layout.operator("font.text_cut", text="Cut", icon="CUT")
        layout.operator("font.text_copy", text="Copy", icon='COPYDOWN')
        layout.operator("font.text_paste", text="Paste", icon='PASTEDOWN')

        layout.separator()

        layout.operator("font.select_all", icon="SELECT_ALL")

        layout.separator()

        layout.menu("VIEW3D_MT_edit_font")


class VIEW3D_MT_edit_meta(Menu):
    bl_label = "Metaball"

    def draw(self, _context):
        layout = self.layout

        layout.menu("VIEW3D_MT_transform")
        layout.menu("VIEW3D_MT_mirror")
        layout.menu("VIEW3D_MT_snap")

        layout.separator()

        layout.operator("mball.duplicate_metaelems", text="Duplicate", icon="DUPLICATE")

        layout.separator()

        layout.menu("VIEW3D_MT_edit_meta_showhide")

        layout.operator_context = 'EXEC_REGION_WIN'
        layout.operator("mball.delete_metaelems", text="Delete", icon="DELETE")


class VIEW3D_MT_edit_meta_showhide(Menu):
    bl_label = "Show/Hide"

    def draw(self, _context):
        layout = self.layout

        layout.operator("mball.reveal_metaelems", text="Show Hidden", icon="HIDE_OFF")
        layout.operator("mball.hide_metaelems", text="Hide Selected", icon="HIDE_ON").unselected = False
        layout.operator("mball.hide_metaelems", text="Hide Unselected", icon="HIDE_UNSELECTED").unselected = True


class VIEW3D_MT_edit_lattice(Menu):
    bl_label = "Lattice"

    def draw(self, _context):
        layout = self.layout

        layout.menu("VIEW3D_MT_transform")
        layout.menu("VIEW3D_MT_mirror")
        layout.menu("VIEW3D_MT_snap")
        layout.menu("VIEW3D_MT_edit_lattice_flip")

        layout.separator()

        layout.operator("lattice.make_regular", icon='MAKE_REGULAR')

        layout.menu("VIEW3D_MT_hook")

        layout.separator()

        layout.operator("object.vertex_parent_set", icon="VERTEX_PARENT")


class VIEW3D_MT_edit_lattice_flip(Menu):
    bl_label = "Flip"

    def draw(self, context):
        layout = self.layout

        layout.operator("lattice.flip", text=" U (X) axis", icon="FLIP_X").axis = 'U'
        layout.operator("lattice.flip", text=" V (Y) axis", icon="FLIP_Y").axis = 'V'
        layout.operator("lattice.flip", text=" W (Z) axis", icon="FLIP_Z").axis = 'W'


class VIEW3D_MT_edit_armature(Menu):
    bl_label = "Armature"

    def draw(self, context):
        layout = self.layout

        edit_object = context.edit_object
        arm = edit_object.data

        layout.menu("VIEW3D_MT_transform_armature")
        layout.menu("VIEW3D_MT_mirror")
        layout.menu("VIEW3D_MT_snap")

        layout.separator()

        layout.menu("VIEW3D_MT_edit_armature_roll")

        layout.operator("transform.transform", text="Set Bone Roll", icon="SET_ROLL").mode = 'BONE_ROLL'
        layout.operator("armature.roll_clear", text="Clear Bone Roll", icon="CLEAR_ROLL")

        layout.separator()

        layout.operator("armature.extrude_move", icon='EXTRUDE_REGION')
        layout.operator("armature.click_extrude", icon='EXTRUDE_REGION')

        if arm.use_mirror_x:
            layout.operator("armature.extrude_forked", icon="EXTRUDE_REGION")

        layout.operator("armature.duplicate_move", icon="DUPLICATE")
        layout.operator("armature.fill", icon="FILLBETWEEN")

        layout.separator()

        layout.operator("armature.split", icon="SPLIT")
        layout.operator("armature.separate", icon="SEPARATE")
        layout.operator("armature.symmetrize", icon="SYMMETRIZE")

        layout.separator()

        layout.operator("armature.subdivide", text="Subdivide", icon='SUBDIVIDE_EDGES')
        layout.operator("armature.switch_direction", text="Switch Direction", icon="SWITCH_DIRECTION")

        layout.separator()

        layout.menu("VIEW3D_MT_edit_armature_names")

        layout.separator()

        layout.operator_context = 'INVOKE_REGION_WIN'
        layout.operator("armature.armature_layers", icon="LAYER")
        layout.operator("armature.bone_layers", icon="BONE_LAYER")

        layout.separator()

        layout.operator_context = 'EXEC_REGION_WIN'
        layout.operator("armature.parent_set", text="Make Parent", icon='PARENT_SET')
        layout.operator("armature.parent_clear", text="Clear Parent", icon='PARENT_CLEAR')

        layout.separator()

        layout.menu("VIEW3D_MT_bone_options_toggle", text="Bone Settings")
        layout.menu("VIEW3D_MT_armature_showhide")  # bfa - the new show hide menu with split tooltip

        layout.separator()

        layout.operator("armature.delete", icon="DELETE")
        layout.operator("armature.dissolve", icon="DELETE")


class VIEW3D_MT_armature_showhide(Menu):
    bl_label = "Show/Hide"

    def draw(self, context):
        layout = self.layout

        layout.operator("armature.reveal", text="Show Hidden", icon="HIDE_OFF")
        layout.operator("armature.hide", text="Hide Selected", icon="HIDE_ON").unselected = False
        layout.operator("armature.hide", text="Hide Unselected", icon="HIDE_UNSELECTED").unselected = True


class VIEW3D_MT_armature_context_menu(Menu):
    bl_label = "Armature Context Menu"

    def draw(self, context):
        layout = self.layout

        edit_object = context.edit_object
        arm = edit_object.data

        layout.operator_context = 'INVOKE_REGION_WIN'

        # Add
        layout.operator("armature.subdivide", text="Subdivide", icon="SUBDIVIDE_EDGES")
        layout.operator("armature.duplicate_move", text="Duplicate", icon="DUPLICATE")
        layout.operator("armature.extrude_move", icon='EXTRUDE_REGION')
        if arm.use_mirror_x:
            layout.operator("armature.extrude_forked", icon='EXTRUDE_REGION')

        layout.separator()

        layout.operator("armature.fill", icon="FILLBETWEEN")

        layout.separator()

        # Modify
        layout.menu("VIEW3D_MT_mirror")
        layout.menu("VIEW3D_MT_snap")
        layout.operator("armature.switch_direction", text="Switch Direction", icon="SWITCH_DIRECTION")
        layout.operator("armature.symmetrize", icon="SYMMETRIZE")
        layout.menu("VIEW3D_MT_edit_armature_names")

        layout.separator()

        layout.operator("armature.parent_set", text="Make Parent", icon='PARENT_SET')
        layout.operator("armature.parent_clear", text="Clear Parent", icon='PARENT_CLEAR')

        layout.separator()

        # Remove
        layout.operator("armature.split", icon="SPLIT")
        layout.operator("armature.separate", icon="SEPARATE")
        layout.operator("armature.dissolve", icon="DELETE")
        layout.operator("armature.delete", icon="DELETE")


class VIEW3D_MT_edit_armature_names(Menu):
    bl_label = "Names"

    def draw(self, _context):
        layout = self.layout

        layout.operator_context = 'EXEC_REGION_WIN'
        layout.operator("armature.autoside_names", text="Auto-Name Left/Right", icon="RENAME_X").type = 'XAXIS'
        layout.operator("armature.autoside_names", text="Auto-Name Front/Back", icon="RENAME_Y").type = 'YAXIS'
        layout.operator("armature.autoside_names", text="Auto-Name Top/Bottom", icon="RENAME_Z").type = 'ZAXIS'
        layout.operator("armature.flip_names", text="Flip Names", icon="FLIP")


class VIEW3D_MT_edit_armature_roll(Menu):
    bl_label = "Recalculate Bone Roll"

    def draw(self, _context):
        layout = self.layout

        layout.label(text="- Positive: -")
        layout.operator("armature.calculate_roll", text="Local + X Tangent", icon="ROLL_X_TANG_POS").type = 'POS_X'
        layout.operator("armature.calculate_roll", text="Local + Z Tangent", icon="ROLL_Z_TANG_POS").type = 'POS_Z'
        layout.operator("armature.calculate_roll", text="Global + X Axis", icon="ROLL_X_POS").type = 'GLOBAL_POS_X'
        layout.operator("armature.calculate_roll", text="Global + Y Axis", icon="ROLL_Y_POS").type = 'GLOBAL_POS_Y'
        layout.operator("armature.calculate_roll", text="Global + Z Axis", icon="ROLL_Z_POS").type = 'GLOBAL_POS_Z'
        layout.label(text="- Negative: -")
        layout.operator("armature.calculate_roll", text="Local - X Tangent", icon="ROLL_X_TANG_NEG").type = 'NEG_X'
        layout.operator("armature.calculate_roll", text="Local - Z Tangent", icon="ROLL_Z_TANG_NEG").type = 'NEG_Z'
        layout.operator("armature.calculate_roll", text="Global - X Axis", icon="ROLL_X_NEG").type = 'GLOBAL_NEG_X'
        layout.operator("armature.calculate_roll", text="Global - Y Axis", icon="ROLL_Y_NEG").type = 'GLOBAL_NEG_Y'
        layout.operator("armature.calculate_roll", text="Global - Z Axis", icon="ROLL_Z_NEG").type = 'GLOBAL_NEG_Z'
        layout.label(text="- Other: -")
        layout.operator("armature.calculate_roll", text="Active Bone", icon="BONE_DATA").type = 'ACTIVE'
        layout.operator("armature.calculate_roll", text="View Axis", icon="MANIPUL").type = 'VIEW'
        layout.operator("armature.calculate_roll", text="Cursor", icon="CURSOR").type = 'CURSOR'

# bfa - not functional in the BFA keymap. But menu class remains for the Blender keymap. DO NOT DELETE!


class VIEW3D_MT_edit_armature_delete(Menu):
    bl_label = "Delete"

    def draw(self, _context):
        layout = self.layout
        layout.operator_context = 'EXEC_AREA'

        layout.operator("armature.delete", text="Bones", icon="DELETE")

        layout.separator()

        layout.operator("armature.dissolve", text="Dissolve Bones", icon="DELETE")


# ********** Grease Pencil menus **********
class VIEW3D_MT_gpencil_autoweights(Menu):
    bl_label = "Generate Weights"

    def draw(self, _context):
        layout = self.layout
        layout.operator("gpencil.generate_weights", text="With Empty Groups", icon="PARTICLEBRUSH_WEIGHT").mode = 'NAME'
        layout.operator(
            "gpencil.generate_weights",
            text="With Automatic Weights",
            icon="PARTICLEBRUSH_WEIGHT").mode = 'AUTO'


class VIEW3D_MT_gpencil_simplify(Menu):
    bl_label = "Simplify"

    def draw(self, _context):
        layout = self.layout
        layout.operator("gpencil.stroke_simplify_fixed", text="Fixed", icon="MOD_SIMPLIFY")
        layout.operator("gpencil.stroke_simplify", text="Adaptative", icon="SIMPLIFY_ADAPTIVE")
        layout.operator("gpencil.stroke_sample", text="Sample", icon="SIMPLIFY_SAMPLE")


class VIEW3D_MT_draw_gpencil(Menu):
    bl_label = "Draw"

    def draw(self, _context):

        layout = self.layout

        layout.menu("GPENCIL_MT_layer_active", text="Active Layer")

        layout.separator()

        layout.operator("gpencil.interpolate", text="Interpolate", icon="INTERPOLATE")#BFA - merge edit
        layout.operator("gpencil.interpolate_sequence", text="Interpolate Sequence", icon="SEQUENCE")

        layout.separator()

        layout.menu("VIEW3D_MT_gpencil_animation")

        layout.separator()

        layout.menu("VIEW3D_MT_edit_gpencil_showhide")
        layout.menu("GPENCIL_MT_cleanup")


class VIEW3D_MT_edit_gpencil_showhide(Menu):
    bl_label = "Show/Hide"

    def draw(self, _context):
        layout = self.layout

        layout.operator("gpencil.reveal", text="Show All Layers", icon="HIDE_OFF")

        layout.separator()

        layout.operator("gpencil.hide", text="Hide Active Layer", icon="HIDE_ON").unselected = False
        layout.operator("gpencil.hide", text="Hide Inactive Layers", icon="HIDE_UNSELECTED").unselected = True


class VIEW3D_MT_assign_material(Menu):
    bl_label = "Assign Material"

    def draw(self, context):
        layout = self.layout
        ob = context.active_object
        mat_active = ob.active_material

        for slot in ob.material_slots:
            mat = slot.material
            if mat:
                layout.operator("gpencil.stroke_change_color", text=mat.name,
                                icon='LAYER_ACTIVE' if mat == mat_active else 'BLANK1').material = mat.name


class VIEW3D_MT_edit_gpencil(Menu):
    bl_label = "Grease Pencil"

    def draw(self, _context):
        layout = self.layout

        #layout.menu("VIEW3D_MT_edit_gpencil_transform_legacy")
        layout.menu("VIEW3D_MT_edit_gpencil_transform")
        layout.menu("VIEW3D_MT_mirror")
        layout.menu("GPENCIL_MT_snap")

        layout.separator()

        layout.menu("GPENCIL_MT_layer_active", text="Active Layer")

        layout.separator()

        layout.menu("VIEW3D_MT_gpencil_animation")
        layout.operator("gpencil.interpolate_sequence", text="Interpolate Sequence", icon="SEQUENCE")

        layout.separator()

        layout.operator("gpencil.duplicate_move", text="Duplicate", icon="DUPLICATE")
        layout.operator("gpencil.frame_duplicate", text="Duplicate Active Frame", icon="DUPLICATE")
        layout.operator(
            "gpencil.frame_duplicate",
            text="Duplicate Active Frame All Layers",
            icon="DUPLICATE").mode = 'ALL'

        layout.separator()

        layout.operator("gpencil.stroke_split", text="Split", icon="SPLIT")

        layout.separator()

        layout.operator("gpencil.copy", text="Copy", icon='COPYDOWN')
        layout.operator("gpencil.paste", text="Paste", icon='PASTEDOWN').type = 'ACTIVE'
        layout.operator("gpencil.paste", text="Paste by Layer", icon='PASTEDOWN').type = 'LAYER'

        layout.separator()

        layout.menu("VIEW3D_MT_weight_gpencil")

        layout.separator()

        layout.menu("VIEW3D_MT_edit_gpencil_delete")
        layout.operator_menu_enum("gpencil.dissolve", "type")

        layout.separator()

        layout.menu("GPENCIL_MT_cleanup")
        layout.menu("VIEW3D_MT_edit_gpencil_hide", text="Show/Hide")

        layout.separator()

        layout.operator_menu_enum("gpencil.stroke_separate", "mode", text="Separate")


class VIEW3D_MT_edit_gpencil_hide(Menu):
    bl_label = "Hide"

    def draw(self, context):
        layout = self.layout

        layout.operator("gpencil.reveal", text="Show Hidden Layer", icon="HIDE_OFF")
        layout.operator("gpencil.hide", text="Hide selected Layer", icon="HIDE_ON").unselected = False
        layout.operator("gpencil.hide", text="Hide unselected Layer", icon="HIDE_UNSELECTED").unselected = True

        layout.separator()

        layout.operator("gpencil.selection_opacity_toggle", text="Toggle Opacity", icon="HIDE_OFF")


class VIEW3D_MT_edit_gpencil_arrange_strokes(Menu):
    bl_label = "Arrange Strokes"

    def draw(self, context):
        layout = self.layout

        layout.operator("gpencil.stroke_arrange", text="Bring Forward", icon='MOVE_UP').direction = 'UP'
        layout.operator("gpencil.stroke_arrange", text="Send Backward", icon='MOVE_DOWN').direction = 'DOWN'
        layout.operator("gpencil.stroke_arrange", text="Bring to Front", icon='MOVE_TO_TOP').direction = 'TOP'
        layout.operator("gpencil.stroke_arrange", text="Send to Back", icon='MOVE_TO_BOTTOM').direction = 'BOTTOM'


class VIEW3D_MT_edit_gpencil_stroke(Menu):
    bl_label = "Stroke"

    def draw(self, context):
        layout = self.layout
        settings = context.tool_settings.gpencil_sculpt

        layout.operator("gpencil.stroke_subdivide", text="Subdivide", icon="SUBDIVIDE_EDGES").only_selected = False
        layout.menu("VIEW3D_MT_gpencil_simplify")
        layout.operator("gpencil.stroke_trim", text="Trim", icon="CUT")

        layout.separator()

        layout.operator("gpencil.stroke_join", text="Join", icon="JOIN", text_ctxt=i18n_contexts.id_gpencil).type = 'JOIN'
        layout.operator("gpencil.stroke_join", text="Join and Copy", icon="JOINCOPY", text_ctxt=i18n_contexts.id_gpencil).type = 'JOINCOPY'

        layout.separator()

        layout.menu("GPENCIL_MT_move_to_layer")
        layout.menu("VIEW3D_MT_assign_material")
        layout.operator("gpencil.set_active_material", text="Set as Active Material", icon="MATERIAL")
        layout.menu("VIEW3D_MT_edit_gpencil_arrange_strokes")

        layout.separator()

        # Convert
        props = layout.operator("gpencil.stroke_cyclical_set", text="Close", icon='TOGGLE_CLOSE')
        props.type = 'CLOSE'
        props.geometry = True
        layout.operator("gpencil.stroke_cyclical_set", text="Toggle Cyclic", icon='TOGGLE_CYCLIC').type = 'TOGGLE'
        layout.operator_menu_enum("gpencil.stroke_caps_set", text="Toggle Caps", property="type")
        layout.operator("gpencil.stroke_flip", text="Switch Direction", icon="FLIP")
        layout.operator("gpencil.stroke_start_set", text="Set Start Point", icon = "STARTPOINT")

        layout.separator()

        layout.operator_menu_enum("gpencil.reproject", property="type", text="Reproject Strokes")

        layout.operator("gpencil.stroke_normalize", text="Normalize Thickness", icon="MOD_THICKNESS").mode = 'THICKNESS'
        layout.operator("gpencil.stroke_normalize", text="Normalize Opacity", icon="MOD_OPACITY").mode = 'OPACITY'

        layout.separator()

        layout.separator()
        layout.operator("gpencil.reset_transform_fill", text="Reset Fill Transform", icon="RESET")

        layout.separator()
        layout.operator("gpencil.stroke_outline", text="Outline", icon="OUTLINE")


class VIEW3D_MT_edit_gpencil_point(Menu):
    bl_label = "Point"

    def draw(self, _context):
        layout = self.layout

        layout.operator("gpencil.extrude_move", text="Extrude", icon="EXTRUDE_REGION")

        layout.separator()

        layout.operator("gpencil.stroke_smooth", text="Smooth", icon="PARTICLEBRUSH_SMOOTH").only_selected = True

        layout.separator()

        layout.operator("gpencil.stroke_merge", text="Merge", icon="MERGE")

        # TODO: add new RIP operator

        layout.separator()

        layout.menu("VIEW3D_MT_gpencil_vertex_group")


class VIEW3D_MT_weight_gpencil(Menu):
    bl_label = "Weights"

    def draw(self, context):
        layout = self.layout

        #layout.operator_context = 'INVOKE_REGION_WIN'

        layout.operator("gpencil.vertex_group_normalize_all", text="Normalize All", icon="WEIGHT_NORMALIZE_ALL")
        layout.operator("gpencil.vertex_group_normalize", text="Normalize", icon="WEIGHT_NORMALIZE")

        layout.separator()

        layout.operator("gpencil.vertex_group_invert", text="Invert", icon='WEIGHT_INVERT')
        layout.operator("gpencil.vertex_group_smooth", text="Smooth", icon='WEIGHT_SMOOTH')

        layout.menu("VIEW3D_MT_gpencil_autoweights")


class VIEW3D_MT_gpencil_animation(Menu):
    bl_label = "Animation"

    @classmethod
    def poll(cls, context):
        ob = context.active_object
        return ob and ob.type == 'GPENCIL' and ob.mode != 'OBJECT'

    def draw(self, _context):
        layout = self.layout

        layout.operator("gpencil.blank_frame_add", text="Insert Blank Keyframe (Active Layer)", icon="ADD")
        layout.operator(
            "gpencil.blank_frame_add",
            text="Insert Blank Keyframe (All Layers)",
            icon="ADD").all_layers = True

        layout.separator()

        layout.operator("gpencil.frame_duplicate", text="Duplicate Active Keyframe (Active Layer)", icon="DUPLICATE")
        layout.operator(
            "gpencil.frame_duplicate",
            text="Duplicate Active Keyframe (All Layers)",
            icon="DUPLICATE").mode = 'ALL'

        layout.separator()

        layout.operator("gpencil.delete", text="Delete Active Keyframe (Active Layer)", icon="DELETE").type = 'FRAME'
        layout.operator("gpencil.active_frames_delete_all", text="Delete Active Keyframes (All Layers)", icon="DELETE")


class VIEW3D_MT_edit_gpencil_transform(Menu):
    bl_label = "Transform"

    def draw(self, _context):
        layout = self.layout

        layout.operator("transform.bend", text="Bend", icon="BEND")
        layout.operator("transform.shear", text="Shear", icon="SHEAR")
        layout.operator("transform.tosphere", text="To Sphere", icon="TOSPHERE")
        layout.operator("transform.transform", text="Shrink Fatten", icon='SHRINK_FATTEN').mode = 'GPENCIL_SHRINKFATTEN'

#class VIEW3D_MT_edit_gpencil_transform_legacy(Menu):
#    bl_label = "Legacy"
#
#    def draw(self, _context):
#    	layout = self.layout
#
#        layout.operator("transform.translate", icon="TRANSFORM_MOVE")
#        layout.operator("transform.rotate", icon="TRANSFORM_ROTATE")
#        layout.operator("transform.resize", icon="TRANSFORM_SCALE", text="Scale")


class VIEW3D_MT_edit_greasepencil(Menu):
    bl_label = "Grease Pencil"

    def draw(self, _context):
        pass


class VIEW3D_MT_edit_greasepencil_stroke(Menu):
    bl_label = "Stroke"

    def draw(self, _context):
        layout = self.layout
        layout.operator("grease_pencil.stroke_smooth")
        layout.operator("grease_pencil.stroke_simplify")


class VIEW3D_MT_edit_curves(Menu):
    bl_label = "Curves"

    def draw(self, _context):
        layout = self.layout

        layout.menu("VIEW3D_MT_transform")
        layout.separator()
        layout.operator("curves.delete", icon = 'DELETE')


class VIEW3D_MT_edit_pointcloud(Menu):
    bl_label = "Point Cloud"

    def draw(_self, _context):
        pass


class VIEW3D_MT_object_mode_pie(Menu):
    bl_label = "Mode"

    def draw(self, _context):
        layout = self.layout

        pie = layout.menu_pie()
        pie.operator_enum("object.mode_set", "mode")


class VIEW3D_MT_view_pie(Menu):
    bl_label = "View"
    bl_idname = "VIEW3D_MT_view_pie"

    def draw(self, _context):
        layout = self.layout

        pie = layout.menu_pie()
        pie.operator_enum("view3d.view_axis", "type")
        pie.operator("view3d.view_camera", text="View Camera", icon='CAMERA_DATA')
        pie.operator("view3d.view_selected", text="View Selected", icon='VIEW_SELECTED')


class VIEW3D_MT_transform_gizmo_pie(Menu):
    bl_label = "View"

    def draw(self, context):
        layout = self.layout

        pie = layout.menu_pie()
        # 1: Left
        pie.operator("view3d.transform_gizmo_set", text="Move").type = {'TRANSLATE'}
        # 2: Right
        pie.operator("view3d.transform_gizmo_set", text="Rotate").type = {'ROTATE'}
        # 3: Down
        pie.operator("view3d.transform_gizmo_set", text="Scale").type = {'SCALE'}
        # 4: Up
        pie.prop(context.space_data, "show_gizmo", text="Show Gizmos", icon='GIZMO')
        # 5: Up/Left
        pie.operator("view3d.transform_gizmo_set", text="All").type = {'TRANSLATE', 'ROTATE', 'SCALE'}


class VIEW3D_MT_shading_pie(Menu):
    bl_label = "Shading"

    def draw(self, context):
        layout = self.layout
        pie = layout.menu_pie()

        view = context.space_data

        pie.prop(view.shading, "type", expand=True)


class VIEW3D_MT_shading_ex_pie(Menu):
    bl_label = "Shading"

    def draw(self, context):
        layout = self.layout
        pie = layout.menu_pie()

        view = context.space_data

        pie.prop_enum(view.shading, "type", value='WIREFRAME')
        pie.prop_enum(view.shading, "type", value='SOLID')

        # Note this duplicates "view3d.toggle_xray" logic, so we can see the active item: #58661.
        if context.pose_object:
            pie.prop(view.overlay, "show_xray_bone", icon='XRAY')
        else:
            xray_active = (
                (context.mode == 'EDIT_MESH') or
                (view.shading.type in {'SOLID', 'WIREFRAME'})
            )
            if xray_active:
                sub = pie
            else:
                sub = pie.row()
                sub.active = False
            sub.prop(
                view.shading,
                "show_xray_wireframe" if (view.shading.type == 'WIREFRAME') else "show_xray",
                text="Toggle X-Ray",
                icon='XRAY',
            )

        pie.prop(view.overlay, "show_overlays", text="Toggle Overlays", icon='OVERLAY')

        pie.prop_enum(view.shading, "type", value='MATERIAL')
        pie.prop_enum(view.shading, "type", value='RENDERED')


class VIEW3D_MT_pivot_pie(Menu):
    bl_label = "Pivot Point"

    def draw(self, context):
        layout = self.layout
        pie = layout.menu_pie()
        obj = context.active_object
        mode = context.mode

        pie.prop_enum(context.scene.tool_settings, "transform_pivot_point", value='BOUNDING_BOX_CENTER')
        pie.prop_enum(context.scene.tool_settings, "transform_pivot_point", value='CURSOR')
        pie.prop_enum(context.scene.tool_settings, "transform_pivot_point", value='INDIVIDUAL_ORIGINS')
        pie.prop_enum(context.scene.tool_settings, "transform_pivot_point", value='MEDIAN_POINT')
        pie.prop_enum(context.scene.tool_settings, "transform_pivot_point", value='ACTIVE_ELEMENT')
        if (obj is None) or (mode in {'OBJECT', 'POSE', 'WEIGHT_PAINT'}):
            pie.prop(context.scene.tool_settings, "use_transform_pivot_point_align", text="Only Origins")
        if mode == 'EDIT_GPENCIL':
            pie.prop(context.scene.tool_settings.gpencil_sculpt, "use_scale_thickness")


class VIEW3D_MT_orientations_pie(Menu):
    bl_label = "Orientation"

    def draw(self, context):
        layout = self.layout
        pie = layout.menu_pie()
        scene = context.scene

        pie.prop(scene.transform_orientation_slots[0], "type", expand=True)


class VIEW3D_MT_snap_pie(Menu):
    bl_label = "Snap"

    def draw(self, _context):
        layout = self.layout
        pie = layout.menu_pie()

        pie.operator("view3d.snap_cursor_to_grid", text="Cursor to Grid", icon='CURSORTOGRID')
        pie.operator("view3d.snap_selected_to_grid", text="Selection to Grid", icon='SELECTIONTOGRID')
        pie.operator("view3d.snap_cursor_to_selected", text="Cursor to Selected", icon='CURSORTOSELECTION')
        pie.operator(
            "view3d.snap_selected_to_cursor",
            text="Selection to Cursor",
            icon='SELECTIONTOCURSOR').use_offset = False
        pie.operator(
            "view3d.snap_selected_to_cursor",
            text="Selection to Cursor (Keep Offset)",
            icon='SELECTIONTOCURSOROFFSET').use_offset = True
        pie.operator("view3d.snap_selected_to_active", text="Selection to Active", icon='SELECTIONTOACTIVE')
        pie.operator("view3d.snap_cursor_to_center", text="Cursor to World Origin", icon='CURSORTOCENTER')
        pie.operator("view3d.snap_cursor_to_active", text="Cursor to Active", icon='CURSORTOACTIVE')


class VIEW3D_MT_proportional_editing_falloff_pie(Menu):
    bl_label = "Proportional Editing Falloff"

    def draw(self, context):
        layout = self.layout
        pie = layout.menu_pie()
        tool_settings = context.scene.tool_settings

        pie.prop(tool_settings, "proportional_edit_falloff", expand=True)


class VIEW3D_MT_sculpt_mask_edit_pie(Menu):
    bl_label = "Mask Edit"

    def draw(self, _context):
        layout = self.layout
        pie = layout.menu_pie()

        props = pie.operator("paint.mask_flood_fill", text="Invert Mask")
        props.mode = 'INVERT'
        props = pie.operator("paint.mask_flood_fill", text="Clear Mask")
        props.mode = 'VALUE'
        props.value = 0.0
        props = pie.operator("sculpt.mask_filter", text="Smooth Mask")
        props.filter_type = 'SMOOTH'
        props = pie.operator("sculpt.mask_filter", text="Sharpen Mask")
        props.filter_type = 'SHARPEN'
        props = pie.operator("sculpt.mask_filter", text="Grow Mask")
        props.filter_type = 'GROW'
        props = pie.operator("sculpt.mask_filter", text="Shrink Mask")
        props.filter_type = 'SHRINK'
        props = pie.operator("sculpt.mask_filter", text="Increase Contrast")
        props.filter_type = 'CONTRAST_INCREASE'
        props.auto_iteration_count = False
        props = pie.operator("sculpt.mask_filter", text="Decrease Contrast")
        props.filter_type = 'CONTRAST_DECREASE'
        props.auto_iteration_count = False


class VIEW3D_MT_sculpt_automasking_pie(Menu):
    bl_label = "Automasking"

    def draw(self, context):
        layout = self.layout
        pie = layout.menu_pie()

        tool_settings = context.tool_settings
        sculpt = tool_settings.sculpt

        pie.prop(sculpt, "use_automasking_topology", text="Topology")
        pie.prop(sculpt, "use_automasking_face_sets", text="Face Sets")
        pie.prop(sculpt, "use_automasking_boundary_edges", text="Mesh Boundary")
        pie.prop(sculpt, "use_automasking_boundary_face_sets", text="Face Sets Boundary")
        pie.prop(sculpt, "use_automasking_cavity", text="Cavity")
        pie.prop(sculpt, "use_automasking_cavity_inverted", text="Cavity (Inverted)")
        pie.prop(sculpt, "use_automasking_start_normal", text="Area Normal")
        pie.prop(sculpt, "use_automasking_view_normal", text="View Normal")


class VIEW3D_MT_sculpt_gpencil_automasking_pie(Menu):
    bl_label = "Automasking"

    def draw(self, context):
        layout = self.layout
        pie = layout.menu_pie()

        tool_settings = context.tool_settings

        pie.prop(tool_settings.gpencil_sculpt, "use_automasking_stroke", text="Stroke")
        pie.prop(tool_settings.gpencil_sculpt, "use_automasking_layer_stroke", text="Layer")
        pie.prop(tool_settings.gpencil_sculpt, "use_automasking_material_stroke", text="Material")
        pie.prop(tool_settings.gpencil_sculpt, "use_automasking_layer_active", text="Active Layer")
        pie.prop(tool_settings.gpencil_sculpt, "use_automasking_material_active", text="Active Material")


class VIEW3D_MT_sculpt_face_sets_edit_pie(Menu):
    bl_label = "Face Sets Edit"

    def draw(self, _context):
        layout = self.layout
        pie = layout.menu_pie()

        props = pie.operator("sculpt.face_sets_create", text="Face Set from Masked")
        props.mode = 'MASKED'

        props = pie.operator("sculpt.face_sets_create", text="Face Set from Visible")
        props.mode = 'VISIBLE'

        pie.operator("sculpt.face_set_invert_visibility", text="Invert Visible")

        props = pie.operator("sculpt.reveal_all", text="Show All")

class VIEW3D_MT_wpaint_vgroup_lock_pie(Menu):
    bl_label = "Vertex Group Locks"

    def draw(self, _context):
        layout = self.layout
        pie = layout.menu_pie()

        # 1: Left
        props = pie.operator("object.vertex_group_lock", icon='LOCKED', text="Lock All")
        props.action, props.mask = 'LOCK', 'ALL'
        # 2: Right
        props = pie.operator("object.vertex_group_lock", icon='UNLOCKED', text="Unlock All")
        props.action, props.mask = 'UNLOCK', 'ALL'
        # 3: Down
        props = pie.operator("object.vertex_group_lock", icon='UNLOCKED', text="Unlock Selected")
        props.action, props.mask = 'UNLOCK', 'SELECTED'
        # 4: Up
        props = pie.operator("object.vertex_group_lock", icon='LOCKED', text="Lock Selected")
        props.action, props.mask = 'LOCK', 'SELECTED'
        # 5: Up/Left
        props = pie.operator("object.vertex_group_lock", icon='LOCKED', text="Lock Unselected")
        props.action, props.mask = 'LOCK', 'UNSELECTED'
        # 6: Up/Right
        props = pie.operator("object.vertex_group_lock", text="Lock Only Selected")
        props.action, props.mask = 'LOCK', 'INVERT_UNSELECTED'
        # 7: Down/Left
        props = pie.operator("object.vertex_group_lock", text="Lock Only Unselected")
        props.action, props.mask = 'UNLOCK', 'INVERT_UNSELECTED'
        # 8: Down/Right
        props = pie.operator("object.vertex_group_lock", text="Invert Locks")
        props.action, props.mask = 'INVERT', 'ALL'


# ********** Panel **********

class VIEW3D_PT_active_tool(Panel, ToolActivePanelHelper):
    bl_space_type = 'VIEW_3D'
    bl_region_type = 'UI'
    bl_category = "Tool"
    # See comment below.
    # bl_options = {'HIDE_HEADER'}

    # Don't show in properties editor.
    @classmethod
    def poll(cls, context):
        return context.area.type == 'VIEW_3D'


# FIXME(campbell): remove this second panel once 'HIDE_HEADER' works with category tabs,
# Currently pinning allows ordering headerless panels below panels with headers.
class VIEW3D_PT_active_tool_duplicate(Panel, ToolActivePanelHelper):
    bl_space_type = 'VIEW_3D'
    bl_region_type = 'UI'
    bl_category = "Tool"
    bl_options = {'HIDE_HEADER'}

    # Only show in properties editor.
    @classmethod
    def poll(cls, context):
        return context.area.type != 'VIEW_3D'


class VIEW3D_PT_view3d_properties(Panel):
    bl_space_type = 'VIEW_3D'
    bl_region_type = 'UI'
    bl_category = "View"
    bl_label = "View"
    bl_options = {'DEFAULT_CLOSED'}

    def draw(self, context):
        layout = self.layout

        view = context.space_data

        layout.use_property_split = True
        layout.use_property_decorate = False  # No animation.

        col = layout.column()

        subcol = col.column()
        subcol.active = bool(view.region_3d.view_perspective != 'CAMERA' or view.region_quadviews)
        subcol.prop(view, "lens", text="Focal Length")

        subcol = col.column(align=True)
        subcol.prop(view, "clip_start", text="Clip Near")
        subcol.prop(view, "clip_end", text="Clip Far")

        subcol.separator()

        col = layout.column()

        subcol = col.column()
        subcol.use_property_split = False
        row = subcol.row()
        split = row.split(factor=0.65)
        split.prop(view, "use_local_camera")
        if view.use_local_camera:
            split.label(icon='DISCLOSURE_TRI_DOWN')
        else:
            split.label(icon='DISCLOSURE_TRI_RIGHT')

        if view.use_local_camera:
            subcol = col.column()
            row = subcol.row()
            row.separator()
            row.use_property_split = True
            row.prop(view, "camera", text="")

        subcol.use_property_split = False
        subcol.prop(view, "use_render_border")


class VIEW3D_PT_view3d_properties_edit(Panel):
    bl_space_type = 'VIEW_3D'
    bl_region_type = 'UI'
    bl_category = "View"
    bl_label = "Edit"
    bl_options = {'DEFAULT_CLOSED'}

    def draw(self, context):
        layout = self.layout

        tool_settings = context.tool_settings
        layout.prop(tool_settings, "lock_object_mode")


class VIEW3D_PT_view3d_camera_lock(Panel):
    bl_space_type = 'VIEW_3D'
    bl_region_type = 'UI'
    bl_category = "View"
    bl_label = "Camera Lock"
    bl_parent_id = "VIEW3D_PT_view3d_properties"

    def draw(self, context):
        layout = self.layout

        layout.use_property_split = True
        layout.use_property_decorate = False  # No animation.

        view = context.space_data

        col = layout.column(align=True)
        sub = col.column()
        sub.active = bool(view.region_3d.view_perspective != 'CAMERA' or view.region_quadviews)

        sub.prop(view, "lock_object")
        lock_object = view.lock_object
        if lock_object:
            if lock_object.type == 'ARMATURE':
                sub.prop_search(
                    view, "lock_bone", lock_object.data,
                    "edit_bones" if lock_object.mode == 'EDIT'
                    else "bones",
                    text="Bone",
                )
        else:
            col = layout.column(align=True)
            col.use_property_split = False
            col.prop(view, "lock_cursor", text="Lock To 3D Cursor")

        col.use_property_split = False
        col.prop(view, "lock_camera", text="Camera to View")
        col.prop(context.space_data.region_3d, 'lock_rotation', text='Lock View Rotation')


class VIEW3D_PT_view3d_cursor(Panel):
    bl_space_type = 'VIEW_3D'
    bl_region_type = 'UI'
    bl_category = "View"
    bl_label = "3D Cursor"
    bl_options = {'DEFAULT_CLOSED'}

    def draw(self, context):
        layout = self.layout

        cursor = context.scene.cursor

        layout.use_property_split = True
        layout.use_property_decorate = False

        layout.column().prop(cursor, "location", text="Location")
        rotation_mode = cursor.rotation_mode
        if rotation_mode == 'QUATERNION':
            layout.column().prop(cursor, "rotation_quaternion", text="Rotation")
        elif rotation_mode == 'AXIS_ANGLE':
            layout.column().prop(cursor, "rotation_axis_angle", text="Rotation")
        else:
            layout.column().prop(cursor, "rotation_euler", text="Rotation")
        layout.prop(cursor, "rotation_mode", text="")


class VIEW3D_PT_collections(Panel):
    bl_space_type = 'VIEW_3D'
    bl_region_type = 'UI'
    bl_category = "View"
    bl_label = "Collections"
    bl_options = {'DEFAULT_CLOSED'}

    def _draw_collection(self, layout, view_layer, use_local_collections, collection, index):
        need_separator = index
        for child in collection.children:
            index += 1

            if child.exclude:
                continue

            if child.collection.hide_viewport:
                continue

            if need_separator:
                layout.separator()
                need_separator = False

            icon = 'BLANK1'
            # has_objects = True
            if child.has_selected_objects(view_layer):
                icon = 'LAYER_ACTIVE'
            elif child.has_objects():
                icon = 'LAYER_USED'
            else:
                # has_objects = False
                pass

            row = layout.row()
            row.use_property_decorate = False
            sub = row.split(factor=0.98)
            subrow = sub.row()
            subrow.alignment = 'LEFT'
            subrow.operator(
                "object.hide_collection", text=child.name, icon=icon, emboss=False,
            ).collection_index = index

            sub = row.split()
            subrow = sub.row(align=True)
            subrow.alignment = 'RIGHT'
            if not use_local_collections:
                subrow.active = collection.is_visible  # Parent collection runtime visibility
                subrow.prop(child, "hide_viewport", text="", emboss=False)
            else:
                subrow.active = collection.visible_get()  # Parent collection runtime visibility
                icon = 'HIDE_OFF' if child.visible_get() else 'HIDE_ON'
                props = subrow.operator("object.hide_collection", text="", icon=icon, emboss=False)
                props.collection_index = index
                props.toggle = True

        for child in collection.children:
            index = self._draw_collection(layout, view_layer, use_local_collections, child, index)

        return index

    def draw(self, context):
        layout = self.layout
        layout.use_property_split = False

        view = context.space_data
        view_layer = context.view_layer

        layout.use_property_split = False
        layout.prop(view, "use_local_collections")
        layout.separator()

        # We pass index 0 here because the index is increased
        # so the first real index is 1
        # And we start with index as 1 because we skip the master collection
        self._draw_collection(layout, view_layer, view.use_local_collections, view_layer.layer_collection, 0)


class VIEW3D_PT_object_type_visibility(Panel):
    bl_space_type = 'VIEW_3D'
    bl_region_type = 'HEADER'
    bl_label = "View Object Types"
    bl_ui_units_x = 9

    # Allows derived classes to pass view data other than context.space_data.
    # This is used by the official VR add-on, which passes XrSessionSettings
    # since VR has a 3D view that only exists for the duration of the VR session.
    def draw_ex(self, _context, view, show_select):
        layout = self.layout
        layout.use_property_split = True
        layout.use_property_decorate = False

        layout.label(text="Object Types Visibility")

        layout.separator()

        col = layout.column()

        attr_object_types = (
            # Geometry
            ("mesh", "Mesh", "OUTLINER_OB_MESH"),
            ("curve", "Curve", "OUTLINER_OB_CURVE"),
            ("surf", "Surface", "OUTLINER_OB_SURFACE"),
            ("meta", "Meta", "OUTLINER_OB_META"),
            ("font", "Text", "OUTLINER_OB_FONT"),
            ("curves", "Hair Curves", "HAIR_DATA"),
            ("pointcloud", "Point Cloud", "OUTLINER_OB_POINTCLOUD"),
            ("volume", "Volume", "OUTLINER_OB_VOLUME"),
            ("grease_pencil", "Grease Pencil", "OUTLINER_OB_GREASEPENCIL"),
            (None, None, None),
            # Other
            ("armature", "Armature", "OUTLINER_OB_ARMATURE"),
            ("lattice", "Lattice", "OUTLINER_OB_LATTICE"),
            ("empty", "Empty", "OUTLINER_OB_EMPTY"),
            ("light", "Light", "OUTLINER_OB_LIGHT"),
            ("light_probe", "Light Probe", "OUTLINER_OB_LIGHTPROBE"),
            ("camera", "Camera", "OUTLINER_OB_CAMERA"),
            ("speaker", "Speaker", "OUTLINER_OB_SPEAKER"),
        )

        for attr, attr_name, icon in attr_object_types:
            if attr is None:
                layout.separator()
                continue

            if attr == "curves" and not hasattr(bpy.data, "hair_curves"):
                continue
            elif attr == "pointcloud" and not hasattr(bpy.data, "pointclouds"):
                continue

            attr_v = "show_object_viewport_" + attr
            icon_v = 'HIDE_OFF' if getattr(view, attr_v) else 'HIDE_ON'

            split = layout.split(factor=0.7)
            row = split.row(align=True)
            row.alignment = 'LEFT'
            row.label(icon = icon, text=attr_name)
            row.prop(view, attr_v, text="", emboss=False)

            if show_select:
                attr_s = "show_object_select_" + attr
                icon_s = 'RESTRICT_SELECT_OFF' if getattr(view, attr_s) else 'RESTRICT_SELECT_ON'

                row = split.row(align=True)
                row.alignment = 'RIGHT'
                rowsub = row.row(align=True)
                row.prop(view, attr_v, text="", icon=icon_v, emboss=False)
                rowsub.active = getattr(view, attr_v)
                rowsub.prop(view, attr_s, text="", icon=icon_s, emboss=False)

    def draw(self, context):
        view = context.space_data
        self.draw_ex(context, view, True)


class VIEW3D_PT_shading(Panel):
    bl_space_type = 'VIEW_3D'
    bl_region_type = 'HEADER'
    bl_label = "Shading"
    bl_ui_units_x = 12

    @classmethod
    def get_shading(cls, context):
        # Get settings from 3D viewport or OpenGL render engine
        view = context.space_data
        if view.type == 'VIEW_3D':
            return view.shading
        else:
            return context.scene.display.shading

    def draw(self, _context):
        layout = self.layout
        layout.label(text="Viewport Shading")


class VIEW3D_PT_shading_lighting(Panel):
    bl_space_type = 'VIEW_3D'
    bl_region_type = 'HEADER'
    bl_label = "Lighting"
    bl_parent_id = 'VIEW3D_PT_shading'

    @classmethod
    def poll(cls, context):
        shading = VIEW3D_PT_shading.get_shading(context)
        engine = context.scene.render.engine
        return shading.type in {'SOLID', 'MATERIAL'} or engine == 'BLENDER_EEVEE' and shading.type == 'RENDERED'

    def draw(self, context):
        layout = self.layout
        shading = VIEW3D_PT_shading.get_shading(context)

        col = layout.column()
        split = col.split(factor=0.9)

        if shading.type == 'SOLID':
            row = split.row()
            row.separator()
            row.prop(shading, "light", expand=True)
            col = split.column()

            split = layout.split(factor=0.9)
            col = split.column()
            sub = col.row()

            if shading.light == 'STUDIO':
                prefs = context.preferences
                system = prefs.system

                if not system.use_studio_light_edit:
                    sub.scale_y = 0.6  # smaller studiolight preview
                    row = sub.row()
                    row.separator()
                    row.template_icon_view(shading, "studio_light", scale_popup=3.0)
                else:
                    row = sub.row()
                    row.separator()
                    row.prop(
                        system,
                        "use_studio_light_edit",
                        text="Disable Studio Light Edit",
                        icon='NONE',
                        toggle=True)

                col = split.column()
                col.operator("preferences.studiolight_show", emboss=False, text="", icon='PREFERENCES')

                split = layout.split(factor=0.9)
                col = split.column()

                row = col.row()
                row.separator()
                row.prop(shading, "use_world_space_lighting", text="", icon='WORLD', toggle=True)
                row = row.row()
                if shading.use_world_space_lighting:
                    row.prop(shading, "studiolight_rotate_z", text="Rotation")
                    col = split.column()  # to align properly with above

            elif shading.light == 'MATCAP':
                sub.scale_y = 0.6  # smaller matcap preview
                row = sub.row()
                row.separator()
                row.template_icon_view(shading, "studio_light", scale_popup=3.0)

                col = split.column()
                col.operator("preferences.studiolight_show", emboss=False, text="", icon='PREFERENCES')
                col.operator("view3d.toggle_matcap_flip", emboss=False, text="", icon='ARROW_LEFTRIGHT')

        elif shading.type == 'MATERIAL':
            row = col.row()
            row.separator()
            row.prop(shading, "use_scene_lights")
            row = col.row()
            row.separator()
            row.prop(shading, "use_scene_world")
            col = layout.column()
            split = col.split(factor=0.9)

            if not shading.use_scene_world:
                col = split.column()
                sub = col.row()
                sub.scale_y = 0.6
                row = sub.row()
                row.separator()
                row.template_icon_view(shading, "studio_light", scale_popup=3)

                col = split.column()
                col.operator("preferences.studiolight_show", emboss=False, text="", icon='PREFERENCES')

                split = layout.split(factor=0.9)
                col = split.column()

                engine = context.scene.render.engine
                row = col.row()
                if engine != 'BLENDER_EEVEE_NEXT':
                    row.separator()
                    row.prop(shading, "use_studiolight_view_rotation", text="", icon='WORLD', toggle=True)
                row = row.row()
                row.prop(shading, "studiolight_rotate_z", text="Rotation")

                row = col.row()
                row.separator()
                row.prop(shading, "studiolight_intensity")
                row = col.row()
                row.separator()
                row.prop(shading, "studiolight_background_alpha")
                if engine != 'BLENDER_EEVEE_NEXT':
                    row = col.row()
                    row.separator()
                    row.prop(shading, "studiolight_background_blur")
                col = split.column()  # to align properly with above

        elif shading.type == 'RENDERED':
            row = col.row()
            row.separator()
            row.prop(shading, "use_scene_lights_render")
            row = col.row()
            row.separator()
            row.prop(shading, "use_scene_world_render")

            if not shading.use_scene_world_render:
                col = layout.column()
                split = col.split(factor=0.9)

                col = split.column()
                sub = col.row()
                sub.scale_y = 0.6
                row = sub.row()
                row.separator()
                row.template_icon_view(shading, "studio_light", scale_popup=3)

                col = split.column()
                col.operator("preferences.studiolight_show", emboss=False, text="", icon='PREFERENCES')

                split = layout.split(factor=0.9)
                col = split.column()
                row = col.row()
                row.separator()
                row.prop(shading, "studiolight_rotate_z", text="Rotation")
                row = col.row()
                row.separator()
                row.prop(shading, "studiolight_intensity")
                row = col.row()
                row.separator()
                row.prop(shading, "studiolight_background_alpha")
                engine = context.scene.render.engine
                if engine != 'BLENDER_EEVEE_NEXT':
                    row = col.row()
                    row.separator()
                    row.prop(shading, "studiolight_background_blur")
                col = split.column()  # to align properly with above
            else:
                row = col.row()
                row.separator()
                row.label(icon='DISCLOSURE_TRI_RIGHT')


class VIEW3D_PT_shading_color(Panel):
    bl_space_type = 'VIEW_3D'
    bl_region_type = 'HEADER'
    bl_label = "Color"
    bl_parent_id = 'VIEW3D_PT_shading'

    @classmethod
    def poll(cls, context):
        shading = VIEW3D_PT_shading.get_shading(context)
        return shading.type in {'WIREFRAME', 'SOLID'}

    def _draw_color_type(self, context):
        layout = self.layout
        shading = VIEW3D_PT_shading.get_shading(context)

        layout.grid_flow(columns=3, align=True).prop(shading, "color_type", expand=True)

        if shading.color_type == 'SINGLE':
            layout.row().prop(shading, "single_color", text="")

    def _draw_background_color(self, context):
        layout = self.layout
        shading = VIEW3D_PT_shading.get_shading(context)

        layout.row().label(text="Background")
        layout.row().prop(shading, "background_type", expand=True)
        if shading.background_type == 'VIEWPORT':
            layout.row().prop(shading, "background_color", text="")

    def draw(self, context):
        shading = VIEW3D_PT_shading.get_shading(context)
        if shading.type == 'WIREFRAME':
            self.layout.row().prop(shading, "wireframe_color_type", expand=True)
        else:
            self._draw_color_type(context)
            self.layout.separator()
        self._draw_background_color(context)


class VIEW3D_PT_shading_options(Panel):
    bl_space_type = 'VIEW_3D'
    bl_region_type = 'HEADER'
    bl_label = "Options"
    bl_parent_id = 'VIEW3D_PT_shading'

    @classmethod
    def poll(cls, context):
        shading = VIEW3D_PT_shading.get_shading(context)
        return shading.type in {'WIREFRAME', 'SOLID'}

    def draw(self, context):
        layout = self.layout

        shading = VIEW3D_PT_shading.get_shading(context)

        col = layout.column()

        if shading.type == 'SOLID':
            row = col.row()
            row.separator()
            row.prop(shading, "show_backface_culling")

        row = col.row()

        if shading.type == 'WIREFRAME':
            split = layout.split()
            col = split.column()
            row = col.row()
            row.separator()
            row.prop(shading, "show_xray_wireframe")
            col = split.column()
            if shading.show_xray_wireframe:
                col.prop(shading, "xray_alpha_wireframe", text="")
            else:
                col.label(icon='DISCLOSURE_TRI_RIGHT')

        elif shading.type == 'SOLID':

            xray_active = shading.show_xray and shading.xray_alpha != 1

            split = layout.split()
            col = split.column()
            col.use_property_split = False
            row = col.row()
            row.separator()
            row.prop(shading, "show_xray")
            col = split.column()
            if shading.show_xray:
                col.use_property_split = False
                col.prop(shading, "xray_alpha", text="")
            else:
                col.label(icon='DISCLOSURE_TRI_RIGHT')

            split = layout.split()
            split.active = not xray_active
            col = split.column()
            col.use_property_split = False
            row = col.row()
            row.separator()
            row.prop(shading, "show_shadows")
            col = split.column()
            if shading.show_shadows:
                col.use_property_split = False
                row = col.row(align=True)
                row.prop(shading, "shadow_intensity", text="")
                row.popover(panel="VIEW3D_PT_shading_options_shadow", icon='PREFERENCES', text="")
            else:
                col.label(icon='DISCLOSURE_TRI_RIGHT')

            split = layout.split()
            col = split.column()
            col.use_property_split = False
            row = col.row()
            row.separator()
            row.prop(shading, "show_cavity")
            col = split.column()
            if shading.show_cavity:
                col.prop(shading, "cavity_type", text="Type")
            else:
                col.label(icon='DISCLOSURE_TRI_RIGHT')

            col = layout.column()

            if shading.show_cavity:

                #row.prop(shading, "cavity_type", text="Type")

                if shading.cavity_type in {'WORLD', 'BOTH'}:
                    row = col.row()
                    row.separator()
                    row.separator()
                    row.label(text="World Space")
                    row = col.row()
                    row.separator()
                    row.separator()
                    row.separator()
                    row.use_property_split = True
                    row.prop(shading, "cavity_ridge_factor", text="Ridge")
                    row = col.row()
                    row.separator()
                    row.separator()
                    row.separator()
                    row.use_property_split = True
                    row.prop(shading, "cavity_valley_factor", text="Valley")
                    row.popover(panel="VIEW3D_PT_shading_options_ssao", icon='PREFERENCES', text="",)

                if shading.cavity_type in {'SCREEN', 'BOTH'}:
                    row = col.row()
                    row.separator()
                    row.separator()
                    row.label(text="Screen Space")
                    row = col.row()
                    row.separator()
                    row.separator()
                    row.separator()
                    row.use_property_split = True
                    row.prop(shading, "curvature_ridge_factor", text="Ridge")
                    row = col.row()
                    row.separator()
                    row.separator()
                    row.separator()
                    row.use_property_split = True
                    row.prop(shading, "curvature_valley_factor", text="Valley")

            row = col.row()
            row.separator()
            row.prop(shading, "use_dof", text="Depth of Field")

        if shading.type in {'WIREFRAME', 'SOLID'}:
            split = layout.split()
            col = split.column()
            col.use_property_split = False
            row = col.row()
            row.separator()
            row.prop(shading, "show_object_outline")
            col = split.column()
            if shading.show_object_outline:
                col.use_property_split = False
                col.prop(shading, "object_outline_color", text="")
            else:
                col.label(icon='DISCLOSURE_TRI_RIGHT')

        if shading.type == 'SOLID':
            col = layout.column()
            if shading.light in {'STUDIO', 'MATCAP'}:
                if shading.selected_studio_light.has_specular_highlight_pass:
                    row = col.row()
                    row.separator()
                    row.prop(shading, "show_specular_highlight", text="Specular Lighting")


class VIEW3D_PT_shading_options_shadow(Panel):
    bl_label = "Shadow Settings"
    bl_space_type = 'VIEW_3D'
    bl_region_type = 'HEADER'

    def draw(self, context):
        layout = self.layout
        layout.use_property_split = True
        scene = context.scene

        col = layout.column()
        col.prop(scene.display, "light_direction")
        col.prop(scene.display, "shadow_shift")
        col.prop(scene.display, "shadow_focus")


class VIEW3D_PT_shading_options_ssao(Panel):
    bl_label = "SSAO Settings"
    bl_space_type = 'VIEW_3D'
    bl_region_type = 'HEADER'

    def draw(self, context):
        layout = self.layout
        layout.use_property_split = True
        scene = context.scene

        col = layout.column(align=True)
        col.prop(scene.display, "matcap_ssao_samples")
        col.prop(scene.display, "matcap_ssao_distance")
        col.prop(scene.display, "matcap_ssao_attenuation")


class VIEW3D_PT_shading_render_pass(Panel):
    bl_space_type = 'VIEW_3D'
    bl_region_type = 'HEADER'
    bl_label = "Render Pass"
    bl_parent_id = 'VIEW3D_PT_shading'
    COMPAT_ENGINES = {'BLENDER_EEVEE'}

    @classmethod
    def poll(cls, context):
        return (
            (context.space_data.shading.type == 'MATERIAL') or
            (context.engine in cls.COMPAT_ENGINES and context.space_data.shading.type == 'RENDERED')
        )

    def draw(self, context):
        shading = context.space_data.shading

        layout = self.layout
        row = layout.row()
        row.separator()
        row.prop(shading, "render_pass", text="")


class VIEW3D_PT_shading_compositor(Panel):
    bl_space_type = 'VIEW_3D'
    bl_region_type = 'HEADER'
    bl_label = "Compositor"
    bl_parent_id = 'VIEW3D_PT_shading'
    bl_order = 10

    @classmethod
    def poll(cls, context):
        return context.space_data.shading.type in {'MATERIAL', 'RENDERED'}

    def draw(self, context):
        shading = context.space_data.shading

        import gpu
        is_supported = (gpu.capabilities.compute_shader_support_get()
                        and gpu.capabilities.shader_image_load_store_support_get())

        row = self.layout.row()
        row.active = is_supported
        row.prop(shading, "use_compositor", expand=True)
        if shading.use_compositor != "DISABLED" and not is_supported:
            self.layout.label(text="Compositor not supported on this platform", icon='ERROR')


class VIEW3D_PT_gizmo_display(Panel):
    bl_space_type = 'VIEW_3D'
    bl_region_type = 'HEADER'
    bl_label = "Gizmos"
    bl_ui_units_x = 8

    def draw(self, context):
        layout = self.layout

        scene = context.scene
        view = context.space_data

        prefs = context.preferences
        prefsview = prefs.view

        col = layout.column()
        col.label(text="Viewport Gizmos")

        col.separator()
        col.active = view.show_gizmo
        colsub = col.column(align=True)

        row = colsub.row()
        row.separator()
        row.prop(view, "show_gizmo_navigate", text="Navigate")

        if view.show_gizmo_navigate:
            row = colsub.row()
            row.separator()
            row.separator()
            row.prop(prefsview, "show_navigate_ui")  # bfa - moved from the preferences
            row = colsub.row()
            row.separator()
            row.separator()
            row.prop(prefsview, "mini_axis_type", text="")

        row = colsub.row()
        row.separator()
        row.prop(view, "show_gizmo_tool", text="Active Tools")
        row = colsub.row()
        row.separator()
        row.prop(view, "show_gizmo_context", text="Active Object")

        col = layout.column(align=True)
        if view.show_gizmo and view.show_gizmo_context:
            col.label(text="Object Gizmos")
            row = col.row()
            row.separator()
            row.prop(scene.transform_orientation_slots[1], "type", text="")
            row = col.row()
            row.separator()
            row.prop(view, "show_gizmo_object_translate", text="Move")
            row = col.row()
            row.separator()
            row.prop(view, "show_gizmo_object_rotate", text="Rotate")
            row = col.row()
            row.separator()
            row.prop(view, "show_gizmo_object_scale", text="Scale")

        # Match order of object type visibility
        col = layout.column(align=True)
        col.active = view.show_gizmo
        col.label(text="Empty")
        row = col.row()
        row.separator()
        row.prop(view, "show_gizmo_empty_image", text="Image")
        row = col.row()
        row.separator()
        row.prop(view, "show_gizmo_empty_force_field", text="Force Field")

        col.label(text="Light")
        row = col.row()
        row.separator()
        row.prop(view, "show_gizmo_light_size", text="Size")
        row = col.row()
        row.separator()
        row.prop(view, "show_gizmo_light_look_at", text="Look At")

        col.label(text="Camera")
        row = col.row()
        row.separator()
        row.prop(view, "show_gizmo_camera_lens", text="Lens")
        row = col.row()
        row.separator()
        row.prop(view, "show_gizmo_camera_dof_distance", text="Focus Distance")


class VIEW3D_PT_overlay(Panel):
    bl_space_type = 'VIEW_3D'
    bl_region_type = 'HEADER'
    bl_label = "Overlays"
    bl_ui_units_x = 13

    def draw(self, _context):
        layout = self.layout
        layout.label(text="Viewport Overlays")


class VIEW3D_PT_overlay_guides(Panel):
    bl_space_type = 'VIEW_3D'
    bl_region_type = 'HEADER'
    bl_parent_id = 'VIEW3D_PT_overlay'
    bl_label = "Guides"

    def draw(self, context):
        layout = self.layout

        view = context.space_data
        scene = context.scene

        overlay = view.overlay
        shading = view.shading
        display_all = overlay.show_overlays
        region = context.area.spaces.active.region_3d

        col = layout.column()
        col.active = display_all

        split = col.split()
        sub = split.column()

        split = col.split()
        col = split.column()
        col.use_property_split = False
        col.prop(overlay, "show_ortho_grid")
        col = split.column()
        if overlay.show_ortho_grid:
            col.prop(overlay, "show_floor", text="Floor", text_ctxt=i18n_contexts.editor_view3d)
        else:
            col.label(icon='DISCLOSURE_TRI_RIGHT')

        if overlay.show_ortho_grid:

            split = layout.split()
            row = split.row()
            row.active = display_all
            row.separator()
            row.label(text="Axes")

            #subrow = row.row(align=True)
            row = split.row(align=True)
            row.active = display_all
            subrow = row.row(align=True)
            subrow.active = region.view_perspective != 'ORTHO'
            subrow.prop(overlay, "show_axis_x", text="X", toggle=True)
            subrow.prop(overlay, "show_axis_y", text="Y", toggle=True)
            subrow.prop(overlay, "show_axis_z", text="Z", toggle=True)

            if overlay.show_floor or overlay.show_ortho_grid:
                col = layout.column()
                col.active = display_all
                col.use_property_split = True
                if (overlay.show_floor) or (overlay.show_ortho_grid):
                    row = col.row()
                    row.separator()
                    row.prop(overlay, "grid_scale", text="Grid Scale")

                    if scene.unit_settings.system == 'NONE':
                        col = layout.column()
                        col.use_property_split = True
                        row = col.row()
                        row.separator()
                        row.prop(overlay, "grid_subdivisions", text="Subdivisions")

        layout.separator()

        layout.label(text="Options")

        split = layout.split()
        split.active = display_all
        sub = split.column()
        row = sub.row()
        row.separator()
        row.prop(overlay, "show_text", text="Text Info")
        row = sub.row()
        row.separator()
        row.prop(overlay, "show_stats", text="Statistics")

        sub = split.column()
        sub.prop(overlay, "show_cursor", text="3D Cursor")
        sub.prop(overlay, "show_annotation", text="Annotations")

        if shading.type == 'MATERIAL':
            row = col.row()
            row.active = shading.render_pass == 'COMBINED'
            row.separator()
            row.prop(overlay, "show_look_dev")


class VIEW3D_PT_overlay_object(Panel):
    bl_space_type = 'VIEW_3D'
    bl_region_type = 'HEADER'
    bl_parent_id = 'VIEW3D_PT_overlay'
    bl_label = "Objects"

    def draw(self, context):
        layout = self.layout
        view = context.space_data
        overlay = view.overlay
        display_all = overlay.show_overlays

        col = layout.column(align=True)
        col.active = display_all

        split = col.split()

        sub = split.column(align=True)
        row = sub.row()
        row.separator()
        row.prop(overlay, "show_extras", text="Extras")

        row = sub.row()
        row.separator()
        row.active = overlay.show_extras
        row.prop(overlay, "show_light_colors")

        row = sub.row()
        row.separator()
        row.prop(overlay, "show_relationship_lines")
        row = sub.row()
        row.separator()
        row.prop(overlay, "show_outline_selected")

        sub = split.column(align=True)
        sub.prop(overlay, "show_bones", text="Bones")
        sub.prop(overlay, "show_motion_paths")

        split = col.split()
        col = split.column()
        col.use_property_split = False
        row = col.row()
        row.separator()
        row.prop(overlay, "show_object_origins", text="Origins")
        col = split.column()
        if overlay.show_object_origins:
            col.prop(overlay, "show_object_origins_all", text="Origins (All)")
        else:
            col.label(icon='DISCLOSURE_TRI_RIGHT')


class VIEW3D_PT_overlay_geometry(Panel):
    bl_space_type = 'VIEW_3D'
    bl_region_type = 'HEADER'
    bl_parent_id = 'VIEW3D_PT_overlay'
    bl_label = "Geometry"

    def draw(self, context):
        layout = self.layout
        view = context.space_data
        overlay = view.overlay
        display_all = overlay.show_overlays
        is_wireframes = view.shading.type == 'WIREFRAME'

        col = layout.column(align=True)
        col.active = display_all
        split = col.split()
        row = split.row()
        row.separator()
        row.prop(overlay, "show_wireframes")

        row = split.row(align=True)
        if overlay.show_wireframes or is_wireframes:
            row.prop(overlay, "wireframe_threshold", text="")
            row.prop(overlay, "wireframe_opacity", text="Opacity")
        else:
            row.label(icon='DISCLOSURE_TRI_RIGHT')

        row = col.row()
        row.separator()
        row.prop(overlay, "show_face_orientation")

        col = layout.column(align=True)
        col.active = display_all
        split = col.split()
        row = split.row()
        row.separator()
        row.prop(overlay, "show_viewer_attribute")

        row = split.row(align=True)
        if overlay.show_viewer_attribute:
            row.prop(overlay, "viewer_attribute_opacity", text="")
        else:
            row.label(icon='DISCLOSURE_TRI_RIGHT')


        # These properties should be always available in the UI for all modes
        # other than Object.
        # Even when the Fade Inactive Geometry overlay is not affecting the
        # current active object depending on its mode, it will always affect
        # the rest of the scene.
        if context.mode != 'OBJECT':
            col = layout.column(align=True)
            col.active = display_all
            split = col.split()
            row = split.row()
            row.separator()
            row.prop(overlay, "show_fade_inactive")

            row = split.row(align=True)
            if overlay.show_fade_inactive:
                row.prop(overlay, "fade_inactive_alpha", text="")
            else:
                row.label(icon='DISCLOSURE_TRI_RIGHT')

        # sub.prop(overlay, "show_onion_skins")


class VIEW3D_PT_overlay_motion_tracking(Panel):
    bl_space_type = 'VIEW_3D'
    bl_region_type = 'HEADER'
    bl_parent_id = 'VIEW3D_PT_overlay'
    bl_label = "Motion Tracking"

    def draw_header(self, context):
        layout = self.layout
        view = context.space_data
        overlay = view.overlay
        display_all = overlay.show_overlays
        layout.active = display_all

        row = layout.row()
        split = row.split()
        split.prop(view, "show_reconstruction", text=self.bl_label)
        if view.show_reconstruction:
            split.label(icon='DISCLOSURE_TRI_DOWN')
        else:
            split.label(icon='DISCLOSURE_TRI_RIGHT')

    def draw(self, context):
        layout = self.layout
        view = context.space_data
        overlay = view.overlay
        display_all = overlay.show_overlays

        col = layout.column()
        col.active = display_all

        if view.show_reconstruction:
            split = col.split()

            sub = split.column(align=True)
            row = sub.row()
            row.separator()
            row.prop(view, "show_camera_path", text="Camera Path")

            sub = split.column()
            sub.prop(view, "show_bundle_names", text="Marker Names")

            col = layout.column()
            col.active = display_all
            col.label(text="Tracks")
            row = col.row(align=True)
            row.separator()
            row.prop(view, "tracks_display_type", text="")
            row.prop(view, "tracks_display_size", text="Size")


class VIEW3D_PT_overlay_edit_mesh(Panel):
    bl_space_type = 'VIEW_3D'
    bl_region_type = 'HEADER'
    bl_parent_id = 'VIEW3D_PT_overlay'
    bl_label = "Mesh Edit Mode"

    @classmethod
    def poll(cls, context):
        return context.mode == 'EDIT_MESH'

    def draw(self, context):
        layout = self.layout

        view = context.space_data
        shading = view.shading
        overlay = view.overlay
        display_all = overlay.show_overlays

        is_any_solid_shading = not (shading.show_xray or (shading.type == 'WIREFRAME'))

        col = layout.column()
        col.active = display_all

        split = col.split()

        sub = split.column()
        sub.active = is_any_solid_shading
        row = sub.row()
        row.separator()
        row.prop(overlay, "show_edges", text="Edges")
        sub = split.column()
        sub.prop(overlay, "show_faces", text="Faces")
        sub = split.column()
        sub.active = is_any_solid_shading
        sub.prop(overlay, "show_face_center", text="Center")

        row = col.row(align=True)
        row.separator()
        row.prop(overlay, "show_edge_crease", text="Creases", toggle=True)
        row.prop(overlay, "show_edge_sharp", text="Sharp", text_ctxt=i18n_contexts.plural, toggle=True)
        row.prop(overlay, "show_edge_bevel_weight", text="Bevel", toggle=True)
        row.prop(overlay, "show_edge_seams", text="Seams", toggle=True)

        if context.preferences.view.show_developer_ui:
            col.label(text="Developer")
            row = col.row()
            row.separator()
            row.prop(overlay, "show_extra_indices", text="Indices")


class VIEW3D_PT_overlay_edit_mesh_shading(Panel):
    bl_space_type = 'VIEW_3D'
    bl_region_type = 'HEADER'
    bl_parent_id = 'VIEW3D_PT_overlay_edit_mesh'
    bl_label = "Shading"

    @classmethod
    def poll(cls, context):
        return context.mode == 'EDIT_MESH'

    def draw(self, context):
        layout = self.layout

        view = context.space_data
        shading = view.shading
        overlay = view.overlay
        tool_settings = context.tool_settings
        display_all = overlay.show_overlays
        statvis = tool_settings.statvis

        col = layout.column()
        col.active = display_all
        row = col.row()
        row.separator()
        row.prop(overlay, "show_occlude_wire")

        row = col.row(align=True)
        row.prop(overlay, "show_retopology", text="")
        sub = row.row()
        sub.active = overlay.show_retopology
        sub.prop(overlay, "retopology_offset", text="Retopology")

        row = col.row()
        row.separator()
        split = row.split(factor=0.55)
        split.prop(overlay, "show_weight", text="Vertex Group Weights")
        if overlay.show_weight:
            split.label(icon='DISCLOSURE_TRI_DOWN')
        else:
            split.label(icon='DISCLOSURE_TRI_RIGHT')

        if overlay.show_weight:
            row = col.row()
            row.separator()
            row.separator()
            row.use_property_split = True
            row.prop(tool_settings, "vertex_group_user", text="Zero Weights", expand=True)

        if shading.type == 'WIREFRAME':
            xray = shading.show_xray_wireframe and shading.xray_alpha_wireframe < 1.0
        elif shading.type == 'SOLID':
            xray = shading.show_xray and shading.xray_alpha < 1.0
        else:
            xray = False

        statvis_active = not xray
        row = col.row()
        row.active = statvis_active
        row.separator()
        split = row.split(factor=0.55)
        split.prop(overlay, "show_statvis", text="Mesh Analysis")
        if overlay.show_statvis:
            split.label(icon='DISCLOSURE_TRI_DOWN')
        else:
            split.label(icon='DISCLOSURE_TRI_RIGHT')

        if overlay.show_statvis:
            col = col.column()
            col.active = statvis_active

            sub = col.split()
            row = sub.row()
            row.separator()
            row.separator()
            row.use_property_split = True
            row.prop(statvis, "type", text="Type")

            statvis_type = statvis.type
            if statvis_type == 'OVERHANG':
                row = col.row(align=True)
                row.separator()
                row.prop(statvis, "overhang_min", text="Minimum")
                row.prop(statvis, "overhang_max", text="Maximum")
                row = col.row(align=True)
                row.separator()
                row.row().prop(statvis, "overhang_axis", expand=True)
            elif statvis_type == 'THICKNESS':
                row = col.row(align=True)
                row.separator()
                row.prop(statvis, "thickness_min", text="Minimum")
                row.prop(statvis, "thickness_max", text="Maximum")
                col.prop(statvis, "thickness_samples")
            elif statvis_type == 'INTERSECT':
                pass
            elif statvis_type == 'DISTORT':
                row = col.row(align=True)
                row.separator()
                row.prop(statvis, "distort_min", text="Minimum")
                row.prop(statvis, "distort_max", text="Maximum")
            elif statvis_type == 'SHARP':
                row = col.row(align=True)
                row.separator()
                row.prop(statvis, "sharp_min", text="Minimum")
                row.prop(statvis, "sharp_max", text="Maximum")


class VIEW3D_PT_overlay_edit_mesh_measurement(Panel):
    bl_space_type = 'VIEW_3D'
    bl_region_type = 'HEADER'
    bl_parent_id = 'VIEW3D_PT_overlay_edit_mesh'
    bl_label = "Measurement"

    @classmethod
    def poll(cls, context):
        return context.mode == 'EDIT_MESH'

    def draw(self, context):
        layout = self.layout

        view = context.space_data
        overlay = view.overlay
        display_all = overlay.show_overlays

        col = layout.column()
        col.active = display_all

        split = col.split()

        sub = split.column()
        row = sub.row()
        row.separator()
        row.prop(overlay, "show_extra_edge_length", text="Edge Length")
        row = sub.row()
        row.separator()
        row.prop(overlay, "show_extra_edge_angle", text="Edge Angle")

        sub = split.column()
        sub.prop(overlay, "show_extra_face_area", text="Face Area")
        sub.prop(overlay, "show_extra_face_angle", text="Face Angle")


class VIEW3D_PT_overlay_edit_mesh_normals(Panel):
    bl_space_type = 'VIEW_3D'
    bl_region_type = 'HEADER'
    bl_parent_id = 'VIEW3D_PT_overlay_edit_mesh'
    bl_label = "Normals"

    @classmethod
    def poll(cls, context):
        return context.mode == 'EDIT_MESH'

    def draw(self, context):
        layout = self.layout

        view = context.space_data
        overlay = view.overlay
        display_all = overlay.show_overlays

        col = layout.column()
        col.active = display_all
        split = col.split()

        row = split.row(align=True)
        row.separator()
        row.separator()
        row.prop(overlay, "show_vertex_normals", text="", icon='NORMALS_VERTEX')
        row.prop(overlay, "show_split_normals", text="", icon='NORMALS_VERTEX_FACE')
        row.prop(overlay, "show_face_normals", text="", icon='NORMALS_FACE')

        sub = split.row(align=True)
        if overlay.show_vertex_normals or overlay.show_face_normals or overlay.show_split_normals:
            sub.use_property_split = True
            if overlay.use_normals_constant_screen_size:
                sub.prop(overlay, "normals_constant_screen_size", text="Size")
            else:
                sub.prop(overlay, "normals_length", text="Size")
        else:
            sub.label(icon='DISCLOSURE_TRI_RIGHT')

        row.prop(overlay, "use_normals_constant_screen_size", text="", icon='FIXED_SIZE')


class VIEW3D_PT_overlay_edit_mesh_freestyle(Panel):
    bl_space_type = 'VIEW_3D'
    bl_region_type = 'HEADER'
    bl_parent_id = 'VIEW3D_PT_overlay'
    bl_label = "Freestyle"

    @classmethod
    def poll(cls, context):
        return context.mode == 'EDIT_MESH' and bpy.app.build_options.freestyle

    def draw(self, context):
        layout = self.layout

        view = context.space_data
        overlay = view.overlay
        display_all = overlay.show_overlays

        col = layout.column()
        col.active = display_all

        row = col.row()
        row.separator()
        row.prop(overlay, "show_freestyle_edge_marks", text="Edge Marks")
        row.prop(overlay, "show_freestyle_face_marks", text="Face Marks")


class VIEW3D_PT_overlay_edit_curve(Panel):
    bl_space_type = 'VIEW_3D'
    bl_region_type = 'HEADER'
    bl_parent_id = 'VIEW3D_PT_overlay'
    bl_label = "Curve Edit Mode"

    @classmethod
    def poll(cls, context):
        return context.mode == 'EDIT_CURVE'

    def draw(self, context):
        layout = self.layout
        view = context.space_data
        overlay = view.overlay
        display_all = overlay.show_overlays

        col = layout.column()
        col.active = display_all

        row = col.row()
        row.prop(overlay, "display_handle", text="Handles")

        col = layout.column(align=True)
        col.active = display_all
        split = col.split()
        row = split.row(align=True)
        # row.separator()
        # row.separator()
        row.prop(overlay, "show_curve_normals")

        row = split.row(align=True)
        if overlay.show_curve_normals:
            row.prop(overlay, "normals_length", text="")
        else:
            row.label(icon='DISCLOSURE_TRI_RIGHT')


class VIEW3D_PT_overlay_sculpt(Panel):
    bl_space_type = 'VIEW_3D'
    bl_context = ".sculpt_mode"
    bl_region_type = 'HEADER'
    bl_parent_id = 'VIEW3D_PT_overlay'
    bl_label = "Sculpt"

    @classmethod
    def poll(cls, context):
        return (
            context.mode == 'SCULPT' and
            context.sculpt_object
        )

    def draw(self, context):
        layout = self.layout

        view = context.space_data
        overlay = view.overlay
        display_all = overlay.show_overlays

        col = layout.column(align=True)
        col.active = display_all
        split = col.split()
        row = split.row()
        row.separator()
        row.prop(overlay, "show_sculpt_mask")

        row = split.row(align=True)
        if overlay.show_sculpt_mask:
            row.prop(overlay, "sculpt_mode_mask_opacity", text="")
        else:
            row.label(icon='DISCLOSURE_TRI_RIGHT')

        col = layout.column(align=True)
        col.active = display_all
        split = col.split()
        row = split.row()
        row.separator()
        row.prop(overlay, "show_sculpt_face_sets")

        row = split.row(align=True)
        if overlay.show_sculpt_face_sets:
            row.prop(overlay, "sculpt_mode_face_sets_opacity", text="")
        else:
            row.label(icon='DISCLOSURE_TRI_RIGHT')


class VIEW3D_PT_overlay_sculpt_curves(Panel):
    bl_space_type = 'VIEW_3D'
    bl_context = ".curves_sculpt"
    bl_region_type = 'HEADER'
    bl_parent_id = 'VIEW3D_PT_overlay'
    bl_label = "Sculpt"

    @classmethod
    def poll(cls, context):
        return context.mode == 'SCULPT_CURVES' and (context.object)

    def draw(self, context):
        layout = self.layout

        view = context.space_data
        overlay = view.overlay

        row = layout.row(align=True)
        row.active = overlay.show_overlays
        row.use_property_decorate = False
        row.separator(factor = 3)
        row.use_property_split = True
        row.prop(overlay, "sculpt_mode_mask_opacity", text="Selection Opacity")

        col = layout.column()
        split = col.split()
        row = split.row()
        row.active = overlay.show_overlays
        row.separator()
        row.prop(overlay, "show_sculpt_curves_cage", text="Curves Cage")

        row = split.row(align=True)
        row.active = overlay.show_overlays
        if overlay.show_sculpt_curves_cage:
            row.prop(overlay, "sculpt_curves_cage_opacity", text="")
        else:
            row.label(icon='DISCLOSURE_TRI_RIGHT')


class VIEW3D_PT_overlay_bones(Panel):
    bl_space_type = 'VIEW_3D'
    bl_region_type = 'HEADER'
    bl_parent_id = 'VIEW3D_PT_overlay'
    bl_label = "Bones"

    @staticmethod
    def is_using_wireframe(context):
        shading = VIEW3D_PT_shading.get_shading(context)

        if shading.type == 'WIREFRAME' or shading.show_xray:
            return True

        mode = context.mode

        if mode in {'POSE', 'PAINT_WEIGHT'}:
            armature = context.pose_object
        elif mode == 'EDIT_ARMATURE':
            armature = context.edit_object
        else:
            return False

        return armature and armature.display_type == 'WIRE'

    @classmethod
    def poll(cls, context):
        mode = context.mode
        return (
            (mode == 'POSE') or
            (mode == 'PAINT_WEIGHT' and context.pose_object) or
            (mode in {'EDIT_ARMATURE', 'OBJECT'} and
             VIEW3D_PT_overlay_bones.is_using_wireframe(context))
        )

    def draw(self, context):
        layout = self.layout
        view = context.space_data
        mode = context.mode
        overlay = view.overlay
        display_all = overlay.show_overlays

        col = layout.column()
        col.active = display_all

        if mode == 'POSE':

            col = layout.column(align=True)
            col.active = display_all
            split = col.split()
            row = split.row(align=True)
            row.separator()
            row.separator()
            row.prop(overlay, "show_xray_bone")

            row = split.row(align=True)
            if display_all and overlay.show_xray_bone:
                row.prop(overlay, "xray_alpha_bone", text="")
            else:
                row.label(icon='DISCLOSURE_TRI_RIGHT')

        elif mode == 'PAINT_WEIGHT':
            row = col.row()
            row.separator()
            row.prop(overlay, "show_xray_bone")

        if VIEW3D_PT_overlay_bones.is_using_wireframe(context):

            row = col.row()
            row.separator()
            row.use_property_split = True
            row.use_property_decorate = False
            row.prop(overlay, "bone_wire_alpha")


class VIEW3D_PT_overlay_texture_paint(Panel):
    bl_space_type = 'VIEW_3D'
    bl_region_type = 'HEADER'
    bl_parent_id = 'VIEW3D_PT_overlay'
    bl_label = "Texture Paint"

    @classmethod
    def poll(cls, context):
        return context.mode == 'PAINT_TEXTURE'

    def draw(self, context):
        layout = self.layout
        view = context.space_data
        overlay = view.overlay
        display_all = overlay.show_overlays

        col = layout.column()
        col.active = display_all
        row = col.row()
        row.separator()
        row.label(text="Stencil Mask Opacity")
        row.prop(overlay, "texture_paint_mode_opacity", text="")


class VIEW3D_PT_overlay_vertex_paint(Panel):
    bl_space_type = 'VIEW_3D'
    bl_region_type = 'HEADER'
    bl_parent_id = 'VIEW3D_PT_overlay'
    bl_label = "Vertex Paint"

    @classmethod
    def poll(cls, context):
        return context.mode == 'PAINT_VERTEX'

    def draw(self, context):
        layout = self.layout
        view = context.space_data
        overlay = view.overlay
        display_all = overlay.show_overlays

        col = layout.column()
        col.active = display_all
        row = col.row()
        row.separator()
        row.label(text="Stencil Mask Opacity")
        row.prop(overlay, "vertex_paint_mode_opacity", text="")
        row = col.row()
        row.separator()
        row.prop(overlay, "show_paint_wire")


class VIEW3D_PT_overlay_weight_paint(Panel):
    bl_space_type = 'VIEW_3D'
    bl_region_type = 'HEADER'
    bl_parent_id = 'VIEW3D_PT_overlay'
    bl_label = "Weight Paint"

    @classmethod
    def poll(cls, context):
        return context.mode == 'PAINT_WEIGHT'

    def draw(self, context):
        layout = self.layout
        view = context.space_data
        overlay = view.overlay
        display_all = overlay.show_overlays
        tool_settings = context.tool_settings

        col = layout.column()
        col.active = display_all

        row = col.row()
        row.separator()
        row.label(text="Opacity")
        row.prop(overlay, "weight_paint_mode_opacity", text="")
        row = col.split(factor=0.36)
        row.label(text="     Zero Weights")
        sub = row.row()
        sub.prop(tool_settings, "vertex_group_user", expand=True)

        row = col.row()
        row.separator()
        row.prop(overlay, "show_wpaint_contours")
        row = col.row()
        row.separator()
        row.prop(overlay, "show_paint_wire")


class VIEW3D_PT_snapping(Panel):
    bl_space_type = 'VIEW_3D'
    bl_region_type = 'HEADER'
    bl_label = "Snapping"

    def draw(self, context):
        tool_settings = context.tool_settings
        obj = context.active_object
        object_mode = 'OBJECT' if obj is None else obj.mode

        layout = self.layout
        col = layout.column()

        col.label(text="Snap With")
        row = col.row(align=True)
        row.prop(tool_settings, "snap_target", expand=True)

        col.label(text="Snap To")
        col.prop(tool_settings, "snap_elements_base", expand=True)

        col.label(text="Snap Individual Elements To")
        col.prop(tool_settings, "snap_elements_individual", expand=True)

        col.separator()

        if 'INCREMENT' in tool_settings.snap_elements:
            col.prop(tool_settings, "use_snap_grid_absolute")

        if 'VOLUME' in tool_settings.snap_elements:
            col.prop(tool_settings, "use_snap_peel_object")

        if 'FACE_NEAREST' in tool_settings.snap_elements:
            col.prop(tool_settings, "use_snap_to_same_target")
            if object_mode == 'EDIT':
                col.prop(tool_settings, "snap_face_nearest_steps")

        col.separator()

        col.prop(tool_settings, "use_snap_align_rotation")
        col.prop(tool_settings, "use_snap_backface_culling")

        col.separator()

        if obj:
            col.label(text="Target Selection")
            col_targetsel = col.column(align=True)
            if object_mode == 'EDIT' and obj.type not in {'LATTICE', 'META', 'FONT'}:
                col_targetsel.prop(
                    tool_settings,
                    "use_snap_self",
                    text="Include Active",
                    icon='EDITMODE_HLT',
                )
                col_targetsel.prop(
                    tool_settings,
                    "use_snap_edit",
                    text="Include Edited",
                    icon='OUTLINER_DATA_MESH',
                )
                col_targetsel.prop(
                    tool_settings,
                    "use_snap_nonedit",
                    text="Include Non-Edited",
                    icon='OUTLINER_OB_MESH',
                )
            col_targetsel.prop(
                tool_settings,
                "use_snap_selectable",
                text="Exclude Non-Selectable",
                icon='RESTRICT_SELECT_OFF',
            )

        col.label(text="Affect")
        row = col.row(align=True)
        row.prop(tool_settings, "use_snap_translate", text="Move", toggle=True)
        row.prop(tool_settings, "use_snap_rotate", text="Rotate", toggle=True)
        row.prop(tool_settings, "use_snap_scale", text="Scale", toggle=True)


class VIEW3D_PT_proportional_edit(Panel):
    bl_space_type = 'VIEW_3D'
    bl_region_type = 'HEADER'
    bl_label = "Proportional Editing"
    bl_ui_units_x = 8

    def draw(self, context):
        layout = self.layout
        tool_settings = context.tool_settings
        col = layout.column()
        col.active = (tool_settings.use_proportional_edit_objects if context.mode ==
                      'OBJECT' else tool_settings.use_proportional_edit)

        if context.mode != 'OBJECT':
            col.prop(tool_settings, "use_proportional_connected")
            sub = col.column()
            sub.active = not tool_settings.use_proportional_connected
            sub.prop(tool_settings, "use_proportional_projected")
            col.separator()

        col.prop(tool_settings, "proportional_edit_falloff", expand=True)
        col.prop(tool_settings, "proportional_distance")


class VIEW3D_PT_transform_orientations(Panel):
    bl_space_type = 'VIEW_3D'
    bl_region_type = 'HEADER'
    bl_label = "Transform Orientations"
    bl_ui_units_x = 8

    def draw(self, context):
        layout = self.layout
        layout.label(text="Transform Orientations")

        scene = context.scene
        orient_slot = scene.transform_orientation_slots[0]
        orientation = orient_slot.custom_orientation

        row = layout.row()
        col = row.column()
        col.prop(orient_slot, "type", expand=True)
        row.operator("transform.create_orientation", text="", icon='ADD', emboss=False).use = True

        if orientation:
            row = layout.row(align=False)
            row.prop(orientation, "name", text="", icon='OBJECT_ORIGIN')
            row.operator("transform.delete_orientation", text="", icon='X', emboss=False)


class VIEW3D_PT_gpencil_origin(Panel):
    bl_space_type = 'VIEW_3D'
    bl_region_type = 'HEADER'
    bl_label = "Stroke Placement"

    def draw(self, context):
        layout = self.layout
        tool_settings = context.tool_settings
        gpd = context.gpencil_data

        layout.label(text="Stroke Placement")

        row = layout.row()
        col = row.column()
        col.prop(tool_settings, "gpencil_stroke_placement_view3d", expand=True)

        if tool_settings.gpencil_stroke_placement_view3d == 'SURFACE':
            row = layout.row()
            row.label(text="Offset")
            row = layout.row()
            row.prop(gpd, "zdepth_offset", text="")

        if tool_settings.gpencil_stroke_placement_view3d == 'STROKE':
            row = layout.row()
            row.label(text="Target")
            row = layout.row()
            row.prop(tool_settings, "gpencil_stroke_snap_mode", expand=True)


class VIEW3D_PT_gpencil_lock(Panel):
    bl_space_type = 'VIEW_3D'
    bl_region_type = 'HEADER'
    bl_label = "Drawing Plane"

    def draw(self, context):
        layout = self.layout
        tool_settings = context.tool_settings

        layout.label(text="Drawing Plane")

        row = layout.row()
        col = row.column()
        col.prop(tool_settings.gpencil_sculpt, "lock_axis", expand=True)


class VIEW3D_PT_gpencil_guide(Panel):
    bl_space_type = 'VIEW_3D'
    bl_region_type = 'HEADER'
    bl_label = "Guides"

    def draw(self, context):
        settings = context.tool_settings.gpencil_sculpt.guide

        layout = self.layout
        layout.label(text="Guides")

        col = layout.column()
        col.active = settings.use_guide
        col.prop(settings, "type", expand=True)

        if settings.type in {'ISO', 'PARALLEL', 'RADIAL'}:
            col.prop(settings, "angle")
            row = col.row(align=True)

        col.prop(settings, "use_snapping")
        if settings.use_snapping:

            if settings.type == 'RADIAL':
                col.prop(settings, "angle_snap")
            else:
                col.prop(settings, "spacing")

        if settings.type in {'CIRCULAR', 'RADIAL'} or settings.use_snapping:
            col.label(text="Reference Point")
            row = col.row(align=True)
            row.prop(settings, "reference_point", expand=True)
            if settings.reference_point == 'CUSTOM':
                col.prop(settings, "location", text="Custom Location")
            elif settings.reference_point == 'OBJECT':
                col.prop(settings, "reference_object", text="Object Location")
                if not settings.reference_object:
                    col.label(text="No object selected, using cursor")


class VIEW3D_PT_overlay_gpencil_options(Panel):
    bl_space_type = 'VIEW_3D'
    bl_region_type = 'HEADER'
    bl_parent_id = 'VIEW3D_PT_overlay'
    bl_label = ""

    @classmethod
    def poll(cls, context):
        return context.object and context.object.type == 'GPENCIL'

    def draw_header(self, context):
        layout = self.layout
        layout.label(text={
            'PAINT_GPENCIL': iface_("Draw Grease Pencil"),
            'EDIT_GPENCIL': iface_("Edit Grease Pencil"),
            'SCULPT_GPENCIL': iface_("Sculpt Grease Pencil"),
            'WEIGHT_GPENCIL': iface_("Weight Grease Pencil"),
            'VERTEX_GPENCIL': iface_("Vertex Grease Pencil"),
            'OBJECT': iface_("Grease Pencil"),
        }[context.mode], translate=False)

    def draw(self, context):
        layout = self.layout
        view = context.space_data
        overlay = view.overlay
        display_all = overlay.show_overlays

        row = layout.row()
        row.separator()
        row.active = display_all
        row.prop(overlay, "use_gpencil_onion_skin", text="Onion Skin")

        col = layout.column(align=True)
        col.active = display_all
        split = col.split()
        row = split.row()
        row.separator()
        row.prop(overlay, "use_gpencil_grid")

        row = split.row(align=True)
        if overlay.use_gpencil_grid:
            row.prop(overlay, "gpencil_grid_opacity", text="", slider=True)
            row.prop(overlay, "use_gpencil_canvas_xray", text="", icon='XRAY')
        else:
            row.label(icon='DISCLOSURE_TRI_RIGHT')

        col = layout.column(align=True)
        col.active = display_all
        split = col.split()
        row = split.row()
        row.separator()
        row.prop(overlay, "use_gpencil_fade_layers")

        row = split.row(align=True)
        if overlay.use_gpencil_fade_layers:
            row.separator
            row.prop(overlay, "gpencil_fade_layer", text="", slider=True)
        else:
            row.label(icon='DISCLOSURE_TRI_RIGHT')

        col = layout.column(align=True)
        col.active = display_all
        split = col.split()
        row = split.row()
        row.separator()
        row.prop(overlay, "use_gpencil_fade_objects")

        row = split.row(align=True)
        if overlay.use_gpencil_fade_objects:
            row.prop(overlay, "gpencil_fade_objects", text="", slider=True)
            row.prop(overlay, "use_gpencil_fade_gp_objects", text="", icon='OUTLINER_OB_GREASEPENCIL')
        else:
            row.label(icon='DISCLOSURE_TRI_RIGHT')

        if context.object.mode in {'EDIT_GPENCIL', 'SCULPT_GPENCIL', 'WEIGHT_GPENCIL', 'VERTEX_GPENCIL'}:
            split = layout.split()
            col = split.column()
            col.active = display_all
            row = col.row()
            row.separator()
            row.prop(overlay, "use_gpencil_edit_lines", text="Edit Lines")
            col = split.column()
            if overlay.use_gpencil_edit_lines:
                col.prop(overlay, "use_gpencil_multiedit_line_only", text="Only in Multiframe")
            else:
                col.label(icon='DISCLOSURE_TRI_RIGHT')

            if context.object.mode == 'EDIT_GPENCIL':

                col = layout.column()
                col.active = display_all
                row = col.row()
                row.separator()
                row.prop(overlay, "use_gpencil_show_directions")
                col = layout.column()
                col.active = display_all
                row = col.row()
                row.separator()
                row.prop(overlay, "use_gpencil_show_material_name", text="Material Name")

                layout.use_property_split = True
                layout.active = display_all
                if not gpd.use_curve_edit:
                    row = layout.row()
                    row.separator()
                    row.prop(overlay, "vertex_opacity", text="Vertex Opacity", slider=True)
                else:
                    # Handles for Curve Edit
                    row = layout.row()
                    row.separator()
                    row.prop(overlay, "display_handle", text="Handles")

            # Handles for Curve Edit
            if context.object.mode == 'EDIT_GPENCIL':
                gpd = context.object.data
                layout.active = display_all
                if gpd.use_curve_edit:
                    layout.prop(overlay, "display_handle", text="Handles")

        if context.object.mode == 'SCULPT_GPENCIL':
            layout.use_property_split = True
            layout.active = display_all
            row = layout.row()
            row.separator()
            row.prop(overlay, "vertex_opacity", text="Vertex Opacity", slider=True)

        if context.object.mode in {'PAINT_GPENCIL', 'VERTEX_GPENCIL'}:
            layout.label(text="Vertex Paint")
            layout.active = display_all
            row = layout.row()
            shading = VIEW3D_PT_shading.get_shading(context)
            row.enabled = shading.type not in {'WIREFRAME', 'RENDERED'}
            row.separator()
            row.use_property_split = True
            row.prop(overlay, "gpencil_vertex_paint_opacity", text="Opacity", slider=True)


class VIEW3D_PT_quad_view(Panel):
    bl_space_type = 'VIEW_3D'
    bl_region_type = 'UI'
    bl_category = "View"
    bl_label = "Quad View"
    bl_options = {'DEFAULT_CLOSED'}

    @classmethod
    def poll(cls, context):
        view = context.space_data
        return view.region_quadviews

    def draw(self, context):
        layout = self.layout

        view = context.space_data

        region = view.region_quadviews[2]
        col = layout.column()
        col.prop(region, "lock_rotation")
        row = col.row()
        row.enabled = region.lock_rotation
        row.prop(region, "show_sync_view")
        row = col.row()

        row.enabled = region.lock_rotation and region.show_sync_view
        row.prop(region, "use_box_clip")


# Annotation properties
class VIEW3D_PT_grease_pencil(AnnotationDataPanel, Panel):
    bl_space_type = 'VIEW_3D'
    bl_region_type = 'UI'
    bl_category = "View"

    # NOTE: this is just a wrapper around the generic GP Panel


class VIEW3D_PT_annotation_onion(AnnotationOnionSkin, Panel):
    bl_space_type = 'VIEW_3D'
    bl_region_type = 'UI'
    bl_category = "View"
    bl_parent_id = 'VIEW3D_PT_grease_pencil'

    # NOTE: this is just a wrapper around the generic GP Panel


class TOPBAR_PT_annotation_layers(Panel, AnnotationDataPanel):
    bl_space_type = 'VIEW_3D'
    bl_region_type = 'HEADER'
    bl_label = "Layers"
    bl_ui_units_x = 14


class VIEW3D_PT_view3d_stereo(Panel):
    bl_space_type = 'VIEW_3D'
    bl_region_type = 'UI'
    bl_category = "View"
    bl_label = "Stereoscopy"
    bl_options = {'DEFAULT_CLOSED'}

    @classmethod
    def poll(cls, context):
        scene = context.scene
        wm = bpy.ops.wm

        multiview = scene.render.use_multiview
        return multiview

    def draw(self, context):
        layout = self.layout
        view = context.space_data

        basic_stereo = context.scene.render.views_format == 'STEREO_3D'

        col = layout.column()
        col.row().prop(view, "stereo_3d_camera", expand=True)

        col.label(text="Display")
        row = col.row()
        row.active = basic_stereo
        row.prop(view, "show_stereo_3d_cameras")
        row = col.row()
        row.active = basic_stereo
        split = row.split()
        split.prop(view, "show_stereo_3d_convergence_plane")
        split = row.split()
        split.prop(view, "stereo_3d_convergence_plane_alpha", text="Alpha")
        split.active = view.show_stereo_3d_convergence_plane
        row = col.row()
        split = row.split()
        split.prop(view, "show_stereo_3d_volume")
        split = row.split()
        split.prop(view, "stereo_3d_volume_alpha", text="Alpha")

        if context.scene.render.use_multiview:
            layout.separator()
            layout.operator("wm.set_stereo_3d", icon='CAMERA_STEREO')


class VIEW3D_PT_context_properties(Panel):
    bl_space_type = 'VIEW_3D'
    bl_region_type = 'UI'
    bl_category = "Item"
    bl_label = "Properties"
    bl_options = {'DEFAULT_CLOSED'}

    @staticmethod
    def _active_context_member(context):
        obj = context.object
        if obj:
            object_mode = obj.mode
            if object_mode == 'POSE':
                return "active_pose_bone"
            elif object_mode == 'EDIT' and obj.type == 'ARMATURE':
                return "active_bone"
            else:
                return "object"

        return ""

    @classmethod
    def poll(cls, context):
        import rna_prop_ui
        member = cls._active_context_member(context)

        if member:
            context_member, member = rna_prop_ui.rna_idprop_context_value(context, member, object)
            return context_member and rna_prop_ui.rna_idprop_has_properties(context_member)

        return False

    def draw(self, context):
        import rna_prop_ui
        member = VIEW3D_PT_context_properties._active_context_member(context)

        if member:
            # Draw with no edit button
            rna_prop_ui.draw(self.layout, context, member, object, use_edit=False)


# Grease Pencil Object - Multiframe falloff tools
class VIEW3D_PT_gpencil_multi_frame(Panel):
    bl_space_type = 'VIEW_3D'
    bl_region_type = 'HEADER'
    bl_label = "Multi Frame"

    def draw(self, context):
        layout = self.layout
        tool_settings = context.tool_settings

        gpd = context.gpencil_data
        settings = tool_settings.gpencil_sculpt

        col = layout.column(align=True)
        col.prop(settings, "use_multiframe_falloff")

        # Falloff curve
        if gpd.use_multiedit and settings.use_multiframe_falloff:
            layout.template_curve_mapping(settings, "multiframe_falloff_curve", brush=True)


# Grease Pencil Object - Curve Editing tools
class VIEW3D_PT_gpencil_curve_edit(Panel):
    bl_space_type = 'VIEW_3D'
    bl_region_type = 'HEADER'
    bl_label = "Curve Editing"

    def draw(self, context):
        layout = self.layout

        gpd = context.gpencil_data
        col = layout.column()

        col.label(text="Curve Editing:")

        split = layout.split()
        col = split.column(align=True)
        row = col.row()
        row.separator()
        row.label(text="Resolution")
        row = col.row()
        row.separator()
        row.label(text="Threshold")
        row = col.row()
        row.separator()
        row.label(text="Corner Angle")

        col = split.column(align=True)
        col.prop(gpd, "edit_curve_resolution", text="")
        col.prop(gpd, "curve_edit_threshold", text="")
        col.prop(gpd, "curve_edit_corner_angle", text="")

        col = layout.column()
        row = col.row()
        row.separator()
        row.prop(gpd, "use_adaptive_curve_resolution")


class VIEW3D_MT_gpencil_edit_context_menu(Menu):
    bl_label = ""

    def draw(self, context):
        layout = self.layout
        tool_settings = context.tool_settings

        is_point_mode = tool_settings.gpencil_selectmode_edit == 'POINT'
        is_stroke_mode = tool_settings.gpencil_selectmode_edit == 'STROKE'
        is_segment_mode = tool_settings.gpencil_selectmode_edit == 'SEGMENT'

        layout.operator_context = 'INVOKE_REGION_WIN'

        row = layout.row()

        if is_point_mode or is_segment_mode:
            col = row.column(align=True)

            col.label(text="Point Context Menu", icon='GP_SELECT_POINTS')
            col.separator()

            # Additive Operators
            col.operator("gpencil.stroke_subdivide", text="Subdivide", icon="SUBDIVIDE_EDGES").only_selected = True

            col.separator()

            col.operator("gpencil.extrude_move", text="Extrude", icon='EXTRUDE_REGION')

            col.separator()

            # Deform Operators
            col.operator("gpencil.stroke_smooth", text="Smooth", icon="PARTICLEBRUSH_SMOOTH").only_selected = True
            col.operator("transform.bend", text="Bend", icon="BEND")
            col.operator("transform.shear", text="Shear", icon="SHEAR")
            col.operator("transform.tosphere", text="To Sphere", icon="TOSPHERE")
            col.operator("transform.transform", text="Shrink Fatten",
                         icon='SHRINK_FATTEN').mode = 'GPENCIL_SHRINKFATTEN'

            col.separator()

            col.menu("VIEW3D_MT_mirror", text="Mirror")
            col.menu("GPENCIL_MT_snap", text="Snap")

            col.separator()

            # Duplicate operators
            col.operator("gpencil.duplicate_move", text="Duplicate", icon='DUPLICATE')
            col.operator("gpencil.copy", text="Copy", icon='COPYDOWN')
            col.operator("gpencil.paste", text="Paste", icon='PASTEDOWN').type = 'ACTIVE'
            col.operator("gpencil.paste", text="Paste by Layer", icon='PASTEDOWN').type = 'LAYER'

            col.separator()

            # Removal Operators
            col.operator("gpencil.stroke_merge", text="Merge", icon="MERGE")
            col.operator("gpencil.stroke_merge_by_distance", icon="MERGE").use_unselected = False
            col.operator("gpencil.stroke_split", text="Split", icon="SPLIT")
            col.operator("gpencil.stroke_separate", text="Separate", icon="SEPARATE_GP_POINTS").mode = 'POINT'

            col.separator()

            col.operator("gpencil.delete", text="Delete Points", icon="DELETE").type = 'POINTS'
            col.operator("gpencil.dissolve", text="Dissolve", icon="DISSOLVE_VERTS").type = 'POINTS'
            col.operator("gpencil.dissolve", text="Dissolve Between", icon="DISSOLVE_BETWEEN").type = 'BETWEEN'
            col.operator("gpencil.dissolve", text="Dissolve Unselected", icon="DISSOLVE_UNSELECTED").type = 'UNSELECT'

        if is_stroke_mode:

            col = row.column(align=True)
            col.label(text="Stroke Context Menu", icon='GP_SELECT_STROKES')
            col.separator()

            # Main Strokes Operators
            col.operator("gpencil.stroke_subdivide", text="Subdivide", icon="SUBDIVIDE_EDGES").only_selected = False
            col.menu("VIEW3D_MT_gpencil_simplify")
            col.operator("gpencil.stroke_trim", text="Trim", icon="CUT")

            col.separator()

            col.operator("gpencil.stroke_smooth", text="Smooth Stroke",
                         icon="PARTICLEBRUSH_SMOOTH").only_selected = False
            col.operator("transform.transform", text="Shrink Fatten",
                         icon='SHRINK_FATTEN').mode = 'GPENCIL_SHRINKFATTEN'

            col.separator()

            # Layer and Materials operators
            col.menu("GPENCIL_MT_move_to_layer")
            col.menu("VIEW3D_MT_assign_material")
            col.operator("gpencil.set_active_material", text="Set as Active Material", icon="MATERIAL_DATA")
            col.operator_menu_enum("gpencil.stroke_arrange", "direction", text="Arrange")

            col.separator()

            col.menu("VIEW3D_MT_mirror", text="Mirror")
            col.menu("VIEW3D_MT_snap", text="Snap")

            col.separator()

            # Duplicate operators
            col.operator("gpencil.duplicate_move", text="Duplicate", icon='DUPLICATE')
            col.operator("gpencil.copy", text="Copy", icon='COPYDOWN')
            col.operator("gpencil.paste", text="Paste", icon='PASTEDOWN').type = 'ACTIVE'
            col.operator("gpencil.paste", text="Paste by Layer", icon='PASTEDOWN').type = 'LAYER'

            col.separator()

            # Removal Operators
            col.operator("gpencil.stroke_merge_by_distance", icon="MERGE").use_unselected = True
            col.operator_menu_enum("gpencil.stroke_join", "type", text="Join", icon='JOIN', text_ctxt=i18n_contexts.id_gpencil)
            col.operator("gpencil.stroke_split", text="Split", icon="SPLIT")
            col.operator("gpencil.stroke_separate", text="Separate", icon="SEPARATE_GP_STROKES").mode = 'STROKE'

            col.separator()

            col.operator("gpencil.delete", text="Delete", icon="DELETE").type = 'STROKES'

            col.separator()

            col.operator("gpencil.reproject", text="Reproject")

def draw_gpencil_layer_active(context, layout):
    gpl = context.active_gpencil_layer
    if gpl:
        layout.label(text="Active Layer")
        row = layout.row(align=True)
        row.operator_context = 'EXEC_REGION_WIN'
        row.operator_menu_enum("gpencil.layer_change", "layer", text="", icon='GREASEPENCIL')
        row.prop(gpl, "info", text="")
        row.operator("gpencil.layer_remove", text="", icon='X')


def draw_gpencil_material_active(context, layout):
    ob = context.active_object
    if ob and len(ob.material_slots) > 0 and ob.active_material_index >= 0:
        ma = ob.material_slots[ob.active_material_index].material
        if ma:
            layout.label(text="Active Material")
            row = layout.row(align=True)
            row.operator_context = 'EXEC_REGION_WIN'
            row.operator_menu_enum("gpencil.material_set", "slot", text="", icon='MATERIAL')
            row.prop(ma, "name", text="")


class VIEW3D_PT_gpencil_sculpt_automasking(Panel):
    bl_space_type = 'VIEW_3D'
    bl_region_type = 'HEADER'
    bl_label = "Auto-masking"
    bl_ui_units_x = 10

    def draw(self, context):
        layout = self.layout

        tool_settings = context.scene.tool_settings
        layout.label(text="Auto-masking")

        col = layout.column(align=True)
        col.prop(tool_settings.gpencil_sculpt, "use_automasking_stroke", text="Stroke")
        col.prop(tool_settings.gpencil_sculpt, "use_automasking_layer_stroke", text="Layer")
        col.prop(tool_settings.gpencil_sculpt, "use_automasking_material_stroke", text="Material")
        col.separator()
        col.prop(tool_settings.gpencil_sculpt, "use_automasking_layer_active", text="Active Layer")
        col.prop(tool_settings.gpencil_sculpt, "use_automasking_material_active", text="Active Material")


class VIEW3D_PT_gpencil_sculpt_context_menu(Panel):
    bl_space_type = 'VIEW_3D'
    bl_region_type = 'WINDOW'
    bl_label = "Sculpt Context Menu"
    bl_ui_units_x = 12

    def draw(self, context):
        ts = context.tool_settings
        settings = ts.gpencil_sculpt_paint
        brush = settings.brush

        layout = self.layout

        layout.prop(brush, "size", slider=True)
        layout.prop(brush, "strength")

        # Layers
        draw_gpencil_layer_active(context, layout)


class VIEW3D_PT_gpencil_weight_context_menu(Panel):
    bl_space_type = 'VIEW_3D'
    bl_region_type = 'WINDOW'
    bl_label = "Weight Paint Context Menu"
    bl_ui_units_x = 12

    def draw(self, context):
        ts = context.tool_settings
        settings = ts.gpencil_weight_paint
        brush = settings.brush

        layout = self.layout

        layout.prop(brush, "size", slider=True)
        layout.prop(brush, "strength")
        layout.prop(brush, "weight")

        # Layers
        draw_gpencil_layer_active(context, layout)


class VIEW3D_MT_gpencil_sculpt(Menu):
    bl_label = "Sculpt"

    def draw(self, context):
        layout = self.layout

        layout.operator_context = 'INVOKE_REGION_WIN'
        layout.menu("VIEW3D_MT_assign_material")
        layout.separator()

        layout.operator("gpencil.frame_duplicate", text="Duplicate Active Frame", icon="DUPLICATE")
        layout.operator(
            "gpencil.frame_duplicate",
            text="Duplicate Active Frame All Layers",
            icon="DUPLICATE").mode = 'ALL'

        layout.separator()

        layout.operator("gpencil.stroke_subdivide", text="Subdivide", icon="SUBDIVIDE_EDGES")
        layout.operator("gpencil.stroke_simplify_fixed", text="Simplify", icon="MOD_SIMPLIFY")
        layout.operator("gpencil.stroke_simplify", text="Simplify Adaptative", icon="SIMPLIFY_ADAPTIVE")

        if context.mode == 'WEIGHT_GPENCIL':
            layout.separator()
            layout.menu("VIEW3D_MT_gpencil_autoweights")

        layout.separator()

        # radial control button brush size
        myvar = layout.operator("wm.radial_control", text="Brush Radius", icon="BRUSHSIZE")
        myvar.data_path_primary = 'tool_settings.gpencil_sculpt.brush.size'

        # radial control button brush strength
        myvar = layout.operator("wm.radial_control", text="Brush Strength", icon="BRUSHSTRENGTH")
        myvar.data_path_primary = 'tool_settings.gpencil_sculpt.brush.strength'

        layout.separator()

        # line edit toggles from the keympap
        props = layout.operator("wm.context_toggle", text="Toggle Edit Lines", icon='STROKE')
        props.data_path = "space_data.overlay.use_gpencil_edit_lines"

        props = layout.operator("wm.context_toggle", text="Toggle Multiline Edit Only", icon='STROKE')
        props.data_path = "space_data.overlay.use_gpencil_multiedit_line_only"


class VIEW3D_PT_gpencil_edit_options(Panel):
    bl_space_type = 'VIEW_3D'
    bl_region_type = 'HEADER'
    bl_label = "Options"

    def draw(self, context):
        layout = self.layout
        settings = context.tool_settings.gpencil_sculpt

        layout.prop(settings, "use_scale_thickness", text="Scale Thickness")

class VIEW3D_PT_gpencil_draw_context_menu(Panel):
    bl_space_type = 'VIEW_3D'
    bl_region_type = 'WINDOW'
    bl_label = "Draw Context Menu"
    bl_ui_units_x = 12

    def draw(self, context):
        layout = self.layout
        tool_settings = context.tool_settings
        settings = tool_settings.gpencil_paint
        brush = settings.brush
        gp_settings = brush.gpencil_settings

        is_pin_vertex = gp_settings.brush_draw_mode == 'VERTEXCOLOR'
        is_vertex = settings.color_mode == 'VERTEXCOLOR' or brush.gpencil_tool == 'TINT' or is_pin_vertex

        if brush.gpencil_tool not in {'ERASE', 'CUTTER', 'EYEDROPPER'} and is_vertex:
            split = layout.split(factor=0.1)
            split.prop(brush, "color", text="")
            split.template_color_picker(brush, "color", value_slider=True)

            col = layout.column()
            col.separator()
            col.prop_menu_enum(gp_settings, "vertex_mode", text="Mode")
            col.separator()

        if brush.gpencil_tool not in {'FILL', 'CUTTER'}:
            layout.prop(brush, "size", slider=True)
        if brush.gpencil_tool not in {'ERASE', 'FILL', 'CUTTER'}:
            layout.prop(gp_settings, "pen_strength")

        # Layers
        draw_gpencil_layer_active(context, layout)
        # Material
        if not is_vertex:
            draw_gpencil_material_active(context, layout)


class VIEW3D_PT_gpencil_vertex_context_menu(Panel):
    bl_space_type = 'VIEW_3D'
    bl_region_type = 'WINDOW'
    bl_label = "Vertex Paint Context Menu"
    bl_ui_units_x = 12

    def draw(self, context):
        layout = self.layout
        tool_settings = context.tool_settings
        settings = tool_settings.gpencil_vertex_paint
        brush = settings.brush
        gp_settings = brush.gpencil_settings

        col = layout.column()

        if brush.gpencil_vertex_tool in {'DRAW', 'REPLACE'}:
            split = layout.split(factor=0.1)
            split.prop(brush, "color", text="")
            split.template_color_picker(brush, "color", value_slider=True)

            col = layout.column()
            col.separator()
            col.prop_menu_enum(gp_settings, "vertex_mode", text="Mode")
            col.separator()

        row = col.row(align=True)
        row.prop(brush, "size", text="Radius")
        row.prop(gp_settings, "use_pressure", text="", icon='STYLUS_PRESSURE')

        if brush.gpencil_vertex_tool in {'DRAW', 'BLUR', 'SMEAR'}:
            row = layout.row(align=True)
            row.prop(gp_settings, "pen_strength", slider=True)
            row.prop(gp_settings, "use_strength_pressure", text="", icon='STYLUS_PRESSURE')

        # Layers
        draw_gpencil_layer_active(context, layout)


class VIEW3D_PT_paint_vertex_context_menu(Panel):
    # Only for popover, these are dummy values.
    bl_space_type = 'VIEW_3D'
    bl_region_type = 'WINDOW'
    bl_label = "Vertex Paint Context Menu"

    def draw(self, context):
        layout = self.layout

        brush = context.tool_settings.vertex_paint.brush
        capabilities = brush.vertex_paint_capabilities

        if capabilities.has_color:
            split = layout.split(factor=0.1)
            UnifiedPaintPanel.prop_unified_color(split, context, brush, "color", text="")
            UnifiedPaintPanel.prop_unified_color_picker(split, context, brush, "color", value_slider=True)
            layout.prop(brush, "blend", text="")

        UnifiedPaintPanel.prop_unified(
            layout,
            context,
            brush,
            "size",
            unified_name="use_unified_size",
            pressure_name="use_pressure_size",
            slider=True,
        )
        UnifiedPaintPanel.prop_unified(
            layout,
            context,
            brush,
            "strength",
            unified_name="use_unified_strength",
            pressure_name="use_pressure_strength",
            slider=True,
        )


class VIEW3D_PT_paint_texture_context_menu(Panel):
    # Only for popover, these are dummy values.
    bl_space_type = 'VIEW_3D'
    bl_region_type = 'WINDOW'
    bl_label = "Texture Paint Context Menu"

    def draw(self, context):
        layout = self.layout

        brush = context.tool_settings.image_paint.brush
        capabilities = brush.image_paint_capabilities

        if capabilities.has_color:
            split = layout.split(factor=0.1)
            UnifiedPaintPanel.prop_unified_color(split, context, brush, "color", text="")
            UnifiedPaintPanel.prop_unified_color_picker(split, context, brush, "color", value_slider=True)
            layout.prop(brush, "blend", text="")

        if capabilities.has_radius:
            UnifiedPaintPanel.prop_unified(
                layout,
                context,
                brush,
                "size",
                unified_name="use_unified_size",
                pressure_name="use_pressure_size",
                slider=True,
            )
            UnifiedPaintPanel.prop_unified(
                layout,
                context,
                brush,
                "strength",
                unified_name="use_unified_strength",
                pressure_name="use_pressure_strength",
                slider=True,
            )


class VIEW3D_PT_paint_weight_context_menu(Panel):
    # Only for popover, these are dummy values.
    bl_space_type = 'VIEW_3D'
    bl_region_type = 'WINDOW'
    bl_label = "Weights Context Menu"

    def draw(self, context):
        layout = self.layout

        brush = context.tool_settings.weight_paint.brush
        UnifiedPaintPanel.prop_unified(
            layout,
            context,
            brush,
            "weight",
            unified_name="use_unified_weight",
            slider=True,
        )
        UnifiedPaintPanel.prop_unified(
            layout,
            context,
            brush,
            "size",
            unified_name="use_unified_size",
            pressure_name="use_pressure_size",
            slider=True,
        )
        UnifiedPaintPanel.prop_unified(
            layout,
            context,
            brush,
            "strength",
            unified_name="use_unified_strength",
            pressure_name="use_pressure_strength",
            slider=True)




class VIEW3D_PT_sculpt_automasking(Panel):
    bl_space_type = 'VIEW_3D'
    bl_region_type = 'HEADER'
    bl_label = "Auto-Masking"
    bl_ui_units_x = 10

    def draw(self, context):
        layout = self.layout

        tool_settings = context.tool_settings
        sculpt = tool_settings.sculpt
        layout.label(text="Auto-Masking")

        col = layout.column(align=True)
        col.prop(sculpt, "use_automasking_topology", text="Topology")
        col.prop(sculpt, "use_automasking_face_sets", text="Face Sets")

        col.separator()

        col = layout.column(align=True)
        col.prop(sculpt, "use_automasking_boundary_edges", text="Mesh Boundary")
        col.prop(sculpt, "use_automasking_boundary_face_sets", text="Face Sets Boundary")

        if sculpt.use_automasking_boundary_edges or sculpt.use_automasking_boundary_face_sets:
            col.prop(sculpt.brush, "automasking_boundary_edges_propagation_steps")

        col.separator()

        col = layout.column(align=True)
        row = col.row()
        row.prop(sculpt, "use_automasking_cavity", text="Cavity")

        is_cavity_active = sculpt.use_automasking_cavity or sculpt.use_automasking_cavity_inverted

        if is_cavity_active:
            props = row.operator("sculpt.mask_from_cavity", text="Create Mask")
            props.settings_source = 'SCENE'

        col.prop(sculpt, "use_automasking_cavity_inverted", text="Cavity (inverted)")

        if is_cavity_active:
            col = layout.column(align=True)
            col.prop(sculpt, "automasking_cavity_factor", text="Factor")
            col.prop(sculpt, "automasking_cavity_blur_steps", text="Blur")

            col = layout.column()
            col.prop(sculpt, "use_automasking_custom_cavity_curve", text="Custom Curve")

            if sculpt.use_automasking_custom_cavity_curve:
                col.template_curve_mapping(sculpt, "automasking_cavity_curve")

        col.separator()

        col = layout.column(align=True)
        col.prop(sculpt, "use_automasking_view_normal", text="View Normal")

        if sculpt.use_automasking_view_normal:
            col.prop(sculpt, "use_automasking_view_occlusion", text="Occlusion")
            subcol = col.column(align=True)
            subcol.active = not sculpt.use_automasking_view_occlusion
            subcol.prop(sculpt, "automasking_view_normal_limit", text="Limit")
            subcol.prop(sculpt, "automasking_view_normal_falloff", text="Falloff")

        col = layout.column()
        col.prop(sculpt, "use_automasking_start_normal", text="Area Normal")

        if sculpt.use_automasking_start_normal:
            col = layout.column(align=True)
            col.prop(sculpt, "automasking_start_normal_limit", text="Limit")
            col.prop(sculpt, "automasking_start_normal_falloff", text="Falloff")


class VIEW3D_PT_sculpt_context_menu(Panel):
    # Only for popover, these are dummy values.
    bl_space_type = 'VIEW_3D'
    bl_region_type = 'WINDOW'
    bl_label = "Sculpt Context Menu"

    def draw(self, context):
        layout = self.layout

        brush = context.tool_settings.sculpt.brush
        capabilities = brush.sculpt_capabilities

        if capabilities.has_color:
            split = layout.split(factor=0.1)
            UnifiedPaintPanel.prop_unified_color(split, context, brush, "color", text="")
            UnifiedPaintPanel.prop_unified_color_picker(split, context, brush, "color", value_slider=True)

            layout.prop(brush, "blend", text="")

        ups = context.tool_settings.unified_paint_settings
        size = "size"
        size_owner = ups if ups.use_unified_size else brush
        if size_owner.use_locked_size == 'SCENE':
            size = "unprojected_radius"

        UnifiedPaintPanel.prop_unified(
            layout,
            context,
            brush,
            size,
            unified_name="use_unified_size",
            pressure_name="use_pressure_size",
            text="Radius",
            slider=True,
        )
        UnifiedPaintPanel.prop_unified(
            layout,
            context,
            brush,
            "strength",
            unified_name="use_unified_strength",
            pressure_name="use_pressure_strength",
            slider=True,
        )

        if capabilities.has_auto_smooth:
            layout.prop(brush, "auto_smooth_factor", slider=True)

        if capabilities.has_normal_weight:
            layout.prop(brush, "normal_weight", slider=True)

        if capabilities.has_pinch_factor:
            text = "Pinch"
            if brush.sculpt_tool in {'BLOB', 'SNAKE_HOOK'}:
                text = "Magnify"
            layout.prop(brush, "crease_pinch_factor", slider=True, text=text)

        if capabilities.has_rake_factor:
            layout.prop(brush, "rake_factor", slider=True)

        if capabilities.has_plane_offset:
            layout.prop(brush, "plane_offset", slider=True)
            layout.prop(brush, "plane_trim", slider=True, text="Distance")

        if capabilities.has_height:
            layout.prop(brush, "height", slider=True, text="Height")


class TOPBAR_PT_gpencil_materials(GreasePencilMaterialsPanel, Panel):
    bl_space_type = 'VIEW_3D'
    bl_region_type = 'HEADER'
    bl_label = "Materials"
    bl_ui_units_x = 14

    @classmethod
    def poll(cls, context):
        ob = context.object
        return ob and ob.type == 'GPENCIL'


class TOPBAR_PT_gpencil_vertexcolor(GreasePencilVertexcolorPanel, Panel):
    bl_space_type = 'VIEW_3D'
    bl_region_type = 'HEADER'
    bl_label = "Color Attribute"
    bl_ui_units_x = 10

    @classmethod
    def poll(cls, context):
        ob = context.object
        return ob and ob.type == 'GPENCIL'


class VIEW3D_PT_curves_sculpt_add_shape(Panel):
    # Only for popover, these are dummy values.
    bl_space_type = 'VIEW_3D'
    bl_region_type = 'WINDOW'
    bl_label = "Curves Sculpt Add Curve Options"

    def draw(self, context):
        layout = self.layout

        layout.use_property_split = True
        layout.use_property_decorate = False  # No animation.

        settings = UnifiedPaintPanel.paint_settings(context)
        brush = settings.brush

        col = layout.column(heading="Interpolate", align=True)
        col.prop(brush.curves_sculpt_settings, "interpolate_length", text="Length")
        col.prop(brush.curves_sculpt_settings, "interpolate_shape", text="Shape")
        col.prop(brush.curves_sculpt_settings, "interpolate_point_count", text="Point Count")

        col = layout.column()
        col.active = not brush.curves_sculpt_settings.interpolate_length
        col.prop(brush.curves_sculpt_settings, "curve_length", text="Length")

        col = layout.column()
        col.active = not brush.curves_sculpt_settings.interpolate_point_count
        col.prop(brush.curves_sculpt_settings, "points_per_curve", text="Points")


class VIEW3D_PT_curves_sculpt_parameter_falloff(Panel):
    # Only for popover, these are dummy values.
    bl_space_type = 'VIEW_3D'
    bl_region_type = 'WINDOW'
    bl_label = "Curves Sculpt Parameter Falloff"

    def draw(self, context):
        layout = self.layout

        settings = UnifiedPaintPanel.paint_settings(context)
        brush = settings.brush

        layout.template_curve_mapping(brush.curves_sculpt_settings, "curve_parameter_falloff")
        row = layout.row(align=True)
        row.operator("brush.sculpt_curves_falloff_preset", icon='SMOOTHCURVE', text="").shape = 'SMOOTH'
        row.operator("brush.sculpt_curves_falloff_preset", icon='SPHERECURVE', text="").shape = 'ROUND'
        row.operator("brush.sculpt_curves_falloff_preset", icon='ROOTCURVE', text="").shape = 'ROOT'
        row.operator("brush.sculpt_curves_falloff_preset", icon='SHARPCURVE', text="").shape = 'SHARP'
        row.operator("brush.sculpt_curves_falloff_preset", icon='LINCURVE', text="").shape = 'LINE'
        row.operator("brush.sculpt_curves_falloff_preset", icon='NOCURVE', text="").shape = 'MAX'


class VIEW3D_PT_curves_sculpt_grow_shrink_scaling(Panel):
    # Only for popover, these are dummy values.
    bl_space_type = 'VIEW_3D'
    bl_region_type = 'WINDOW'
    bl_label = "Curves Grow/Shrink Scaling"
    bl_ui_units_x = 12

    def draw(self, context):
        layout = self.layout

        layout.use_property_split = True
        layout.use_property_decorate = False  # No animation.

        settings = UnifiedPaintPanel.paint_settings(context)
        brush = settings.brush

        layout.prop(brush.curves_sculpt_settings, "scale_uniform")
        layout.prop(brush.curves_sculpt_settings, "minimum_length")


class VIEW3D_PT_viewport_debug(Panel):
    bl_space_type = 'VIEW_3D'
    bl_region_type = 'HEADER'
    bl_parent_id = 'VIEW3D_PT_overlay'
    bl_label = "Viewport Debug"

    @classmethod
    def poll(cls, context):
        prefs = context.preferences
        return prefs.experimental.use_viewport_debug

    def draw(self, context):
        layout = self.layout
        view = context.space_data
        overlay = view.overlay

        layout.prop(overlay, "use_debug_freeze_view_culling")


classes = (
    VIEW3D_HT_header,
    VIEW3D_HT_tool_header,
    ALL_MT_editormenu,
    VIEW3D_MT_editor_menus,
    VIEW3D_MT_transform,
    VIEW3D_MT_transform_object,
    VIEW3D_MT_transform_armature,
    VIEW3D_MT_mirror,
    VIEW3D_MT_snap,
    VIEW3D_MT_uv_map_clear_seam,
    VIEW3D_MT_uv_map,
    VIEW3D_MT_switchactivecamto,
    VIEW3D_MT_view_legacy,
    VIEW3D_MT_view,
    VIEW3D_MT_view_cameras,
    VIEW3D_MT_view_pie_menus,
    VIEW3D_MT_view_navigation_legacy,
    VIEW3D_MT_view_navigation,
    VIEW3D_MT_view_align,
    VIEW3D_MT_view_align_selected,
    VIEW3D_MT_select_object,
    VIEW3D_MT_select_object_legacy,
    VIEW3D_MT_select_by_type,
    VIEW3D_MT_select_grouped,
    VIEW3D_MT_select_linked,
    VIEW3D_MT_select_object_more_less,
    VIEW3D_MT_select_pose,
    VIEW3D_MT_select_particle,
    VIEW3D_MT_edit_mesh,
    VIEW3D_MT_edit_mesh_legacy,
    VIEW3D_MT_edit_mesh_sort_elements,
    VIEW3D_MT_edit_mesh_select_similar,
    VIEW3D_MT_edit_mesh_select_by_trait,
    VIEW3D_MT_edit_mesh_select_more_less,
    VIEW3D_MT_select_edit_mesh,
    VIEW3D_MT_select_edit_curve,
    VIEW3D_MT_select_edit_curve_select_similar,
    VIEW3D_MT_select_edit_surface,
    VIEW3D_MT_select_edit_text,
    VIEW3D_MT_select_edit_metaball,
    VIEW3D_MT_edit_lattice_context_menu,
    VIEW3D_MT_select_edit_metaball_select_similar,
    VIEW3D_MT_select_edit_lattice,
    VIEW3D_MT_select_edit_armature,
    VIEW3D_MT_select_gpencil_legacy,
    VIEW3D_MT_select_gpencil_grouped,
    VIEW3D_MT_select_edit_grease_pencil,
    VIEW3D_MT_select_edit_gpencil,
    VIEW3D_MT_select_paint_mask,
    VIEW3D_MT_select_paint_mask_face_more_less,
    VIEW3D_MT_select_paint_mask_vertex,
    VIEW3D_MT_select_paint_mask_vertex_more_less,
    VIEW3D_MT_select_edit_point_cloud,
    VIEW3D_MT_edit_curves_select_more_less,
    VIEW3D_MT_select_edit_curves,
    VIEW3D_MT_select_sculpt_curves,
    VIEW3D_MT_mesh_add,
    VIEW3D_MT_curve_add,
    VIEW3D_MT_surface_add,
    VIEW3D_MT_edit_metaball_context_menu,
    VIEW3D_MT_metaball_add,
    TOPBAR_MT_edit_curve_add,
    TOPBAR_MT_edit_armature_add,
    VIEW3D_MT_armature_add,
    VIEW3D_MT_light_add,
    VIEW3D_MT_lightprobe_add,
    VIEW3D_MT_camera_add,
    VIEW3D_MT_volume_add,
    VIEW3D_MT_grease_pencil_add,
    VIEW3D_MT_add,
    VIEW3D_MT_image_add,
    VIEW3D_MT_origin_set,
    VIEW3D_MT_object,
    VIEW3D_MT_object_convert,
    VIEW3D_MT_object_animation,
    VIEW3D_MT_object_asset,
    VIEW3D_MT_object_rigid_body,
    VIEW3D_MT_object_clear,
    VIEW3D_MT_object_context_menu,
    VIEW3D_MT_object_shading,
    VIEW3D_MT_object_apply,
    VIEW3D_MT_object_relations,
    VIEW3D_MT_object_liboverride,
    VIEW3D_MT_object_parent,
    VIEW3D_MT_object_track,
    VIEW3D_MT_object_collection,
    VIEW3D_MT_object_constraints,
    VIEW3D_MT_object_quick_effects,
    VIEW3D_MT_object_showhide,
    VIEW3D_MT_object_cleanup,
    VIEW3D_MT_make_single_user,
    VIEW3D_MT_make_links,
    VIEW3D_MT_brush,
    VIEW3D_MT_brush_curve_presets,
    VIEW3D_MT_facemask_showhide,
    VIEW3D_MT_paint_vertex,
    VIEW3D_MT_paint_vertex_specials,
    VIEW3D_MT_paint_texture_specials,
    VIEW3D_MT_hook,
    VIEW3D_MT_vertex_group,
    VIEW3D_MT_gpencil_vertex_group,
    VIEW3D_MT_paint_weight,
    VIEW3D_MT_paint_weight_lock,
    VIEW3D_MT_paint_weight_specials,
    VIEW3D_MT_subdivision_set,
    VIEW3D_MT_sculpt_specials,
    VIEW3D_MT_sculpt,
    VIEW3D_MT_sculpt_legacy,
    VIEW3D_MT_sculpt_transform,
    VIEW3D_MT_sculpt_showhide,
    VIEW3D_MT_sculpt_set_pivot,
    VIEW3D_MT_mask,
    VIEW3D_MT_mask_legacy,
    VIEW3D_MT_face_sets,
    VIEW3D_MT_face_sets_init,
    VIEW3D_MT_random_mask,
    VIEW3D_MT_hide_mask,
    VIEW3D_MT_particle,
    VIEW3D_MT_particle_context_menu,
    VIEW3D_MT_particle_showhide,
    VIEW3D_MT_pose,
    VIEW3D_MT_pose_transform,
    VIEW3D_MT_pose_slide,
    VIEW3D_MT_pose_propagate,
    VIEW3D_MT_pose_motion,
    VIEW3D_MT_pose_group,
    VIEW3D_MT_pose_ik,
    VIEW3D_MT_pose_constraints,
    VIEW3D_MT_pose_names,
    VIEW3D_MT_pose_showhide,
    VIEW3D_MT_pose_apply,
    VIEW3D_MT_pose_context_menu,
    VIEW3D_MT_bone_options_toggle,
    VIEW3D_MT_bone_options_enable,
    VIEW3D_MT_bone_options_disable,
    VIEW3D_MT_edit_mesh_context_menu,
    VIEW3D_MT_edit_mesh_select_mode,
    VIEW3D_MT_edit_mesh_extrude_dupli,
    VIEW3D_MT_edit_mesh_extrude_dupli_rotate,
    VIEW3D_MT_edit_mesh_extrude,
    VIEW3D_MT_edit_mesh_vertices,
    VIEW3D_MT_edit_mesh_vertices_legacy,
    VIEW3D_MT_edit_mesh_edges,
    VIEW3D_MT_edit_mesh_edges_legacy,
    VIEW3D_MT_edit_mesh_faces,
    VIEW3D_MT_edit_mesh_faces_legacy,
    VIEW3D_MT_edit_mesh_faces_data,
    VIEW3D_MT_edit_mesh_normals,
    VIEW3D_MT_edit_mesh_normals_select_strength,
    VIEW3D_MT_edit_mesh_normals_set_strength,
    VIEW3D_MT_edit_mesh_normals_average,
    VIEW3D_MT_edit_mesh_shading,
    VIEW3D_MT_edit_mesh_weights,
    VIEW3D_MT_edit_mesh_clean,
    VIEW3D_MT_edit_mesh_delete,
    VIEW3D_MT_edit_mesh_merge,
    VIEW3D_MT_edit_mesh_split,
    VIEW3D_MT_edit_mesh_dissolve,
    VIEW3D_MT_edit_mesh_showhide,
    VIEW3D_MT_paint_grease_pencil,
    VIEW3D_MT_paint_gpencil,
    VIEW3D_MT_draw_gpencil,
    VIEW3D_MT_edit_gpencil_showhide,
    VIEW3D_MT_assign_material,
    VIEW3D_MT_edit_gpencil,
    VIEW3D_MT_edit_gpencil_stroke,
    VIEW3D_MT_edit_gpencil_point,
    VIEW3D_MT_edit_gpencil_hide,
    VIEW3D_MT_edit_gpencil_arrange_strokes,
    VIEW3D_MT_edit_gpencil_delete,
    VIEW3D_MT_sculpt_gpencil_copy,
    VIEW3D_MT_weight_gpencil,
    VIEW3D_MT_gpencil_simplify,
    VIEW3D_MT_gpencil_autoweights,
    VIEW3D_MT_gpencil_edit_context_menu,
    VIEW3D_MT_edit_greasepencil,
    VIEW3D_MT_edit_greasepencil_stroke,
    VIEW3D_MT_edit_curve,
    VIEW3D_MT_edit_curve_ctrlpoints,
    VIEW3D_MT_edit_curve_handle_type_set,
    VIEW3D_MT_edit_curve_segments,
    VIEW3D_MT_edit_curve_context_menu,
    VIEW3D_MT_edit_curve_delete,
    VIEW3D_MT_edit_curve_showhide,
    VIEW3D_MT_edit_surface,
    VIEW3D_MT_edit_font,
    VIEW3D_MT_edit_font_chars,
    VIEW3D_MT_edit_font_kerning,
    VIEW3D_MT_edit_font_move,
    VIEW3D_MT_edit_font_delete,
    VIEW3D_MT_edit_font_context_menu,
    VIEW3D_MT_edit_meta,
    VIEW3D_MT_edit_meta_showhide,
    VIEW3D_MT_edit_lattice,
    VIEW3D_MT_edit_lattice_flip,
    VIEW3D_MT_edit_armature,
    VIEW3D_MT_armature_showhide,
    VIEW3D_MT_armature_context_menu,
    VIEW3D_MT_edit_armature_roll,
    VIEW3D_MT_edit_armature_names,
    VIEW3D_MT_edit_armature_delete,
    VIEW3D_MT_gpencil_animation,
    VIEW3D_MT_edit_gpencil_transform,
    #VIEW3D_MT_edit_gpencil_transform_legacy,
    VIEW3D_MT_edit_curves,
    VIEW3D_MT_edit_pointcloud,
    VIEW3D_MT_object_mode_pie,
    VIEW3D_MT_view_pie,
    VIEW3D_MT_transform_gizmo_pie,
    VIEW3D_MT_shading_pie,
    VIEW3D_MT_shading_ex_pie,
    VIEW3D_MT_pivot_pie,
    VIEW3D_MT_snap_pie,
    VIEW3D_MT_orientations_pie,
    VIEW3D_MT_proportional_editing_falloff_pie,
    VIEW3D_MT_sculpt_mask_edit_pie,
    VIEW3D_MT_sculpt_automasking_pie,
    VIEW3D_MT_sculpt_gpencil_automasking_pie,
    VIEW3D_MT_wpaint_vgroup_lock_pie,
    VIEW3D_MT_sculpt_face_sets_edit_pie,
    VIEW3D_MT_sculpt_curves,
    VIEW3D_PT_active_tool,
    VIEW3D_PT_active_tool_duplicate,
    VIEW3D_PT_view3d_properties,
    VIEW3D_PT_view3d_properties_edit,
    VIEW3D_PT_view3d_camera_lock,
    VIEW3D_PT_view3d_cursor,
    VIEW3D_PT_collections,
    VIEW3D_PT_object_type_visibility,
    VIEW3D_PT_grease_pencil,
    VIEW3D_PT_annotation_onion,
    VIEW3D_PT_gpencil_multi_frame,
    VIEW3D_PT_gpencil_curve_edit,
    VIEW3D_PT_gpencil_sculpt_automasking,
    VIEW3D_MT_gpencil_sculpt,
    VIEW3D_PT_quad_view,
    VIEW3D_PT_view3d_stereo,
    VIEW3D_PT_shading,
    VIEW3D_PT_shading_lighting,
    VIEW3D_PT_shading_color,
    VIEW3D_PT_shading_options,
    VIEW3D_PT_shading_options_shadow,
    VIEW3D_PT_shading_options_ssao,
    VIEW3D_PT_shading_render_pass,
    VIEW3D_PT_shading_compositor,
    VIEW3D_PT_gizmo_display,
    VIEW3D_PT_overlay,
    VIEW3D_PT_overlay_guides,
    VIEW3D_PT_overlay_object,
    VIEW3D_PT_overlay_geometry,
    VIEW3D_PT_overlay_motion_tracking,
    VIEW3D_PT_overlay_edit_mesh,
    VIEW3D_PT_overlay_edit_mesh_shading,
    VIEW3D_PT_overlay_edit_mesh_measurement,
    VIEW3D_PT_overlay_edit_mesh_normals,
    VIEW3D_PT_overlay_edit_mesh_freestyle,
    VIEW3D_PT_overlay_edit_curve,
    VIEW3D_PT_overlay_texture_paint,
    VIEW3D_PT_overlay_vertex_paint,
    VIEW3D_PT_overlay_weight_paint,
    VIEW3D_PT_overlay_bones,
    VIEW3D_PT_overlay_sculpt,
    VIEW3D_PT_overlay_sculpt_curves,
    VIEW3D_PT_snapping,
    VIEW3D_PT_proportional_edit,
    VIEW3D_PT_gpencil_origin,
    VIEW3D_PT_gpencil_lock,
    VIEW3D_PT_gpencil_guide,
    VIEW3D_PT_transform_orientations,
    VIEW3D_PT_overlay_gpencil_options,
    VIEW3D_PT_context_properties,
    VIEW3D_PT_paint_vertex_context_menu,
    VIEW3D_PT_paint_texture_context_menu,
    VIEW3D_PT_paint_weight_context_menu,
    VIEW3D_PT_gpencil_vertex_context_menu,
    VIEW3D_PT_gpencil_sculpt_context_menu,
    VIEW3D_PT_gpencil_weight_context_menu,
    VIEW3D_PT_gpencil_draw_context_menu,
    VIEW3D_PT_gpencil_edit_options,
    VIEW3D_PT_sculpt_automasking,
    VIEW3D_PT_sculpt_context_menu,
    TOPBAR_PT_gpencil_materials,
    TOPBAR_PT_gpencil_vertexcolor,
    TOPBAR_PT_annotation_layers,
    VIEW3D_PT_curves_sculpt_add_shape,
    VIEW3D_PT_curves_sculpt_parameter_falloff,
    VIEW3D_PT_curves_sculpt_grow_shrink_scaling,
    VIEW3D_PT_viewport_debug,
)


if __name__ == "__main__":  # only for live edit.
    from bpy.utils import register_class
    for cls in classes:
        register_class(cls)<|MERGE_RESOLUTION|>--- conflicted
+++ resolved
@@ -4652,20 +4652,11 @@
     def draw(self, _context):
         layout = self.layout
 
-<<<<<<< HEAD
-        layout.operator("pose.push_rest", icon='PUSH_POSE')
-        layout.operator("pose.relax_rest", icon='RELAX_POSE')
+        layout.operator("pose.blend_with_rest", icon='PUSH_POSE')
         layout.operator("pose.push", icon='POSE_FROM_BREAKDOWN')
         layout.operator("pose.relax", icon='POSE_RELAX_TO_BREAKDOWN')
         layout.operator("pose.breakdown", icon='BREAKDOWNER_POSE')
         layout.operator("pose.blend_to_neighbor", icon='BLEND_TO_NEIGHBOUR')
-=======
-        layout.operator("pose.blend_with_rest")
-        layout.operator("pose.push")
-        layout.operator("pose.relax")
-        layout.operator("pose.breakdown")
-        layout.operator("pose.blend_to_neighbor")
->>>>>>> 9bf37be9
 
 
 class VIEW3D_MT_pose_propagate(Menu):
