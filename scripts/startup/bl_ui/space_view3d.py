--- conflicted
+++ resolved
@@ -1001,10 +1001,6 @@
             # Select mode for Editing
             if object_mode == 'EDIT':
                 row = layout.row(align=True)
-<<<<<<< HEAD
-                row.prop_enum(tool_settings, "gpencil_selectmode_edit", text="", value='POINT')
-                row.prop_enum(tool_settings, "gpencil_selectmode_edit", text="", value='STROKE')
-=======
                 row.operator(
                     "grease_pencil.set_selection_mode",
                     text="",
@@ -1017,7 +1013,6 @@
                     icon='GP_SELECT_STROKES',
                     depress=(tool_settings.gpencil_selectmode_edit == 'STROKE'),
                 ).mode = 'STROKE'
->>>>>>> 950caaa9
 
             if object_mode == 'PAINT_GREASE_PENCIL':
                 row = layout.row()
@@ -4802,20 +4797,11 @@
                                 text="Assign to New Collection")
         props.name = "New Collection"
 
-<<<<<<< HEAD
-        layout.operator_context = 'EXEC_AREA'
-        layout.operator("pose.group_assign", text="Assign to New Group", icon="NEW_GROUP").type = 0
-
-        if pose.bone_groups:
-            active_group = pose.bone_groups.active_index + 1
-            layout.operator("pose.group_assign", text="Assign to Group", icon="ADD_TO_ACTIVE").type = active_group
-=======
         arm = context.active_object.data
         if not arm.collections.active:
             return
 
         layout.separator()
->>>>>>> 950caaa9
 
         layout.operator("armature.collection_assign",
                         text="Assign to '%s'" % arm.collections.active.name)
@@ -4824,14 +4810,8 @@
 
         layout.separator()
 
-<<<<<<< HEAD
-            # layout.operator_context = 'INVOKE_AREA'
-            layout.operator("pose.group_unassign", icon="REMOVE_SELECTED_FROM_ACTIVE_GROUP")
-            layout.operator("pose.group_remove", icon="REMOVE_FROM_ALL_GROUPS")
-=======
         layout.operator("armature.collection_remove",
                         text="Remove Collection '%s'" % arm.collections.active.name)
->>>>>>> 950caaa9
 
 
 class VIEW3D_MT_pose_ik(Menu):
@@ -7351,36 +7331,18 @@
         col = layout.column()
 
         attr_object_types = (
-<<<<<<< HEAD
             # Geometry
-            ("mesh", "Mesh", "OUTLINER_OB_MESH"),
-            ("curve", "Curve", "OUTLINER_OB_CURVE"),
-            ("surf", "Surface", "OUTLINER_OB_SURFACE"),
-            ("meta", "Meta", "OUTLINER_OB_META"),
-            ("font", "Text", "OUTLINER_OB_FONT"),
-            ("curves", "Hair Curves", "HAIR_DATA"),
-            ("pointcloud", "Point Cloud", "OUTLINER_OB_POINTCLOUD"),
-            ("volume", "Volume", "OUTLINER_OB_VOLUME"),
-            ("grease_pencil", "Grease Pencil", "OUTLINER_OB_GREASEPENCIL"),
-            (None, None, None),
-            # Other
-            ("armature", "Armature", "OUTLINER_OB_ARMATURE"),
-            ("lattice", "Lattice", "OUTLINER_OB_LATTICE"),
-            ("empty", "Empty", "OUTLINER_OB_EMPTY"),
-            ("light", "Light", "OUTLINER_OB_LIGHT"),
-            ("light_probe", "Light Probe", "OUTLINER_OB_LIGHTPROBE"),
-            ("camera", "Camera", "OUTLINER_OB_CAMERA"),
-            ("speaker", "Speaker", "OUTLINER_OB_SPEAKER"),
-=======
             ("mesh", "Mesh", 'OUTLINER_OB_MESH'),
             ("curve", "Curve", 'OUTLINER_OB_CURVE'),
             ("surf", "Surface", 'OUTLINER_OB_SURFACE'),
             ("meta", "Meta", 'OUTLINER_OB_META'),
             ("font", "Text", 'OUTLINER_OB_FONT'),
-            ("curves", "Hair Curves", 'OUTLINER_OB_CURVES'),
+            ("curves", "Hair Curves", 'HAIR_DATA'),
             ("pointcloud", "Point Cloud", 'OUTLINER_OB_POINTCLOUD'),
             ("volume", "Volume", 'OUTLINER_OB_VOLUME'),
             ("grease_pencil", "Grease Pencil", 'OUTLINER_OB_GREASEPENCIL'),
+            (None, None, None),
+            # Other
             ("armature", "Armature", 'OUTLINER_OB_ARMATURE'),
             ("lattice", "Lattice", 'OUTLINER_OB_LATTICE'),
             ("empty", "Empty", 'OUTLINER_OB_EMPTY'),
@@ -7388,7 +7350,6 @@
             ("light_probe", "Light Probe", 'OUTLINER_OB_LIGHTPROBE'),
             ("camera", "Camera", 'OUTLINER_OB_CAMERA'),
             ("speaker", "Speaker", 'OUTLINER_OB_SPEAKER'),
->>>>>>> 950caaa9
         )
 
         for attr, attr_name, icon in attr_object_types:
