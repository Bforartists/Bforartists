# SPDX-License-Identifier: GPL-2.0-or-later
# BFA NOTE: For this document in merges, it is best to preserve the Bforartists one and compare the old Blender version with the new to see what changed.
import bpy
from bpy.types import (
    Header,
    Menu,
    Panel,
)
from bl_ui.properties_paint_common import (
    UnifiedPaintPanel,
    brush_basic_texpaint_settings,
    brush_basic_gpencil_weight_settings,
)
from bl_ui.properties_grease_pencil_common import (
    AnnotationDataPanel,
    AnnotationOnionSkin,
    GreasePencilMaterialsPanel,
    GreasePencilVertexcolorPanel,
)
from bl_ui.space_toolsystem_common import (
    ToolActivePanelHelper,
)
from bpy.app.translations import (
    pgettext_iface as iface_,
    pgettext_tip as tip_,
    contexts as i18n_contexts,
)
class VIEW3D_HT_header(Header):
    bl_space_type = 'VIEW_3D'

    @staticmethod
    def draw_xform_template(layout, context):
        obj = context.active_object
        object_mode = 'OBJECT' if obj is None else obj.mode
        has_pose_mode = (
            (object_mode == 'POSE') or
            (object_mode == 'WEIGHT_PAINT' and context.pose_object is not None)
        )
        gpd = context.gpencil_data

        tool_settings = context.tool_settings

        # Mode & Transform Settings
        scene = context.scene

        # Orientation
        if object_mode in {'OBJECT', 'EDIT', 'EDIT_GPENCIL'} or has_pose_mode:
            orient_slot = scene.transform_orientation_slots[0]

            if gpd is not None and gpd.use_curve_edit:
                row = layout.row(align=True)
                row.operator_menu_enum("gpencil.stroke_editcurve_set_handle_type", "type", text="", icon="HANDLE_AUTO")

            row = layout.row(align=True)
            row.prop_with_popover(orient_slot, "type", text="", panel="VIEW3D_PT_transform_orientations",)

        # Pivot
        if object_mode in {'OBJECT', 'EDIT', 'EDIT_GPENCIL', 'SCULPT_GPENCIL'} or has_pose_mode:
            layout.prop(tool_settings, "transform_pivot_point", text="", icon_only=True)

        # Snap
        show_snap = False
        if obj is None:
            show_snap = True
        else:
            if (object_mode not in {
                    'SCULPT', 'VERTEX_PAINT', 'WEIGHT_PAINT', 'TEXTURE_PAINT',
                    'PAINT_GPENCIL', 'SCULPT_GPENCIL', 'WEIGHT_GPENCIL', 'VERTEX_GPENCIL'
            }) or has_pose_mode:
                show_snap = True
            else:

                paint_settings = UnifiedPaintPanel.paint_settings(context)

                if paint_settings:
                    brush = paint_settings.brush
                    if brush and hasattr(brush, "stroke_method") and brush.stroke_method == 'CURVE':
                        show_snap = True
        if show_snap:
            snap_items = bpy.types.ToolSettings.bl_rna.properties["snap_elements"].enum_items
            snap_elements = tool_settings.snap_elements
            if len(snap_elements) == 1:
                text = ""
                for elem in snap_elements:
                    icon = snap_items[elem].icon
                    break
            else:
                text = "Mix"
                icon = 'NONE'
            del snap_items, snap_elements

            row = layout.row(align=True)
            row.prop(tool_settings, "use_snap", text="")

            sub = row.row(align=True)
            sub.popover(
                panel="VIEW3D_PT_snapping",
                icon=icon,
                text=text,
            )

        # Proportional editing
        if object_mode in {'EDIT', 'PARTICLE_EDIT', 'SCULPT_GPENCIL', 'EDIT_GPENCIL', 'OBJECT'}:
            row = layout.row(align=True)
            kw = {}
            if object_mode == 'OBJECT':
                attr = "use_proportional_edit_objects"
            else:
                attr = "use_proportional_edit"

                if tool_settings.use_proportional_edit:
                    if tool_settings.use_proportional_connected:
                        kw["icon"] = 'PROP_CON'
                    elif tool_settings.use_proportional_projected:
                        kw["icon"] = 'PROP_PROJECTED'
                    else:
                        kw["icon"] = 'PROP_ON'
                else:
                    kw["icon"] = 'PROP_OFF'

            row.prop(tool_settings, attr, icon_only=True, **kw)  # proportional editing button

            # We can have the proportional editing on in the editing modes but off in object mode and vice versa.
            # So two separated lines to display the settings, just when it is on.

            # proportional editing settings, editing modes
            if object_mode != 'OBJECT' and tool_settings.use_proportional_edit is True:
                sub = row.row(align=True)
                sub.prop_with_popover(tool_settings, "proportional_edit_falloff", text="",
                                      icon_only=True, panel="VIEW3D_PT_proportional_edit")

            # proportional editing settings, just in object mode
            if object_mode == 'OBJECT' and tool_settings.use_proportional_edit_objects is True:
                sub = row.row(align=True)
                sub.prop_with_popover(tool_settings, "proportional_edit_falloff", text="",
                                      icon_only=True, panel="VIEW3D_PT_proportional_edit")

    def draw(self, context):
        layout = self.layout

        view = context.space_data
        shading = view.shading
        overlay = view.overlay
        tool_settings = context.tool_settings

        ALL_MT_editormenu.draw_hidden(context, layout)  # bfa - show hide the editormenu

        obj = context.active_object
        # mode_string = context.mode
        object_mode = 'OBJECT' if obj is None else obj.mode
        has_pose_mode = (
            (object_mode == 'POSE') or
            (object_mode == 'WEIGHT_PAINT' and context.pose_object is not None)
        )

        # Note: This is actually deadly in case enum_items have to be dynamically generated
        #       (because internal RNA array iterator will free everything immediately...).
        # XXX This is an RNA internal issue, not sure how to fix it.
        # Note: Tried to add an accessor to get translated UI strings instead of manual call
        #       to pgettext_iface below, but this fails because translated enumitems
        #       are always dynamically allocated.
        act_mode_item = bpy.types.Object.bl_rna.properties["mode"].enum_items[object_mode]
        act_mode_i18n_context = bpy.types.Object.bl_rna.properties["mode"].translation_context

        row = layout.row(align=True)
        row.separator()

        sub = row.row()
        # sub.ui_units_x = 5.5 # width of mode edit box
        sub.operator_menu_enum("object.mode_set", "mode", text=iface_(act_mode_item.name, act_mode_i18n_context), icon=act_mode_item.icon)
        del act_mode_item

        layout.template_header_3D_mode()

        # Contains buttons like Mode, Pivot, Layer, Mesh Select Mode...
        if obj:
            # Particle edit
            if object_mode == 'PARTICLE_EDIT':
                row = layout.row()
                row.prop(tool_settings.particle_edit, "select_mode", text="", expand=True)
            elif object_mode in {'EDIT', 'SCULPT_CURVES'} and obj.type == 'CURVES':
                curves = obj.data

                row = layout.row(align=True)

                # Combine the "use selection" toggle with the "set domain" operators
                # to allow turning selection off directly.
                domain = curves.selection_domain

                row.operator("curves.set_selection_domain", text="", icon='CURVE_BEZCIRCLE', depress=(domain == 'POINT')).domain = 'POINT'
                row.operator("curves.set_selection_domain", text="", icon='CURVE_PATH', depress=(domain == 'CURVE')).domain = 'CURVE'

        # Grease Pencil
        if obj and obj.type == 'GREASEPENCIL':
            # Select mode for Editing
            if object_mode == 'EDIT':
                row = layout.row(align=True)
                row.prop_enum(tool_settings, "gpencil_selectmode_edit", text="", value='POINT')
                row.prop_enum(tool_settings, "gpencil_selectmode_edit", text="", value='STROKE')

        # Grease Pencil (legacy)
        if obj and obj.type == 'GPENCIL' and context.gpencil_data:
            gpd = context.gpencil_data

            # Select mode for Editing
            if gpd.use_stroke_edit_mode:
                row = layout.row(align=True)
                row.prop_enum(tool_settings, "gpencil_selectmode_edit", text="", value='POINT')
                row.prop_enum(tool_settings, "gpencil_selectmode_edit", text="", value='STROKE')

                subrow = row.row(align=True)
                subrow.enabled = not gpd.use_curve_edit
                subrow.prop_enum(tool_settings, "gpencil_selectmode_edit", text="", value='SEGMENT')

                # Curve edit submode
                row = layout.row(align=True)
                row.prop(gpd, "use_curve_edit", text="",
                         icon='IPO_BEZIER')
                sub = row.row(align=True)
                if gpd.use_curve_edit:
                    sub.popover(panel="VIEW3D_PT_gpencil_curve_edit", text="",)

            # Select mode for Sculpt
            if gpd.is_stroke_sculpt_mode:
                row = layout.row(align=True)
                row.prop(tool_settings, "use_gpencil_select_mask_point", text="")
                row.prop(tool_settings, "use_gpencil_select_mask_stroke", text="")
                row.prop(tool_settings, "use_gpencil_select_mask_segment", text="")

            # Select mode for Vertex Paint
            if gpd.is_stroke_vertex_mode:
                row = layout.row(align=True)
                row.prop(tool_settings, "use_gpencil_vertex_select_mask_point", text="")
                row.prop(tool_settings, "use_gpencil_vertex_select_mask_stroke", text="")
                row.prop(tool_settings, "use_gpencil_vertex_select_mask_segment", text="")

            if gpd.is_stroke_paint_mode:
                row = layout.row(align=True)
                row.prop(gpd, "use_multiedit", text="", icon='GP_MULTIFRAME_EDITING')

            if (
                    gpd.use_stroke_edit_mode or
                    gpd.is_stroke_sculpt_mode or
                    gpd.is_stroke_weight_mode or
                    gpd.is_stroke_vertex_mode
            ):
                row = layout.row(align=True)

                row.prop(gpd, "use_multiedit", text="", icon='GP_MULTIFRAME_EDITING')

                if gpd.use_multiedit:
                    sub = row.row(align=True)
                    sub.popover(panel="VIEW3D_PT_gpencil_multi_frame", text="")

        VIEW3D_MT_editor_menus.draw_collapsible(context, layout)

        layout.separator_spacer()

        if object_mode in {'PAINT_GPENCIL', 'SCULPT_GPENCIL'}:
            # Grease pencil
            if object_mode == 'PAINT_GPENCIL':
                layout.prop_with_popover(
                    tool_settings,
                    "gpencil_stroke_placement_view3d",
                    text="",
                    panel="VIEW3D_PT_gpencil_origin",
                )

            if object_mode in {'PAINT_GPENCIL', 'SCULPT_GPENCIL'}:
                layout.prop_with_popover(
                    tool_settings.gpencil_sculpt,
                    "lock_axis",
                    text="",
                    panel="VIEW3D_PT_gpencil_lock",
                )

            if object_mode == 'PAINT_GPENCIL':
                # FIXME: this is bad practice!
                # Tool options are to be displayed in the topbar.
                if context.workspace.tools.from_space_view3d_mode(object_mode).idname == "builtin_brush.Draw":
                    settings = tool_settings.gpencil_sculpt.guide
                    row = layout.row(align=True)
                    row.prop(settings, "use_guide", text="", icon='GRID')
                    sub = row.row(align=True)
                    if settings.use_guide:
                        sub.popover(panel="VIEW3D_PT_gpencil_guide", text="Guides")

              # Grease Pencil
                if obj and obj.type == 'GPENCIL' and context.gpencil_data:
                    gpd = context.gpencil_data

                    if gpd.is_stroke_paint_mode:
                        row = layout.row()
                        sub = row.row(align=True)
                        sub.prop(tool_settings, "use_gpencil_draw_onback", text="", icon='MOD_OPACITY')
                        sub.separator(factor=0.4)
                        sub.prop(tool_settings, "use_gpencil_automerge_strokes", text="")
                        sub.separator(factor=0.4)
                        sub.prop(tool_settings, "use_gpencil_weight_data_add", text="", icon='WPAINT_HLT')
                        sub.separator(factor=0.4)
                        sub.prop(tool_settings, "use_gpencil_draw_additive", text="", icon='FREEZE')

            if object_mode == 'SCULPT_GPENCIL':
                layout.popover(panel="VIEW3D_PT_gpencil_sculpt_automasking", text="", icon="MOD_MASK")

        elif object_mode == 'SCULPT':
            layout.popover(panel="VIEW3D_PT_sculpt_automasking", text="", icon="MOD_MASK")

        else:
            # Transform settings depending on tool header visibility
            VIEW3D_HT_header.draw_xform_template(layout, context)

        # Mode & Transform Settings
        scene = context.scene

        # Collection Visibility
        # layout.popover(panel="VIEW3D_PT_collections", icon='GROUP', text="")

        # Viewport Settings
        layout.popover(
            panel="VIEW3D_PT_object_type_visibility",
            icon_value=view.icon_from_show_object_viewport,
            text="")

        # Gizmo toggle & popover.
        row = layout.row(align=True)
        # FIXME: place-holder icon.
        row.prop(view, "show_gizmo", text="", toggle=True, icon='GIZMO')
        sub = row.row(align=True)
        sub.active = view.show_gizmo
        sub.popover(
            panel="VIEW3D_PT_gizmo_display",
            text="",
        )

        # Overlay toggle & popover.
        row = layout.row(align=True)
        row.prop(overlay, "show_overlays", icon='OVERLAY', text="")
        sub = row.row(align=True)
        sub.active = overlay.show_overlays
        sub.popover(panel="VIEW3D_PT_overlay", text="")

        row = layout.row()
        row.active = (object_mode == 'EDIT') or (shading.type in {'WIREFRAME', 'SOLID'})

        # While exposing `shading.show_xray(_wireframe)` is correct.
        # this hides the key shortcut from users: T70433.
        if has_pose_mode:
            draw_depressed = overlay.show_xray_bone
        elif shading.type == 'WIREFRAME':
            draw_depressed = shading.show_xray_wireframe
        else:
            draw_depressed = shading.show_xray
        row.operator(
            "view3d.toggle_xray",
            text="",
            icon='XRAY',
            depress=draw_depressed,
        )

        row = layout.row(align=True)
        row.prop(shading, "type", text="", expand=True)
        sub = row.row(align=True)
        # TODO, currently render shading type ignores mesh two-side, until it's supported
        # show the shading popover which shows double-sided option.

        # sub.enabled = shading.type != 'RENDERED'
        sub.popover(panel="VIEW3D_PT_shading", text="")


class VIEW3D_HT_tool_header(Header):
    bl_space_type = 'VIEW_3D'
    bl_region_type = 'TOOL_HEADER'

    def draw(self, context):
        layout = self.layout

        # mode_string = context.mode
        obj = context.active_object
        tool_settings = context.tool_settings

        self.draw_tool_settings(context)

        layout.separator_spacer()

        self.draw_mode_settings(context)

    def draw_tool_settings(self, context):
        layout = self.layout
        tool_mode = context.mode

        # Active Tool
        # -----------
        from bl_ui.space_toolsystem_common import ToolSelectPanelHelper
        tool = ToolSelectPanelHelper.draw_active_tool_header(
            context, layout,
            tool_key=('VIEW_3D', tool_mode),
        )

        # Object Mode Options
        # -------------------

        # Example of how tool_settings can be accessed as pop-overs.

        # TODO(campbell): editing options should be after active tool options
        # (obviously separated for from the users POV)
        draw_fn = getattr(_draw_tool_settings_context_mode, tool_mode, None)
        if draw_fn is not None:
            is_valid_context = draw_fn(context, layout, tool)

        def draw_3d_brush_settings(layout, tool_mode):
            layout.popover("VIEW3D_PT_tools_brush_settings_advanced", text="Brush")
            if tool_mode != 'PAINT_WEIGHT':
                layout.popover("VIEW3D_PT_tools_brush_texture")
            if tool_mode == 'PAINT_TEXTURE':
                layout.popover("VIEW3D_PT_tools_mask_texture")
            layout.popover("VIEW3D_PT_tools_brush_stroke")
            layout.popover("VIEW3D_PT_tools_brush_falloff")
            layout.popover("VIEW3D_PT_tools_brush_display")

        # NOTE: general mode options should be added to 'draw_mode_settings'.
        if tool_mode == 'SCULPT':
            if is_valid_context:
                draw_3d_brush_settings(layout, tool_mode)
        elif tool_mode == 'PAINT_VERTEX':
            if is_valid_context:
                draw_3d_brush_settings(layout, tool_mode)
        elif tool_mode == 'PAINT_WEIGHT':
            if is_valid_context:
                draw_3d_brush_settings(layout, tool_mode)
        elif tool_mode == 'PAINT_TEXTURE':
            if is_valid_context:
                draw_3d_brush_settings(layout, tool_mode)
        elif tool_mode == 'EDIT_ARMATURE':
            pass
        elif tool_mode == 'EDIT_CURVE':
            pass
        elif tool_mode == 'EDIT_MESH':
            pass
        elif tool_mode == 'POSE':
            pass
        elif tool_mode == 'PARTICLE':
            # Disable, only shows "Brush" panel, which is already in the top-bar.
            # if tool.has_datablock:
            #     layout.popover_group(context=".paint_common", **popover_kw)
            pass
        elif tool_mode == 'PAINT_GPENCIL':
            if is_valid_context:
                brush = context.tool_settings.gpencil_paint.brush
                if brush:
                    if brush.gpencil_tool != 'ERASE':
                        if brush.gpencil_tool != 'TINT':
                            layout.popover("VIEW3D_PT_tools_grease_pencil_brush_advanced")

                        if brush.gpencil_tool not in {'FILL', 'TINT'}:
                            layout.popover("VIEW3D_PT_tools_grease_pencil_brush_stroke")

                    layout.popover("VIEW3D_PT_tools_grease_pencil_paint_appearance")
        elif tool_mode == 'SCULPT_GPENCIL':
            if is_valid_context:
                brush = context.tool_settings.gpencil_sculpt_paint.brush
                if brush:
                    tool = brush.gpencil_sculpt_tool
                    if tool in {'SMOOTH', 'RANDOMIZE'}:
                        layout.popover("VIEW3D_PT_tools_grease_pencil_sculpt_brush_popover")
                    layout.popover("VIEW3D_PT_tools_grease_pencil_sculpt_appearance")
        elif tool_mode == 'WEIGHT_GPENCIL':
            if is_valid_context:
                layout.popover("VIEW3D_PT_tools_grease_pencil_weight_appearance")
        elif tool_mode == 'VERTEX_GPENCIL':
            if is_valid_context:
                layout.popover("VIEW3D_PT_tools_grease_pencil_vertex_appearance")

    def draw_mode_settings(self, context):
        layout = self.layout
        mode_string = context.mode

        def row_for_mirror():
            row = layout.row(align=True)
            sub = row.row(align=True)
            return row, sub

        if mode_string == 'EDIT_ARMATURE':
            _row, sub = row_for_mirror()
            sub.prop(context.object.data, "use_mirror_x", icon='MIRROR_X', toggle=True, icon_only=True)
        elif mode_string == 'POSE':
            _row, sub = row_for_mirror()
            sub.prop(context.object.pose, "use_mirror_x", icon='MIRROR_X', toggle=True, icon_only=True)
        elif mode_string in {'EDIT_MESH', 'PAINT_WEIGHT', 'SCULPT', 'PAINT_VERTEX', 'PAINT_TEXTURE'}:
            # Mesh Modes, Use Mesh Symmetry
            row, sub = row_for_mirror()
            sub.prop(context.object, "use_mesh_mirror_x", icon='MIRROR_X', toggle=True, icon_only=True)
            sub.prop(context.object, "use_mesh_mirror_y", icon='MIRROR_Y', toggle=True, icon_only=True)
            sub.prop(context.object, "use_mesh_mirror_z", icon='MIRROR_Z', toggle=True, icon_only=True)
            if mode_string == 'EDIT_MESH':
                tool_settings = context.tool_settings
                layout.prop(tool_settings, "use_mesh_automerge", text="")
            elif mode_string == 'PAINT_WEIGHT':
                row.popover(panel="VIEW3D_PT_tools_weightpaint_symmetry_for_topbar", text="")
            elif mode_string == 'SCULPT':
                row.popover(panel="VIEW3D_PT_sculpt_symmetry_for_topbar", text="")
            elif mode_string == 'PAINT_VERTEX':
                row.popover(panel="VIEW3D_PT_tools_vertexpaint_symmetry_for_topbar", text="")
        elif mode_string == 'SCULPT_CURVES':
            _row, sub = row_for_mirror()
            sub.prop(context.object.data, "use_mirror_x", text="X", toggle=True)
            sub.prop(context.object.data, "use_mirror_y", text="Y", toggle=True)
            sub.prop(context.object.data, "use_mirror_z", text="Z", toggle=True)

            layout.prop(context.object.data, "use_sculpt_collision", icon='MOD_PHYSICS', icon_only=True, toggle=True)

        # Expand panels from the side-bar as popovers.
        popover_kw = {"space_type": 'VIEW_3D', "region_type": 'UI', "category": "Tool"}

        if mode_string == 'SCULPT':
            layout.popover_group(context=".sculpt_mode", **popover_kw)
        elif mode_string == 'PAINT_VERTEX':
            layout.popover_group(context=".vertexpaint", **popover_kw)
        elif mode_string == 'PAINT_WEIGHT':
            layout.popover_group(context=".weightpaint", **popover_kw)
        elif mode_string == 'PAINT_TEXTURE':
            layout.popover_group(context=".imagepaint", **popover_kw)
        elif mode_string == 'EDIT_TEXT':
            layout.popover_group(context=".text_edit", **popover_kw)
        elif mode_string == 'EDIT_ARMATURE':
            layout.popover_group(context=".armature_edit", **popover_kw)
        elif mode_string == 'EDIT_METABALL':
            layout.popover_group(context=".mball_edit", **popover_kw)
        elif mode_string == 'EDIT_LATTICE':
            layout.popover_group(context=".lattice_edit", **popover_kw)
        elif mode_string == 'EDIT_CURVE':
            layout.popover_group(context=".curve_edit", **popover_kw)
        elif mode_string == 'EDIT_MESH':
            layout.popover_group(context=".mesh_edit", **popover_kw)
        elif mode_string == 'POSE':
            layout.popover_group(context=".posemode", **popover_kw)
        elif mode_string == 'PARTICLE':
            layout.popover_group(context=".particlemode", **popover_kw)
        elif mode_string == 'OBJECT':
            layout.popover_group(context=".objectmode", **popover_kw)
        elif mode_string in {'PAINT_GPENCIL', 'EDIT_GPENCIL', 'SCULPT_GPENCIL', 'WEIGHT_GPENCIL'}:
            # Grease pencil layer.
            gpl = context.active_gpencil_layer
            if gpl and gpl.info is not None:
                text = gpl.info
                maxw = 25
                if len(text) > maxw:
                    text = text[:maxw - 5] + '..' + text[-3:]
            else:
                text = ""

            sub = layout.row()
            sub.ui_units_x = 8
            sub.popover(
                panel="TOPBAR_PT_gpencil_layers",
                text="Layer: " + text,
            )
            if mode_string == 'EDIT_GPENCIL':
                sub.popover(panel="VIEW3D_PT_gpencil_edit_options", text="Options")


class _draw_tool_settings_context_mode:
    @staticmethod
    def SCULPT(context, layout, tool):
        if (tool is None) or (not tool.has_datablock):
            return False

        paint = context.tool_settings.sculpt
        layout.template_ID_preview(paint, "brush", rows=3, cols=8, hide_buttons=True)

        brush = paint.brush
        if brush is None:
            return False

        tool_settings = context.tool_settings
        capabilities = brush.sculpt_capabilities

        ups = tool_settings.unified_paint_settings

        if capabilities.has_color:
            row = layout.row(align=True)
            row.ui_units_x = 4
            UnifiedPaintPanel.prop_unified_color(row, context, brush, "color", text="")
            UnifiedPaintPanel.prop_unified_color(row, context, brush, "secondary_color", text="")
            row.separator()
            layout.prop(brush, "blend", text="", expand=False)

        size = "size"
        size_owner = ups if ups.use_unified_size else brush
        if size_owner.use_locked_size == 'SCENE':
            size = "unprojected_radius"

        UnifiedPaintPanel.prop_unified(
            layout,
            context,
            brush,
            size,
            pressure_name="use_pressure_size",
            unified_name="use_unified_size",
            text="Radius",
            slider=True,
            header=True,
        )

        # strength, use_strength_pressure
        pressure_name = "use_pressure_strength" if capabilities.has_strength_pressure else None
        UnifiedPaintPanel.prop_unified(
            layout,
            context,
            brush,
            "strength",
            pressure_name=pressure_name,
            unified_name="use_unified_strength",
            text="Strength",
            header=True,
        )

        # direction
        if not capabilities.has_direction:
            layout.row().prop(brush, "direction", expand=True, text="")

        return True

    @staticmethod
    def PAINT_TEXTURE(context, layout, tool):
        if (tool is None) or (not tool.has_datablock):
            return False

        paint = context.tool_settings.image_paint
        layout.template_ID_preview(paint, "brush", rows=3, cols=8, hide_buttons=True)

        brush = paint.brush
        if brush is None:
            return False

        brush_basic_texpaint_settings(layout, context, brush, compact=True)

        return True

    @staticmethod
    def PAINT_VERTEX(context, layout, tool):
        if (tool is None) or (not tool.has_datablock):
            return False

        paint = context.tool_settings.vertex_paint
        layout.template_ID_preview(paint, "brush", rows=3, cols=8, hide_buttons=True)

        brush = paint.brush
        if brush is None:
            return False

        brush_basic_texpaint_settings(layout, context, brush, compact=True)

        return True

    @staticmethod
    def PAINT_WEIGHT(context, layout, tool):
        if (tool is None) or (not tool.has_datablock):
            return False

        paint = context.tool_settings.weight_paint
        layout.template_ID_preview(paint, "brush", rows=3, cols=8, hide_buttons=True)
        brush = paint.brush
        if brush is None:
            return False

        capabilities = brush.weight_paint_capabilities
        if capabilities.has_weight:
            UnifiedPaintPanel.prop_unified(
                layout,
                context,
                brush,
                "weight",
                unified_name="use_unified_weight",
                slider=True,
                header=True,
            )

        UnifiedPaintPanel.prop_unified(
            layout,
            context,
            brush,
            "size",
            pressure_name="use_pressure_size",
            unified_name="use_unified_size",
            slider=True,
            text="Radius",
            header=True,
        )
        UnifiedPaintPanel.prop_unified(
            layout,
            context,
            brush,
            "strength",
            pressure_name="use_pressure_strength",
            unified_name="use_unified_strength",
            header=True,
        )

        return True

    @staticmethod
    def PAINT_GPENCIL(context, layout, tool):
        if tool is None:
            return False

        if tool.idname == "builtin.cutter":
            row = layout.row(align=True)
            row.prop(context.tool_settings.gpencil_sculpt, "intersection_threshold")
            return False
        elif not tool.has_datablock:
            return False

        paint = context.tool_settings.gpencil_paint
        brush = paint.brush
        if brush is None:
            return False

        gp_settings = brush.gpencil_settings

        row = layout.row(align=True)
        tool_settings = context.scene.tool_settings
        settings = tool_settings.gpencil_paint
        row.template_ID_preview(settings, "brush", rows=3, cols=8, hide_buttons=True)

        if context.object and brush.gpencil_tool in {'FILL', 'DRAW'}:
            from bl_ui.properties_paint_common import brush_basic__draw_color_selector
            brush_basic__draw_color_selector(context, layout, brush, gp_settings, None)

        if context.object and brush.gpencil_tool == 'TINT':
            row.separator(factor=0.4)
            row.prop_with_popover(brush, "color", text="", panel="TOPBAR_PT_gpencil_vertexcolor")

        from bl_ui.properties_paint_common import brush_basic_gpencil_paint_settings
        brush_basic_gpencil_paint_settings(layout, context, brush, compact=True)

        return True

    @staticmethod
    def SCULPT_GPENCIL(context, layout, tool):
        if (tool is None) or (not tool.has_datablock):
            return False
        paint = context.tool_settings.gpencil_sculpt_paint
        brush = paint.brush

        from bl_ui.properties_paint_common import brush_basic_gpencil_sculpt_settings
        brush_basic_gpencil_sculpt_settings(layout, context, brush, compact=True)

        return True

    @staticmethod
    def WEIGHT_GPENCIL(context, layout, tool):
        if (tool is None) or (not tool.has_datablock):
            return False
        paint = context.tool_settings.gpencil_weight_paint
        brush = paint.brush

        from bl_ui.properties_paint_common import brush_basic_gpencil_weight_settings
        layout.template_ID_preview(paint, "brush", rows=3, cols=8, hide_buttons=True)

        brush_basic_gpencil_weight_settings(layout, context, brush, compact=True)

        layout.popover("VIEW3D_PT_tools_grease_pencil_weight_options", text="Options")
        layout.popover("VIEW3D_PT_tools_grease_pencil_brush_weight_falloff", text="Falloff")

        return True

    @staticmethod
    def VERTEX_GPENCIL(context, layout, tool):
        if (tool is None) or (not tool.has_datablock):
            return False

        paint = context.tool_settings.gpencil_vertex_paint
        brush = paint.brush

        row = layout.row(align=True)
        tool_settings = context.scene.tool_settings
        settings = tool_settings.gpencil_vertex_paint
        row.template_ID_preview(settings, "brush", rows=3, cols=8, hide_buttons=True)

        if brush.gpencil_vertex_tool not in {'BLUR', 'AVERAGE', 'SMEAR'}:
            row.separator(factor=0.4)
            sub = row.row(align=True)
            sub.scale_x = 0.33
            sub.prop_with_popover(brush, "color", text="", panel="TOPBAR_PT_gpencil_vertexcolor")
            sub.prop(brush, "secondary_color", text="")
            row.operator("gpencil.tint_flip", icon='FILE_REFRESH', text="")

        from bl_ui.properties_paint_common import brush_basic_gpencil_vertex_settings

        brush_basic_gpencil_vertex_settings(layout, context, brush, compact=True)

        return True

    @staticmethod
    def PARTICLE(context, layout, tool):
        if (tool is None) or (not tool.has_datablock):
            return False

        # See: 'VIEW3D_PT_tools_brush', basically a duplicate
        settings = context.tool_settings.particle_edit
        brush = settings.brush
        tool = settings.tool
        if tool == 'NONE':
            return False

        layout.prop(brush, "size", slider=True)
        if tool == 'ADD':
            layout.prop(brush, "count")

            layout.prop(settings, "use_default_interpolate")
            layout.prop(brush, "steps", slider=True)
            layout.prop(settings, "default_key_count", slider=True)
        else:
            layout.prop(brush, "strength", slider=True)

            if tool == 'LENGTH':
                layout.row().prop(brush, "length_mode", expand=True)
            elif tool == 'PUFF':
                layout.row().prop(brush, "puff_mode", expand=True)
                layout.prop(brush, "use_puff_volume")
            elif tool == 'COMB':
                row = layout.row()
                row.active = settings.is_editable
                row.prop(settings, "use_emitter_deflect", text="Deflect Emitter")
                sub = row.row(align=True)
                sub.active = settings.use_emitter_deflect
                sub.prop(settings, "emitter_distance", text="Distance")

        return True

    @staticmethod
    def SCULPT_CURVES(context, layout, tool):
        if (tool is None) or (not tool.has_datablock):
            return False

        tool_settings = context.tool_settings
        paint = tool_settings.curves_sculpt

        brush = paint.brush
        if brush is None:
            return False

        UnifiedPaintPanel.prop_unified(
            layout,
            context,
            brush,
            "size",
            unified_name="use_unified_size",
            pressure_name="use_pressure_size",
            text="Radius",
            slider=True,
            header=True,
        )

        if brush.curves_sculpt_tool not in {'ADD', 'DELETE'}:
            UnifiedPaintPanel.prop_unified(
                layout,
                context,
                brush,
                "strength",
                unified_name="use_unified_strength",
                pressure_name="use_pressure_strength",
                header=True,
            )

        curves_tool = brush.curves_sculpt_tool

        if curves_tool == 'COMB':
            layout.prop(brush, "falloff_shape", expand=True)
            layout.popover("VIEW3D_PT_tools_brush_falloff", text="Brush Falloff")
            layout.popover("VIEW3D_PT_curves_sculpt_parameter_falloff", text="Curve Falloff")
        elif curves_tool == 'ADD':
            layout.prop(brush, "falloff_shape", expand=True)
            layout.prop(brush.curves_sculpt_settings, "add_amount")
            layout.popover("VIEW3D_PT_curves_sculpt_add_shape", text="Curve Shape")
            layout.prop(brush, "use_frontface", text="Front Faces Only")
        elif curves_tool == 'GROW_SHRINK':
            layout.prop(brush, "direction", expand=True, text="")
            layout.prop(brush, "falloff_shape", expand=True)
            layout.popover("VIEW3D_PT_curves_sculpt_grow_shrink_scaling", text="Scaling")
            layout.popover("VIEW3D_PT_tools_brush_falloff")
        elif curves_tool == 'SNAKE_HOOK':
            layout.prop(brush, "falloff_shape", expand=True)
            layout.popover("VIEW3D_PT_tools_brush_falloff")
        elif curves_tool == 'DELETE':
            layout.prop(brush, "falloff_shape", expand=True)
        elif curves_tool == 'SELECTION_PAINT':
            layout.prop(brush, "direction", expand=True, text="")
            layout.prop(brush, "falloff_shape", expand=True)
            layout.popover("VIEW3D_PT_tools_brush_falloff")
        elif curves_tool == 'PINCH':
            layout.prop(brush, "direction", expand=True, text="")
            layout.prop(brush, "falloff_shape", expand=True)
            layout.popover("VIEW3D_PT_tools_brush_falloff")
        elif curves_tool == 'SMOOTH':
            layout.prop(brush, "falloff_shape", expand=True)
            layout.popover("VIEW3D_PT_tools_brush_falloff")
        elif curves_tool == 'PUFF':
            layout.prop(brush, "falloff_shape", expand=True)
            layout.popover("VIEW3D_PT_tools_brush_falloff")
        elif curves_tool == 'DENSITY':
            layout.prop(brush, "falloff_shape", expand=True)
            row = layout.row(align=True)
            row.prop(brush.curves_sculpt_settings, "density_mode", text="", expand=True)
            row = layout.row(align=True)
            row.prop(brush.curves_sculpt_settings, "minimum_distance", text="Distance Min")
            row.operator_context = 'INVOKE_REGION_WIN'
            row.operator("sculpt_curves.min_distance_edit", text="", icon='DRIVER_DISTANCE')
            row = layout.row(align=True)
            row.enabled = brush.curves_sculpt_settings.density_mode != 'REMOVE'
            row.prop(brush.curves_sculpt_settings, "density_add_attempts", text="Count Max")
            layout.popover("VIEW3D_PT_tools_brush_falloff")
            layout.popover("VIEW3D_PT_curves_sculpt_add_shape", text="Curve Shape")
        elif curves_tool == 'SLIDE':
            layout.popover("VIEW3D_PT_tools_brush_falloff")

        return True


# bfa - show hide the editormenu
class ALL_MT_editormenu(Menu):
    bl_label = ""

    def draw(self, context):
        self.draw_menus(self.layout, context)

    @staticmethod
    def draw_menus(layout, context):

        row = layout.row(align=True)
        row.template_header()  # editor type menus


class VIEW3D_MT_editor_menus(Menu):
    bl_label = ""

    def draw(self, context):
        layout = self.layout
        obj = context.active_object
        mode_string = context.mode
        edit_object = context.edit_object
        gp_edit = obj and obj.mode in {'EDIT_GPENCIL', 'PAINT_GPENCIL', 'SCULPT_GPENCIL',
                                       'WEIGHT_GPENCIL', 'VERTEX_GPENCIL'}
        tool_settings = context.scene.tool_settings

        layout.menu("SCREEN_MT_user_menu", text="Quick")  # Quick favourites menu
        layout.menu("VIEW3D_MT_view")
        layout.menu("VIEW3D_MT_view_navigation")

        # Select Menu
        if gp_edit:
            if mode_string not in {'PAINT_GPENCIL', 'WEIGHT_GPENCIL'}:
                if (
                        mode_string == 'SCULPT_GPENCIL' and
                        (tool_settings.use_gpencil_select_mask_point or
                         tool_settings.use_gpencil_select_mask_stroke or
                         tool_settings.use_gpencil_select_mask_segment)
                ):
                    layout.menu("VIEW3D_MT_select_gpencil")
                    layout.menu("VIEW3D_MT_sculpt_gpencil_copy")
                    layout.menu("VIEW3D_MT_select_edit_gpencil")
                elif mode_string == 'EDIT_GPENCIL':
                    layout.menu("VIEW3D_MT_select_edit_gpencil")
                elif mode_string == 'VERTEX_GPENCIL':
                    layout.menu("VIEW3D_MT_select_gpencil")
                    layout.menu("VIEW3D_MT_gpencil_animation")
                    layout.menu("GPENCIL_MT_layer_active", text="Active Layer")
                    layout.menu("VIEW3D_MT_select_edit_gpencil")
        elif mode_string in {'PAINT_WEIGHT', 'PAINT_VERTEX', 'PAINT_TEXTURE'}:
            mesh = obj.data
            if mesh.use_paint_mask:
                layout.menu("VIEW3D_MT_select_paint_mask")
            elif mesh.use_paint_mask_vertex and mode_string in {'PAINT_WEIGHT', 'PAINT_VERTEX'}:
                layout.menu("VIEW3D_MT_select_paint_mask_vertex")
        elif mode_string not in {'SCULPT', 'SCULPT_CURVES', 'PAINT_GREASE_PENCIL'}:
            layout.menu("VIEW3D_MT_select_%s" % mode_string.lower())

        if gp_edit:
            pass
        elif mode_string == 'OBJECT':
            layout.menu("VIEW3D_MT_add", text="Add", text_ctxt=i18n_contexts.operator_default)
        elif mode_string == 'EDIT_MESH':
            layout.menu("VIEW3D_MT_mesh_add", text="Add", text_ctxt=i18n_contexts.operator_default)
        elif mode_string == 'EDIT_CURVE':
            layout.menu("VIEW3D_MT_curve_add", text="Add", text_ctxt=i18n_contexts.operator_default)
        elif mode_string == 'EDIT_SURFACE':
            layout.menu("VIEW3D_MT_surface_add", text="Add", text_ctxt=i18n_contexts.operator_default)
        elif mode_string == 'EDIT_METABALL':
            layout.menu("VIEW3D_MT_metaball_add", text="Add", text_ctxt=i18n_contexts.operator_default)
        elif mode_string == 'EDIT_ARMATURE':
            layout.menu("TOPBAR_MT_edit_armature_add", text="Add", text_ctxt=i18n_contexts.operator_default)

        if gp_edit:
            if obj and obj.mode == 'PAINT_GPENCIL':
                layout.menu("VIEW3D_MT_draw_gpencil")
            elif obj and obj.mode == 'EDIT_GPENCIL':
                layout.menu("VIEW3D_MT_edit_gpencil")
                layout.menu("VIEW3D_MT_edit_gpencil_stroke")
                layout.menu("VIEW3D_MT_edit_gpencil_point")
            elif obj and obj.mode == 'WEIGHT_GPENCIL':
                layout.menu("VIEW3D_MT_weight_gpencil")
            if obj and obj.mode == 'VERTEX_GPENCIL':
                layout.menu("VIEW3D_MT_paint_gpencil")

        elif edit_object:
            layout.menu("VIEW3D_MT_edit_%s" % edit_object.type.lower())

            if mode_string == 'EDIT_MESH':
                layout.menu("VIEW3D_MT_edit_mesh_vertices")
                layout.menu("VIEW3D_MT_edit_mesh_edges")
                layout.menu("VIEW3D_MT_edit_mesh_faces")
                layout.menu("VIEW3D_MT_uv_map", text="UV")
            elif mode_string in {'EDIT_CURVE', 'EDIT_SURFACE'}:
                layout.menu("VIEW3D_MT_edit_curve_ctrlpoints")
                layout.menu("VIEW3D_MT_edit_curve_segments")

        elif obj:
            if mode_string not in {'PAINT_TEXTURE', 'SCULPT_CURVES'}:
                layout.menu("VIEW3D_MT_%s" % mode_string.lower())
            if mode_string in {'SCULPT', 'PAINT_VERTEX', 'PAINT_TEXTURE'}:
                layout.menu("VIEW3D_MT_brush")
            if mode_string == 'SCULPT':
                layout.menu("VIEW3D_MT_mask")
                layout.menu("VIEW3D_MT_face_sets")
            if mode_string == 'SCULPT_CURVES':
                layout.menu("VIEW3D_MT_select_sculpt_curves")
                layout.menu("VIEW3D_MT_sculpt_curves")
                layout.template_node_operator_asset_root_items()

        else:
            layout.menu("VIEW3D_MT_object")


# ********** Menu **********


# ********** Utilities **********


class ShowHideMenu:
    bl_label = "Show/Hide"
    _operator_name = ""

    def draw(self, _context):
        layout = self.layout

        layout.operator("%s.reveal" % self._operator_name, text="Show Hidden", icon="HIDE_OFF")
        layout.operator("%s.hide" % self._operator_name, text="Hide Selected", icon="HIDE_ON").unselected = False
        layout.operator(
            "%s.hide" %
            self._operator_name,
            text="Hide Unselected",
            icon="HIDE_UNSELECTED").unselected = True


# Standard transforms which apply to all cases (mix-in class, not used directly).
class VIEW3D_MT_transform_base:
    bl_label = "Transform"
    bl_category = "View"

    # TODO: get rid of the custom text strings?
    def draw(self, context):
        layout = self.layout
        allow_navigation = getattr(
            context.window_manager.keyconfigs.active.preferences,
            "use_transform_navigation",
            False)

        layout.operator("transform.translate").allow_navigation = allow_navigation
        layout.operator("transform.rotate").allow_navigation = allow_navigation
        layout.operator("transform.resize", text="Scale").allow_navigation = allow_navigation

        layout.operator("transform.tosphere", text="To Sphere", icon="TOSPHERE")
        layout.operator("transform.shear", text="Shear", icon="SHEAR")
        layout.operator("transform.bend", text="Bend", icon="BEND")
        layout.operator("transform.push_pull", text="Push/Pull", icon='PUSH_PULL')

        if context.mode in {'EDIT_MESH', 'EDIT_ARMATURE', 'EDIT_SURFACE', 'EDIT_CURVE',
                            'EDIT_LATTICE', 'EDIT_METABALL'}:
            layout.operator("transform.vertex_warp", text="Warp", icon="MOD_WARP")
            layout.operator_context = 'EXEC_REGION_WIN'
            layout.operator("transform.vertex_random", text="Randomize", icon='RANDOMIZE').offset = 0.1
            layout.operator_context = 'INVOKE_REGION_WIN'


# Generic transform menu - geometry types
class VIEW3D_MT_transform(VIEW3D_MT_transform_base, Menu):
    def draw(self, context):
        allow_navigation = getattr(
            context.window_manager.keyconfigs.active.preferences,
            "use_transform_navigation",
            False)

        # base menu
        VIEW3D_MT_transform_base.draw(self, context)

        obj = context.object

        # generic
        layout = self.layout
        if context.mode == 'EDIT_MESH':
            layout.operator("transform.shrink_fatten", text="Shrink/Fatten", icon='SHRINK_FATTEN').allow_navigation = allow_navigation
            layout.operator("transform.skin_resize", icon="MOD_SKIN")
        elif context.mode == 'EDIT_CURVE':
            layout.operator("transform.transform", text="Radius", icon='SHRINK_FATTEN').mode = 'CURVE_SHRINKFATTEN'

        if context.mode != 'EDIT_CURVES':
            layout.separator()
            props = layout.operator("transform.translate", text="Move Texture Space", icon="MOVE_TEXTURESPACE")
            props.texture_space = True
            props.allow_navigation = allow_navigation
            props = layout.operator("transform.resize", text="Scale Texture Space", icon="SCALE_TEXTURESPACE")
            props.texture_space = True
            props.allow_navigation = allow_navigation


# Object-specific extensions to Transform menu
class VIEW3D_MT_transform_object(VIEW3D_MT_transform_base, Menu):
    def draw(self, context):
        layout = self.layout

        # base menu
        VIEW3D_MT_transform_base.draw(self, context)

        # object-specific option follow
        layout.separator()

        layout.operator("transform.translate", text="Move Texture Space", icon="MOVE_TEXTURESPACE").texture_space = True
        layout.operator("transform.resize", text="Scale Texture Space", icon="SCALE_TEXTURESPACE").texture_space = True

        layout.separator()

        layout.operator_context = 'EXEC_REGION_WIN'
        # XXX see alignmenu() in edit.c of b2.4x to get this working
        layout.operator(
            "transform.transform",
            text="Align to Transform Orientation",
            icon="ALIGN_TRANSFORM").mode = 'ALIGN'

        layout.separator()

        layout.operator("object.randomize_transform", icon="RANDOMIZE_TRANSFORM")
        layout.operator("object.align", icon="ALIGN")

        # TODO: there is a strange context bug here.
        """
        layout.operator_context = 'INVOKE_REGION_WIN'
        layout.operator("object.transform_axis_target")
        """


# Armature EditMode extensions to Transform menu
class VIEW3D_MT_transform_armature(VIEW3D_MT_transform_base, Menu):
    def draw(self, context):
        layout = self.layout

        # base menu
        VIEW3D_MT_transform_base.draw(self, context)

        # armature specific extensions follow
        obj = context.object
        if obj.type == 'ARMATURE' and obj.mode in {'EDIT', 'POSE'}:
            if obj.data.display_type == 'BBONE':
                layout.separator()

                layout.operator("transform.transform", text="Scale BBone", icon='TRANSFORM_SCALE').mode = 'BONE_SIZE'
            elif obj.data.display_type == 'ENVELOPE':
                layout.separator()

                layout.operator(
                    "transform.transform",
                    text="Scale Envelope Distance",
                    icon='TRANSFORM_SCALE').mode = 'BONE_SIZE'
                layout.operator("transform.transform", text="Scale Radius",
                                icon='TRANSFORM_SCALE').mode = 'BONE_ENVELOPE'

        if context.edit_object and context.edit_object.type == 'ARMATURE':
            layout.separator()

            layout.operator("armature.align", icon="ALIGN")


class VIEW3D_MT_mirror(Menu):
    bl_label = "Mirror"

    def draw(self, _context):
        layout = self.layout

        layout.operator("transform.mirror", text="Interactive Mirror", icon='TRANSFORM_MIRROR')

        layout.separator()

        layout.operator_context = 'EXEC_REGION_WIN'

        props = layout.operator("transform.mirror", text="X Global", icon="MIRROR_X")
        props.constraint_axis = (True, False, False)
        props.orient_type = 'GLOBAL'
        props = layout.operator("transform.mirror", text="Y Global", icon="MIRROR_Y")
        props.constraint_axis = (False, True, False)
        props.orient_type = 'GLOBAL'
        props = layout.operator("transform.mirror", text="Z Global", icon="MIRROR_Z")
        props.constraint_axis = (False, False, True)
        props.orient_type = 'GLOBAL'

        layout.separator()

        props = layout.operator("transform.mirror", text="X Local", icon="MIRROR_X")
        props.constraint_axis = (True, False, False)
        props.orient_type = 'LOCAL'
        props = layout.operator("transform.mirror", text="Y Local", icon="MIRROR_Y")
        props.constraint_axis = (False, True, False)
        props.orient_type = 'LOCAL'
        props = layout.operator("transform.mirror", text="Z Local", icon="MIRROR_Z")
        props.constraint_axis = (False, False, True)
        props.orient_type = 'LOCAL'

        if _context.edit_object and _context.edit_object.type in {'MESH', 'SURFACE'}:

            layout.separator()

            layout.operator("object.vertex_group_mirror", icon="MIRROR_VERTEXGROUP")


class VIEW3D_MT_snap(Menu):
    bl_label = "Snap"

    def draw(self, _context):
        layout = self.layout

        layout.operator(
            "view3d.snap_selected_to_cursor",
            text="Selection to Cursor",
            icon="SELECTIONTOCURSOR").use_offset = False
        layout.operator(
            "view3d.snap_selected_to_cursor",
            text="Selection to Cursor (Keep Offset)",
            icon="SELECTIONTOCURSOROFFSET").use_offset = True
        layout.operator("view3d.snap_selected_to_active", text="Selection to Active", icon="SELECTIONTOACTIVE")
        layout.operator("view3d.snap_selected_to_grid", text="Selection to Grid", icon="SELECTIONTOGRID")

        layout.separator()

        layout.operator("view3d.snap_cursor_to_selected", text="Cursor to Selected", icon="CURSORTOSELECTION")
        layout.operator("view3d.snap_cursor_to_center", text="Cursor to World Origin", icon="CURSORTOCENTER")
        layout.operator("view3d.snap_cursor_to_active", text="Cursor to Active", icon="CURSORTOACTIVE")
        layout.operator("view3d.snap_cursor_to_grid", text="Cursor to Grid", icon="CURSORTOGRID")


# Tooltip and operator for Clear Seam.
class VIEW3D_MT_uv_map_clear_seam(bpy.types.Operator):
    """Clears the UV Seam for selected edges"""      # blender will use this as a tooltip for menu items and buttons.
    bl_idname = "mesh.clear_seam"        # unique identifier for buttons and menu items to reference.
    bl_label = "Clear seam"         # display name in the interface.
    bl_options = {'REGISTER', 'UNDO'}  # enable undo for the operator.

    def execute(self, context):        # execute() is called by blender when running the operator.
        bpy.ops.mesh.mark_seam(clear=True)
        return {'FINISHED'}


class VIEW3D_MT_uv_map(Menu):
    bl_label = "UV Mapping"

    def draw(self, _context):
        layout = self.layout

        layout.operator("uv.unwrap", text="Unwrap ABF", icon='UNWRAP_ABF').method = 'ANGLE_BASED'
        layout.operator("uv.unwrap", text="Unwrap Conformal", icon='UNWRAP_LSCM').method = 'CONFORMAL'

        layout.separator()

        layout.operator_context = 'INVOKE_DEFAULT'
        layout.operator("uv.smart_project", icon="MOD_UVPROJECT")
        layout.operator("uv.lightmap_pack", icon="LIGHTMAPPACK")
        layout.operator("uv.follow_active_quads", icon="FOLLOWQUADS")

        layout.separator()

        layout.operator_context = 'EXEC_REGION_WIN'
        layout.operator("uv.cube_project", icon="CUBEPROJECT")
        layout.operator("uv.cylinder_project", icon="CYLINDERPROJECT")
        layout.operator("uv.sphere_project", icon="SPHEREPROJECT")

        layout.separator()

        layout.operator_context = 'INVOKE_REGION_WIN'
        layout.operator("uv.project_from_view", icon="PROJECTFROMVIEW").scale_to_bounds = False
        layout.operator("uv.project_from_view", text="Project from View (Bounds)",
                        icon="PROJECTFROMVIEW_BOUNDS").scale_to_bounds = True

        layout.separator()

        layout.operator("mesh.mark_seam", icon="MARK_SEAM").clear = False
        layout.operator("mesh.clear_seam", text="Clear Seam", icon='CLEAR_SEAM')

        layout.separator()

        layout.operator("uv.reset", icon="RESET")


# ********** View menus **********

# bfa - set active camera does not exist in blender
class VIEW3D_MT_switchactivecamto(bpy.types.Operator):
    """Sets the current selected camera as the active camera to render from\nYou need to have a camera object selected"""
    bl_idname = "view3d.switchactivecamto"
    bl_label = "Set active Camera"
    bl_options = {'REGISTER', 'UNDO'}

    def execute(self, context):

        context = bpy.context
        scene = context.scene
        if context.active_object is not None:
            currentCameraObj = bpy.data.objects[bpy.context.active_object.name]
            scene.camera = currentCameraObj
        return {'FINISHED'}


class VIEW3D_MT_view_legacy(Menu):
    bl_label = "Legacy"

    def draw(self, context):
        layout = self.layout

        layout.operator("view3d.cursor3d", text="Set 3D Cursor", icon='CURSOR')


class VIEW3D_MT_view(Menu):
    bl_label = "View"

    def draw(self, context):
        layout = self.layout
        view = context.space_data
        overlay = view.overlay
        engine = context.engine

        layout.prop(view, "show_region_toolbar")
        layout.prop(view, "show_region_ui")
        layout.prop(view, "show_region_tool_header")
        layout.prop(view, "show_region_hud")
        layout.prop(overlay, "show_toolshelf_tabs", text="Tool Shelf Tabs")  # bfa - the toolshelf tabs.

        layout.separator()

        layout.menu("VIEW3D_MT_view_legacy")

        layout.separator()

        layout.operator("render.opengl", text="OpenGL Render Image", icon='RENDER_STILL')
        layout.operator("render.opengl", text="OpenGL Render Animation", icon='RENDER_ANIMATION').animation = True
        props = layout.operator("render.opengl", text="Viewport Render Keyframes", icon='RENDER_ANIMATION')
        props.animation = True
        props.render_keyed_only = True

        layout.separator()

        layout.operator_context = 'INVOKE_REGION_WIN'
        layout.operator("view3d.clip_border", text="Clipping Border", icon="CLIPPINGBORDER")

        if engine == 'CYCLES':
            layout.operator("view3d.render_border", icon="RENDERBORDER")
            layout.operator("view3d.clear_render_border", icon="RENDERBORDER_CLEAR")

        layout.prop(view, "show_viewer", text="Viewer Node")

        layout.separator()

        layout.menu("VIEW3D_MT_view_cameras", text="Cameras")

        layout.separator()

        layout.menu("VIEW3D_MT_view_align")
        layout.menu("VIEW3D_MT_view_align_selected")

        layout.separator()

        layout.operator("view3d.localview", text="Toggle Local View", icon="VIEW_GLOBAL_LOCAL")
        layout.operator("view3d.localview_remove_from", icon="VIEW_REMOVE_LOCAL")

        layout.separator()

        layout.operator("view3d.view_selected", text="Frame Selected", icon="VIEW_SELECTED").use_all_regions = False
        if view.region_quadviews:
            layout.operator(
                "view3d.view_selected",
                text="Frame Selected (Quad View)",
                icon="ALIGNCAMERA_ACTIVE").use_all_regions = True
        layout.operator("view3d.view_all", text="Frame All", icon="VIEWALL").center = False
        if view.region_quadviews:
            layout.operator("view3d.view_all", text="Frame All (Quad View)", icon="VIEWALL").use_all_regions = True
        layout.operator("view3d.view_all", text="Center Cursor and Frame All", icon="VIEWALL_RESETCURSOR").center = True

        layout.separator()

        layout.operator("screen.region_quadview", icon="QUADVIEW")

        layout.separator()

        layout.menu("INFO_MT_area")
        layout.menu("VIEW3D_MT_view_pie_menus")


class VIEW3D_MT_view_pie_menus(Menu):
    bl_label = "Pie menus"

    def draw(self, _context):
        layout = self.layout

        layout.operator("wm.call_menu_pie", text="Object Mode", icon="MENU_PANEL").name = 'VIEW3D_MT_object_mode_pie'
        layout.operator("wm.call_menu_pie", text="View", icon="MENU_PANEL").name = 'VIEW3D_MT_view_pie'
        layout.operator("wm.call_menu_pie", text="Transform", icon="MENU_PANEL").name = 'VIEW3D_MT_transform_gizmo_pie'
        layout.operator("wm.call_menu_pie", text="Shading", icon="MENU_PANEL").name = 'VIEW3D_MT_shading_pie'
        layout.operator("wm.call_menu_pie", text="Pivot", icon="MENU_PANEL").name = 'VIEW3D_MT_pivot_pie'
        layout.operator("wm.call_menu_pie", text="Snap", icon="MENU_PANEL").name = 'VIEW3D_MT_snap_pie'
        layout.operator("wm.call_menu_pie", text="Orientations", icon="MENU_PANEL").name = 'VIEW3D_MT_orientations_pie'
        layout.operator("wm.call_menu_pie", text="Proportional Editing Falloff",
                        icon="MENU_PANEL").name = 'VIEW3D_MT_proportional_editing_falloff_pie'
        layout.operator("wm.call_menu_pie", text="Sculpt Mask Edit",
                        icon="MENU_PANEL").name = 'VIEW3D_MT_sculpt_mask_edit_pie'
        layout.operator("wm.call_menu_pie", text="Sculpt Faces Sets Edit",
                        icon="MENU_PANEL").name = 'VIEW3D_MT_sculpt_face_sets_edit_pie'
        layout.operator(
            "wm.call_menu_pie",
            text="Automasking",
            icon="MENU_PANEL").name = 'VIEW3D_MT_sculpt_automasking_pie'
        layout.operator("wm.call_menu_pie", text="Weightpaint Vertexgroup Lock",
                        icon="MENU_PANEL").name = 'VIEW3D_MT_wpaint_vgroup_lock_pie'

        layout.separator()

        layout.operator("wm.call_menu_pie", text="Greasepencil Snap", icon="MENU_PANEL").name = 'GPENCIL_MT_snap_pie'
        layout.operator("wm.call_menu_pie", text="Automasking", icon="MENU_PANEL").name = 'VIEW3D_MT_sculpt_gpencil_automasking_pie'

        layout.separator()

        layout.operator("wm.toolbar_fallback_pie", text="Fallback Tool", icon="MENU_PANEL")
        layout.operator("view3d.object_mode_pie_or_toggle", text="Modes", icon="MENU_PANEL")


class VIEW3D_MT_view_cameras(Menu):
    bl_label = "Cameras"

    def draw(self, _context):
        layout = self.layout

        layout.operator("view3d.object_as_camera", icon='VIEW_SWITCHACTIVECAM')
        layout.operator("view3d.switchactivecamto", text="Set Active Camera", icon="VIEW_SWITCHACTIVECAM")
        layout.operator("view3d.view_camera", text="Active Camera", icon='VIEW_SWITCHTOCAM')
        layout.operator("view3d.view_center_camera", icon="VIEWCAMERACENTER")


class VIEW3D_MT_view_navigation_legacy(Menu):
    bl_label = "Legacy"

    def draw(self, _context):
        layout = self.layout

        layout.operator_context = 'EXEC_REGION_WIN'

        layout.operator("transform.translate", text="Move", icon="TRANSFORM_MOVE")
        layout.operator("transform.rotate", text="Rotate", icon="TRANSFORM_ROTATE")
        layout.operator("transform.resize", text="Scale", icon="TRANSFORM_SCALE")


class VIEW3D_MT_view_navigation(Menu):
    bl_label = "Navi"

    def draw(self, _context):
        from math import pi
        layout = self.layout

        layout.menu('VIEW3D_MT_view_navigation_legacy')

        layout.operator("view3d.view_orbit", text="Orbit Down", icon="ORBIT_DOWN").type = 'ORBITDOWN'
        layout.operator("view3d.view_orbit", text="Orbit Up", icon="ORBIT_UP").type = 'ORBITUP'
        layout.operator("view3d.view_orbit", text="Orbit Right", icon="ORBIT_RIGHT").type = 'ORBITRIGHT'
        layout.operator("view3d.view_orbit", text="Orbit Left", icon="ORBIT_LEFT").type = 'ORBITLEFT'
        props = layout.operator("view3d.view_orbit", text="Orbit Opposite", icon="ORBIT_OPPOSITE")
        props.type = 'ORBITRIGHT'
        props.angle = pi

        layout.separator()

        layout.operator("view3d.view_roll", text="Roll Left", icon="ROLL_LEFT").angle = pi / -12.0
        layout.operator("view3d.view_roll", text="Roll Right", icon="ROLL_RIGHT").angle = pi / 12.0

        layout.separator()

        layout.operator("view3d.view_pan", text="Pan Down", icon="PAN_DOWN").type = 'PANDOWN'
        layout.operator("view3d.view_pan", text="Pan Up", icon="PAN_UP").type = 'PANUP'
        layout.operator("view3d.view_pan", text="Pan Right", icon="PAN_RIGHT").type = 'PANRIGHT'
        layout.operator("view3d.view_pan", text="Pan Left", icon="PAN_LEFT").type = 'PANLEFT'

        layout.separator()

        layout.operator("view3d.zoom_border", text="Zoom Border", icon="ZOOM_BORDER")
        layout.operator("view3d.zoom", text="Zoom In", icon="ZOOM_IN").delta = 1
        layout.operator("view3d.zoom", text="Zoom Out", icon="ZOOM_OUT").delta = -1
        layout.operator("view3d.zoom_camera_1_to_1", text="Zoom Camera 1:1", icon="ZOOM_CAMERA")
        layout.operator("view3d.dolly", text="Dolly View", icon="DOLLY")
        layout.operator("view3d.view_center_pick", icon="CENTERTOMOUSE")

        layout.separator()

        layout.operator("view3d.fly", icon="FLY_NAVIGATION")
        layout.operator("view3d.walk", icon="WALK_NAVIGATION")
        layout.operator("view3d.navigate", icon="VIEW_NAVIGATION")

        layout.separator()

        layout.operator("screen.animation_play", text="Playback Animation", icon="TRIA_RIGHT")


class VIEW3D_MT_view_align(Menu):
    bl_label = "Align View"

    def draw(self, _context):
        layout = self.layout
        i18n_text_ctxt = bpy.app.translations.contexts_C_to_py['BLT_I18NCONTEXT_EDITOR_VIEW3D']

        layout.operator("view3d.camera_to_view", text="Align Active Camera to View", icon="ALIGNCAMERA_VIEW")
        layout.operator(
            "view3d.camera_to_view_selected",
            text="Align Active Camera to Selected",
            icon="ALIGNCAMERA_ACTIVE")
        layout.operator("view3d.view_center_cursor", icon="CENTERTOCURSOR")

        layout.separator()

        layout.operator("view3d.view_lock_to_active", icon="LOCKTOACTIVE")
        layout.operator("view3d.view_center_lock", icon="LOCKTOCENTER")
        layout.operator("view3d.view_lock_clear", icon="LOCK_CLEAR")

        layout.separator()

        layout.operator("view3d.view_persportho", text="Perspective/Orthographic", icon="PERSP_ORTHO")

        layout.separator()

        layout.operator("view3d.view_axis", text="Top", icon="VIEW_TOP", text_ctxt=i18n_text_ctxt).type = 'TOP'
        layout.operator("view3d.view_axis", text="Bottom", icon="VIEW_BOTTOM", text_ctxt=i18n_text_ctxt).type = 'BOTTOM'
        layout.operator("view3d.view_axis", text="Front", icon="VIEW_FRONT", text_ctxt=i18n_text_ctxt).type = 'FRONT'
        layout.operator("view3d.view_axis", text="Back", icon="VIEW_BACK", text_ctxt=i18n_text_ctxt).type = 'BACK'
        layout.operator("view3d.view_axis", text="Right", icon="VIEW_RIGHT", text_ctxt=i18n_text_ctxt).type = 'RIGHT'
        layout.operator("view3d.view_axis", text="Left", icon="VIEW_LEFT", text_ctxt=i18n_text_ctxt).type = 'LEFT'


class VIEW3D_MT_view_align_selected(Menu):
    bl_label = "Align View to Active"

    def draw(self, _context):
        layout = self.layout
        i18n_text_ctxt = bpy.app.translations.contexts_C_to_py['BLT_I18NCONTEXT_EDITOR_VIEW3D']
        props = layout.operator("view3d.view_axis", text="Top", icon="VIEW_ACTIVE_TOP", text_ctxt=i18n_text_ctxt)
        props.align_active = True
        props.type = 'TOP'

        props = layout.operator("view3d.view_axis", text="Bottom", icon="VIEW_ACTIVE_BOTTOM", text_ctxt=i18n_text_ctxt)
        props.align_active = True
        props.type = 'BOTTOM'

        props = layout.operator("view3d.view_axis", text="Front", icon="VIEW_ACTIVE_FRONT", text_ctxt=i18n_text_ctxt)
        props.align_active = True
        props.type = 'FRONT'

        props = layout.operator("view3d.view_axis", text="Back", icon="VIEW_ACTIVE_BACK", text_ctxt=i18n_text_ctxt)
        props.align_active = True
        props.type = 'BACK'

        props = layout.operator("view3d.view_axis", text="Right", icon="VIEW_ACTIVE_RIGHT", text_ctxt=i18n_text_ctxt)
        props.align_active = True
        props.type = 'RIGHT'

        props = layout.operator("view3d.view_axis", text="Left", icon="VIEW_ACTIVE_LEFT", text_ctxt=i18n_text_ctxt)
        props.align_active = True
        props.type = 'LEFT'


# ********** Select menus, suffix from context.mode **********

class VIEW3D_MT_select_object_more_less(Menu):
    bl_label = "More/Less"

    def draw(self, _context):
        layout = self.layout

        layout.operator("object.select_more", text="More", icon="SELECTMORE")
        layout.operator("object.select_less", text="Less", icon="SELECTLESS")

        layout.separator()

        props = layout.operator("object.select_hierarchy", text="Parent", icon="PARENT")
        props.extend = False
        props.direction = 'PARENT'

        props = layout.operator("object.select_hierarchy", text="Child", icon="CHILD")
        props.extend = False
        props.direction = 'CHILD'

        layout.separator()

        props = layout.operator("object.select_hierarchy", text="Extend Parent", icon="PARENT")
        props.extend = True
        props.direction = 'PARENT'

        props = layout.operator("object.select_hierarchy", text="Extend Child", icon="CHILD")
        props.extend = True
        props.direction = 'CHILD'


class VIEW3D_MT_select_object(Menu):
    bl_label = "Select"

    def draw(self, _context):
        layout = self.layout

        layout.menu("VIEW3D_MT_select_object_legacy")
        layout.operator_menu_enum("view3d.select_lasso", "mode")

        layout.separator()

        layout.operator("object.select_all", text="All", icon='SELECT_ALL').action = 'SELECT'
        layout.operator("object.select_all", text="None", icon='SELECT_NONE').action = 'DESELECT'
        layout.operator("object.select_all", text="Invert", icon='INVERSE').action = 'INVERT'

        layout.separator()

        layout.menu("VIEW3D_MT_select_grouped")
        layout.menu("VIEW3D_MT_select_linked")
        layout.menu("VIEW3D_MT_select_by_type")

        layout.separator()
        layout.operator("object.select_random", text="Random", icon="RANDOMIZE")
        layout.operator("object.select_mirror", text="Mirror Selection", icon="TRANSFORM_MIRROR")

        layout.operator("object.select_pattern", text="By Pattern", icon="PATTERN")
        layout.operator("object.select_camera", text="Active Camera", icon="CAMERA_DATA")

        layout.separator()

        layout.menu("VIEW3D_MT_select_object_more_less")


class VIEW3D_MT_select_object_legacy(Menu):
    bl_label = "Legacy"

    def draw(self, _context):
        layout = self.layout

        layout.operator("view3d.select_box", icon="BOX_MASK")
        layout.operator("view3d.select_circle", icon="CIRCLE_SELECT")


class VIEW3D_MT_select_by_type(Menu):
    bl_label = "All by Type"

    def draw(self, context):
        layout = self.layout

        layout.operator("object.select_by_type", text="Mesh", icon="OUTLINER_OB_MESH").type = 'MESH'
        layout.operator("object.select_by_type", text="Curve", icon="OUTLINER_OB_CURVE").type = 'CURVE'
        layout.operator("object.select_by_type", text="Surface", icon="OUTLINER_OB_SURFACE").type = 'SURFACE'
        layout.operator("object.select_by_type", text="Meta", icon="OUTLINER_OB_META").type = 'META'
        layout.operator("object.select_by_type", text="Font", icon="OUTLINER_OB_FONT").type = 'FONT'

        layout.separator()

        layout.operator("object.select_by_type", text="Armature", icon="OUTLINER_OB_ARMATURE").type = 'ARMATURE'
        layout.operator("object.select_by_type", text="Lattice", icon="OUTLINER_OB_LATTICE").type = 'LATTICE'
        layout.operator("object.select_by_type", text="Empty", icon="OUTLINER_OB_EMPTY").type = 'EMPTY'
        layout.operator("object.select_by_type", text="GPencil", icon="GREASEPENCIL").type = 'GPENCIL'

        layout.separator()

        layout.operator("object.select_by_type", text="Camera", icon="OUTLINER_OB_CAMERA").type = 'CAMERA'
        layout.operator("object.select_by_type", text="Light", icon="OUTLINER_OB_LIGHT").type = 'LIGHT'
        layout.operator("object.select_by_type", text="Speaker", icon="OUTLINER_OB_SPEAKER").type = 'SPEAKER'
        layout.operator("object.select_by_type", text="Probe", icon="OUTLINER_OB_LIGHTPROBE").type = 'LIGHT_PROBE'


class VIEW3D_MT_select_grouped(Menu):
    bl_label = "Grouped"

    def draw(self, context):
        layout = self.layout

        layout.operator("object.select_grouped", text="Siblings", icon="SIBLINGS").type = 'SIBLINGS'
        layout.operator("object.select_grouped", text="Parent", icon="PARENT").type = 'PARENT'
        layout.operator("object.select_grouped", text="Children", icon="CHILD_RECURSIVE").type = 'CHILDREN_RECURSIVE'
        layout.operator("object.select_grouped", text="Immediate Children", icon="CHILD").type = 'CHILDREN'

        layout.separator()

        layout.operator("object.select_grouped", text="Type", icon="TYPE").type = 'TYPE'
        layout.operator("object.select_grouped", text="Collection", icon="GROUP").type = 'COLLECTION'
        layout.operator("object.select_grouped", text="Hook", icon="HOOK").type = 'HOOK'

        layout.separator()

        layout.operator("object.select_grouped", text="Pass", icon="PASS").type = 'PASS'
        layout.operator("object.select_grouped", text="Color", icon="COLOR").type = 'COLOR'
        layout.operator("object.select_grouped", text="Keying Set", icon="KEYINGSET").type = 'KEYINGSET'
        layout.operator("object.select_grouped", text="Light Type", icon="LIGHT").type = 'LIGHT_TYPE'


class VIEW3D_MT_select_linked(Menu):
    bl_label = "Linked"

    def draw(self, context):
        layout = self.layout

        layout.operator("object.select_linked", text="Object Data", icon="OBJECT_DATA").type = 'OBDATA'
        layout.operator("object.select_linked", text="Material", icon="MATERIAL_DATA").type = 'MATERIAL'
        layout.operator("object.select_linked", text="Instanced Collection", icon="GROUP").type = 'DUPGROUP'
        layout.operator("object.select_linked", text="Particle System", icon="PARTICLES").type = 'PARTICLE'
        layout.operator("object.select_linked", text="Library", icon="LIBRARY").type = 'LIBRARY'
        layout.operator(
            "object.select_linked",
            text="Library (Object Data)",
            icon="LIBRARY_OBJECT").type = 'LIBRARY_OBDATA'


class VIEW3D_MT_select_pose(Menu):
    bl_label = "Select"

    def draw(self, _context):
        layout = self.layout

        layout.menu("VIEW3D_MT_select_object_legacy")
        layout.operator_menu_enum("view3d.select_lasso", "mode")

        layout.separator()

        layout.operator("pose.select_all", text="All", icon='SELECT_ALL').action = 'SELECT'
        layout.operator("pose.select_all", text="None", icon='SELECT_NONE').action = 'DESELECT'
        layout.operator("pose.select_all", text="Invert", icon='INVERSE').action = 'INVERT'

        layout.separator()

        layout.operator_menu_enum("pose.select_grouped", "type", text="Grouped")
        layout.operator("pose.select_linked", text="Linked", icon="LINKED")
        layout.operator("pose.select_constraint_target", text="Constraint Target", icon="CONSTRAINT_BONE")

        layout.separator()

        layout.operator("object.select_pattern", text="By Pattern", icon="PATTERN")

        layout.separator()

        layout.operator("pose.select_mirror", text="Flip Active", icon="FLIP")

        layout.separator()

        props = layout.operator("pose.select_hierarchy", text="Parent", icon="PARENT")
        props.extend = False
        props.direction = 'PARENT'

        props = layout.operator("pose.select_hierarchy", text="Child", icon="CHILD")
        props.extend = False
        props.direction = 'CHILD'

        layout.separator()

        props = layout.operator("pose.select_hierarchy", text="Extend Parent", icon="PARENT")
        props.extend = True
        props.direction = 'PARENT'

        props = layout.operator("pose.select_hierarchy", text="Extend Child", icon="CHILD")
        props.extend = True
        props.direction = 'CHILD'


class VIEW3D_MT_select_particle(Menu):
    bl_label = "Select"

    def draw(self, _context):
        layout = self.layout

        layout.menu("VIEW3D_MT_select_object_legacy")
        layout.operator_menu_enum("view3d.select_lasso", "mode")

        layout.separator()

        layout.operator("particle.select_all", text="All", icon='SELECT_ALL').action = 'SELECT'
        layout.operator("particle.select_all", text="None", icon='SELECT_NONE').action = 'DESELECT'
        layout.operator("particle.select_all", text="Invert", icon='INVERSE').action = 'INVERT'

        layout.separator()

        layout.operator("particle.select_more", text="More", icon="SELECTMORE")
        layout.operator("particle.select_less", text="Less", icon="SELECTLESS")

        layout.separator()

        layout.operator("particle.select_linked", text="Linked", icon="LINKED")

        layout.separator()

        layout.operator("particle.select_random", text="Random", icon="RANDOMIZE")

        layout.separator()

        layout.operator("particle.select_roots", text="Roots", icon="SELECT_ROOT")
        layout.operator("particle.select_tips", text="Tips", icon="SELECT_TIP")


class VIEW3D_MT_edit_mesh_select_similar(Menu):
    bl_label = "Select Similar"

    def draw(self, _context):
        layout = self.layout

        layout.operator_enum("mesh.select_similar", "type")

        layout.separator()

        layout.operator("mesh.select_similar_region", text="Face Regions", icon="FACEREGIONS")


class VIEW3D_MT_edit_mesh_select_by_trait(Menu):
    bl_label = "Select All by Trait"

    def draw(self, context):
        layout = self.layout
        tool_settings = context.tool_settings

        if tool_settings.mesh_select_mode[2] is False:
            layout.operator("mesh.select_non_manifold", text="Non Manifold", icon="SELECT_NONMANIFOLD")
        layout.operator("mesh.select_loose", text="Loose Geometry", icon="SELECT_LOOSE")
        layout.operator("mesh.select_interior_faces", text="Interior Faces", icon="SELECT_INTERIOR")
        layout.operator("mesh.select_face_by_sides", text="Faces by Sides", icon="SELECT_FACES_BY_SIDE")

        layout.separator()

        layout.operator("mesh.select_ungrouped", text="Ungrouped Vertices", icon="SELECT_UNGROUPED_VERTS")


class VIEW3D_MT_edit_mesh_select_more_less(Menu):
    bl_label = "More/Less"

    def draw(self, _context):
        layout = self.layout

        layout.operator("mesh.select_more", text="More", icon="SELECTMORE")
        layout.operator("mesh.select_less", text="Less", icon="SELECTLESS")

        layout.separator()

        layout.operator("mesh.select_next_item", text="Next Active", icon="NEXTACTIVE")
        layout.operator("mesh.select_prev_item", text="Previous Active", icon="PREVIOUSACTIVE")


class VIEW3D_MT_select_edit_mesh(Menu):
    bl_label = "Select"

    def draw(self, _context):
        layout = self.layout

        layout.menu("VIEW3D_MT_select_object_legacy")

        layout.operator_menu_enum("view3d.select_lasso", "mode")

        layout.separator()

        # primitive
        layout.operator("mesh.select_all", text="All", icon='SELECT_ALL').action = 'SELECT'
        layout.operator("mesh.select_all", text="None", icon='SELECT_NONE').action = 'DESELECT'
        layout.operator("mesh.select_all", text="Invert", icon='INVERSE').action = 'INVERT'

        layout.separator()

        layout.operator("mesh.select_linked", text="Linked", icon="LINKED")
        layout.operator("mesh.faces_select_linked_flat", text="Linked Flat Faces", icon="LINKED")
        layout.operator("mesh.select_linked_pick", text="Linked Pick Select", icon="LINKED").deselect = False
        layout.operator("mesh.select_linked_pick", text="Linked Pick Deselect", icon="LINKED").deselect = True

        layout.separator()

        # other
        layout.menu("VIEW3D_MT_edit_mesh_select_similar")

        layout.separator()

        # numeric
        layout.operator("mesh.select_random", text="Random", icon="RANDOMIZE")
        layout.operator("mesh.select_nth", icon="CHECKER_DESELECT")

        layout.separator()

        layout.operator("mesh.select_mirror", text="Mirror Selection", icon="TRANSFORM_MIRROR")
        layout.operator("mesh.select_axis", text="Side of Active", icon="SELECT_SIDEOFACTIVE")
        layout.operator("mesh.shortest_path_select", text="Shortest Path", icon="SELECT_SHORTESTPATH")

        layout.separator()

        # geometric
        layout.operator("mesh.edges_select_sharp", text="Sharp Edges", icon="SELECT_SHARPEDGES")

        layout.separator()

        # loops
        layout.operator("mesh.loop_multi_select", text="Edge Loops", icon="SELECT_EDGELOOP").ring = False
        layout.operator("mesh.loop_multi_select", text="Edge Rings", icon="SELECT_EDGERING").ring = True
        layout.operator("mesh.loop_to_region", text="Loop Inner Region", icon="SELECT_LOOPINNER")
        layout.operator("mesh.region_to_loop", text="Boundary Loop", icon="SELECT_BOUNDARY")

        layout.separator()

        layout.menu("VIEW3D_MT_edit_mesh_select_by_trait")

        layout.separator()

        layout.menu("VIEW3D_MT_edit_mesh_select_more_less")


class VIEW3D_MT_select_edit_curve(Menu):
    bl_label = "Select"

    def draw(self, _context):
        layout = self.layout

        layout.menu("VIEW3D_MT_select_object_legacy")

        layout.operator_menu_enum("view3d.select_lasso", "mode")

        layout.separator()

        layout.operator("curve.select_all", text="All", icon='SELECT_ALL').action = 'SELECT'
        layout.operator("curve.select_all", text="None", icon='SELECT_NONE').action = 'DESELECT'
        layout.operator("curve.select_all", text="Invert", icon='INVERSE').action = 'INVERT'

        layout.separator()

        layout.operator("curve.select_linked", text="Linked", icon="LINKED")
        layout.operator("curve.select_linked_pick", text="Linked Pick Select", icon="LINKED").deselect = False
        layout.operator("curve.select_linked_pick", text="Linked Pick Deselect", icon="LINKED").deselect = True

        layout.separator()

        layout.menu("VIEW3D_MT_select_edit_curve_select_similar")

        layout.separator()

        layout.operator("curve.select_random", text="Random", icon="RANDOMIZE")
        layout.operator("curve.select_nth", icon="CHECKER_DESELECT")

        layout.separator()

        layout.operator("curve.de_select_first", icon="SELECT_FIRST")
        layout.operator("curve.de_select_last", icon="SELECT_LAST")
        layout.operator("curve.select_next", text="Next", icon="NEXTACTIVE")
        layout.operator("curve.select_previous", text="Previous", icon="PREVIOUSACTIVE")

        layout.separator()

        layout.operator("curve.select_more", text="More", icon="SELECTMORE")
        layout.operator("curve.select_less", text="Less", icon="SELECTLESS")


class VIEW3D_MT_select_edit_curve_select_similar(Menu):
    bl_label = "Similar"

    def draw(self, context):
        layout = self.layout

        layout.operator("curve.select_similar", text="Type", icon="TYPE").type = 'TYPE'
        layout.operator("curve.select_similar", text="Radius", icon="RADIUS").type = 'RADIUS'
        layout.operator("curve.select_similar", text="Weight", icon="MOD_VERTEX_WEIGHT").type = 'WEIGHT'
        layout.operator("curve.select_similar", text="Direction", icon="SWITCH_DIRECTION").type = 'DIRECTION'


class VIEW3D_MT_select_edit_surface(Menu):
    bl_label = "Select"

    def draw(self, _context):
        layout = self.layout

        layout.menu("VIEW3D_MT_select_object_legacy")
        layout.operator_menu_enum("view3d.select_lasso", "mode")

        layout.separator()

        layout.operator("curve.select_all", text="All", icon='SELECT_ALL').action = 'SELECT'
        layout.operator("curve.select_all", text="None", icon='SELECT_NONE').action = 'DESELECT'
        layout.operator("curve.select_all", text="Invert", icon='INVERSE').action = 'INVERT'

        layout.separator()

        layout.operator("curve.select_linked", text="Linked", icon="LINKED")
        layout.menu("VIEW3D_MT_select_edit_curve_select_similar")

        layout.separator()

        layout.operator("curve.select_random", text="Random", icon="RANDOMIZE")
        layout.operator("curve.select_nth", icon="CHECKER_DESELECT")

        layout.separator()

        layout.operator("curve.select_row", text="Control Point row", icon="CONTROLPOINTROW")

        layout.separator()

        layout.operator("curve.select_more", text="More", icon="SELECTMORE")
        layout.operator("curve.select_less", text="Less", icon="SELECTLESS")


class VIEW3D_MT_select_edit_text(Menu):
    bl_label = "Select"

    def draw(self, _context):
        layout = self.layout

        layout.operator("font.select_all", text="All", icon="SELECT_ALL")

        layout.separator()

        layout.operator("font.move_select", text="Line End", icon="HAND").type = 'LINE_END'
        layout.operator("font.move_select", text="Line Begin", icon="HAND").type = 'LINE_BEGIN'

        layout.separator()

        layout.operator("font.move_select", text="Top", icon="HAND").type = 'TEXT_BEGIN'
        layout.operator("font.move_select", text="Bottom", icon="HAND").type = 'TEXT_END'

        layout.separator()

        layout.operator("font.move_select", text="Previous Block", icon="HAND").type = 'PREVIOUS_PAGE'
        layout.operator("font.move_select", text="Next Block", icon="HAND").type = 'NEXT_PAGE'

        layout.separator()

        layout.operator("font.move_select", text="Previous Character", icon="HAND").type = 'PREVIOUS_CHARACTER'
        layout.operator("font.move_select", text="Next Character", icon="HAND").type = 'NEXT_CHARACTER'

        layout.separator()

        layout.operator("font.move_select", text="Previous Word", icon="HAND").type = 'PREVIOUS_WORD'
        layout.operator("font.move_select", text="Next Word", icon="HAND").type = 'NEXT_WORD'

        layout.separator()

        layout.operator("font.move_select", text="Previous Line", icon="HAND").type = 'PREVIOUS_LINE'
        layout.operator("font.move_select", text="Next Line", icon="HAND").type = 'NEXT_LINE'


class VIEW3D_MT_select_edit_metaball(Menu):
    bl_label = "Select"

    def draw(self, _context):
        layout = self.layout

        layout.menu("VIEW3D_MT_select_object_legacy")
        layout.operator_menu_enum("view3d.select_lasso", "mode")

        layout.separator()

        layout.operator("mball.select_all", text="All", icon='SELECT_ALL').action = 'SELECT'
        layout.operator("mball.select_all", text="None", icon='SELECT_NONE').action = 'DESELECT'
        layout.operator("mball.select_all", text="Invert", icon='INVERSE').action = 'INVERT'

        layout.separator()

        layout.menu("VIEW3D_MT_select_edit_metaball_select_similar")

        layout.separator()

        layout.operator("mball.select_random_metaelems", text="Random", icon="RANDOMIZE")


class VIEW3D_MT_select_edit_metaball_select_similar(Menu):
    bl_label = "Similar"

    def draw(self, context):
        layout = self.layout

        layout.operator("mball.select_similar", text="Type", icon="TYPE").type = 'TYPE'
        layout.operator("mball.select_similar", text="Radius", icon="RADIUS").type = 'RADIUS'
        layout.operator("mball.select_similar", text="Stiffness", icon="BEND").type = 'STIFFNESS'
        layout.operator("mball.select_similar", text="Rotation", icon="ROTATE").type = 'ROTATION'


class VIEW3D_MT_edit_lattice_context_menu(Menu):
    bl_label = "Lattice Context Menu"

    def draw(self, context):
        layout = self.layout

        layout.menu("VIEW3D_MT_mirror")
        layout.menu("VIEW3D_MT_edit_lattice_flip")
        layout.menu("VIEW3D_MT_snap")

        layout.separator()

        layout.operator("lattice.make_regular", icon='MAKE_REGULAR')


class VIEW3D_MT_select_edit_lattice(Menu):
    bl_label = "Select"

    def draw(self, _context):
        layout = self.layout

        layout.menu("VIEW3D_MT_select_object_legacy")
        layout.operator_menu_enum("view3d.select_lasso", "mode")

        layout.separator()

        layout.operator("lattice.select_all", text="All", icon='SELECT_ALL').action = 'SELECT'
        layout.operator("lattice.select_all", text="None", icon='SELECT_NONE').action = 'DESELECT'
        layout.operator("lattice.select_all", text="Invert", icon='INVERSE').action = 'INVERT'

        layout.separator()

        layout.operator("lattice.select_mirror", text="Mirror", icon="TRANSFORM_MIRROR")
        layout.operator("lattice.select_random", text="Random", icon="RANDOMIZE")

        layout.separator()

        layout.operator("lattice.select_ungrouped", text="Ungrouped Vertices", icon="SELECT_UNGROUPED_VERTS")

        layout.separator()

        layout.operator("lattice.select_more", text="More", icon="SELECTMORE")
        layout.operator("lattice.select_less", text="Less", icon="SELECTLESS")


class VIEW3D_MT_select_edit_armature(Menu):
    bl_label = "Select"

    def draw(self, _context):
        layout = self.layout

        layout.menu("VIEW3D_MT_select_object_legacy")
        layout.operator_menu_enum("view3d.select_lasso", "mode")

        layout.separator()

        layout.operator("armature.select_all", text="All", icon='SELECT_ALL').action = 'SELECT'
        layout.operator("armature.select_all", text="None", icon='SELECT_NONE').action = 'DESELECT'
        layout.operator("armature.select_all", text="Invert", icon='INVERSE').action = 'INVERT'

        layout.separator()

        layout.operator_menu_enum("armature.select_similar", "type", text="Similar")

        layout.separator()

        layout.operator("armature.select_mirror", text="Mirror Selection", icon="TRANSFORM_MIRROR").extend = False
        layout.operator("object.select_pattern", text="By Pattern", icon="PATTERN")

        layout.separator()

        layout.operator("armature.select_linked", text="Linked", icon="LINKED")

        layout.separator()

        props = layout.operator("armature.select_hierarchy", text="Parent", icon="PARENT")
        props.extend = False
        props.direction = 'PARENT'

        props = layout.operator("armature.select_hierarchy", text="Child", icon="CHILD")
        props.extend = False
        props.direction = 'CHILD'

        layout.separator()

        props = layout.operator("armature.select_hierarchy", text="Extend Parent", icon="PARENT")
        props.extend = True
        props.direction = 'PARENT'

        props = layout.operator("armature.select_hierarchy", text="Extend Child", icon="CHILD")
        props.extend = True
        props.direction = 'CHILD'

        layout.separator()

        layout.operator("armature.select_more", text="More", icon="SELECTMORE")
        layout.operator("armature.select_less", text="Less", icon="SELECTLESS")


class VIEW3D_MT_select_edit_grease_pencil(Menu):
    bl_label = "Select"

    def draw(self, context):
        layout = self.layout

        layout.operator("grease_pencil.select_all", text="All").action = 'SELECT'
        layout.operator("grease_pencil.select_all", text="None").action = 'DESELECT'
        layout.operator("grease_pencil.select_all", text="Invert").action = 'INVERT'

        layout.separator()

        layout.operator("grease_pencil.select_linked", text="Linked")
        layout.operator("grease_pencil.select_alternate", text="Alternated")
        layout.operator("grease_pencil.select_random", text="Random")

        layout.separator()

        props = layout.operator("grease_pencil.select_ends", text="First")
        props.amount_start = 1
        props.amount_end = 0
        props = layout.operator("grease_pencil.select_ends", text="Last")
        props.amount_start = 0
        props.amount_end = 1

        layout.separator()

        layout.operator("grease_pencil.select_more")
        layout.operator("grease_pencil.select_less")


class VIEW3D_MT_paint_grease_pencil(Menu):
    bl_label = "Paint"

    def draw(self, _context):
        pass


class VIEW3D_MT_paint_gpencil(Menu):
    bl_label = "Paint"

    def draw(self, _context):
        layout = self.layout

        layout.operator("gpencil.vertex_color_set", text="Set Color Attribute", icon="NODE_VERTEX_COLOR")
        layout.operator("gpencil.stroke_reset_vertex_color", icon="RESET")
        layout.separator()
        layout.operator("gpencil.vertex_color_invert", text="Invert", icon="NODE_INVERT")
        layout.operator("gpencil.vertex_color_levels", text="Levels", icon="LEVELS")
        layout.operator("gpencil.vertex_color_hsv", text="Hue/Saturation/Value", icon="HUESATVAL")
        layout.operator("gpencil.vertex_color_brightness_contrast", text="Brightness/Contrast", icon="BRIGHTNESS_CONTRAST")


class VIEW3D_MT_select_edit_gpencil(Menu):
    bl_label = "Select"

    def draw(self, context):
        layout = self.layout

        layout.menu("VIEW3D_MT_select_gpencil_legacy")
        layout.operator_menu_enum("gpencil.select_lasso", "mode")

        layout.separator()

        layout.operator("gpencil.select_all", text="All", icon='SELECT_ALL').action = 'SELECT'
        layout.operator("gpencil.select_all", text="None", icon='SELECT_NONE').action = 'DESELECT'
        layout.operator("gpencil.select_all", text="Invert", icon='INVERSE').action = 'INVERT'

        layout.separator()

        layout.operator("gpencil.select_linked", text="Linked", icon="LINKED")
        layout.operator("gpencil.select_alternate", icon="ALTERNATED")
        layout.operator("gpencil.select_random", icon="RANDOMIZE")
        layout.menu("VIEW3D_MT_select_gpencil_grouped", text="Grouped")

        if context.mode == 'VERTEX_GPENCIL':
            layout.operator("gpencil.select_vertex_color", text="Color Attribute")

        layout.separator()

        layout.operator("gpencil.select_first", text="First", icon="SELECT_FIRST")
        layout.operator("gpencil.select_last", text="Last", icon="SELECT_LAST")

        layout.separator()

        layout.operator("gpencil.select_more", text="More", icon="SELECTMORE")
        layout.operator("gpencil.select_less", text="Less", icon="SELECTLESS")

    def draw(self, context):
        if not context.preferences.experimental.use_grease_pencil_version3:
            self.draw_legacy(context)

        layout = self.layout

        layout.operator("grease_pencil.select_all", text="All").action = 'SELECT'
        layout.operator("grease_pencil.select_all", text="None").action = 'DESELECT'
        layout.operator("grease_pencil.select_all", text="Invert").action = 'INVERT'

        layout.separator()

        layout.operator("grease_pencil.select_linked", text="Linked")

        layout.separator()

        layout.operator("grease_pencil.select_more")
        layout.operator("grease_pencil.select_less")


class VIEW3D_MT_select_gpencil_legacy(Menu):
    bl_label = "Legacy"

    def draw(self, _context):
        layout = self.layout

        layout.operator("gpencil.select_box", icon="BORDER_RECT")
        layout.operator("gpencil.select_circle", icon="CIRCLE_SELECT")


class VIEW3D_MT_select_gpencil_grouped(Menu):
    bl_label = "Grouped"

    def draw(self, context):
        layout = self.layout

        layout.operator("gpencil.select_grouped", text="Layer", icon="LAYER").type = 'LAYER'
        layout.operator("gpencil.select_grouped", text="Color", icon="COLOR").type = 'MATERIAL'


class VIEW3D_MT_select_paint_mask(Menu):
    bl_label = "Select"

    def draw(self, _context):
        layout = self.layout

        layout.menu("VIEW3D_MT_select_object_legacy")
        layout.operator_menu_enum("view3d.select_lasso", "mode")

        layout.separator()

        layout.operator("paint.face_select_all", text="All", icon='SELECT_ALL').action = 'SELECT'
        layout.operator("paint.face_select_all", text="None", icon='SELECT_NONE').action = 'DESELECT'
        layout.operator("paint.face_select_all", text="Invert", icon='INVERSE').action = 'INVERT'

        layout.separator()

        layout.operator("paint.face_select_linked", text="Linked", icon="LINKED")
        layout.operator("paint.face_select_linked_pick", text="Linked Pick Select", icon="LINKED").deselect = False
        layout.operator("paint.face_select_linked_pick", text="Linked Pick Deselect", icon="LINKED").deselect = True

        layout.separator()

        if _context.mode == 'PAINT_TEXTURE':

            myvar = layout.operator("paint.face_select_loop", text="Select Loop", icon="SELECT_EDGERING")

            myvar = layout.operator("paint.face_select_loop", text="Add Loop to Selection", icon="SELECT_EDGERING")
            myvar.extend = True

            myvar = layout.operator("paint.face_select_loop", text="Remove Loop from Selection", icon="SELECT_EDGERING")
            myvar.select = False
            myvar.extend = True

            layout.separator()

        layout.menu("VIEW3D_MT_select_paint_mask_face_more_less")


class VIEW3D_MT_select_paint_mask_face_more_less(Menu):
    bl_label = "More/Less"

    def draw(self, _context):
        layout = self.layout

        layout = self.layout

        layout.operator("paint.face_select_more", text="More", icon="SELECTMORE")
        layout.operator("paint.face_select_less", text="Less", icon="SELECTLESS")


class VIEW3D_MT_select_paint_mask_vertex(Menu):
    bl_label = "Select"

    def draw(self, _context):
        layout = self.layout

        layout.menu("VIEW3D_MT_select_object_legacy")
        layout.operator_menu_enum("view3d.select_lasso", "mode")

        layout.separator()

        layout.operator("paint.vert_select_all", text="All", icon='SELECT_ALL').action = 'SELECT'
        layout.operator("paint.vert_select_all", text="None", icon='SELECT_NONE').action = 'DESELECT'
        layout.operator("paint.vert_select_all", text="Invert", icon='INVERSE').action = 'INVERT'

        layout.separator()

        layout.operator("paint.vert_select_ungrouped", text="Ungrouped Vertices", icon="SELECT_UNGROUPED_VERTS")
        layout.operator("paint.vert_select_linked", text="Select Linked", icon = 'LINKED')

        layout.separator()

        layout.menu("VIEW3D_MT_select_paint_mask_vertex_more_less")


class VIEW3D_MT_select_paint_mask_vertex_more_less(Menu):
    bl_label = "More/Less"

    def draw(self, _context):
        layout = self.layout

        layout = self.layout

        layout.operator("paint.vert_select_more", text="More", icon="SELECTMORE")
        layout.operator("paint.vert_select_less", text="Less", icon="SELECTLESS")


class VIEW3D_MT_select_edit_point_cloud(Menu):
    bl_label = "Select"

    def draw(_self, _context):
        pass


class VIEW3D_MT_edit_curves_select_more_less(Menu):
    bl_label = "Select More/Less"

    def draw(self, _context):
        layout = self.layout

        layout.operator("curves.select_more", text="More", icon="SELECTMORE")
        layout.operator("curves.select_less", text="Less", icon="SELECTLESS")


class VIEW3D_MT_select_edit_curves(Menu):
    bl_label = "Select"

    def draw(self, _context):
        layout = self.layout

        layout.operator("curves.select_all", text="All", icon='SELECT_ALL').action = 'SELECT'
        layout.operator("curves.select_all", text="None", icon='SELECT_NONE').action = 'DESELECT'
        layout.operator("curves.select_all", text="Invert", icon='INVERSE').action = 'INVERT'
        layout.operator("curves.select_random", text="Random", icon = "RANDOMIZE")
        layout.operator("curves.select_ends", text="Endpoints", icon = "SELECT_TIP")
        layout.operator("curves.select_linked", text="Linked", icon="LINKED")

        layout.separator()

        layout.menu("VIEW3D_MT_edit_curves_select_more_less")


class VIEW3D_MT_select_sculpt_curves(Menu):
    bl_label = "Select"

    def draw(self, _context):
        layout = self.layout

        layout.operator("curves.select_all", text="All", icon='SELECT_ALL').action = 'SELECT'
        layout.operator("curves.select_all", text="None", icon='SELECT_NONE').action = 'DESELECT'
        layout.operator("curves.select_all", text="Invert", icon='INVERSE').action = 'INVERT'
        layout.operator("sculpt_curves.select_random", text="Random", icon = "RANDOMIZE")
        layout.operator("curves.select_ends", text="Endpoints", icon = "SELECT_TIP")
        layout.operator("sculpt_curves.select_grow", text="Grow", icon = "SELECTMORE")

        layout.template_node_operator_asset_menu_items(catalog_path="Select")


class VIEW3D_MT_mesh_add(Menu):
    bl_idname = "VIEW3D_MT_mesh_add"
    bl_label = "Mesh"

    def draw(self, _context):
        layout = self.layout

        layout.operator_context = 'INVOKE_REGION_WIN'

        layout.operator("mesh.primitive_plane_add", text="Plane", icon='MESH_PLANE')
        layout.operator("mesh.primitive_cube_add", text="Cube", icon='MESH_CUBE')
        layout.operator("mesh.primitive_circle_add", text="Circle", icon='MESH_CIRCLE')
        layout.operator("mesh.primitive_uv_sphere_add", text="UV Sphere", icon='MESH_UVSPHERE')
        layout.operator("mesh.primitive_ico_sphere_add", text="Ico Sphere", icon='MESH_ICOSPHERE')
        layout.operator("mesh.primitive_cylinder_add", text="Cylinder", icon='MESH_CYLINDER')
        layout.operator("mesh.primitive_cone_add", text="Cone", icon='MESH_CONE')
        layout.operator("mesh.primitive_torus_add", text="Torus", icon='MESH_TORUS')

        layout.separator()

        layout.operator("mesh.primitive_grid_add", text="Grid", icon='MESH_GRID')
        layout.operator("mesh.primitive_monkey_add", text="Monkey", icon='MESH_MONKEY')


class VIEW3D_MT_curve_add(Menu):
    bl_idname = "VIEW3D_MT_curve_add"
    bl_label = "Curve"

    def draw(self, context):
        layout = self.layout

        layout.operator_context = 'INVOKE_REGION_WIN'

        layout.operator("curve.primitive_bezier_curve_add", text="Bezier", icon='CURVE_BEZCURVE')
        layout.operator("curve.primitive_bezier_circle_add", text="Circle", icon='CURVE_BEZCIRCLE')

        layout.separator()

        layout.operator("curve.primitive_nurbs_curve_add", text="Nurbs Curve", icon='CURVE_NCURVE')
        layout.operator("curve.primitive_nurbs_circle_add", text="Nurbs Circle", icon='CURVE_NCIRCLE')
        layout.operator("curve.primitive_nurbs_path_add", text="Path", icon='CURVE_PATH')

        layout.separator()

        layout.operator("object.curves_empty_hair_add", text="Empty Hair", icon='OUTLINER_OB_CURVES')
        layout.operator("object.quick_fur", text="Fur", icon='OUTLINER_OB_CURVES')

        experimental = context.preferences.experimental
        if experimental.use_new_curves_tools:
            layout.operator("object.curves_random_add", text="Random", icon='OUTLINER_OB_CURVES')


class VIEW3D_MT_surface_add(Menu):
    bl_idname = "VIEW3D_MT_surface_add"
    bl_label = "Surface"

    def draw(self, _context):
        layout = self.layout

        layout.operator_context = 'INVOKE_REGION_WIN'

        layout.operator("surface.primitive_nurbs_surface_curve_add", text="Surface Curve", icon='SURFACE_NCURVE')
        layout.operator("surface.primitive_nurbs_surface_circle_add", text="Surface Circle", icon='SURFACE_NCIRCLE')
        layout.operator("surface.primitive_nurbs_surface_surface_add", text="Surface Patch", icon='SURFACE_NSURFACE')
        layout.operator(
            "surface.primitive_nurbs_surface_cylinder_add",
            text="Surface Cylinder",
            icon='SURFACE_NCYLINDER')
        layout.operator("surface.primitive_nurbs_surface_sphere_add", text="Surface Sphere", icon='SURFACE_NSPHERE')
        layout.operator("surface.primitive_nurbs_surface_torus_add", text="Surface Torus", icon='SURFACE_NTORUS')


class VIEW3D_MT_edit_metaball_context_menu(Menu):
    bl_label = "Metaball Context Menu"

    def draw(self, _context):
        layout = self.layout

        layout.operator_context = 'INVOKE_REGION_WIN'

        # Add
        layout.operator("mball.duplicate_move", icon="DUPLICATE")

        layout.separator()

        # Modify
        layout.menu("VIEW3D_MT_mirror")
        layout.menu("VIEW3D_MT_snap")

        layout.separator()

        # Remove
        layout.operator_context = 'EXEC_REGION_WIN'
        layout.operator("mball.delete_metaelems", text="Delete", icon="DELETE")


class VIEW3D_MT_metaball_add(Menu):
    bl_idname = "VIEW3D_MT_metaball_add"
    bl_label = "Metaball"

    def draw(self, _context):
        layout = self.layout

        layout.operator_context = 'INVOKE_REGION_WIN'
        layout.operator_enum("object.metaball_add", "type")


class TOPBAR_MT_edit_curve_add(Menu):
    bl_idname = "TOPBAR_MT_edit_curve_add"
    bl_label = "Add"
    bl_translation_context = i18n_contexts.operator_default

    def draw(self, context):
        layout = self.layout

        is_surf = context.active_object.type == 'SURFACE'

        layout.operator_context = 'EXEC_REGION_WIN'

        if is_surf:
            VIEW3D_MT_surface_add.draw(self, context)
        else:
            VIEW3D_MT_curve_add.draw(self, context)


class TOPBAR_MT_edit_armature_add(Menu):
    bl_idname = "TOPBAR_MT_edit_armature_add"
    bl_label = "Armature"

    def draw(self, _context):
        layout = self.layout

        layout.operator_context = 'EXEC_REGION_WIN'
        layout.operator("armature.bone_primitive_add", text="Single Bone", icon='BONE_DATA')


class VIEW3D_MT_armature_add(Menu):
    bl_idname = "VIEW3D_MT_armature_add"
    bl_label = "Armature"

    def draw(self, _context):
        layout = self.layout

        layout.operator_context = 'EXEC_REGION_WIN'
        layout.operator("object.armature_add", text="Single Bone", icon='BONE_DATA')


class VIEW3D_MT_light_add(Menu):
    bl_idname = "VIEW3D_MT_light_add"
    bl_context = i18n_contexts.id_light
    bl_label = "Light"

    def draw(self, _context):
        layout = self.layout

        layout.operator_context = 'INVOKE_REGION_WIN'
        layout.operator_enum("object.light_add", "type")


class VIEW3D_MT_lightprobe_add(Menu):
    bl_idname = "VIEW3D_MT_lightprobe_add"
    bl_label = "Light Probe"

    def draw(self, _context):
        layout = self.layout

        layout.operator_context = 'INVOKE_REGION_WIN'
        layout.operator_enum("object.lightprobe_add", "type")


class VIEW3D_MT_camera_add(Menu):
    bl_idname = "VIEW3D_MT_camera_add"
    bl_label = "Camera"

    def draw(self, _context):
        layout = self.layout
        layout.operator_context = 'EXEC_REGION_WIN'
        layout.operator("object.camera_add", text="Camera", icon='OUTLINER_OB_CAMERA')


class VIEW3D_MT_volume_add(Menu):
    bl_idname = "VIEW3D_MT_volume_add"
    bl_label = "Volume"
    bl_translation_context = i18n_contexts.id_id

    def draw(self, _context):
        layout = self.layout
        layout.operator("object.volume_import", text="Import OpenVDB", icon='FILE_VOLUME')
        layout.operator("object.volume_add", text="Empty",
                        text_ctxt=i18n_contexts.id_volume, icon='OUTLINER_OB_VOLUME')


class VIEW3D_MT_grease_pencil_add(Menu):
    bl_idname = "VIEW3D_MT_grease_pencil_add"
    bl_label = "Grease Pencil"

    def draw(self, _context):
        layout = self.layout
        layout.operator("object.grease_pencil_add", text="Empty", icon='EMPTY_AXIS').type = 'EMPTY'
        layout.operator("object.grease_pencil_add", text="Stroke", icon='STROKE').type = 'STROKE'
        layout.operator("object.grease_pencil_add", text="Suzanne", icon='MONKEY').type = 'MONKEY'


class VIEW3D_MT_add(Menu):
    bl_label = "Add"
    bl_translation_context = i18n_contexts.operator_default

    def draw(self, context):
        layout = self.layout

        # NOTE: don't use 'EXEC_SCREEN' or operators won't get the `v3d` context.

        # NOTE: was `EXEC_AREA`, but this context does not have the `rv3d`, which prevents
        #       "align_view" to work on first call (see #32719).
        layout.operator_context = 'EXEC_REGION_WIN'

        # layout.operator_menu_enum("object.mesh_add", "type", text="Mesh", icon='OUTLINER_OB_MESH')
        layout.menu("VIEW3D_MT_mesh_add", icon='OUTLINER_OB_MESH')

        # layout.operator_menu_enum("object.curve_add", "type", text="Curve", icon='OUTLINER_OB_CURVE')
        layout.menu("VIEW3D_MT_curve_add", icon='OUTLINER_OB_CURVE')
        # layout.operator_menu_enum("object.surface_add", "type", text="Surface", icon='OUTLINER_OB_SURFACE')
        layout.menu("VIEW3D_MT_surface_add", icon='OUTLINER_OB_SURFACE')
        layout.menu("VIEW3D_MT_metaball_add", text="Metaball", icon='OUTLINER_OB_META')
        layout.operator("object.text_add", text="Text", icon='OUTLINER_OB_FONT')
        if context.preferences.experimental.use_new_point_cloud_type:
            layout.operator("object.pointcloud_add", text="Point Cloud", icon='OUTLINER_OB_POINTCLOUD')
        layout.menu("VIEW3D_MT_volume_add", text="Volume", text_ctxt=i18n_contexts.id_id, icon='OUTLINER_OB_VOLUME')
        if context.preferences.experimental.use_grease_pencil_version3:
            layout.menu("VIEW3D_MT_grease_pencil_add", text="Grease Pencil", icon='OUTLINER_OB_GREASEPENCIL')
        else:
            layout.operator_menu_enum(
                "object.gpencil_add",
                "type",
                text="Grease Pencil",
                icon='OUTLINER_OB_GREASEPENCIL')

        layout.separator()

        if VIEW3D_MT_armature_add.is_extended():
            layout.menu("VIEW3D_MT_armature_add", icon='OUTLINER_OB_ARMATURE')
        else:
            layout.operator("object.armature_add", text="Armature", icon='OUTLINER_OB_ARMATURE')

        layout.operator("object.add", text="Lattice", icon='OUTLINER_OB_LATTICE').type = 'LATTICE'
        layout.operator_menu_enum("object.empty_add", "type", text="Empty",
                                  text_ctxt=i18n_contexts.id_id, icon='OUTLINER_OB_EMPTY')
        layout.menu("VIEW3D_MT_image_add", text="Image", icon='OUTLINER_OB_IMAGE')

        layout.separator()

        layout.operator("object.speaker_add", text="Speaker", icon='OUTLINER_OB_SPEAKER')
        layout.separator()

        if VIEW3D_MT_camera_add.is_extended():
            layout.menu("VIEW3D_MT_camera_add", icon='OUTLINER_OB_CAMERA')
        else:
            VIEW3D_MT_camera_add.draw(self, context)

        layout.menu("VIEW3D_MT_light_add", icon='OUTLINER_OB_LIGHT')

        layout.separator()

        layout.menu("VIEW3D_MT_lightprobe_add", icon='OUTLINER_OB_LIGHTPROBE')

        layout.separator()

        layout.operator_menu_enum("object.effector_add", "type", text="Force Field", icon='OUTLINER_OB_FORCE_FIELD')

        layout.separator()

        has_collections = bool(bpy.data.collections)
        col = layout.column()
        col.enabled = has_collections

        if not has_collections or len(bpy.data.collections) > 10:
            col.operator_context = 'INVOKE_REGION_WIN'
            col.operator(
                "object.collection_instance_add",
                text="Collection Instance" if has_collections else "No Collections to Instance",
                icon='OUTLINER_OB_GROUP_INSTANCE',
            )
        else:
            col.operator_menu_enum(
                "object.collection_instance_add",
                "collection",
                text="Collection Instance",
                icon='OUTLINER_OB_GROUP_INSTANCE',
            )


class VIEW3D_MT_image_add(Menu):
    bl_label = "Add Image"

    def draw(self, _context):
        layout = self.layout
        layout.operator("object.load_reference_image", text="Reference", icon='IMAGE_REFERENCE')
        layout.operator("object.load_background_image", text="Background", icon='IMAGE_BACKGROUND')


class VIEW3D_MT_object_relations(Menu):
    bl_label = "Relations"

    def draw(self, _context):
        layout = self.layout

        ## BFA - removed because it is now redundant
        #layout.operator("object.make_override_library", text="Make Library Override", icon="LIBRARY_DATA_OVERRIDE")
        layout.operator("object.make_dupli_face", icon="MAKEDUPLIFACE")

        layout.separator()

        layout.operator_menu_enum("object.make_local", "type", text="Make Local")
        layout.menu("VIEW3D_MT_make_single_user")


class VIEW3D_MT_origin_set(Menu):
    bl_label = "Set Origin"

    def draw(self, context):
        layout = self.layout

        layout.operator("object.origin_set", icon='GEOMETRY_TO_ORIGIN',
                        text="Geometry to Origin").type = 'GEOMETRY_ORIGIN'
        layout.operator("object.origin_set", icon='ORIGIN_TO_GEOMETRY',
                        text="Origin to Geometry").type = 'ORIGIN_GEOMETRY'
        layout.operator("object.origin_set", icon='ORIGIN_TO_CURSOR', text="Origin to 3D Cursor").type = 'ORIGIN_CURSOR'
        layout.operator("object.origin_set", icon='ORIGIN_TO_CENTEROFMASS',
                        text="Origin to Center of Mass (Surface)").type = 'ORIGIN_CENTER_OF_MASS'
        layout.operator(
            "object.origin_set",
            icon='ORIGIN_TO_VOLUME',
            text="Origin to Center of Mass (Volume)").type = 'ORIGIN_CENTER_OF_VOLUME'


# ********** Object menu **********

class VIEW3D_MT_object_liboverride(Menu):
    bl_label = "Library Override"

    def draw(self, _context):
        layout = self.layout

        layout.operator("object.make_override_library", text="Make", icon = "LIBRARY")
        layout.operator("object.reset_override_library", text="Reset", icon = "RESET")
        layout.operator("object.clear_override_library", text="Clear", icon = "CLEAR")


class VIEW3D_MT_object_liboverride(Menu):
    bl_label = "Library Override"

    def draw(self, _context):
        layout = self.layout

        layout.operator("object.make_override_library", text="Make", icon = "LIBRARY")
        layout.operator("object.reset_override_library", text="Reset", icon = "RESET")
        layout.operator("object.clear_override_library", text="Clear", icon = "CLEAR")


class VIEW3D_MT_object(Menu):
    bl_context = "objectmode"
    bl_label = "Object"

    def draw(self, _context):
        layout = self.layout

        obj = _context.object
        is_eevee = _context.scene.render.engine == 'BLENDER_EEVEE'
        view = _context.space_data

        layout.menu("VIEW3D_MT_transform_object")
        layout.menu("VIEW3D_MT_origin_set")
        layout.menu("VIEW3D_MT_mirror")
        layout.menu("VIEW3D_MT_object_clear")
        layout.menu("VIEW3D_MT_object_apply")
        layout.menu("VIEW3D_MT_snap")

        layout.separator()

        layout.operator("object.duplicate_move", icon="DUPLICATE")
        layout.operator("object.duplicate_move_linked", icon="DUPLICATE")
        layout.operator("object.join", icon='JOIN')

        layout.separator()

        layout.operator_context = 'EXEC_REGION_WIN'
        myvar = layout.operator("object.delete", text="Delete", icon="DELETE")
        myvar.use_global = False
        myvar.confirm = False
        myvar = layout.operator("object.delete", text="Delete Global", icon="DELETE")
        myvar.use_global = True
        myvar.confirm = False

        layout.separator()

        layout.operator("view3d.copybuffer", text="Copy Objects", icon='COPYDOWN')
        layout.operator("view3d.pastebuffer", text="Paste Objects", icon='PASTEDOWN')

        layout.separator()

        layout.menu("VIEW3D_MT_object_asset")
        layout.menu("VIEW3D_MT_object_parent")
        # layout.menu("VIEW3D_MT_object_collection") # bfa, turned off
        layout.menu("VIEW3D_MT_object_relations")
        layout.menu("VIEW3D_MT_object_liboverride")
        layout.menu("VIEW3D_MT_object_constraints")
        layout.menu("VIEW3D_MT_object_track")
        layout.menu("VIEW3D_MT_make_links")

        # shading just for mesh and curve objects
        if obj is None:
            pass

        elif obj.type in {'MESH', 'CURVE', 'SURFACE'}:

            layout.separator()

            layout.operator("object.shade_smooth", icon='SHADING_SMOOTH')
            layout.operator(
                "object.shade_smooth",
                text="Shade Auto Smooth",
                icon='NORMAL_SMOOTH').use_auto_smooth = True
            layout.operator("object.shade_flat", icon='SHADING_FLAT')

        layout.separator()

        layout.menu("VIEW3D_MT_object_animation")
        layout.menu("VIEW3D_MT_object_rigid_body")

        layout.separator()

        layout.menu("VIEW3D_MT_object_quick_effects")
        layout.menu("VIEW3D_MT_subdivision_set")

        layout.separator()

        layout.menu("VIEW3D_MT_object_convert")

        layout.separator()

        layout.menu("VIEW3D_MT_object_showhide")
        layout.menu("VIEW3D_MT_object_cleanup")

        if obj is None:
            pass

        elif obj.type == 'CAMERA':
            layout.operator_context = 'INVOKE_REGION_WIN'

            layout.separator()

            if obj.data.type == 'PERSP':
                props = layout.operator("wm.context_modal_mouse", text="Adjust Focal Length", icon="LENS_ANGLE")
                props.data_path_iter = "selected_editable_objects"
                props.data_path_item = "data.lens"
                props.input_scale = 0.1
                if obj.data.lens_unit == 'MILLIMETERS':
                    props.header_text = "Camera Focal Length: %.1fmm"
                else:
                    props.header_text = "Camera Focal Length: %.1f\u00B0"

            else:
                props = layout.operator("wm.context_modal_mouse", text="Camera Lens Scale", icon="LENS_SCALE")
                props.data_path_iter = "selected_editable_objects"
                props.data_path_item = "data.ortho_scale"
                props.input_scale = 0.01
                props.header_text = "Camera Lens Scale: %.3f"

            if not obj.data.dof.focus_object:
                if view and view.camera == obj and view.region_3d.view_perspective == 'CAMERA':
                    props = layout.operator("ui.eyedropper_depth", text="DOF Distance (Pick)", icon="DOF")
                else:
                    props = layout.operator("wm.context_modal_mouse", text="Adjust Focus Distance", icon="DOF")
                    props.data_path_iter = "selected_editable_objects"
                    props.data_path_item = "data.dof.focus_distance"
                    props.input_scale = 0.02
                    props.header_text = "Focus Distance: %.3f"

        elif obj.type in {'CURVE', 'FONT'}:
            layout.operator_context = 'INVOKE_REGION_WIN'

            layout.separator()

            props = layout.operator("wm.context_modal_mouse", text="Adjust Extrusion", icon="EXTRUDESIZE")
            props.data_path_iter = "selected_editable_objects"
            props.data_path_item = "data.extrude"
            props.input_scale = 0.01
            props.header_text = "Extrude: %.3f"

            props = layout.operator("wm.context_modal_mouse", text="Adjust Offset", icon="WIDTH_SIZE")
            props.data_path_iter = "selected_editable_objects"
            props.data_path_item = "data.offset"
            props.input_scale = 0.01
            props.header_text = "Offset %.3f"

        elif obj.type == 'EMPTY':
            layout.operator_context = 'INVOKE_REGION_WIN'

            layout.separator()

            props = layout.operator("wm.context_modal_mouse", text="Adjust Empty Display Size", icon="DRAWSIZE")
            props.data_path_iter = "selected_editable_objects"
            props.data_path_item = "empty_display_size"
            props.input_scale = 0.01
            props.header_text = "Empty Diosplay Size: %.3f"

        elif obj.type == 'LIGHT':
            light = obj.data

            layout.operator_context = 'INVOKE_REGION_WIN'

            layout.separator()

            props = layout.operator("wm.context_modal_mouse", text="Adjust Light Power", icon="LIGHT_STRENGTH")
            props.data_path_iter = "selected_editable_objects"
            props.data_path_item = "data.energy"
            props.input_scale = 1.0
            props.header_text = "Light Power: %.3f"

            if light.type == 'AREA':
                if light.shape in {'RECTANGLE', 'ELLIPSE'}:
                    props = layout.operator(
                        "wm.context_modal_mouse",
                        text="Adjust Area Light X Size",
                        icon="LIGHT_SIZE")
                    props.data_path_iter = "selected_editable_objects"
                    props.data_path_item = "data.size"
                    props.header_text = "Light Size X: %.3f"

                    props = layout.operator(
                        "wm.context_modal_mouse",
                        text="Adjust Area Light Y Size",
                        icon="LIGHT_SIZE")
                    props.data_path_iter = "selected_editable_objects"
                    props.data_path_item = "data.size_y"
                    props.header_text = "Light Size Y: %.3f"
                else:
                    props = layout.operator("wm.context_modal_mouse", text="Adjust Area Light Size", icon="LIGHT_SIZE")
                    props.data_path_iter = "selected_editable_objects"
                    props.data_path_item = "data.size"
                    props.header_text = "Light Size: %.3f"

            elif light.type in {'SPOT', 'POINT'}:
                props = layout.operator("wm.context_modal_mouse", text="Adjust Light Radius", icon="RADIUS")
                props.data_path_iter = "selected_editable_objects"
                props.data_path_item = "data.shadow_soft_size"
                props.header_text = "Light Radius: %.3f"

            elif light.type == 'SUN':
                props = layout.operator("wm.context_modal_mouse", text="Adjust Sun Light Angle", icon="ANGLE")
                props.data_path_iter = "selected_editable_objects"
                props.data_path_item = "data.angle"
                props.header_text = "Light Angle: %.3f"

            if light.type == 'SPOT':
                layout.separator()

                props = layout.operator("wm.context_modal_mouse", text="Adjust Spot Light Size", icon="LIGHT_SIZE")
                props.data_path_iter = "selected_editable_objects"
                props.data_path_item = "data.spot_size"
                props.input_scale = 0.01
                props.header_text = "Spot Size: %.2f"

                props = layout.operator("wm.context_modal_mouse", text="Adjust Spot Light Blend", icon="SPOT_BLEND")
                props.data_path_iter = "selected_editable_objects"
                props.data_path_item = "data.spot_blend"
                props.input_scale = -0.01
                props.header_text = "Spot Blend: %.2f"

            if light.type in ['SPOT', 'SUN', 'AREA']:
                props = layout.operator(
                    "object.transform_axis_target",
                    text="Interactive Light Track",
                    icon="NODE_LIGHTPATH")


class VIEW3D_MT_object_animation(Menu):
    bl_label = "Animation"

    def draw(self, _context):
        layout = self.layout

        layout.operator("anim.keyframe_insert_menu", text="Insert Keyframe", icon='KEYFRAMES_INSERT')
        layout.operator("anim.keyframe_delete_v3d", text="Delete Keyframes", icon='KEYFRAMES_REMOVE')
        layout.operator("anim.keyframe_clear_v3d", text="Clear Keyframes", icon='KEYFRAMES_CLEAR')
        layout.operator("anim.keying_set_active_set", text="Change Keying Set", icon='KEYINGSET')

        layout.separator()

        layout.operator("nla.bake", text="Bake Action", icon='BAKE_ACTION')
        layout.operator("gpencil.bake_mesh_animation", text="Bake Mesh to Grease Pencil", icon='BAKE_ACTION')
        layout.operator(
            "gpencil.bake_grease_pencil_animation",
            text="Bake Object Transform to Grease Pencil",
            icon='BAKE_ACTION')


class VIEW3D_MT_object_rigid_body(Menu):
    bl_label = "Rigid Body"

    def draw(self, _context):
        layout = self.layout

        layout.operator("rigidbody.objects_add", text="Add Active", icon='RIGID_ADD_ACTIVE').type = 'ACTIVE'
        layout.operator("rigidbody.objects_add", text="Add Passive", icon='RIGID_ADD_PASSIVE').type = 'PASSIVE'

        layout.separator()

        layout.operator("rigidbody.objects_remove", text="Remove", icon='RIGID_REMOVE')

        layout.separator()

        layout.operator("rigidbody.shape_change", text="Change Shape", icon='RIGID_CHANGE_SHAPE')
        layout.operator("rigidbody.mass_calculate", text="Calculate Mass", icon='RIGID_CALCULATE_MASS')
        layout.operator("rigidbody.object_settings_copy", text="Copy from Active", icon='RIGID_COPY_FROM_ACTIVE')
        layout.operator("object.visual_transform_apply", text="Apply Transformation", icon='RIGID_APPLY_TRANS')
        layout.operator("rigidbody.bake_to_keyframes", text="Bake To Keyframes", icon='RIGID_BAKE_TO_KEYFRAME')

        layout.separator()

        layout.operator("rigidbody.connect", text="Connect", icon='RIGID_CONSTRAINTS_CONNECT')


class VIEW3D_MT_object_clear(Menu):
    bl_label = "Clear"

    def draw(self, _context):
        layout = self.layout

        layout.operator("object.location_clear", text="Location", icon="CLEARMOVE").clear_delta = False
        layout.operator("object.rotation_clear", text="Rotation", icon="CLEARROTATE").clear_delta = False
        layout.operator("object.scale_clear", text="Scale", icon="CLEARSCALE").clear_delta = False

        layout.separator()

        layout.operator("object.origin_clear", text="Origin", icon="CLEARORIGIN")


class VIEW3D_MT_object_context_menu(Menu):
    bl_label = "Object Context Menu"

    def draw(self, context):
        layout = self.layout

        view = context.space_data

        obj = context.object

        selected_objects_len = len(context.selected_objects)

        # If nothing is selected
        # (disabled for now until it can be made more useful).
        '''
        if selected_objects_len == 0:

            layout.menu("VIEW3D_MT_add", text="Add", text_ctxt=i18n_contexts.operator_default)
            layout.operator("view3d.pastebuffer", text="Paste Objects", icon='PASTEDOWN')

            return
        '''

        # If something is selected

        # Individual object types.
        if obj is None:
            pass

        elif obj.type == 'CAMERA':
            layout.operator_context = 'INVOKE_REGION_WIN'

            layout.operator("view3d.object_as_camera", text="Set Active Camera", icon="VIEW_SWITCHACTIVECAM")

            if obj.data.type == 'PERSP':
                props = layout.operator("wm.context_modal_mouse", text="Adjust Focal Length", icon="LENS_ANGLE")
                props.data_path_iter = "selected_editable_objects"
                props.data_path_item = "data.lens"
                props.input_scale = 0.1
                if obj.data.lens_unit == 'MILLIMETERS':
                    props.header_text = tip_("Camera Focal Length: %.1fmm")
                else:
                    props.header_text = tip_("Camera Focal Length: %.1f\u00B0")

            else:
                props = layout.operator("wm.context_modal_mouse", text="Camera Lens Scale", icon="LENS_SCALE")
                props.data_path_iter = "selected_editable_objects"
                props.data_path_item = "data.ortho_scale"
                props.input_scale = 0.01
                props.header_text = tip_("Camera Lens Scale: %.3f")

            if not obj.data.dof.focus_object:
                if view and view.camera == obj and view.region_3d.view_perspective == 'CAMERA':
                    props = layout.operator("ui.eyedropper_depth", text="DOF Distance (Pick)", icon="DOF")
                else:
                    props = layout.operator("wm.context_modal_mouse", text="Adjust Focus Distance", icon="DOF")
                    props.data_path_iter = "selected_editable_objects"
                    props.data_path_item = "data.dof.focus_distance"
                    props.input_scale = 0.02
                    props.header_text = tip_("Focus Distance: %.3f")

            layout.separator()

        elif obj.type in {'CURVE', 'FONT'}:
            layout.operator_context = 'INVOKE_REGION_WIN'

            props = layout.operator("wm.context_modal_mouse", text="Adjust Extrusion", icon="EXTRUDESIZE")
            props.data_path_iter = "selected_editable_objects"
            props.data_path_item = "data.extrude"
            props.input_scale = 0.01
            props.header_text = tip_("Extrude: %.3f")

            props = layout.operator("wm.context_modal_mouse", text="Adjust Offset", icon="WIDTH_SIZE")
            props.data_path_iter = "selected_editable_objects"
            props.data_path_item = "data.offset"
            props.input_scale = 0.01
            props.header_text = tip_("Offset: %.3f")

            layout.separator()

        elif obj.type == 'EMPTY':
            layout.operator_context = 'INVOKE_REGION_WIN'

            props = layout.operator("wm.context_modal_mouse", text="Adjust Empty Display Size", icon="DRAWSIZE")
            props.data_path_iter = "selected_editable_objects"
            props.data_path_item = "empty_display_size"
            props.input_scale = 0.01
            props.header_text = tip_("Empty Display Size: %.3f")

            layout.separator()

            if obj.empty_display_type == 'IMAGE':
                layout.operator("gpencil.trace_image", icon="FILE_IMAGE")

                layout.separator()

        elif obj.type == 'LIGHT':
            light = obj.data

            layout.operator_context = 'INVOKE_REGION_WIN'

            props = layout.operator("wm.context_modal_mouse", text="Adjust Light Power", icon="LIGHT_STRENGTH")
            props.data_path_iter = "selected_editable_objects"
            props.data_path_item = "data.energy"
            props.input_scale = 1.0
            props.header_text = tip_("Light Power: %.3f")

            if light.type == 'AREA':
                if light.shape in {'RECTANGLE', 'ELLIPSE'}:
                    props = layout.operator(
                        "wm.context_modal_mouse",
                        text="Adjust Area Light X Size",
                        icon="LIGHT_SIZE")
                    props.data_path_iter = "selected_editable_objects"
                    props.data_path_item = "data.size"
                    props.header_text = tip_("Light Size X: %.3f")

                    props = layout.operator(
                        "wm.context_modal_mouse",
                        text="Adjust Area Light Y Size",
                        icon="LIGHT_SIZE")
                    props.data_path_iter = "selected_editable_objects"
                    props.data_path_item = "data.size_y"
                    props.header_text = tip_("Light Size Y: %.3f")
                else:
                    props = layout.operator("wm.context_modal_mouse", text="Adjust Area Light Size", icon="LIGHT_SIZE")
                    props.data_path_iter = "selected_editable_objects"
                    props.data_path_item = "data.size"
                    props.header_text = tip_("Light Size: %.3f")

            elif light.type in {'SPOT', 'POINT'}:
                props = layout.operator("wm.context_modal_mouse", text="Adjust Light Radius", icon="RADIUS")
                props.data_path_iter = "selected_editable_objects"
                props.data_path_item = "data.shadow_soft_size"
                props.header_text = tip_("Light Radius: %.3f")

            elif light.type == 'SUN':
                props = layout.operator("wm.context_modal_mouse", text="Adjust Sun Light Angle", icon="ANGLE")
                props.data_path_iter = "selected_editable_objects"
                props.data_path_item = "data.angle"
                props.header_text = tip_("Light Angle: %.3f")

            if light.type == 'SPOT':
                layout.separator()

                props = layout.operator("wm.context_modal_mouse", text="Adjust Spot Light Size", icon="LIGHT_SIZE")
                props.data_path_iter = "selected_editable_objects"
                props.data_path_item = "data.spot_size"
                props.input_scale = 0.01
                props.header_text = tip_("Spot Size: %.2f")

                props = layout.operator("wm.context_modal_mouse", text="Adjust Spot Light Blend", icon="SPOT_BLEND")
                props.data_path_iter = "selected_editable_objects"
                props.data_path_item = "data.spot_blend"
                props.input_scale = -0.01
                props.header_text = tip_("Spot Blend: %.2f")

            layout.separator()

        # Shared among some object types.
        if obj is not None:
            if obj.type in {'MESH', 'CURVE', 'SURFACE'}:
                layout.operator("object.shade_smooth", text="Shade Smooth", icon="SHADING_SMOOTH")
                layout.operator(
                    "object.shade_smooth",
                    text="Shade Auto Smooth",
                    icon="NORMAL_SMOOTH").use_auto_smooth = True
                layout.operator("object.shade_flat", text="Shade Flat", icon="SHADING_FLAT")
                layout.separator()

            if obj.type in {'MESH', 'CURVE', 'SURFACE', 'ARMATURE', 'GPENCIL'}:
                if selected_objects_len > 1:
                    layout.operator("object.join")

            if obj.type in {'MESH', 'CURVE', 'CURVES', 'SURFACE', 'POINTCLOUD', 'META', 'FONT'}:
                layout.operator_menu_enum("object.convert", "target")

            if obj.type == 'GPENCIL':
                layout.operator_menu_enum("gpencil.convert", "type", text="Convert To")

            if (obj.type in {
                'MESH', 'CURVE', 'CURVES', 'SURFACE', 'GPENCIL', 'LATTICE', 'ARMATURE', 'META', 'FONT', 'POINTCLOUD',
            } or (obj.type == 'EMPTY' and obj.instance_collection is not None)):
                layout.operator_context = 'INVOKE_REGION_WIN'
                layout.operator_menu_enum("object.origin_set", text="Set Origin", property="type")
                layout.operator_context = 'INVOKE_DEFAULT'

                layout.separator()

        # Shared among all object types
        layout.operator("view3d.copybuffer", text="Copy Objects", icon='COPYDOWN')
        layout.operator("view3d.pastebuffer", text="Paste Objects", icon='PASTEDOWN')

        layout.separator()

        layout.operator("object.duplicate_move", icon='DUPLICATE')
        layout.operator("object.duplicate_move_linked", icon="DUPLICATE")

        layout.separator()

        props = layout.operator("wm.call_panel", text="Rename Active Object", icon='RENAME')
        props.name = "TOPBAR_PT_name"
        props.keep_open = False

        layout.separator()

        layout.menu("VIEW3D_MT_mirror")
        layout.menu("VIEW3D_MT_snap")
        layout.menu("VIEW3D_MT_object_parent")

        layout.operator_context = 'INVOKE_REGION_WIN'

        if view and view.local_view:
            layout.operator("view3d.localview_remove_from", icon='VIEW_REMOVE_LOCAL')
        else:
            layout.operator("object.move_to_collection", icon='GROUP')

        layout.separator()

        layout.operator("anim.keyframe_insert_menu", text="Insert Keyframe", icon='KEYFRAMES_INSERT')

        layout.separator()

        layout.operator_context = 'EXEC_REGION_WIN'
        layout.operator("object.delete", text="Delete", icon="DELETE").use_global = False


class VIEW3D_MT_object_shading(Menu):
    # XXX, this menu is a place to store shading operator in object mode
    bl_label = "Shading"

    def draw(self, _context):
        layout = self.layout
        layout.operator("object.shade_smooth", text="Smooth", icon="SHADING_SMOOTH")
        layout.operator("object.shade_flat", text="Flat", icon="SHADING_FLAT")


class VIEW3D_MT_object_apply(Menu):
    bl_label = "Apply"

    def draw(self, _context):
        layout = self.layout

        # Need invoke for the popup confirming the multi-user data operation
        layout.operator_context = 'INVOKE_DEFAULT'

        props = layout.operator(
            "object.transform_apply",
            text="Location",
            text_ctxt=i18n_contexts.default,
            icon="APPLYMOVE")
        props.location, props.rotation, props.scale = True, False, False

        props = layout.operator(
            "object.transform_apply",
            text="Rotation",
            text_ctxt=i18n_contexts.default,
            icon="APPLYROTATE")
        props.location, props.rotation, props.scale = False, True, False

        props = layout.operator(
            "object.transform_apply",
            text="Scale",
            text_ctxt=i18n_contexts.default,
            icon="APPLYSCALE")
        props.location, props.rotation, props.scale = False, False, True

        props = layout.operator(
            "object.transform_apply",
            text="All Transforms",
            text_ctxt=i18n_contexts.default,
            icon="APPLYALL")
        props.location, props.rotation, props.scale = True, True, True

        props = layout.operator(
            "object.transform_apply",
            text="Rotation & Scale",
            text_ctxt=i18n_contexts.default,
            icon="APPLY_ROTSCALE")
        props.location, props.rotation, props.scale = False, True, True

        layout.separator()

        layout.operator(
            "object.transforms_to_deltas",
            text="Location to Deltas",
            text_ctxt=i18n_contexts.default,
            icon="APPLYMOVEDELTA").mode = 'LOC'
        layout.operator(
            "object.transforms_to_deltas",
            text="Rotation to Deltas",
            text_ctxt=i18n_contexts.default,
            icon="APPLYROTATEDELTA").mode = 'ROT'
        layout.operator(
            "object.transforms_to_deltas",
            text="Scale to Deltas",
            text_ctxt=i18n_contexts.default,
            icon="APPLYSCALEDELTA").mode = 'SCALE'
        layout.operator(
            "object.transforms_to_deltas",
            text="All Transforms to Deltas",
            text_ctxt=i18n_contexts.default,
            icon="APPLYALLDELTA").mode = 'ALL'
        layout.operator("object.anim_transforms_to_deltas", icon="APPLYANIDELTA")

        layout.separator()

        layout.operator(
            "object.visual_transform_apply",
            text="Visual Transform",
            text_ctxt=i18n_contexts.default,
            icon="VISUALTRANSFORM")
        layout.operator("object.duplicates_make_real", icon="MAKEDUPLIREAL")
        layout.operator(
            "object.parent_inverse_apply",
            text="Parent Inverse",
            text_ctxt=i18n_contexts.default,
            icon="APPLY_PARENT_INVERSE")


class VIEW3D_MT_object_parent(Menu):
    bl_label = "Parent"

    def draw(self, _context):
        from bl_ui_utils.layout import operator_context

        layout = self.layout

        layout.operator_enum("object.parent_set", "type")

        layout.separator()

        with operator_context(layout, 'EXEC_REGION_WIN'):
            layout.operator("object.parent_no_inverse_set", icon="PARENT").keep_transform = False
            props = layout.operator("object.parent_no_inverse_set", text="Make Parent without Inverse (Keep Transform)", icon="PARENT")
            props.keep_transform = True

        layout.separator()

        layout.operator_enum("object.parent_clear", "type")


class VIEW3D_MT_object_track(Menu):
    bl_label = "Track"

    def draw(self, _context):
        layout = self.layout

        layout.operator("object.track_set", text="Damped Track Constraint", icon="CONSTRAINT_DATA").type = "DAMPTRACK"
        layout.operator("object.track_set", text="Track to Constraint", icon="CONSTRAINT_DATA").type = "TRACKTO"
        layout.operator("object.track_set", text="Lock Track Constraint", icon="CONSTRAINT_DATA").type = "LOCKTRACK"

        layout.separator()

        layout.operator("object.track_clear", text="Clear Track", icon="CLEAR_TRACK").type = 'CLEAR'
        layout.operator(
            "object.track_clear",
            text="Clear Track - Keep Transformation",
            icon="CLEAR_TRACK").type = 'CLEAR_KEEP_TRANSFORM'


class VIEW3D_MT_object_collection(Menu):
    bl_label = "Collection"

    def draw(self, _context):
        layout = self.layout

        layout.operator("object.move_to_collection", icon='GROUP')
        layout.operator("object.link_to_collection", icon='GROUP')

        layout.separator()

        layout.operator("collection.create", icon='COLLECTION_NEW')
        # layout.operator_menu_enum("collection.objects_remove", "collection")  # BUGGY
        layout.operator("collection.objects_remove", icon="DELETE")
        layout.operator("collection.objects_remove_all", icon="DELETE")

        layout.separator()

        layout.operator("collection.objects_add_active", icon='GROUP')
        layout.operator("collection.objects_remove_active", icon="DELETE")


class VIEW3D_MT_object_constraints(Menu):
    bl_label = "Constraints"

    def draw(self, _context):
        layout = self.layout

        layout.operator("object.constraint_add_with_targets", icon="CONSTRAINT_DATA")
        layout.operator("object.constraints_copy", icon="COPYDOWN")

        layout.separator()

        layout.operator("object.constraints_clear", icon="CLEAR_CONSTRAINT")


class VIEW3D_MT_object_quick_effects(Menu):
    bl_label = "Quick Effects"

    def draw(self, _context):
        layout = self.layout

        layout.operator("object.quick_fur", icon="CURVES")
        layout.operator("object.quick_explode", icon="MOD_EXPLODE")
        layout.operator("object.quick_smoke", icon="MOD_SMOKE")
        layout.operator("object.quick_liquid", icon="MOD_FLUIDSIM")


class VIEW3D_MT_object_showhide(Menu):
    bl_label = "Show/Hide"

    def draw(self, _context):
        layout = self.layout

        layout.operator("object.hide_view_clear", text="Show Hidden", icon="HIDE_OFF")

        layout.separator()

        layout.operator("object.hide_view_set", text="Hide Selected", icon="HIDE_ON").unselected = False
        layout.operator("object.hide_view_set", text="Hide Unselected", icon="HIDE_UNSELECTED").unselected = True


class VIEW3D_MT_object_cleanup(Menu):
    bl_label = "Clean Up"

    def draw(self, _context):
        layout = self.layout

        layout.operator(
            "object.vertex_group_clean",
            text="Clean Vertex Group Weights",
            icon='CLEAN_CHANNELS').group_select_mode = 'ALL'
        layout.operator(
            "object.vertex_group_limit_total",
            text="Limit Total Vertex Groups",
            icon='WEIGHT_LIMIT_TOTAL').group_select_mode = 'ALL'

        layout.separator()

        layout.operator("object.material_slot_remove_unused", text="Remove Unused Material Slots", icon='DELETE')


class VIEW3D_MT_object_asset(Menu):
    bl_label = "Asset"

    def draw(self, _context):
        layout = self.layout

        layout.operator("asset.mark", icon='ASSIGN')
        layout.operator("asset.clear", text="Clear Asset", icon='CLEAR').set_fake_user = False
        layout.operator("asset.clear", text="Clear Asset (Set Fake User)", icon='CLEAR').set_fake_user = True


class VIEW3D_MT_make_single_user(Menu):
    bl_label = "Make Single User"

    def draw(self, _context):
        layout = self.layout
        layout.operator_context = 'EXEC_REGION_WIN'

        props = layout.operator("object.make_single_user", text="Object", icon='MAKE_SINGLE_USER')
        props.object = True
        props.obdata = props.material = props.animation = props.obdata_animation = False

        props = layout.operator("object.make_single_user", text="Object & Data", icon='MAKE_SINGLE_USER')
        props.object = props.obdata = True
        props.material = props.animation = props.obdata_animation = False

        props = layout.operator("object.make_single_user", text="Object & Data & Materials", icon='MAKE_SINGLE_USER')
        props.object = props.obdata = props.material = True
        props.animation = props.obdata_animation = False

        props = layout.operator("object.make_single_user", text="Materials", icon='MAKE_SINGLE_USER')
        props.material = True
        props.object = props.obdata = props.animation = props.obdata_animation = False

        props = layout.operator("object.make_single_user", text="Object Animation", icon='MAKE_SINGLE_USER')
        props.animation = True
        props.object = props.obdata = props.material = props.obdata_animation = False

        props = layout.operator("object.make_single_user", text="Object Data Animation", icon='MAKE_SINGLE_USER')
        props.obdata_animation = props.obdata = True
        props.object = props.material = props.animation = False


class VIEW3D_MT_object_convert(Menu):
    bl_label = "Convert"

    def draw(self, context):
        layout = self.layout
        ob = context.active_object

        if ob and ob.type == 'GPENCIL' and context.gpencil_data and not context.preferences.experimental.use_grease_pencil_version3:
            layout.operator_enum("gpencil.convert", "type")
        else:
            layout.operator_enum("object.convert", "target")

        # Potrace lib dependency.
        if bpy.app.build_options.potrace:
            layout.operator("gpencil.trace_image", icon='OUTLINER_OB_GREASEPENCIL')

        if ob and ob.type == 'CURVES':
            layout.operator("curves.convert_to_particle_system", text="Particle System")


class VIEW3D_MT_make_links(Menu):
    bl_label = "Link/Transfer Data"

    def draw(self, _context):
        layout = self.layout
        operator_context_default = layout.operator_context

        if len(bpy.data.scenes) > 10:
            layout.operator_context = 'INVOKE_REGION_WIN'
            layout.operator("object.make_links_scene", text="Link Objects to Scene", icon='OUTLINER_OB_EMPTY')
        else:
            layout.operator_context = 'EXEC_REGION_WIN'
            layout.operator_menu_enum("object.make_links_scene", "scene", text="Link Objects to Scene")

        layout.separator()

        layout.operator_context = operator_context_default

        layout.operator_enum("object.make_links_data", "type")  # inline

        layout.separator()

        layout.operator("object.join_uvs", text="Copy UV Maps", icon="TRANSFER_UV")

        layout.separator()

        layout.operator("object.data_transfer", icon='TRANSFER_DATA')
        layout.operator("object.datalayout_transfer", icon='TRANSFER_DATA_LAYOUT')


class VIEW3D_MT_brush(Menu):
    bl_label = "Brush"

    def draw(self, context):
        layout = self.layout

        settings = UnifiedPaintPanel.paint_settings(context)
        brush = getattr(settings, "brush", None)
        obj = context.active_object
        mesh = context.object.data  # face selection masking for painting

        # skip if no active brush
        if not brush:
            layout.label(text="No Brush selected. Please select a brush first", icon='INFO')
            return

        tex_slot = brush.texture_slot
        mask_tex_slot = brush.mask_texture_slot

        # brush tool
        if context.sculpt_object:
            layout.operator("brush.reset", icon="BRUSH_RESET")

        if tex_slot.map_mode == 'STENCIL':

            layout.separator()

            layout.operator(
                "brush.stencil_control",
                text='Move Stencil Texture',
                icon='TRANSFORM_MOVE').mode = 'TRANSLATION'
            layout.operator(
                "brush.stencil_control",
                text='Rotate Stencil Texture',
                icon='TRANSFORM_ROTATE').mode = 'ROTATION'
            layout.operator(
                "brush.stencil_control",
                text='Scale Stencil Texture',
                icon='TRANSFORM_SCALE').mode = 'SCALE'
            layout.operator("brush.stencil_reset_transform", text="Reset Stencil Texture position", icon="RESET")

        if mask_tex_slot.map_mode == 'STENCIL':

            layout.separator()

            myvar = layout.operator("brush.stencil_control", text="Move Stencil Mask Texture", icon='TRANSFORM_MOVE')
            myvar.mode = 'TRANSLATION'
            myvar.texmode = 'SECONDARY'
            myvar = layout.operator(
                "brush.stencil_control",
                text="Rotate Stencil Mask Texture",
                icon='TRANSFORM_ROTATE')
            myvar.mode = 'ROTATION'
            myvar.texmode = 'SECONDARY'
            myvar = layout.operator("brush.stencil_control", text="Scale Stencil Mask Texture", icon='TRANSFORM_SCALE')
            myvar.mode = 'SCALE'
            myvar.texmode = 'SECONDARY'
            layout.operator(
                "brush.stencil_reset_transform",
                text="Reset Stencil Mask Texture position",
                icon="RESET").mask = True

        # If face selection masking for painting is active
        if mesh.use_paint_mask:

            layout.separator()

            layout.menu("VIEW3D_MT_facemask_showhide")  # show hide for face mask tool

        # Color picker just in vertex and texture paint
        if obj.mode in {'VERTEX_PAINT', 'TEXTURE_PAINT'}:

            layout.separator()

            layout.operator("paint.sample_color", text="Color Picker", icon='EYEDROPPER')


class VIEW3D_MT_brush_curve_presets(Menu):
    bl_label = "Curve Preset"

    def draw(self, context):
        layout = self.layout

        toolsettings = context.tool_settings.image_paint
        brush = toolsettings.brush

        layout.operator("brush.curve_preset", icon='SHARPCURVE', text="Sharp").shape = 'SHARP'
        layout.operator("brush.curve_preset", icon='SMOOTHCURVE', text="Smooth").shape = 'SMOOTH'
        layout.operator("brush.curve_preset", icon='NOCURVE', text="Max").shape = 'MAX'
        layout.operator("brush.curve_preset", icon='LINCURVE', text="Line").shape = 'LINE'
        layout.operator("brush.curve_preset", icon='ROOTCURVE', text="Root").shape = 'ROOT'
        layout.operator("brush.curve_preset", icon='SPHERECURVE', text="Round").shape = 'ROUND'

# Show hide menu for face selection masking


class VIEW3D_MT_facemask_showhide(Menu):
    bl_label = "Show/Hide"

    def draw(self, context):
        layout = self.layout

        layout.operator("paint.face_select_reveal", text="Show Hidden", icon="HIDE_OFF")
        layout.operator("paint.face_select_hide", text="Hide Selected", icon="HIDE_ON").unselected = False
        layout.operator("paint.face_select_hide", text="Hide Unselected", icon="HIDE_UNSELECTED").unselected = True


class VIEW3D_MT_paint_vertex(Menu):
    bl_label = "Paint"

    def draw(self, _context):
        layout = self.layout

        layout.operator("paint.vertex_color_set", icon="COLOR")
        layout.operator("paint.vertex_color_smooth", icon="PARTICLEBRUSH_SMOOTH")
        layout.operator("paint.vertex_color_dirt", icon="DIRTY_VERTEX")
        layout.operator("paint.vertex_color_from_weight", icon="VERTCOLFROMWEIGHT")

        layout.separator()

        layout.operator("paint.vertex_color_invert", text="Invert", icon="REVERSE_COLORS")
        layout.operator("paint.vertex_color_levels", text="Levels", icon="LEVELS")
        layout.operator("paint.vertex_color_hsv", text="Hue/Saturation/Value", icon="HUESATVAL")
        layout.operator("paint.vertex_color_brightness_contrast", text="Brightness/Contrast", icon="BRIGHTNESS_CONTRAST")


class VIEW3D_MT_paint_vertex_specials(Menu):
    bl_label = "Vertex Paint Context Menu"

    def draw(self, context):
        layout = self.layout
        # TODO: populate with useful items.
        layout.operator("paint.vertex_color_set", icon="COLOR")
        layout.separator()
        layout.operator("paint.vertex_color_smooth", icon="PARTICLEBRUSH_SMOOTH")


class VIEW3D_MT_paint_texture_specials(Menu):
    bl_label = "Texture Paint Context Menu"

    def draw(self, context):
        layout = self.layout
        # TODO: populate with useful items.
        layout.operator("image.save_dirty", icon="FILE_TICK")


class VIEW3D_MT_hook(Menu):
    bl_label = "Hooks"

    def draw(self, context):
        layout = self.layout
        layout.operator_context = 'EXEC_AREA'
        layout.operator("object.hook_add_newob", icon="HOOK_NEW")
        layout.operator("object.hook_add_selob", icon="HOOK_SELECTED").use_bone = False
        layout.operator("object.hook_add_selob", text="Hook to Selected Object Bone", icon="HOOK_BONE").use_bone = True

        if any([mod.type == 'HOOK' for mod in context.active_object.modifiers]):
            layout.separator()

            layout.operator_menu_enum("object.hook_assign", "modifier", icon="HOOK_ASSIGN")
            layout.operator_menu_enum("object.hook_remove", "modifier", icon="HOOK_REMOVE")

            layout.separator()

            layout.operator_menu_enum("object.hook_select", "modifier", icon="HOOK_SELECT")
            layout.operator_menu_enum("object.hook_reset", "modifier", icon="HOOK_RESET")
            layout.operator_menu_enum("object.hook_recenter", "modifier", icon="HOOK_RECENTER")


class VIEW3D_MT_vertex_group(Menu):
    bl_label = "Vertex Groups"

    def draw(self, context):
        layout = self.layout

        layout.operator_context = 'EXEC_AREA'
        layout.operator("object.vertex_group_assign_new", icon="GROUP_VERTEX")

        ob = context.active_object
        if ob.mode == 'EDIT' or (ob.mode == 'WEIGHT_PAINT' and ob.type == 'MESH' and ob.data.use_paint_mask_vertex):
            if ob.vertex_groups.active:
                layout.separator()

                layout.operator("object.vertex_group_assign", text="Assign to Active Group", icon="ADD_TO_ACTIVE")
                layout.operator("object.vertex_group_remove_from", text="Remove from Active Group",
                                icon="REMOVE_SELECTED_FROM_ACTIVE_GROUP").use_all_groups = False
                layout.operator(
                    "object.vertex_group_remove_from",
                    text="Remove from All",
                    icon="REMOVE_FROM_ALL_GROUPS").use_all_groups = True

        if ob.vertex_groups.active:
            layout.separator()

            layout.operator_menu_enum("object.vertex_group_set_active", "group", text="Set Active Group")
            layout.operator(
                "object.vertex_group_remove",
                text="Remove Active Group",
                icon="REMOVE_ACTIVE_GROUP").all = False
            layout.operator("object.vertex_group_remove", text="Remove All Groups", icon="REMOVE_ALL_GROUPS").all = True


class VIEW3D_MT_gpencil_vertex_group(Menu):
    bl_label = "Vertex Groups"

    def draw(self, context):
        layout = self.layout

        layout.operator_context = 'EXEC_AREA'
        ob = context.active_object

        layout.operator("object.vertex_group_add", text="Add New Group", icon="GROUP_VERTEX")
        ob = context.active_object
        if ob.vertex_groups.active:
            layout.separator()

            layout.operator("gpencil.vertex_group_assign", text="Assign", icon="ADD_TO_ACTIVE")
            layout.operator("gpencil.vertex_group_remove_from", text="Remove", icon="REMOVE_SELECTED_FROM_ACTIVE_GROUP")

            layout.operator("gpencil.vertex_group_select", text="Select", icon="SELECT_ALL")
            layout.operator("gpencil.vertex_group_deselect", text="Deselect", icon="SELECT_NONE")


class VIEW3D_MT_paint_weight_lock(Menu):
    bl_label = "Vertex Group Locks"

    def draw(self, _context):
        layout = self.layout

        props = layout.operator("object.vertex_group_lock", text="Lock All", icon='LOCKED')
        props.action, props.mask = 'LOCK', 'ALL'
        props = layout.operator("object.vertex_group_lock", text="Lock Selected", icon='LOCKED')
        props.action, props.mask = 'LOCK', 'SELECTED'
        props = layout.operator("object.vertex_group_lock", text="Lock Unselected", icon='LOCKED')
        props.action, props.mask = 'LOCK', 'UNSELECTED'
        props = layout.operator("object.vertex_group_lock", text="Lock Only Selected", icon='RESTRICT_SELECT_OFF')
        props.action, props.mask = 'LOCK', 'INVERT_UNSELECTED'

        layout.separator()

        props = layout.operator("object.vertex_group_lock", text="Unlock All", icon='UNLOCKED')
        props.action, props.mask = 'UNLOCK', 'ALL'
        props = layout.operator("object.vertex_group_lock", text="Unlock Selected", icon='UNLOCKED')
        props.action, props.mask = 'UNLOCK', 'SELECTED'
        props = layout.operator("object.vertex_group_lock", text="Unlock Unselected", icon='UNLOCKED')
        props.action, props.mask = 'UNLOCK', 'UNSELECTED'
        props = layout.operator("object.vertex_group_lock", text="Lock Only Unselected", icon='RESTRICT_SELECT_ON')
        props.action, props.mask = 'UNLOCK', 'INVERT_UNSELECTED'

        layout.separator()

        props = layout.operator("object.vertex_group_lock", text="Invert Locks", icon='INVERSE')
        props.action, props.mask = 'INVERT', 'ALL'


class VIEW3D_MT_paint_weight(Menu):
    bl_label = "Weights"

    @staticmethod
    def draw_generic(layout, is_editmode=False):

        if not is_editmode:

            layout.operator(
                "paint.weight_from_bones",
                text="Assign Automatic from Bones",
                icon="BONE_DATA").type = 'AUTOMATIC'
            layout.operator(
                "paint.weight_from_bones",
                text="Assign from Bone Envelopes",
                icon="ENVELOPE_MODIFIER").type = 'ENVELOPES'

            layout.separator()

        layout.operator("object.vertex_group_normalize_all", text="Normalize All", icon='WEIGHT_NORMALIZE_ALL')
        layout.operator("object.vertex_group_normalize", text="Normalize", icon='WEIGHT_NORMALIZE')

        layout.separator()

        layout.operator("object.vertex_group_mirror", text="Mirror", icon='WEIGHT_MIRROR')
        layout.operator("object.vertex_group_invert", text="Invert", icon='WEIGHT_INVERT')
        layout.operator("object.vertex_group_clean", text="Clean", icon='WEIGHT_CLEAN')

        layout.separator()

        layout.operator("object.vertex_group_quantize", text="Quantize", icon="WEIGHT_QUANTIZE")
        layout.operator("object.vertex_group_levels", text="Levels", icon='WEIGHT_LEVELS')
        layout.operator("object.vertex_group_smooth", text="Smooth", icon='WEIGHT_SMOOTH')

        if not is_editmode:
            props = layout.operator("object.data_transfer", text="Transfer Weights", icon='WEIGHT_TRANSFER_WEIGHTS')
            props.use_reverse_transfer = True
            props.data_type = 'VGROUP_WEIGHTS'

        layout.operator("object.vertex_group_limit_total", text="Limit Total", icon='WEIGHT_LIMIT_TOTAL')

        if not is_editmode:
            layout.separator()

            layout.operator("paint.weight_set", icon="MOD_VERTEX_WEIGHT")

        layout.menu("VIEW3D_MT_paint_weight_lock", text="Locks")

    def draw(self, _context):
        self.draw_generic(self.layout, is_editmode=False)


class VIEW3D_MT_subdivision_set(Menu):
    bl_label = "Subdivide"

    def draw(self, context):
        layout = self.layout

        myvar = layout.operator("object.subdivision_set", text="Level 0", icon="SUBDIVIDE_EDGES")
        myvar.relative = False
        myvar.level = 0
        myvar = layout.operator("object.subdivision_set", text="Level 1", icon="SUBDIVIDE_EDGES")
        myvar.relative = False
        myvar.level = 1
        myvar = layout.operator("object.subdivision_set", text="Level 2", icon="SUBDIVIDE_EDGES")
        myvar.relative = False
        myvar.level = 2
        myvar = layout.operator("object.subdivision_set", text="Level 3", icon="SUBDIVIDE_EDGES")
        myvar.relative = False
        myvar.level = 3
        myvar = layout.operator("object.subdivision_set", text="Level 4", icon="SUBDIVIDE_EDGES")
        myvar.relative = False
        myvar.level = 4
        myvar = layout.operator("object.subdivision_set", text="Level 5", icon="SUBDIVIDE_EDGES")
        myvar.relative = False
        myvar.level = 5


class VIEW3D_MT_paint_weight_specials(Menu):
    bl_label = "Weights Context Menu"

    def draw(self, context):
        layout = self.layout
        # TODO: populate with useful items.
        layout.operator("paint.weight_set")
        layout.separator()
        layout.operator("object.vertex_group_normalize", text="Normalize", icon='WEIGHT_NORMALIZE')
        layout.operator("object.vertex_group_clean", text="Clean", icon='WEIGHT_CLEAN')
        layout.operator("object.vertex_group_smooth", text="Smooth", icon='WEIGHT_SMOOTH')


class VIEW3D_MT_sculpt(Menu):
    bl_label = "Sculpt"

    def draw(self, _context):
        layout = self.layout

        layout.menu("VIEW3D_MT_sculpt_legacy")
        layout.menu("VIEW3D_MT_sculpt_transform")

        layout.separator()

        props = layout.operator("paint.hide_show", text="Box Hide", icon="BOX_HIDE")
        props.action = 'HIDE'

        props = layout.operator("paint.hide_show", text="Box Show", icon="BOX_SHOW")
        props.action = 'SHOW'
        props.area = 'ALL'

        layout.operator("sculpt.face_set_invert_visibility", text="Invert Visible")

        props = layout.operator("paint.hide_show", text="Hide Masked")
        props.action = 'HIDE'
        props.area = 'MASKED'

        layout.separator()

        props = layout.operator("sculpt.trim_box_gesture", text="Box Trim", icon = 'BOX_TRIM')
        props.trim_mode = 'DIFFERENCE'

        props = layout.operator("sculpt.trim_lasso_gesture", text="Lasso Trim", icon = 'LASSO_TRIM')
        props.trim_mode = 'DIFFERENCE'

        props = layout.operator("sculpt.trim_box_gesture", text="Box Add", icon = 'BOX_ADD')
        props.trim_mode = 'JOIN'

        props = layout.operator("sculpt.trim_lasso_gesture", text="Lasso Add", icon = 'LASSO_ADD')
        props.trim_mode = 'JOIN'

        layout.separator()

        layout.operator("sculpt.project_line_gesture", text="Line Project", icon = 'LINE_PROJECT')

        # Fair Positions
        props = layout.operator("sculpt.face_set_edit", text="Fair Positions", icon = 'POSITION')
        props.mode = 'FAIR_POSITIONS'

        # Fair Tangency
        props = layout.operator("sculpt.face_set_edit", text="Fair Tangency", icon = 'NODE_TANGENT')
        props.mode = 'FAIR_TANGENCY'

        layout.separator()

        sculpt_filters_types = [
            ('SMOOTH', "Smooth", 'PARTICLEBRUSH_SMOOTH'),
            ('SURFACE_SMOOTH', "Surface Smooth", 'SURFACE_SMOOTH'),
            ('INFLATE', "Inflate", 'INFLATE'),
            ('RELAX', "Relax Topology", 'RELAX_TOPOLOGY'),
            ('RELAX_FACE_SETS', "Relax Face Sets", 'RELAX_FACE_SETS'),
            ('SHARPEN', "Sharpen", 'SHARPEN'),
            ('ENHANCE_DETAILS', "Enhance Details", 'ENHANCE'),
            ('ERASE_DISCPLACEMENT', "Erase Multires Displacement", 'DELETE'),
            ('RANDOM', "Randomize", 'RANDOMIZE'),
        ]
        #bfa - added icons to the list
        for filter_type, ui_name, icon in sculpt_filters_types:
            props = layout.operator("sculpt.mesh_filter", text=ui_name, icon = icon)
            props.type = filter_type

        layout.separator()

        layout.menu("VIEW3D_MT_subdivision_set") # bfa - add subdivion set menu

        layout.separator()

        layout.menu("VIEW3D_MT_sculpt_set_pivot", text="Set Pivot")
        layout.menu("VIEW3D_MT_sculpt_showhide")

        layout.separator()

        # Rebuild BVH
        layout.operator("sculpt.optimize", icon="FILE_REFRESH")

        layout.separator()

        layout.operator("object.transfer_mode", text="Transfer Sculpt Mode", icon="TRANSFER_SCULPT")


class VIEW3D_MT_sculpt_legacy(Menu):
    bl_label = "Legacy"

    def draw(self, _context):
        layout = self.layout

        layout.operator("transform.translate", icon = 'TRANSFORM_MOVE')
        layout.operator("transform.rotate", icon = 'TRANSFORM_ROTATE')
        layout.operator("transform.resize", text="Scale", icon = 'TRANSFORM_SCALE')


class VIEW3D_MT_sculpt_transform(Menu):
    bl_label = "Transform"

    def draw(self, _context):
        layout = self.layout

        props = layout.operator("sculpt.mesh_filter", text="Sphere", icon = 'SPHERE')
        props.type = 'SPHERE'


class VIEW3D_MT_sculpt_showhide(Menu):
    bl_label = "Show/Hide"

    def draw(self, _context):
        layout = self.layout

        props = layout.operator("sculpt.face_set_change_visibility", text="Toggle Visibility", icon="HIDE_OFF")
        props.mode = 'TOGGLE'

        props = layout.operator("sculpt.face_set_change_visibility", text="Hide Active Face Set", icon="HIDE_ON")
        props.mode = 'HIDE_ACTIVE'

        props = layout.operator("paint.hide_show", text="Show All", icon="HIDE_OFF")
        props.action = 'SHOW'
        props.area = 'ALL'

        props = layout.operator("sculpt.face_set_invert_visibility", text="Invert Visible", icon="HIDE_ON")

        props = layout.operator("paint.hide_show", text="Hide Masked", icon="MOD_MASK_OFF")
        props.action = 'HIDE'
        props.area = 'MASKED'


class VIEW3D_MT_sculpt_curves(Menu):
    bl_label = "Curves"

    def draw(self, _context):
        layout = self.layout

        layout.operator("curves.snap_curves_to_surface", text="Snap to Deformed Surface", icon = "SNAP_SURFACE").attach_mode = 'DEFORM'
        layout.operator("curves.snap_curves_to_surface", text="Snap to Nearest Surface", icon = "SNAP_TO_ADJACENT").attach_mode = 'NEAREST'
        layout.separator()
        layout.operator("curves.convert_to_particle_system", text="Convert to Particle System", icon = "PARTICLES")

        layout.template_node_operator_asset_menu_items(catalog_path="Curves")


class VIEW3D_MT_mask(Menu):
    bl_label = "Mask"

    def draw(self, _context):
        layout = self.layout

        layout.menu("VIEW3D_MT_mask_legacy")

        props = layout.operator("paint.mask_flood_fill", text="Invert Mask", icon="INVERT_MASK")
        props.mode = 'INVERT'

        props = layout.operator("paint.mask_flood_fill", text="Fill Mask", icon="FILL_MASK")
        props.mode = 'VALUE'
        props.value = 1

        props = layout.operator("paint.mask_flood_fill", text="Clear Mask", icon="CLEAR_MASK")
        props.mode = 'VALUE'
        props.value = 0

        layout.separator()

        props = layout.operator("sculpt.mask_filter", text = "Smooth Mask", icon = "PARTICLEBRUSH_SMOOTH")
        props.filter_type = 'SMOOTH'

        props = layout.operator("sculpt.mask_filter", text = "Sharpen Mask", icon = "SHARPEN")
        props.filter_type = 'SHARPEN'

        props = layout.operator("sculpt.mask_filter", text = "Grow Mask", icon = "SELECTMORE")
        props.filter_type = 'GROW'

        props = layout.operator("sculpt.mask_filter", text = "Shrink Mask", icon = "SELECTLESS")
        props.filter_type = 'SHRINK'

        props = layout.operator("sculpt.mask_filter", text = "Increase Contrast", icon = "INC_CONTRAST")
        props.filter_type = 'CONTRAST_INCREASE'
        props.auto_iteration_count = False

        props = layout.operator("sculpt.mask_filter", text = "Decrease Contrast", icon = "DEC_CONTRAST")
        props.filter_type = 'CONTRAST_DECREASE'
        props.auto_iteration_count = False

        layout.separator()

        props = layout.operator("sculpt.expand", text="Expand Mask by Topology", icon="MESH_DATA")
        props.target = 'MASK'
        props.falloff_type = 'GEODESIC'
        props.invert = False
        props.use_auto_mask = False
        props.use_mask_preserve = True

        props = layout.operator("sculpt.expand", text="Expand Mask by Curvature", icon="CURVE_DATA")
        props.target = 'MASK'
        props.falloff_type = 'NORMALS'
        props.invert = False
        props.use_mask_preserve = True

        layout.separator()

        props = layout.operator("mesh.paint_mask_extract", text="Mask Extract", icon="PACKAGE")

        layout.separator()

        props = layout.operator("mesh.paint_mask_slice", text="Mask Slice", icon="MASK_SLICE")
        props.fill_holes = False
        props.new_object = False
        props = layout.operator("mesh.paint_mask_slice", text="Mask Slice and Fill Holes", icon="MASK_SLICE_FILL")
        props.new_object = False
        props = layout.operator("mesh.paint_mask_slice", text="Mask Slice to New Object", icon="MASK_SLICE_NEW")

        layout.separator()

        props = layout.operator("sculpt.mask_from_cavity", text="Mask From Cavity", icon="DIRTY_VERTEX")
        props.settings_source = 'OPERATOR'

        layout.separator()

        layout.menu("VIEW3D_MT_random_mask", text="Random Mask")


class VIEW3D_MT_mask_legacy(Menu):
    bl_label = "Legacy"

    def draw(self, _context):
        layout = self.layout

        props = layout.operator("paint.mask_box_gesture", text="Box Mask", icon="BOX_MASK")
        props.mode = 'VALUE'
        props.value = 0

        props = layout.operator("paint.mask_lasso_gesture", text="Lasso Mask", icon="LASSO_MASK")


class VIEW3D_MT_face_sets(Menu):
    bl_label = "Face Sets"

    def draw(self, _context):
        layout = self.layout

        layout.operator("sculpt.face_sets_create", text="Face Set from Masked", icon="MOD_MASK").mode = 'MASKED'
        layout.operator("sculpt.face_sets_create", text="Face Set from Visible", icon="FILL_MASK").mode = 'VISIBLE'
        layout.operator(
            "sculpt.face_sets_create",
            text='Face Set from Edit Mode Selection',
            icon="EDITMODE_HLT").mode = 'SELECTION'

        layout.separator()

        layout.menu("VIEW3D_MT_face_sets_init", text="Initialize Face Sets")

        layout.separator()

        layout.operator("sculpt.face_set_edit", text="Grow Face Set", icon='SELECTMORE').mode = 'GROW'
        layout.operator("sculpt.face_set_edit", text="Shrink Face Set", icon='SELECTLESS').mode = 'SHRINK'
        props = layout.operator("sculpt.expand", text="Expand Face Set by Topology")
        props.target = 'FACE_SETS'
        props.falloff_type = 'GEODESIC'
        props.invert = False
        props.use_modify_active = False

        props = layout.operator("sculpt.expand", text="Expand Active Face Set")
        props.target = 'FACE_SETS'
        props.falloff_type = 'BOUNDARY_FACE_SET'
        props.invert = False
        props.use_modify_active = True

        layout.separator()

        layout.operator("mesh.face_set_extract", text="Extract Face Set", icon="SEPARATE")

        layout.separator()

        layout.operator("sculpt.face_set_invert_visibility", text="Invert Visible Face Sets", icon="INVERT_MASK")
        layout.operator("sculpt.reveal_all", text = "Show All Face Sets", icon = "HIDE_OFF")

        layout.separator()

        layout.operator("sculpt.face_sets_randomize_colors", text = "Randomize Colors", icon = "COLOR")


class VIEW3D_MT_sculpt_set_pivot(Menu):
    bl_label = "Sculpt Set Pivot"

    def draw(self, _context):
        layout = self.layout

        props = layout.operator("sculpt.set_pivot_position", text="Pivot to Origin", icon="PIVOT_TO_ORIGIN")
        props.mode = 'ORIGIN'

        props = layout.operator("sculpt.set_pivot_position", text="Pivot to Unmasked", icon="PIVOT_TO_UNMASKED")
        props.mode = 'UNMASKED'

        props = layout.operator("sculpt.set_pivot_position", text="Pivot to Mask Border", icon="PIVOT_TO_MASKBORDER")
        props.mode = 'BORDER'

        props = layout.operator("sculpt.set_pivot_position", text="Pivot to Active Vertex", icon="PIVOT_TO_ACTIVE_VERT")
        props.mode = 'ACTIVE'

        props = layout.operator(
            "sculpt.set_pivot_position",
            text="Pivot to Surface Under Cursor",
            icon="PIVOT_TO_SURFACE")
        props.mode = 'SURFACE'


class VIEW3D_MT_sculpt_specials(Menu):
    bl_label = "Sculpt Context Menu"

    def draw(self, context):
        layout = self.layout
        # TODO: populate with useful items.
        layout.operator("object.shade_smooth", icon='SHADING_SMOOTH')
        layout.operator("object.shade_flat", icon='SHADING_FLAT')


class VIEW3D_MT_hide_mask(Menu):
    bl_label = "Hide/Mask"

    def draw(self, _context):
        layout = self.layout

        props = layout.operator("paint.hide_show", text="Show All", icon="HIDE_OFF")
        props.action = 'SHOW'
        props.area = 'ALL'

        props = layout.operator("paint.hide_show", text="Hide Bounding Box", icon="HIDE_ON")
        props.action = 'HIDE'
        props.area = 'INSIDE'

        props = layout.operator("paint.hide_show", text="Show Bounding Box", icon="HIDE_OFF")
        props.action = 'SHOW'
        props.area = 'INSIDE'

        props = layout.operator("paint.hide_show", text="Hide Masked", icon="HIDE_ON")
        props.area = 'MASKED'
        props.action = 'HIDE'

        layout.separator()

        props = layout.operator("paint.mask_flood_fill", text="Invert Mask", icon="INVERT_MASK")
        props.mode = 'INVERT'

        props = layout.operator("paint.mask_flood_fill", text="Fill Mask", icon="FILL_MASK")
        props.mode = 'VALUE'
        props.value = 1

        props = layout.operator("paint.mask_flood_fill", text="Clear Mask", icon="CLEAR_MASK")
        props.mode = 'VALUE'
        props.value = 0

        props = layout.operator("view3d.select_box", text="Box Mask", icon="BOX_MASK")
        props = layout.operator("paint.mask_lasso_gesture", text="Lasso Mask", icon="LASSO_MASK")


class VIEW3D_MT_face_sets_init(Menu):
    bl_label = "Face Sets Init"

    def draw(self, _context):
        layout = self.layout

        layout.operator("sculpt.face_sets_init", text="By Loose Parts", icon="SELECT_LOOSE").mode = 'LOOSE_PARTS'
        layout.operator("sculpt.face_sets_init", text="By Face Set Boundaries", icon="SELECT_BOUNDARY").mode = 'FACE_SET_BOUNDARIES'
        layout.operator("sculpt.face_sets_init", text="By Materials", icon="MATERIAL_DATA").mode = 'MATERIALS'
        layout.operator("sculpt.face_sets_init", text="By Normals", icon="RECALC_NORMALS").mode = 'NORMALS'
        layout.operator("sculpt.face_sets_init", text="By UV Seams", icon="MARK_SEAM").mode = 'UV_SEAMS'
        layout.operator("sculpt.face_sets_init", text="By Edge Creases", icon="CREASE").mode = 'CREASES'
        layout.operator("sculpt.face_sets_init", text="By Edge Bevel Weight", icon="BEVEL").mode = 'BEVEL_WEIGHT'
        layout.operator("sculpt.face_sets_init", text="By Sharp Edges", icon="SELECT_SHARPEDGES").mode = 'SHARP_EDGES'
        layout.operator("sculpt.face_sets_init", text="By Face Maps", icon="FACE_MAPS").mode = 'FACE_MAPS'


class VIEW3D_MT_random_mask(Menu):
    bl_label = "Random Mask"

    def draw(self, _context):
        layout = self.layout

        layout.operator("sculpt.mask_init", text="Per Vertex", icon="SELECT_UNGROUPED_VERTS").mode = 'RANDOM_PER_VERTEX'
        layout.operator("sculpt.mask_init", text="Per Face Set", icon="FACESEL").mode = 'RANDOM_PER_FACE_SET'
        layout.operator("sculpt.mask_init", text="Per Loose Part", icon="SELECT_LOOSE").mode = 'RANDOM_PER_LOOSE_PART'


class VIEW3D_MT_particle(Menu):
    bl_label = "Particle"

    def draw(self, context):
        layout = self.layout
        tool_settings = context.tool_settings

        particle_edit = tool_settings.particle_edit

        layout.operator("particle.mirror", icon="TRANSFORM_MIRROR")

        layout.operator("particle.remove_doubles", icon='REMOVE_DOUBLES')

        layout.separator()

        if particle_edit.select_mode == 'POINT':
            layout.operator("particle.subdivide", icon="SUBDIVIDE_EDGES")

        layout.operator("particle.unify_length", icon="RULER")
        layout.operator("particle.rekey", icon="KEY_HLT")
        layout.operator("particle.weight_set", icon="MOD_VERTEX_WEIGHT")

        layout.separator()

        layout.menu("VIEW3D_MT_particle_showhide")

        layout.separator()

        layout.operator("particle.delete", icon="DELETE")


class VIEW3D_MT_particle_context_menu(Menu):
    bl_label = "Particle Context Menu"

    def draw(self, context):
        layout = self.layout
        tool_settings = context.tool_settings

        particle_edit = tool_settings.particle_edit

        layout.operator("particle.rekey", icon="KEY_HLT")

        layout.separator()

        layout.operator("particle.delete", icon="DELETE")

        layout.separator()

        layout.operator("particle.remove_doubles", icon='REMOVE_DOUBLES')
        layout.operator("particle.unify_length", icon="RULER")

        if particle_edit.select_mode == 'POINT':
            layout.operator("particle.subdivide", icon="SUBDIVIDE_EDGES")

        layout.operator("particle.weight_set", icon="MOD_VERTEX_WEIGHT")

        layout.separator()

        layout.operator("particle.mirror")

        if particle_edit.select_mode == 'POINT':
            layout.separator()

            layout.operator("particle.select_all", text="All", icon='SELECT_ALL').action = 'SELECT'
            layout.operator("particle.select_all", text="None", icon='SELECT_NONE').action = 'DESELECT'
            layout.operator("particle.select_all", text="Invert", icon='INVERSE').action = 'INVERT'

            layout.separator()

            layout.operator("particle.select_roots", icon="SELECT_ROOT")
            layout.operator("particle.select_tips", icon="SELECT_TIP")

            layout.separator()

            layout.operator("particle.select_random", icon="RANDOMIZE")

            layout.separator()

            layout.operator("particle.select_more", icon="SELECTMORE")
            layout.operator("particle.select_less", icon="SELECTLESS")

            layout.operator("particle.select_linked", text="Select Linked", icon="LINKED")


class VIEW3D_MT_particle_showhide(Menu):
    bl_label = "Show/Hide"

    def draw(self, context):
        layout = self.layout

        layout.operator("particle.reveal", text="Show Hidden", icon="HIDE_OFF")
        layout.operator("particle.hide", text="Hide Selected", icon="HIDE_ON").unselected = False
        layout.operator("particle.hide", text="Hide Unselected", icon="HIDE_UNSELECTED").unselected = True


class VIEW3D_MT_pose(Menu):
    bl_label = "Pose"

    def draw(self, _context):
        layout = self.layout

        layout.menu("VIEW3D_MT_transform_armature")

        layout.menu("VIEW3D_MT_pose_transform")
        layout.menu("VIEW3D_MT_pose_apply")

        layout.menu("VIEW3D_MT_snap")

        layout.separator()

        layout.menu("VIEW3D_MT_object_animation")

        layout.separator()

        layout.menu("VIEW3D_MT_pose_slide")
        layout.menu("VIEW3D_MT_pose_propagate")

        layout.separator()

        layout.operator("pose.copy", icon='COPYDOWN')
        layout.operator("pose.paste", icon='PASTEDOWN').flipped = False
        layout.operator("pose.paste", icon='PASTEFLIPDOWN', text="Paste Pose Flipped").flipped = True

        layout.separator()

        layout.menu("VIEW3D_MT_pose_motion")
        layout.menu("VIEW3D_MT_pose_group")

        layout.separator()

        layout.menu("VIEW3D_MT_object_parent")
        layout.menu("VIEW3D_MT_pose_ik")
        layout.menu("VIEW3D_MT_pose_constraints")

        layout.separator()

        layout.menu("VIEW3D_MT_pose_names")
        layout.operator("pose.quaternions_flip", icon="FLIP")

        layout.separator()

        layout.operator_context = 'INVOKE_AREA'
        layout.operator("armature.armature_layers", text="Change Armature Layers", icon="LAYER")
        layout.operator("pose.bone_layers", text="Change Bone Layers", icon="BONE_LAYER")

        layout.separator()

        layout.menu("VIEW3D_MT_pose_showhide")
        layout.menu("VIEW3D_MT_bone_options_toggle", text="Bone Settings")


class VIEW3D_MT_pose_transform(Menu):
    bl_label = "Clear Transform"

    def draw(self, _context):
        layout = self.layout

        layout.operator("pose.transforms_clear", text="All", icon="CLEAR")
        layout.operator("pose.user_transforms_clear", icon="NODE_TRANSFORM_CLEAR")

        layout.separator()

        layout.operator("pose.loc_clear", text="Location", icon="CLEARMOVE")
        layout.operator("pose.rot_clear", text="Rotation", icon="CLEARROTATE")
        layout.operator("pose.scale_clear", text="Scale", icon="CLEARSCALE")

        layout.separator()

        layout.operator("pose.user_transforms_clear", text="Reset Unkeyed", icon="RESET")


class VIEW3D_MT_pose_slide(Menu):
    bl_label = "In-Betweens"

    def draw(self, _context):
        layout = self.layout

        layout.operator("pose.push_rest", icon='PUSH_POSE')
        layout.operator("pose.relax_rest", icon='RELAX_POSE')
        layout.operator("pose.push", icon='POSE_FROM_BREAKDOWN')
        layout.operator("pose.relax", icon='POSE_RELAX_TO_BREAKDOWN')
        layout.operator("pose.breakdown", icon='BREAKDOWNER_POSE')
        layout.operator("pose.blend_to_neighbor", icon='BLEND_TO_NEIGHBOUR')


class VIEW3D_MT_pose_propagate(Menu):
    bl_label = "Propagate"

    def draw(self, _context):
        layout = self.layout

        layout.operator("pose.propagate", text="To Next Keyframe", icon="PROPAGATE_NEXT").mode = 'NEXT_KEY'
        layout.operator(
            "pose.propagate",
            text="To Last Keyframe (Make Cyclic)",
            icon="PROPAGATE_PREVIOUS").mode = 'LAST_KEY'

        layout.separator()

        layout.operator("pose.propagate", text="On Selected Keyframes",
                        icon="PROPAGATE_SELECTED").mode = 'SELECTED_KEYS'

        layout.separator()

        layout.operator("pose.propagate", text="On Selected Markers", icon="PROPAGATE_MARKER").mode = 'SELECTED_MARKERS'


class VIEW3D_MT_pose_motion(Menu):
    bl_label = "Motion Paths"

    def draw(self, _context):
        layout = self.layout

        layout.operator("pose.paths_calculate", text="Calculate", icon='MOTIONPATHS_CALCULATE')
        layout.operator("pose.paths_clear", text="Clear", icon='MOTIONPATHS_CLEAR')
        layout.operator("pose.paths_update", text="Update Armature Motion Paths", icon="MOTIONPATHS_UPDATE")
        layout.operator("object.paths_update_visible", text="Update All Motion Paths", icon="MOTIONPATHS_UPDATE_ALL")


class VIEW3D_MT_pose_group(Menu):
    bl_label = "Bone Groups"

    def draw(self, context):
        layout = self.layout

        pose = context.active_object.pose

        layout.operator_context = 'EXEC_AREA'
        layout.operator("pose.group_assign", text="Assign to New Group", icon="NEW_GROUP").type = 0

        if pose.bone_groups:
            active_group = pose.bone_groups.active_index + 1
            layout.operator("pose.group_assign", text="Assign to Group", icon="ADD_TO_ACTIVE").type = active_group

            layout.separator()

            # layout.operator_context = 'INVOKE_AREA'
            layout.operator("pose.group_unassign", icon="REMOVE_SELECTED_FROM_ACTIVE_GROUP")
            layout.operator("pose.group_remove", icon="REMOVE_FROM_ALL_GROUPS")


class VIEW3D_MT_pose_ik(Menu):
    bl_label = "Inverse Kinematics"

    def draw(self, _context):
        layout = self.layout

        layout.operator("pose.ik_add", icon="ADD_IK")
        layout.operator("pose.ik_clear", icon="CLEAR_IK")


class VIEW3D_MT_pose_constraints(Menu):
    bl_label = "Constraints"

    def draw(self, _context):
        layout = self.layout

        layout.operator("pose.constraint_add_with_targets", text="Add (with Targets)", icon="CONSTRAINT_DATA")
        layout.operator("pose.constraints_copy", icon="COPYDOWN")
        layout.operator("pose.constraints_clear", icon="CLEAR_CONSTRAINT")


class VIEW3D_MT_pose_names(Menu):
    bl_label = "Names"

    def draw(self, _context):
        layout = self.layout

        layout.operator_context = 'EXEC_REGION_WIN'
        layout.operator("pose.autoside_names", text="Auto-Name Left/Right", icon="RENAME_X").axis = 'XAXIS'
        layout.operator("pose.autoside_names", text="Auto-Name Front/Back", icon="RENAME_Y").axis = 'YAXIS'
        layout.operator("pose.autoside_names", text="Auto-Name Top/Bottom", icon="RENAME_Z").axis = 'ZAXIS'
        layout.operator("pose.flip_names", icon="FLIP")


class VIEW3D_MT_pose_showhide(Menu):
    bl_label = "Show/Hide"

    def draw(self, context):
        layout = self.layout

        layout.operator("pose.reveal", text="Show Hidden", icon="HIDE_OFF")
        layout.operator("pose.hide", text="Hide Selected", icon="HIDE_ON").unselected = False
        layout.operator("pose.hide", text="Hide Unselected", icon="HIDE_UNSELECTED").unselected = True


class VIEW3D_MT_pose_apply(Menu):
    bl_label = "Apply"

    def draw(self, _context):
        layout = self.layout

        layout.operator("pose.armature_apply", icon="MOD_ARMATURE")
        layout.operator(
            "pose.armature_apply",
            text="Apply Selected as Rest Pose",
            icon="MOD_ARMATURE_SELECTED").selected = True
        layout.operator("pose.visual_transform_apply", icon="APPLYMOVE")

        layout.separator()

        props = layout.operator("object.assign_property_defaults", icon="ASSIGN")
        props.process_bones = True


class VIEW3D_MT_pose_context_menu(Menu):
    bl_label = "Pose Context Menu"

    def draw(self, _context):
        layout = self.layout

        layout.operator_context = 'INVOKE_REGION_WIN'

        layout.operator("anim.keyframe_insert_menu", text="Insert Keyframe", icon='KEYFRAMES_INSERT')

        layout.separator()

        layout.operator("pose.copy", icon='COPYDOWN')
        layout.operator("pose.paste", icon='PASTEDOWN').flipped = False
        layout.operator("pose.paste", icon='PASTEFLIPDOWN', text="Paste X-Flipped Pose").flipped = True

        layout.separator()

        props = layout.operator("wm.call_panel", text="Rename Active Bone...", icon='RENAME')
        props.name = "TOPBAR_PT_name"
        props.keep_open = False

        layout.separator()

        layout.operator("pose.push", icon='PUSH_POSE')
        layout.operator("pose.relax", icon='RELAX_POSE')
        layout.operator("pose.breakdown", icon='BREAKDOWNER_POSE')
        layout.operator("pose.blend_to_neighbor", icon="BLEND_TO_NEIGHBOUR")

        layout.separator()

        layout.operator("pose.paths_calculate", text="Calculate Motion Paths", icon='MOTIONPATHS_CALCULATE')
        layout.operator("pose.paths_clear", text="Clear all", icon='MOTIONPATHS_CLEAR')
        layout.operator("pose.paths_update", text="Update Armature Motion Paths", icon="MOTIONPATHS_UPDATE")
        layout.operator("pose.paths_update_visible", text="Update All Motion Paths", icon="MOTIONPATHS_UPDATE")

        layout.separator()

        layout.operator("pose.hide", icon="HIDE_ON").unselected = False
        layout.operator("pose.reveal", icon="HIDE_OFF")

        layout.separator()

        layout.operator("pose.user_transforms_clear", icon="NODE_TRANSFORM_CLEAR")


class BoneOptions:
    def draw(self, context):
        layout = self.layout

        options = [
            "show_wire",
            "use_deform",
            "use_envelope_multiply",
            "use_inherit_rotation",
        ]

        if context.mode == 'EDIT_ARMATURE':
            bone_props = bpy.types.EditBone.bl_rna.properties
            data_path_iter = "selected_bones"
            opt_suffix = ""
            options.append("lock")
        else:  # pose-mode
            bone_props = bpy.types.Bone.bl_rna.properties
            data_path_iter = "selected_pose_bones"
            opt_suffix = "bone."

        for opt in options:
            props = layout.operator("wm.context_collection_boolean_set", text=bone_props[opt].name,
                                    text_ctxt=i18n_contexts.default)
            props.data_path_iter = data_path_iter
            props.data_path_item = opt_suffix + opt
            props.type = self.type


class VIEW3D_MT_bone_options_toggle(Menu, BoneOptions):
    bl_label = "Toggle Bone Options"
    type = 'TOGGLE'


class VIEW3D_MT_bone_options_enable(Menu, BoneOptions):
    bl_label = "Enable Bone Options"
    type = 'ENABLE'


class VIEW3D_MT_bone_options_disable(Menu, BoneOptions):
    bl_label = "Disable Bone Options"
    type = 'DISABLE'


# ********** Edit Menus, suffix from ob.type **********


class VIEW3D_MT_edit_mesh(Menu):
    bl_label = "Mesh"

    def draw(self, _context):
        layout = self.layout

        with_bullet = bpy.app.build_options.bullet

        layout.menu("VIEW3D_MT_edit_mesh_legacy")

        layout.menu("VIEW3D_MT_transform")
        layout.menu("VIEW3D_MT_mirror")
        layout.menu("VIEW3D_MT_snap")

        layout.separator()

        layout.operator("mesh.duplicate_move", text="Duplicate", icon="DUPLICATE")
        layout.menu("VIEW3D_MT_edit_mesh_extrude")

        layout.separator()

        layout.menu("VIEW3D_MT_edit_mesh_merge", text="Merge")
        layout.menu("VIEW3D_MT_edit_mesh_split", text="Split")
        layout.operator_menu_enum("mesh.separate", "type")

        layout.separator()

        layout.operator("mesh.knife_project", icon='KNIFE_PROJECT')

        if with_bullet:
            layout.operator("mesh.convex_hull", icon="CONVEXHULL")

        layout.separator()

        layout.operator("mesh.symmetrize", icon="SYMMETRIZE", text="Symmetrize")
        layout.operator("mesh.symmetry_snap", icon="SNAP_SYMMETRY")

        layout.separator()

        layout.menu("VIEW3D_MT_edit_mesh_normals")
        layout.menu("VIEW3D_MT_edit_mesh_shading")
        layout.menu("VIEW3D_MT_edit_mesh_weights")
        layout.operator("mesh.attribute_set", icon = "NODE_ATTRIBUTE")
        layout.menu("VIEW3D_MT_edit_mesh_sort_elements")
        layout.menu("VIEW3D_MT_subdivision_set")

        layout.separator()

        layout.menu("VIEW3D_MT_edit_mesh_showhide")
        layout.menu("VIEW3D_MT_edit_mesh_clean")

        layout.separator()

        layout.menu("VIEW3D_MT_edit_mesh_delete")
        layout.menu("VIEW3D_MT_edit_mesh_dissolve")
        layout.menu("VIEW3D_MT_edit_mesh_select_mode")


class VIEW3D_MT_edit_mesh_legacy(Menu):
    bl_label = "Legacy"

    def draw(self, context):
        layout = self.layout

        layout.operator("mesh.bisect", text = "Bisect", icon = 'BISECT')
        layout.operator("mesh.knife_tool", text = "Knife", icon = 'KNIFE')


class VIEW3D_MT_edit_mesh_sort_elements(Menu):
    bl_label = "Sort Elements"

    def draw(self, context):
        layout = self.layout

        layout.operator("mesh.sort_elements", text="View Z Axis", icon="Z_ICON").type = 'VIEW_ZAXIS'
        layout.operator("mesh.sort_elements", text="View X Axis", icon="X_ICON").type = 'VIEW_XAXIS'
        layout.operator("mesh.sort_elements", text="Cursor Distance", icon="CURSOR").type = 'CURSOR_DISTANCE'
        layout.operator("mesh.sort_elements", text="Material", icon="MATERIAL").type = 'MATERIAL'
        layout.operator("mesh.sort_elements", text="Selected", icon="RESTRICT_SELECT_OFF").type = 'SELECTED'
        layout.operator("mesh.sort_elements", text="Randomize", icon="RANDOMIZE").type = 'RANDOMIZE'
        layout.operator("mesh.sort_elements", text="Reverse", icon="SWITCH_DIRECTION").type = 'REVERSE'


class VIEW3D_MT_edit_mesh_context_menu(Menu):
    bl_label = ""

    def draw(self, context):

        def count_selected_items_for_objects_in_mode():
            selected_verts_len = 0
            selected_edges_len = 0
            selected_faces_len = 0
            for ob in context.objects_in_mode_unique_data:
                v, e, f = ob.data.count_selected_items()
                selected_verts_len += v
                selected_edges_len += e
                selected_faces_len += f
            return (selected_verts_len, selected_edges_len, selected_faces_len)

        is_vert_mode, is_edge_mode, is_face_mode = context.tool_settings.mesh_select_mode
        selected_verts_len, selected_edges_len, selected_faces_len = count_selected_items_for_objects_in_mode()

        del count_selected_items_for_objects_in_mode

        layout = self.layout

        with_freestyle = bpy.app.build_options.freestyle

        layout.operator_context = 'INVOKE_REGION_WIN'

        # If nothing is selected
        # (disabled for now until it can be made more useful).
        '''
        # If nothing is selected
        if not (selected_verts_len or selected_edges_len or selected_faces_len):
            layout.menu("VIEW3D_MT_mesh_add", text="Add", text_ctxt=i18n_contexts.operator_default)

            return
        '''

        # Else something is selected

        row = layout.row()

        if is_vert_mode:
            col = row.column(align=True)

            col.label(text="Vertex Context Menu", icon='VERTEXSEL')
            col.separator()

            # Additive Operators
            col.operator("mesh.subdivide", text="Subdivide", icon="SUBDIVIDE_EDGES")

            col.separator()

            col.operator("mesh.extrude_vertices_move", text="Extrude Vertices", icon='EXTRUDE_REGION')

            col.separator()  # BFA-Draise - Seperated Legacy operator to be in own group like in the Legacy Menu, also consistent order

            col.operator("mesh.bevel", text="Bevel Vertices", icon='BEVEL').affect = 'VERTICES'

            col.separator()  # BFA-Draise - Seperated Legacy operator to be in own group like in the Legacy Menu, also consistent order

            if selected_verts_len > 1:
                col.separator()
                col.operator("mesh.edge_face_add", text="Make Edge/Face", icon='MAKE_EDGEFACE')
                col.operator("mesh.vert_connect_path", text="Connect Vertex Path", icon="VERTEXCONNECTPATH")
                col.operator("mesh.vert_connect", text="Connect Vertex Pairs", icon="VERTEXCONNECT")

            col.separator()

            # Deform Operators
            col.operator("transform.push_pull", text="Push/Pull", icon='PUSH_PULL')
            col.operator("transform.shrink_fatten", text="Shrink Fatten", icon='SHRINK_FATTEN')
            col.operator("transform.shear", text="Shear", icon="SHEAR")
            col.operator_context = 'EXEC_REGION_WIN'
            col.operator("transform.vertex_random", text="Randomize Vertices", icon='RANDOMIZE')
            col.operator_context = 'INVOKE_REGION_WIN'
            col.operator("mesh.vertices_smooth_laplacian", text="Smooth Laplacian", icon="SMOOTH_LAPLACIAN")

            col.separator()

            col.menu("VIEW3D_MT_snap", text="Snap Vertices")
            col.operator("transform.mirror", text="Mirror Vertices", icon='TRANSFORM_MIRROR')

            col.separator()

            # Removal Operators
            if selected_verts_len > 1:
                col.menu("VIEW3D_MT_edit_mesh_merge", text="Merge Vertices")
            col.operator("mesh.split", icon="SPLIT")
            col.operator_menu_enum("mesh.separate", "type")
            col.operator("mesh.dissolve_verts", icon='DISSOLVE_VERTS')
            col.operator("mesh.delete", text="Delete Vertices", icon="DELETE").type = 'VERT'

        if is_edge_mode:

            col = row.column(align=True)
            col.label(text="Edge Context Menu", icon='EDGESEL')
            col.separator()

            # Additive Operators
            col.operator("mesh.subdivide", text="Subdivide", icon="SUBDIVIDE_EDGES")

            col.separator()

            col.operator("mesh.extrude_edges_move", text="Extrude Edges", icon='EXTRUDE_REGION')

            col.separator()  # BFA-Draise - Seperated Legacy operator to be in own group like in the Legacy Menu, also consistent order

            col.operator("mesh.bevel", text="Bevel Edges", icon="BEVEL").affect = 'EDGES'

            col.separator()  # BFA-Draise - Seperated Legacy operator to be in own group like in the Legacy Menu, also consistent order

            if selected_edges_len >= 1:  # BFA-Draise - Changed order of Make Edge before Bridge Edge Loop for consistency with Vertex Context
                col.operator("mesh.edge_face_add", text="Make Edge/Face", icon='MAKE_EDGEFACE')
            if selected_edges_len >= 2:
                col.operator("mesh.bridge_edge_loops", icon="BRIDGE_EDGELOOPS")
            if selected_edges_len >= 2:
                col.operator("mesh.fill", icon="FILL")

            col.separator()

            col.operator("mesh.loopcut_slide", icon="LOOP_CUT_AND_SLIDE")
            col.operator("mesh.offset_edge_loops_slide", icon="SLIDE_EDGE")

            col.separator()

            col.operator("mesh.knife_tool", icon='KNIFE')

            col.separator()

            # Deform Operators
            col.operator("mesh.edge_rotate", text="Rotate Edge CW", icon="ROTATECW").use_ccw = False
            col.operator("mesh.edge_split", icon="SPLITEDGE")

            col.separator()

            # Edge Flags
            col.operator("transform.edge_crease", icon="CREASE")
            col.operator("transform.edge_bevelweight", icon="BEVEL")

            col.separator()

            col.operator("mesh.mark_sharp", icon="MARKSHARPEDGES")
            col.operator("mesh.mark_sharp", text="Clear Sharp", icon="CLEARSHARPEDGES").clear = True

            if with_freestyle:
                col.separator()

                col.operator("mesh.mark_freestyle_edge", icon="MARK_FS_EDGE").clear = False
                col.operator("mesh.mark_freestyle_edge", text="Clear Freestyle Edge", icon="CLEAR_FS_EDGE").clear = True

            col.separator()

            # Removal Operators
            col.operator("mesh.unsubdivide", icon="UNSUBDIVIDE")
            col.operator("mesh.split", icon="SPLIT")
            col.operator_menu_enum("mesh.separate", "type")
            col.operator("mesh.dissolve_edges", icon='DISSOLVE_EDGES')
            col.operator("mesh.delete", text="Delete Edges", icon="DELETE").type = 'EDGE'

        if is_face_mode:
            allow_navigation = getattr(
                context.window_manager.keyconfigs.active.preferences,
                "use_transform_navigation",
                False)

            col = row.column(align=True)

            col.label(text="Face Context Menu", icon='FACESEL')
            col.separator()

            # Additive Operators
            col.operator("mesh.subdivide", text="Subdivide", icon="SUBDIVIDE_EDGES")

            col.separator()

            col.operator("view3d.edit_mesh_extrude_move_normal",
                         text="Extrude Faces", icon='EXTRUDE_REGION').allow_navigation = allow_navigation
            col.operator("view3d.edit_mesh_extrude_move_shrink_fatten",
                         text="Extrude Faces Along Normals", icon='EXTRUDE_REGION').allow_navigation = allow_navigation
            col.operator("mesh.extrude_faces_move",
                         text="Extrude Individual Faces", icon='EXTRUDE_REGION').TRANSFORM_OT_shrink_fatten.allow_navigation = allow_navigation

            col.separator()  # BFA-Draise - Legacy Operator Group

            # BFA-Draise - Legacy Operator Added to own group with consistent order
            col.operator("mesh.inset", icon="INSET_FACES")

            col.separator()

            col.separator()  # BFA-Draise - Seperated extrude operators to be in own group for consistency

            if selected_faces_len >= 2:
                col.operator("mesh.bridge_edge_loops", text="Bridge Faces", icon="BRIDGE_EDGELOOPS")

            # BFA-Draise - changed order after "Poke" for consistency to other menus
            col.operator("mesh.poke", icon="POKEFACES")

            # Modify Operators
            col.menu("VIEW3D_MT_uv_map", text="UV Unwrap Faces")

            col.separator()

            props = col.operator("mesh.quads_convert_to_tris", icon="TRIANGULATE")
            props.quad_method = props.ngon_method = 'BEAUTY'
            col.operator("mesh.tris_convert_to_quads", icon="TRISTOQUADS")

            col.separator()

            col.operator("mesh.faces_shade_smooth", icon='SHADING_SMOOTH')
            col.operator("mesh.faces_shade_flat", icon='SHADING_FLAT')

            col.separator()

            # Removal Operators
            col.operator("mesh.unsubdivide", icon="UNSUBDIVIDE")
            col.operator("mesh.split", icon="SPLIT")
            col.operator_menu_enum("mesh.separate", "type")
            col.operator("mesh.dissolve_faces", icon='DISSOLVE_FACES')
            col.operator("mesh.delete", text="Delete Faces", icon="DELETE").type = 'FACE'


class VIEW3D_MT_edit_mesh_select_mode(Menu):
    bl_label = "Mesh Select Mode"

    def draw(self, context):
        layout = self.layout

        layout.operator_context = 'INVOKE_REGION_WIN'
        layout.operator("mesh.select_mode", text="Vertex", icon='VERTEXSEL').type = 'VERT'
        layout.operator("mesh.select_mode", text="Edge", icon='EDGESEL').type = 'EDGE'
        layout.operator("mesh.select_mode", text="Face", icon='FACESEL').type = 'FACE'


class VIEW3D_MT_edit_mesh_extrude_dupli(bpy.types.Operator):
    """Duplicate or Extrude to Cursor\nCreates a slightly rotated copy of the current mesh selection\nThe tool can also extrude the selected geometry, dependant of the selection\nHotkey tool! """      # blender will use this as a tooltip for menu items and buttons.
    bl_idname = "mesh.dupli_extrude_cursor_norotate"        # unique identifier for buttons and menu items to reference.
    bl_label = "Duplicate or Extrude to Cursor"         # display name in the interface.
    bl_options = {'REGISTER', 'UNDO'}  # enable undo for the operator.

    def execute(self, context):        # execute() is called by blender when running the operator.
        bpy.ops.mesh.dupli_extrude_cursor('INVOKE_DEFAULT', rotate_source=False)
        return {'FINISHED'}


class VIEW3D_MT_edit_mesh_extrude_dupli_rotate(bpy.types.Operator):
    """Duplicate or Extrude to Cursor Rotated\nCreates a slightly rotated copy of the current mesh selection, and rotates the source slightly\nThe tool can also extrude the selected geometry, dependant of the selection\nHotkey tool!"""      # blender will use this as a tooltip for menu items and buttons.
    bl_idname = "mesh.dupli_extrude_cursor_rotate"        # unique identifier for buttons and menu items to reference.
    bl_label = "Duplicate or Extrude to Cursor Rotated"         # display name in the interface.
    bl_options = {'REGISTER', 'UNDO'}  # enable undo for the operator.

    def execute(self, context):        # execute() is called by blender when running the operator.
        bpy.ops.mesh.dupli_extrude_cursor('INVOKE_DEFAULT', rotate_source=True)
        return {'FINISHED'}


class VIEW3D_MT_edit_mesh_extrude(Menu):
    bl_label = "Extrude"

    def draw(self, context):
        from math import pi

        allow_navigation = getattr(
            context.window_manager.keyconfigs.active.preferences,
            "use_transform_navigation",
            False)

        layout = self.layout
        layout.operator_context = 'INVOKE_REGION_WIN'

        tool_settings = context.tool_settings
        select_mode = tool_settings.mesh_select_mode
        mesh = context.object.data

        if mesh.total_face_sel:
            layout.operator("view3d.edit_mesh_extrude_move_normal",
                            text="Extrude Faces", icon='EXTRUDE_REGION').allow_navigation = allow_navigation
            layout.operator("view3d.edit_mesh_extrude_move_shrink_fatten",
                            text="Extrude Faces Along Normals", icon='EXTRUDE_REGION').allow_navigation = allow_navigation
            layout.operator(
                "mesh.extrude_faces_move",
                text="Extrude Individual Faces", icon='EXTRUDE_REGION').TRANSFORM_OT_shrink_fatten.allow_navigation = allow_navigation
            layout.operator("view3d.edit_mesh_extrude_manifold_normal",
                            text="Extrude Manifold", icon='EXTRUDE_REGION').allow_navigation = allow_navigation

        if mesh.total_edge_sel and (select_mode[0] or select_mode[1]):
            layout.operator("mesh.extrude_edges_move",
                            text="Extrude Edges", icon='EXTRUDE_REGION').TRANSFORM_OT_translate.allow_navigation = allow_navigation

        if mesh.total_vert_sel and select_mode[0]:
            layout.operator("mesh.extrude_vertices_move",
                            text="Extrude Vertices", icon='EXTRUDE_REGION').TRANSFORM_OT_translate.allow_navigation = allow_navigation

        layout.separator()

        layout.operator("mesh.extrude_repeat", icon="REPEAT")
        layout.operator("mesh.spin", icon="SPIN").angle = pi * 2


class VIEW3D_MT_edit_mesh_vertices(Menu):
    bl_label = "Vertex"

    def draw(self, _context):
        layout = self.layout
        layout.operator_context = 'INVOKE_REGION_WIN'

        layout.menu("VIEW3D_MT_edit_mesh_vertices_legacy")
        layout.operator("mesh.dupli_extrude_cursor", icon="EXTRUDE_REGION").rotate_source = True

        layout.separator()

        layout.operator("mesh.edge_face_add", text="Make Edge/Face", icon='MAKE_EDGEFACE')
        layout.operator("mesh.vert_connect_path", text="Connect Vertex Path", icon="VERTEXCONNECTPATH")
        layout.operator("mesh.vert_connect", text="Connect Vertex Pairs", icon="VERTEXCONNECT")

        layout.separator()

        layout.operator_context = 'EXEC_REGION_WIN'
        layout.operator("mesh.vertices_smooth_laplacian", text="Smooth Laplacian", icon="SMOOTH_LAPLACIAN")
        layout.operator_context = 'INVOKE_REGION_WIN'

        layout.separator()

        layout.operator("transform.vert_crease", icon = "VERTEX_CREASE")

        layout.separator()

        layout.operator("mesh.blend_from_shape", icon="BLENDFROMSHAPE")
        layout.operator("mesh.shape_propagate_to_all", text="Propagate to Shapes", icon="SHAPEPROPAGATE")

        layout.separator()

        layout.menu("VIEW3D_MT_vertex_group")
        layout.menu("VIEW3D_MT_hook")

        layout.separator()

        layout.operator("object.vertex_parent_set", icon="VERTEX_PARENT")


class VIEW3D_MT_edit_mesh_vertices_legacy(Menu):
    bl_label = "Legacy"

    def draw(self, _context):
        layout = self.layout
        layout.operator_context = 'INVOKE_REGION_WIN'

        layout.operator("mesh.bevel", text="Bevel Vertices", icon="BEVEL").affect = 'VERTICES'

        layout.separator()

        props = layout.operator("mesh.rip_move", text="Rip Vertices", icon="RIP")
        props.MESH_OT_rip.use_fill = False
        props = layout.operator("mesh.rip_move", text="Rip Vertices and Fill", icon="RIP_FILL")
        props.MESH_OT_rip.use_fill = True
        layout.operator("mesh.rip_edge_move", text="Rip Vertices and Extend", icon="EXTEND_VERTICES")

        layout.separator()

        layout.operator("transform.vert_slide", text="Slide Vertices", icon="SLIDE_VERTEX")
        layout.operator_context = 'EXEC_REGION_WIN'
        layout.operator("mesh.vertices_smooth", text="Smooth Vertices", icon="SMOOTH_VERTEX").factor = 0.5
        layout.operator_context = 'INVOKE_REGION_WIN'


class VIEW3D_MT_edit_mesh_edges(Menu):
    bl_label = "Edge"

    def draw(self, context):
        layout = self.layout

        with_freestyle = bpy.app.build_options.freestyle

        layout.operator_context = 'INVOKE_REGION_WIN'

        layout.menu("VIEW3D_MT_edit_mesh_edges_legacy")

        layout.operator("mesh.bridge_edge_loops", icon="BRIDGE_EDGELOOPS")
        layout.operator("mesh.screw", icon="MOD_SCREW")

        layout.separator()

        layout.operator("mesh.subdivide", icon='SUBDIVIDE_EDGES')
        layout.operator("mesh.subdivide_edgering", icon="SUBDIV_EDGERING")
        layout.operator("mesh.unsubdivide", icon="UNSUBDIVIDE")

        layout.separator()

        layout.operator("mesh.edge_rotate", text="Rotate Edge CW", icon="ROTATECW").use_ccw = False
        layout.operator("mesh.edge_rotate", text="Rotate Edge CCW", icon="ROTATECCW").use_ccw = True

        layout.separator()

        layout.operator("transform.edge_crease", icon="CREASE")
        layout.operator("transform.edge_bevelweight", icon="BEVEL")

        layout.separator()

        layout.operator("mesh.mark_sharp", icon="MARKSHARPEDGES")
        layout.operator("mesh.mark_sharp", text="Clear Sharp", icon="CLEARSHARPEDGES").clear = True

        layout.operator("mesh.mark_sharp", text="Mark Sharp from Vertices", icon="MARKSHARPVERTS").use_verts = True
        props = layout.operator("mesh.mark_sharp", text="Clear Sharp from Vertices", icon="CLEARSHARPVERTS")
        props.use_verts = True
        props.clear = True

        if with_freestyle:
            layout.separator()

            layout.operator("mesh.mark_freestyle_edge", icon="MARK_FS_EDGE").clear = False
            layout.operator("mesh.mark_freestyle_edge", text="Clear Freestyle Edge", icon="CLEAR_FS_EDGE").clear = True


class VIEW3D_MT_edit_mesh_edges_legacy(Menu):
    bl_label = "Legacy"

    def draw(self, _context):
        layout = self.layout

        layout.operator("mesh.bevel", text="Bevel Edges", icon="BEVEL").affect = 'EDGES'

        layout.separator()

        layout.operator("transform.edge_slide", icon="SLIDE_EDGE")
        props = layout.operator("mesh.loopcut_slide", icon="LOOP_CUT_AND_SLIDE")
        props.TRANSFORM_OT_edge_slide.release_confirm = False
        layout.operator("mesh.offset_edge_loops_slide", icon="OFFSET_EDGE_SLIDE")


class VIEW3D_MT_edit_mesh_faces_data(Menu):
    bl_label = "Face Data"

    def draw(self, _context):
        layout = self.layout

        with_freestyle = bpy.app.build_options.freestyle

        layout.operator_context = 'INVOKE_REGION_WIN'

        layout.operator("mesh.colors_rotate", icon="ROTATE_COLORS")
        layout.operator("mesh.colors_reverse", icon="REVERSE_COLORS")

        layout.separator()

        layout.operator("mesh.uvs_rotate", icon="ROTATE_UVS")
        layout.operator("mesh.uvs_reverse", icon="REVERSE_UVS")

        layout.separator()

        layout.operator("mesh.flip_quad_tessellation")

        if with_freestyle:
            layout.separator()
            layout.operator("mesh.mark_freestyle_face", icon="MARKFSFACE").clear = False
            layout.operator("mesh.mark_freestyle_face", text="Clear Freestyle Face", icon="CLEARFSFACE").clear = True


class VIEW3D_MT_edit_mesh_faces(Menu):
    bl_label = "Face"
    bl_idname = "VIEW3D_MT_edit_mesh_faces"

    def draw(self, context):
        allow_navigation = getattr(
            context.window_manager.keyconfigs.active.preferences,
            "use_transform_navigation",
            False)

        layout = self.layout

        layout.operator_context = 'INVOKE_REGION_WIN'

        layout.menu("VIEW3D_MT_edit_mesh_faces_legacy")

        layout.operator("mesh.poke", icon="POKEFACES")
        layout.operator("view3d.edit_mesh_extrude_move_normal",
                        text="Extrude Faces", icon='EXTRUDE_REGION').allow_navigation = allow_navigation
        layout.operator("view3d.edit_mesh_extrude_move_shrink_fatten",
                        text="Extrude Faces Along Normals", icon='EXTRUDE_REGION').allow_navigation = allow_navigation
        layout.operator(
            "mesh.extrude_faces_move",
            text="Extrude Individual Faces", icon='EXTRUDE_REGION').TRANSFORM_OT_shrink_fatten.allow_navigation = allow_navigation

        layout.separator()

        props = layout.operator("mesh.quads_convert_to_tris", icon="TRIANGULATE")
        props.quad_method = props.ngon_method = 'BEAUTY'
        layout.operator("mesh.tris_convert_to_quads", icon="TRISTOQUADS")
        layout.operator("mesh.solidify", text="Solidify Faces", icon="SOLIDIFY")
        layout.operator("mesh.wireframe", icon="WIREFRAME")

        layout.separator()

        layout.operator("mesh.fill", icon="FILL")
        layout.operator("mesh.fill_grid", icon="GRIDFILL")
        layout.operator("mesh.beautify_fill", icon="BEAUTIFY")

        layout.separator()

        layout.operator("mesh.intersect", icon="INTERSECT")
        layout.operator("mesh.intersect_boolean", icon="BOOLEAN_INTERSECT")

        layout.separator()

        layout.operator("mesh.face_split_by_edges", icon="SPLITBYEDGES")

        layout.separator()

        layout.menu("VIEW3D_MT_edit_mesh_faces_data")


class VIEW3D_MT_edit_mesh_faces_legacy(Menu):
    bl_label = "Legacy"

    def draw(self, context):

        # bfa - checking if in edit mode and in wich select mode we are.
        # We need to check for all three select modes, or the menu remains empty.
        # See also the specials menu
        def count_selected_items_for_objects_in_mode():
            selected_verts_len = 0
            selected_edges_len = 0
            selected_faces_len = 0
            for ob in context.objects_in_mode_unique_data:
                v, e, f = ob.data.count_selected_items()
                selected_verts_len += v
                selected_edges_len += e
                selected_faces_len += f
            return (selected_verts_len, selected_edges_len, selected_faces_len)

        is_vert_mode, is_edge_mode, is_face_mode = context.tool_settings.mesh_select_mode
        selected_verts_len, selected_edges_len, selected_faces_len = count_selected_items_for_objects_in_mode()

        del count_selected_items_for_objects_in_mode

        layout = self.layout

        layout.operator("mesh.inset", icon="INSET_FACES")

        # bfa - we need the check, or BFA will crash at this operator
        if selected_faces_len >= 2:
            layout.operator("mesh.bridge_edge_loops", text="Bridge Faces", icon="BRIDGE_EDGELOOPS")


class VIEW3D_MT_edit_mesh_normals_select_strength(Menu):
    bl_label = "Select by Face Strength"

    def draw(self, _context):
        layout = self.layout

        props = layout.operator("mesh.mod_weighted_strength", text="Weak", icon='FACESEL')
        props.set = False
        props.face_strength = 'WEAK'

        props = layout.operator("mesh.mod_weighted_strength", text="Medium", icon='FACESEL')
        props.set = False
        props.face_strength = 'MEDIUM'

        props = layout.operator("mesh.mod_weighted_strength", text="Strong", icon='FACESEL')
        props.set = False
        props.face_strength = 'STRONG'


class VIEW3D_MT_edit_mesh_normals_set_strength(Menu):
    bl_label = "Set Face Strength"

    def draw(self, _context):
        layout = self.layout

        props = layout.operator("mesh.mod_weighted_strength", text="Weak", icon='NORMAL_SETSTRENGTH')
        props.set = True
        props.face_strength = 'WEAK'

        props = layout.operator("mesh.mod_weighted_strength", text="Medium", icon='NORMAL_SETSTRENGTH')
        props.set = True
        props.face_strength = 'MEDIUM'

        props = layout.operator("mesh.mod_weighted_strength", text="Strong", icon='NORMAL_SETSTRENGTH')
        props.set = True
        props.face_strength = 'STRONG'


class VIEW3D_MT_edit_mesh_normals_average(Menu):
    bl_label = "Average"

    def draw(self, _context):
        layout = self.layout

        layout.operator("mesh.average_normals", text="Custom Normal",
                        icon="NORMAL_AVERAGE").average_type = 'CUSTOM_NORMAL'
        layout.operator("mesh.average_normals", text="Face Area", icon="NORMAL_AVERAGE").average_type = 'FACE_AREA'
        layout.operator("mesh.average_normals", text="Corner Angle",
                        icon="NORMAL_AVERAGE").average_type = 'CORNER_ANGLE'


class VIEW3D_MT_edit_mesh_normals(Menu):
    bl_label = "Normals"

    def draw(self, _context):
        layout = self.layout

        layout.operator(
            "mesh.normals_make_consistent",
            text="Recalculate Outside",
            icon='RECALC_NORMALS').inside = False
        layout.operator(
            "mesh.normals_make_consistent",
            text="Recalculate Inside",
            icon='RECALC_NORMALS_INSIDE').inside = True
        layout.operator("mesh.flip_normals", text="Flip", icon='FLIP_NORMALS')

        layout.separator()

        layout.operator("mesh.set_normals_from_faces", text="Set from Faces", icon='SET_FROM_FACES')

        layout.operator_context = 'INVOKE_REGION_WIN'
        layout.operator("transform.rotate_normal", text="Rotate", icon="NORMAL_ROTATE")
        layout.operator("mesh.point_normals", text="Point normals to target", icon="NORMAL_TARGET")

        layout.operator_context = 'EXEC_REGION_WIN'
        layout.operator("mesh.merge_normals", text="Merge", icon="MERGE")
        layout.operator("mesh.split_normals", text="Split", icon="SPLIT")
        layout.menu("VIEW3D_MT_edit_mesh_normals_average", text="Average")

        layout.separator()

        layout.operator("mesh.normals_tools", text="Copy Vectors", icon="COPYDOWN").mode = 'COPY'
        layout.operator("mesh.normals_tools", text="Paste Vectors", icon="PASTEDOWN").mode = 'PASTE'

        layout.operator("mesh.smooth_normals", text="Smooth Vectors", icon="NORMAL_SMOOTH")
        layout.operator("mesh.normals_tools", text="Reset Vectors", icon="RESET").mode = 'RESET'

        layout.separator()

        layout.menu("VIEW3D_MT_edit_mesh_normals_select_strength", icon="HAND")
        layout.menu("VIEW3D_MT_edit_mesh_normals_set_strength", icon="MESH_PLANE")


class VIEW3D_MT_edit_mesh_shading(Menu):
    bl_label = "Shading"

    def draw(self, _context):
        layout = self.layout

        layout.operator("mesh.faces_shade_smooth", icon='SHADING_SMOOTH')
        layout.operator("mesh.faces_shade_flat", icon='SHADING_FLAT')

        layout.separator()

        layout.operator("mesh.mark_sharp", text="Smooth Edges", icon='SHADING_EDGE_SMOOTH').clear = True
        layout.operator("mesh.mark_sharp", text="Sharp Edges", icon='SHADING_EDGE_SHARP')

        layout.separator()

        props = layout.operator("mesh.mark_sharp", text="Smooth Vertices", icon='SHADING_VERT_SMOOTH')
        props.use_verts = True
        props.clear = True

        layout.operator("mesh.mark_sharp", text="Sharp Vertices", icon='SHADING_VERT_SHARP').use_verts = True


class VIEW3D_MT_edit_mesh_weights(Menu):
    bl_label = "Weights"

    def draw(self, _context):
        VIEW3D_MT_paint_weight.draw_generic(self.layout, is_editmode=True)


class VIEW3D_MT_edit_mesh_clean(Menu):
    bl_label = "Clean Up"

    def draw(self, _context):
        layout = self.layout

        layout.operator("mesh.delete_loose", icon="DELETE")

        layout.separator()

        layout.operator("mesh.decimate", icon="DECIMATE")
        layout.operator("mesh.dissolve_degenerate", icon="DEGENERATE_DISSOLVE")
        layout.operator("mesh.dissolve_limited", icon='DISSOLVE_LIMITED')
        layout.operator("mesh.face_make_planar", icon="MAKE_PLANAR")

        layout.separator()

        layout.operator("mesh.vert_connect_nonplanar", icon="SPLIT_NONPLANAR")
        layout.operator("mesh.vert_connect_concave", icon="SPLIT_CONCAVE")
        layout.operator("mesh.fill_holes", icon="FILL_HOLE")


class VIEW3D_MT_edit_mesh_delete(Menu):
    bl_label = "Delete"

    def draw(self, _context):
        layout = self.layout

        layout.operator_enum("mesh.delete", "type")

        layout.separator()

        layout.operator("mesh.delete_edgeloop", text="Edge Loops", icon="DELETE")


class VIEW3D_MT_edit_mesh_dissolve(Menu):
    bl_label = "Dissolve"

    def draw(self, context):
        layout = self.layout

        layout.operator("mesh.dissolve_verts", icon='DISSOLVE_VERTS')
        layout.operator("mesh.dissolve_edges", icon='DISSOLVE_EDGES')
        layout.operator("mesh.dissolve_faces", icon='DISSOLVE_FACES')

        layout.separator()

        layout.operator("mesh.dissolve_limited", icon='DISSOLVE_LIMITED')
        layout.operator("mesh.dissolve_mode", icon='DISSOLVE_SELECTION')

        layout.separator()

        layout.operator("mesh.edge_collapse", icon='EDGE_COLLAPSE')


class VIEW3D_MT_edit_mesh_merge(Menu):
    bl_label = "Merge"

    def draw(self, _context):
        layout = self.layout

        layout.operator_enum("mesh.merge", "type")

        layout.separator()

        layout.operator("mesh.remove_doubles", text="By Distance", icon="REMOVE_DOUBLES")


class VIEW3D_MT_edit_mesh_split(Menu):
    bl_label = "Split"

    def draw(self, _context):
        layout = self.layout

        layout.operator("mesh.split", text="Selection", icon="SPLIT")

        layout.separator()

        layout.operator_enum("mesh.edge_split", "type")


class VIEW3D_MT_edit_mesh_showhide(Menu):
    bl_label = "Show/Hide"

    def draw(self, context):
        layout = self.layout

        layout.operator("mesh.reveal", text="Show Hidden", icon="HIDE_OFF")
        layout.operator("mesh.hide", text="Hide Selected", icon="HIDE_ON").unselected = False
        layout.operator("mesh.hide", text="Hide Unselected", icon="HIDE_UNSELECTED").unselected = True


class VIEW3D_MT_edit_gpencil_delete(Menu):
    bl_label = "Delete"

    def draw(self, _context):
        layout = self.layout

        layout.operator_enum("gpencil.delete", "type")

        layout.separator()

        layout.operator("gpencil.delete", text="Delete Active Keyframe (Active Layer)", icon='DELETE').type = 'FRAME'
        layout.operator("gpencil.active_frames_delete_all", text="Delete Active Keyframes (All Layers)", icon='DELETE')


class VIEW3D_MT_sculpt_gpencil_copy(Menu):
    bl_label = "Copy"

    def draw(self, _context):
        layout = self.layout

        layout.operator("gpencil.copy", text="Copy", icon='COPYDOWN')


# Edit Curve
# draw_curve is used by VIEW3D_MT_edit_curve and VIEW3D_MT_edit_surface


def draw_curve(self, _context):
    layout = self.layout

    edit_object = _context.edit_object

    layout.menu("VIEW3D_MT_transform")
    layout.menu("VIEW3D_MT_mirror")
    layout.menu("VIEW3D_MT_snap")

    layout.separator()

    if edit_object.type == 'SURFACE':
        layout.operator("curve.spin", icon='SPIN')
    layout.operator("curve.duplicate_move", text="Duplicate", icon="DUPLICATE")

    layout.separator()

    layout.operator("curve.split", icon="SPLIT")
    layout.operator("curve.separate", icon="SEPARATE")

    layout.separator()

    layout.operator("curve.cyclic_toggle", icon='TOGGLE_CYCLIC')
    if edit_object.type == 'CURVE':
        layout.operator("curve.decimate", icon="DECIMATE")
        layout.operator_menu_enum("curve.spline_type_set", "type")

    layout.separator()

    if edit_object.type == 'CURVE':
        layout.operator("transform.tilt", icon="TILT")
        layout.operator("curve.tilt_clear", icon="CLEAR_TILT")

    layout.separator()

    if edit_object.type == 'CURVE':
        layout.menu("VIEW3D_MT_edit_curve_handle_type_set")
        layout.operator("curve.normals_make_consistent", icon='RECALC_NORMALS')

    layout.separator()

    layout.menu("VIEW3D_MT_edit_curve_showhide")

    layout.separator()

    layout.menu("VIEW3D_MT_edit_curve_delete")
    if edit_object.type == 'CURVE':
        layout.operator("curve.dissolve_verts", icon='DISSOLVE_VERTS')


class VIEW3D_MT_edit_curve(Menu):
    bl_label = "Curve"

    draw = draw_curve


class VIEW3D_MT_edit_curve_ctrlpoints(Menu):
    bl_label = "Control Points"

    def draw(self, context):
        layout = self.layout

        edit_object = context.edit_object

        if edit_object.type in {'CURVE', 'SURFACE'}:
            layout.operator("curve.extrude_move", text="Extrude Curve", icon='EXTRUDE_REGION')
            layout.operator("curve.vertex_add", icon='EXTRUDE_REGION')

            layout.separator()

            layout.operator("curve.make_segment", icon="MAKE_CURVESEGMENT")

            layout.separator()

            if edit_object.type == 'CURVE':
                layout.operator("transform.tilt", icon='TILT')
                layout.operator("curve.tilt_clear", icon="CLEAR_TILT")

                layout.separator()

                layout.menu("VIEW3D_MT_edit_curve_handle_type_set")
                layout.operator("curve.normals_make_consistent", icon='RECALC_NORMALS')

                layout.separator()

            layout.operator("curve.smooth", icon='PARTICLEBRUSH_SMOOTH')
            if edit_object.type == 'CURVE':
                layout.operator("curve.smooth_weight", icon="SMOOTH_WEIGHT")
                layout.operator("curve.smooth_radius", icon="SMOOTH_RADIUS")
                layout.operator("curve.smooth_tilt", icon="SMOOTH_TILT")

            layout.separator()

        layout.menu("VIEW3D_MT_hook")

        layout.separator()

        layout.operator("object.vertex_parent_set", icon="VERTEX_PARENT")


class VIEW3D_MT_edit_curve_handle_type_set(Menu):
    bl_label = "Set Handle Type"

    def draw(self, context):
        layout = self.layout

        layout.operator("curve.handle_type_set", icon='HANDLE_AUTO', text="Automatic").type = 'AUTOMATIC'
        layout.operator("curve.handle_type_set", icon='HANDLE_VECTOR', text="Vector").type = 'VECTOR'
        layout.operator("curve.handle_type_set", icon='HANDLE_ALIGNED', text="Aligned").type = 'ALIGNED'
        layout.operator("curve.handle_type_set", icon='HANDLE_FREE', text="Free").type = 'FREE_ALIGN'

        layout.separator()

        layout.operator("curve.handle_type_set", icon='HANDLE_FREE',
                        text="Toggle Free / Aligned").type = 'TOGGLE_FREE_ALIGN'


class VIEW3D_MT_edit_curve_segments(Menu):
    bl_label = "Segments"

    def draw(self, _context):
        layout = self.layout

        layout.operator("curve.subdivide", icon='SUBDIVIDE_EDGES')
        layout.operator("curve.switch_direction", icon='SWITCH_DIRECTION')


class VIEW3D_MT_edit_curve_context_menu(Menu):
    bl_label = "Curve Context Menu"

    def draw(self, _context):
        # TODO(campbell): match mesh vertex menu.

        layout = self.layout

        layout.operator_context = 'INVOKE_DEFAULT'

        # Add
        layout.operator("curve.subdivide", icon='SUBDIVIDE_EDGES')
        layout.operator("curve.extrude_move", text="Extrude Curve", icon='EXTRUDE_REGION')
        layout.operator("curve.make_segment", icon="MAKE_CURVESEGMENT")
        layout.operator("curve.duplicate_move", text="Duplicate", icon="DUPLICATE")

        layout.separator()

        # Transform
        layout.operator("transform.transform", text="Radius", icon='SHRINK_FATTEN').mode = 'CURVE_SHRINKFATTEN'
        layout.operator("transform.tilt", icon='TILT')
        layout.operator("curve.tilt_clear", icon="CLEAR_TILT")
        layout.operator("curve.smooth", icon='PARTICLEBRUSH_SMOOTH')
        layout.operator("curve.smooth_tilt", icon="SMOOTH_TILT")
        layout.operator("curve.smooth_radius", icon="SMOOTH_RADIUS")

        layout.separator()

        layout.menu("VIEW3D_MT_mirror")
        layout.menu("VIEW3D_MT_snap")

        layout.separator()

        # Modify
        layout.operator_menu_enum("curve.spline_type_set", "type")
        layout.operator_menu_enum("curve.handle_type_set", "type")
        layout.operator("curve.cyclic_toggle", icon='TOGGLE_CYCLIC')
        layout.operator("curve.switch_direction", icon='SWITCH_DIRECTION')

        layout.separator()

        layout.operator("curve.normals_make_consistent", icon='RECALC_NORMALS')
        layout.operator("curve.spline_weight_set", icon="MOD_VERTEX_WEIGHT")
        layout.operator("curve.radius_set", icon="RADIUS")

        layout.separator()

        # Remove
        layout.operator("curve.split", icon="SPLIT")
        layout.operator("curve.decimate", icon="DECIMATE")
        layout.operator("curve.separate", icon="SEPARATE")
        layout.operator("curve.dissolve_verts", icon='DISSOLVE_VERTS')
        layout.operator("curve.delete", text="Delete Segment", icon="DELETE").type = 'SEGMENT'
        layout.operator("curve.delete", text="Delete Point", icon="DELETE").type = 'VERT'


class VIEW3D_MT_edit_curve_delete(Menu):
    bl_label = "Delete"

    def draw(self, _context):
        layout = self.layout

        layout.operator("curve.delete", text="Vertices", icon="DELETE").type = 'VERT'
        layout.operator("curve.delete", text="Segment", icon="DELETE").type = 'SEGMENT'


class VIEW3D_MT_edit_curve_showhide(Menu):
    bl_label = "Show/Hide"

    def draw(self, context):
        layout = self.layout

        layout.operator("curve.reveal", text="Show Hidden", icon="HIDE_OFF")
        layout.operator("curve.hide", text="Hide Selected", icon="HIDE_ON").unselected = False
        layout.operator("curve.hide", text="Hide Unselected", icon="HIDE_UNSELECTED").unselected = True


class VIEW3D_MT_edit_surface(Menu):
    bl_label = "Surface"

    draw = draw_curve


class VIEW3D_MT_edit_font_chars(Menu):
    bl_label = "Special Characters"

    def draw(self, _context):
        layout = self.layout

        layout.operator("font.text_insert", text="Copyright", icon="COPYRIGHT").text = "\u00A9"
        layout.operator("font.text_insert", text="Registered Trademark", icon="TRADEMARK").text = "\u00AE"

        layout.separator()

        layout.operator("font.text_insert", text="Degree Sign", icon="DEGREE").text = "\u00B0"
        layout.operator("font.text_insert", text="Multiplication Sign", icon="MULTIPLICATION").text = "\u00D7"
        layout.operator("font.text_insert", text="Circle", icon="CIRCLE").text = "\u008A"

        layout.separator()

        layout.operator("font.text_insert", text="Superscript 1", icon="SUPER_ONE").text = "\u00B9"
        layout.operator("font.text_insert", text="Superscript 2", icon="SUPER_TWO").text = "\u00B2"
        layout.operator("font.text_insert", text="Superscript 3", icon="SUPER_THREE").text = "\u00B3"

        layout.separator()

        layout.operator("font.text_insert", text="Double >>", icon="DOUBLE_RIGHT").text = "\u00BB"
        layout.operator("font.text_insert", text="Double <<", icon="DOUBLE_LEFT").text = "\u00AB"
        layout.operator("font.text_insert", text="Promillage", icon="PROMILLE").text = "\u2030"

        layout.separator()

        layout.operator("font.text_insert", text="Dutch Florin", icon="DUTCH_FLORIN").text = "\u00A4"
        layout.operator("font.text_insert", text="British Pound", icon="POUND").text = "\u00A3"
        layout.operator("font.text_insert", text="Japanese Yen", icon="YEN").text = "\u00A5"

        layout.separator()

        layout.operator("font.text_insert", text="German S", icon="GERMAN_S").text = "\u00DF"
        layout.operator("font.text_insert", text="Spanish Question Mark", icon="SPANISH_QUESTION").text = "\u00BF"
        layout.operator("font.text_insert", text="Spanish Exclamation Mark", icon="SPANISH_EXCLAMATION").text = "\u00A1"


class VIEW3D_MT_edit_font_kerning(Menu):
    bl_label = "Kerning"

    def draw(self, context):
        layout = self.layout

        ob = context.active_object
        text = ob.data
        kerning = text.edit_format.kerning

        layout.operator("font.change_spacing", text="Decrease Kerning", icon="DECREASE_KERNING").delta = -1.0
        layout.operator("font.change_spacing", text="Increase Kerning", icon="INCREASE_KERNING").delta = 1.0
        layout.operator("font.change_spacing", text="Reset Kerning", icon="RESET").delta = -kerning


class VIEW3D_MT_edit_font_move(Menu):
    bl_label = "Move Cursor"

    def draw(self, _context):
        layout = self.layout

        layout.operator_enum("font.move", "type")


class VIEW3D_MT_edit_font_delete(Menu):
    bl_label = "Delete"

    def draw(self, _context):
        layout = self.layout

        layout.operator("font.delete", text="Previous Character", icon="DELETE").type = 'PREVIOUS_CHARACTER'
        layout.operator("font.delete", text="Next Character", icon="DELETE").type = 'NEXT_CHARACTER'
        layout.operator("font.delete", text="Previous Word", icon="DELETE").type = 'PREVIOUS_WORD'
        layout.operator("font.delete", text="Next Word", icon="DELETE").type = 'NEXT_WORD'


class VIEW3D_MT_edit_font(Menu):
    bl_label = "Text"

    def draw(self, _context):
        layout = self.layout

        layout.operator("font.text_cut", text="Cut", icon="CUT")
        layout.operator("font.text_copy", text="Copy", icon='COPYDOWN')
        layout.operator("font.text_paste", text="Paste", icon='PASTEDOWN')

        layout.separator()

        layout.operator("font.text_paste_from_file", icon='PASTEDOWN')

        layout.separator()

        layout.operator("font.case_set", text="To Uppercase", icon="SET_UPPERCASE").case = 'UPPER'
        layout.operator("font.case_set", text="To Lowercase", icon="SET_LOWERCASE").case = 'LOWER'

        layout.separator()

        layout.menu("VIEW3D_MT_edit_font_chars")
        layout.menu("VIEW3D_MT_edit_font_move")

        layout.separator()

        layout.operator("font.style_toggle", text="Toggle Bold", icon='BOLD').style = 'BOLD'
        layout.operator("font.style_toggle", text="Toggle Italic", icon='ITALIC').style = 'ITALIC'
        layout.operator("font.style_toggle", text="Toggle Underline", icon='UNDERLINE').style = 'UNDERLINE'
        layout.operator("font.style_toggle", text="Toggle Small Caps", icon='SMALL_CAPS').style = 'SMALL_CAPS'

        layout.menu("VIEW3D_MT_edit_font_kerning")

        layout.separator()

        layout.menu("VIEW3D_MT_edit_font_delete")


class VIEW3D_MT_edit_font_context_menu(Menu):
    bl_label = "Text Context Menu"

    def draw(self, _context):
        layout = self.layout

        layout.operator_context = 'INVOKE_DEFAULT'

        layout.operator("font.text_cut", text="Cut", icon="CUT")
        layout.operator("font.text_copy", text="Copy", icon='COPYDOWN')
        layout.operator("font.text_paste", text="Paste", icon='PASTEDOWN')

        layout.separator()

        layout.operator("font.select_all", icon="SELECT_ALL")

        layout.separator()

        layout.menu("VIEW3D_MT_edit_font")


class VIEW3D_MT_edit_meta(Menu):
    bl_label = "Metaball"

    def draw(self, _context):
        layout = self.layout

        layout.menu("VIEW3D_MT_transform")
        layout.menu("VIEW3D_MT_mirror")
        layout.menu("VIEW3D_MT_snap")

        layout.separator()

        layout.operator("mball.duplicate_metaelems", text="Duplicate", icon="DUPLICATE")

        layout.separator()

        layout.menu("VIEW3D_MT_edit_meta_showhide")

        layout.operator_context = 'EXEC_REGION_WIN'
        layout.operator("mball.delete_metaelems", text="Delete", icon="DELETE")


class VIEW3D_MT_edit_meta_showhide(Menu):
    bl_label = "Show/Hide"

    def draw(self, _context):
        layout = self.layout

        layout.operator("mball.reveal_metaelems", text="Show Hidden", icon="HIDE_OFF")
        layout.operator("mball.hide_metaelems", text="Hide Selected", icon="HIDE_ON").unselected = False
        layout.operator("mball.hide_metaelems", text="Hide Unselected", icon="HIDE_UNSELECTED").unselected = True


class VIEW3D_MT_edit_lattice(Menu):
    bl_label = "Lattice"

    def draw(self, _context):
        layout = self.layout

        layout.menu("VIEW3D_MT_transform")
        layout.menu("VIEW3D_MT_mirror")
        layout.menu("VIEW3D_MT_snap")
        layout.menu("VIEW3D_MT_edit_lattice_flip")

        layout.separator()

        layout.operator("lattice.make_regular", icon='MAKE_REGULAR')

        layout.menu("VIEW3D_MT_hook")

        layout.separator()

        layout.operator("object.vertex_parent_set", icon="VERTEX_PARENT")


class VIEW3D_MT_edit_lattice_flip(Menu):
    bl_label = "Flip"

    def draw(self, context):
        layout = self.layout

        layout.operator("lattice.flip", text=" U (X) axis", icon="FLIP_X").axis = 'U'
        layout.operator("lattice.flip", text=" V (Y) axis", icon="FLIP_Y").axis = 'V'
        layout.operator("lattice.flip", text=" W (Z) axis", icon="FLIP_Z").axis = 'W'


class VIEW3D_MT_edit_armature(Menu):
    bl_label = "Armature"

    def draw(self, context):
        layout = self.layout

        edit_object = context.edit_object
        arm = edit_object.data

        layout.menu("VIEW3D_MT_transform_armature")
        layout.menu("VIEW3D_MT_mirror")
        layout.menu("VIEW3D_MT_snap")

        layout.separator()

        layout.menu("VIEW3D_MT_edit_armature_roll")

        layout.operator("transform.transform", text="Set Bone Roll", icon="SET_ROLL").mode = 'BONE_ROLL'
        layout.operator("armature.roll_clear", text="Clear Bone Roll", icon="CLEAR_ROLL")

        layout.separator()

        layout.operator("armature.extrude_move", icon='EXTRUDE_REGION')
        layout.operator("armature.click_extrude", icon='EXTRUDE_REGION')

        if arm.use_mirror_x:
            layout.operator("armature.extrude_forked", icon="EXTRUDE_REGION")

        layout.operator("armature.duplicate_move", icon="DUPLICATE")
        layout.operator("armature.fill", icon="FILLBETWEEN")

        layout.separator()

        layout.operator("armature.split", icon="SPLIT")
        layout.operator("armature.separate", icon="SEPARATE")
        layout.operator("armature.symmetrize", icon="SYMMETRIZE")

        layout.separator()

        layout.operator("armature.subdivide", text="Subdivide", icon='SUBDIVIDE_EDGES')
        layout.operator("armature.switch_direction", text="Switch Direction", icon="SWITCH_DIRECTION")

        layout.separator()

        layout.menu("VIEW3D_MT_edit_armature_names")

        layout.separator()

        layout.operator_context = 'INVOKE_REGION_WIN'
        layout.operator("armature.armature_layers", icon="LAYER")
        layout.operator("armature.bone_layers", icon="BONE_LAYER")

        layout.separator()

        layout.operator_context = 'EXEC_REGION_WIN'
        layout.operator("armature.parent_set", text="Make Parent", icon='PARENT_SET')
        layout.operator("armature.parent_clear", text="Clear Parent", icon='PARENT_CLEAR')

        layout.separator()

        layout.menu("VIEW3D_MT_bone_options_toggle", text="Bone Settings")
        layout.menu("VIEW3D_MT_armature_showhide")  # bfa - the new show hide menu with split tooltip

        layout.separator()

        layout.operator("armature.delete", icon="DELETE")
        layout.operator("armature.dissolve", icon="DELETE")


class VIEW3D_MT_armature_showhide(Menu):
    bl_label = "Show/Hide"

    def draw(self, context):
        layout = self.layout

        layout.operator("armature.reveal", text="Show Hidden", icon="HIDE_OFF")
        layout.operator("armature.hide", text="Hide Selected", icon="HIDE_ON").unselected = False
        layout.operator("armature.hide", text="Hide Unselected", icon="HIDE_UNSELECTED").unselected = True


class VIEW3D_MT_armature_context_menu(Menu):
    bl_label = "Armature Context Menu"

    def draw(self, context):
        layout = self.layout

        edit_object = context.edit_object
        arm = edit_object.data

        layout.operator_context = 'INVOKE_REGION_WIN'

        # Add
        layout.operator("armature.subdivide", text="Subdivide", icon="SUBDIVIDE_EDGES")
        layout.operator("armature.duplicate_move", text="Duplicate", icon="DUPLICATE")
        layout.operator("armature.extrude_move", icon='EXTRUDE_REGION')
        if arm.use_mirror_x:
            layout.operator("armature.extrude_forked", icon='EXTRUDE_REGION')

        layout.separator()

        layout.operator("armature.fill", icon="FILLBETWEEN")

        layout.separator()

        # Modify
        layout.menu("VIEW3D_MT_mirror")
        layout.menu("VIEW3D_MT_snap")
        layout.operator("armature.switch_direction", text="Switch Direction", icon="SWITCH_DIRECTION")
        layout.operator("armature.symmetrize", icon="SYMMETRIZE")
        layout.menu("VIEW3D_MT_edit_armature_names")

        layout.separator()

        layout.operator("armature.parent_set", text="Make Parent", icon='PARENT_SET')
        layout.operator("armature.parent_clear", text="Clear Parent", icon='PARENT_CLEAR')

        layout.separator()

        # Remove
        layout.operator("armature.split", icon="SPLIT")
        layout.operator("armature.separate", icon="SEPARATE")
        layout.operator("armature.dissolve", icon="DELETE")
        layout.operator("armature.delete", icon="DELETE")


class VIEW3D_MT_edit_armature_names(Menu):
    bl_label = "Names"

    def draw(self, _context):
        layout = self.layout

        layout.operator_context = 'EXEC_REGION_WIN'
        layout.operator("armature.autoside_names", text="Auto-Name Left/Right", icon="RENAME_X").type = 'XAXIS'
        layout.operator("armature.autoside_names", text="Auto-Name Front/Back", icon="RENAME_Y").type = 'YAXIS'
        layout.operator("armature.autoside_names", text="Auto-Name Top/Bottom", icon="RENAME_Z").type = 'ZAXIS'
        layout.operator("armature.flip_names", text="Flip Names", icon="FLIP")


class VIEW3D_MT_edit_armature_roll(Menu):
    bl_label = "Recalculate Bone Roll"

    def draw(self, _context):
        layout = self.layout

        layout.label(text="- Positive: -")
        layout.operator("armature.calculate_roll", text="Local + X Tangent", icon="ROLL_X_TANG_POS").type = 'POS_X'
        layout.operator("armature.calculate_roll", text="Local + Z Tangent", icon="ROLL_Z_TANG_POS").type = 'POS_Z'
        layout.operator("armature.calculate_roll", text="Global + X Axis", icon="ROLL_X_POS").type = 'GLOBAL_POS_X'
        layout.operator("armature.calculate_roll", text="Global + Y Axis", icon="ROLL_Y_POS").type = 'GLOBAL_POS_Y'
        layout.operator("armature.calculate_roll", text="Global + Z Axis", icon="ROLL_Z_POS").type = 'GLOBAL_POS_Z'
        layout.label(text="- Negative: -")
        layout.operator("armature.calculate_roll", text="Local - X Tangent", icon="ROLL_X_TANG_NEG").type = 'NEG_X'
        layout.operator("armature.calculate_roll", text="Local - Z Tangent", icon="ROLL_Z_TANG_NEG").type = 'NEG_Z'
        layout.operator("armature.calculate_roll", text="Global - X Axis", icon="ROLL_X_NEG").type = 'GLOBAL_NEG_X'
        layout.operator("armature.calculate_roll", text="Global - Y Axis", icon="ROLL_Y_NEG").type = 'GLOBAL_NEG_Y'
        layout.operator("armature.calculate_roll", text="Global - Z Axis", icon="ROLL_Z_NEG").type = 'GLOBAL_NEG_Z'
        layout.label(text="- Other: -")
        layout.operator("armature.calculate_roll", text="Active Bone", icon="BONE_DATA").type = 'ACTIVE'
        layout.operator("armature.calculate_roll", text="View Axis", icon="MANIPUL").type = 'VIEW'
        layout.operator("armature.calculate_roll", text="Cursor", icon="CURSOR").type = 'CURSOR'

# bfa - not functional in the BFA keymap. But menu class remains for the Blender keymap. DO NOT DELETE!


class VIEW3D_MT_edit_armature_delete(Menu):
    bl_label = "Delete"

    def draw(self, _context):
        layout = self.layout
        layout.operator_context = 'EXEC_AREA'

        layout.operator("armature.delete", text="Bones", icon="DELETE")

        layout.separator()

        layout.operator("armature.dissolve", text="Dissolve Bones", icon="DELETE")


# ********** Grease Pencil menus **********
class VIEW3D_MT_gpencil_autoweights(Menu):
    bl_label = "Generate Weights"

    def draw(self, _context):
        layout = self.layout
        layout.operator("gpencil.generate_weights", text="With Empty Groups", icon="PARTICLEBRUSH_WEIGHT").mode = 'NAME'
        layout.operator(
            "gpencil.generate_weights",
            text="With Automatic Weights",
            icon="PARTICLEBRUSH_WEIGHT").mode = 'AUTO'


class VIEW3D_MT_gpencil_simplify(Menu):
    bl_label = "Simplify"

    def draw(self, _context):
        layout = self.layout
        layout.operator("gpencil.stroke_simplify_fixed", text="Fixed", icon="MOD_SIMPLIFY")
        layout.operator("gpencil.stroke_simplify", text="Adaptative", icon="SIMPLIFY_ADAPTIVE")
        layout.operator("gpencil.stroke_sample", text="Sample", icon="SIMPLIFY_SAMPLE")


class VIEW3D_MT_draw_gpencil(Menu):
    bl_label = "Draw"

    def draw(self, _context):

        layout = self.layout

        layout.menu("GPENCIL_MT_layer_active", text="Active Layer")

        layout.separator()

        layout.operator("gpencil.interpolate", text="Interpolate", icon="INTERPOLATE")#BFA - merge edit
        layout.operator("gpencil.interpolate_sequence", text="Interpolate Sequence", icon="SEQUENCE")

        layout.separator()

        layout.menu("VIEW3D_MT_gpencil_animation")

        layout.separator()

        layout.menu("VIEW3D_MT_edit_gpencil_showhide")
        layout.menu("GPENCIL_MT_cleanup")


class VIEW3D_MT_edit_gpencil_showhide(Menu):
    bl_label = "Show/Hide"

    def draw(self, _context):
        layout = self.layout

        layout.operator("gpencil.reveal", text="Show All Layers", icon="HIDE_OFF")

        layout.separator()

        layout.operator("gpencil.hide", text="Hide Active Layer", icon="HIDE_ON").unselected = False
        layout.operator("gpencil.hide", text="Hide Inactive Layers", icon="HIDE_UNSELECTED").unselected = True


class VIEW3D_MT_assign_material(Menu):
    bl_label = "Assign Material"

    def draw(self, context):
        layout = self.layout
        ob = context.active_object
        mat_active = ob.active_material

        for slot in ob.material_slots:
            mat = slot.material
            if mat:
                layout.operator("gpencil.stroke_change_color", text=mat.name,
                                icon='LAYER_ACTIVE' if mat == mat_active else 'BLANK1').material = mat.name


class VIEW3D_MT_edit_gpencil(Menu):
    bl_label = "Grease Pencil"

    def draw(self, _context):
        layout = self.layout

        #layout.menu("VIEW3D_MT_edit_gpencil_transform_legacy")
        layout.menu("VIEW3D_MT_edit_gpencil_transform")
        layout.menu("VIEW3D_MT_mirror")
        layout.menu("GPENCIL_MT_snap")

        layout.separator()

        layout.menu("GPENCIL_MT_layer_active", text="Active Layer")

        layout.separator()

        layout.menu("VIEW3D_MT_gpencil_animation")
        layout.operator("gpencil.interpolate_sequence", text="Interpolate Sequence", icon="SEQUENCE")

        layout.separator()

        layout.operator("gpencil.duplicate_move", text="Duplicate", icon="DUPLICATE")
        layout.operator("gpencil.frame_duplicate", text="Duplicate Active Frame", icon="DUPLICATE")
        layout.operator(
            "gpencil.frame_duplicate",
            text="Duplicate Active Frame All Layers",
            icon="DUPLICATE").mode = 'ALL'

        layout.separator()

        layout.operator("gpencil.stroke_split", text="Split", icon="SPLIT")

        layout.separator()

        layout.operator("gpencil.copy", text="Copy", icon='COPYDOWN')
        layout.operator("gpencil.paste", text="Paste", icon='PASTEDOWN').type = 'ACTIVE'
        layout.operator("gpencil.paste", text="Paste by Layer", icon='PASTEDOWN').type = 'LAYER'

        layout.separator()

        layout.menu("VIEW3D_MT_weight_gpencil")

        layout.separator()

        layout.menu("VIEW3D_MT_edit_gpencil_delete")
        layout.operator_menu_enum("gpencil.dissolve", "type")

        layout.separator()

        layout.menu("GPENCIL_MT_cleanup")
        layout.menu("VIEW3D_MT_edit_gpencil_hide", text="Show/Hide")

        layout.separator()

        layout.operator_menu_enum("gpencil.stroke_separate", "mode", text="Separate")


class VIEW3D_MT_edit_gpencil_hide(Menu):
    bl_label = "Hide"

    def draw(self, context):
        layout = self.layout

        layout.operator("gpencil.reveal", text="Show Hidden Layer", icon="HIDE_OFF")
        layout.operator("gpencil.hide", text="Hide selected Layer", icon="HIDE_ON").unselected = False
        layout.operator("gpencil.hide", text="Hide unselected Layer", icon="HIDE_UNSELECTED").unselected = True

        layout.separator()

        layout.operator("gpencil.selection_opacity_toggle", text="Toggle Opacity", icon="HIDE_OFF")


class VIEW3D_MT_edit_gpencil_arrange_strokes(Menu):
    bl_label = "Arrange Strokes"

    def draw(self, context):
        layout = self.layout

        layout.operator("gpencil.stroke_arrange", text="Bring Forward", icon='MOVE_UP').direction = 'UP'
        layout.operator("gpencil.stroke_arrange", text="Send Backward", icon='MOVE_DOWN').direction = 'DOWN'
        layout.operator("gpencil.stroke_arrange", text="Bring to Front", icon='MOVE_TO_TOP').direction = 'TOP'
        layout.operator("gpencil.stroke_arrange", text="Send to Back", icon='MOVE_TO_BOTTOM').direction = 'BOTTOM'


class VIEW3D_MT_edit_gpencil_stroke(Menu):
    bl_label = "Stroke"

    def draw(self, context):
        layout = self.layout
        settings = context.tool_settings.gpencil_sculpt

        layout.operator("gpencil.stroke_subdivide", text="Subdivide", icon="SUBDIVIDE_EDGES").only_selected = False
        layout.menu("VIEW3D_MT_gpencil_simplify")
        layout.operator("gpencil.stroke_trim", text="Trim", icon="CUT")

        layout.separator()

<<<<<<< HEAD
        layout.operator("gpencil.stroke_join", text="Join", icon="JOIN").type = 'JOIN'
        layout.operator("gpencil.stroke_join", text="Join and Copy", icon="JOINCOPY").type = 'JOINCOPY'
=======
        layout.operator_menu_enum("gpencil.stroke_join", "type", text="Join",
                                  text_ctxt=i18n_contexts.id_gpencil)
>>>>>>> f5cdb5d9

        layout.separator()

        layout.menu("GPENCIL_MT_move_to_layer")
        layout.menu("VIEW3D_MT_assign_material")
        layout.operator("gpencil.set_active_material", text="Set as Active Material", icon="MATERIAL")
        layout.menu("VIEW3D_MT_edit_gpencil_arrange_strokes")

        layout.separator()

        # Convert
        props = layout.operator("gpencil.stroke_cyclical_set", text="Close", icon='TOGGLE_CLOSE')
        props.type = 'CLOSE'
        props.geometry = True
        layout.operator("gpencil.stroke_cyclical_set", text="Toggle Cyclic", icon='TOGGLE_CYCLIC').type = 'TOGGLE'
        layout.operator_menu_enum("gpencil.stroke_caps_set", text="Toggle Caps", property="type")
        layout.operator("gpencil.stroke_flip", text="Switch Direction", icon="FLIP")
        layout.operator("gpencil.stroke_start_set", text="Set Start Point", icon = "STARTPOINT")

        layout.separator()

        layout.operator_menu_enum("gpencil.reproject", property="type", text="Reproject Strokes")

        layout.operator("gpencil.stroke_normalize", text="Normalize Thickness", icon="MOD_THICKNESS").mode = 'THICKNESS'
        layout.operator("gpencil.stroke_normalize", text="Normalize Opacity", icon="MOD_OPACITY").mode = 'OPACITY'

        layout.separator()

        layout.separator()
        layout.operator("gpencil.reset_transform_fill", text="Reset Fill Transform", icon="RESET")

        layout.separator()
        layout.operator("gpencil.stroke_outline", text="Outline", icon="OUTLINE")


class VIEW3D_MT_edit_gpencil_point(Menu):
    bl_label = "Point"

    def draw(self, _context):
        layout = self.layout

        layout.operator("gpencil.extrude_move", text="Extrude", icon="EXTRUDE_REGION")

        layout.separator()

        layout.operator("gpencil.stroke_smooth", text="Smooth", icon="PARTICLEBRUSH_SMOOTH").only_selected = True

        layout.separator()

        layout.operator("gpencil.stroke_merge", text="Merge", icon="MERGE")

        # TODO: add new RIP operator

        layout.separator()

        layout.menu("VIEW3D_MT_gpencil_vertex_group")


class VIEW3D_MT_weight_gpencil(Menu):
    bl_label = "Weights"

    def draw(self, context):
        layout = self.layout

        #layout.operator_context = 'INVOKE_REGION_WIN'

        layout.operator("gpencil.vertex_group_normalize_all", text="Normalize All", icon="WEIGHT_NORMALIZE_ALL")
        layout.operator("gpencil.vertex_group_normalize", text="Normalize", icon="WEIGHT_NORMALIZE")

        layout.separator()

        layout.operator("gpencil.vertex_group_invert", text="Invert", icon='WEIGHT_INVERT')
        layout.operator("gpencil.vertex_group_smooth", text="Smooth", icon='WEIGHT_SMOOTH')

        layout.menu("VIEW3D_MT_gpencil_autoweights")


class VIEW3D_MT_gpencil_animation(Menu):
    bl_label = "Animation"

    @classmethod
    def poll(cls, context):
        ob = context.active_object
        return ob and ob.type == 'GPENCIL' and ob.mode != 'OBJECT'

    def draw(self, _context):
        layout = self.layout

        layout.operator("gpencil.blank_frame_add", text="Insert Blank Keyframe (Active Layer)", icon="ADD")
        layout.operator(
            "gpencil.blank_frame_add",
            text="Insert Blank Keyframe (All Layers)",
            icon="ADD").all_layers = True

        layout.separator()

        layout.operator("gpencil.frame_duplicate", text="Duplicate Active Keyframe (Active Layer)", icon="DUPLICATE")
        layout.operator(
            "gpencil.frame_duplicate",
            text="Duplicate Active Keyframe (All Layers)",
            icon="DUPLICATE").mode = 'ALL'

        layout.separator()

        layout.operator("gpencil.delete", text="Delete Active Keyframe (Active Layer)", icon="DELETE").type = 'FRAME'
        layout.operator("gpencil.active_frames_delete_all", text="Delete Active Keyframes (All Layers)", icon="DELETE")


class VIEW3D_MT_edit_gpencil_transform(Menu):
    bl_label = "Transform"

    def draw(self, _context):
        layout = self.layout

        layout.operator("transform.bend", text="Bend", icon="BEND")
        layout.operator("transform.shear", text="Shear", icon="SHEAR")
        layout.operator("transform.tosphere", text="To Sphere", icon="TOSPHERE")
        layout.operator("transform.transform", text="Shrink Fatten", icon='SHRINK_FATTEN').mode = 'GPENCIL_SHRINKFATTEN'

#class VIEW3D_MT_edit_gpencil_transform_legacy(Menu):
#    bl_label = "Legacy"
#
#    def draw(self, _context):
#    	layout = self.layout
#
#        layout.operator("transform.translate", icon="TRANSFORM_MOVE")
#        layout.operator("transform.rotate", icon="TRANSFORM_ROTATE")
#        layout.operator("transform.resize", icon="TRANSFORM_SCALE", text="Scale")


class VIEW3D_MT_edit_greasepencil(Menu):
    bl_label = "Grease Pencil"

    def draw(self, _context):
        pass


class VIEW3D_MT_edit_curves(Menu):
    bl_label = "Curves"

    def draw(self, _context):
        layout = self.layout

        layout.menu("VIEW3D_MT_transform")
        layout.separator()
        layout.operator("curves.delete", icon = 'DELETE')


class VIEW3D_MT_edit_pointcloud(Menu):
    bl_label = "Point Cloud"

    def draw(_self, _context):
        pass


class VIEW3D_MT_object_mode_pie(Menu):
    bl_label = "Mode"

    def draw(self, _context):
        layout = self.layout

        pie = layout.menu_pie()
        pie.operator_enum("object.mode_set", "mode")


class VIEW3D_MT_view_pie(Menu):
    bl_label = "View"
    bl_idname = "VIEW3D_MT_view_pie"

    def draw(self, _context):
        layout = self.layout

        pie = layout.menu_pie()
        pie.operator_enum("view3d.view_axis", "type")
        pie.operator("view3d.view_camera", text="View Camera", icon='CAMERA_DATA')
        pie.operator("view3d.view_selected", text="View Selected", icon='VIEW_SELECTED')


class VIEW3D_MT_transform_gizmo_pie(Menu):
    bl_label = "View"

    def draw(self, context):
        layout = self.layout

        pie = layout.menu_pie()
        # 1: Left
        pie.operator("view3d.transform_gizmo_set", text="Move").type = {'TRANSLATE'}
        # 2: Right
        pie.operator("view3d.transform_gizmo_set", text="Rotate").type = {'ROTATE'}
        # 3: Down
        pie.operator("view3d.transform_gizmo_set", text="Scale").type = {'SCALE'}
        # 4: Up
        pie.prop(context.space_data, "show_gizmo", text="Show Gizmos", icon='GIZMO')
        # 5: Up/Left
        pie.operator("view3d.transform_gizmo_set", text="All").type = {'TRANSLATE', 'ROTATE', 'SCALE'}


class VIEW3D_MT_shading_pie(Menu):
    bl_label = "Shading"

    def draw(self, context):
        layout = self.layout
        pie = layout.menu_pie()

        view = context.space_data

        pie.prop(view.shading, "type", expand=True)


class VIEW3D_MT_shading_ex_pie(Menu):
    bl_label = "Shading"

    def draw(self, context):
        layout = self.layout
        pie = layout.menu_pie()

        view = context.space_data

        pie.prop_enum(view.shading, "type", value='WIREFRAME')
        pie.prop_enum(view.shading, "type", value='SOLID')

        # Note this duplicates "view3d.toggle_xray" logic, so we can see the active item: #58661.
        if context.pose_object:
            pie.prop(view.overlay, "show_xray_bone", icon='XRAY')
        else:
            xray_active = (
                (context.mode == 'EDIT_MESH') or
                (view.shading.type in {'SOLID', 'WIREFRAME'})
            )
            if xray_active:
                sub = pie
            else:
                sub = pie.row()
                sub.active = False
            sub.prop(
                view.shading,
                "show_xray_wireframe" if (view.shading.type == 'WIREFRAME') else "show_xray",
                text="Toggle X-Ray",
                icon='XRAY',
            )

        pie.prop(view.overlay, "show_overlays", text="Toggle Overlays", icon='OVERLAY')

        pie.prop_enum(view.shading, "type", value='MATERIAL')
        pie.prop_enum(view.shading, "type", value='RENDERED')


class VIEW3D_MT_pivot_pie(Menu):
    bl_label = "Pivot Point"

    def draw(self, context):
        layout = self.layout
        pie = layout.menu_pie()
        obj = context.active_object
        mode = context.mode

        pie.prop_enum(context.scene.tool_settings, "transform_pivot_point", value='BOUNDING_BOX_CENTER')
        pie.prop_enum(context.scene.tool_settings, "transform_pivot_point", value='CURSOR')
        pie.prop_enum(context.scene.tool_settings, "transform_pivot_point", value='INDIVIDUAL_ORIGINS')
        pie.prop_enum(context.scene.tool_settings, "transform_pivot_point", value='MEDIAN_POINT')
        pie.prop_enum(context.scene.tool_settings, "transform_pivot_point", value='ACTIVE_ELEMENT')
        if (obj is None) or (mode in {'OBJECT', 'POSE', 'WEIGHT_PAINT'}):
            pie.prop(context.scene.tool_settings, "use_transform_pivot_point_align", text="Only Origins")
        if mode == 'EDIT_GPENCIL':
            pie.prop(context.scene.tool_settings.gpencil_sculpt, "use_scale_thickness")


class VIEW3D_MT_orientations_pie(Menu):
    bl_label = "Orientation"

    def draw(self, context):
        layout = self.layout
        pie = layout.menu_pie()
        scene = context.scene

        pie.prop(scene.transform_orientation_slots[0], "type", expand=True)


class VIEW3D_MT_snap_pie(Menu):
    bl_label = "Snap"

    def draw(self, _context):
        layout = self.layout
        pie = layout.menu_pie()

        pie.operator("view3d.snap_cursor_to_grid", text="Cursor to Grid", icon='CURSORTOGRID')
        pie.operator("view3d.snap_selected_to_grid", text="Selection to Grid", icon='SELECTIONTOGRID')
        pie.operator("view3d.snap_cursor_to_selected", text="Cursor to Selected", icon='CURSORTOSELECTION')
        pie.operator(
            "view3d.snap_selected_to_cursor",
            text="Selection to Cursor",
            icon='SELECTIONTOCURSOR').use_offset = False
        pie.operator(
            "view3d.snap_selected_to_cursor",
            text="Selection to Cursor (Keep Offset)",
            icon='SELECTIONTOCURSOROFFSET').use_offset = True
        pie.operator("view3d.snap_selected_to_active", text="Selection to Active", icon='SELECTIONTOACTIVE')
        pie.operator("view3d.snap_cursor_to_center", text="Cursor to World Origin", icon='CURSORTOCENTER')
        pie.operator("view3d.snap_cursor_to_active", text="Cursor to Active", icon='CURSORTOACTIVE')


class VIEW3D_MT_proportional_editing_falloff_pie(Menu):
    bl_label = "Proportional Editing Falloff"

    def draw(self, context):
        layout = self.layout
        pie = layout.menu_pie()
        tool_settings = context.scene.tool_settings

        pie.prop(tool_settings, "proportional_edit_falloff", expand=True)


class VIEW3D_MT_sculpt_mask_edit_pie(Menu):
    bl_label = "Mask Edit"

    def draw(self, _context):
        layout = self.layout
        pie = layout.menu_pie()

        props = pie.operator("paint.mask_flood_fill", text="Invert Mask")
        props.mode = 'INVERT'
        props = pie.operator("paint.mask_flood_fill", text="Clear Mask")
        props.mode = 'VALUE'
        props.value = 0.0
        props = pie.operator("sculpt.mask_filter", text="Smooth Mask")
        props.filter_type = 'SMOOTH'
        props = pie.operator("sculpt.mask_filter", text="Sharpen Mask")
        props.filter_type = 'SHARPEN'
        props = pie.operator("sculpt.mask_filter", text="Grow Mask")
        props.filter_type = 'GROW'
        props = pie.operator("sculpt.mask_filter", text="Shrink Mask")
        props.filter_type = 'SHRINK'
        props = pie.operator("sculpt.mask_filter", text="Increase Contrast")
        props.filter_type = 'CONTRAST_INCREASE'
        props.auto_iteration_count = False
        props = pie.operator("sculpt.mask_filter", text="Decrease Contrast")
        props.filter_type = 'CONTRAST_DECREASE'
        props.auto_iteration_count = False


class VIEW3D_MT_sculpt_automasking_pie(Menu):
    bl_label = "Automasking"

    def draw(self, context):
        layout = self.layout
        pie = layout.menu_pie()

        tool_settings = context.tool_settings
        sculpt = tool_settings.sculpt

        pie.prop(sculpt, "use_automasking_topology", text="Topology")
        pie.prop(sculpt, "use_automasking_face_sets", text="Face Sets")
        pie.prop(sculpt, "use_automasking_boundary_edges", text="Mesh Boundary")
        pie.prop(sculpt, "use_automasking_boundary_face_sets", text="Face Sets Boundary")
        pie.prop(sculpt, "use_automasking_cavity", text="Cavity")
        pie.prop(sculpt, "use_automasking_cavity_inverted", text="Cavity (Inverted)")
        pie.prop(sculpt, "use_automasking_start_normal", text="Area Normal")
        pie.prop(sculpt, "use_automasking_view_normal", text="View Normal")


class VIEW3D_MT_sculpt_gpencil_automasking_pie(Menu):
    bl_label = "Automasking"

    def draw(self, context):
        layout = self.layout
        pie = layout.menu_pie()

        tool_settings = context.tool_settings

        pie.prop(tool_settings.gpencil_sculpt, "use_automasking_stroke", text="Stroke")
        pie.prop(tool_settings.gpencil_sculpt, "use_automasking_layer_stroke", text="Layer")
        pie.prop(tool_settings.gpencil_sculpt, "use_automasking_material_stroke", text="Material")
        pie.prop(tool_settings.gpencil_sculpt, "use_automasking_layer_active", text="Active Layer")
        pie.prop(tool_settings.gpencil_sculpt, "use_automasking_material_active", text="Active Material")


class VIEW3D_MT_sculpt_face_sets_edit_pie(Menu):
    bl_label = "Face Sets Edit"

    def draw(self, _context):
        layout = self.layout
        pie = layout.menu_pie()

        props = pie.operator("sculpt.face_sets_create", text="Face Set from Masked")
        props.mode = 'MASKED'

        props = pie.operator("sculpt.face_sets_create", text="Face Set from Visible")
        props.mode = 'VISIBLE'

        pie.operator("sculpt.face_set_invert_visibility", text="Invert Visible")

        props = pie.operator("sculpt.reveal_all", text="Show All")

class VIEW3D_MT_wpaint_vgroup_lock_pie(Menu):
    bl_label = "Vertex Group Locks"

    def draw(self, _context):
        layout = self.layout
        pie = layout.menu_pie()

        # 1: Left
        props = pie.operator("object.vertex_group_lock", icon='LOCKED', text="Lock All")
        props.action, props.mask = 'LOCK', 'ALL'
        # 2: Right
        props = pie.operator("object.vertex_group_lock", icon='UNLOCKED', text="Unlock All")
        props.action, props.mask = 'UNLOCK', 'ALL'
        # 3: Down
        props = pie.operator("object.vertex_group_lock", icon='UNLOCKED', text="Unlock Selected")
        props.action, props.mask = 'UNLOCK', 'SELECTED'
        # 4: Up
        props = pie.operator("object.vertex_group_lock", icon='LOCKED', text="Lock Selected")
        props.action, props.mask = 'LOCK', 'SELECTED'
        # 5: Up/Left
        props = pie.operator("object.vertex_group_lock", icon='LOCKED', text="Lock Unselected")
        props.action, props.mask = 'LOCK', 'UNSELECTED'
        # 6: Up/Right
        props = pie.operator("object.vertex_group_lock", text="Lock Only Selected")
        props.action, props.mask = 'LOCK', 'INVERT_UNSELECTED'
        # 7: Down/Left
        props = pie.operator("object.vertex_group_lock", text="Lock Only Unselected")
        props.action, props.mask = 'UNLOCK', 'INVERT_UNSELECTED'
        # 8: Down/Right
        props = pie.operator("object.vertex_group_lock", text="Invert Locks")
        props.action, props.mask = 'INVERT', 'ALL'


# ********** Panel **********

class VIEW3D_PT_active_tool(Panel, ToolActivePanelHelper):
    bl_space_type = 'VIEW_3D'
    bl_region_type = 'UI'
    bl_category = "Tool"
    # See comment below.
    # bl_options = {'HIDE_HEADER'}

    # Don't show in properties editor.
    @classmethod
    def poll(cls, context):
        return context.area.type == 'VIEW_3D'


# FIXME(campbell): remove this second panel once 'HIDE_HEADER' works with category tabs,
# Currently pinning allows ordering headerless panels below panels with headers.
class VIEW3D_PT_active_tool_duplicate(Panel, ToolActivePanelHelper):
    bl_space_type = 'VIEW_3D'
    bl_region_type = 'UI'
    bl_category = "Tool"
    bl_options = {'HIDE_HEADER'}

    # Only show in properties editor.
    @classmethod
    def poll(cls, context):
        return context.area.type != 'VIEW_3D'


class VIEW3D_PT_view3d_properties(Panel):
    bl_space_type = 'VIEW_3D'
    bl_region_type = 'UI'
    bl_category = "View"
    bl_label = "View"
    bl_options = {'DEFAULT_CLOSED'}

    def draw(self, context):
        layout = self.layout

        view = context.space_data

        layout.use_property_split = True
        layout.use_property_decorate = False  # No animation.

        col = layout.column()

        subcol = col.column()
        subcol.active = bool(view.region_3d.view_perspective != 'CAMERA' or view.region_quadviews)
        subcol.prop(view, "lens", text="Focal Length")

        subcol = col.column(align=True)
        subcol.prop(view, "clip_start", text="Clip Near")
        subcol.prop(view, "clip_end", text="Clip Far")

        subcol.separator()

        col = layout.column()

        subcol = col.column()
        subcol.use_property_split = False
        row = subcol.row()
        split = row.split(factor=0.65)
        split.prop(view, "use_local_camera")
        if view.use_local_camera:
            split.label(icon='DISCLOSURE_TRI_DOWN')
        else:
            split.label(icon='DISCLOSURE_TRI_RIGHT')

        if view.use_local_camera:
            subcol = col.column()
            row = subcol.row()
            row.separator()
            row.use_property_split = True
            row.prop(view, "camera", text="")

        subcol.use_property_split = False
        subcol.prop(view, "use_render_border")


class VIEW3D_PT_view3d_properties_edit(Panel):
    bl_space_type = 'VIEW_3D'
    bl_region_type = 'UI'
    bl_category = "View"
    bl_label = "Edit"
    bl_options = {'DEFAULT_CLOSED'}

    def draw(self, context):
        layout = self.layout

        tool_settings = context.tool_settings
        layout.prop(tool_settings, "lock_object_mode")


class VIEW3D_PT_view3d_camera_lock(Panel):
    bl_space_type = 'VIEW_3D'
    bl_region_type = 'UI'
    bl_category = "View"
    bl_label = "Camera Lock"
    bl_parent_id = "VIEW3D_PT_view3d_properties"

    def draw(self, context):
        layout = self.layout

        layout.use_property_split = True
        layout.use_property_decorate = False  # No animation.

        view = context.space_data

        col = layout.column(align=True)
        sub = col.column()
        sub.active = bool(view.region_3d.view_perspective != 'CAMERA' or view.region_quadviews)

        sub.prop(view, "lock_object")
        lock_object = view.lock_object
        if lock_object:
            if lock_object.type == 'ARMATURE':
                sub.prop_search(
                    view, "lock_bone", lock_object.data,
                    "edit_bones" if lock_object.mode == 'EDIT'
                    else "bones",
                    text="Bone",
                )
        else:
            col = layout.column(align=True)
            col.use_property_split = False
            col.prop(view, "lock_cursor", text="Lock To 3D Cursor")

        col.use_property_split = False
        col.prop(view, "lock_camera", text="Camera to View")
        col.prop(context.space_data.region_3d, 'lock_rotation', text='Lock View Rotation')


class VIEW3D_PT_view3d_cursor(Panel):
    bl_space_type = 'VIEW_3D'
    bl_region_type = 'UI'
    bl_category = "View"
    bl_label = "3D Cursor"
    bl_options = {'DEFAULT_CLOSED'}

    def draw(self, context):
        layout = self.layout

        cursor = context.scene.cursor

        layout.use_property_split = True
        layout.use_property_decorate = False

        layout.column().prop(cursor, "location", text="Location")
        rotation_mode = cursor.rotation_mode
        if rotation_mode == 'QUATERNION':
            layout.column().prop(cursor, "rotation_quaternion", text="Rotation")
        elif rotation_mode == 'AXIS_ANGLE':
            layout.column().prop(cursor, "rotation_axis_angle", text="Rotation")
        else:
            layout.column().prop(cursor, "rotation_euler", text="Rotation")
        layout.prop(cursor, "rotation_mode", text="")


class VIEW3D_PT_collections(Panel):
    bl_space_type = 'VIEW_3D'
    bl_region_type = 'UI'
    bl_category = "View"
    bl_label = "Collections"
    bl_options = {'DEFAULT_CLOSED'}

    def _draw_collection(self, layout, view_layer, use_local_collections, collection, index):
        need_separator = index
        for child in collection.children:
            index += 1

            if child.exclude:
                continue

            if child.collection.hide_viewport:
                continue

            if need_separator:
                layout.separator()
                need_separator = False

            icon = 'BLANK1'
            # has_objects = True
            if child.has_selected_objects(view_layer):
                icon = 'LAYER_ACTIVE'
            elif child.has_objects():
                icon = 'LAYER_USED'
            else:
                # has_objects = False
                pass

            row = layout.row()
            row.use_property_decorate = False
            sub = row.split(factor=0.98)
            subrow = sub.row()
            subrow.alignment = 'LEFT'
            subrow.operator(
                "object.hide_collection", text=child.name, icon=icon, emboss=False,
            ).collection_index = index

            sub = row.split()
            subrow = sub.row(align=True)
            subrow.alignment = 'RIGHT'
            if not use_local_collections:
                subrow.active = collection.is_visible  # Parent collection runtime visibility
                subrow.prop(child, "hide_viewport", text="", emboss=False)
            else:
                subrow.active = collection.visible_get()  # Parent collection runtime visibility
                icon = 'HIDE_OFF' if child.visible_get() else 'HIDE_ON'
                props = subrow.operator("object.hide_collection", text="", icon=icon, emboss=False)
                props.collection_index = index
                props.toggle = True

        for child in collection.children:
            index = self._draw_collection(layout, view_layer, use_local_collections, child, index)

        return index

    def draw(self, context):
        layout = self.layout
        layout.use_property_split = False

        view = context.space_data
        view_layer = context.view_layer

        layout.use_property_split = False
        layout.prop(view, "use_local_collections")
        layout.separator()

        # We pass index 0 here because the index is increased
        # so the first real index is 1
        # And we start with index as 1 because we skip the master collection
        self._draw_collection(layout, view_layer, view.use_local_collections, view_layer.layer_collection, 0)


class VIEW3D_PT_object_type_visibility(Panel):
    bl_space_type = 'VIEW_3D'
    bl_region_type = 'HEADER'
    bl_label = "View Object Types"
    bl_ui_units_x = 9

    # Allows derived classes to pass view data other than context.space_data.
    # This is used by the official VR add-on, which passes XrSessionSettings
    # since VR has a 3D view that only exists for the duration of the VR session.
    def draw_ex(self, _context, view, show_select):
        layout = self.layout
        layout.use_property_split = True
        layout.use_property_decorate = False

        layout.label(text="Object Types Visibility")

        layout.separator()

        col = layout.column()

        attr_object_types = (
            # Geometry
            ("mesh", "Mesh", "OUTLINER_OB_MESH"),
            ("curve", "Curve", "OUTLINER_OB_CURVE"),
            ("surf", "Surface", "OUTLINER_OB_SURFACE"),
            ("meta", "Meta", "OUTLINER_OB_META"),
            ("font", "Text", "OUTLINER_OB_FONT"),
            ("curves", "Hair Curves", "HAIR_DATA"),
            ("pointcloud", "Point Cloud", "OUTLINER_OB_POINTCLOUD"),
            ("volume", "Volume", "OUTLINER_OB_VOLUME"),
            ("grease_pencil", "Grease Pencil", "OUTLINER_OB_GREASEPENCIL"),
            (None, None, None),
            # Other
            ("armature", "Armature", "OUTLINER_OB_ARMATURE"),
            ("lattice", "Lattice", "OUTLINER_OB_LATTICE"),
            ("empty", "Empty", "OUTLINER_OB_EMPTY"),
            ("light", "Light", "OUTLINER_OB_LIGHT"),
            ("light_probe", "Light Probe", "OUTLINER_OB_LIGHTPROBE"),
            ("camera", "Camera", "OUTLINER_OB_CAMERA"),
            ("speaker", "Speaker", "OUTLINER_OB_SPEAKER"),
        )

        for attr, attr_name, icon in attr_object_types:
            if attr is None:
                layout.separator()
                continue

            if attr == "curves" and not hasattr(bpy.data, "hair_curves"):
                continue
            elif attr == "pointcloud" and not hasattr(bpy.data, "pointclouds"):
                continue

            attr_v = "show_object_viewport_" + attr
            icon_v = 'HIDE_OFF' if getattr(view, attr_v) else 'HIDE_ON'

            split = layout.split(factor=0.7)
            row = split.row(align=True)
            row.alignment = 'LEFT'
            row.label(icon = icon, text=attr_name)
            row.prop(view, attr_v, text="", emboss=False)

            if show_select:
                attr_s = "show_object_select_" + attr
                icon_s = 'RESTRICT_SELECT_OFF' if getattr(view, attr_s) else 'RESTRICT_SELECT_ON'

                row = split.row(align=True)
                row.alignment = 'RIGHT'
                rowsub = row.row(align=True)
                row.prop(view, attr_v, text="", icon=icon_v, emboss=False)
                rowsub.active = getattr(view, attr_v)
                rowsub.prop(view, attr_s, text="", icon=icon_s, emboss=False)

    def draw(self, context):
        view = context.space_data
        self.draw_ex(context, view, True)


class VIEW3D_PT_shading(Panel):
    bl_space_type = 'VIEW_3D'
    bl_region_type = 'HEADER'
    bl_label = "Shading"
    bl_ui_units_x = 12

    @classmethod
    def get_shading(cls, context):
        # Get settings from 3D viewport or OpenGL render engine
        view = context.space_data
        if view.type == 'VIEW_3D':
            return view.shading
        else:
            return context.scene.display.shading

    def draw(self, _context):
        layout = self.layout
        layout.label(text="Viewport Shading")


class VIEW3D_PT_shading_lighting(Panel):
    bl_space_type = 'VIEW_3D'
    bl_region_type = 'HEADER'
    bl_label = "Lighting"
    bl_parent_id = 'VIEW3D_PT_shading'

    @classmethod
    def poll(cls, context):
        shading = VIEW3D_PT_shading.get_shading(context)
        engine = context.scene.render.engine
        return shading.type in {'SOLID', 'MATERIAL'} or engine == 'BLENDER_EEVEE' and shading.type == 'RENDERED'

    def draw(self, context):
        layout = self.layout
        shading = VIEW3D_PT_shading.get_shading(context)

        col = layout.column()
        split = col.split(factor=0.9)

        if shading.type == 'SOLID':
            row = split.row()
            row.separator()
            row.prop(shading, "light", expand=True)
            col = split.column()

            split = layout.split(factor=0.9)
            col = split.column()
            sub = col.row()

            if shading.light == 'STUDIO':
                prefs = context.preferences
                system = prefs.system

                if not system.use_studio_light_edit:
                    sub.scale_y = 0.6  # smaller studiolight preview
                    row = sub.row()
                    row.separator()
                    row.template_icon_view(shading, "studio_light", scale_popup=3.0)
                else:
                    row = sub.row()
                    row.separator()
                    row.prop(
                        system,
                        "use_studio_light_edit",
                        text="Disable Studio Light Edit",
                        icon='NONE',
                        toggle=True)

                col = split.column()
                col.operator("preferences.studiolight_show", emboss=False, text="", icon='PREFERENCES')

                split = layout.split(factor=0.9)
                col = split.column()

                row = col.row()
                row.separator()
                row.prop(shading, "use_world_space_lighting", text="", icon='WORLD', toggle=True)
                row = row.row()
                if shading.use_world_space_lighting:
                    row.prop(shading, "studiolight_rotate_z", text="Rotation")
                    col = split.column()  # to align properly with above

            elif shading.light == 'MATCAP':
                sub.scale_y = 0.6  # smaller matcap preview
                row = sub.row()
                row.separator()
                row.template_icon_view(shading, "studio_light", scale_popup=3.0)

                col = split.column()
                col.operator("preferences.studiolight_show", emboss=False, text="", icon='PREFERENCES')
                col.operator("view3d.toggle_matcap_flip", emboss=False, text="", icon='ARROW_LEFTRIGHT')

        elif shading.type == 'MATERIAL':
            row = col.row()
            row.separator()
            row.prop(shading, "use_scene_lights")
            row = col.row()
            row.separator()
            row.prop(shading, "use_scene_world")
            col = layout.column()
            split = col.split(factor=0.9)

            if not shading.use_scene_world:
                col = split.column()
                sub = col.row()
                sub.scale_y = 0.6
                row = sub.row()
                row.separator()
                row.template_icon_view(shading, "studio_light", scale_popup=3)

                col = split.column()
                col.operator("preferences.studiolight_show", emboss=False, text="", icon='PREFERENCES')

                split = layout.split(factor=0.9)
                col = split.column()

                engine = context.scene.render.engine
                row = col.row()
<<<<<<< HEAD
                row.separator()
                row.prop(shading, "use_studiolight_view_rotation", text="", icon='WORLD', toggle=True)
                row = row.row()
                row.prop(shading, "studiolight_rotate_z", text="Rotation")

                row = col.row()
                row.separator()
                row.prop(shading, "studiolight_intensity")
                row = col.row()
                row.separator()
                row.prop(shading, "studiolight_background_alpha")
                row = col.row()
                row.separator()
                row.prop(shading, "studiolight_background_blur")
=======
                if engine != 'BLENDER_EEVEE_NEXT':
                    row.prop(shading, "use_studiolight_view_rotation", text="", icon='WORLD', toggle=True)
                    row = row.row()
                row.prop(shading, "studiolight_rotate_z", text="Rotation")

                col.prop(shading, "studiolight_intensity")
                col.prop(shading, "studiolight_background_alpha")
                if engine != 'BLENDER_EEVEE_NEXT':
                    col.prop(shading, "studiolight_background_blur")
>>>>>>> f5cdb5d9
                col = split.column()  # to align properly with above

        elif shading.type == 'RENDERED':
            row = col.row()
            row.separator()
            row.prop(shading, "use_scene_lights_render")
            row = col.row()
            row.separator()
            row.prop(shading, "use_scene_world_render")

            if not shading.use_scene_world_render:
                col = layout.column()
                split = col.split(factor=0.9)

                col = split.column()
                sub = col.row()
                sub.scale_y = 0.6
                row = sub.row()
                row.separator()
                row.template_icon_view(shading, "studio_light", scale_popup=3)

                col = split.column()
                col.operator("preferences.studiolight_show", emboss=False, text="", icon='PREFERENCES')

                split = layout.split(factor=0.9)
                col = split.column()
<<<<<<< HEAD
                row = col.row()
                row.separator()
                row.prop(shading, "studiolight_rotate_z", text="Rotation")
                row = col.row()
                row.separator()
                row.prop(shading, "studiolight_intensity")
                row = col.row()
                row.separator()
                row.prop(shading, "studiolight_background_alpha")
                row = col.row()
                row.separator()
                row.prop(shading, "studiolight_background_blur")
=======
                col.prop(shading, "studiolight_rotate_z", text="Rotation")
                col.prop(shading, "studiolight_intensity")
                col.prop(shading, "studiolight_background_alpha")
                engine = context.scene.render.engine
                if engine != 'BLENDER_EEVEE_NEXT':
                    col.prop(shading, "studiolight_background_blur")
>>>>>>> f5cdb5d9
                col = split.column()  # to align properly with above
            else:
                row = col.row()
                row.separator()
                row.label(icon='DISCLOSURE_TRI_RIGHT')


class VIEW3D_PT_shading_color(Panel):
    bl_space_type = 'VIEW_3D'
    bl_region_type = 'HEADER'
    bl_label = "Color"
    bl_parent_id = 'VIEW3D_PT_shading'

    @classmethod
    def poll(cls, context):
        shading = VIEW3D_PT_shading.get_shading(context)
        return shading.type in {'WIREFRAME', 'SOLID'}

    def _draw_color_type(self, context):
        layout = self.layout
        shading = VIEW3D_PT_shading.get_shading(context)

        layout.grid_flow(columns=3, align=True).prop(shading, "color_type", expand=True)

        if shading.color_type == 'SINGLE':
            layout.row().prop(shading, "single_color", text="")

    def _draw_background_color(self, context):
        layout = self.layout
        shading = VIEW3D_PT_shading.get_shading(context)

        layout.row().label(text="Background")
        layout.row().prop(shading, "background_type", expand=True)
        if shading.background_type == 'VIEWPORT':
            layout.row().prop(shading, "background_color", text="")

    def draw(self, context):
        shading = VIEW3D_PT_shading.get_shading(context)
        if shading.type == 'WIREFRAME':
            self.layout.row().prop(shading, "wireframe_color_type", expand=True)
        else:
            self._draw_color_type(context)
            self.layout.separator()
        self._draw_background_color(context)


class VIEW3D_PT_shading_options(Panel):
    bl_space_type = 'VIEW_3D'
    bl_region_type = 'HEADER'
    bl_label = "Options"
    bl_parent_id = 'VIEW3D_PT_shading'

    @classmethod
    def poll(cls, context):
        shading = VIEW3D_PT_shading.get_shading(context)
        return shading.type in {'WIREFRAME', 'SOLID'}

    def draw(self, context):
        layout = self.layout

        shading = VIEW3D_PT_shading.get_shading(context)

        col = layout.column()

        if shading.type == 'SOLID':
            row = col.row()
            row.separator()
            row.prop(shading, "show_backface_culling")

        row = col.row()

        if shading.type == 'WIREFRAME':
            split = layout.split()
            col = split.column()
            row = col.row()
            row.separator()
            row.prop(shading, "show_xray_wireframe")
            col = split.column()
            if shading.show_xray_wireframe:
                col.prop(shading, "xray_alpha_wireframe", text="")
            else:
                col.label(icon='DISCLOSURE_TRI_RIGHT')

        elif shading.type == 'SOLID':

            xray_active = shading.show_xray and shading.xray_alpha != 1

            split = layout.split()
            col = split.column()
            col.use_property_split = False
            row = col.row()
            row.separator()
            row.prop(shading, "show_xray")
            col = split.column()
            if shading.show_xray:
                col.use_property_split = False
                col.prop(shading, "xray_alpha", text="")
            else:
                col.label(icon='DISCLOSURE_TRI_RIGHT')

            split = layout.split()
            split.active = not xray_active
            col = split.column()
            col.use_property_split = False
            row = col.row()
            row.separator()
            row.prop(shading, "show_shadows")
            col = split.column()
            if shading.show_shadows:
                col.use_property_split = False
                row = col.row(align=True)
                row.prop(shading, "shadow_intensity", text="")
                row.popover(panel="VIEW3D_PT_shading_options_shadow", icon='PREFERENCES', text="")
            else:
                col.label(icon='DISCLOSURE_TRI_RIGHT')

            split = layout.split()
            col = split.column()
            col.use_property_split = False
            row = col.row()
            row.separator()
            row.prop(shading, "show_cavity")
            col = split.column()
            if shading.show_cavity:
                col.prop(shading, "cavity_type", text="Type")
            else:
                col.label(icon='DISCLOSURE_TRI_RIGHT')

            col = layout.column()

            if shading.show_cavity:

                #row.prop(shading, "cavity_type", text="Type")

                if shading.cavity_type in {'WORLD', 'BOTH'}:
                    row = col.row()
                    row.separator()
                    row.separator()
                    row.label(text="World Space")
                    row = col.row()
                    row.separator()
                    row.separator()
                    row.separator()
                    row.use_property_split = True
                    row.prop(shading, "cavity_ridge_factor", text="Ridge")
                    row = col.row()
                    row.separator()
                    row.separator()
                    row.separator()
                    row.use_property_split = True
                    row.prop(shading, "cavity_valley_factor", text="Valley")
                    row.popover(panel="VIEW3D_PT_shading_options_ssao", icon='PREFERENCES', text="",)

                if shading.cavity_type in {'SCREEN', 'BOTH'}:
                    row = col.row()
                    row.separator()
                    row.separator()
                    row.label(text="Screen Space")
                    row = col.row()
                    row.separator()
                    row.separator()
                    row.separator()
                    row.use_property_split = True
                    row.prop(shading, "curvature_ridge_factor", text="Ridge")
                    row = col.row()
                    row.separator()
                    row.separator()
                    row.separator()
                    row.use_property_split = True
                    row.prop(shading, "curvature_valley_factor", text="Valley")

            row = col.row()
            row.separator()
            row.prop(shading, "use_dof", text="Depth of Field")

        if shading.type in {'WIREFRAME', 'SOLID'}:
            split = layout.split()
            col = split.column()
            col.use_property_split = False
            row = col.row()
            row.separator()
            row.prop(shading, "show_object_outline")
            col = split.column()
            if shading.show_object_outline:
                col.use_property_split = False
                col.prop(shading, "object_outline_color", text="")
            else:
                col.label(icon='DISCLOSURE_TRI_RIGHT')

        if shading.type == 'SOLID':
            col = layout.column()
            if shading.light in {'STUDIO', 'MATCAP'}:
                if shading.selected_studio_light.has_specular_highlight_pass:
                    row = col.row()
                    row.separator()
                    row.prop(shading, "show_specular_highlight", text="Specular Lighting")


class VIEW3D_PT_shading_options_shadow(Panel):
    bl_label = "Shadow Settings"
    bl_space_type = 'VIEW_3D'
    bl_region_type = 'HEADER'

    def draw(self, context):
        layout = self.layout
        layout.use_property_split = True
        scene = context.scene

        col = layout.column()
        col.prop(scene.display, "light_direction")
        col.prop(scene.display, "shadow_shift")
        col.prop(scene.display, "shadow_focus")


class VIEW3D_PT_shading_options_ssao(Panel):
    bl_label = "SSAO Settings"
    bl_space_type = 'VIEW_3D'
    bl_region_type = 'HEADER'

    def draw(self, context):
        layout = self.layout
        layout.use_property_split = True
        scene = context.scene

        col = layout.column(align=True)
        col.prop(scene.display, "matcap_ssao_samples")
        col.prop(scene.display, "matcap_ssao_distance")
        col.prop(scene.display, "matcap_ssao_attenuation")


class VIEW3D_PT_shading_render_pass(Panel):
    bl_space_type = 'VIEW_3D'
    bl_region_type = 'HEADER'
    bl_label = "Render Pass"
    bl_parent_id = 'VIEW3D_PT_shading'
    COMPAT_ENGINES = {'BLENDER_EEVEE'}

    @classmethod
    def poll(cls, context):
        return (
            (context.space_data.shading.type == 'MATERIAL') or
            (context.engine in cls.COMPAT_ENGINES and context.space_data.shading.type == 'RENDERED')
        )

    def draw(self, context):
        shading = context.space_data.shading

        layout = self.layout
        row = layout.row()
        row.separator()
        row.prop(shading, "render_pass", text="")


class VIEW3D_PT_shading_compositor(Panel):
    bl_space_type = 'VIEW_3D'
    bl_region_type = 'HEADER'
    bl_label = "Compositor"
    bl_parent_id = 'VIEW3D_PT_shading'
    bl_order = 10

    @classmethod
    def poll(cls, context):
        return context.space_data.shading.type in {'MATERIAL', 'RENDERED'}

    def draw(self, context):
        shading = context.space_data.shading

        import gpu
        is_supported = (gpu.capabilities.compute_shader_support_get()
                        and gpu.capabilities.shader_image_load_store_support_get())

        row = self.layout.row()
        row.active = is_supported
        row.prop(shading, "use_compositor", expand=True)
        if shading.use_compositor != "DISABLED" and not is_supported:
            self.layout.label(text="Compositor not supported on this platform", icon='ERROR')


class VIEW3D_PT_gizmo_display(Panel):
    bl_space_type = 'VIEW_3D'
    bl_region_type = 'HEADER'
    bl_label = "Gizmos"
    bl_ui_units_x = 8

    def draw(self, context):
        layout = self.layout

        scene = context.scene
        view = context.space_data

        prefs = context.preferences
        prefsview = prefs.view

        col = layout.column()
        col.label(text="Viewport Gizmos")

        col.separator()
        col.active = view.show_gizmo
        colsub = col.column(align=True)

        row = colsub.row()
        row.separator()
        row.prop(view, "show_gizmo_navigate", text="Navigate")

        if view.show_gizmo_navigate:
            row = colsub.row()
            row.separator()
            row.separator()
            row.prop(prefsview, "show_navigate_ui")  # bfa - moved from the preferences
            row = colsub.row()
            row.separator()
            row.separator()
            row.prop(prefsview, "mini_axis_type", text="")

        row = colsub.row()
        row.separator()
        row.prop(view, "show_gizmo_tool", text="Active Tools")
        row = colsub.row()
        row.separator()
        row.prop(view, "show_gizmo_context", text="Active Object")

        col = layout.column(align=True)
        if view.show_gizmo and view.show_gizmo_context:
            col.label(text="Object Gizmos")
            row = col.row()
            row.separator()
            row.prop(scene.transform_orientation_slots[1], "type", text="")
            row = col.row()
            row.separator()
            row.prop(view, "show_gizmo_object_translate", text="Move")
            row = col.row()
            row.separator()
            row.prop(view, "show_gizmo_object_rotate", text="Rotate")
            row = col.row()
            row.separator()
            row.prop(view, "show_gizmo_object_scale", text="Scale")

        # Match order of object type visibility
        col = layout.column(align=True)
        col.active = view.show_gizmo
        col.label(text="Empty")
        row = col.row()
        row.separator()
        row.prop(view, "show_gizmo_empty_image", text="Image")
        row = col.row()
        row.separator()
        row.prop(view, "show_gizmo_empty_force_field", text="Force Field")

        col.label(text="Light")
        row = col.row()
        row.separator()
        row.prop(view, "show_gizmo_light_size", text="Size")
        row = col.row()
        row.separator()
        row.prop(view, "show_gizmo_light_look_at", text="Look At")

        col.label(text="Camera")
        row = col.row()
        row.separator()
        row.prop(view, "show_gizmo_camera_lens", text="Lens")
        row = col.row()
        row.separator()
        row.prop(view, "show_gizmo_camera_dof_distance", text="Focus Distance")


class VIEW3D_PT_overlay(Panel):
    bl_space_type = 'VIEW_3D'
    bl_region_type = 'HEADER'
    bl_label = "Overlays"
    bl_ui_units_x = 13

    def draw(self, _context):
        layout = self.layout
        layout.label(text="Viewport Overlays")


class VIEW3D_PT_overlay_guides(Panel):
    bl_space_type = 'VIEW_3D'
    bl_region_type = 'HEADER'
    bl_parent_id = 'VIEW3D_PT_overlay'
    bl_label = "Guides"

    def draw(self, context):
        layout = self.layout

        view = context.space_data
        scene = context.scene

        overlay = view.overlay
        shading = view.shading
        display_all = overlay.show_overlays
        region = context.area.spaces.active.region_3d

        col = layout.column()
        col.active = display_all

        split = col.split()
        sub = split.column()

        split = col.split()
        col = split.column()
        col.use_property_split = False
        col.prop(overlay, "show_ortho_grid")
        col = split.column()
        if overlay.show_ortho_grid:
            col.prop(overlay, "show_floor", text="Floor", text_ctxt=i18n_contexts.editor_view3d)
        else:
            col.label(icon='DISCLOSURE_TRI_RIGHT')

        if overlay.show_ortho_grid:

            split = layout.split()
            row = split.row()
            row.active = display_all
            row.separator()
            row.label(text="Axes")

            #subrow = row.row(align=True)
            row = split.row(align=True)
            row.active = display_all
            subrow = row.row(align=True)
            subrow.active = region.view_perspective != 'ORTHO'
            subrow.prop(overlay, "show_axis_x", text="X", toggle=True)
            subrow.prop(overlay, "show_axis_y", text="Y", toggle=True)
            subrow.prop(overlay, "show_axis_z", text="Z", toggle=True)

            if overlay.show_floor or overlay.show_ortho_grid:
                col = layout.column()
                col.active = display_all
                col.use_property_split = True
                if (overlay.show_floor) or (overlay.show_ortho_grid):
                    row = col.row()
                    row.separator()
                    row.prop(overlay, "grid_scale", text="Grid Scale")

                    if scene.unit_settings.system == 'NONE':
                        col = layout.column()
                        col.use_property_split = True
                        row = col.row()
                        row.separator()
                        row.prop(overlay, "grid_subdivisions", text="Subdivisions")

        layout.separator()

        layout.label(text="Options")

        split = layout.split()
        split.active = display_all
        sub = split.column()
        row = sub.row()
        row.separator()
        row.prop(overlay, "show_text", text="Text Info")
        row = sub.row()
        row.separator()
        row.prop(overlay, "show_stats", text="Statistics")

        sub = split.column()
        sub.prop(overlay, "show_cursor", text="3D Cursor")
        sub.prop(overlay, "show_annotation", text="Annotations")

        if shading.type == 'MATERIAL':
            row = col.row()
            row.active = shading.render_pass == 'COMBINED'
            row.separator()
            row.prop(overlay, "show_look_dev")


class VIEW3D_PT_overlay_object(Panel):
    bl_space_type = 'VIEW_3D'
    bl_region_type = 'HEADER'
    bl_parent_id = 'VIEW3D_PT_overlay'
    bl_label = "Objects"

    def draw(self, context):
        layout = self.layout
        view = context.space_data
        overlay = view.overlay
        display_all = overlay.show_overlays

        col = layout.column(align=True)
        col.active = display_all

        split = col.split()

        sub = split.column(align=True)
        row = sub.row()
        row.separator()
        row.prop(overlay, "show_extras", text="Extras")

        row = sub.row()
        row.separator()
        row.active = overlay.show_extras
        row.prop(overlay, "show_light_colors")

        row = sub.row()
        row.separator()
        row.prop(overlay, "show_relationship_lines")
        row = sub.row()
        row.separator()
        row.prop(overlay, "show_outline_selected")

        sub = split.column(align=True)
        sub.prop(overlay, "show_bones", text="Bones")
        sub.prop(overlay, "show_motion_paths")

        split = col.split()
        col = split.column()
        col.use_property_split = False
        row = col.row()
        row.separator()
        row.prop(overlay, "show_object_origins", text="Origins")
        col = split.column()
        if overlay.show_object_origins:
            col.prop(overlay, "show_object_origins_all", text="Origins (All)")
        else:
            col.label(icon='DISCLOSURE_TRI_RIGHT')


class VIEW3D_PT_overlay_geometry(Panel):
    bl_space_type = 'VIEW_3D'
    bl_region_type = 'HEADER'
    bl_parent_id = 'VIEW3D_PT_overlay'
    bl_label = "Geometry"

    def draw(self, context):
        layout = self.layout
        view = context.space_data
        overlay = view.overlay
        display_all = overlay.show_overlays
        is_wireframes = view.shading.type == 'WIREFRAME'

        col = layout.column(align=True)
        col.active = display_all
        split = col.split()
        row = split.row()
        row.separator()
        row.prop(overlay, "show_wireframes")

        row = split.row(align=True)
        if overlay.show_wireframes or is_wireframes:
            row.prop(overlay, "wireframe_threshold", text="")
            row.prop(overlay, "wireframe_opacity", text="Opacity")
        else:
            row.label(icon='DISCLOSURE_TRI_RIGHT')

        row = col.row()
        row.separator()
        row.prop(overlay, "show_face_orientation")

        col = layout.column(align=True)
        col.active = display_all
        split = col.split()
        row = split.row()
        row.separator()
        row.prop(overlay, "show_viewer_attribute")

        row = split.row(align=True)
        if overlay.show_viewer_attribute:
            row.prop(overlay, "viewer_attribute_opacity", text="")
        else:
            row.label(icon='DISCLOSURE_TRI_RIGHT')


        # These properties should be always available in the UI for all modes
        # other than Object.
        # Even when the Fade Inactive Geometry overlay is not affecting the
        # current active object depending on its mode, it will always affect
        # the rest of the scene.
        if context.mode != 'OBJECT':
            col = layout.column(align=True)
            col.active = display_all
            split = col.split()
            row = split.row()
            row.separator()
            row.prop(overlay, "show_fade_inactive")

            row = split.row(align=True)
            if overlay.show_fade_inactive:
                row.prop(overlay, "fade_inactive_alpha", text="")
            else:
                row.label(icon='DISCLOSURE_TRI_RIGHT')

        # sub.prop(overlay, "show_onion_skins")


class VIEW3D_PT_overlay_motion_tracking(Panel):
    bl_space_type = 'VIEW_3D'
    bl_region_type = 'HEADER'
    bl_parent_id = 'VIEW3D_PT_overlay'
    bl_label = "Motion Tracking"

    def draw_header(self, context):
        layout = self.layout
        view = context.space_data
        overlay = view.overlay
        display_all = overlay.show_overlays
        layout.active = display_all

        row = layout.row()
        split = row.split()
        split.prop(view, "show_reconstruction", text=self.bl_label)
        if view.show_reconstruction:
            split.label(icon='DISCLOSURE_TRI_DOWN')
        else:
            split.label(icon='DISCLOSURE_TRI_RIGHT')

    def draw(self, context):
        layout = self.layout
        view = context.space_data
        overlay = view.overlay
        display_all = overlay.show_overlays

        col = layout.column()
        col.active = display_all

        if view.show_reconstruction:
            split = col.split()

            sub = split.column(align=True)
            row = sub.row()
            row.separator()
            row.prop(view, "show_camera_path", text="Camera Path")

            sub = split.column()
            sub.prop(view, "show_bundle_names", text="Marker Names")

            col = layout.column()
            col.active = display_all
            col.label(text="Tracks")
            row = col.row(align=True)
            row.separator()
            row.prop(view, "tracks_display_type", text="")
            row.prop(view, "tracks_display_size", text="Size")


class VIEW3D_PT_overlay_edit_mesh(Panel):
    bl_space_type = 'VIEW_3D'
    bl_region_type = 'HEADER'
    bl_parent_id = 'VIEW3D_PT_overlay'
    bl_label = "Mesh Edit Mode"

    @classmethod
    def poll(cls, context):
        return context.mode == 'EDIT_MESH'

    def draw(self, context):
        layout = self.layout

        view = context.space_data
        shading = view.shading
        overlay = view.overlay
        display_all = overlay.show_overlays

        is_any_solid_shading = not (shading.show_xray or (shading.type == 'WIREFRAME'))

        col = layout.column()
        col.active = display_all

        split = col.split()

        sub = split.column()
        sub.active = is_any_solid_shading
        row = sub.row()
        row.separator()
        row.prop(overlay, "show_edges", text="Edges")
        sub = split.column()
        sub.prop(overlay, "show_faces", text="Faces")
        sub = split.column()
        sub.active = is_any_solid_shading
        sub.prop(overlay, "show_face_center", text="Center")

        row = col.row(align=True)
        row.separator()
        row.prop(overlay, "show_edge_crease", text="Creases", toggle=True)
        row.prop(overlay, "show_edge_sharp", text="Sharp", text_ctxt=i18n_contexts.plural, toggle=True)
        row.prop(overlay, "show_edge_bevel_weight", text="Bevel", toggle=True)
        row.prop(overlay, "show_edge_seams", text="Seams", toggle=True)

        if context.preferences.view.show_developer_ui:
            col.label(text="Developer")
            row = col.row()
            row.separator()
            row.prop(overlay, "show_extra_indices", text="Indices")


class VIEW3D_PT_overlay_edit_mesh_shading(Panel):
    bl_space_type = 'VIEW_3D'
    bl_region_type = 'HEADER'
    bl_parent_id = 'VIEW3D_PT_overlay_edit_mesh'
    bl_label = "Shading"

    @classmethod
    def poll(cls, context):
        return context.mode == 'EDIT_MESH'

    def draw(self, context):
        layout = self.layout

        view = context.space_data
        shading = view.shading
        overlay = view.overlay
        tool_settings = context.tool_settings
        display_all = overlay.show_overlays
        statvis = tool_settings.statvis

        col = layout.column()
        col.active = display_all
        row = col.row()
        row.separator()
        row.prop(overlay, "show_occlude_wire")

        row = col.row(align=True)
        row.prop(overlay, "show_retopology", text="")
        sub = row.row()
        sub.active = overlay.show_retopology
        sub.prop(overlay, "retopology_offset", text="Retopology")

        row = col.row()
        row.separator()
        split = row.split(factor=0.55)
        split.prop(overlay, "show_weight", text="Vertex Group Weights")
        if overlay.show_weight:
            split.label(icon='DISCLOSURE_TRI_DOWN')
        else:
            split.label(icon='DISCLOSURE_TRI_RIGHT')

        if overlay.show_weight:
            row = col.row()
            row.separator()
            row.separator()
            row.use_property_split = True
            row.prop(tool_settings, "vertex_group_user", text="Zero Weights", expand=True)

        if shading.type == 'WIREFRAME':
            xray = shading.show_xray_wireframe and shading.xray_alpha_wireframe < 1.0
        elif shading.type == 'SOLID':
            xray = shading.show_xray and shading.xray_alpha < 1.0
        else:
            xray = False

        statvis_active = not xray
        row = col.row()
        row.active = statvis_active
        row.separator()
        split = row.split(factor=0.55)
        split.prop(overlay, "show_statvis", text="Mesh Analysis")
        if overlay.show_statvis:
            split.label(icon='DISCLOSURE_TRI_DOWN')
        else:
            split.label(icon='DISCLOSURE_TRI_RIGHT')

        if overlay.show_statvis:
            col = col.column()
            col.active = statvis_active

            sub = col.split()
            row = sub.row()
            row.separator()
            row.separator()
            row.use_property_split = True
            row.prop(statvis, "type", text="Type")

            statvis_type = statvis.type
            if statvis_type == 'OVERHANG':
                row = col.row(align=True)
                row.separator()
                row.prop(statvis, "overhang_min", text="Minimum")
                row.prop(statvis, "overhang_max", text="Maximum")
                row = col.row(align=True)
                row.separator()
                row.row().prop(statvis, "overhang_axis", expand=True)
            elif statvis_type == 'THICKNESS':
                row = col.row(align=True)
                row.separator()
                row.prop(statvis, "thickness_min", text="Minimum")
                row.prop(statvis, "thickness_max", text="Maximum")
                col.prop(statvis, "thickness_samples")
            elif statvis_type == 'INTERSECT':
                pass
            elif statvis_type == 'DISTORT':
                row = col.row(align=True)
                row.separator()
                row.prop(statvis, "distort_min", text="Minimum")
                row.prop(statvis, "distort_max", text="Maximum")
            elif statvis_type == 'SHARP':
                row = col.row(align=True)
                row.separator()
                row.prop(statvis, "sharp_min", text="Minimum")
                row.prop(statvis, "sharp_max", text="Maximum")


class VIEW3D_PT_overlay_edit_mesh_measurement(Panel):
    bl_space_type = 'VIEW_3D'
    bl_region_type = 'HEADER'
    bl_parent_id = 'VIEW3D_PT_overlay_edit_mesh'
    bl_label = "Measurement"

    @classmethod
    def poll(cls, context):
        return context.mode == 'EDIT_MESH'

    def draw(self, context):
        layout = self.layout

        view = context.space_data
        overlay = view.overlay
        display_all = overlay.show_overlays

        col = layout.column()
        col.active = display_all

        split = col.split()

        sub = split.column()
        row = sub.row()
        row.separator()
        row.prop(overlay, "show_extra_edge_length", text="Edge Length")
        row = sub.row()
        row.separator()
        row.prop(overlay, "show_extra_edge_angle", text="Edge Angle")

        sub = split.column()
        sub.prop(overlay, "show_extra_face_area", text="Face Area")
        sub.prop(overlay, "show_extra_face_angle", text="Face Angle")


class VIEW3D_PT_overlay_edit_mesh_normals(Panel):
    bl_space_type = 'VIEW_3D'
    bl_region_type = 'HEADER'
    bl_parent_id = 'VIEW3D_PT_overlay_edit_mesh'
    bl_label = "Normals"

    @classmethod
    def poll(cls, context):
        return context.mode == 'EDIT_MESH'

    def draw(self, context):
        layout = self.layout

        view = context.space_data
        overlay = view.overlay
        display_all = overlay.show_overlays

        col = layout.column()
        col.active = display_all
        split = col.split()

        row = split.row(align=True)
        row.separator()
        row.separator()
        row.prop(overlay, "show_vertex_normals", text="", icon='NORMALS_VERTEX')
        row.prop(overlay, "show_split_normals", text="", icon='NORMALS_VERTEX_FACE')
        row.prop(overlay, "show_face_normals", text="", icon='NORMALS_FACE')

        sub = split.row(align=True)
        if overlay.show_vertex_normals or overlay.show_face_normals or overlay.show_split_normals:
            sub.use_property_split = True
            if overlay.use_normals_constant_screen_size:
                sub.prop(overlay, "normals_constant_screen_size", text="Size")
            else:
                sub.prop(overlay, "normals_length", text="Size")
        else:
            sub.label(icon='DISCLOSURE_TRI_RIGHT')

        row.prop(overlay, "use_normals_constant_screen_size", text="", icon='FIXED_SIZE')


class VIEW3D_PT_overlay_edit_mesh_freestyle(Panel):
    bl_space_type = 'VIEW_3D'
    bl_region_type = 'HEADER'
    bl_parent_id = 'VIEW3D_PT_overlay'
    bl_label = "Freestyle"

    @classmethod
    def poll(cls, context):
        return context.mode == 'EDIT_MESH' and bpy.app.build_options.freestyle

    def draw(self, context):
        layout = self.layout

        view = context.space_data
        overlay = view.overlay
        display_all = overlay.show_overlays

        col = layout.column()
        col.active = display_all

        row = col.row()
        row.separator()
        row.prop(overlay, "show_freestyle_edge_marks", text="Edge Marks")
        row.prop(overlay, "show_freestyle_face_marks", text="Face Marks")


class VIEW3D_PT_overlay_edit_curve(Panel):
    bl_space_type = 'VIEW_3D'
    bl_region_type = 'HEADER'
    bl_parent_id = 'VIEW3D_PT_overlay'
    bl_label = "Curve Edit Mode"

    @classmethod
    def poll(cls, context):
        return context.mode == 'EDIT_CURVE'

    def draw(self, context):
        layout = self.layout
        view = context.space_data
        overlay = view.overlay
        display_all = overlay.show_overlays

        col = layout.column()
        col.active = display_all

        row = col.row()
        row.prop(overlay, "display_handle", text="Handles")

        col = layout.column(align=True)
        col.active = display_all
        split = col.split()
        row = split.row(align=True)
        # row.separator()
        # row.separator()
        row.prop(overlay, "show_curve_normals")

        row = split.row(align=True)
        if overlay.show_curve_normals:
            row.prop(overlay, "normals_length", text="")
        else:
            row.label(icon='DISCLOSURE_TRI_RIGHT')


class VIEW3D_PT_overlay_sculpt(Panel):
    bl_space_type = 'VIEW_3D'
    bl_context = ".sculpt_mode"
    bl_region_type = 'HEADER'
    bl_parent_id = 'VIEW3D_PT_overlay'
    bl_label = "Sculpt"

    @classmethod
    def poll(cls, context):
        return (
            context.mode == 'SCULPT' and
            context.sculpt_object
        )

    def draw(self, context):
        layout = self.layout

        view = context.space_data
        overlay = view.overlay
        display_all = overlay.show_overlays

        col = layout.column(align=True)
        col.active = display_all
        split = col.split()
        row = split.row()
        row.separator()
        row.prop(overlay, "show_sculpt_mask")

        row = split.row(align=True)
        if overlay.show_sculpt_mask:
            row.prop(overlay, "sculpt_mode_mask_opacity", text="")
        else:
            row.label(icon='DISCLOSURE_TRI_RIGHT')

        col = layout.column(align=True)
        col.active = display_all
        split = col.split()
        row = split.row()
        row.separator()
        row.prop(overlay, "show_sculpt_face_sets")

        row = split.row(align=True)
        if overlay.show_sculpt_face_sets:
            row.prop(overlay, "sculpt_mode_face_sets_opacity", text="")
        else:
            row.label(icon='DISCLOSURE_TRI_RIGHT')


class VIEW3D_PT_overlay_sculpt_curves(Panel):
    bl_space_type = 'VIEW_3D'
    bl_context = ".curves_sculpt"
    bl_region_type = 'HEADER'
    bl_parent_id = 'VIEW3D_PT_overlay'
    bl_label = "Sculpt"

    @classmethod
    def poll(cls, context):
        return context.mode == 'SCULPT_CURVES' and (context.object)

    def draw(self, context):
        layout = self.layout

        view = context.space_data
        overlay = view.overlay

        row = layout.row(align=True)
        row.active = overlay.show_overlays
        row.use_property_decorate = False
        row.separator(factor = 3)
        row.use_property_split = True
        row.prop(overlay, "sculpt_mode_mask_opacity", text="Selection Opacity")

        col = layout.column()
        split = col.split()
        row = split.row()
        row.active = overlay.show_overlays
        row.separator()
        row.prop(overlay, "show_sculpt_curves_cage", text="Curves Cage")

        row = split.row(align=True)
        row.active = overlay.show_overlays
        if overlay.show_sculpt_curves_cage:
            row.prop(overlay, "sculpt_curves_cage_opacity", text="")
        else:
            row.label(icon='DISCLOSURE_TRI_RIGHT')


class VIEW3D_PT_overlay_bones(Panel):
    bl_space_type = 'VIEW_3D'
    bl_region_type = 'HEADER'
    bl_parent_id = 'VIEW3D_PT_overlay'
    bl_label = "Bones"

    @staticmethod
    def is_using_wireframe(context):
        shading = VIEW3D_PT_shading.get_shading(context)

        if shading.type == 'WIREFRAME' or shading.show_xray:
            return True

        mode = context.mode

        if mode in {'POSE', 'PAINT_WEIGHT'}:
            armature = context.pose_object
        elif mode == 'EDIT_ARMATURE':
            armature = context.edit_object
        else:
            return False

        return armature and armature.display_type == 'WIRE'

    @classmethod
    def poll(cls, context):
        mode = context.mode
        return (
            (mode == 'POSE') or
            (mode == 'PAINT_WEIGHT' and context.pose_object) or
            (mode in {'EDIT_ARMATURE', 'OBJECT'} and
             VIEW3D_PT_overlay_bones.is_using_wireframe(context))
        )

    def draw(self, context):
        layout = self.layout
        view = context.space_data
        mode = context.mode
        overlay = view.overlay
        display_all = overlay.show_overlays

        col = layout.column()
        col.active = display_all

        if mode == 'POSE':

            col = layout.column(align=True)
            col.active = display_all
            split = col.split()
            row = split.row(align=True)
            row.separator()
            row.separator()
            row.prop(overlay, "show_xray_bone")

            row = split.row(align=True)
            if display_all and overlay.show_xray_bone:
                row.prop(overlay, "xray_alpha_bone", text="")
            else:
                row.label(icon='DISCLOSURE_TRI_RIGHT')

        elif mode == 'PAINT_WEIGHT':
            row = col.row()
            row.separator()
            row.prop(overlay, "show_xray_bone")

        if VIEW3D_PT_overlay_bones.is_using_wireframe(context):

            row = col.row()
            row.separator()
            row.use_property_split = True
            row.use_property_decorate = False
            row.prop(overlay, "bone_wire_alpha")


class VIEW3D_PT_overlay_texture_paint(Panel):
    bl_space_type = 'VIEW_3D'
    bl_region_type = 'HEADER'
    bl_parent_id = 'VIEW3D_PT_overlay'
    bl_label = "Texture Paint"

    @classmethod
    def poll(cls, context):
        return context.mode == 'PAINT_TEXTURE'

    def draw(self, context):
        layout = self.layout
        view = context.space_data
        overlay = view.overlay
        display_all = overlay.show_overlays

        col = layout.column()
        col.active = display_all
        row = col.row()
        row.separator()
        row.label(text="Stencil Mask Opacity")
        row.prop(overlay, "texture_paint_mode_opacity", text="")


class VIEW3D_PT_overlay_vertex_paint(Panel):
    bl_space_type = 'VIEW_3D'
    bl_region_type = 'HEADER'
    bl_parent_id = 'VIEW3D_PT_overlay'
    bl_label = "Vertex Paint"

    @classmethod
    def poll(cls, context):
        return context.mode == 'PAINT_VERTEX'

    def draw(self, context):
        layout = self.layout
        view = context.space_data
        overlay = view.overlay
        display_all = overlay.show_overlays

        col = layout.column()
        col.active = display_all
        row = col.row()
        row.separator()
        row.label(text="Stencil Mask Opacity")
        row.prop(overlay, "vertex_paint_mode_opacity", text="")
        row = col.row()
        row.separator()
        row.prop(overlay, "show_paint_wire")


class VIEW3D_PT_overlay_weight_paint(Panel):
    bl_space_type = 'VIEW_3D'
    bl_region_type = 'HEADER'
    bl_parent_id = 'VIEW3D_PT_overlay'
    bl_label = "Weight Paint"

    @classmethod
    def poll(cls, context):
        return context.mode == 'PAINT_WEIGHT'

    def draw(self, context):
        layout = self.layout
        view = context.space_data
        overlay = view.overlay
        display_all = overlay.show_overlays
        tool_settings = context.tool_settings

        col = layout.column()
        col.active = display_all

        row = col.row()
        row.separator()
        row.label(text="Opacity")
        row.prop(overlay, "weight_paint_mode_opacity", text="")
        row = col.split(factor=0.36)
        row.label(text="     Zero Weights")
        sub = row.row()
        sub.prop(tool_settings, "vertex_group_user", expand=True)

        row = col.row()
        row.separator()
        row.prop(overlay, "show_wpaint_contours")
        row = col.row()
        row.separator()
        row.prop(overlay, "show_paint_wire")


class VIEW3D_PT_snapping(Panel):
    bl_space_type = 'VIEW_3D'
    bl_region_type = 'HEADER'
    bl_label = "Snapping"

    def draw(self, context):
        tool_settings = context.tool_settings
        obj = context.active_object
        object_mode = 'OBJECT' if obj is None else obj.mode

        layout = self.layout
        col = layout.column()

        col.label(text="Snap With")
        row = col.row(align=True)
        row.prop(tool_settings, "snap_target", expand=True)

        col.label(text="Snap To")
        col.prop(tool_settings, "snap_elements_base", expand=True)

        col.label(text="Snap Individual Elements To")
        col.prop(tool_settings, "snap_elements_individual", expand=True)

        col.separator()

        if 'INCREMENT' in tool_settings.snap_elements:
            col.prop(tool_settings, "use_snap_grid_absolute")

        if 'VOLUME' in tool_settings.snap_elements:
            col.prop(tool_settings, "use_snap_peel_object")

        if 'FACE_NEAREST' in tool_settings.snap_elements:
            col.prop(tool_settings, "use_snap_to_same_target")
            if object_mode == 'EDIT':
                col.prop(tool_settings, "snap_face_nearest_steps")

        col.separator()

        col.prop(tool_settings, "use_snap_align_rotation")
        col.prop(tool_settings, "use_snap_backface_culling")

        col.separator()

        if obj:
            col.label(text="Target Selection")
            col_targetsel = col.column(align=True)
            if object_mode == 'EDIT' and obj.type not in {'LATTICE', 'META', 'FONT'}:
                col_targetsel.prop(
                    tool_settings,
                    "use_snap_self",
                    text="Include Active",
                    icon='EDITMODE_HLT',
                )
                col_targetsel.prop(
                    tool_settings,
                    "use_snap_edit",
                    text="Include Edited",
                    icon='OUTLINER_DATA_MESH',
                )
                col_targetsel.prop(
                    tool_settings,
                    "use_snap_nonedit",
                    text="Include Non-Edited",
                    icon='OUTLINER_OB_MESH',
                )
            col_targetsel.prop(
                tool_settings,
                "use_snap_selectable",
                text="Exclude Non-Selectable",
                icon='RESTRICT_SELECT_OFF',
            )

        col.label(text="Affect")
        row = col.row(align=True)
        row.prop(tool_settings, "use_snap_translate", text="Move", toggle=True)
        row.prop(tool_settings, "use_snap_rotate", text="Rotate", toggle=True)
        row.prop(tool_settings, "use_snap_scale", text="Scale", toggle=True)


class VIEW3D_PT_proportional_edit(Panel):
    bl_space_type = 'VIEW_3D'
    bl_region_type = 'HEADER'
    bl_label = "Proportional Editing"
    bl_ui_units_x = 8

    def draw(self, context):
        layout = self.layout
        tool_settings = context.tool_settings
        col = layout.column()
        col.active = (tool_settings.use_proportional_edit_objects if context.mode ==
                      'OBJECT' else tool_settings.use_proportional_edit)

        if context.mode != 'OBJECT':
            col.prop(tool_settings, "use_proportional_connected")
            sub = col.column()
            sub.active = not tool_settings.use_proportional_connected
            sub.prop(tool_settings, "use_proportional_projected")
            col.separator()

        col.prop(tool_settings, "proportional_edit_falloff", expand=True)
        col.prop(tool_settings, "proportional_distance")


class VIEW3D_PT_transform_orientations(Panel):
    bl_space_type = 'VIEW_3D'
    bl_region_type = 'HEADER'
    bl_label = "Transform Orientations"
    bl_ui_units_x = 8

    def draw(self, context):
        layout = self.layout
        layout.label(text="Transform Orientations")

        scene = context.scene
        orient_slot = scene.transform_orientation_slots[0]
        orientation = orient_slot.custom_orientation

        row = layout.row()
        col = row.column()
        col.prop(orient_slot, "type", expand=True)
        row.operator("transform.create_orientation", text="", icon='ADD', emboss=False).use = True

        if orientation:
            row = layout.row(align=False)
            row.prop(orientation, "name", text="", icon='OBJECT_ORIGIN')
            row.operator("transform.delete_orientation", text="", icon='X', emboss=False)


class VIEW3D_PT_gpencil_origin(Panel):
    bl_space_type = 'VIEW_3D'
    bl_region_type = 'HEADER'
    bl_label = "Stroke Placement"

    def draw(self, context):
        layout = self.layout
        tool_settings = context.tool_settings
        gpd = context.gpencil_data

        layout.label(text="Stroke Placement")

        row = layout.row()
        col = row.column()
        col.prop(tool_settings, "gpencil_stroke_placement_view3d", expand=True)

        if tool_settings.gpencil_stroke_placement_view3d == 'SURFACE':
            row = layout.row()
            row.label(text="Offset")
            row = layout.row()
            row.prop(gpd, "zdepth_offset", text="")

        if tool_settings.gpencil_stroke_placement_view3d == 'STROKE':
            row = layout.row()
            row.label(text="Target")
            row = layout.row()
            row.prop(tool_settings, "gpencil_stroke_snap_mode", expand=True)


class VIEW3D_PT_gpencil_lock(Panel):
    bl_space_type = 'VIEW_3D'
    bl_region_type = 'HEADER'
    bl_label = "Drawing Plane"

    def draw(self, context):
        layout = self.layout
        tool_settings = context.tool_settings

        layout.label(text="Drawing Plane")

        row = layout.row()
        col = row.column()
        col.prop(tool_settings.gpencil_sculpt, "lock_axis", expand=True)


class VIEW3D_PT_gpencil_guide(Panel):
    bl_space_type = 'VIEW_3D'
    bl_region_type = 'HEADER'
    bl_label = "Guides"

    def draw(self, context):
        settings = context.tool_settings.gpencil_sculpt.guide

        layout = self.layout
        layout.label(text="Guides")

        col = layout.column()
        col.active = settings.use_guide
        col.prop(settings, "type", expand=True)

        if settings.type in {'ISO', 'PARALLEL', 'RADIAL'}:
            col.prop(settings, "angle")
            row = col.row(align=True)

        col.prop(settings, "use_snapping")
        if settings.use_snapping:

            if settings.type == 'RADIAL':
                col.prop(settings, "angle_snap")
            else:
                col.prop(settings, "spacing")

        if settings.type in {'CIRCULAR', 'RADIAL'} or settings.use_snapping:
            col.label(text="Reference Point")
            row = col.row(align=True)
            row.prop(settings, "reference_point", expand=True)
            if settings.reference_point == 'CUSTOM':
                col.prop(settings, "location", text="Custom Location")
            elif settings.reference_point == 'OBJECT':
                col.prop(settings, "reference_object", text="Object Location")
                if not settings.reference_object:
                    col.label(text="No object selected, using cursor")


class VIEW3D_PT_overlay_gpencil_options(Panel):
    bl_space_type = 'VIEW_3D'
    bl_region_type = 'HEADER'
    bl_parent_id = 'VIEW3D_PT_overlay'
    bl_label = ""

    @classmethod
    def poll(cls, context):
        return context.object and context.object.type == 'GPENCIL'

    def draw_header(self, context):
        layout = self.layout
        layout.label(text={
            'PAINT_GPENCIL': iface_("Draw Grease Pencil"),
            'EDIT_GPENCIL': iface_("Edit Grease Pencil"),
            'SCULPT_GPENCIL': iface_("Sculpt Grease Pencil"),
            'WEIGHT_GPENCIL': iface_("Weight Grease Pencil"),
            'VERTEX_GPENCIL': iface_("Vertex Grease Pencil"),
            'OBJECT': iface_("Grease Pencil"),
        }[context.mode], translate=False)

    def draw(self, context):
        layout = self.layout
        view = context.space_data
        overlay = view.overlay
        display_all = overlay.show_overlays

        row = layout.row()
        row.separator()
        row.active = display_all
        row.prop(overlay, "use_gpencil_onion_skin", text="Onion Skin")

        col = layout.column(align=True)
        col.active = display_all
        split = col.split()
        row = split.row()
        row.separator()
        row.prop(overlay, "use_gpencil_grid")

        row = split.row(align=True)
        if overlay.use_gpencil_grid:
            row.prop(overlay, "gpencil_grid_opacity", text="", slider=True)
            row.prop(overlay, "use_gpencil_canvas_xray", text="", icon='XRAY')
        else:
            row.label(icon='DISCLOSURE_TRI_RIGHT')

        col = layout.column(align=True)
        col.active = display_all
        split = col.split()
        row = split.row()
        row.separator()
        row.prop(overlay, "use_gpencil_fade_layers")

        row = split.row(align=True)
        if overlay.use_gpencil_fade_layers:
            row.separator
            row.prop(overlay, "gpencil_fade_layer", text="", slider=True)
        else:
            row.label(icon='DISCLOSURE_TRI_RIGHT')

        col = layout.column(align=True)
        col.active = display_all
        split = col.split()
        row = split.row()
        row.separator()
        row.prop(overlay, "use_gpencil_fade_objects")

        row = split.row(align=True)
        if overlay.use_gpencil_fade_objects:
            row.prop(overlay, "gpencil_fade_objects", text="", slider=True)
            row.prop(overlay, "use_gpencil_fade_gp_objects", text="", icon='OUTLINER_OB_GREASEPENCIL')
        else:
            row.label(icon='DISCLOSURE_TRI_RIGHT')

        if context.object.mode in {'EDIT_GPENCIL', 'SCULPT_GPENCIL', 'WEIGHT_GPENCIL', 'VERTEX_GPENCIL'}:
            split = layout.split()
            col = split.column()
            col.active = display_all
            row = col.row()
            row.separator()
            row.prop(overlay, "use_gpencil_edit_lines", text="Edit Lines")
            col = split.column()
            if overlay.use_gpencil_edit_lines:
                col.prop(overlay, "use_gpencil_multiedit_line_only", text="Only in Multiframe")
            else:
                col.label(icon='DISCLOSURE_TRI_RIGHT')

            if context.object.mode == 'EDIT_GPENCIL':

                col = layout.column()
                col.active = display_all
                row = col.row()
                row.separator()
                row.prop(overlay, "use_gpencil_show_directions")
                col = layout.column()
                col.active = display_all
                row = col.row()
                row.separator()
                row.prop(overlay, "use_gpencil_show_material_name", text="Material Name")

                layout.use_property_split = True
                layout.active = display_all
                if not gpd.use_curve_edit:
                    row = layout.row()
                    row.separator()
                    row.prop(overlay, "vertex_opacity", text="Vertex Opacity", slider=True)
                else:
                    # Handles for Curve Edit
                    row = layout.row()
                    row.separator()
                    row.prop(overlay, "display_handle", text="Handles")

            # Handles for Curve Edit
            if context.object.mode == 'EDIT_GPENCIL':
                gpd = context.object.data
                layout.active = display_all
                if gpd.use_curve_edit:
                    layout.prop(overlay, "display_handle", text="Handles")

        if context.object.mode == 'SCULPT_GPENCIL':
            layout.use_property_split = True
            layout.active = display_all
            row = layout.row()
            row.separator()
            row.prop(overlay, "vertex_opacity", text="Vertex Opacity", slider=True)

        if context.object.mode in {'PAINT_GPENCIL', 'VERTEX_GPENCIL'}:
            layout.label(text="Vertex Paint")
            layout.active = display_all
            row = layout.row()
            shading = VIEW3D_PT_shading.get_shading(context)
            row.enabled = shading.type not in {'WIREFRAME', 'RENDERED'}
            row.separator()
            row.use_property_split = True
            row.prop(overlay, "gpencil_vertex_paint_opacity", text="Opacity", slider=True)


class VIEW3D_PT_quad_view(Panel):
    bl_space_type = 'VIEW_3D'
    bl_region_type = 'UI'
    bl_category = "View"
    bl_label = "Quad View"
    bl_options = {'DEFAULT_CLOSED'}

    @classmethod
    def poll(cls, context):
        view = context.space_data
        return view.region_quadviews

    def draw(self, context):
        layout = self.layout

        view = context.space_data

        region = view.region_quadviews[2]
        col = layout.column()
        col.prop(region, "lock_rotation")
        row = col.row()
        row.enabled = region.lock_rotation
        row.prop(region, "show_sync_view")
        row = col.row()

        row.enabled = region.lock_rotation and region.show_sync_view
        row.prop(region, "use_box_clip")


# Annotation properties
class VIEW3D_PT_grease_pencil(AnnotationDataPanel, Panel):
    bl_space_type = 'VIEW_3D'
    bl_region_type = 'UI'
    bl_category = "View"

    # NOTE: this is just a wrapper around the generic GP Panel


class VIEW3D_PT_annotation_onion(AnnotationOnionSkin, Panel):
    bl_space_type = 'VIEW_3D'
    bl_region_type = 'UI'
    bl_category = "View"
    bl_parent_id = 'VIEW3D_PT_grease_pencil'

    # NOTE: this is just a wrapper around the generic GP Panel


class TOPBAR_PT_annotation_layers(Panel, AnnotationDataPanel):
    bl_space_type = 'VIEW_3D'
    bl_region_type = 'HEADER'
    bl_label = "Layers"
    bl_ui_units_x = 14


class VIEW3D_PT_view3d_stereo(Panel):
    bl_space_type = 'VIEW_3D'
    bl_region_type = 'UI'
    bl_category = "View"
    bl_label = "Stereoscopy"
    bl_options = {'DEFAULT_CLOSED'}

    @classmethod
    def poll(cls, context):
        scene = context.scene
        wm = bpy.ops.wm

        multiview = scene.render.use_multiview
        return multiview

    def draw(self, context):
        layout = self.layout
        view = context.space_data

        basic_stereo = context.scene.render.views_format == 'STEREO_3D'

        col = layout.column()
        col.row().prop(view, "stereo_3d_camera", expand=True)

        col.label(text="Display")
        row = col.row()
        row.active = basic_stereo
        row.prop(view, "show_stereo_3d_cameras")
        row = col.row()
        row.active = basic_stereo
        split = row.split()
        split.prop(view, "show_stereo_3d_convergence_plane")
        split = row.split()
        split.prop(view, "stereo_3d_convergence_plane_alpha", text="Alpha")
        split.active = view.show_stereo_3d_convergence_plane
        row = col.row()
        split = row.split()
        split.prop(view, "show_stereo_3d_volume")
        split = row.split()
        split.prop(view, "stereo_3d_volume_alpha", text="Alpha")

        if context.scene.render.use_multiview:
            layout.separator()
            layout.operator("wm.set_stereo_3d", icon='CAMERA_STEREO')


class VIEW3D_PT_context_properties(Panel):
    bl_space_type = 'VIEW_3D'
    bl_region_type = 'UI'
    bl_category = "Item"
    bl_label = "Properties"
    bl_options = {'DEFAULT_CLOSED'}

    @staticmethod
    def _active_context_member(context):
        obj = context.object
        if obj:
            object_mode = obj.mode
            if object_mode == 'POSE':
                return "active_pose_bone"
            elif object_mode == 'EDIT' and obj.type == 'ARMATURE':
                return "active_bone"
            else:
                return "object"

        return ""

    @classmethod
    def poll(cls, context):
        import rna_prop_ui
        member = cls._active_context_member(context)

        if member:
            context_member, member = rna_prop_ui.rna_idprop_context_value(context, member, object)
            return context_member and rna_prop_ui.rna_idprop_has_properties(context_member)

        return False

    def draw(self, context):
        import rna_prop_ui
        member = VIEW3D_PT_context_properties._active_context_member(context)

        if member:
            # Draw with no edit button
            rna_prop_ui.draw(self.layout, context, member, object, use_edit=False)


# Grease Pencil Object - Multiframe falloff tools
class VIEW3D_PT_gpencil_multi_frame(Panel):
    bl_space_type = 'VIEW_3D'
    bl_region_type = 'HEADER'
    bl_label = "Multi Frame"

    def draw(self, context):
        layout = self.layout
        tool_settings = context.tool_settings

        gpd = context.gpencil_data
        settings = tool_settings.gpencil_sculpt

        col = layout.column(align=True)
        col.prop(settings, "use_multiframe_falloff")

        # Falloff curve
        if gpd.use_multiedit and settings.use_multiframe_falloff:
            layout.template_curve_mapping(settings, "multiframe_falloff_curve", brush=True)


# Grease Pencil Object - Curve Editing tools
class VIEW3D_PT_gpencil_curve_edit(Panel):
    bl_space_type = 'VIEW_3D'
    bl_region_type = 'HEADER'
    bl_label = "Curve Editing"

    def draw(self, context):
        layout = self.layout

        gpd = context.gpencil_data
        col = layout.column()

        col.label(text="Curve Editing:")

        split = layout.split()
        col = split.column(align=True)
        row = col.row()
        row.separator()
        row.label(text="Resolution")
        row = col.row()
        row.separator()
        row.label(text="Threshold")
        row = col.row()
        row.separator()
        row.label(text="Corner Angle")

        col = split.column(align=True)
        col.prop(gpd, "edit_curve_resolution", text="")
        col.prop(gpd, "curve_edit_threshold", text="")
        col.prop(gpd, "curve_edit_corner_angle", text="")

        col = layout.column()
        row = col.row()
        row.separator()
        row.prop(gpd, "use_adaptive_curve_resolution")


class VIEW3D_MT_gpencil_edit_context_menu(Menu):
    bl_label = ""

    def draw(self, context):
        layout = self.layout
        tool_settings = context.tool_settings

        is_point_mode = tool_settings.gpencil_selectmode_edit == 'POINT'
        is_stroke_mode = tool_settings.gpencil_selectmode_edit == 'STROKE'
        is_segment_mode = tool_settings.gpencil_selectmode_edit == 'SEGMENT'

        layout.operator_context = 'INVOKE_REGION_WIN'

        row = layout.row()

        if is_point_mode or is_segment_mode:
            col = row.column(align=True)

            col.label(text="Point Context Menu", icon='GP_SELECT_POINTS')
            col.separator()

            # Additive Operators
            col.operator("gpencil.stroke_subdivide", text="Subdivide", icon="SUBDIVIDE_EDGES").only_selected = True

            col.separator()

            col.operator("gpencil.extrude_move", text="Extrude", icon='EXTRUDE_REGION')

            col.separator()

            # Deform Operators
            col.operator("gpencil.stroke_smooth", text="Smooth", icon="PARTICLEBRUSH_SMOOTH").only_selected = True
            col.operator("transform.bend", text="Bend", icon="BEND")
            col.operator("transform.shear", text="Shear", icon="SHEAR")
            col.operator("transform.tosphere", text="To Sphere", icon="TOSPHERE")
            col.operator("transform.transform", text="Shrink Fatten",
                         icon='SHRINK_FATTEN').mode = 'GPENCIL_SHRINKFATTEN'

            col.separator()

            col.menu("VIEW3D_MT_mirror", text="Mirror")
            col.menu("GPENCIL_MT_snap", text="Snap")

            col.separator()

            # Duplicate operators
            col.operator("gpencil.duplicate_move", text="Duplicate", icon='DUPLICATE')
            col.operator("gpencil.copy", text="Copy", icon='COPYDOWN')
            col.operator("gpencil.paste", text="Paste", icon='PASTEDOWN').type = 'ACTIVE'
            col.operator("gpencil.paste", text="Paste by Layer", icon='PASTEDOWN').type = 'LAYER'

            col.separator()

            # Removal Operators
            col.operator("gpencil.stroke_merge", text="Merge", icon="MERGE")
            col.operator("gpencil.stroke_merge_by_distance", icon="MERGE").use_unselected = False
            col.operator("gpencil.stroke_split", text="Split", icon="SPLIT")
            col.operator("gpencil.stroke_separate", text="Separate", icon="SEPARATE_GP_POINTS").mode = 'POINT'

            col.separator()

            col.operator("gpencil.delete", text="Delete Points", icon="DELETE").type = 'POINTS'
            col.operator("gpencil.dissolve", text="Dissolve", icon="DISSOLVE_VERTS").type = 'POINTS'
            col.operator("gpencil.dissolve", text="Dissolve Between", icon="DISSOLVE_BETWEEN").type = 'BETWEEN'
            col.operator("gpencil.dissolve", text="Dissolve Unselected", icon="DISSOLVE_UNSELECTED").type = 'UNSELECT'

        if is_stroke_mode:

            col = row.column(align=True)
            col.label(text="Stroke Context Menu", icon='GP_SELECT_STROKES')
            col.separator()

            # Main Strokes Operators
            col.operator("gpencil.stroke_subdivide", text="Subdivide", icon="SUBDIVIDE_EDGES").only_selected = False
            col.menu("VIEW3D_MT_gpencil_simplify")
            col.operator("gpencil.stroke_trim", text="Trim", icon="CUT")

            col.separator()

            col.operator("gpencil.stroke_smooth", text="Smooth Stroke",
                         icon="PARTICLEBRUSH_SMOOTH").only_selected = False
            col.operator("transform.transform", text="Shrink Fatten",
                         icon='SHRINK_FATTEN').mode = 'GPENCIL_SHRINKFATTEN'

            col.separator()

            # Layer and Materials operators
            col.menu("GPENCIL_MT_move_to_layer")
            col.menu("VIEW3D_MT_assign_material")
            col.operator("gpencil.set_active_material", text="Set as Active Material", icon="MATERIAL_DATA")
            col.operator_menu_enum("gpencil.stroke_arrange", "direction", text="Arrange")

            col.separator()

            col.menu("VIEW3D_MT_mirror", text="Mirror")
            col.menu("VIEW3D_MT_snap", text="Snap")

            col.separator()

            # Duplicate operators
            col.operator("gpencil.duplicate_move", text="Duplicate", icon='DUPLICATE')
            col.operator("gpencil.copy", text="Copy", icon='COPYDOWN')
            col.operator("gpencil.paste", text="Paste", icon='PASTEDOWN').type = 'ACTIVE'
            col.operator("gpencil.paste", text="Paste by Layer", icon='PASTEDOWN').type = 'LAYER'

            col.separator()

            # Removal Operators
<<<<<<< HEAD
            col.operator("gpencil.stroke_merge_by_distance", icon="MERGE").use_unselected = True
            col.operator_menu_enum("gpencil.stroke_join", "type", text="Join", icon='JOIN')
            col.operator("gpencil.stroke_split", text="Split", icon="SPLIT")
            col.operator("gpencil.stroke_separate", text="Separate", icon="SEPARATE_GP_STROKES").mode = 'STROKE'
=======
            col.operator("gpencil.stroke_merge_by_distance").use_unselected = True
            col.operator_menu_enum("gpencil.stroke_join", "type", text="Join",
                                   text_ctxt=i18n_contexts.id_gpencil)

            col.operator("gpencil.stroke_split", text="Split")
            col.operator("gpencil.stroke_separate", text="Separate").mode = 'STROKE'
>>>>>>> f5cdb5d9

            col.separator()

            col.operator("gpencil.delete", text="Delete", icon="DELETE").type = 'STROKES'

            col.separator()

            col.operator("gpencil.reproject", text="Reproject")

def draw_gpencil_layer_active(context, layout):
    gpl = context.active_gpencil_layer
    if gpl:
        layout.label(text="Active Layer")
        row = layout.row(align=True)
        row.operator_context = 'EXEC_REGION_WIN'
        row.operator_menu_enum("gpencil.layer_change", "layer", text="", icon='GREASEPENCIL')
        row.prop(gpl, "info", text="")
        row.operator("gpencil.layer_remove", text="", icon='X')


def draw_gpencil_material_active(context, layout):
    ob = context.active_object
    if ob and len(ob.material_slots) > 0 and ob.active_material_index >= 0:
        ma = ob.material_slots[ob.active_material_index].material
        if ma:
            layout.label(text="Active Material")
            row = layout.row(align=True)
            row.operator_context = 'EXEC_REGION_WIN'
            row.operator_menu_enum("gpencil.material_set", "slot", text="", icon='MATERIAL')
            row.prop(ma, "name", text="")


class VIEW3D_PT_gpencil_sculpt_automasking(Panel):
    bl_space_type = 'VIEW_3D'
    bl_region_type = 'HEADER'
    bl_label = "Auto-masking"
    bl_ui_units_x = 10

    def draw(self, context):
        layout = self.layout

        tool_settings = context.scene.tool_settings
        layout.label(text="Auto-masking")

        col = layout.column(align=True)
        col.prop(tool_settings.gpencil_sculpt, "use_automasking_stroke", text="Stroke")
        col.prop(tool_settings.gpencil_sculpt, "use_automasking_layer_stroke", text="Layer")
        col.prop(tool_settings.gpencil_sculpt, "use_automasking_material_stroke", text="Material")
        col.separator()
        col.prop(tool_settings.gpencil_sculpt, "use_automasking_layer_active", text="Active Layer")
        col.prop(tool_settings.gpencil_sculpt, "use_automasking_material_active", text="Active Material")


class VIEW3D_PT_gpencil_sculpt_context_menu(Panel):
    bl_space_type = 'VIEW_3D'
    bl_region_type = 'WINDOW'
    bl_label = "Sculpt Context Menu"
    bl_ui_units_x = 12

    def draw(self, context):
        ts = context.tool_settings
        settings = ts.gpencil_sculpt_paint
        brush = settings.brush

        layout = self.layout

        layout.prop(brush, "size", slider=True)
        layout.prop(brush, "strength")

        # Layers
        draw_gpencil_layer_active(context, layout)


class VIEW3D_PT_gpencil_weight_context_menu(Panel):
    bl_space_type = 'VIEW_3D'
    bl_region_type = 'WINDOW'
    bl_label = "Weight Paint Context Menu"
    bl_ui_units_x = 12

    def draw(self, context):
        ts = context.tool_settings
        settings = ts.gpencil_weight_paint
        brush = settings.brush

        layout = self.layout

        layout.prop(brush, "size", slider=True)
        layout.prop(brush, "strength")
        layout.prop(brush, "weight")

        # Layers
        draw_gpencil_layer_active(context, layout)


class VIEW3D_MT_gpencil_sculpt(Menu):
    bl_label = "Sculpt"

    def draw(self, context):
        layout = self.layout

        layout.operator_context = 'INVOKE_REGION_WIN'
        layout.menu("VIEW3D_MT_assign_material")
        layout.separator()

        layout.operator("gpencil.frame_duplicate", text="Duplicate Active Frame", icon="DUPLICATE")
        layout.operator(
            "gpencil.frame_duplicate",
            text="Duplicate Active Frame All Layers",
            icon="DUPLICATE").mode = 'ALL'

        layout.separator()

        layout.operator("gpencil.stroke_subdivide", text="Subdivide", icon="SUBDIVIDE_EDGES")
        layout.operator("gpencil.stroke_simplify_fixed", text="Simplify", icon="MOD_SIMPLIFY")
        layout.operator("gpencil.stroke_simplify", text="Simplify Adaptative", icon="SIMPLIFY_ADAPTIVE")

        if context.mode == 'WEIGHT_GPENCIL':
            layout.separator()
            layout.menu("VIEW3D_MT_gpencil_autoweights")

        layout.separator()

        # radial control button brush size
        myvar = layout.operator("wm.radial_control", text="Brush Radius", icon="BRUSHSIZE")
        myvar.data_path_primary = 'tool_settings.gpencil_sculpt.brush.size'

        # radial control button brush strength
        myvar = layout.operator("wm.radial_control", text="Brush Strength", icon="BRUSHSTRENGTH")
        myvar.data_path_primary = 'tool_settings.gpencil_sculpt.brush.strength'

        layout.separator()

        # line edit toggles from the keympap
        props = layout.operator("wm.context_toggle", text="Toggle Edit Lines", icon='STROKE')
        props.data_path = "space_data.overlay.use_gpencil_edit_lines"

        props = layout.operator("wm.context_toggle", text="Toggle Multiline Edit Only", icon='STROKE')
        props.data_path = "space_data.overlay.use_gpencil_multiedit_line_only"


class VIEW3D_PT_gpencil_edit_options(Panel):
    bl_space_type = 'VIEW_3D'
    bl_region_type = 'HEADER'
    bl_label = "Options"

    def draw(self, context):
        layout = self.layout
        settings = context.tool_settings.gpencil_sculpt

        layout.prop(settings, "use_scale_thickness", text="Scale Thickness")

class VIEW3D_PT_gpencil_draw_context_menu(Panel):
    bl_space_type = 'VIEW_3D'
    bl_region_type = 'WINDOW'
    bl_label = "Draw Context Menu"
    bl_ui_units_x = 12

    def draw(self, context):
        layout = self.layout
        tool_settings = context.tool_settings
        settings = tool_settings.gpencil_paint
        brush = settings.brush
        gp_settings = brush.gpencil_settings

        is_pin_vertex = gp_settings.brush_draw_mode == 'VERTEXCOLOR'
        is_vertex = settings.color_mode == 'VERTEXCOLOR' or brush.gpencil_tool == 'TINT' or is_pin_vertex

        if brush.gpencil_tool not in {'ERASE', 'CUTTER', 'EYEDROPPER'} and is_vertex:
            split = layout.split(factor=0.1)
            split.prop(brush, "color", text="")
            split.template_color_picker(brush, "color", value_slider=True)

            col = layout.column()
            col.separator()
            col.prop_menu_enum(gp_settings, "vertex_mode", text="Mode")
            col.separator()

        if brush.gpencil_tool not in {'FILL', 'CUTTER'}:
            layout.prop(brush, "size", slider=True)
        if brush.gpencil_tool not in {'ERASE', 'FILL', 'CUTTER'}:
            layout.prop(gp_settings, "pen_strength")

        # Layers
        draw_gpencil_layer_active(context, layout)
        # Material
        if not is_vertex:
            draw_gpencil_material_active(context, layout)


class VIEW3D_PT_gpencil_vertex_context_menu(Panel):
    bl_space_type = 'VIEW_3D'
    bl_region_type = 'WINDOW'
    bl_label = "Vertex Paint Context Menu"
    bl_ui_units_x = 12

    def draw(self, context):
        layout = self.layout
        tool_settings = context.tool_settings
        settings = tool_settings.gpencil_vertex_paint
        brush = settings.brush
        gp_settings = brush.gpencil_settings

        col = layout.column()

        if brush.gpencil_vertex_tool in {'DRAW', 'REPLACE'}:
            split = layout.split(factor=0.1)
            split.prop(brush, "color", text="")
            split.template_color_picker(brush, "color", value_slider=True)

            col = layout.column()
            col.separator()
            col.prop_menu_enum(gp_settings, "vertex_mode", text="Mode")
            col.separator()

        row = col.row(align=True)
        row.prop(brush, "size", text="Radius")
        row.prop(gp_settings, "use_pressure", text="", icon='STYLUS_PRESSURE')

        if brush.gpencil_vertex_tool in {'DRAW', 'BLUR', 'SMEAR'}:
            row = layout.row(align=True)
            row.prop(gp_settings, "pen_strength", slider=True)
            row.prop(gp_settings, "use_strength_pressure", text="", icon='STYLUS_PRESSURE')

        # Layers
        draw_gpencil_layer_active(context, layout)


class VIEW3D_PT_paint_vertex_context_menu(Panel):
    # Only for popover, these are dummy values.
    bl_space_type = 'VIEW_3D'
    bl_region_type = 'WINDOW'
    bl_label = "Vertex Paint Context Menu"

    def draw(self, context):
        layout = self.layout

        brush = context.tool_settings.vertex_paint.brush
        capabilities = brush.vertex_paint_capabilities

        if capabilities.has_color:
            split = layout.split(factor=0.1)
            UnifiedPaintPanel.prop_unified_color(split, context, brush, "color", text="")
            UnifiedPaintPanel.prop_unified_color_picker(split, context, brush, "color", value_slider=True)
            layout.prop(brush, "blend", text="")

        UnifiedPaintPanel.prop_unified(
            layout,
            context,
            brush,
            "size",
            unified_name="use_unified_size",
            pressure_name="use_pressure_size",
            slider=True,
        )
        UnifiedPaintPanel.prop_unified(
            layout,
            context,
            brush,
            "strength",
            unified_name="use_unified_strength",
            pressure_name="use_pressure_strength",
            slider=True,
        )


class VIEW3D_PT_paint_texture_context_menu(Panel):
    # Only for popover, these are dummy values.
    bl_space_type = 'VIEW_3D'
    bl_region_type = 'WINDOW'
    bl_label = "Texture Paint Context Menu"

    def draw(self, context):
        layout = self.layout

        brush = context.tool_settings.image_paint.brush
        capabilities = brush.image_paint_capabilities

        if capabilities.has_color:
            split = layout.split(factor=0.1)
            UnifiedPaintPanel.prop_unified_color(split, context, brush, "color", text="")
            UnifiedPaintPanel.prop_unified_color_picker(split, context, brush, "color", value_slider=True)
            layout.prop(brush, "blend", text="")

        if capabilities.has_radius:
            UnifiedPaintPanel.prop_unified(
                layout,
                context,
                brush,
                "size",
                unified_name="use_unified_size",
                pressure_name="use_pressure_size",
                slider=True,
            )
            UnifiedPaintPanel.prop_unified(
                layout,
                context,
                brush,
                "strength",
                unified_name="use_unified_strength",
                pressure_name="use_pressure_strength",
                slider=True,
            )


class VIEW3D_PT_paint_weight_context_menu(Panel):
    # Only for popover, these are dummy values.
    bl_space_type = 'VIEW_3D'
    bl_region_type = 'WINDOW'
    bl_label = "Weights Context Menu"

    def draw(self, context):
        layout = self.layout

        brush = context.tool_settings.weight_paint.brush
        UnifiedPaintPanel.prop_unified(
            layout,
            context,
            brush,
            "weight",
            unified_name="use_unified_weight",
            slider=True,
        )
        UnifiedPaintPanel.prop_unified(
            layout,
            context,
            brush,
            "size",
            unified_name="use_unified_size",
            pressure_name="use_pressure_size",
            slider=True,
        )
        UnifiedPaintPanel.prop_unified(
            layout,
            context,
            brush,
            "strength",
            unified_name="use_unified_strength",
            pressure_name="use_pressure_strength",
            slider=True)




class VIEW3D_PT_sculpt_automasking(Panel):
    bl_space_type = 'VIEW_3D'
    bl_region_type = 'HEADER'
    bl_label = "Auto-Masking"
    bl_ui_units_x = 10

    def draw(self, context):
        layout = self.layout

        tool_settings = context.tool_settings
        sculpt = tool_settings.sculpt
        layout.label(text="Auto-Masking")

        col = layout.column(align=True)
        col.prop(sculpt, "use_automasking_topology", text="Topology")
        col.prop(sculpt, "use_automasking_face_sets", text="Face Sets")

        col.separator()

        col = layout.column(align=True)
        col.prop(sculpt, "use_automasking_boundary_edges", text="Mesh Boundary")
        col.prop(sculpt, "use_automasking_boundary_face_sets", text="Face Sets Boundary")

        if sculpt.use_automasking_boundary_edges or sculpt.use_automasking_boundary_face_sets:
            col.prop(sculpt.brush, "automasking_boundary_edges_propagation_steps")

        col.separator()

        col = layout.column(align=True)
        row = col.row()
        row.prop(sculpt, "use_automasking_cavity", text="Cavity")

        is_cavity_active = sculpt.use_automasking_cavity or sculpt.use_automasking_cavity_inverted

        if is_cavity_active:
            props = row.operator("sculpt.mask_from_cavity", text="Create Mask")
            props.settings_source = 'SCENE'

        col.prop(sculpt, "use_automasking_cavity_inverted", text="Cavity (inverted)")

        if is_cavity_active:
            col = layout.column(align=True)
            col.prop(sculpt, "automasking_cavity_factor", text="Factor")
            col.prop(sculpt, "automasking_cavity_blur_steps", text="Blur")

            col = layout.column()
            col.prop(sculpt, "use_automasking_custom_cavity_curve", text="Custom Curve")

            if sculpt.use_automasking_custom_cavity_curve:
                col.template_curve_mapping(sculpt, "automasking_cavity_curve")

        col.separator()

        col = layout.column(align=True)
        col.prop(sculpt, "use_automasking_view_normal", text="View Normal")

        if sculpt.use_automasking_view_normal:
            col.prop(sculpt, "use_automasking_view_occlusion", text="Occlusion")
            subcol = col.column(align=True)
            subcol.active = not sculpt.use_automasking_view_occlusion
            subcol.prop(sculpt, "automasking_view_normal_limit", text="Limit")
            subcol.prop(sculpt, "automasking_view_normal_falloff", text="Falloff")

        col = layout.column()
        col.prop(sculpt, "use_automasking_start_normal", text="Area Normal")

        if sculpt.use_automasking_start_normal:
            col = layout.column(align=True)
            col.prop(sculpt, "automasking_start_normal_limit", text="Limit")
            col.prop(sculpt, "automasking_start_normal_falloff", text="Falloff")


class VIEW3D_PT_sculpt_context_menu(Panel):
    # Only for popover, these are dummy values.
    bl_space_type = 'VIEW_3D'
    bl_region_type = 'WINDOW'
    bl_label = "Sculpt Context Menu"

    def draw(self, context):
        layout = self.layout

        brush = context.tool_settings.sculpt.brush
        capabilities = brush.sculpt_capabilities

        if capabilities.has_color:
            split = layout.split(factor=0.1)
            UnifiedPaintPanel.prop_unified_color(split, context, brush, "color", text="")
            UnifiedPaintPanel.prop_unified_color_picker(split, context, brush, "color", value_slider=True)

            layout.prop(brush, "blend", text="")

        ups = context.tool_settings.unified_paint_settings
        size = "size"
        size_owner = ups if ups.use_unified_size else brush
        if size_owner.use_locked_size == 'SCENE':
            size = "unprojected_radius"

        UnifiedPaintPanel.prop_unified(
            layout,
            context,
            brush,
            size,
            unified_name="use_unified_size",
            pressure_name="use_pressure_size",
            text="Radius",
            slider=True,
        )
        UnifiedPaintPanel.prop_unified(
            layout,
            context,
            brush,
            "strength",
            unified_name="use_unified_strength",
            pressure_name="use_pressure_strength",
            slider=True,
        )

        if capabilities.has_auto_smooth:
            layout.prop(brush, "auto_smooth_factor", slider=True)

        if capabilities.has_normal_weight:
            layout.prop(brush, "normal_weight", slider=True)

        if capabilities.has_pinch_factor:
            text = "Pinch"
            if brush.sculpt_tool in {'BLOB', 'SNAKE_HOOK'}:
                text = "Magnify"
            layout.prop(brush, "crease_pinch_factor", slider=True, text=text)

        if capabilities.has_rake_factor:
            layout.prop(brush, "rake_factor", slider=True)

        if capabilities.has_plane_offset:
            layout.prop(brush, "plane_offset", slider=True)
            layout.prop(brush, "plane_trim", slider=True, text="Distance")

        if capabilities.has_height:
            layout.prop(brush, "height", slider=True, text="Height")


class TOPBAR_PT_gpencil_materials(GreasePencilMaterialsPanel, Panel):
    bl_space_type = 'VIEW_3D'
    bl_region_type = 'HEADER'
    bl_label = "Materials"
    bl_ui_units_x = 14

    @classmethod
    def poll(cls, context):
        ob = context.object
        return ob and ob.type == 'GPENCIL'


class TOPBAR_PT_gpencil_vertexcolor(GreasePencilVertexcolorPanel, Panel):
    bl_space_type = 'VIEW_3D'
    bl_region_type = 'HEADER'
    bl_label = "Color Attribute"
    bl_ui_units_x = 10

    @classmethod
    def poll(cls, context):
        ob = context.object
        return ob and ob.type == 'GPENCIL'


class VIEW3D_PT_curves_sculpt_add_shape(Panel):
    # Only for popover, these are dummy values.
    bl_space_type = 'VIEW_3D'
    bl_region_type = 'WINDOW'
    bl_label = "Curves Sculpt Add Curve Options"

    def draw(self, context):
        layout = self.layout

        layout.use_property_split = True
        layout.use_property_decorate = False  # No animation.

        settings = UnifiedPaintPanel.paint_settings(context)
        brush = settings.brush

        col = layout.column(heading="Interpolate", align=True)
        col.prop(brush.curves_sculpt_settings, "interpolate_length", text="Length")
        col.prop(brush.curves_sculpt_settings, "interpolate_shape", text="Shape")
        col.prop(brush.curves_sculpt_settings, "interpolate_point_count", text="Point Count")

        col = layout.column()
        col.active = not brush.curves_sculpt_settings.interpolate_length
        col.prop(brush.curves_sculpt_settings, "curve_length", text="Length")

        col = layout.column()
        col.active = not brush.curves_sculpt_settings.interpolate_point_count
        col.prop(brush.curves_sculpt_settings, "points_per_curve", text="Points")


class VIEW3D_PT_curves_sculpt_parameter_falloff(Panel):
    # Only for popover, these are dummy values.
    bl_space_type = 'VIEW_3D'
    bl_region_type = 'WINDOW'
    bl_label = "Curves Sculpt Parameter Falloff"

    def draw(self, context):
        layout = self.layout

        settings = UnifiedPaintPanel.paint_settings(context)
        brush = settings.brush

        layout.template_curve_mapping(brush.curves_sculpt_settings, "curve_parameter_falloff")
        row = layout.row(align=True)
        row.operator("brush.sculpt_curves_falloff_preset", icon='SMOOTHCURVE', text="").shape = 'SMOOTH'
        row.operator("brush.sculpt_curves_falloff_preset", icon='SPHERECURVE', text="").shape = 'ROUND'
        row.operator("brush.sculpt_curves_falloff_preset", icon='ROOTCURVE', text="").shape = 'ROOT'
        row.operator("brush.sculpt_curves_falloff_preset", icon='SHARPCURVE', text="").shape = 'SHARP'
        row.operator("brush.sculpt_curves_falloff_preset", icon='LINCURVE', text="").shape = 'LINE'
        row.operator("brush.sculpt_curves_falloff_preset", icon='NOCURVE', text="").shape = 'MAX'


class VIEW3D_PT_curves_sculpt_grow_shrink_scaling(Panel):
    # Only for popover, these are dummy values.
    bl_space_type = 'VIEW_3D'
    bl_region_type = 'WINDOW'
    bl_label = "Curves Grow/Shrink Scaling"
    bl_ui_units_x = 12

    def draw(self, context):
        layout = self.layout

        layout.use_property_split = True
        layout.use_property_decorate = False  # No animation.

        settings = UnifiedPaintPanel.paint_settings(context)
        brush = settings.brush

        layout.prop(brush.curves_sculpt_settings, "scale_uniform")
        layout.prop(brush.curves_sculpt_settings, "minimum_length")


class VIEW3D_PT_viewport_debug(Panel):
    bl_space_type = 'VIEW_3D'
    bl_region_type = 'HEADER'
    bl_parent_id = 'VIEW3D_PT_overlay'
    bl_label = "Viewport Debug"

    @classmethod
    def poll(cls, context):
        prefs = context.preferences
        return prefs.experimental.use_viewport_debug

    def draw(self, context):
        layout = self.layout
        view = context.space_data
        overlay = view.overlay

        layout.prop(overlay, "use_debug_freeze_view_culling")


classes = (
    VIEW3D_HT_header,
    VIEW3D_HT_tool_header,
    ALL_MT_editormenu,
    VIEW3D_MT_editor_menus,
    VIEW3D_MT_transform,
    VIEW3D_MT_transform_object,
    VIEW3D_MT_transform_armature,
    VIEW3D_MT_mirror,
    VIEW3D_MT_snap,
    VIEW3D_MT_uv_map_clear_seam,
    VIEW3D_MT_uv_map,
    VIEW3D_MT_switchactivecamto,
    VIEW3D_MT_view_legacy,
    VIEW3D_MT_view,
    VIEW3D_MT_view_cameras,
    VIEW3D_MT_view_pie_menus,
    VIEW3D_MT_view_navigation_legacy,
    VIEW3D_MT_view_navigation,
    VIEW3D_MT_view_align,
    VIEW3D_MT_view_align_selected,
    VIEW3D_MT_select_object,
    VIEW3D_MT_select_object_legacy,
    VIEW3D_MT_select_by_type,
    VIEW3D_MT_select_grouped,
    VIEW3D_MT_select_linked,
    VIEW3D_MT_select_object_more_less,
    VIEW3D_MT_select_pose,
    VIEW3D_MT_select_particle,
    VIEW3D_MT_edit_mesh,
    VIEW3D_MT_edit_mesh_legacy,
    VIEW3D_MT_edit_mesh_sort_elements,
    VIEW3D_MT_edit_mesh_select_similar,
    VIEW3D_MT_edit_mesh_select_by_trait,
    VIEW3D_MT_edit_mesh_select_more_less,
    VIEW3D_MT_select_edit_mesh,
    VIEW3D_MT_select_edit_curve,
    VIEW3D_MT_select_edit_curve_select_similar,
    VIEW3D_MT_select_edit_surface,
    VIEW3D_MT_select_edit_text,
    VIEW3D_MT_select_edit_metaball,
    VIEW3D_MT_edit_lattice_context_menu,
    VIEW3D_MT_select_edit_metaball_select_similar,
    VIEW3D_MT_select_edit_lattice,
    VIEW3D_MT_select_edit_armature,
    VIEW3D_MT_select_gpencil_legacy,
    VIEW3D_MT_select_gpencil_grouped,
    VIEW3D_MT_select_edit_grease_pencil,
    VIEW3D_MT_select_edit_gpencil,
    VIEW3D_MT_select_paint_mask,
    VIEW3D_MT_select_paint_mask_face_more_less,
    VIEW3D_MT_select_paint_mask_vertex,
<<<<<<< HEAD
    VIEW3D_MT_select_paint_mask_vertex_more_less,
=======
    VIEW3D_MT_select_edit_point_cloud,
>>>>>>> f5cdb5d9
    VIEW3D_MT_edit_curves_select_more_less,
    VIEW3D_MT_select_edit_curves,
    VIEW3D_MT_select_sculpt_curves,
    VIEW3D_MT_mesh_add,
    VIEW3D_MT_curve_add,
    VIEW3D_MT_surface_add,
    VIEW3D_MT_edit_metaball_context_menu,
    VIEW3D_MT_metaball_add,
    TOPBAR_MT_edit_curve_add,
    TOPBAR_MT_edit_armature_add,
    VIEW3D_MT_armature_add,
    VIEW3D_MT_light_add,
    VIEW3D_MT_lightprobe_add,
    VIEW3D_MT_camera_add,
    VIEW3D_MT_volume_add,
    VIEW3D_MT_grease_pencil_add,
    VIEW3D_MT_add,
    VIEW3D_MT_image_add,
    VIEW3D_MT_origin_set,
    VIEW3D_MT_object,
    VIEW3D_MT_object_convert,
    VIEW3D_MT_object_animation,
    VIEW3D_MT_object_asset,
    VIEW3D_MT_object_rigid_body,
    VIEW3D_MT_object_clear,
    VIEW3D_MT_object_context_menu,
    VIEW3D_MT_object_shading,
    VIEW3D_MT_object_apply,
    VIEW3D_MT_object_relations,
    VIEW3D_MT_object_liboverride,
    VIEW3D_MT_object_parent,
    VIEW3D_MT_object_track,
    VIEW3D_MT_object_collection,
    VIEW3D_MT_object_constraints,
    VIEW3D_MT_object_quick_effects,
    VIEW3D_MT_object_showhide,
    VIEW3D_MT_object_cleanup,
    VIEW3D_MT_make_single_user,
    VIEW3D_MT_make_links,
    VIEW3D_MT_brush,
    VIEW3D_MT_brush_curve_presets,
    VIEW3D_MT_facemask_showhide,
    VIEW3D_MT_paint_vertex,
    VIEW3D_MT_paint_vertex_specials,
    VIEW3D_MT_paint_texture_specials,
    VIEW3D_MT_hook,
    VIEW3D_MT_vertex_group,
    VIEW3D_MT_gpencil_vertex_group,
    VIEW3D_MT_paint_weight,
    VIEW3D_MT_paint_weight_lock,
    VIEW3D_MT_paint_weight_specials,
    VIEW3D_MT_subdivision_set,
    VIEW3D_MT_sculpt_specials,
    VIEW3D_MT_sculpt,
    VIEW3D_MT_sculpt_legacy,
    VIEW3D_MT_sculpt_transform,
    VIEW3D_MT_sculpt_showhide,
    VIEW3D_MT_sculpt_set_pivot,
    VIEW3D_MT_mask,
    VIEW3D_MT_mask_legacy,
    VIEW3D_MT_face_sets,
    VIEW3D_MT_face_sets_init,
    VIEW3D_MT_random_mask,
    VIEW3D_MT_hide_mask,
    VIEW3D_MT_particle,
    VIEW3D_MT_particle_context_menu,
    VIEW3D_MT_particle_showhide,
    VIEW3D_MT_pose,
    VIEW3D_MT_pose_transform,
    VIEW3D_MT_pose_slide,
    VIEW3D_MT_pose_propagate,
    VIEW3D_MT_pose_motion,
    VIEW3D_MT_pose_group,
    VIEW3D_MT_pose_ik,
    VIEW3D_MT_pose_constraints,
    VIEW3D_MT_pose_names,
    VIEW3D_MT_pose_showhide,
    VIEW3D_MT_pose_apply,
    VIEW3D_MT_pose_context_menu,
    VIEW3D_MT_bone_options_toggle,
    VIEW3D_MT_bone_options_enable,
    VIEW3D_MT_bone_options_disable,
    VIEW3D_MT_edit_mesh_context_menu,
    VIEW3D_MT_edit_mesh_select_mode,
    VIEW3D_MT_edit_mesh_extrude_dupli,
    VIEW3D_MT_edit_mesh_extrude_dupli_rotate,
    VIEW3D_MT_edit_mesh_extrude,
    VIEW3D_MT_edit_mesh_vertices,
    VIEW3D_MT_edit_mesh_vertices_legacy,
    VIEW3D_MT_edit_mesh_edges,
    VIEW3D_MT_edit_mesh_edges_legacy,
    VIEW3D_MT_edit_mesh_faces,
    VIEW3D_MT_edit_mesh_faces_legacy,
    VIEW3D_MT_edit_mesh_faces_data,
    VIEW3D_MT_edit_mesh_normals,
    VIEW3D_MT_edit_mesh_normals_select_strength,
    VIEW3D_MT_edit_mesh_normals_set_strength,
    VIEW3D_MT_edit_mesh_normals_average,
    VIEW3D_MT_edit_mesh_shading,
    VIEW3D_MT_edit_mesh_weights,
    VIEW3D_MT_edit_mesh_clean,
    VIEW3D_MT_edit_mesh_delete,
    VIEW3D_MT_edit_mesh_merge,
    VIEW3D_MT_edit_mesh_split,
    VIEW3D_MT_edit_mesh_dissolve,
    VIEW3D_MT_edit_mesh_showhide,
    VIEW3D_MT_paint_grease_pencil,
    VIEW3D_MT_paint_gpencil,
    VIEW3D_MT_draw_gpencil,
    VIEW3D_MT_edit_gpencil_showhide,
    VIEW3D_MT_assign_material,
    VIEW3D_MT_edit_gpencil,
    VIEW3D_MT_edit_gpencil_stroke,
    VIEW3D_MT_edit_gpencil_point,
    VIEW3D_MT_edit_gpencil_hide,
    VIEW3D_MT_edit_gpencil_arrange_strokes,
    VIEW3D_MT_edit_gpencil_delete,
    VIEW3D_MT_sculpt_gpencil_copy,
    VIEW3D_MT_weight_gpencil,
    VIEW3D_MT_gpencil_simplify,
    VIEW3D_MT_gpencil_autoweights,
    VIEW3D_MT_gpencil_edit_context_menu,
    VIEW3D_MT_edit_greasepencil,
    VIEW3D_MT_edit_curve,
    VIEW3D_MT_edit_curve_ctrlpoints,
    VIEW3D_MT_edit_curve_handle_type_set,
    VIEW3D_MT_edit_curve_segments,
    VIEW3D_MT_edit_curve_context_menu,
    VIEW3D_MT_edit_curve_delete,
    VIEW3D_MT_edit_curve_showhide,
    VIEW3D_MT_edit_surface,
    VIEW3D_MT_edit_font,
    VIEW3D_MT_edit_font_chars,
    VIEW3D_MT_edit_font_kerning,
    VIEW3D_MT_edit_font_move,
    VIEW3D_MT_edit_font_delete,
    VIEW3D_MT_edit_font_context_menu,
    VIEW3D_MT_edit_meta,
    VIEW3D_MT_edit_meta_showhide,
    VIEW3D_MT_edit_lattice,
    VIEW3D_MT_edit_lattice_flip,
    VIEW3D_MT_edit_armature,
    VIEW3D_MT_armature_showhide,
    VIEW3D_MT_armature_context_menu,
    VIEW3D_MT_edit_armature_roll,
    VIEW3D_MT_edit_armature_names,
    VIEW3D_MT_edit_armature_delete,
    VIEW3D_MT_gpencil_animation,
    VIEW3D_MT_edit_gpencil_transform,
    #VIEW3D_MT_edit_gpencil_transform_legacy,
    VIEW3D_MT_edit_curves,
    VIEW3D_MT_edit_pointcloud,
    VIEW3D_MT_object_mode_pie,
    VIEW3D_MT_view_pie,
    VIEW3D_MT_transform_gizmo_pie,
    VIEW3D_MT_shading_pie,
    VIEW3D_MT_shading_ex_pie,
    VIEW3D_MT_pivot_pie,
    VIEW3D_MT_snap_pie,
    VIEW3D_MT_orientations_pie,
    VIEW3D_MT_proportional_editing_falloff_pie,
    VIEW3D_MT_sculpt_mask_edit_pie,
    VIEW3D_MT_sculpt_automasking_pie,
    VIEW3D_MT_sculpt_gpencil_automasking_pie,
    VIEW3D_MT_wpaint_vgroup_lock_pie,
    VIEW3D_MT_sculpt_face_sets_edit_pie,
    VIEW3D_MT_sculpt_curves,
    VIEW3D_PT_active_tool,
    VIEW3D_PT_active_tool_duplicate,
    VIEW3D_PT_view3d_properties,
    VIEW3D_PT_view3d_properties_edit,
    VIEW3D_PT_view3d_camera_lock,
    VIEW3D_PT_view3d_cursor,
    VIEW3D_PT_collections,
    VIEW3D_PT_object_type_visibility,
    VIEW3D_PT_grease_pencil,
    VIEW3D_PT_annotation_onion,
    VIEW3D_PT_gpencil_multi_frame,
    VIEW3D_PT_gpencil_curve_edit,
    VIEW3D_PT_gpencil_sculpt_automasking,
    VIEW3D_MT_gpencil_sculpt,
    VIEW3D_PT_quad_view,
    VIEW3D_PT_view3d_stereo,
    VIEW3D_PT_shading,
    VIEW3D_PT_shading_lighting,
    VIEW3D_PT_shading_color,
    VIEW3D_PT_shading_options,
    VIEW3D_PT_shading_options_shadow,
    VIEW3D_PT_shading_options_ssao,
    VIEW3D_PT_shading_render_pass,
    VIEW3D_PT_shading_compositor,
    VIEW3D_PT_gizmo_display,
    VIEW3D_PT_overlay,
    VIEW3D_PT_overlay_guides,
    VIEW3D_PT_overlay_object,
    VIEW3D_PT_overlay_geometry,
    VIEW3D_PT_overlay_motion_tracking,
    VIEW3D_PT_overlay_edit_mesh,
    VIEW3D_PT_overlay_edit_mesh_shading,
    VIEW3D_PT_overlay_edit_mesh_measurement,
    VIEW3D_PT_overlay_edit_mesh_normals,
    VIEW3D_PT_overlay_edit_mesh_freestyle,
    VIEW3D_PT_overlay_edit_curve,
    VIEW3D_PT_overlay_texture_paint,
    VIEW3D_PT_overlay_vertex_paint,
    VIEW3D_PT_overlay_weight_paint,
    VIEW3D_PT_overlay_bones,
    VIEW3D_PT_overlay_sculpt,
    VIEW3D_PT_overlay_sculpt_curves,
    VIEW3D_PT_snapping,
    VIEW3D_PT_proportional_edit,
    VIEW3D_PT_gpencil_origin,
    VIEW3D_PT_gpencil_lock,
    VIEW3D_PT_gpencil_guide,
    VIEW3D_PT_transform_orientations,
    VIEW3D_PT_overlay_gpencil_options,
    VIEW3D_PT_context_properties,
    VIEW3D_PT_paint_vertex_context_menu,
    VIEW3D_PT_paint_texture_context_menu,
    VIEW3D_PT_paint_weight_context_menu,
    VIEW3D_PT_gpencil_vertex_context_menu,
    VIEW3D_PT_gpencil_sculpt_context_menu,
    VIEW3D_PT_gpencil_weight_context_menu,
    VIEW3D_PT_gpencil_draw_context_menu,
    VIEW3D_PT_gpencil_edit_options,
    VIEW3D_PT_sculpt_automasking,
    VIEW3D_PT_sculpt_context_menu,
    TOPBAR_PT_gpencil_materials,
    TOPBAR_PT_gpencil_vertexcolor,
    TOPBAR_PT_annotation_layers,
    VIEW3D_PT_curves_sculpt_add_shape,
    VIEW3D_PT_curves_sculpt_parameter_falloff,
    VIEW3D_PT_curves_sculpt_grow_shrink_scaling,
    VIEW3D_PT_viewport_debug,
)


if __name__ == "__main__":  # only for live edit.
    from bpy.utils import register_class
    for cls in classes:
        register_class(cls)<|MERGE_RESOLUTION|>--- conflicted
+++ resolved
@@ -6382,13 +6382,8 @@
 
         layout.separator()
 
-<<<<<<< HEAD
-        layout.operator("gpencil.stroke_join", text="Join", icon="JOIN").type = 'JOIN'
-        layout.operator("gpencil.stroke_join", text="Join and Copy", icon="JOINCOPY").type = 'JOINCOPY'
-=======
-        layout.operator_menu_enum("gpencil.stroke_join", "type", text="Join",
-                                  text_ctxt=i18n_contexts.id_gpencil)
->>>>>>> f5cdb5d9
+        layout.operator("gpencil.stroke_join", text="Join", icon="JOIN", text_ctxt=i18n_contexts.id_gpencil).type = 'JOIN'
+        layout.operator("gpencil.stroke_join", text="Join and Copy", icon="JOINCOPY", text_ctxt=i18n_contexts.id_gpencil).type = 'JOINCOPY'
 
         layout.separator()
 
@@ -7244,9 +7239,9 @@
 
                 engine = context.scene.render.engine
                 row = col.row()
-<<<<<<< HEAD
-                row.separator()
-                row.prop(shading, "use_studiolight_view_rotation", text="", icon='WORLD', toggle=True)
+                if engine != 'BLENDER_EEVEE_NEXT':
+                    row.separator()
+                    row.prop(shading, "use_studiolight_view_rotation", text="", icon='WORLD', toggle=True)
                 row = row.row()
                 row.prop(shading, "studiolight_rotate_z", text="Rotation")
 
@@ -7256,20 +7251,10 @@
                 row = col.row()
                 row.separator()
                 row.prop(shading, "studiolight_background_alpha")
-                row = col.row()
-                row.separator()
-                row.prop(shading, "studiolight_background_blur")
-=======
                 if engine != 'BLENDER_EEVEE_NEXT':
-                    row.prop(shading, "use_studiolight_view_rotation", text="", icon='WORLD', toggle=True)
-                    row = row.row()
-                row.prop(shading, "studiolight_rotate_z", text="Rotation")
-
-                col.prop(shading, "studiolight_intensity")
-                col.prop(shading, "studiolight_background_alpha")
-                if engine != 'BLENDER_EEVEE_NEXT':
-                    col.prop(shading, "studiolight_background_blur")
->>>>>>> f5cdb5d9
+                    row = col.row()
+                    row.separator()
+                    row.prop(shading, "studiolight_background_blur")
                 col = split.column()  # to align properly with above
 
         elif shading.type == 'RENDERED':
@@ -7296,7 +7281,6 @@
 
                 split = layout.split(factor=0.9)
                 col = split.column()
-<<<<<<< HEAD
                 row = col.row()
                 row.separator()
                 row.prop(shading, "studiolight_rotate_z", text="Rotation")
@@ -7306,17 +7290,11 @@
                 row = col.row()
                 row.separator()
                 row.prop(shading, "studiolight_background_alpha")
-                row = col.row()
-                row.separator()
-                row.prop(shading, "studiolight_background_blur")
-=======
-                col.prop(shading, "studiolight_rotate_z", text="Rotation")
-                col.prop(shading, "studiolight_intensity")
-                col.prop(shading, "studiolight_background_alpha")
                 engine = context.scene.render.engine
                 if engine != 'BLENDER_EEVEE_NEXT':
-                    col.prop(shading, "studiolight_background_blur")
->>>>>>> f5cdb5d9
+                    row = col.row()
+                    row.separator()
+                    row.prop(shading, "studiolight_background_blur")
                 col = split.column()  # to align properly with above
             else:
                 row = col.row()
@@ -9152,19 +9130,10 @@
             col.separator()
 
             # Removal Operators
-<<<<<<< HEAD
             col.operator("gpencil.stroke_merge_by_distance", icon="MERGE").use_unselected = True
-            col.operator_menu_enum("gpencil.stroke_join", "type", text="Join", icon='JOIN')
+            col.operator_menu_enum("gpencil.stroke_join", "type", text="Join", icon='JOIN', text_ctxt=i18n_contexts.id_gpencil)
             col.operator("gpencil.stroke_split", text="Split", icon="SPLIT")
             col.operator("gpencil.stroke_separate", text="Separate", icon="SEPARATE_GP_STROKES").mode = 'STROKE'
-=======
-            col.operator("gpencil.stroke_merge_by_distance").use_unselected = True
-            col.operator_menu_enum("gpencil.stroke_join", "type", text="Join",
-                                   text_ctxt=i18n_contexts.id_gpencil)
-
-            col.operator("gpencil.stroke_split", text="Split")
-            col.operator("gpencil.stroke_separate", text="Separate").mode = 'STROKE'
->>>>>>> f5cdb5d9
 
             col.separator()
 
@@ -9814,11 +9783,8 @@
     VIEW3D_MT_select_paint_mask,
     VIEW3D_MT_select_paint_mask_face_more_less,
     VIEW3D_MT_select_paint_mask_vertex,
-<<<<<<< HEAD
     VIEW3D_MT_select_paint_mask_vertex_more_less,
-=======
     VIEW3D_MT_select_edit_point_cloud,
->>>>>>> f5cdb5d9
     VIEW3D_MT_edit_curves_select_more_less,
     VIEW3D_MT_select_edit_curves,
     VIEW3D_MT_select_sculpt_curves,
