# SPDX-FileCopyrightText: 2009-2023 Blender Authors
#
# SPDX-License-Identifier: GPL-2.0-or-later

import bpy
import math

from bpy.types import (
    AssetShelf,
    Header,
    Menu,
    Panel,
    UIList,
)
from bl_ui.properties_paint_common import (
    UnifiedPaintPanel,
    brush_texture_settings,
    brush_basic_texpaint_settings,
    brush_settings,
    brush_settings_advanced,
    draw_color_settings,
    ClonePanel,
    BrushSelectPanel,
    TextureMaskPanel,
    ColorPalettePanel,
    StrokePanel,
    SmoothStrokePanel,
    FalloffPanel,
    DisplayPanel,
    BrushAssetShelf,
)
from bl_ui.properties_grease_pencil_common import (
    AnnotationDataPanel,
)
from bl_ui.space_toolsystem_common import (
    ToolActivePanelHelper,
)

from bpy.app.translations import (
    contexts as i18n_contexts,
    pgettext_iface as iface_,
)


class ImagePaintPanel:
    bl_space_type = 'IMAGE_EDITOR'
    bl_region_type = 'UI'


class BrushButtonsPanel(UnifiedPaintPanel):
    bl_space_type = 'IMAGE_EDITOR'
    bl_region_type = 'UI'

    @classmethod
    def poll(cls, context):
        tool_settings = context.tool_settings.image_paint
        return tool_settings.brush


class IMAGE_PT_active_tool(Panel, ToolActivePanelHelper):
    bl_space_type = 'IMAGE_EDITOR'
    bl_region_type = 'UI'
    bl_category = "Tool"


class IMAGE_MT_view_legacy(Menu):
    bl_label = "Legacy"

    def draw(self, context):
        layout = self.layout

        layout.operator("uv.cursor_set", text="Set 2D Cursor", icon='CURSOR')


class IMAGE_MT_view(Menu):
    bl_label = "View"

    def draw(self, context):
        layout = self.layout

        sima = context.space_data
        uv = sima.uv_editor
        tool_settings = context.tool_settings
        paint = tool_settings.image_paint

        show_uvedit = sima.show_uvedit
        show_render = sima.show_render

        preferences = context.preferences
        addon_prefs = preferences.addons["bforartists_toolbar_settings"].preferences

        #overlay = sima.overlay

        layout.prop(sima, "show_region_toolbar")
        layout.prop(sima, "show_region_ui")
        layout.prop(sima, "show_region_tool_header")
        layout.prop(sima, "show_region_asset_shelf")
        layout.prop(sima, "show_region_hud")
        if sima.mode == 'UV':
            layout.prop(addon_prefs, "uv_show_toolshelf_tabs")
            # layout.prop(overlay, "show_toolshelf_tabs", text="Tool Shelf Tabs") # bfa - the toolshelf tabs.

        layout.separator()

        # BFA - the view menu is shared between uv and image editor
        # and uv editor has a 3d cursor tool in the shelf. So legacy ...
        if sima.mode != 'UV':
            if sima.ui_mode == 'MASK':
                layout.operator("uv.cursor_set", text="Set 2D Cursor", icon='CURSOR')
        else:
            layout.menu("IMAGE_MT_view_legacy")

        layout.separator()

        layout.separator()

        layout.menu("IMAGE_MT_view_annotations")

        layout.separator()

        layout.operator("image.view_zoom_in", text="Zoom In", icon="ZOOM_IN")
        layout.operator("image.view_zoom_out", text="Zoom Out", icon="ZOOM_OUT")
        layout.operator("image.view_zoom_border", icon="ZOOM_BORDER")

        layout.separator()

        layout.menu("IMAGE_MT_view_zoom")

        layout.separator()

        if show_uvedit:
            layout.operator("image.view_selected", text="View Selected", icon='VIEW_SELECTED')

        layout.operator("image.view_all", text="Frame All", icon="VIEWALL")
        layout.operator("image.view_all", text="View Fit", icon="VIEW_FIT").fit_view = True

        if sima.mode != 'UV':
            if sima.ui_mode == 'MASK':
                layout.operator("image.view_center_cursor", text="Center View to Cursor", icon="CENTERTOCURSOR")
        elif sima.mode == 'UV':
            layout.operator("image.view_center_cursor", text="Center View to Cursor", icon="CENTERTOCURSOR")
            layout.operator("image.view_cursor_center", icon='CURSORTOCENTER')

        layout.separator()

        if show_render:
            layout.operator("image.render_border", icon="RENDERBORDER")
            layout.operator("image.clear_render_border", icon="RENDERBORDER_CLEAR")

            layout.separator()

            layout.operator("image.cycle_render_slot", text="Render Slot Cycle Next", icon="FRAME_NEXT")
            layout.operator(
                "image.cycle_render_slot",
                text="Render Slot Cycle Previous",
                icon="FRAME_PREV").reverse = True

            layout.separator()

        layout.menu("INFO_MT_area")
        layout.menu("IMAGE_MT_view_pie_menus")

# BFA - Hidden legacy operators exposed to GUI
class IMAGE_MT_view_annotations(Menu):
    bl_label = "Annotations (Legacy)"

    def draw(self, context):
        layout = self.layout

        layout.operator("gpencil.annotate", text="Draw Annotation", icon='PAINT_DRAW',).mode = 'DRAW'
        layout.operator("gpencil.annotate", text="Draw Line Annotation", icon='PAINT_DRAW').mode = 'DRAW_STRAIGHT'
        layout.operator("gpencil.annotate", text="Draw Polyline Annotation", icon='PAINT_DRAW').mode = 'DRAW_POLY'
        layout.operator("gpencil.annotate", text="Erase Annotation", icon='ERASE').mode = 'ERASER'

        layout.separator()

        layout.operator("gpencil.annotation_add", text="Add Annotation Layer", icon='ADD')
        layout.operator("gpencil.annotation_active_frame_delete", text="Erase Annotation Active Keyframe", icon='DELETE')


class IMAGE_MT_view_pie_menus(Menu):
    bl_label = "Pie menus"

    def draw(self, _context):
        layout = self.layout

        layout.operator("wm.call_menu_pie", text="Pivot", icon="MENU_PANEL").name = 'IMAGE_MT_pivot_pie'
        layout.operator("wm.call_menu_pie", text="UV's snap", icon="MENU_PANEL").name = 'IMAGE_MT_uvs_snap_pie'
        layout.operator("wm.call_menu_pie", text="View", icon="MENU_PANEL").name = 'IMAGE_MT_view_pie'


class IMAGE_MT_view_zoom(Menu):
    bl_label = "Zoom"

    def draw(self, context):
        layout = self.layout
        from math import isclose

        current_zoom = context.space_data.zoom_percentage
        ratios = ((1, 8), (1, 4), (1, 2), (1, 1), (2, 1), (4, 1), (8, 1))

        for (a, b) in ratios:
            ratio = a / b
            percent = ratio * 100.0
            layout.operator(
                "image.view_zoom_ratio",
                text="Zoom {:g}% ({:d}:{:d})".format(percent, a, b), # BFA
                translate=False,
                icon="ZOOM_SET", # BFA
            ).ratio = ratio


class IMAGE_MT_select(Menu):
    bl_label = "Select"

    def draw(self, _context):
        layout = self.layout

        layout.menu("IMAGE_MT_select_legacy")

        layout.operator("uv.select_all", text="All", icon='SELECT_ALL').action = 'SELECT'
        layout.operator("uv.select_all", text="None", icon='SELECT_NONE').action = 'DESELECT'
        layout.operator("uv.select_all", text="Invert", icon='INVERSE').action = 'INVERT'

        layout.separator()

        layout.operator("uv.select_box", text="Box Select Pinned", icon='BORDER_RECT').pinned = True
		# BFA - moved to legacy
		# BFA - moved to legacy
        layout.operator_menu_enum("uv.select_lasso", "mode", text="Lasso Select")

        layout.separator()

        layout.menu("IMAGE_MT_select_linked")
        myop = layout.operator("uv.select_linked_pick", text="Linked Pick", icon="LINKED")
        myop.extend = True
        myop.deselect = False

        layout.separator()

        layout.operator("uv.select_pinned", text="Pinned", icon="PINNED")
        layout.operator("uv.select_split", text="Split", icon="SPLIT")
        layout.operator("uv.select_overlap", text="Overlap", icon="OVERLAP")
        layout.operator("uv.shortest_path_pick", text="Shortest Path", icon="SELECT_SHORTESTPATH")
        layout.operator("uv.select_similar", text="Similar", icon="SIMILAR")

        layout.separator()

        layout.operator("uv.select_more", text="More", icon="SELECTMORE")
        layout.operator("uv.select_less", text="Less", icon="SELECTLESS")


class IMAGE_MT_select_legacy(Menu):
    bl_label = "Legacy"

    def draw(self, _context):
        layout = self.layout

        layout.operator("uv.select_box", text="Box Select", icon='BORDER_RECT').pinned = False
        layout.operator("uv.select_circle", icon="CIRCLE_SELECT")


class IMAGE_MT_select_linked(Menu):
    bl_label = "Select Linked"

    def draw(self, _context):
        layout = self.layout

        layout.operator("uv.select_linked", text="Linked", icon="LINKED")
        layout.operator("uv.shortest_path_select", text="Shortest Path", icon="LINKED")


class IMAGE_MT_brush(Menu):
    bl_label = "Brush"

    def draw(self, context):
        layout = self.layout

        # radial control button brush size
        myvar = layout.operator("wm.radial_control", text="Brush Radius", icon="BRUSHSIZE")
        myvar.data_path_primary = 'tool_settings.image_paint.brush.size'
        myvar.data_path_secondary = 'tool_settings.unified_paint_settings.size'
        myvar.use_secondary = 'tool_settings.unified_paint_settings.use_unified_size'
        myvar.rotation_path = 'tool_settings.image_paint.brush.mask_texture_slot.angle'
        myvar.color_path = 'tool_settings.image_paint.brush.cursor_color_add'
        myvar.fill_color_path = 'tool_settings.image_paint.brush.color'
        myvar.fill_color_override_path = 'tool_settings.unified_paint_settings.color'
        myvar.fill_color_override_test_path = 'tool_settings.unified_paint_settings.use_unified_color'
        myvar.zoom_path = 'space_data.zoom'
        myvar.image_id = 'tool_settings.image_paint.brush'
        myvar.secondary_tex = True

        # radial control button brush strength
        myvar = layout.operator("wm.radial_control", text="Brush Strength", icon="BRUSHSTRENGTH")
        myvar.data_path_primary = 'tool_settings.image_paint.brush.strength'
        myvar.data_path_secondary = 'tool_settings.unified_paint_settings.strength'
        myvar.use_secondary = 'tool_settings.unified_paint_settings.use_unified_strength'
        myvar.rotation_path = 'tool_settings.image_paint.brush.mask_texture_slot.angle'
        myvar.color_path = 'tool_settings.image_paint.brush.cursor_color_add'
        myvar.fill_color_path = 'tool_settings.image_paint.brush.color'
        myvar.fill_color_override_path = 'tool_settings.unified_paint_settings.color'
        myvar.fill_color_override_test_path = 'tool_settings.unified_paint_settings.use_unified_color'
        myvar.zoom_path = ''
        myvar.image_id = 'tool_settings.image_paint.brush'
        myvar.secondary_tex = True

        # radial control button brush angle
        myvar = layout.operator("wm.radial_control", text="Texture Brush Angle", icon="BRUSHANGLE")
        myvar.data_path_primary = 'tool_settings.image_paint.brush.texture_slot.angle'
        myvar.data_path_secondary = ''
        myvar.use_secondary = ''
        myvar.rotation_path = 'tool_settings.image_paint.brush.texture_slot.angle'
        myvar.color_path = 'tool_settings.image_paint.brush.cursor_color_add'
        myvar.fill_color_path = 'tool_settings.image_paint.brush.color'
        myvar.fill_color_override_path = 'tool_settings.unified_paint_settings.color'
        myvar.fill_color_override_test_path = 'tool_settings.unified_paint_settings.use_unified_color'
        myvar.zoom_path = ''
        myvar.image_id = 'tool_settings.image_paint.brush'
        myvar.secondary_tex = False

        # radial control button brush angle secondary texture
        myvar = layout.operator("wm.radial_control", text="Texture Brush Angle", icon="BRUSHANGLE")
        myvar.data_path_primary = 'tool_settings.image_paint.brush.mask_texture_slot.angle'
        myvar.data_path_secondary = ''
        myvar.use_secondary = ''
        myvar.rotation_path = 'tool_settings.image_paint.brush.mask_texture_slot.angle'
        myvar.color_path = 'tool_settings.image_paint.brush.cursor_color_add'
        myvar.fill_color_path = 'tool_settings.image_paint.brush.color'
        myvar.fill_color_override_path = 'tool_settings.unified_paint_settings.color'
        myvar.fill_color_override_test_path = 'tool_settings.unified_paint_settings.use_unified_color'
        myvar.zoom_path = ''
        myvar.image_id = 'tool_settings.image_paint.brush'
        myvar.secondary_tex = True


class IMAGE_MT_image(Menu):
    bl_label = "Image"

    def draw(self, context):
        import sys

        layout = self.layout

        sima = context.space_data
        ima = sima.image
        show_render = sima.show_render

        layout.operator("image.new", text="New", icon='IMAGE_DATA', text_ctxt=i18n_contexts.id_image)
        layout.operator("image.open", text="Open", icon='FILE_FOLDER')

        layout.operator("image.read_viewlayers", icon="RENDERLAYERS")

        if ima:
            layout.separator()

            if not show_render:
                layout.operator("image.replace", text="Replace", icon='FILE_FOLDER')
                layout.operator("image.reload", text="Reload", icon="FILE_REFRESH")

            # bfa TODO: move this to image.external_edit poll
            # bfa - hide disfunctional tools and settings for render result
            import os

            can_edit = True

            if ima.packed_file:
                can_edit = False

            if sima.type == 'IMAGE_EDITOR':
                filepath = ima.filepath_from_user(image_user=sima.image_user)
            else:
                filepath = ima.filepath

            filepath = bpy.path.abspath(filepath, library=ima.library)

            filepath = os.path.normpath(filepath)

            if not filepath:
                can_edit = False

            if not os.path.exists(filepath) or not os.path.isfile(filepath):
                can_edit = False

            if can_edit:
                layout.operator("image.external_edit", text="Edit Externally", icon="EDIT_EXTERNAL")

        layout.separator()

        has_image_clipboard = False
        if sys.platform[:3] == "win":
            has_image_clipboard = True
        else:
            from _bpy import _ghost_backend
            if _ghost_backend() == 'WAYLAND':
                has_image_clipboard = True
            del _ghost_backend

        if has_image_clipboard:
            layout.operator("image.clipboard_copy", text="Copy", icon = 'COPYDOWN')
            layout.operator("image.clipboard_paste", text="Paste", icon = 'PASTEDOWN')
            layout.separator()

        if ima:
            layout.operator("image.save", icon='FILE_TICK')
            layout.operator("image.save_as", icon='SAVE_AS')
            layout.operator("image.save_as", text="Save a Copy", icon='SAVE_COPY').copy = True

        if ima and ima.source == 'SEQUENCE':
            layout.operator("image.save_sequence", icon='SAVE_All')

        layout.operator("image.save_all_modified", text="Save All Images", icon="SAVE_ALL")

        # BFA - hide disfunctional tools and settings for render result
        if ima:
            if ima.type != 'RENDER_RESULT':
                layout.separator()

                layout.menu("IMAGE_MT_image_invert")
                layout.operator("image.resize", text="Resize", icon="MAN_SCALE")
                layout.menu("IMAGE_MT_image_transform")

                if not show_render:
                    if ima.packed_file:
                        if ima.filepath:
                            layout.separator()
                            layout.operator("image.unpack", text="Unpack", icon="PACKAGE")
                    else:
                        layout.separator()
                        layout.operator("image.pack", text="Pack", icon="PACKAGE")

                if context.area.ui_type == 'IMAGE_EDITOR':

                    layout.separator()

                    layout.operator("palette.extract_from_image", text="Extract Palette", icon="PALETTE")
                    layout.operator(
                        "gpencil.image_to_grease_pencil",
                        text="Generate Grease Pencil",
                        icon="GREASEPENCIL")


class IMAGE_MT_image_transform(Menu):
    bl_label = "Transform"

    def draw(self, _context):
        layout = self.layout
        layout.operator("image.flip", text="Flip Horizontally", icon="FLIP_Y").use_flip_x = True
        layout.operator("image.flip", text="Flip Vertically", icon="FLIP_X").use_flip_y = True
        layout.separator()
        layout.operator("image.rotate_orthogonal", text="Rotate Clockwise 90\u00B0", icon="ROTATE_PLUS_90").degrees = '90'
        layout.operator("image.rotate_orthogonal", text="Rotate Counter-Clockwise 90\u00B0", icon="ROTATE_MINUS_90").degrees = '270'
        layout.operator("image.rotate_orthogonal", text="Rotate Flip 180\u00B0", icon="FLIP").degrees = '180'


class IMAGE_MT_image_invert(Menu):
    bl_label = "Invert"

    def draw(self, _context):
        layout = self.layout

        props = layout.operator("image.invert", text="Invert Image Colors", icon='IMAGE_RGB')
        props.invert_r = True
        props.invert_g = True
        props.invert_b = True

        layout.separator()

        layout.operator("image.invert", text="Invert Red Channel", icon='COLOR_RED').invert_r = True
        layout.operator("image.invert", text="Invert Green Channel", icon='COLOR_GREEN').invert_g = True
        layout.operator("image.invert", text="Invert Blue Channel", icon='COLOR_BLUE').invert_b = True
        layout.operator("image.invert", text="Invert Alpha Channel", icon='IMAGE_ALPHA').invert_a = True


class IMAGE_MT_uvs_showhide(Menu):
    bl_label = "Show/Hide Faces"

    def draw(self, _context):
        layout = self.layout

        layout.operator("uv.reveal", icon="HIDE_OFF")
        layout.operator("uv.hide", text="Hide Selected", icon="HIDE_ON").unselected = False
        layout.operator("uv.hide", text="Hide Unselected", icon="HIDE_UNSELECTED").unselected = True


class IMAGE_MT_uvs_transform(Menu):
    bl_label = "Transform"

    def draw(self, _context):
        layout = self.layout

        # BFA - Conditional to define what selection mode you're in for the slide operators
        context = bpy.context
        ts = context.tool_settings
        if ts.use_uv_select_sync:
            is_vert_mode, is_edge_mode, _ = ts.mesh_select_mode
        else:
            uv_select_mode = ts.uv_select_mode
            is_vert_mode = uv_select_mode == 'VERTEX'
            is_edge_mode = uv_select_mode == 'EDGE'
            # is_face_mode = uv_select_mode == 'FACE'
            # is_island_mode = uv_select_mode == 'ISLAND'

        layout.operator_context = 'EXEC_REGION_WIN'
        layout.operator("transform.rotate", text="Rotate Clockwise 90\u00B0", icon="ROTATE_PLUS_90").value = math.pi / 2
        layout.operator("transform.rotate", text="Rotate Counter-Clockwise 90\u00B0", icon="ROTATE_MINUS_90").value = math.pi / -2
        layout.operator_context = 'INVOKE_DEFAULT'

        layout.separator()

        layout.operator("transform.shear", icon='SHEAR')
        layout.separator()

        if is_vert_mode or is_edge_mode: # BFA - now conditional based on context, for consistency
            layout.operator_context = 'INVOKE_DEFAULT'
            if is_vert_mode:
                layout.operator("transform.vert_slide", icon='SLIDE_VERTEX')
            if is_edge_mode:
                layout.operator("transform.edge_slide", icon='SLIDE_EDGE')

        layout.separator()

        layout.operator("uv.randomize_uv_transform", icon = 'RANDOMIZE')


class IMAGE_MT_uvs_snap(Menu):
    bl_label = "Snap"

    def draw(self, _context):
        layout = self.layout

        layout.operator_context = 'EXEC_REGION_WIN'

        layout.operator("uv.snap_selected", text="Selected to Pixels", icon="SNAP_TO_PIXELS").target = 'PIXELS'
        layout.operator("uv.snap_selected", text="Selected to Cursor", icon="SELECTIONTOCURSOR").target = 'CURSOR'
        layout.operator("uv.snap_selected", text="Selected to Cursor (Offset)", icon="SELECTIONTOCURSOROFFSET").target = 'CURSOR_OFFSET'
        layout.operator("uv.snap_selected", text="Selected to Adjacent Unselected", icon="SNAP_TO_ADJACENT").target = 'ADJACENT_UNSELECTED'

        layout.separator()

        layout.operator("uv.snap_cursor", text="Cursor to Pixels", icon="CURSOR_TO_PIXELS").target = 'PIXELS'
        layout.operator("uv.snap_cursor", text="Cursor to Selected", icon="CURSORTOSELECTION").target = 'SELECTED'
        layout.operator("uv.snap_cursor", text="Cursor to Origin", icon="ORIGIN_TO_CURSOR").target = 'ORIGIN'


class IMAGE_MT_uvs_mirror(Menu):
    bl_label = "Mirror"

    def draw(self, _context):
        layout = self.layout

        layout.operator("mesh.faces_mirror_uv", icon="COPYMIRRORED")

        layout.separator()

        layout.operator_context = 'EXEC_REGION_WIN'

        layout.operator("transform.mirror", text="X Axis", icon="MIRROR_X").constraint_axis[0] = True
        layout.operator("transform.mirror", text="Y Axis", icon="MIRROR_Y").constraint_axis[1] = True


class IMAGE_MT_uvs_align(Menu):
    bl_label = "Align"

    def draw(self, _context):
        layout = self.layout

        layout.operator_enum("uv.align", "axis")
        layout.separator()
        layout.operator("uv.align_rotation", text="Align Rotation", icon="DRIVER_ROTATIONAL_DIFFERENCE")


class IMAGE_MT_uvs_merge(Menu):
    bl_label = "Merge"

    def draw(self, _context):
        layout = self.layout

        layout.operator("uv.weld", text="At Center", icon='MERGE_CENTER')
        # Mainly to match the mesh menu.
        layout.operator("uv.snap_selected", text="At Cursor", icon='MERGE_CURSOR').target = 'CURSOR'

        layout.separator()

        layout.operator("uv.remove_doubles", text="By Distance", icon='REMOVE_DOUBLES')


class IMAGE_MT_uvs_split(Menu):
    bl_label = "Split"

    def draw(self, _context):
        layout = self.layout

        layout.operator("uv.select_split", text="Selection", icon='SPLIT')


# BFA - Tooltip and operator for Clear Seam.
class IMAGE_MT_uvs_clear_seam(bpy.types.Operator):
    """Clears the UV Seam for selected edges"""      # blender will use this as a tooltip for menu items and buttons.
    bl_idname = "uv.clear_seam"        # unique identifier for buttons and menu items to reference.
    bl_label = "Clear seam"         # display name in the interface.
    bl_options = {'REGISTER', 'UNDO'}  # enable undo for the operator.

    def execute(self, context):        # execute() is called by blender when running the operator.
        bpy.ops.uv.mark_seam(clear=True)
        return {'FINISHED'}


class IMAGE_MT_uvs_unwrap(Menu):
    bl_label = "Unwrap"

    def draw(self, _context):
        layout = self.layout
		# BFA - exposed both methods to top level
        layout.operator("uv.unwrap", text="Unwrap ABF", icon='UNWRAP_ABF').method = 'ANGLE_BASED'
        layout.operator("uv.unwrap", text="Unwrap Conformal", icon='UNWRAP_LSCM').method = 'CONFORMAL'

        layout.separator()

        layout.operator_context = 'INVOKE_DEFAULT'
        layout.operator("uv.smart_project", icon="MOD_UVPROJECT")
        layout.operator("uv.lightmap_pack", icon="LIGHTMAPPACK")
        layout.operator("uv.follow_active_quads", icon="FOLLOWQUADS")

        layout.separator()

        layout.operator_context = 'EXEC_REGION_WIN'
        layout.operator("uv.cube_project", icon="CUBEPROJECT")
        layout.operator("uv.cylinder_project", icon="CYLINDERPROJECT")
        layout.operator("uv.sphere_project", icon="SPHEREPROJECT")


class IMAGE_MT_uvs(Menu):
    bl_label = "UV"

    def draw(self, context):
        layout = self.layout

        sima = context.space_data
        uv = sima.uv_editor

        layout.menu("IMAGE_MT_uvs_transform")
        layout.menu("IMAGE_MT_uvs_mirror")
        layout.menu("IMAGE_MT_uvs_snap")

        layout.separator()
		# BFA order of these group of ops changed so that the pin operators are in their own group.
        layout.operator("uv.pin", icon="PINNED").clear = False
        layout.operator("uv.pin", text="Unpin", icon="UNPINNED").clear = True
        layout.operator("uv.pin", text="Invert Pins", icon='INVERSE').invert = True

        layout.separator()

        layout.menu("IMAGE_MT_uvs_unwrap")
        layout.menu("IMAGE_MT_uvs_merge")
        layout.operator("uv.select_split", text="Split Selection", icon='SPLIT')

        layout.separator()
		# BFA order of these group of ops changed. They are listed below.
        layout.operator_context = 'INVOKE_DEFAULT'
        layout.operator("uv.pack_islands", icon="PACKISLAND")
        layout.operator_context = 'EXEC_REGION_WIN'
        layout.operator("uv.average_islands_scale", icon="AVERAGEISLANDSCALE")
        layout.operator("uv.minimize_stretch", icon="MINIMIZESTRETCH")
        layout.operator("uv.stitch", icon="STITCH")

        layout.separator()

        layout.operator("uv.mark_seam", icon="MARK_SEAM").clear = False
        layout.operator("uv.clear_seam", text="Clear Seam", icon='CLEAR_SEAM')
        layout.operator("uv.seams_from_islands", icon="SEAMSFROMISLAND")

        layout.separator()

        layout.menu("IMAGE_MT_uvs_align")
        layout.menu("IMAGE_MT_uvs_select_mode")

        layout.separator()

        layout.operator("uv.copy", icon="COPYDOWN")
        layout.operator("uv.paste", icon="PASTEDOWN")

        layout.separator()

        layout.menu("IMAGE_MT_uvs_showhide")
        layout.operator("uv.reset", icon="RESET")


class IMAGE_MT_uvs_select_mode(Menu):
    bl_label = "UV Select Mode"

    def draw(self, context):
        layout = self.layout

        layout.operator_context = 'INVOKE_REGION_WIN'
        tool_settings = context.tool_settings

        # Do smart things depending on whether uv_select_sync is on.

        if tool_settings.use_uv_select_sync:
            props = layout.operator("wm.context_set_value", text="Vertex", icon='VERTEXSEL')
            props.value = "(True, False, False)"
            props.data_path = "tool_settings.mesh_select_mode"

            props = layout.operator("wm.context_set_value", text="Edge", icon='EDGESEL')
            props.value = "(False, True, False)"
            props.data_path = "tool_settings.mesh_select_mode"

            props = layout.operator("wm.context_set_value", text="Face", icon='FACESEL')
            props.value = "(False, False, True)"
            props.data_path = "tool_settings.mesh_select_mode"

        else:
            props = layout.operator("wm.context_set_string", text="Vertex", icon='UV_VERTEXSEL')
            props.value = 'VERTEX'
            props.data_path = "tool_settings.uv_select_mode"

            props = layout.operator("wm.context_set_string", text="Edge", icon='UV_EDGESEL')
            props.value = 'EDGE'
            props.data_path = "tool_settings.uv_select_mode"

            props = layout.operator("wm.context_set_string", text="Face", icon='UV_FACESEL')
            props.value = 'FACE'
            props.data_path = "tool_settings.uv_select_mode"

            props = layout.operator("wm.context_set_string", text="Island", icon='UV_ISLANDSEL')
            props.value = 'ISLAND'
            props.data_path = "tool_settings.uv_select_mode"


class IMAGE_MT_uvs_context_menu(Menu):
    bl_label = "UV"

    def draw(self, context):
        layout = self.layout

        sima = context.space_data

        # UV Edit Mode
        if sima.show_uvedit:
            ts = context.tool_settings
            if ts.use_uv_select_sync:
                is_vert_mode, is_edge_mode, _ = ts.mesh_select_mode
            else:
                uv_select_mode = ts.uv_select_mode
                is_vert_mode = uv_select_mode == 'VERTEX'
                is_edge_mode = uv_select_mode == 'EDGE'
                # is_face_mode = uv_select_mode == 'FACE'
                # is_island_mode = uv_select_mode == 'ISLAND'

            # Add
            layout.operator("uv.unwrap", icon='UNWRAP_ABF')
            layout.operator("uv.follow_active_quads", icon="FOLLOWQUADS")

            layout.separator()

            # Modify
            layout.operator("uv.pin", icon="PINNED").clear = False
            layout.operator("uv.pin", text="Unpin", icon="UNPINNED").clear = True
            layout.operator("uv.pin", text="Invert Pins", icon='INVERSE').invert = True #BFA - added for consistency with ehader menu

            layout.separator()

            layout.menu("IMAGE_MT_uvs_snap")

            layout.separator()

            layout.operator("transform.mirror", text="Mirror X", icon="MIRROR_X").constraint_axis[0] = True
            layout.operator("transform.mirror", text="Mirror Y", icon="MIRROR_Y").constraint_axis[1] = True

            layout.separator()

            layout.operator_enum("uv.align", "axis")  # W, 2/3/4.

            layout.separator()

            if is_vert_mode or is_edge_mode:
                layout.operator_context = 'INVOKE_DEFAULT'

                if is_vert_mode:
                    layout.operator("transform.vert_slide", icon='SLIDE_VERTEX')

                if is_edge_mode:
                    layout.operator("transform.edge_slide", icon='SLIDE_EDGE')

                layout.operator_context = 'EXEC_REGION_WIN'
                layout.separator()

            # Remove
            layout.menu("IMAGE_MT_uvs_merge")
            layout.operator("uv.stitch", icon="STITCH")
            layout.menu("IMAGE_MT_uvs_split")


class IMAGE_MT_pivot_pie(Menu):
    bl_label = "Pivot Point"

    def draw(self, context):
        layout = self.layout
        pie = layout.menu_pie()

        sima = context.space_data

        pie.prop_enum(sima, "pivot_point", value='CENTER')
        pie.prop_enum(sima, "pivot_point", value='CURSOR')
        pie.prop_enum(sima, "pivot_point", value='INDIVIDUAL_ORIGINS')
        pie.prop_enum(sima, "pivot_point", value='MEDIAN')


class IMAGE_MT_uvs_snap_pie(Menu):
    bl_label = "Snap"

    def draw(self, _context):
        layout = self.layout
        pie = layout.menu_pie()

        layout.operator_context = 'EXEC_REGION_WIN'

        pie.operator(
            "uv.snap_selected",
            text="Selected to Pixels",
            icon='RESTRICT_SELECT_OFF',
        ).target = 'PIXELS'
        pie.operator(
            "uv.snap_cursor",
            text="Cursor to Pixels",
            icon='PIVOT_CURSOR',
        ).target = 'PIXELS'
        pie.operator(
            "uv.snap_cursor",
            text="Cursor to Selected",
            icon='PIVOT_CURSOR',
        ).target = 'SELECTED'
        pie.operator(
            "uv.snap_selected",
            text="Selected to Cursor",
            icon='RESTRICT_SELECT_OFF',
        ).target = 'CURSOR'
        pie.operator(
            "uv.snap_selected",
            text="Selected to Cursor (Offset)",
            icon='RESTRICT_SELECT_OFF',
        ).target = 'CURSOR_OFFSET'
        pie.operator(
            "uv.snap_selected",
            text="Selected to Adjacent Unselected",
            icon='RESTRICT_SELECT_OFF',
        ).target = 'ADJACENT_UNSELECTED'
        pie.operator(
            "uv.snap_cursor",
            text="Cursor to Origin",
            icon='PIVOT_CURSOR',
        ).target = 'ORIGIN'


class IMAGE_MT_view_pie(Menu):
    bl_label = "View"

    def draw(self, context):
        layout = self.layout

        sima = context.space_data
        show_uvedit = sima.show_uvedit
        show_maskedit = sima.show_maskedit

        pie = layout.menu_pie()
        pie.operator("image.view_all")

        if show_uvedit or show_maskedit:
            pie.operator("image.view_selected", text="Frame Selected", icon='ZOOM_SELECTED')
            pie.operator("image.view_center_cursor", text="Center View to Cursor")
        else:
            # Add spaces so items stay in the same position through all modes.
            pie.separator()
            pie.separator()

        pie.operator("image.view_zoom_ratio", text="Zoom 1:1").ratio = 1
        pie.operator("image.view_all", text="Frame All Fit").fit_view = True


class IMAGE_HT_tool_header(Header):
    bl_space_type = 'IMAGE_EDITOR'
    bl_region_type = 'TOOL_HEADER'

    def draw(self, context):
        layout = self.layout

        self.draw_tool_settings(context)

        layout.separator_spacer()

        self.draw_mode_settings(context)

    def draw_tool_settings(self, context):
        layout = self.layout

        # Active Tool
        # -----------
        from bl_ui.space_toolsystem_common import ToolSelectPanelHelper
        tool = ToolSelectPanelHelper.draw_active_tool_header(context, layout)
        tool_mode = context.mode if tool is None else tool.mode

        # Object Mode Options
        # -------------------

        # Example of how tool_settings can be accessed as pop-overs.

        # TODO(campbell): editing options should be after active tool options
        # (obviously separated for from the users POV)
        draw_fn = getattr(_draw_tool_settings_context_mode, tool_mode, None)
        if draw_fn is not None:
            draw_fn(context, layout, tool)

        if tool_mode == 'PAINT':
            if (tool is not None) and tool.has_datablock:
                layout.popover("IMAGE_PT_paint_settings_advanced")
                layout.popover("IMAGE_PT_paint_stroke")
                layout.popover("IMAGE_PT_paint_curve")
                layout.popover("IMAGE_PT_tools_brush_display")
                layout.popover("IMAGE_PT_tools_brush_texture")
                layout.popover("IMAGE_PT_tools_mask_texture")

    def draw_mode_settings(self, context):
        layout = self.layout

        # Active Tool
        # -----------
        from bl_ui.space_toolsystem_common import ToolSelectPanelHelper
        tool = ToolSelectPanelHelper.tool_active_from_context(context)
        tool_mode = context.mode if tool is None else tool.mode

        if tool_mode == 'PAINT':
            layout.popover_group(space_type='IMAGE_EDITOR', region_type='UI', context=".imagepaint_2d", category="")


class _draw_tool_settings_context_mode:
    @staticmethod
    def UV(context, layout, tool):
        if tool and tool.has_datablock:
            if context.mode == 'EDIT_MESH':
                tool_settings = context.tool_settings
                uv_sculpt = tool_settings.uv_sculpt
                brush = uv_sculpt.brush
                if brush:
                    UnifiedPaintPanel.prop_unified(
                        layout,
                        context,
                        brush,
                        "size",
                        pressure_name="use_pressure_size",
                        unified_name="use_unified_size",
                        slider=True,
                        header=True,
                    )
                    UnifiedPaintPanel.prop_unified(
                        layout,
                        context,
                        brush,
                        "strength",
                        pressure_name="use_pressure_strength",
                        unified_name="use_unified_strength",
                        slider=True,
                        header=True,
                    )

    @staticmethod
    def PAINT(context, layout, tool):
        if (tool is None) or (not tool.has_datablock):
            return

        paint = context.tool_settings.image_paint
        brush = paint.brush

        BrushAssetShelf.draw_popup_selector(layout, context, brush)

        if brush is None:
            return

        brush_basic_texpaint_settings(layout, context, brush, compact=True)


class IMAGE_HT_header(Header):
    bl_space_type = 'IMAGE_EDITOR'

    @staticmethod
    def draw_xform_template(layout, context):
        sima = context.space_data
        show_uvedit = sima.show_uvedit
        show_maskedit = sima.show_maskedit

        if show_uvedit or show_maskedit:
            layout.prop(sima, "pivot_point", icon_only=True)

        if show_uvedit:
            tool_settings = context.tool_settings

            # Snap.
            snap_uv_element = tool_settings.snap_uv_element
            try:
                act_snap_icon = tool_settings.bl_rna.properties["snap_uv_element"].enum_items[snap_uv_element].icon
            except KeyError:
                act_snap_icon = 'NONE'

            row = layout.row(align=True)
            row.prop(tool_settings, "use_snap_uv", text="")

            sub = row.row(align=True)
            sub.popover(
                panel="IMAGE_PT_snapping",
                icon=act_snap_icon,
                text="",
            )

            # Proportional Editing
            row = layout.row(align=True)
            row.prop(
                tool_settings,
                "use_proportional_edit",
                icon_only=True,
                icon='PROP_CON' if tool_settings.use_proportional_connected else 'PROP_ON',
            )
            sub = row.row(align=True)
           # proportional editing settings
            if tool_settings.use_proportional_edit is True:
                sub = row.row(align=True)
                sub.prop_with_popover(tool_settings,
                	"proportional_edit_falloff",
                	text="",
                    icon_only=True,
                    panel="IMAGE_PT_proportional_edit")# BFA - was VIEW3D_PT_proportional_edit
            if show_uvedit:
                uvedit = sima.uv_editor

                mesh = context.edit_object.data
                layout.prop_search(mesh.uv_layers, "active", mesh, "uv_layers", text="")

    def draw(self, context):
        layout = self.layout

        sima = context.space_data
        overlay = sima.overlay
        ima = sima.image
        iuser = sima.image_user
        tool_settings = context.tool_settings
        show_region_tool_header = sima.show_region_tool_header

        show_render = sima.show_render
        show_uvedit = sima.show_uvedit
        show_maskedit = sima.show_maskedit

        ALL_MT_editormenu_image.draw_hidden(context, layout)  # BFA - show hide the editormenu, editor suffix is needed.

        # BFA - hide disfunctional tools and settings for render result
        is_render = False
        if ima:
            is_render = ima.type == 'RENDER_RESULT'

        if sima.mode != 'UV':
            row = layout.row(align=True)
            row.operator("wm.switch_editor_to_uv", text="", icon='UV')
            if is_render:
                layout.prop(sima, "ui_non_render_mode", text="")
            else:
                layout.prop(sima, "ui_mode", text="")

        else:
            row = layout.row(align=True)
            row.operator("wm.switch_editor_to_image", text="", icon='IMAGE')

        # UV editing.
        if show_uvedit:

            layout.prop(tool_settings, "use_uv_select_sync", text="")

            if tool_settings.use_uv_select_sync:
                layout.template_edit_mode_selection()
            else:
                row = layout.row(align=True)
                uv_select_mode = tool_settings.uv_select_mode[:]
                row.operator("uv.select_mode", text="", icon='UV_VERTEXSEL',
                             depress=(uv_select_mode == 'VERTEX')).type = 'VERTEX'
                row.operator("uv.select_mode", text="", icon='UV_EDGESEL',
                             depress=(uv_select_mode == 'EDGE')).type = 'EDGE'
                row.operator("uv.select_mode", text="", icon='UV_FACESEL',
                             depress=(uv_select_mode == 'FACE')).type = 'FACE'
                row.operator("uv.select_mode", text="", icon='UV_ISLANDSEL',
                             depress=(uv_select_mode == 'ISLAND')).type = 'ISLAND'

                layout.prop(tool_settings, "uv_sticky_select_mode", icon_only=True)

        IMAGE_MT_editor_menus.draw_collapsible(context, layout)

        # layout.separator_spacer()

        IMAGE_HT_header.draw_xform_template(layout, context)

        layout.template_ID(sima, "image", new="image.new", open="image.open")

        if show_maskedit:
            row = layout.row()
            row.template_ID(sima, "mask", new="mask.new")

        if not show_render:
            layout.prop(sima, "use_image_pin", text="", emboss=False)

        layout.separator_spacer()

        # Gizmo toggle & popover.
        row = layout.row(align=True)
        row.prop(sima, "show_gizmo", icon='GIZMO', text="")
        sub = row.row(align=True)
        sub.active = sima.show_gizmo
        sub.popover(panel="IMAGE_PT_gizmo_display", text="")

        # Overlay toggle & popover
        row = layout.row(align=True)
        row.prop(overlay, "show_overlays", icon='OVERLAY', text="")
        sub = row.row(align=True)
        sub.active = overlay.show_overlays
        sub.popover(panel="IMAGE_PT_overlay", text="")

		# BFA - moved search above to be consistent
        if ima:
            if ima.is_stereo_3d:
                row = layout.row()
                row.prop(sima, "show_stereo_3d", text="")
            if show_maskedit:
                row = layout.row()
                row.popover(panel="IMAGE_PT_mask_display")

            # layers.
            layout.template_image_layers(ima, iuser)

            # draw options.
            row = layout.row()
            row.prop(sima, "display_channels", icon_only=True)

        row.popover(panel="IMAGE_PT_image_options", text="Options")


# BFA - show hide the editormenu, editor suffix is needed.
class ALL_MT_editormenu_image(Menu):
    bl_label = ""

    def draw(self, context):
        self.draw_menus(self.layout, context)

    @staticmethod
    def draw_menus(layout, context):

        row = layout.row(align=True)
        row.template_header()  # editor type menus


class IMAGE_MT_editor_menus(Menu):
    bl_idname = "IMAGE_MT_editor_menus"
    bl_label = ""

    def draw(self, context):
        layout = self.layout
        sima = context.space_data
        ima = sima.image

        show_uvedit = sima.show_uvedit
        show_maskedit = sima.show_maskedit

        layout.menu("SCREEN_MT_user_menu", text="Quick")  # BFA - Quick favourites menu
        layout.menu("IMAGE_MT_view")

        if show_uvedit:
            layout.menu("IMAGE_MT_select")
        if show_maskedit:
            layout.menu("MASK_MT_select")

        if ima and ima.is_dirty:
            layout.menu("IMAGE_MT_image", text="Image*")
        else:
            layout.menu("IMAGE_MT_image", text="Image")

        if show_uvedit:
            layout.menu("IMAGE_MT_uvs")
        if show_maskedit:
            layout.menu("MASK_MT_add")
            layout.menu("MASK_MT_mask")


class IMAGE_MT_mask_context_menu(Menu):
    bl_label = "Mask"

    @classmethod
    def poll(cls, context):
        sima = context.space_data
        return sima.show_maskedit

    def draw(self, context):
        layout = self.layout
        from .properties_mask_common import draw_mask_context_menu
        draw_mask_context_menu(layout, context)


# -----------------------------------------------------------------------------
# Mask (similar code in space_clip.py, keep in sync)
# note! - panel placement does _not_ fit well with image panels... need to fix.

from bl_ui.properties_mask_common import (
    MASK_PT_mask,
    MASK_PT_layers,
    MASK_PT_spline,
    MASK_PT_point,
    MASK_PT_display,
)


class IMAGE_PT_mask(MASK_PT_mask, Panel):
    bl_space_type = 'IMAGE_EDITOR'
    bl_region_type = 'UI'
    bl_category = "Mask"


class IMAGE_PT_mask_layers(MASK_PT_layers, Panel):
    bl_space_type = 'IMAGE_EDITOR'
    bl_region_type = 'UI'
    bl_category = "Mask"


class IMAGE_PT_active_mask_spline(MASK_PT_spline, Panel):
    bl_space_type = 'IMAGE_EDITOR'
    bl_region_type = 'UI'
    bl_category = "Mask"


class IMAGE_PT_active_mask_point(MASK_PT_point, Panel):
    bl_space_type = 'IMAGE_EDITOR'
    bl_region_type = 'UI'
    bl_category = "Mask"


class IMAGE_PT_mask_display(MASK_PT_display, Panel):
    bl_space_type = 'IMAGE_EDITOR'
    bl_region_type = 'HEADER'


# --- end mask ---

class IMAGE_PT_snapping(Panel):
    bl_space_type = 'IMAGE_EDITOR'
    bl_region_type = 'HEADER'
    bl_label = "Snapping"

    def draw(self, context):
        tool_settings = context.tool_settings

        layout = self.layout
        col = layout.column()
        col.label(text="Snap Target")
        col.prop(tool_settings, "snap_uv_element", expand=True)

        if tool_settings.snap_uv_element != 'INCREMENT':
            col.label(text="Snap Base")
            row = col.row(align=True)
            row.prop(tool_settings, "snap_target", expand=True)

        col.separator()

        col.label(text="Affect")
        row = col.row(align=True)
        row.prop(
            tool_settings,
            "use_snap_translate",
            text="Move",
            text_ctxt=i18n_contexts.operator_default,
            toggle=True)
        row.prop(tool_settings, "use_snap_rotate", text="Rotate", text_ctxt=i18n_contexts.operator_default, toggle=True)
        row.prop(tool_settings, "use_snap_scale", text="Scale", text_ctxt=i18n_contexts.operator_default, toggle=True)
        col.label(text="Rotation Increment")
        row = col.row(align=True)
        row.prop(tool_settings, "snap_angle_increment_2d", text="")
        row.prop(tool_settings, "snap_angle_increment_2d_precision", text="")

# BFA
class IMAGE_PT_image_options(Panel):
    bl_space_type = 'IMAGE_EDITOR'
    bl_region_type = 'HEADER'
    bl_label = "Options"

    def draw(self, context):
        layout = self.layout

        sima = context.space_data
        uv = sima.uv_editor
        tool_settings = context.tool_settings
        paint = tool_settings.image_paint

        show_uvedit = sima.show_uvedit
        show_render = sima.show_render

        if sima.mode == 'UV':
            col = layout.column(align=True)
            col.prop(uv, "lock_bounds")
            col.prop(uv, "use_live_unwrap")

        col = layout.column(align=True)
        col.prop(sima, "use_realtime_update")
        col.prop(uv, "show_metadata")

        if sima.mode == 'UV':
            row = layout.row(heading="Snap to Pixels")
            row.prop(uv, "pixel_round_mode", expand=True, text="")

        if paint.brush and (context.image_paint_object or sima.mode == 'PAINT'):
            layout.prop(uv, "show_texpaint")
            layout.prop(tool_settings, "show_uv_local_view", text="Show Same Material")


class IMAGE_PT_proportional_edit(Panel):
    bl_space_type = 'IMAGE_EDITOR'
    bl_region_type = 'HEADER'
    bl_label = "Proportional Editing"
    bl_ui_units_x = 8

    def draw(self, context):
        layout = self.layout
        tool_settings = context.tool_settings
        col = layout.column()

        col.prop(tool_settings, "use_proportional_connected")
        col.separator()

        col.prop(tool_settings, "proportional_edit_falloff", expand=True)
        col.prop(tool_settings, "proportional_size")


class IMAGE_PT_image_properties(Panel):
    bl_space_type = 'IMAGE_EDITOR'
    bl_region_type = 'UI'
    bl_category = "Image"
    bl_label = "Image"

    @classmethod
    def poll(cls, context):
        sima = context.space_data
        return (sima.image)

    def draw(self, context):
        layout = self.layout

        sima = context.space_data
        iuser = sima.image_user

        layout.template_image(sima, "image", iuser, multiview=True)


class IMAGE_PT_view_display(Panel):
    bl_space_type = 'IMAGE_EDITOR'
    bl_region_type = 'UI'
    bl_label = "Display"
    bl_category = "View"

    @classmethod
    def poll(cls, context):
        sima = context.space_data
        return (sima and (sima.image or sima.show_uvedit))

    def draw(self, context):
        layout = self.layout
        layout.use_property_split = False

        sima = context.space_data
        ima = sima.image

        show_uvedit = sima.show_uvedit
        uvedit = sima.uv_editor

        col = layout.column()

        if ima:
            col.use_property_split = True
            col.prop(ima, "display_aspect", text="Aspect Ratio")
            col.use_property_split = False
            if ima.source != 'TILED':
                col.prop(sima, "show_repeat", text="Repeat Image")

        if show_uvedit:
            col.prop(uvedit, "show_pixel_coords", text="Pixel Coordinates")


class IMAGE_UL_render_slots(UIList):
    def draw_item(self, _context, layout, _data, item, _icon, _active_data, _active_propname, _index):
        slot = item
        layout.prop(slot, "name", text="", emboss=False)


class IMAGE_PT_render_slots(Panel):
    bl_space_type = 'IMAGE_EDITOR'
    bl_region_type = 'UI'
    bl_category = "Image"
    bl_label = "Render Slots"

    @classmethod
    def poll(cls, context):
        sima = context.space_data
        return (sima and sima.image and sima.show_render)

    def draw(self, context):
        layout = self.layout

        sima = context.space_data
        ima = sima.image

        row = layout.row()

        col = row.column()
        col.template_list(
            "IMAGE_UL_render_slots", "render_slots", ima,
            "render_slots", ima.render_slots, "active_index", rows=3,
        )

        col = row.column(align=True)
        col.operator("image.add_render_slot", icon='ADD', text="")
        col.operator("image.remove_render_slot", icon='REMOVE', text="")

        col.separator()

        col.operator("image.clear_render_slot", icon='X', text="")


class IMAGE_UL_udim_tiles(UIList):
    def draw_item(self, _context, layout, _data, item, _icon, _active_data, _active_propname, _index):
        tile = item
        layout.prop(tile, "label", text="", emboss=False)


class IMAGE_PT_udim_tiles(Panel):
    bl_space_type = 'IMAGE_EDITOR'
    bl_region_type = 'UI'
    bl_category = "Image"
    bl_label = "UDIM Tiles"

    @classmethod
    def poll(cls, context):
        sima = context.space_data
        return (sima and sima.image and sima.image.source == 'TILED')

    def draw(self, context):
        layout = self.layout

        sima = context.space_data
        ima = sima.image

        row = layout.row()
        col = row.column()
        col.template_list("IMAGE_UL_udim_tiles", "", ima, "tiles", ima.tiles, "active_index", rows=4)

        col = row.column()
        sub = col.column(align=True)
        sub.operator("image.tile_add", icon='ADD', text="")
        sub.operator("image.tile_remove", icon='REMOVE', text="")

        tile = ima.tiles.active
        if tile:
            col = layout.column(align=True)
            col.operator("image.tile_fill")


class IMAGE_PT_paint_select(Panel, ImagePaintPanel, BrushSelectPanel):
    bl_label = "Brush Asset"
    bl_context = ".paint_common_2d"
    bl_category = "Tool"


class IMAGE_PT_paint_settings(Panel, ImagePaintPanel):
    bl_context = ".paint_common_2d"
    bl_category = "Tool"
    bl_label = "Brush Settings"

    def draw(self, context):
        layout = self.layout

        layout.use_property_split = True
        layout.use_property_decorate = False

        settings = context.tool_settings.image_paint
        brush = settings.brush

        if brush:
            brush_settings(layout.column(), context, brush, popover=self.is_popover)


class IMAGE_PT_paint_settings_advanced(Panel, ImagePaintPanel):
    bl_context = ".paint_common_2d"
    bl_parent_id = "IMAGE_PT_paint_settings"
    bl_category = "Tool"
    bl_label = "Advanced"
    bl_ui_units_x = 12

    def draw(self, context):
        layout = self.layout

        layout.use_property_split = True
        layout.use_property_decorate = False  # No animation.

        settings = context.tool_settings.image_paint
        brush = settings.brush
        if brush:
            brush_settings_advanced(layout.column(), context, brush, self.is_popover)


class IMAGE_PT_paint_color(Panel, ImagePaintPanel):
    bl_context = ".paint_common_2d"
    bl_parent_id = "IMAGE_PT_paint_settings"
    bl_category = "Tool"
    bl_label = "Color Picker"

    @classmethod
    def poll(cls, context):
        settings = context.tool_settings.image_paint
        brush = settings.brush
        if not brush:
            return False
        capabilities = brush.image_paint_capabilities
        return capabilities.has_color

    def draw(self, context):
        layout = self.layout
        settings = context.tool_settings.image_paint
        brush = settings.brush
        if brush:
            draw_color_settings(context, layout, brush, color_type=True)


class IMAGE_PT_paint_swatches(Panel, ImagePaintPanel, ColorPalettePanel):
    bl_category = "Tool"
    bl_context = ".paint_common_2d"
    bl_parent_id = "IMAGE_PT_paint_settings"
    bl_label = "Color Palette"
    bl_options = {'DEFAULT_CLOSED'}


class IMAGE_PT_paint_clone(Panel, ImagePaintPanel, ClonePanel):
    bl_category = "Tool"
    bl_context = ".paint_common_2d"
    bl_parent_id = "IMAGE_PT_paint_settings"
    bl_label = "Clone from Image/UV Map"


class IMAGE_PT_tools_brush_display(Panel, BrushButtonsPanel, DisplayPanel):
    bl_context = ".paint_common_2d"
    bl_parent_id = "IMAGE_PT_paint_settings"
    bl_category = "Tool"
    bl_label = "Cursor"
    bl_options = {'DEFAULT_CLOSED'}
    bl_ui_units_x = 15


class IMAGE_PT_tools_brush_texture(BrushButtonsPanel, Panel):
    bl_label = "Texture"
    bl_context = ".paint_common_2d"
    bl_parent_id = "IMAGE_PT_paint_settings"
    bl_category = "Tool"
    bl_options = {'DEFAULT_CLOSED'}

    def draw(self, context):
        layout = self.layout

        tool_settings = context.tool_settings.image_paint
        brush = tool_settings.brush
        tex_slot = brush.texture_slot

        col = layout.column()
        col.template_ID_preview(tex_slot, "texture", new="texture.new", rows=3, cols=8)

        brush_texture_settings(col, brush, 0)


class IMAGE_PT_tools_mask_texture(Panel, BrushButtonsPanel, TextureMaskPanel):
    bl_context = ".paint_common_2d"
    bl_parent_id = "IMAGE_PT_paint_settings"
    bl_category = "Tool"
    bl_label = "Texture Mask"
    bl_ui_units_x = 12


class IMAGE_PT_paint_stroke(BrushButtonsPanel, Panel, StrokePanel):
    bl_label = "Stroke"
    bl_context = ".paint_common_2d"
    bl_parent_id = "IMAGE_PT_paint_settings"
    bl_category = "Tool"
    bl_options = {'DEFAULT_CLOSED'}


class IMAGE_PT_paint_stroke_smooth_stroke(Panel, BrushButtonsPanel, SmoothStrokePanel):
    bl_context = ".paint_common_2d"
    bl_label = "Stabilize Stroke"
    bl_parent_id = "IMAGE_PT_paint_stroke"
    bl_category = "Tool"
    bl_options = {'DEFAULT_CLOSED'}


class IMAGE_PT_paint_curve(BrushButtonsPanel, Panel, FalloffPanel):
    bl_label = "Falloff"
    bl_context = ".paint_common_2d"
    bl_parent_id = "IMAGE_PT_paint_settings"
    bl_category = "Tool"
    bl_options = {'DEFAULT_CLOSED'}


class IMAGE_PT_tools_imagepaint_symmetry(BrushButtonsPanel, Panel):
    bl_context = ".imagepaint_2d"
    bl_label = "Tiling"
    bl_category = "Tool"
    bl_options = {'DEFAULT_CLOSED'}

    def draw(self, context):
        layout = self.layout

        tool_settings = context.tool_settings
        ipaint = tool_settings.image_paint

        col = layout.column(align=True)
        row = col.row(align=True)
        row.prop(ipaint, "tile_x", text="X", toggle=True)
        row.prop(ipaint, "tile_y", text="Y", toggle=True)


class IMAGE_PT_uv_sculpt_curve(Panel, ImagePaintPanel):
    bl_context = ".uv_sculpt"  # Dot on purpose (access from top-bar).
    bl_category = "Tool"
    bl_label = "Falloff"
    bl_options = {'DEFAULT_CLOSED'}

    def draw(self, context):
        layout = self.layout
        props = context.scene.tool_settings.uv_sculpt
        layout.prop(props, "curve_preset", text="")
        if props.curve_preset == 'CUSTOM':
            layout.template_curve_mapping(props, "strength_curve")


class IMAGE_PT_uv_sculpt_options(Panel, ImagePaintPanel):
    bl_context = ".uv_sculpt"  # Dot on purpose (access from top-bar).
    bl_category = "Tool"
    bl_label = "Options"

    def draw(self, context):
        layout = self.layout

        tool_settings = context.tool_settings

        col = layout.column()
        col.prop(tool_settings, "uv_sculpt_lock_borders")
        col.prop(tool_settings, "uv_sculpt_all_islands")


class ImageScopesPanel:
    @classmethod
    def poll(cls, context):
        sima = context.space_data

        if not (sima and sima.image):
            return False

        # scopes are not updated in paint modes, hide.
        if sima.mode == 'PAINT':
            return False

        ob = context.active_object
        if ob and ob.mode in {'TEXTURE_PAINT', 'EDIT'}:
            return False

        return True


class IMAGE_PT_view_histogram(ImageScopesPanel, Panel):
    bl_space_type = 'IMAGE_EDITOR'
    bl_region_type = 'UI'
    bl_category = "Scopes"
    bl_label = "Histogram"

    def draw(self, context):
        layout = self.layout

        sima = context.space_data
        hist = sima.scopes.histogram

        layout.template_histogram(sima.scopes, "histogram")

        row = layout.row(align=True)
        row.prop(hist, "mode", expand=True)
        row.prop(hist, "show_line", text="")


class IMAGE_PT_view_waveform(ImageScopesPanel, Panel):
    bl_space_type = 'IMAGE_EDITOR'
    bl_region_type = 'UI'
    bl_category = "Scopes"
    bl_label = "Waveform"

    def draw(self, context):
        layout = self.layout

        sima = context.space_data

        layout.use_property_split = True

        layout.template_waveform(sima, "scopes")
        layout.use_property_decorate = False
        row = layout.split(factor=0.3)
        row.label(text="Opacity")
        row.prop(sima.scopes, "waveform_alpha", text="")
        row = layout.split(factor=0.3)
        row.label(text="Mode")
        row.prop(sima.scopes, "waveform_mode", text="")


class IMAGE_PT_view_vectorscope(ImageScopesPanel, Panel):
    bl_space_type = 'IMAGE_EDITOR'
    bl_region_type = 'UI'
    bl_category = "Scopes"
    bl_label = "Vectorscope"

    def draw(self, context):
        layout = self.layout

        layout.use_property_split = True

        sima = context.space_data

        layout.template_vectorscope(sima, "scopes")
        layout.use_property_decorate = False
        row = layout.split(factor = 0.3)
        row.label(text = "Opacity")
        row.prop(sima.scopes, "vectorscope_alpha", text = "")
        row = layout.split(factor = 0.3)
        row.label(text = "Mode")
        row.prop(sima.scopes, "vectorscope_mode", text = "")


class IMAGE_PT_sample_line(ImageScopesPanel, Panel):
    bl_space_type = 'IMAGE_EDITOR'
    bl_region_type = 'UI'
    bl_category = "Scopes"
    bl_label = "Sample Line"

    def draw(self, context):
        layout = self.layout

        sima = context.space_data
        hist = sima.sample_histogram

        layout.operator("image.sample_line")
        layout.template_histogram(sima, "sample_histogram")

        row = layout.row(align=True)
        row.prop(hist, "mode", expand=True)
        row.prop(hist, "show_line", text="")


class IMAGE_PT_scope_sample(ImageScopesPanel, Panel):
    bl_space_type = 'IMAGE_EDITOR'
    bl_region_type = 'UI'
    bl_category = "Scopes"
    bl_label = "Samples"
    bl_options = {'DEFAULT_CLOSED'}

    def draw(self, context):
        layout = self.layout
        layout.use_property_split = True
        flow = layout.grid_flow(row_major=True, columns=0, even_columns=True, even_rows=False, align=True)

        sima = context.space_data

        col = flow.column()
        col.use_property_split = False
        col.prop(sima.scopes, "use_full_resolution")

        col = flow.column()
        col.active = not sima.scopes.use_full_resolution
        col.prop(sima.scopes, "accuracy")


class IMAGE_PT_uv_cursor(Panel):
    bl_space_type = 'IMAGE_EDITOR'
    bl_region_type = 'UI'
    bl_category = "View"
    bl_label = "2D Cursor"

    @classmethod
    def poll(cls, context):
        sima = context.space_data

        return (sima and (sima.show_uvedit or sima.show_maskedit))

    def draw(self, context):
        layout = self.layout

        sima = context.space_data

        layout.use_property_split = False
        layout.use_property_decorate = False

        col = layout.column()

        col = layout.column()
        col.prop(sima, "cursor_location", text="Location")


class IMAGE_PT_gizmo_display(Panel):
    bl_space_type = 'IMAGE_EDITOR'
    bl_region_type = 'HEADER'
    bl_label = "Gizmos"
    bl_ui_units_x = 8

    def draw(self, context):
        layout = self.layout

        view = context.space_data

        col = layout.column()
        col.label(text="Viewport Gizmos")
        col.separator()

        col.active = view.show_gizmo
        colsub = col.column()
        colsub.prop(view, "show_gizmo_navigate", text="Navigate")


class IMAGE_PT_overlay(Panel):
    bl_space_type = 'IMAGE_EDITOR'
    bl_region_type = 'HEADER'
    bl_label = "Overlays"
    bl_ui_units_x = 13

    def draw(self, context):
        pass


class IMAGE_PT_overlay_guides(Panel):
    bl_space_type = 'IMAGE_EDITOR'
    bl_region_type = 'HEADER'
    bl_label = "Guides"
    bl_parent_id = "IMAGE_PT_overlay"

    @classmethod
    def poll(cls, context):
        sima = context.space_data

        return sima.show_uvedit

    def draw(self, context):
        layout = self.layout

        sima = context.space_data
        overlay = sima.overlay
        uvedit = sima.uv_editor

        layout.active = overlay.show_overlays
		# BFA - grid settings greaty improved and changed
        split = layout.split()
        col = split.column()
        col.use_property_split = False
        row = col.row()
        row.separator()
        row.prop(overlay, "show_grid_background", text="Grid")
        col = split.column()

        if overlay.show_grid_background:
            col.label(icon='DISCLOSURE_TRI_DOWN')
        else:
            col.label(icon='DISCLOSURE_TRI_RIGHT')

        if overlay.show_grid_background:

            split = layout.split()
            split.use_property_split = False
            split.use_property_decorate = False

            col = split.column()
            row = col.row()
            row.separator()
            row.separator()
            row.prop(uvedit, "grid_shape_source", expand=True)

            if uvedit.grid_shape_source == 'FIXED':
                row = layout.row()
                row.use_property_split = True
                row.use_property_decorate = False
                row.separator(factor = 3.5)
                row.prop(uvedit, "custom_grid_subdivisions", text="Fixed grid size")# by purpose.No text means x y is missing.

            if sima.image is not None:
                col = layout.column()
                row = col.row()
                row.separator()
                row.separator()
                row.prop(uvedit, "show_grid_over_image")

            row = layout.row()
            row.use_property_split = True
            row.use_property_decorate = False
            row.separator()
            row.prop(uvedit, "tile_grid_shape", text="Tiles")


class IMAGE_PT_overlay_uv_stretch(Panel):
    bl_space_type = 'IMAGE_EDITOR'
    bl_region_type = 'HEADER'
    bl_label = "UV Stretch"
    bl_parent_id = "IMAGE_PT_overlay"

    @classmethod
    def poll(cls, context):
        sima = context.space_data
        return (sima and (sima.show_uvedit))

    def draw(self, context):
        layout = self.layout

        sima = context.space_data
        uvedit = sima.uv_editor
        overlay = sima.overlay

        layout.active = overlay.show_overlays
		# BFA - changed greatly to be improved
        # UV Stretching
        split = layout.split()
        col = split.column()
        col.use_property_split = False
        row = col.row()
        row.separator()
        row.prop(uvedit, "show_stretch")
        col = split.column()
        if uvedit.show_stretch:
            col.label(icon='DISCLOSURE_TRI_DOWN')
        else:
            col.label(icon='DISCLOSURE_TRI_RIGHT')

        if uvedit.show_stretch:
            col = layout.column()
            col.use_property_split = True
            row = col.row()
            row.separator ( factor = 3.0)
            row.prop(uvedit, "display_stretch_type", text="")
            row = col.row()
            row.separator ( factor = 3.0)
            row.prop(uvedit, "stretch_opacity", text="Opacity")


class IMAGE_PT_overlay_uv_edit_geometry(Panel):
    bl_space_type = 'IMAGE_EDITOR'
    bl_region_type = 'HEADER'
    bl_label = "Geometry"
    bl_parent_id = "IMAGE_PT_overlay"

    @classmethod
    def poll(cls, context):
        sima = context.space_data
        return (sima and (sima.show_uvedit))

    def draw(self, context):
        layout = self.layout

        sima = context.space_data
        uvedit = sima.uv_editor
        overlay = sima.overlay

        layout.active = overlay.show_overlays

        # Edges
        col = layout.column()
        row = col.row()
        row.separator()
        row.use_property_split = True
        row.prop(uvedit, "uv_opacity")
        row = col.row()
        row.separator()
        row.prop(uvedit, "edge_display_type", text="")
        row = col.row()
        row.separator()
        row.prop(uvedit, "show_modified_edges", text="Modified Edges")

        # Faces
        row = col.row()
        if not uvedit.show_stretch:
            row.separator()
            row.prop(uvedit, "show_faces", text="Faces")


class IMAGE_PT_overlay_texture_paint(Panel):
    bl_space_type = 'IMAGE_EDITOR'
    bl_region_type = 'HEADER'
    bl_label = "Geometry"
    bl_parent_id = "IMAGE_PT_overlay"

    @classmethod
    def poll(cls, context):
        sima = context.space_data
        return (sima and (sima.show_paint))

    def draw(self, context):
        layout = self.layout

        sima = context.space_data
        uvedit = sima.uv_editor
        overlay = sima.overlay

        layout.active = overlay.show_overlays
        layout.prop(uvedit, "show_texpaint")


class IMAGE_PT_overlay_image(Panel):
    bl_space_type = 'IMAGE_EDITOR'
    bl_region_type = 'HEADER'
    bl_label = "Image"
    bl_parent_id = "IMAGE_PT_overlay"

    def draw(self, context):
        layout = self.layout

        sima = context.space_data
        uvedit = sima.uv_editor
        overlay = sima.overlay

        layout.active = overlay.show_overlays
        row = layout.row()
        row.separator()
        row.prop(uvedit, "show_metadata")


# Grease Pencil properties
class IMAGE_PT_annotation(AnnotationDataPanel, Panel):
    bl_space_type = 'IMAGE_EDITOR'
    bl_region_type = 'UI'
    bl_category = "View"

    # NOTE: this is just a wrapper around the generic GP Panel.

# Grease Pencil drawing tools.


<<<<<<< HEAD
# -------------------- BFA - tabs to switch between uv and image editor

class IMAGE_OT_switch_editors_to_uv(bpy.types.Operator):
    """Switch to the UV Editor"""      # blender will use this as a tooltip for menu items and buttons.
    bl_idname = "wm.switch_editor_to_uv"        # unique identifier for buttons and menu items to reference.
    # display name in the interface.
    bl_label = "Switch to UV Editor"
    bl_options = {'REGISTER', 'UNDO'}  # enable undo for the operator.

    # execute() is called by blender when running the operator.
    def execute(self, context):
        bpy.ops.wm.context_set_enum(
            data_path="area.ui_type", value="UV")
        return {'FINISHED'}


class IMAGE_OT_switch_editors_to_image(bpy.types.Operator):
    """Switch to the Image Editor"""      # blender will use this as a tooltip for menu items and buttons.
    bl_idname = "wm.switch_editor_to_image"        # unique identifier for buttons and menu items to reference.
    # display name in the interface.
    bl_label = "Switch to Image Editor"
    bl_options = {'REGISTER', 'UNDO'}  # enable undo for the operator.

    # execute() is called by blender when running the operator.
    def execute(self, context):
        bpy.ops.wm.context_set_enum(
            data_path="area.ui_type", value="IMAGE_EDITOR")
        return {'FINISHED'}
=======
class ImageAssetShelf(BrushAssetShelf):
    bl_space_type = "IMAGE_EDITOR"


class IMAGE_AST_brush_paint(ImageAssetShelf, AssetShelf):
    mode_prop = "use_paint_image"

    @classmethod
    def poll(cls, context):
        return context.space_data and context.space_data.ui_mode == 'PAINT'
>>>>>>> 1c933fa4


classes = (
    ALL_MT_editormenu_image,
    IMAGE_MT_view_legacy,
    IMAGE_MT_view,
    IMAGE_MT_view_pie_menus,
    IMAGE_MT_view_zoom,
    IMAGE_MT_select,
    IMAGE_MT_select_legacy,
    IMAGE_MT_select_linked,
    IMAGE_MT_image,
    IMAGE_MT_image_transform,
    IMAGE_MT_image_invert,
    IMAGE_MT_uvs_clear_seam,
    IMAGE_MT_uvs,
    IMAGE_MT_uvs_showhide,
    IMAGE_MT_uvs_transform,
    IMAGE_MT_uvs_snap,
    IMAGE_MT_uvs_mirror,
    IMAGE_MT_uvs_align,
    IMAGE_MT_uvs_merge,
    IMAGE_MT_uvs_split,
    IMAGE_MT_uvs_unwrap,
    IMAGE_MT_uvs_select_mode,
    IMAGE_MT_uvs_context_menu,
    IMAGE_MT_mask_context_menu,
    IMAGE_MT_pivot_pie,
    IMAGE_MT_uvs_snap_pie,
    IMAGE_MT_view_annotations,
    IMAGE_MT_view_pie,
    IMAGE_HT_tool_header,
    IMAGE_HT_header,
    IMAGE_MT_editor_menus,
    IMAGE_PT_active_tool,
    IMAGE_PT_mask,
    IMAGE_PT_mask_layers,
    IMAGE_PT_mask_display,
    IMAGE_PT_active_mask_spline,
    IMAGE_PT_active_mask_point,
    IMAGE_PT_snapping,
    IMAGE_PT_proportional_edit,
    IMAGE_PT_image_options,
    IMAGE_PT_image_properties,
    IMAGE_UL_render_slots,
    IMAGE_PT_render_slots,
    IMAGE_UL_udim_tiles,
    IMAGE_PT_udim_tiles,
    IMAGE_PT_view_display,
    IMAGE_PT_paint_select,
    IMAGE_PT_paint_settings,
    IMAGE_PT_paint_color,
    IMAGE_PT_paint_swatches,
    IMAGE_PT_paint_settings_advanced,
    IMAGE_PT_paint_clone,
    IMAGE_PT_tools_brush_texture,
    IMAGE_PT_tools_mask_texture,
    IMAGE_PT_paint_stroke,
    IMAGE_PT_paint_stroke_smooth_stroke,
    IMAGE_PT_paint_curve,
    IMAGE_PT_tools_brush_display,
    IMAGE_PT_tools_imagepaint_symmetry,
    IMAGE_PT_uv_sculpt_options,
    IMAGE_PT_uv_sculpt_curve,
    IMAGE_PT_view_histogram,
    IMAGE_PT_view_waveform,
    IMAGE_PT_view_vectorscope,
    IMAGE_PT_sample_line,
    IMAGE_PT_scope_sample,
    IMAGE_PT_uv_cursor,
    IMAGE_PT_annotation,
    IMAGE_PT_gizmo_display,
    IMAGE_PT_overlay,
    IMAGE_PT_overlay_guides,
    IMAGE_PT_overlay_uv_stretch,
    IMAGE_PT_overlay_uv_edit_geometry,
    IMAGE_PT_overlay_texture_paint,
    IMAGE_PT_overlay_image,
<<<<<<< HEAD

    IMAGE_OT_switch_editors_to_uv,
    IMAGE_OT_switch_editors_to_image,
=======
    IMAGE_AST_brush_paint,
>>>>>>> 1c933fa4
)


if __name__ == "__main__":  # only for live edit.
    from bpy.utils import register_class
    for cls in classes:
        register_class(cls)<|MERGE_RESOLUTION|>--- conflicted
+++ resolved
@@ -2036,7 +2036,6 @@
 # Grease Pencil drawing tools.
 
 
-<<<<<<< HEAD
 # -------------------- BFA - tabs to switch between uv and image editor
 
 class IMAGE_OT_switch_editors_to_uv(bpy.types.Operator):
@@ -2065,7 +2064,8 @@
         bpy.ops.wm.context_set_enum(
             data_path="area.ui_type", value="IMAGE_EDITOR")
         return {'FINISHED'}
-=======
+
+
 class ImageAssetShelf(BrushAssetShelf):
     bl_space_type = "IMAGE_EDITOR"
 
@@ -2076,22 +2076,20 @@
     @classmethod
     def poll(cls, context):
         return context.space_data and context.space_data.ui_mode == 'PAINT'
->>>>>>> 1c933fa4
-
 
 classes = (
-    ALL_MT_editormenu_image,
-    IMAGE_MT_view_legacy,
+    ALL_MT_editormenu_image, # BFA menu
+    IMAGE_MT_view_legacy, # BFA menu
     IMAGE_MT_view,
-    IMAGE_MT_view_pie_menus,
+    IMAGE_MT_view_pie_menus, # BFA menu
     IMAGE_MT_view_zoom,
     IMAGE_MT_select,
-    IMAGE_MT_select_legacy,
+    IMAGE_MT_select_legacy, # BFA menu
     IMAGE_MT_select_linked,
     IMAGE_MT_image,
     IMAGE_MT_image_transform,
     IMAGE_MT_image_invert,
-    IMAGE_MT_uvs_clear_seam,
+    IMAGE_MT_uvs_clear_seam, # BFA menu
     IMAGE_MT_uvs,
     IMAGE_MT_uvs_showhide,
     IMAGE_MT_uvs_transform,
@@ -2106,7 +2104,7 @@
     IMAGE_MT_mask_context_menu,
     IMAGE_MT_pivot_pie,
     IMAGE_MT_uvs_snap_pie,
-    IMAGE_MT_view_annotations,
+    IMAGE_MT_view_annotations, # BFA menu
     IMAGE_MT_view_pie,
     IMAGE_HT_tool_header,
     IMAGE_HT_header,
@@ -2119,7 +2117,7 @@
     IMAGE_PT_active_mask_point,
     IMAGE_PT_snapping,
     IMAGE_PT_proportional_edit,
-    IMAGE_PT_image_options,
+    IMAGE_PT_image_options, # BFA menu
     IMAGE_PT_image_properties,
     IMAGE_UL_render_slots,
     IMAGE_PT_render_slots,
@@ -2155,13 +2153,10 @@
     IMAGE_PT_overlay_uv_edit_geometry,
     IMAGE_PT_overlay_texture_paint,
     IMAGE_PT_overlay_image,
-<<<<<<< HEAD
-
-    IMAGE_OT_switch_editors_to_uv,
-    IMAGE_OT_switch_editors_to_image,
-=======
     IMAGE_AST_brush_paint,
->>>>>>> 1c933fa4
+    
+    IMAGE_OT_switch_editors_to_uv, # BFA
+    IMAGE_OT_switch_editors_to_image, # BFA
 )
 
 
