# SPDX-FileCopyrightText: 2009-2023 Blender Authors
#
# SPDX-License-Identifier: GPL-2.0-or-later

import bpy
import math

from bpy.types import (
    Header,
    Menu,
    Panel,
    UIList,
)
from bl_ui.properties_paint_common import (
    UnifiedPaintPanel,
    brush_texture_settings,
    brush_basic_texpaint_settings,
    brush_settings,
    brush_settings_advanced,
    draw_color_settings,
    ClonePanel,
    BrushSelectPanel,
    TextureMaskPanel,
    ColorPalettePanel,
    StrokePanel,
    SmoothStrokePanel,
    FalloffPanel,
    DisplayPanel,
)
from bl_ui.properties_grease_pencil_common import (
    AnnotationDataPanel,
)
from bl_ui.space_toolsystem_common import (
    ToolActivePanelHelper,
)

from bpy.app.translations import (
    contexts as i18n_contexts,
    pgettext_iface as iface_,
)


class ImagePaintPanel:
    bl_space_type = 'IMAGE_EDITOR'
    bl_region_type = 'UI'


class BrushButtonsPanel(UnifiedPaintPanel):
    bl_space_type = 'IMAGE_EDITOR'
    bl_region_type = 'UI'

    @classmethod
    def poll(cls, context):
        tool_settings = context.tool_settings.image_paint
        return tool_settings.brush


class IMAGE_PT_active_tool(Panel, ToolActivePanelHelper):
    bl_space_type = 'IMAGE_EDITOR'
    bl_region_type = 'UI'
    bl_category = "Tool"


class IMAGE_MT_view_legacy(Menu):
    bl_label = "Legacy"

    def draw(self, context):
        layout = self.layout

        layout.operator("uv.cursor_set", text="Set 2D Cursor", icon='CURSOR')


class IMAGE_MT_view(Menu):
    bl_label = "View"

    def draw(self, context):
        layout = self.layout

        sima = context.space_data
		#BFA - options moved to relevant options sub-panel
        show_uvedit = sima.show_uvedit
        show_render = sima.show_render

        preferences = context.preferences
        addon_prefs = preferences.addons["bforartists_toolbar_settings"].preferences

        #overlay = sima.overlay

        layout.prop(sima, "show_region_toolbar")
        layout.prop(sima, "show_region_ui")
        layout.prop(sima, "show_region_tool_header")
        layout.prop(sima, "show_region_asset_shelf")
        layout.prop(sima, "show_region_hud")
        if sima.mode == 'UV':
            layout.prop(addon_prefs, "uv_show_toolshelf_tabs")
            # layout.prop(overlay, "show_toolshelf_tabs", text="Tool Shelf Tabs") # bfa - the toolshelf tabs.

        layout.separator()

        # BFA - the view menu is shared between uv and image editor
        # and uv editor has a 3d cursor tool in the shelf. So legacy ...
        if sima.mode != 'UV':
            if sima.ui_mode == 'MASK':
                layout.operator("uv.cursor_set", text="Set 2D Cursor", icon='CURSOR')
        else:
            layout.menu("IMAGE_MT_view_legacy")

        layout.separator()

        layout.separator()

        layout.menu("IMAGE_MT_view_annotations")

        layout.separator()

        layout.operator("image.view_zoom_in", text="Zoom In", icon="ZOOM_IN")
        layout.operator("image.view_zoom_out", text="Zoom Out", icon="ZOOM_OUT")
        layout.operator("image.view_zoom_border", icon="ZOOM_BORDER")

        layout.separator()

        layout.menu("IMAGE_MT_view_zoom")

        layout.separator()

        if show_uvedit:
            layout.operator("image.view_selected", text="View Selected", icon='VIEW_SELECTED')

        layout.operator("image.view_all", text="Frame All", icon="VIEWALL")
        layout.operator("image.view_all", text="View Fit", icon="VIEW_FIT").fit_view = True

        if sima.mode != 'UV':
            if sima.ui_mode == 'MASK':
                layout.operator("image.view_center_cursor", text="Center View to Cursor", icon="CENTERTOCURSOR")
        elif sima.mode == 'UV':
            layout.operator("image.view_center_cursor", text="Center View to Cursor", icon="CENTERTOCURSOR")
            layout.operator("image.view_cursor_center", icon='CURSORTOCENTER')

        layout.menu("IMAGE_MT_view_zoom")

        layout.separator()

        if show_render:
            layout.operator("image.render_border", icon="RENDERBORDER")
            layout.operator("image.clear_render_border", icon="RENDERBORDER_CLEAR")

            layout.separator()

            layout.operator("image.cycle_render_slot", text="Render Slot Cycle Next", icon="FRAME_NEXT")
            layout.operator(
                "image.cycle_render_slot",
                text="Render Slot Cycle Previous",
                icon="FRAME_PREV").reverse = True

            layout.separator()

        if paint.brush and (context.image_paint_object or sima.mode == 'PAINT'):
            layout.prop(uv, "show_texpaint")
            layout.prop(tool_settings, "show_uv_local_view", text="Show Same Material")

        layout.menu("INFO_MT_area")
        layout.menu("IMAGE_MT_view_pie_menus")

# BFA - Hidden legacy operators exposed to GUI
class IMAGE_MT_view_annotations(Menu):
    bl_label = "Annotations (Legacy)"

    def draw(self, context):
        layout = self.layout

        layout.operator("gpencil.annotate", text="Draw Annotation", icon='PAINT_DRAW',).mode = 'DRAW'
        layout.operator("gpencil.annotate", text="Draw Line Annotation", icon='PAINT_DRAW').mode = 'DRAW_STRAIGHT'
        layout.operator("gpencil.annotate", text="Draw Polyline Annotation", icon='PAINT_DRAW').mode = 'DRAW_POLY'
        layout.operator("gpencil.annotate", text="Erase Annotation", icon='ERASE').mode = 'ERASER'

        layout.separator()

        layout.operator("gpencil.annotation_add", text="Add Annotation Layer", icon='ADD')
        layout.operator("gpencil.annotation_active_frame_delete", text="Erase Annotation Active Keyframe", icon='DELETE')


class IMAGE_MT_view_pie_menus(Menu):
    bl_label = "Pie menus"

    def draw(self, _context):
        layout = self.layout

        layout.operator("wm.call_menu_pie", text="Pivot", icon="MENU_PANEL").name = 'IMAGE_MT_pivot_pie'
        layout.operator("wm.call_menu_pie", text="UV's snap", icon="MENU_PANEL").name = 'IMAGE_MT_uvs_snap_pie'
        layout.operator("wm.call_menu_pie", text="View", icon="MENU_PANEL").name = 'IMAGE_MT_view_pie'


class IMAGE_MT_view_zoom(Menu):
    bl_label = "Zoom"

    def draw(self, context):
        layout = self.layout
        from math import isclose

        current_zoom = context.space_data.zoom_percentage
        ratios = ((1, 8), (1, 4), (1, 2), (1, 1), (2, 1), (4, 1), (8, 1))

        for (a, b) in ratios:
            ratio = a / b
            percent = ratio * 100.0
            layout.operator(
                "image.view_zoom_ratio",
                text="Zoom {:g}% ({:d}:{:d})".format(percent, a, b), # BFA
                translate=False,
                icon="ZOOM_SET", # BFA
            ).ratio = ratio

        layout.separator()
        layout.operator("image.view_zoom_in")
        layout.operator("image.view_zoom_out")
        layout.operator("image.view_all", text="Zoom to Fit").fit_view = True
        layout.operator("image.view_zoom_border", text="Zoom Region...")


class IMAGE_MT_select(Menu):
    bl_label = "Select"

    def draw(self, _context):
        layout = self.layout

        layout.menu("IMAGE_MT_select_legacy")

        layout.operator("uv.select_all", text="All", icon='SELECT_ALL').action = 'SELECT'

<<<<<<< HEAD
        layout.operator("uv.select_all", text="None", icon='SELECT_NONE').action = 'DESELECT'
        layout.operator("uv.select_all", text="Invert", icon='INVERSE').action = 'INVERT'

        layout.separator()

        layout.operator("uv.select_box", text="Box Select Pinned", icon='BORDER_RECT').pinned = True
		# BFA - moved to legacy
		# BFA - moved to legacy

        layout.separator()

        layout.menu("IMAGE_MT_select_linked")
        myop = layout.operator("uv.select_linked_pick", text="Linked Pick", icon="LINKED")
        myop.extend = True
        myop.deselect = False

        layout.separator()

        layout.operator("uv.select_pinned", text="Pinned", icon="PINNED")
        layout.operator("uv.select_split", text="Split", icon="SPLIT")
        layout.operator("uv.select_overlap", text="Overlap", icon="OVERLAP")
        layout.operator("uv.shortest_path_pick", text="Shortest Path", icon="SELECT_SHORTESTPATH")
        layout.operator("uv.select_similar", text="Similar", icon="SIMILAR")

        layout.separator()

        layout.operator("uv.select_more", text="More", icon="SELECTMORE")
        layout.operator("uv.select_less", text="Less", icon="SELECTLESS")


class IMAGE_MT_select_legacy(Menu):
    bl_label = "Legacy"

    def draw(self, _context):
        layout = self.layout

        layout.operator("uv.select_box", text="Box Select", icon='BORDER_RECT').pinned = False
        layout.operator("uv.select_circle", icon="CIRCLE_SELECT")
=======
        layout.operator("uv.select_box").pinned = False
        layout.operator("uv.select_box", text="Box Select Pinned").pinned = True
        layout.operator("uv.select_circle")
        layout.operator_menu_enum("uv.select_lasso", "mode", text="Lasso Select")

        layout.separator()

        layout.operator("uv.select_more", text="More")
        layout.operator("uv.select_less", text="Less")

        layout.separator()

        layout.operator_menu_enum("uv.select_similar", "type", text="Select Similar")
        layout.menu("IMAGE_MT_select_linked")

        layout.separator()

        layout.operator("uv.select_pinned", text="Select Pinned")
        layout.operator("uv.select_split")
        layout.operator("uv.select_overlap")
>>>>>>> 7d80fde0


class IMAGE_MT_select_linked(Menu):
    bl_label = "Select Linked"

    def draw(self, _context):
        layout = self.layout

        layout.operator("uv.select_linked", text="Linked", icon="LINKED")
        layout.operator("uv.shortest_path_select", text="Shortest Path", icon="LINKED")


class IMAGE_MT_brush(Menu):
    bl_label = "Brush"

    def draw(self, context):
        layout = self.layout

        # radial control button brush size
        myvar = layout.operator("wm.radial_control", text="Brush Radius", icon="BRUSHSIZE")
        myvar.data_path_primary = 'tool_settings.image_paint.brush.size'
        myvar.data_path_secondary = 'tool_settings.unified_paint_settings.size'
        myvar.use_secondary = 'tool_settings.unified_paint_settings.use_unified_size'
        myvar.rotation_path = 'tool_settings.image_paint.brush.mask_texture_slot.angle'
        myvar.color_path = 'tool_settings.image_paint.brush.cursor_color_add'
        myvar.fill_color_path = 'tool_settings.image_paint.brush.color'
        myvar.fill_color_override_path = 'tool_settings.unified_paint_settings.color'
        myvar.fill_color_override_test_path = 'tool_settings.unified_paint_settings.use_unified_color'
        myvar.zoom_path = 'space_data.zoom'
        myvar.image_id = 'tool_settings.image_paint.brush'
        myvar.secondary_tex = True

        # radial control button brush strength
        myvar = layout.operator("wm.radial_control", text="Brush Strength", icon="BRUSHSTRENGTH")
        myvar.data_path_primary = 'tool_settings.image_paint.brush.strength'
        myvar.data_path_secondary = 'tool_settings.unified_paint_settings.strength'
        myvar.use_secondary = 'tool_settings.unified_paint_settings.use_unified_strength'
        myvar.rotation_path = 'tool_settings.image_paint.brush.mask_texture_slot.angle'
        myvar.color_path = 'tool_settings.image_paint.brush.cursor_color_add'
        myvar.fill_color_path = 'tool_settings.image_paint.brush.color'
        myvar.fill_color_override_path = 'tool_settings.unified_paint_settings.color'
        myvar.fill_color_override_test_path = 'tool_settings.unified_paint_settings.use_unified_color'
        myvar.zoom_path = ''
        myvar.image_id = 'tool_settings.image_paint.brush'
        myvar.secondary_tex = True

        # radial control button brush angle
        myvar = layout.operator("wm.radial_control", text="Texture Brush Angle", icon="BRUSHANGLE")
        myvar.data_path_primary = 'tool_settings.image_paint.brush.texture_slot.angle'
        myvar.data_path_secondary = ''
        myvar.use_secondary = ''
        myvar.rotation_path = 'tool_settings.image_paint.brush.texture_slot.angle'
        myvar.color_path = 'tool_settings.image_paint.brush.cursor_color_add'
        myvar.fill_color_path = 'tool_settings.image_paint.brush.color'
        myvar.fill_color_override_path = 'tool_settings.unified_paint_settings.color'
        myvar.fill_color_override_test_path = 'tool_settings.unified_paint_settings.use_unified_color'
        myvar.zoom_path = ''
        myvar.image_id = 'tool_settings.image_paint.brush'
        myvar.secondary_tex = False

        # radial control button brush angle secondary texture
        myvar = layout.operator("wm.radial_control", text="Texture Brush Angle", icon="BRUSHANGLE")
        myvar.data_path_primary = 'tool_settings.image_paint.brush.mask_texture_slot.angle'
        myvar.data_path_secondary = ''
        myvar.use_secondary = ''
        myvar.rotation_path = 'tool_settings.image_paint.brush.mask_texture_slot.angle'
        myvar.color_path = 'tool_settings.image_paint.brush.cursor_color_add'
        myvar.fill_color_path = 'tool_settings.image_paint.brush.color'
        myvar.fill_color_override_path = 'tool_settings.unified_paint_settings.color'
        myvar.fill_color_override_test_path = 'tool_settings.unified_paint_settings.use_unified_color'
        myvar.zoom_path = ''
        myvar.image_id = 'tool_settings.image_paint.brush'
        myvar.secondary_tex = True


class IMAGE_MT_image(Menu):
    bl_label = "Image"

    def draw(self, context):
        import sys

        layout = self.layout

        sima = context.space_data
        ima = sima.image
        show_render = sima.show_render

        layout.operator("image.new", text="New", icon='IMAGE_DATA', text_ctxt=i18n_contexts.id_image)
        layout.operator("image.open", text="Open", icon='FILE_FOLDER')

        layout.operator("image.read_viewlayers", icon="RENDERLAYERS")

        if ima:
            layout.separator()

            if not show_render:
                layout.operator("image.replace", text="Replace", icon='FILE_FOLDER')
                layout.operator("image.reload", text="Reload", icon="FILE_REFRESH")

            # bfa TODO: move this to image.external_edit poll
            # bfa - hide disfunctional tools and settings for render result
            import os

            can_edit = True

            if ima.packed_file:
                can_edit = False

            if sima.type == 'IMAGE_EDITOR':
                filepath = ima.filepath_from_user(image_user=sima.image_user)
            else:
                filepath = ima.filepath

            filepath = bpy.path.abspath(filepath, library=ima.library)

            filepath = os.path.normpath(filepath)

            if not filepath:
                can_edit = False

            if not os.path.exists(filepath) or not os.path.isfile(filepath):
                can_edit = False

            if can_edit:
                layout.operator("image.external_edit", text="Edit Externally", icon="EDIT_EXTERNAL")

        layout.separator()

        has_image_clipboard = False
        if sys.platform[:3] == "win":
            has_image_clipboard = True
        else:
            from _bpy import _ghost_backend
            if _ghost_backend() == 'WAYLAND':
                has_image_clipboard = True
            del _ghost_backend

        if has_image_clipboard:
            layout.operator("image.clipboard_copy", text="Copy", icon = 'COPYDOWN')
            layout.operator("image.clipboard_paste", text="Paste", icon = 'PASTEDOWN')
            layout.separator()

        if ima:
            layout.operator("image.save", icon='FILE_TICK')
            layout.operator("image.save_as", icon='SAVE_AS')
            layout.operator("image.save_as", text="Save a Copy", icon='SAVE_COPY').copy = True

        if ima and ima.source == 'SEQUENCE':
            layout.operator("image.save_sequence", icon='SAVE_All')

        layout.operator("image.save_all_modified", text="Save All Images", icon="SAVE_ALL")

        # BFA - hide disfunctional tools and settings for render result
        if ima:
            if ima.type != 'RENDER_RESULT':
                layout.separator()

                layout.menu("IMAGE_MT_image_invert")
                layout.operator("image.resize", text="Resize", icon="MAN_SCALE")
                layout.menu("IMAGE_MT_image_transform")

                if not show_render:
                    if ima.packed_file:
                        if ima.filepath:
                            layout.separator()
                            layout.operator("image.unpack", text="Unpack", icon="PACKAGE")
                    else:
                        layout.separator()
                        layout.operator("image.pack", text="Pack", icon="PACKAGE")

                if context.area.ui_type == 'IMAGE_EDITOR':

                    layout.separator()

                    layout.operator("palette.extract_from_image", text="Extract Palette", icon="PALETTE")
                    layout.operator(
                        "gpencil.image_to_grease_pencil",
                        text="Generate Grease Pencil",
                        icon="GREASEPENCIL")


class IMAGE_MT_image_transform(Menu):
    bl_label = "Transform"

    def draw(self, _context):
        layout = self.layout
        layout.operator("image.flip", text="Flip Horizontally", icon="FLIP_Y").use_flip_x = True
        layout.operator("image.flip", text="Flip Vertically", icon="FLIP_X").use_flip_y = True
        layout.separator()
        layout.operator("image.rotate_orthogonal", text="Rotate Clockwise 90\u00B0", icon="ROTATE_PLUS_90").degrees = '90'
        layout.operator("image.rotate_orthogonal", text="Rotate Counter-Clockwise 90\u00B0", icon="ROTATE_MINUS_90").degrees = '270'
        layout.operator("image.rotate_orthogonal", text="Rotate Flip 180\u00B0", icon="FLIP").degrees = '180'


class IMAGE_MT_image_invert(Menu):
    bl_label = "Invert"

    def draw(self, _context):
        layout = self.layout

        props = layout.operator("image.invert", text="Invert Image Colors", icon='IMAGE_RGB')
        props.invert_r = True
        props.invert_g = True
        props.invert_b = True

        layout.separator()

        layout.operator("image.invert", text="Invert Red Channel", icon='COLOR_RED').invert_r = True
        layout.operator("image.invert", text="Invert Green Channel", icon='COLOR_GREEN').invert_g = True
        layout.operator("image.invert", text="Invert Blue Channel", icon='COLOR_BLUE').invert_b = True
        layout.operator("image.invert", text="Invert Alpha Channel", icon='IMAGE_ALPHA').invert_a = True


class IMAGE_MT_uvs_showhide(Menu):
    bl_label = "Show/Hide Faces"

    def draw(self, _context):
        layout = self.layout

        layout.operator("uv.reveal", icon="HIDE_OFF")
        layout.operator("uv.hide", text="Hide Selected", icon="HIDE_ON").unselected = False
        layout.operator("uv.hide", text="Hide Unselected", icon="HIDE_UNSELECTED").unselected = True


class IMAGE_MT_uvs_transform(Menu):
    bl_label = "Transform"

    def draw(self, _context):
        layout = self.layout

        # BFA - Conditional to define what selection mode you're in for the slide operators
        context = bpy.context
        ts = context.tool_settings
        if ts.use_uv_select_sync:
            is_vert_mode, is_edge_mode, _ = ts.mesh_select_mode
        else:
            uv_select_mode = ts.uv_select_mode
            is_vert_mode = uv_select_mode == 'VERTEX'
            is_edge_mode = uv_select_mode == 'EDGE'
            # is_face_mode = uv_select_mode == 'FACE'
            # is_island_mode = uv_select_mode == 'ISLAND'

        layout.operator_context = 'EXEC_REGION_WIN'
        layout.operator("transform.rotate", text="Rotate Clockwise 90\u00B0", icon="ROTATE_PLUS_90").value = math.pi / 2
        layout.operator("transform.rotate", text="Rotate Counter-Clockwise 90\u00B0", icon="ROTATE_MINUS_90").value = math.pi / -2
        layout.operator_context = 'INVOKE_DEFAULT'

        layout.separator()

        layout.operator("transform.shear", icon='SHEAR')
        layout.separator()

        if is_vert_mode or is_edge_mode: # BFA - now conditional based on context, for consistency
            layout.operator_context = 'INVOKE_DEFAULT'
            if is_vert_mode:
                layout.operator("transform.vert_slide", icon='SLIDE_VERTEX')
            if is_edge_mode:
                layout.operator("transform.edge_slide", icon='SLIDE_EDGE')

        layout.separator()

        layout.operator("uv.randomize_uv_transform", icon = 'RANDOMIZE')


class IMAGE_MT_uvs_snap(Menu):
    bl_label = "Snap"

    def draw(self, _context):
        layout = self.layout

        layout.operator_context = 'EXEC_REGION_WIN'

        layout.operator("uv.snap_selected", text="Selected to Pixels", icon="SNAP_TO_PIXELS").target = 'PIXELS'
        layout.operator("uv.snap_selected", text="Selected to Cursor", icon="SELECTIONTOCURSOR").target = 'CURSOR'
        layout.operator("uv.snap_selected", text="Selected to Cursor (Offset)", icon="SELECTIONTOCURSOROFFSET").target = 'CURSOR_OFFSET'
        layout.operator("uv.snap_selected", text="Selected to Adjacent Unselected", icon="SNAP_TO_ADJACENT").target = 'ADJACENT_UNSELECTED'

        layout.separator()

        layout.operator("uv.snap_cursor", text="Cursor to Pixels", icon="CURSOR_TO_PIXELS").target = 'PIXELS'
        layout.operator("uv.snap_cursor", text="Cursor to Selected", icon="CURSORTOSELECTION").target = 'SELECTED'
        layout.operator("uv.snap_cursor", text="Cursor to Origin", icon="ORIGIN_TO_CURSOR").target = 'ORIGIN'


class IMAGE_MT_uvs_mirror(Menu):
    bl_label = "Mirror"

    def draw(self, _context):
        layout = self.layout

        layout.operator("mesh.faces_mirror_uv", icon="COPYMIRRORED")

        layout.separator()

        layout.operator_context = 'EXEC_REGION_WIN'

        layout.operator("transform.mirror", text="X Axis", icon="MIRROR_X").constraint_axis[0] = True
        layout.operator("transform.mirror", text="Y Axis", icon="MIRROR_Y").constraint_axis[1] = True


class IMAGE_MT_uvs_align(Menu):
    bl_label = "Align"

    def draw(self, _context):
        layout = self.layout

        layout.operator_enum("uv.align", "axis")
        layout.separator()
        layout.operator("uv.align_rotation", text="Align Rotation", icon="DRIVER_ROTATIONAL_DIFFERENCE")


class IMAGE_MT_uvs_merge(Menu):
    bl_label = "Merge"

    def draw(self, _context):
        layout = self.layout

        layout.operator("uv.weld", text="At Center", icon='MERGE_CENTER')
        # Mainly to match the mesh menu.
        layout.operator("uv.snap_selected", text="At Cursor", icon='MERGE_CURSOR').target = 'CURSOR'

        layout.separator()

        layout.operator("uv.remove_doubles", text="By Distance", icon='REMOVE_DOUBLES')


class IMAGE_MT_uvs_split(Menu):
    bl_label = "Split"

    def draw(self, _context):
        layout = self.layout

        layout.operator("uv.select_split", text="Selection", icon='SPLIT')


# BFA - Tooltip and operator for Clear Seam.
class IMAGE_MT_uvs_clear_seam(bpy.types.Operator):
    """Clears the UV Seam for selected edges"""      # blender will use this as a tooltip for menu items and buttons.
    bl_idname = "uv.clear_seam"        # unique identifier for buttons and menu items to reference.
    bl_label = "Clear seam"         # display name in the interface.
    bl_options = {'REGISTER', 'UNDO'}  # enable undo for the operator.

    def execute(self, context):        # execute() is called by blender when running the operator.
        bpy.ops.uv.mark_seam(clear=True)
        return {'FINISHED'}


class IMAGE_MT_uvs_unwrap(Menu):
    bl_label = "Unwrap"

    def draw(self, _context):
        layout = self.layout
		# BFA - exposed both methods to top level
        layout.operator("uv.unwrap", text="Unwrap ABF", icon='UNWRAP_ABF').method = 'ANGLE_BASED'
        layout.operator("uv.unwrap", text="Unwrap Conformal", icon='UNWRAP_LSCM').method = 'CONFORMAL'

        layout.separator()

        layout.operator_context = 'INVOKE_DEFAULT'
        layout.operator("uv.smart_project", icon="MOD_UVPROJECT")
        layout.operator("uv.lightmap_pack", icon="LIGHTMAPPACK")
        layout.operator("uv.follow_active_quads", icon="FOLLOWQUADS")

        layout.separator()

        layout.operator_context = 'EXEC_REGION_WIN'
        layout.operator("uv.cube_project", icon="CUBEPROJECT")
        layout.operator("uv.cylinder_project", icon="CYLINDERPROJECT")
        layout.operator("uv.sphere_project", icon="SPHEREPROJECT")


class IMAGE_MT_uvs(Menu):
    bl_label = "UV"

    def draw(self, context):
        layout = self.layout

        sima = context.space_data
        uv = sima.uv_editor

        layout.menu("IMAGE_MT_uvs_transform")
        layout.menu("IMAGE_MT_uvs_mirror")
        layout.menu("IMAGE_MT_uvs_snap")

        layout.separator()
		# BFA order of these group of ops changed so that the pin operators are in their own group.
        layout.operator("uv.pin", icon="PINNED").clear = False
        layout.operator("uv.pin", text="Unpin", icon="UNPINNED").clear = True
        layout.operator("uv.pin", text="Invert Pins", icon='INVERSE').invert = True

        layout.separator()

        layout.menu("IMAGE_MT_uvs_unwrap")
        layout.menu("IMAGE_MT_uvs_merge")
        layout.operator("uv.select_split", text="Split Selection", icon='SPLIT')

        layout.separator()
		# BFA order of these group of ops changed. They are listed below.
        layout.operator_context = 'INVOKE_DEFAULT'
        layout.operator("uv.pack_islands", icon="PACKISLAND")
        layout.operator_context = 'EXEC_REGION_WIN'
        layout.operator("uv.average_islands_scale", icon="AVERAGEISLANDSCALE")
        layout.operator("uv.minimize_stretch", icon="MINIMIZESTRETCH")
        layout.operator("uv.stitch", icon="STITCH")

        layout.separator()

        layout.operator("uv.mark_seam", icon="MARK_SEAM").clear = False
        layout.operator("uv.clear_seam", text="Clear Seam", icon='CLEAR_SEAM')
        layout.operator("uv.seams_from_islands", icon="SEAMSFROMISLAND")

        layout.separator()

        layout.menu("IMAGE_MT_uvs_align")
        layout.menu("IMAGE_MT_uvs_select_mode")

        layout.separator()

        layout.operator("uv.copy", icon="COPYDOWN")
        layout.operator("uv.paste", icon="PASTEDOWN")

        layout.separator()

        layout.menu("IMAGE_MT_uvs_showhide")
        layout.operator("uv.reset", icon="RESET")


class IMAGE_MT_uvs_select_mode(Menu):
    bl_label = "UV Select Mode"

    def draw(self, context):
        layout = self.layout

        layout.operator_context = 'INVOKE_REGION_WIN'
        tool_settings = context.tool_settings

        # Do smart things depending on whether uv_select_sync is on.

        if tool_settings.use_uv_select_sync:
            props = layout.operator("wm.context_set_value", text="Vertex", icon='VERTEXSEL')
            props.value = "(True, False, False)"
            props.data_path = "tool_settings.mesh_select_mode"

            props = layout.operator("wm.context_set_value", text="Edge", icon='EDGESEL')
            props.value = "(False, True, False)"
            props.data_path = "tool_settings.mesh_select_mode"

            props = layout.operator("wm.context_set_value", text="Face", icon='FACESEL')
            props.value = "(False, False, True)"
            props.data_path = "tool_settings.mesh_select_mode"

        else:
            props = layout.operator("wm.context_set_string", text="Vertex", icon='UV_VERTEXSEL')
            props.value = 'VERTEX'
            props.data_path = "tool_settings.uv_select_mode"

            props = layout.operator("wm.context_set_string", text="Edge", icon='UV_EDGESEL')
            props.value = 'EDGE'
            props.data_path = "tool_settings.uv_select_mode"

            props = layout.operator("wm.context_set_string", text="Face", icon='UV_FACESEL')
            props.value = 'FACE'
            props.data_path = "tool_settings.uv_select_mode"

            props = layout.operator("wm.context_set_string", text="Island", icon='UV_ISLANDSEL')
            props.value = 'ISLAND'
            props.data_path = "tool_settings.uv_select_mode"


class IMAGE_MT_uvs_context_menu(Menu):
    bl_label = "UV"

    def draw(self, context):
        layout = self.layout

        sima = context.space_data

        # UV Edit Mode
        if sima.show_uvedit:
            ts = context.tool_settings
            if ts.use_uv_select_sync:
                is_vert_mode, is_edge_mode, _ = ts.mesh_select_mode
            else:
                uv_select_mode = ts.uv_select_mode
                is_vert_mode = uv_select_mode == 'VERTEX'
                is_edge_mode = uv_select_mode == 'EDGE'
                # is_face_mode = uv_select_mode == 'FACE'
                # is_island_mode = uv_select_mode == 'ISLAND'

            # Add
            layout.operator("uv.unwrap", icon='UNWRAP_ABF')
            layout.operator("uv.follow_active_quads", icon="FOLLOWQUADS")

            layout.separator()

            # Modify
            layout.operator("uv.pin", icon="PINNED").clear = False
            layout.operator("uv.pin", text="Unpin", icon="UNPINNED").clear = True
            layout.operator("uv.pin", text="Invert Pins", icon='INVERSE').invert = True #BFA - added for consistency with ehader menu

            layout.separator()

            layout.menu("IMAGE_MT_uvs_snap")

            layout.separator()

            layout.operator("transform.mirror", text="Mirror X", icon="MIRROR_X").constraint_axis[0] = True
            layout.operator("transform.mirror", text="Mirror Y", icon="MIRROR_Y").constraint_axis[1] = True

            layout.separator()

            layout.operator_enum("uv.align", "axis")  # W, 2/3/4.

            layout.separator()

            if is_vert_mode or is_edge_mode:
                layout.operator_context = 'INVOKE_DEFAULT'

                if is_vert_mode:
                    layout.operator("transform.vert_slide", icon='SLIDE_VERTEX')

                if is_edge_mode:
                    layout.operator("transform.edge_slide", icon='SLIDE_EDGE')

                layout.operator_context = 'EXEC_REGION_WIN'
                layout.separator()

            # Remove
            layout.menu("IMAGE_MT_uvs_merge")
            layout.operator("uv.stitch", icon="STITCH")
            layout.menu("IMAGE_MT_uvs_split")


class IMAGE_MT_pivot_pie(Menu):
    bl_label = "Pivot Point"

    def draw(self, context):
        layout = self.layout
        pie = layout.menu_pie()

        sima = context.space_data

        pie.prop_enum(sima, "pivot_point", value='CENTER')
        pie.prop_enum(sima, "pivot_point", value='CURSOR')
        pie.prop_enum(sima, "pivot_point", value='INDIVIDUAL_ORIGINS')
        pie.prop_enum(sima, "pivot_point", value='MEDIAN')


class IMAGE_MT_uvs_snap_pie(Menu):
    bl_label = "Snap"

    def draw(self, _context):
        layout = self.layout
        pie = layout.menu_pie()

        layout.operator_context = 'EXEC_REGION_WIN'

        pie.operator(
            "uv.snap_selected",
            text="Selected to Pixels",
            icon='RESTRICT_SELECT_OFF',
        ).target = 'PIXELS'
        pie.operator(
            "uv.snap_cursor",
            text="Cursor to Pixels",
            icon='PIVOT_CURSOR',
        ).target = 'PIXELS'
        pie.operator(
            "uv.snap_cursor",
            text="Cursor to Selected",
            icon='PIVOT_CURSOR',
        ).target = 'SELECTED'
        pie.operator(
            "uv.snap_selected",
            text="Selected to Cursor",
            icon='RESTRICT_SELECT_OFF',
        ).target = 'CURSOR'
        pie.operator(
            "uv.snap_selected",
            text="Selected to Cursor (Offset)",
            icon='RESTRICT_SELECT_OFF',
        ).target = 'CURSOR_OFFSET'
        pie.operator(
            "uv.snap_selected",
            text="Selected to Adjacent Unselected",
            icon='RESTRICT_SELECT_OFF',
        ).target = 'ADJACENT_UNSELECTED'
        pie.operator(
            "uv.snap_cursor",
            text="Cursor to Origin",
            icon='PIVOT_CURSOR',
        ).target = 'ORIGIN'


class IMAGE_MT_view_pie(Menu):
    bl_label = "View"

    def draw(self, context):
        layout = self.layout

        sima = context.space_data
        show_uvedit = sima.show_uvedit
        show_maskedit = sima.show_maskedit

        pie = layout.menu_pie()
        pie.operator("image.view_all")

        if show_uvedit or show_maskedit:
            pie.operator("image.view_selected", text="Frame Selected", icon='ZOOM_SELECTED')
            pie.operator("image.view_center_cursor", text="Center View to Cursor")
        else:
            # Add spaces so items stay in the same position through all modes.
            pie.separator()
            pie.separator()

        pie.operator("image.view_zoom_ratio", text="Zoom 1:1").ratio = 1
        pie.operator("image.view_all", text="Frame All Fit").fit_view = True


class IMAGE_HT_tool_header(Header):
    bl_space_type = 'IMAGE_EDITOR'
    bl_region_type = 'TOOL_HEADER'

    def draw(self, context):
        layout = self.layout

        self.draw_tool_settings(context)

        layout.separator_spacer()

        self.draw_mode_settings(context)

    def draw_tool_settings(self, context):
        layout = self.layout

        # Active Tool
        # -----------
        from bl_ui.space_toolsystem_common import ToolSelectPanelHelper
        tool = ToolSelectPanelHelper.draw_active_tool_header(context, layout)
        tool_mode = context.mode if tool is None else tool.mode

        # Object Mode Options
        # -------------------

        # Example of how tool_settings can be accessed as pop-overs.

        # TODO(campbell): editing options should be after active tool options
        # (obviously separated for from the users POV)
        draw_fn = getattr(_draw_tool_settings_context_mode, tool_mode, None)
        if draw_fn is not None:
            draw_fn(context, layout, tool)

        if tool_mode == 'PAINT':
            if (tool is not None) and tool.has_datablock:
                layout.popover("IMAGE_PT_paint_settings_advanced")
                layout.popover("IMAGE_PT_paint_stroke")
                layout.popover("IMAGE_PT_paint_curve")
                layout.popover("IMAGE_PT_tools_brush_display")
                layout.popover("IMAGE_PT_tools_brush_texture")
                layout.popover("IMAGE_PT_tools_mask_texture")

    def draw_mode_settings(self, context):
        layout = self.layout

        # Active Tool
        # -----------
        from bl_ui.space_toolsystem_common import ToolSelectPanelHelper
        tool = ToolSelectPanelHelper.tool_active_from_context(context)
        tool_mode = context.mode if tool is None else tool.mode

        if tool_mode == 'PAINT':
            layout.popover_group(space_type='IMAGE_EDITOR', region_type='UI', context=".imagepaint_2d", category="")


class _draw_tool_settings_context_mode:
    @staticmethod
    def UV(context, layout, tool):
        if tool and tool.has_datablock:
            if context.mode == 'EDIT_MESH':
                tool_settings = context.tool_settings
                uv_sculpt = tool_settings.uv_sculpt
                brush = uv_sculpt.brush
                if brush:
                    UnifiedPaintPanel.prop_unified(
                        layout,
                        context,
                        brush,
                        "size",
                        pressure_name="use_pressure_size",
                        unified_name="use_unified_size",
                        slider=True,
                        header=True,
                    )
                    UnifiedPaintPanel.prop_unified(
                        layout,
                        context,
                        brush,
                        "strength",
                        pressure_name="use_pressure_strength",
                        unified_name="use_unified_strength",
                        slider=True,
                        header=True,
                    )

    @staticmethod
    def PAINT(context, layout, tool):
        if (tool is None) or (not tool.has_datablock):
            return

        paint = context.tool_settings.image_paint
        layout.template_ID_preview(paint, "brush", rows=3, cols=8, hide_buttons=True)

        brush = paint.brush
        if brush is None:
            return

        brush_basic_texpaint_settings(layout, context, brush, compact=True)


class IMAGE_HT_header(Header):
    bl_space_type = 'IMAGE_EDITOR'

    @staticmethod
    def draw_xform_template(layout, context):
        sima = context.space_data
        show_uvedit = sima.show_uvedit
        show_maskedit = sima.show_maskedit

        if show_uvedit or show_maskedit:
            layout.prop(sima, "pivot_point", icon_only=True)

        if show_uvedit:
            tool_settings = context.tool_settings

            # Snap.
            snap_uv_element = tool_settings.snap_uv_element
            try:
                act_snap_icon = tool_settings.bl_rna.properties["snap_uv_element"].enum_items[snap_uv_element].icon
            except KeyError:
                act_snap_icon = 'NONE'

            row = layout.row(align=True)
            row.prop(tool_settings, "use_snap_uv", text="")

            sub = row.row(align=True)
            sub.popover(
                panel="IMAGE_PT_snapping",
                icon=act_snap_icon,
                text="",
            )

            # Proportional Editing
            row = layout.row(align=True)
            row.prop(
                tool_settings,
                "use_proportional_edit",
                icon_only=True,
                icon='PROP_CON' if tool_settings.use_proportional_connected else 'PROP_ON',
            )
            sub = row.row(align=True)
           # proportional editing settings
            if tool_settings.use_proportional_edit is True:
                sub = row.row(align=True)
                sub.prop_with_popover(tool_settings,
                	"proportional_edit_falloff",
                	text="",
                    icon_only=True,
                    panel="IMAGE_PT_proportional_edit")# BFA - was VIEW3D_PT_proportional_edit
            if show_uvedit:
                uvedit = sima.uv_editor

                mesh = context.edit_object.data
                layout.prop_search(mesh.uv_layers, "active", mesh, "uv_layers", text="")

    def draw(self, context):
        layout = self.layout

        sima = context.space_data
        overlay = sima.overlay
        ima = sima.image
        iuser = sima.image_user
        tool_settings = context.tool_settings
        show_region_tool_header = sima.show_region_tool_header

        show_render = sima.show_render
        show_uvedit = sima.show_uvedit
        show_maskedit = sima.show_maskedit

        ALL_MT_editormenu_image.draw_hidden(context, layout)  # BFA - show hide the editormenu, editor suffix is needed.

        # BFA - hide disfunctional tools and settings for render result
        is_render = False
        if ima:
            is_render = ima.type == 'RENDER_RESULT'

        if sima.mode != 'UV':
            row = layout.row(align=True)
            row.operator("wm.switch_editor_to_uv", text="", icon='UV')
            if is_render:
                layout.prop(sima, "ui_non_render_mode", text="")
            else:
                layout.prop(sima, "ui_mode", text="")

        else:
            row = layout.row(align=True)
            row.operator("wm.switch_editor_to_image", text="", icon='IMAGE')

        # UV editing.
        if show_uvedit:

            layout.prop(tool_settings, "use_uv_select_sync", text="")

            if tool_settings.use_uv_select_sync:
                layout.template_edit_mode_selection()
            else:
                row = layout.row(align=True)
                uv_select_mode = tool_settings.uv_select_mode[:]
                row.operator("uv.select_mode", text="", icon='UV_VERTEXSEL',
                             depress=(uv_select_mode == 'VERTEX')).type = 'VERTEX'
                row.operator("uv.select_mode", text="", icon='UV_EDGESEL',
                             depress=(uv_select_mode == 'EDGE')).type = 'EDGE'
                row.operator("uv.select_mode", text="", icon='UV_FACESEL',
                             depress=(uv_select_mode == 'FACE')).type = 'FACE'
                row.operator("uv.select_mode", text="", icon='UV_ISLANDSEL',
                             depress=(uv_select_mode == 'ISLAND')).type = 'ISLAND'

                layout.prop(tool_settings, "uv_sticky_select_mode", icon_only=True)

        IMAGE_MT_editor_menus.draw_collapsible(context, layout)

        # layout.separator_spacer()

        IMAGE_HT_header.draw_xform_template(layout, context)

        layout.template_ID(sima, "image", new="image.new", open="image.open")

        if show_maskedit:
            row = layout.row()
            row.template_ID(sima, "mask", new="mask.new")

        if not show_render:
            layout.prop(sima, "use_image_pin", text="", emboss=False)

        layout.separator_spacer()

        # Gizmo toggle & popover.
        row = layout.row(align=True)
        row.prop(sima, "show_gizmo", icon='GIZMO', text="")
        sub = row.row(align=True)
        sub.active = sima.show_gizmo
        sub.popover(panel="IMAGE_PT_gizmo_display", text="")

        # Overlay toggle & popover
        row = layout.row(align=True)
        row.prop(overlay, "show_overlays", icon='OVERLAY', text="")
        sub = row.row(align=True)
        sub.active = overlay.show_overlays
        sub.popover(panel="IMAGE_PT_overlay", text="")

		# BFA - moved search above to be consistent
        if ima:
            if ima.is_stereo_3d:
                row = layout.row()
                row.prop(sima, "show_stereo_3d", text="")
            if show_maskedit:
                row = layout.row()
                row.popover(panel="IMAGE_PT_mask_display")

            # layers.
            layout.template_image_layers(ima, iuser)

            # draw options.
            row = layout.row()
            row.prop(sima, "display_channels", icon_only=True)

        row.popover(panel="IMAGE_PT_image_options", text="Options")


# BFA - show hide the editormenu, editor suffix is needed.
class ALL_MT_editormenu_image(Menu):
    bl_label = ""

    def draw(self, context):
        self.draw_menus(self.layout, context)

    @staticmethod
    def draw_menus(layout, context):

        row = layout.row(align=True)
        row.template_header()  # editor type menus


class IMAGE_MT_editor_menus(Menu):
    bl_idname = "IMAGE_MT_editor_menus"
    bl_label = ""

    def draw(self, context):
        layout = self.layout
        sima = context.space_data
        ima = sima.image

        show_uvedit = sima.show_uvedit
        show_maskedit = sima.show_maskedit

        layout.menu("SCREEN_MT_user_menu", text="Quick")  # BFA - Quick favourites menu
        layout.menu("IMAGE_MT_view")

        if show_uvedit:
            layout.menu("IMAGE_MT_select")
        if show_maskedit:
            layout.menu("MASK_MT_select")

        if ima and ima.is_dirty:
            layout.menu("IMAGE_MT_image", text="Image*")
        else:
            layout.menu("IMAGE_MT_image", text="Image")

        if show_uvedit:
            layout.menu("IMAGE_MT_uvs")
        if show_maskedit:
            layout.menu("MASK_MT_add")
            layout.menu("MASK_MT_mask")


class IMAGE_MT_mask_context_menu(Menu):
    bl_label = "Mask"

    @classmethod
    def poll(cls, context):
        sima = context.space_data
        return sima.show_maskedit

    def draw(self, context):
        layout = self.layout
        from .properties_mask_common import draw_mask_context_menu
        draw_mask_context_menu(layout, context)


# -----------------------------------------------------------------------------
# Mask (similar code in space_clip.py, keep in sync)
# note! - panel placement does _not_ fit well with image panels... need to fix.

from bl_ui.properties_mask_common import (
    MASK_PT_mask,
    MASK_PT_layers,
    MASK_PT_spline,
    MASK_PT_point,
    MASK_PT_display,
)


class IMAGE_PT_mask(MASK_PT_mask, Panel):
    bl_space_type = 'IMAGE_EDITOR'
    bl_region_type = 'UI'
    bl_category = "Mask"


class IMAGE_PT_mask_layers(MASK_PT_layers, Panel):
    bl_space_type = 'IMAGE_EDITOR'
    bl_region_type = 'UI'
    bl_category = "Mask"


class IMAGE_PT_active_mask_spline(MASK_PT_spline, Panel):
    bl_space_type = 'IMAGE_EDITOR'
    bl_region_type = 'UI'
    bl_category = "Mask"


class IMAGE_PT_active_mask_point(MASK_PT_point, Panel):
    bl_space_type = 'IMAGE_EDITOR'
    bl_region_type = 'UI'
    bl_category = "Mask"


class IMAGE_PT_mask_display(MASK_PT_display, Panel):
    bl_space_type = 'IMAGE_EDITOR'
    bl_region_type = 'HEADER'


# --- end mask ---

class IMAGE_PT_snapping(Panel):
    bl_space_type = 'IMAGE_EDITOR'
    bl_region_type = 'HEADER'
    bl_label = "Snapping"

    def draw(self, context):
        tool_settings = context.tool_settings

        layout = self.layout
        col = layout.column()
        col.label(text="Snap Target")
        col.prop(tool_settings, "snap_uv_element", expand=True)

        if tool_settings.snap_uv_element != 'INCREMENT':
            col.label(text="Snap Base")
            row = col.row(align=True)
            row.prop(tool_settings, "snap_target", expand=True)

        col.separator()

        col.label(text="Affect")
        row = col.row(align=True)
        row.prop(tool_settings, "use_snap_translate", text="Move", toggle=True)
        row.prop(tool_settings, "use_snap_rotate", text="Rotate", toggle=True)
        row.prop(tool_settings, "use_snap_scale", text="Scale", toggle=True)
        col.label(text="Rotation Increment")
        row = col.row(align=True)
        row.prop(tool_settings, "snap_angle_increment_2d", text="")
        row.prop(tool_settings, "snap_angle_increment_2d_precision", text="")

# BFA
class IMAGE_PT_image_options(Panel):
    bl_space_type = 'IMAGE_EDITOR'
    bl_region_type = 'HEADER'
    bl_label = "Options"

    def draw(self, context):
        layout = self.layout

        sima = context.space_data
        uv = sima.uv_editor
        tool_settings = context.tool_settings
        paint = tool_settings.image_paint

        show_uvedit = sima.show_uvedit
        show_render = sima.show_render

        if sima.mode == 'UV':
            col = layout.column(align=True)
            col.prop(uv, "lock_bounds")
            col.prop(uv, "use_live_unwrap")

        col = layout.column(align=True)
        col.prop(sima, "use_realtime_update")
        col.prop(uv, "show_metadata")

        if sima.mode == 'UV':
            row = layout.row(heading="Snap to Pixels")
            row.prop(uv, "pixel_round_mode", expand=True, text="")

        if paint.brush and (context.image_paint_object or sima.mode == 'PAINT'):
            layout.prop(uv, "show_texpaint")
            layout.prop(tool_settings, "show_uv_local_view", text="Show Same Material")


class IMAGE_PT_proportional_edit(Panel):
    bl_space_type = 'IMAGE_EDITOR'
    bl_region_type = 'HEADER'
    bl_label = "Proportional Editing"
    bl_ui_units_x = 8

    def draw(self, context):
        layout = self.layout
        tool_settings = context.tool_settings
        col = layout.column()

        col.prop(tool_settings, "use_proportional_connected")
        col.separator()

        col.prop(tool_settings, "proportional_edit_falloff", expand=True)
        col.prop(tool_settings, "proportional_size")


class IMAGE_PT_image_properties(Panel):
    bl_space_type = 'IMAGE_EDITOR'
    bl_region_type = 'UI'
    bl_category = "Image"
    bl_label = "Image"

    @classmethod
    def poll(cls, context):
        sima = context.space_data
        return (sima.image)

    def draw(self, context):
        layout = self.layout

        sima = context.space_data
        iuser = sima.image_user

        layout.template_image(sima, "image", iuser, multiview=True)


class IMAGE_PT_view_display(Panel):
    bl_space_type = 'IMAGE_EDITOR'
    bl_region_type = 'UI'
    bl_label = "Display"
    bl_category = "View"

    @classmethod
    def poll(cls, context):
        sima = context.space_data
        return (sima and (sima.image or sima.show_uvedit))

    def draw(self, context):
        layout = self.layout
        layout.use_property_split = False

        sima = context.space_data
        ima = sima.image

        show_uvedit = sima.show_uvedit
        uvedit = sima.uv_editor

        col = layout.column()

        if ima:
            col.use_property_split = True
            col.prop(ima, "display_aspect", text="Aspect Ratio")
            col.use_property_split = False
            if ima.source != 'TILED':
                col.prop(sima, "show_repeat", text="Repeat Image")

        if show_uvedit:
            col.prop(uvedit, "show_pixel_coords", text="Pixel Coordinates")


class IMAGE_UL_render_slots(UIList):
    def draw_item(self, _context, layout, _data, item, _icon, _active_data, _active_propname, _index):
        slot = item
        layout.prop(slot, "name", text="", emboss=False)


class IMAGE_PT_render_slots(Panel):
    bl_space_type = 'IMAGE_EDITOR'
    bl_region_type = 'UI'
    bl_category = "Image"
    bl_label = "Render Slots"

    @classmethod
    def poll(cls, context):
        sima = context.space_data
        return (sima and sima.image and sima.show_render)

    def draw(self, context):
        layout = self.layout

        sima = context.space_data
        ima = sima.image

        row = layout.row()

        col = row.column()
        col.template_list(
            "IMAGE_UL_render_slots", "render_slots", ima,
            "render_slots", ima.render_slots, "active_index", rows=3,
        )

        col = row.column(align=True)
        col.operator("image.add_render_slot", icon='ADD', text="")
        col.operator("image.remove_render_slot", icon='REMOVE', text="")

        col.separator()

        col.operator("image.clear_render_slot", icon='X', text="")


class IMAGE_UL_udim_tiles(UIList):
    def draw_item(self, _context, layout, _data, item, _icon, _active_data, _active_propname, _index):
        tile = item
        layout.prop(tile, "label", text="", emboss=False)


class IMAGE_PT_udim_tiles(Panel):
    bl_space_type = 'IMAGE_EDITOR'
    bl_region_type = 'UI'
    bl_category = "Image"
    bl_label = "UDIM Tiles"

    @classmethod
    def poll(cls, context):
        sima = context.space_data
        return (sima and sima.image and sima.image.source == 'TILED')

    def draw(self, context):
        layout = self.layout

        sima = context.space_data
        ima = sima.image

        row = layout.row()
        col = row.column()
        col.template_list("IMAGE_UL_udim_tiles", "", ima, "tiles", ima.tiles, "active_index", rows=4)

        col = row.column()
        sub = col.column(align=True)
        sub.operator("image.tile_add", icon='ADD', text="")
        sub.operator("image.tile_remove", icon='REMOVE', text="")

        tile = ima.tiles.active
        if tile:
            col = layout.column(align=True)
            col.operator("image.tile_fill")


class IMAGE_PT_paint_select(Panel, ImagePaintPanel, BrushSelectPanel):
    bl_label = "Brushes"
    bl_context = ".paint_common_2d"
    bl_category = "Tool"


class IMAGE_PT_paint_settings(Panel, ImagePaintPanel):
    bl_context = ".paint_common_2d"
    bl_category = "Tool"
    bl_label = "Brush Settings"

    def draw(self, context):
        layout = self.layout

        layout.use_property_split = True
        layout.use_property_decorate = False

        settings = context.tool_settings.image_paint
        brush = settings.brush

        if brush:
            brush_settings(layout.column(), context, brush, popover=self.is_popover)


class IMAGE_PT_paint_settings_advanced(Panel, ImagePaintPanel):
    bl_context = ".paint_common_2d"
    bl_parent_id = "IMAGE_PT_paint_settings"
    bl_category = "Tool"
    bl_label = "Advanced"
    bl_ui_units_x = 12

    def draw(self, context):
        layout = self.layout

        layout.use_property_split = True
        layout.use_property_decorate = False  # No animation.

        settings = context.tool_settings.image_paint
        brush = settings.brush

        brush_settings_advanced(layout.column(), context, brush, self.is_popover)


class IMAGE_PT_paint_color(Panel, ImagePaintPanel):
    bl_context = ".paint_common_2d"
    bl_parent_id = "IMAGE_PT_paint_settings"
    bl_category = "Tool"
    bl_label = "Color Picker"

    @classmethod
    def poll(cls, context):
        settings = context.tool_settings.image_paint
        brush = settings.brush
        capabilities = brush.image_paint_capabilities

        return capabilities.has_color

    def draw(self, context):
        layout = self.layout
        settings = context.tool_settings.image_paint
        brush = settings.brush

        draw_color_settings(context, layout, brush, color_type=True)


class IMAGE_PT_paint_swatches(Panel, ImagePaintPanel, ColorPalettePanel):
    bl_category = "Tool"
    bl_context = ".paint_common_2d"
    bl_parent_id = "IMAGE_PT_paint_settings"
    bl_label = "Color Palette"
    bl_options = {'DEFAULT_CLOSED'}


class IMAGE_PT_paint_clone(Panel, ImagePaintPanel, ClonePanel):
    bl_category = "Tool"
    bl_context = ".paint_common_2d"
    bl_parent_id = "IMAGE_PT_paint_settings"
    bl_label = "Clone from Image/UV Map"


class IMAGE_PT_tools_brush_display(Panel, BrushButtonsPanel, DisplayPanel):
    bl_context = ".paint_common_2d"
    bl_parent_id = "IMAGE_PT_paint_settings"
    bl_category = "Tool"
    bl_label = "Cursor"
    bl_options = {'DEFAULT_CLOSED'}
    bl_ui_units_x = 15


class IMAGE_PT_tools_brush_texture(BrushButtonsPanel, Panel):
    bl_label = "Texture"
    bl_context = ".paint_common_2d"
    bl_parent_id = "IMAGE_PT_paint_settings"
    bl_category = "Tool"
    bl_options = {'DEFAULT_CLOSED'}

    def draw(self, context):
        layout = self.layout

        tool_settings = context.tool_settings.image_paint
        brush = tool_settings.brush
        tex_slot = brush.texture_slot

        col = layout.column()
        col.template_ID_preview(tex_slot, "texture", new="texture.new", rows=3, cols=8)

        brush_texture_settings(col, brush, 0)


class IMAGE_PT_tools_mask_texture(Panel, BrushButtonsPanel, TextureMaskPanel):
    bl_context = ".paint_common_2d"
    bl_parent_id = "IMAGE_PT_paint_settings"
    bl_category = "Tool"
    bl_label = "Texture Mask"
    bl_ui_units_x = 12


class IMAGE_PT_paint_stroke(BrushButtonsPanel, Panel, StrokePanel):
    bl_label = "Stroke"
    bl_context = ".paint_common_2d"
    bl_parent_id = "IMAGE_PT_paint_settings"
    bl_category = "Tool"
    bl_options = {'DEFAULT_CLOSED'}


class IMAGE_PT_paint_stroke_smooth_stroke(Panel, BrushButtonsPanel, SmoothStrokePanel):
    bl_context = ".paint_common_2d"
    bl_label = "Stabilize Stroke"
    bl_parent_id = "IMAGE_PT_paint_stroke"
    bl_category = "Tool"
    bl_options = {'DEFAULT_CLOSED'}


class IMAGE_PT_paint_curve(BrushButtonsPanel, Panel, FalloffPanel):
    bl_label = "Falloff"
    bl_context = ".paint_common_2d"
    bl_parent_id = "IMAGE_PT_paint_settings"
    bl_category = "Tool"
    bl_options = {'DEFAULT_CLOSED'}


class IMAGE_PT_tools_imagepaint_symmetry(BrushButtonsPanel, Panel):
    bl_context = ".imagepaint_2d"
    bl_label = "Tiling"
    bl_category = "Tool"
    bl_options = {'DEFAULT_CLOSED'}

    def draw(self, context):
        layout = self.layout

        tool_settings = context.tool_settings
        ipaint = tool_settings.image_paint

        col = layout.column(align=True)
        row = col.row(align=True)
        row.prop(ipaint, "tile_x", text="X", toggle=True)
        row.prop(ipaint, "tile_y", text="Y", toggle=True)


class IMAGE_PT_uv_sculpt_curve(Panel, ImagePaintPanel):
    bl_context = ".uv_sculpt"  # Dot on purpose (access from top-bar).
    bl_category = "Tool"
    bl_label = "Falloff"
    bl_options = {'DEFAULT_CLOSED'}

    def draw(self, context):
        layout = self.layout
        props = context.scene.tool_settings.uv_sculpt
        layout.prop(props, "curve_preset", text="")
        if props.curve_preset == 'CUSTOM':
            layout.template_curve_mapping(props, "strength_curve")


class IMAGE_PT_uv_sculpt_options(Panel, ImagePaintPanel):
    bl_context = ".uv_sculpt"  # Dot on purpose (access from top-bar).
    bl_category = "Tool"
    bl_label = "Options"

    def draw(self, context):
        layout = self.layout

        tool_settings = context.tool_settings

        col = layout.column()
        col.prop(tool_settings, "uv_sculpt_lock_borders")
        col.prop(tool_settings, "uv_sculpt_all_islands")


class ImageScopesPanel:
    @classmethod
    def poll(cls, context):
        sima = context.space_data

        if not (sima and sima.image):
            return False

        # scopes are not updated in paint modes, hide.
        if sima.mode == 'PAINT':
            return False

        ob = context.active_object
        if ob and ob.mode in {'TEXTURE_PAINT', 'EDIT'}:
            return False

        return True


class IMAGE_PT_view_histogram(ImageScopesPanel, Panel):
    bl_space_type = 'IMAGE_EDITOR'
    bl_region_type = 'UI'
    bl_category = "Scopes"
    bl_label = "Histogram"

    def draw(self, context):
        layout = self.layout

        sima = context.space_data
        hist = sima.scopes.histogram

        layout.template_histogram(sima.scopes, "histogram")

        row = layout.row(align=True)
        row.prop(hist, "mode", expand=True)
        row.prop(hist, "show_line", text="")


class IMAGE_PT_view_waveform(ImageScopesPanel, Panel):
    bl_space_type = 'IMAGE_EDITOR'
    bl_region_type = 'UI'
    bl_category = "Scopes"
    bl_label = "Waveform"

    def draw(self, context):
        layout = self.layout

        sima = context.space_data

        layout.use_property_split = True

        layout.template_waveform(sima, "scopes")
        layout.use_property_decorate = False
        row = layout.split(factor=0.3)
        row.label(text="Opacity")
        row.prop(sima.scopes, "waveform_alpha", text="")
        row = layout.split(factor=0.3)
        row.label(text="Mode")
        row.prop(sima.scopes, "waveform_mode", text="")


class IMAGE_PT_view_vectorscope(ImageScopesPanel, Panel):
    bl_space_type = 'IMAGE_EDITOR'
    bl_region_type = 'UI'
    bl_category = "Scopes"
    bl_label = "Vectorscope"

    def draw(self, context):
        layout = self.layout

        layout.use_property_split = True

        sima = context.space_data

        layout.template_vectorscope(sima, "scopes")
        layout.use_property_decorate = False
        row = layout.split(factor = 0.3)
        row.label(text = "Opacity")
        row.prop(sima.scopes, "vectorscope_alpha", text = "")
        row = layout.split(factor = 0.3)
        row.label(text = "Mode")
        row.prop(sima.scopes, "vectorscope_mode", text = "")


class IMAGE_PT_sample_line(ImageScopesPanel, Panel):
    bl_space_type = 'IMAGE_EDITOR'
    bl_region_type = 'UI'
    bl_category = "Scopes"
    bl_label = "Sample Line"

    def draw(self, context):
        layout = self.layout

        sima = context.space_data
        hist = sima.sample_histogram

        layout.operator("image.sample_line")
        layout.template_histogram(sima, "sample_histogram")

        row = layout.row(align=True)
        row.prop(hist, "mode", expand=True)
        row.prop(hist, "show_line", text="")


class IMAGE_PT_scope_sample(ImageScopesPanel, Panel):
    bl_space_type = 'IMAGE_EDITOR'
    bl_region_type = 'UI'
    bl_category = "Scopes"
    bl_label = "Samples"
    bl_options = {'DEFAULT_CLOSED'}

    def draw(self, context):
        layout = self.layout
        layout.use_property_split = True
        flow = layout.grid_flow(row_major=True, columns=0, even_columns=True, even_rows=False, align=True)

        sima = context.space_data

        col = flow.column()
        col.use_property_split = False
        col.prop(sima.scopes, "use_full_resolution")

        col = flow.column()
        col.active = not sima.scopes.use_full_resolution
        col.prop(sima.scopes, "accuracy")


class IMAGE_PT_uv_cursor(Panel):
    bl_space_type = 'IMAGE_EDITOR'
    bl_region_type = 'UI'
    bl_category = "View"
    bl_label = "2D Cursor"

    @classmethod
    def poll(cls, context):
        sima = context.space_data

        return (sima and (sima.show_uvedit or sima.show_maskedit))

    def draw(self, context):
        layout = self.layout

        sima = context.space_data

        layout.use_property_split = False
        layout.use_property_decorate = False

        col = layout.column()

        col = layout.column()
        col.prop(sima, "cursor_location", text="Location")


class IMAGE_PT_gizmo_display(Panel):
    bl_space_type = 'IMAGE_EDITOR'
    bl_region_type = 'HEADER'
    bl_label = "Gizmos"
    bl_ui_units_x = 8

    def draw(self, context):
        layout = self.layout

        view = context.space_data

        col = layout.column()
        col.label(text="Viewport Gizmos")
        col.separator()

        col.active = view.show_gizmo
        colsub = col.column()
        colsub.prop(view, "show_gizmo_navigate", text="Navigate")


class IMAGE_PT_overlay(Panel):
    bl_space_type = 'IMAGE_EDITOR'
    bl_region_type = 'HEADER'
    bl_label = "Overlays"
    bl_ui_units_x = 13

    def draw(self, context):
        pass


class IMAGE_PT_overlay_guides(Panel):
    bl_space_type = 'IMAGE_EDITOR'
    bl_region_type = 'HEADER'
    bl_label = "Guides"
    bl_parent_id = "IMAGE_PT_overlay"

    @classmethod
    def poll(cls, context):
        sima = context.space_data

        return sima.show_uvedit

    def draw(self, context):
        layout = self.layout

        sima = context.space_data
        overlay = sima.overlay
        uvedit = sima.uv_editor

        layout.active = overlay.show_overlays
		# BFA - grid settings greaty improved and changed
        split = layout.split()
        col = split.column()
        col.use_property_split = False
        row = col.row()
        row.separator()
        row.prop(overlay, "show_grid_background", text="Grid")
        col = split.column()

        if overlay.show_grid_background:
            col.label(icon='DISCLOSURE_TRI_DOWN')
        else:
            col.label(icon='DISCLOSURE_TRI_RIGHT')

        if overlay.show_grid_background:

            split = layout.split()
            split.use_property_split = False
            split.use_property_decorate = False

            col = split.column()
            row = col.row()
            row.separator()
            row.separator()
            row.prop(uvedit, "grid_shape_source", expand=True)

            if uvedit.grid_shape_source == 'FIXED':
                row = layout.row()
                row.use_property_split = True
                row.use_property_decorate = False
                row.separator(factor = 3.5)
                row.prop(uvedit, "custom_grid_subdivisions", text="Fixed grid size")# by purpose.No text means x y is missing.

            if sima.image is not None:
                col = layout.column()
                row = col.row()
                row.separator()
                row.separator()
                row.prop(uvedit, "show_grid_over_image")

            row = layout.row()
            row.use_property_split = True
            row.use_property_decorate = False
            row.separator()
            row.prop(uvedit, "tile_grid_shape", text="Tiles")


class IMAGE_PT_overlay_uv_stretch(Panel):
    bl_space_type = 'IMAGE_EDITOR'
    bl_region_type = 'HEADER'
    bl_label = "UV Stretch"
    bl_parent_id = "IMAGE_PT_overlay"

    @classmethod
    def poll(cls, context):
        sima = context.space_data
        return (sima and (sima.show_uvedit))

    def draw(self, context):
        layout = self.layout

        sima = context.space_data
        uvedit = sima.uv_editor
        overlay = sima.overlay

        layout.active = overlay.show_overlays
		# BFA - changed greatly to be improved
        # UV Stretching
        split = layout.split()
        col = split.column()
        col.use_property_split = False
        row = col.row()
        row.separator()
        row.prop(uvedit, "show_stretch")
        col = split.column()
        if uvedit.show_stretch:
            col.label(icon='DISCLOSURE_TRI_DOWN')
        else:
            col.label(icon='DISCLOSURE_TRI_RIGHT')

        if uvedit.show_stretch:
            col = layout.column()
            col.use_property_split = True
            row = col.row()
            row.separator ( factor = 3.0)
            row.prop(uvedit, "display_stretch_type", text="")
            row = col.row()
            row.separator ( factor = 3.0)
            row.prop(uvedit, "stretch_opacity", text="Opacity")


class IMAGE_PT_overlay_uv_edit_geometry(Panel):
    bl_space_type = 'IMAGE_EDITOR'
    bl_region_type = 'HEADER'
    bl_label = "Geometry"
    bl_parent_id = "IMAGE_PT_overlay"

    @classmethod
    def poll(cls, context):
        sima = context.space_data
        return (sima and (sima.show_uvedit))

    def draw(self, context):
        layout = self.layout

        sima = context.space_data
        uvedit = sima.uv_editor
        overlay = sima.overlay

        layout.active = overlay.show_overlays

        # Edges
        col = layout.column()
        row = col.row()
        row.separator()
        row.use_property_split = True
        row.prop(uvedit, "uv_opacity")
        row = col.row()
        row.separator()
        row.prop(uvedit, "edge_display_type", text="")
        row = col.row()
        row.separator()
        row.prop(uvedit, "show_modified_edges", text="Modified Edges")

        # Faces
        row = col.row()
        if not uvedit.show_stretch:
            row.separator()
            row.prop(uvedit, "show_faces", text="Faces")


class IMAGE_PT_overlay_texture_paint(Panel):
    bl_space_type = 'IMAGE_EDITOR'
    bl_region_type = 'HEADER'
    bl_label = "Geometry"
    bl_parent_id = "IMAGE_PT_overlay"

    @classmethod
    def poll(cls, context):
        sima = context.space_data
        return (sima and (sima.show_paint))

    def draw(self, context):
        layout = self.layout

        sima = context.space_data
        uvedit = sima.uv_editor
        overlay = sima.overlay

        layout.active = overlay.show_overlays
        layout.prop(uvedit, "show_texpaint")


class IMAGE_PT_overlay_image(Panel):
    bl_space_type = 'IMAGE_EDITOR'
    bl_region_type = 'HEADER'
    bl_label = "Image"
    bl_parent_id = "IMAGE_PT_overlay"

    def draw(self, context):
        layout = self.layout

        sima = context.space_data
        uvedit = sima.uv_editor
        overlay = sima.overlay

        layout.active = overlay.show_overlays
        row = layout.row()
        row.separator()
        row.prop(uvedit, "show_metadata")


# Grease Pencil properties
class IMAGE_PT_annotation(AnnotationDataPanel, Panel):
    bl_space_type = 'IMAGE_EDITOR'
    bl_region_type = 'UI'
    bl_category = "View"

    # NOTE: this is just a wrapper around the generic GP Panel.

# Grease Pencil drawing tools.


# -------------------- BFA - tabs to switch between uv and image editor

class IMAGE_OT_switch_editors_to_uv(bpy.types.Operator):
    """Switch to the UV Editor"""      # blender will use this as a tooltip for menu items and buttons.
    bl_idname = "wm.switch_editor_to_uv"        # unique identifier for buttons and menu items to reference.
    # display name in the interface.
    bl_label = "Switch to UV Editor"
    bl_options = {'REGISTER', 'UNDO'}  # enable undo for the operator.

    # execute() is called by blender when running the operator.
    def execute(self, context):
        bpy.ops.wm.context_set_enum(
            data_path="area.ui_type", value="UV")
        return {'FINISHED'}


class IMAGE_OT_switch_editors_to_image(bpy.types.Operator):
    """Switch to the Image Editor"""      # blender will use this as a tooltip for menu items and buttons.
    bl_idname = "wm.switch_editor_to_image"        # unique identifier for buttons and menu items to reference.
    # display name in the interface.
    bl_label = "Switch to Image Editor"
    bl_options = {'REGISTER', 'UNDO'}  # enable undo for the operator.

    # execute() is called by blender when running the operator.
    def execute(self, context):
        bpy.ops.wm.context_set_enum(
            data_path="area.ui_type", value="IMAGE_EDITOR")
        return {'FINISHED'}


classes = (
    ALL_MT_editormenu_image,
    IMAGE_MT_view_legacy,
    IMAGE_MT_view,
    IMAGE_MT_view_pie_menus,
    IMAGE_MT_view_zoom,
    IMAGE_MT_select,
    IMAGE_MT_select_legacy,
    IMAGE_MT_select_linked,
    IMAGE_MT_image,
    IMAGE_MT_image_transform,
    IMAGE_MT_image_invert,
    IMAGE_MT_uvs_clear_seam,
    IMAGE_MT_uvs,
    IMAGE_MT_uvs_showhide,
    IMAGE_MT_uvs_transform,
    IMAGE_MT_uvs_snap,
    IMAGE_MT_uvs_mirror,
    IMAGE_MT_uvs_align,
    IMAGE_MT_uvs_merge,
    IMAGE_MT_uvs_split,
    IMAGE_MT_uvs_unwrap,
    IMAGE_MT_uvs_select_mode,
    IMAGE_MT_uvs_context_menu,
    IMAGE_MT_mask_context_menu,
    IMAGE_MT_pivot_pie,
    IMAGE_MT_uvs_snap_pie,
    IMAGE_MT_view_annotations,
    IMAGE_MT_view_pie,
    IMAGE_HT_tool_header,
    IMAGE_HT_header,
    IMAGE_MT_editor_menus,
    IMAGE_PT_active_tool,
    IMAGE_PT_mask,
    IMAGE_PT_mask_layers,
    IMAGE_PT_mask_display,
    IMAGE_PT_active_mask_spline,
    IMAGE_PT_active_mask_point,
    IMAGE_PT_snapping,
    IMAGE_PT_proportional_edit,
    IMAGE_PT_image_options,
    IMAGE_PT_image_properties,
    IMAGE_UL_render_slots,
    IMAGE_PT_render_slots,
    IMAGE_UL_udim_tiles,
    IMAGE_PT_udim_tiles,
    IMAGE_PT_view_display,
    IMAGE_PT_paint_select,
    IMAGE_PT_paint_settings,
    IMAGE_PT_paint_color,
    IMAGE_PT_paint_swatches,
    IMAGE_PT_paint_settings_advanced,
    IMAGE_PT_paint_clone,
    IMAGE_PT_tools_brush_texture,
    IMAGE_PT_tools_mask_texture,
    IMAGE_PT_paint_stroke,
    IMAGE_PT_paint_stroke_smooth_stroke,
    IMAGE_PT_paint_curve,
    IMAGE_PT_tools_brush_display,
    IMAGE_PT_tools_imagepaint_symmetry,
    IMAGE_PT_uv_sculpt_options,
    IMAGE_PT_uv_sculpt_curve,
    IMAGE_PT_view_histogram,
    IMAGE_PT_view_waveform,
    IMAGE_PT_view_vectorscope,
    IMAGE_PT_sample_line,
    IMAGE_PT_scope_sample,
    IMAGE_PT_uv_cursor,
    IMAGE_PT_annotation,
    IMAGE_PT_gizmo_display,
    IMAGE_PT_overlay,
    IMAGE_PT_overlay_guides,
    IMAGE_PT_overlay_uv_stretch,
    IMAGE_PT_overlay_uv_edit_geometry,
    IMAGE_PT_overlay_texture_paint,
    IMAGE_PT_overlay_image,

    IMAGE_OT_switch_editors_to_uv,
    IMAGE_OT_switch_editors_to_image,
)


if __name__ == "__main__":  # only for live edit.
    from bpy.utils import register_class
    for cls in classes:
        register_class(cls)<|MERGE_RESOLUTION|>--- conflicted
+++ resolved
@@ -226,8 +226,6 @@
         layout.menu("IMAGE_MT_select_legacy")
 
         layout.operator("uv.select_all", text="All", icon='SELECT_ALL').action = 'SELECT'
-
-<<<<<<< HEAD
         layout.operator("uv.select_all", text="None", icon='SELECT_NONE').action = 'DESELECT'
         layout.operator("uv.select_all", text="Invert", icon='INVERSE').action = 'INVERT'
 
@@ -236,7 +234,8 @@
         layout.operator("uv.select_box", text="Box Select Pinned", icon='BORDER_RECT').pinned = True
 		# BFA - moved to legacy
 		# BFA - moved to legacy
-
+        layout.operator_menu_enum("uv.select_lasso", "mode", text="Lasso Select")
+		
         layout.separator()
 
         layout.menu("IMAGE_MT_select_linked")
@@ -266,28 +265,6 @@
 
         layout.operator("uv.select_box", text="Box Select", icon='BORDER_RECT').pinned = False
         layout.operator("uv.select_circle", icon="CIRCLE_SELECT")
-=======
-        layout.operator("uv.select_box").pinned = False
-        layout.operator("uv.select_box", text="Box Select Pinned").pinned = True
-        layout.operator("uv.select_circle")
-        layout.operator_menu_enum("uv.select_lasso", "mode", text="Lasso Select")
-
-        layout.separator()
-
-        layout.operator("uv.select_more", text="More")
-        layout.operator("uv.select_less", text="Less")
-
-        layout.separator()
-
-        layout.operator_menu_enum("uv.select_similar", "type", text="Select Similar")
-        layout.menu("IMAGE_MT_select_linked")
-
-        layout.separator()
-
-        layout.operator("uv.select_pinned", text="Select Pinned")
-        layout.operator("uv.select_split")
-        layout.operator("uv.select_overlap")
->>>>>>> 7d80fde0
 
 
 class IMAGE_MT_select_linked(Menu):
