# SPDX-FileCopyrightText: 2009-2023 Blender Authors
#
# SPDX-License-Identifier: GPL-2.0-or-later

import bpy
import math

from bpy.types import (
    Header,
    Menu,
    Panel,
    UIList,
)
from bl_ui.properties_paint_common import (
    UnifiedPaintPanel,
    brush_texture_settings,
    brush_basic_texpaint_settings,
    brush_settings,
    brush_settings_advanced,
    draw_color_settings,
    ClonePanel,
    BrushSelectPanel,
    TextureMaskPanel,
    ColorPalettePanel,
    StrokePanel,
    SmoothStrokePanel,
    FalloffPanel,
    DisplayPanel,
)
from bl_ui.properties_grease_pencil_common import (
    AnnotationDataPanel,
)
from bl_ui.space_toolsystem_common import (
    ToolActivePanelHelper,
)

from bpy.app.translations import (
    contexts as i18n_contexts,
    pgettext_iface as iface_,
)


class ImagePaintPanel:
    bl_space_type = 'IMAGE_EDITOR'
    bl_region_type = 'UI'


class BrushButtonsPanel(UnifiedPaintPanel):
    bl_space_type = 'IMAGE_EDITOR'
    bl_region_type = 'UI'

    @classmethod
    def poll(cls, context):
        tool_settings = context.tool_settings.image_paint
        return tool_settings.brush


class IMAGE_PT_active_tool(Panel, ToolActivePanelHelper):
    bl_space_type = 'IMAGE_EDITOR'
    bl_region_type = 'UI'
    bl_category = "Tool"


class IMAGE_MT_view_legacy(Menu):
    bl_label = "Legacy"

    def draw(self, context):
        layout = self.layout

        layout.operator("uv.cursor_set", text="Set 2D Cursor", icon='CURSOR')


class IMAGE_MT_view(Menu):
    bl_label = "View"

    def draw(self, context):
        layout = self.layout

        sima = context.space_data
		#BFA - options moved to relevant options sub-panel
        show_uvedit = sima.show_uvedit
        show_render = sima.show_render

        preferences = context.preferences
        addon_prefs = preferences.addons["bforartists_toolbar_settings"].preferences

        #overlay = sima.overlay

        layout.prop(sima, "show_region_toolbar")
        layout.prop(sima, "show_region_ui")
        layout.prop(sima, "show_region_tool_header")
        layout.prop(sima, "show_region_asset_shelf")
        layout.prop(sima, "show_region_hud")
        if sima.mode == 'UV':
            layout.prop(addon_prefs, "uv_show_toolshelf_tabs")
            # layout.prop(overlay, "show_toolshelf_tabs", text="Tool Shelf Tabs") # bfa - the toolshelf tabs.

        layout.separator()

        # BFA - the view menu is shared between uv and image editor
        # and uv editor has a 3d cursor tool in the shelf. So legacy ...
        if sima.mode != 'UV':
            if sima.ui_mode == 'MASK':
                layout.operator("uv.cursor_set", text="Set 2D Cursor", icon='CURSOR')
        else:
            layout.menu("IMAGE_MT_view_legacy")

<<<<<<< HEAD
        layout.separator()

        layout.separator()

        layout.menu("IMAGE_MT_view_annotations")

        layout.separator()

        layout.operator("image.view_zoom_in", text="Zoom In", icon="ZOOM_IN")
        layout.operator("image.view_zoom_out", text="Zoom Out", icon="ZOOM_OUT")
        layout.operator("image.view_zoom_border", icon="ZOOM_BORDER")

        layout.separator()

        layout.menu("IMAGE_MT_view_zoom")

=======
>>>>>>> 579d7d25
        layout.separator()

        if show_uvedit:
            layout.operator("image.view_selected", text="View Selected", icon='VIEW_SELECTED')

<<<<<<< HEAD
        layout.operator("image.view_all", text="Frame All", icon="VIEWALL")
        layout.operator("image.view_all", text="View Fit", icon="VIEW_FIT").fit_view = True

        if sima.mode != 'UV':
            if sima.ui_mode == 'MASK':
                layout.operator("image.view_center_cursor", text="Center View to Cursor", icon="CENTERTOCURSOR")
        elif sima.mode == 'UV':
            layout.operator("image.view_center_cursor", text="Center View to Cursor", icon="CENTERTOCURSOR")
            layout.operator("image.view_cursor_center", icon='CURSORTOCENTER')
=======
        layout.operator("image.view_all")
        layout.operator("image.view_center_cursor", text="Center View to Cursor")
>>>>>>> 579d7d25

        layout.menu("IMAGE_MT_view_zoom")

        layout.separator()

        if show_render:
            layout.operator("image.render_border", icon="RENDERBORDER")
            layout.operator("image.clear_render_border", icon="RENDERBORDER_CLEAR")

            layout.separator()

            layout.operator("image.cycle_render_slot", text="Render Slot Cycle Next", icon="FRAME_NEXT")
            layout.operator(
                "image.cycle_render_slot",
                text="Render Slot Cycle Previous",
                icon="FRAME_PREV").reverse = True

            layout.separator()

        if paint.brush and (context.image_paint_object or sima.mode == 'PAINT'):
            layout.prop(uv, "show_texpaint")
            layout.prop(tool_settings, "show_uv_local_view", text="Show Same Material")

        layout.menu("INFO_MT_area")
        layout.menu("IMAGE_MT_view_pie_menus")

# BFA - Hidden legacy operators exposed to GUI
class IMAGE_MT_view_annotations(Menu):
    bl_label = "Annotations (Legacy)"

    def draw(self, context):
        layout = self.layout

        layout.operator("gpencil.annotate", text="Draw Annotation", icon='PAINT_DRAW',).mode = 'DRAW'
        layout.operator("gpencil.annotate", text="Draw Line Annotation", icon='PAINT_DRAW').mode = 'DRAW_STRAIGHT'
        layout.operator("gpencil.annotate", text="Draw Polyline Annotation", icon='PAINT_DRAW').mode = 'DRAW_POLY'
        layout.operator("gpencil.annotate", text="Erase Annotation", icon='ERASE').mode = 'ERASER'

        layout.separator()

        layout.operator("gpencil.annotation_add", text="Add Annotation Layer", icon='ADD')
        layout.operator("gpencil.annotation_active_frame_delete", text="Erase Annotation Active Keyframe", icon='DELETE')


class IMAGE_MT_view_pie_menus(Menu):
    bl_label = "Pie menus"

    def draw(self, _context):
        layout = self.layout

        layout.operator("wm.call_menu_pie", text="Pivot", icon="MENU_PANEL").name = 'IMAGE_MT_pivot_pie'
        layout.operator("wm.call_menu_pie", text="UV's snap", icon="MENU_PANEL").name = 'IMAGE_MT_uvs_snap_pie'
        layout.operator("wm.call_menu_pie", text="View", icon="MENU_PANEL").name = 'IMAGE_MT_view_pie'


class IMAGE_MT_view_zoom(Menu):
    bl_label = "Zoom"

    def draw(self, context):
        layout = self.layout
        from math import isclose

        current_zoom = context.space_data.zoom_percentage
        ratios = ((1, 8), (1, 4), (1, 2), (1, 1), (2, 1), (4, 1), (8, 1))

        for (a, b) in ratios:
            ratio = a / b
            percent = ratio * 100.0
            layout.operator(
                "image.view_zoom_ratio",
<<<<<<< HEAD
                text=iface_("Zoom %d:%d") % (a, b), icon="ZOOM_SET",
=======
                text="{:g}% ({:d}:{:d})".format(percent, a, b),
>>>>>>> 579d7d25
                translate=False,
                icon='LAYER_ACTIVE' if isclose(percent, current_zoom, abs_tol=0.5) else 'NONE',
            ).ratio = ratio

        layout.separator()
        layout.operator("image.view_zoom_in")
        layout.operator("image.view_zoom_out")
        layout.operator("image.view_all", text="Zoom to Fit").fit_view = True
        layout.operator("image.view_zoom_border", text="Zoom Region...")


class IMAGE_MT_select(Menu):
    bl_label = "Select"

    def draw(self, _context):
        layout = self.layout

        layout.menu("IMAGE_MT_select_legacy")

        layout.operator("uv.select_all", text="All", icon='SELECT_ALL').action = 'SELECT'

        layout.operator("uv.select_all", text="None", icon='SELECT_NONE').action = 'DESELECT'
        layout.operator("uv.select_all", text="Invert", icon='INVERSE').action = 'INVERT'

        layout.separator()

        layout.operator("uv.select_box", text="Box Select Pinned", icon='BORDER_RECT').pinned = True
		# BFA - moved to legacy
		# BFA - moved to legacy

        layout.separator()

        layout.menu("IMAGE_MT_select_linked")
        myop = layout.operator("uv.select_linked_pick", text="Linked Pick", icon="LINKED")
        myop.extend = True
        myop.deselect = False

        layout.separator()

        layout.operator("uv.select_pinned", text="Pinned", icon="PINNED")
        layout.operator("uv.select_split", text="Split", icon="SPLIT")
        layout.operator("uv.select_overlap", text="Overlap", icon="OVERLAP")
        layout.operator("uv.shortest_path_pick", text="Shortest Path", icon="SELECT_SHORTESTPATH")
        layout.operator("uv.select_similar", text="Similar", icon="SIMILAR")

        layout.separator()

        layout.operator("uv.select_more", text="More", icon="SELECTMORE")
        layout.operator("uv.select_less", text="Less", icon="SELECTLESS")


class IMAGE_MT_select_legacy(Menu):
    bl_label = "Legacy"

    def draw(self, _context):
        layout = self.layout

        layout.operator("uv.select_box", text="Box Select", icon='BORDER_RECT').pinned = False
        layout.operator("uv.select_circle", icon="CIRCLE_SELECT")


class IMAGE_MT_select_linked(Menu):
    bl_label = "Select Linked"

    def draw(self, _context):
        layout = self.layout

        layout.operator("uv.select_linked", text="Linked", icon="LINKED")
        layout.operator("uv.shortest_path_select", text="Shortest Path", icon="LINKED")


class IMAGE_MT_brush(Menu):
    bl_label = "Brush"

    def draw(self, context):
        layout = self.layout

        # radial control button brush size
        myvar = layout.operator("wm.radial_control", text="Brush Radius", icon="BRUSHSIZE")
        myvar.data_path_primary = 'tool_settings.image_paint.brush.size'
        myvar.data_path_secondary = 'tool_settings.unified_paint_settings.size'
        myvar.use_secondary = 'tool_settings.unified_paint_settings.use_unified_size'
        myvar.rotation_path = 'tool_settings.image_paint.brush.mask_texture_slot.angle'
        myvar.color_path = 'tool_settings.image_paint.brush.cursor_color_add'
        myvar.fill_color_path = 'tool_settings.image_paint.brush.color'
        myvar.fill_color_override_path = 'tool_settings.unified_paint_settings.color'
        myvar.fill_color_override_test_path = 'tool_settings.unified_paint_settings.use_unified_color'
        myvar.zoom_path = 'space_data.zoom'
        myvar.image_id = 'tool_settings.image_paint.brush'
        myvar.secondary_tex = True

        # radial control button brush strength
        myvar = layout.operator("wm.radial_control", text="Brush Strength", icon="BRUSHSTRENGTH")
        myvar.data_path_primary = 'tool_settings.image_paint.brush.strength'
        myvar.data_path_secondary = 'tool_settings.unified_paint_settings.strength'
        myvar.use_secondary = 'tool_settings.unified_paint_settings.use_unified_strength'
        myvar.rotation_path = 'tool_settings.image_paint.brush.mask_texture_slot.angle'
        myvar.color_path = 'tool_settings.image_paint.brush.cursor_color_add'
        myvar.fill_color_path = 'tool_settings.image_paint.brush.color'
        myvar.fill_color_override_path = 'tool_settings.unified_paint_settings.color'
        myvar.fill_color_override_test_path = 'tool_settings.unified_paint_settings.use_unified_color'
        myvar.zoom_path = ''
        myvar.image_id = 'tool_settings.image_paint.brush'
        myvar.secondary_tex = True

        # radial control button brush angle
        myvar = layout.operator("wm.radial_control", text="Texture Brush Angle", icon="BRUSHANGLE")
        myvar.data_path_primary = 'tool_settings.image_paint.brush.texture_slot.angle'
        myvar.data_path_secondary = ''
        myvar.use_secondary = ''
        myvar.rotation_path = 'tool_settings.image_paint.brush.texture_slot.angle'
        myvar.color_path = 'tool_settings.image_paint.brush.cursor_color_add'
        myvar.fill_color_path = 'tool_settings.image_paint.brush.color'
        myvar.fill_color_override_path = 'tool_settings.unified_paint_settings.color'
        myvar.fill_color_override_test_path = 'tool_settings.unified_paint_settings.use_unified_color'
        myvar.zoom_path = ''
        myvar.image_id = 'tool_settings.image_paint.brush'
        myvar.secondary_tex = False

        # radial control button brush angle secondary texture
        myvar = layout.operator("wm.radial_control", text="Texture Brush Angle", icon="BRUSHANGLE")
        myvar.data_path_primary = 'tool_settings.image_paint.brush.mask_texture_slot.angle'
        myvar.data_path_secondary = ''
        myvar.use_secondary = ''
        myvar.rotation_path = 'tool_settings.image_paint.brush.mask_texture_slot.angle'
        myvar.color_path = 'tool_settings.image_paint.brush.cursor_color_add'
        myvar.fill_color_path = 'tool_settings.image_paint.brush.color'
        myvar.fill_color_override_path = 'tool_settings.unified_paint_settings.color'
        myvar.fill_color_override_test_path = 'tool_settings.unified_paint_settings.use_unified_color'
        myvar.zoom_path = ''
        myvar.image_id = 'tool_settings.image_paint.brush'
        myvar.secondary_tex = True


class IMAGE_MT_image(Menu):
    bl_label = "Image"

    def draw(self, context):
        import sys

        layout = self.layout

        sima = context.space_data
        ima = sima.image
        show_render = sima.show_render

        layout.operator("image.new", text="New", icon='IMAGE_DATA', text_ctxt=i18n_contexts.id_image)
        layout.operator("image.open", text="Open", icon='FILE_FOLDER')

        layout.operator("image.read_viewlayers", icon="RENDERLAYERS")

        if ima:
            layout.separator()

            if not show_render:
                layout.operator("image.replace", text="Replace", icon='FILE_FOLDER')
                layout.operator("image.reload", text="Reload", icon="FILE_REFRESH")

            # bfa TODO: move this to image.external_edit poll
            # bfa - hide disfunctional tools and settings for render result
            import os

            can_edit = True

            if ima.packed_file:
                can_edit = False

            if sima.type == 'IMAGE_EDITOR':
                filepath = ima.filepath_from_user(image_user=sima.image_user)
            else:
                filepath = ima.filepath

            filepath = bpy.path.abspath(filepath, library=ima.library)

            filepath = os.path.normpath(filepath)

            if not filepath:
                can_edit = False

            if not os.path.exists(filepath) or not os.path.isfile(filepath):
                can_edit = False

            if can_edit:
                layout.operator("image.external_edit", text="Edit Externally", icon="EDIT_EXTERNAL")

        layout.separator()

        has_image_clipboard = False
        if sys.platform[:3] == "win":
            has_image_clipboard = True
        else:
            from _bpy import _ghost_backend
            if _ghost_backend() == 'WAYLAND':
                has_image_clipboard = True
            del _ghost_backend

        if has_image_clipboard:
            layout.operator("image.clipboard_copy", text="Copy", icon = 'COPYDOWN')
            layout.operator("image.clipboard_paste", text="Paste", icon = 'PASTEDOWN')
            layout.separator()

        if ima:
            layout.operator("image.save", icon='FILE_TICK')
            layout.operator("image.save_as", icon='SAVE_AS')
            layout.operator("image.save_as", text="Save a Copy", icon='SAVE_COPY').copy = True

        if ima and ima.source == 'SEQUENCE':
            layout.operator("image.save_sequence", icon='SAVE_All')

        layout.operator("image.save_all_modified", text="Save All Images", icon="SAVE_ALL")

        # BFA - hide disfunctional tools and settings for render result
        if ima:
            if ima.type != 'RENDER_RESULT':
                layout.separator()

                layout.menu("IMAGE_MT_image_invert")
                layout.operator("image.resize", text="Resize", icon="MAN_SCALE")
                layout.menu("IMAGE_MT_image_transform")

                if not show_render:
                    if ima.packed_file:
                        if ima.filepath:
                            layout.separator()
                            layout.operator("image.unpack", text="Unpack", icon="PACKAGE")
                    else:
                        layout.separator()
                        layout.operator("image.pack", text="Pack", icon="PACKAGE")

                if context.area.ui_type == 'IMAGE_EDITOR':

                    layout.separator()

                    layout.operator("palette.extract_from_image", text="Extract Palette", icon="PALETTE")
                    layout.operator(
                        "gpencil.image_to_grease_pencil",
                        text="Generate Grease Pencil",
                        icon="GREASEPENCIL")


class IMAGE_MT_image_transform(Menu):
    bl_label = "Transform"

    def draw(self, _context):
        layout = self.layout
        layout.operator("image.flip", text="Flip Horizontally", icon="FLIP_Y").use_flip_x = True
        layout.operator("image.flip", text="Flip Vertically", icon="FLIP_X").use_flip_y = True
        layout.separator()
        layout.operator("image.rotate_orthogonal", text="Rotate Clockwise 90\u00B0", icon="ROTATE_PLUS_90").degrees = '90'
        layout.operator("image.rotate_orthogonal", text="Rotate Counter-Clockwise 90\u00B0", icon="ROTATE_MINUS_90").degrees = '270'
        layout.operator("image.rotate_orthogonal", text="Rotate Flip 180\u00B0", icon="FLIP").degrees = '180'


class IMAGE_MT_image_invert(Menu):
    bl_label = "Invert"

    def draw(self, _context):
        layout = self.layout

        props = layout.operator("image.invert", text="Invert Image Colors", icon='IMAGE_RGB')
        props.invert_r = True
        props.invert_g = True
        props.invert_b = True

        layout.separator()

        layout.operator("image.invert", text="Invert Red Channel", icon='COLOR_RED').invert_r = True
        layout.operator("image.invert", text="Invert Green Channel", icon='COLOR_GREEN').invert_g = True
        layout.operator("image.invert", text="Invert Blue Channel", icon='COLOR_BLUE').invert_b = True
        layout.operator("image.invert", text="Invert Alpha Channel", icon='IMAGE_ALPHA').invert_a = True


class IMAGE_MT_uvs_showhide(Menu):
    bl_label = "Show/Hide Faces"

    def draw(self, _context):
        layout = self.layout

        layout.operator("uv.reveal", icon="HIDE_OFF")
        layout.operator("uv.hide", text="Hide Selected", icon="HIDE_ON").unselected = False
        layout.operator("uv.hide", text="Hide Unselected", icon="HIDE_UNSELECTED").unselected = True


class IMAGE_MT_uvs_transform(Menu):
    bl_label = "Transform"

    def draw(self, _context):
        layout = self.layout

        # BFA - Conditional to define what selection mode you're in for the slide operators
        context = bpy.context
        ts = context.tool_settings
        if ts.use_uv_select_sync:
            is_vert_mode, is_edge_mode, _ = ts.mesh_select_mode
        else:
            uv_select_mode = ts.uv_select_mode
            is_vert_mode = uv_select_mode == 'VERTEX'
            is_edge_mode = uv_select_mode == 'EDGE'
            # is_face_mode = uv_select_mode == 'FACE'
            # is_island_mode = uv_select_mode == 'ISLAND'

        layout.operator_context = 'EXEC_REGION_WIN'
        layout.operator("transform.rotate", text="Rotate Clockwise 90\u00B0", icon="ROTATE_PLUS_90").value = math.pi / 2
        layout.operator("transform.rotate", text="Rotate Counter-Clockwise 90\u00B0", icon="ROTATE_MINUS_90").value = math.pi / -2
        layout.operator_context = 'INVOKE_DEFAULT'

        layout.separator()

        layout.operator("transform.shear", icon='SHEAR')
        layout.separator()

        if is_vert_mode or is_edge_mode: # BFA - now conditional based on context, for consistency
            layout.operator_context = 'INVOKE_DEFAULT'
            if is_vert_mode:
                layout.operator("transform.vert_slide", icon='SLIDE_VERTEX')
            if is_edge_mode:
                layout.operator("transform.edge_slide", icon='SLIDE_EDGE')

        layout.separator()

        layout.operator("uv.randomize_uv_transform", icon = 'RANDOMIZE')


class IMAGE_MT_uvs_snap(Menu):
    bl_label = "Snap"

    def draw(self, _context):
        layout = self.layout

        layout.operator_context = 'EXEC_REGION_WIN'

        layout.operator("uv.snap_selected", text="Selected to Pixels", icon="SNAP_TO_PIXELS").target = 'PIXELS'
        layout.operator("uv.snap_selected", text="Selected to Cursor", icon="SELECTIONTOCURSOR").target = 'CURSOR'
        layout.operator("uv.snap_selected", text="Selected to Cursor (Offset)", icon="SELECTIONTOCURSOROFFSET").target = 'CURSOR_OFFSET'
        layout.operator("uv.snap_selected", text="Selected to Adjacent Unselected", icon="SNAP_TO_ADJACENT").target = 'ADJACENT_UNSELECTED'

        layout.separator()

        layout.operator("uv.snap_cursor", text="Cursor to Pixels", icon="CURSOR_TO_PIXELS").target = 'PIXELS'
        layout.operator("uv.snap_cursor", text="Cursor to Selected", icon="CURSORTOSELECTION").target = 'SELECTED'
        layout.operator("uv.snap_cursor", text="Cursor to Origin", icon="ORIGIN_TO_CURSOR").target = 'ORIGIN'


class IMAGE_MT_uvs_mirror(Menu):
    bl_label = "Mirror"

    def draw(self, _context):
        layout = self.layout

        layout.operator("mesh.faces_mirror_uv", icon="COPYMIRRORED")

        layout.separator()

        layout.operator_context = 'EXEC_REGION_WIN'

        layout.operator("transform.mirror", text="X Axis", icon="MIRROR_X").constraint_axis[0] = True
        layout.operator("transform.mirror", text="Y Axis", icon="MIRROR_Y").constraint_axis[1] = True


class IMAGE_MT_uvs_align(Menu):
    bl_label = "Align"

    def draw(self, _context):
        layout = self.layout

        layout.operator_enum("uv.align", "axis")
        layout.separator()
        layout.operator("uv.align_rotation", text="Align Rotation", icon="DRIVER_ROTATIONAL_DIFFERENCE")


class IMAGE_MT_uvs_merge(Menu):
    bl_label = "Merge"

    def draw(self, _context):
        layout = self.layout

        layout.operator("uv.weld", text="At Center", icon='MERGE_CENTER')
        # Mainly to match the mesh menu.
        layout.operator("uv.snap_selected", text="At Cursor", icon='MERGE_CURSOR').target = 'CURSOR'

        layout.separator()

        layout.operator("uv.remove_doubles", text="By Distance", icon='REMOVE_DOUBLES')


class IMAGE_MT_uvs_split(Menu):
    bl_label = "Split"

    def draw(self, _context):
        layout = self.layout

        layout.operator("uv.select_split", text="Selection", icon='SPLIT')


# BFA - Tooltip and operator for Clear Seam.
class IMAGE_MT_uvs_clear_seam(bpy.types.Operator):
    """Clears the UV Seam for selected edges"""      # blender will use this as a tooltip for menu items and buttons.
    bl_idname = "uv.clear_seam"        # unique identifier for buttons and menu items to reference.
    bl_label = "Clear seam"         # display name in the interface.
    bl_options = {'REGISTER', 'UNDO'}  # enable undo for the operator.

    def execute(self, context):        # execute() is called by blender when running the operator.
        bpy.ops.uv.mark_seam(clear=True)
        return {'FINISHED'}


class IMAGE_MT_uvs_unwrap(Menu):
    bl_label = "Unwrap"

    def draw(self, _context):
        layout = self.layout
		# BFA - exposed both methods to top level
        layout.operator("uv.unwrap", text="Unwrap ABF", icon='UNWRAP_ABF').method = 'ANGLE_BASED'
        layout.operator("uv.unwrap", text="Unwrap Conformal", icon='UNWRAP_LSCM').method = 'CONFORMAL'

        layout.separator()

        layout.operator_context = 'INVOKE_DEFAULT'
        layout.operator("uv.smart_project", icon="MOD_UVPROJECT")
        layout.operator("uv.lightmap_pack", icon="LIGHTMAPPACK")
        layout.operator("uv.follow_active_quads", icon="FOLLOWQUADS")

        layout.separator()

        layout.operator_context = 'EXEC_REGION_WIN'
        layout.operator("uv.cube_project", icon="CUBEPROJECT")
        layout.operator("uv.cylinder_project", icon="CYLINDERPROJECT")
        layout.operator("uv.sphere_project", icon="SPHEREPROJECT")


class IMAGE_MT_uvs(Menu):
    bl_label = "UV"

    def draw(self, context):
        layout = self.layout

        sima = context.space_data
        uv = sima.uv_editor

        layout.menu("IMAGE_MT_uvs_transform")
        layout.menu("IMAGE_MT_uvs_mirror")
        layout.menu("IMAGE_MT_uvs_snap")

        layout.separator()
		# BFA order of these group of ops changed so that the pin operators are in their own group.
        layout.operator("uv.pin", icon="PINNED").clear = False
        layout.operator("uv.pin", text="Unpin", icon="UNPINNED").clear = True
        layout.operator("uv.pin", text="Invert Pins", icon='INVERSE').invert = True

        layout.separator()

        layout.menu("IMAGE_MT_uvs_unwrap")
        layout.menu("IMAGE_MT_uvs_merge")
        layout.operator("uv.select_split", text="Split Selection", icon='SPLIT')

        layout.separator()
		# BFA order of these group of ops changed. They are listed below.
        layout.operator_context = 'INVOKE_DEFAULT'
        layout.operator("uv.pack_islands", icon="PACKISLAND")
        layout.operator_context = 'EXEC_REGION_WIN'
        layout.operator("uv.average_islands_scale", icon="AVERAGEISLANDSCALE")
        layout.operator("uv.minimize_stretch", icon="MINIMIZESTRETCH")
        layout.operator("uv.stitch", icon="STITCH")

        layout.separator()

        layout.operator("uv.mark_seam", icon="MARK_SEAM").clear = False
        layout.operator("uv.clear_seam", text="Clear Seam", icon='CLEAR_SEAM')
        layout.operator("uv.seams_from_islands", icon="SEAMSFROMISLAND")

        layout.separator()

        layout.menu("IMAGE_MT_uvs_align")
        layout.menu("IMAGE_MT_uvs_select_mode")

        layout.separator()

        layout.operator("uv.copy", icon="COPYDOWN")
        layout.operator("uv.paste", icon="PASTEDOWN")

        layout.separator()

        layout.menu("IMAGE_MT_uvs_showhide")
        layout.operator("uv.reset", icon="RESET")


class IMAGE_MT_uvs_select_mode(Menu):
    bl_label = "UV Select Mode"

    def draw(self, context):
        layout = self.layout

        layout.operator_context = 'INVOKE_REGION_WIN'
        tool_settings = context.tool_settings

        # Do smart things depending on whether uv_select_sync is on.

        if tool_settings.use_uv_select_sync:
            props = layout.operator("wm.context_set_value", text="Vertex", icon='VERTEXSEL')
            props.value = "(True, False, False)"
            props.data_path = "tool_settings.mesh_select_mode"

            props = layout.operator("wm.context_set_value", text="Edge", icon='EDGESEL')
            props.value = "(False, True, False)"
            props.data_path = "tool_settings.mesh_select_mode"

            props = layout.operator("wm.context_set_value", text="Face", icon='FACESEL')
            props.value = "(False, False, True)"
            props.data_path = "tool_settings.mesh_select_mode"

        else:
            props = layout.operator("wm.context_set_string", text="Vertex", icon='UV_VERTEXSEL')
            props.value = 'VERTEX'
            props.data_path = "tool_settings.uv_select_mode"

            props = layout.operator("wm.context_set_string", text="Edge", icon='UV_EDGESEL')
            props.value = 'EDGE'
            props.data_path = "tool_settings.uv_select_mode"

            props = layout.operator("wm.context_set_string", text="Face", icon='UV_FACESEL')
            props.value = 'FACE'
            props.data_path = "tool_settings.uv_select_mode"

            props = layout.operator("wm.context_set_string", text="Island", icon='UV_ISLANDSEL')
            props.value = 'ISLAND'
            props.data_path = "tool_settings.uv_select_mode"


class IMAGE_MT_uvs_context_menu(Menu):
    bl_label = "UV"

    def draw(self, context):
        layout = self.layout

        sima = context.space_data

        # UV Edit Mode
        if sima.show_uvedit:
            ts = context.tool_settings
            if ts.use_uv_select_sync:
                is_vert_mode, is_edge_mode, _ = ts.mesh_select_mode
            else:
                uv_select_mode = ts.uv_select_mode
                is_vert_mode = uv_select_mode == 'VERTEX'
                is_edge_mode = uv_select_mode == 'EDGE'
                # is_face_mode = uv_select_mode == 'FACE'
                # is_island_mode = uv_select_mode == 'ISLAND'

            # Add
            layout.operator("uv.unwrap", icon='UNWRAP_ABF')
            layout.operator("uv.follow_active_quads", icon="FOLLOWQUADS")

            layout.separator()

            # Modify
            layout.operator("uv.pin", icon="PINNED").clear = False
            layout.operator("uv.pin", text="Unpin", icon="UNPINNED").clear = True
            layout.operator("uv.pin", text="Invert Pins", icon='INVERSE').invert = True #BFA - added for consistency with ehader menu

            layout.separator()

            layout.menu("IMAGE_MT_uvs_snap")

            layout.separator()

            layout.operator("transform.mirror", text="Mirror X", icon="MIRROR_X").constraint_axis[0] = True
            layout.operator("transform.mirror", text="Mirror Y", icon="MIRROR_Y").constraint_axis[1] = True

            layout.separator()

            layout.operator_enum("uv.align", "axis")  # W, 2/3/4.

            layout.separator()

            if is_vert_mode or is_edge_mode:
                layout.operator_context = 'INVOKE_DEFAULT'

                if is_vert_mode:
                    layout.operator("transform.vert_slide", icon='SLIDE_VERTEX')

                if is_edge_mode:
                    layout.operator("transform.edge_slide", icon='SLIDE_EDGE')

                layout.operator_context = 'EXEC_REGION_WIN'
                layout.separator()

            # Remove
            layout.menu("IMAGE_MT_uvs_merge")
            layout.operator("uv.stitch", icon="STITCH")
            layout.menu("IMAGE_MT_uvs_split")


class IMAGE_MT_pivot_pie(Menu):
    bl_label = "Pivot Point"

    def draw(self, context):
        layout = self.layout
        pie = layout.menu_pie()

        sima = context.space_data

        pie.prop_enum(sima, "pivot_point", value='CENTER')
        pie.prop_enum(sima, "pivot_point", value='CURSOR')
        pie.prop_enum(sima, "pivot_point", value='INDIVIDUAL_ORIGINS')
        pie.prop_enum(sima, "pivot_point", value='MEDIAN')


class IMAGE_MT_uvs_snap_pie(Menu):
    bl_label = "Snap"

    def draw(self, _context):
        layout = self.layout
        pie = layout.menu_pie()

        layout.operator_context = 'EXEC_REGION_WIN'

        pie.operator(
            "uv.snap_selected",
            text="Selected to Pixels",
            icon='RESTRICT_SELECT_OFF',
        ).target = 'PIXELS'
        pie.operator(
            "uv.snap_cursor",
            text="Cursor to Pixels",
            icon='PIVOT_CURSOR',
        ).target = 'PIXELS'
        pie.operator(
            "uv.snap_cursor",
            text="Cursor to Selected",
            icon='PIVOT_CURSOR',
        ).target = 'SELECTED'
        pie.operator(
            "uv.snap_selected",
            text="Selected to Cursor",
            icon='RESTRICT_SELECT_OFF',
        ).target = 'CURSOR'
        pie.operator(
            "uv.snap_selected",
            text="Selected to Cursor (Offset)",
            icon='RESTRICT_SELECT_OFF',
        ).target = 'CURSOR_OFFSET'
        pie.operator(
            "uv.snap_selected",
            text="Selected to Adjacent Unselected",
            icon='RESTRICT_SELECT_OFF',
        ).target = 'ADJACENT_UNSELECTED'
        pie.operator(
            "uv.snap_cursor",
            text="Cursor to Origin",
            icon='PIVOT_CURSOR',
        ).target = 'ORIGIN'


class IMAGE_MT_view_pie(Menu):
    bl_label = "View"

    def draw(self, context):
        layout = self.layout

        sima = context.space_data
        show_uvedit = sima.show_uvedit
        show_maskedit = sima.show_maskedit

        pie = layout.menu_pie()
        pie.operator("image.view_all")

        if show_uvedit or show_maskedit:
            pie.operator("image.view_selected", text="Frame Selected", icon='ZOOM_SELECTED')
            pie.operator("image.view_center_cursor", text="Center View to Cursor")
        else:
            # Add spaces so items stay in the same position through all modes.
            pie.separator()
            pie.separator()

        pie.operator("image.view_zoom_ratio", text="Zoom 1:1").ratio = 1
        pie.operator("image.view_all", text="Frame All Fit").fit_view = True


class IMAGE_HT_tool_header(Header):
    bl_space_type = 'IMAGE_EDITOR'
    bl_region_type = 'TOOL_HEADER'

    def draw(self, context):
        layout = self.layout

        self.draw_tool_settings(context)

        layout.separator_spacer()

        self.draw_mode_settings(context)

    def draw_tool_settings(self, context):
        layout = self.layout

        # Active Tool
        # -----------
        from bl_ui.space_toolsystem_common import ToolSelectPanelHelper
        tool = ToolSelectPanelHelper.draw_active_tool_header(context, layout)
        tool_mode = context.mode if tool is None else tool.mode

        # Object Mode Options
        # -------------------

        # Example of how tool_settings can be accessed as pop-overs.

        # TODO(campbell): editing options should be after active tool options
        # (obviously separated for from the users POV)
        draw_fn = getattr(_draw_tool_settings_context_mode, tool_mode, None)
        if draw_fn is not None:
            draw_fn(context, layout, tool)

        if tool_mode == 'PAINT':
            if (tool is not None) and tool.has_datablock:
                layout.popover("IMAGE_PT_paint_settings_advanced")
                layout.popover("IMAGE_PT_paint_stroke")
                layout.popover("IMAGE_PT_paint_curve")
                layout.popover("IMAGE_PT_tools_brush_display")
                layout.popover("IMAGE_PT_tools_brush_texture")
                layout.popover("IMAGE_PT_tools_mask_texture")

    def draw_mode_settings(self, context):
        layout = self.layout

        # Active Tool
        # -----------
        from bl_ui.space_toolsystem_common import ToolSelectPanelHelper
        tool = ToolSelectPanelHelper.tool_active_from_context(context)
        tool_mode = context.mode if tool is None else tool.mode

        if tool_mode == 'PAINT':
            layout.popover_group(space_type='IMAGE_EDITOR', region_type='UI', context=".imagepaint_2d", category="")


class _draw_tool_settings_context_mode:
    @staticmethod
    def UV(context, layout, tool):
        if tool and tool.has_datablock:
            if context.mode == 'EDIT_MESH':
                tool_settings = context.tool_settings
                uv_sculpt = tool_settings.uv_sculpt
                brush = uv_sculpt.brush
                if brush:
                    UnifiedPaintPanel.prop_unified(
                        layout,
                        context,
                        brush,
                        "size",
                        pressure_name="use_pressure_size",
                        unified_name="use_unified_size",
                        slider=True,
                        header=True,
                    )
                    UnifiedPaintPanel.prop_unified(
                        layout,
                        context,
                        brush,
                        "strength",
                        pressure_name="use_pressure_strength",
                        unified_name="use_unified_strength",
                        slider=True,
                        header=True,
                    )

    @staticmethod
    def PAINT(context, layout, tool):
        if (tool is None) or (not tool.has_datablock):
            return

        paint = context.tool_settings.image_paint
        layout.template_ID_preview(paint, "brush", rows=3, cols=8, hide_buttons=True)

        brush = paint.brush
        if brush is None:
            return

        brush_basic_texpaint_settings(layout, context, brush, compact=True)


class IMAGE_HT_header(Header):
    bl_space_type = 'IMAGE_EDITOR'

    @staticmethod
    def draw_xform_template(layout, context):
        sima = context.space_data
        show_uvedit = sima.show_uvedit
        show_maskedit = sima.show_maskedit

        if show_uvedit or show_maskedit:
            layout.prop(sima, "pivot_point", icon_only=True)

        if show_uvedit:
            tool_settings = context.tool_settings

            # Snap.
            snap_uv_element = tool_settings.snap_uv_element
            try:
                act_snap_icon = tool_settings.bl_rna.properties["snap_uv_element"].enum_items[snap_uv_element].icon
            except KeyError:
                act_snap_icon = 'NONE'

            row = layout.row(align=True)
            row.prop(tool_settings, "use_snap_uv", text="")

            sub = row.row(align=True)
            sub.popover(
                panel="IMAGE_PT_snapping",
                icon=act_snap_icon,
                text="",
            )

            # Proportional Editing
            row = layout.row(align=True)
            row.prop(
                tool_settings,
                "use_proportional_edit",
                icon_only=True,
                icon='PROP_CON' if tool_settings.use_proportional_connected else 'PROP_ON',
            )
            sub = row.row(align=True)
           # proportional editing settings
            if tool_settings.use_proportional_edit is True:
                sub = row.row(align=True)
                sub.prop_with_popover(tool_settings,
                	"proportional_edit_falloff",
                	text="",
                    icon_only=True,
                    panel="IMAGE_PT_proportional_edit")# BFA - was VIEW3D_PT_proportional_edit
            if show_uvedit:
                uvedit = sima.uv_editor

                mesh = context.edit_object.data
                layout.prop_search(mesh.uv_layers, "active", mesh, "uv_layers", text="")

    def draw(self, context):
        layout = self.layout

        sima = context.space_data
        overlay = sima.overlay
        ima = sima.image
        iuser = sima.image_user
        tool_settings = context.tool_settings
        show_region_tool_header = sima.show_region_tool_header

        show_render = sima.show_render
        show_uvedit = sima.show_uvedit
        show_maskedit = sima.show_maskedit

        ALL_MT_editormenu_image.draw_hidden(context, layout)  # BFA - show hide the editormenu, editor suffix is needed.

        # BFA - hide disfunctional tools and settings for render result
        is_render = False
        if ima:
            is_render = ima.type == 'RENDER_RESULT'

        if sima.mode != 'UV':
            row = layout.row(align=True)
            row.operator("wm.switch_editor_to_uv", text="", icon='UV')
            if is_render:
                layout.prop(sima, "ui_non_render_mode", text="")
            else:
                layout.prop(sima, "ui_mode", text="")

        else:
            row = layout.row(align=True)
            row.operator("wm.switch_editor_to_image", text="", icon='IMAGE')

        # UV editing.
        if show_uvedit:

            layout.prop(tool_settings, "use_uv_select_sync", text="")

            if tool_settings.use_uv_select_sync:
                layout.template_edit_mode_selection()
            else:
                row = layout.row(align=True)
                uv_select_mode = tool_settings.uv_select_mode[:]
                row.operator("uv.select_mode", text="", icon='UV_VERTEXSEL',
                             depress=(uv_select_mode == 'VERTEX')).type = 'VERTEX'
                row.operator("uv.select_mode", text="", icon='UV_EDGESEL',
                             depress=(uv_select_mode == 'EDGE')).type = 'EDGE'
                row.operator("uv.select_mode", text="", icon='UV_FACESEL',
                             depress=(uv_select_mode == 'FACE')).type = 'FACE'
                row.operator("uv.select_mode", text="", icon='UV_ISLANDSEL',
                             depress=(uv_select_mode == 'ISLAND')).type = 'ISLAND'

                layout.prop(tool_settings, "uv_sticky_select_mode", icon_only=True)

        IMAGE_MT_editor_menus.draw_collapsible(context, layout)

        # layout.separator_spacer()

        IMAGE_HT_header.draw_xform_template(layout, context)

        layout.template_ID(sima, "image", new="image.new", open="image.open")

        if show_maskedit:
            row = layout.row()
            row.template_ID(sima, "mask", new="mask.new")

        if not show_render:
            layout.prop(sima, "use_image_pin", text="", emboss=False)

        layout.separator_spacer()

        # Gizmo toggle & popover.
        row = layout.row(align=True)
        row.prop(sima, "show_gizmo", icon='GIZMO', text="")
        sub = row.row(align=True)
        sub.active = sima.show_gizmo
        sub.popover(panel="IMAGE_PT_gizmo_display", text="")

        # Overlay toggle & popover
        row = layout.row(align=True)
        row.prop(overlay, "show_overlays", icon='OVERLAY', text="")
        sub = row.row(align=True)
        sub.active = overlay.show_overlays
        sub.popover(panel="IMAGE_PT_overlay", text="")

		# BFA - moved search above to be consistent
        if ima:
            if ima.is_stereo_3d:
                row = layout.row()
                row.prop(sima, "show_stereo_3d", text="")
            if show_maskedit:
                row = layout.row()
                row.popover(panel="IMAGE_PT_mask_display")

            # layers.
            layout.template_image_layers(ima, iuser)

            # draw options.
            row = layout.row()
            row.prop(sima, "display_channels", icon_only=True)

        row.popover(panel="IMAGE_PT_image_options", text="Options")


# BFA - show hide the editormenu, editor suffix is needed.
class ALL_MT_editormenu_image(Menu):
    bl_label = ""

    def draw(self, context):
        self.draw_menus(self.layout, context)

    @staticmethod
    def draw_menus(layout, context):

        row = layout.row(align=True)
        row.template_header()  # editor type menus


class IMAGE_MT_editor_menus(Menu):
    bl_idname = "IMAGE_MT_editor_menus"
    bl_label = ""

    def draw(self, context):
        layout = self.layout
        sima = context.space_data
        ima = sima.image

        show_uvedit = sima.show_uvedit
        show_maskedit = sima.show_maskedit

        layout.menu("SCREEN_MT_user_menu", text="Quick")  # BFA - Quick favourites menu
        layout.menu("IMAGE_MT_view")

        if show_uvedit:
            layout.menu("IMAGE_MT_select")
        if show_maskedit:
            layout.menu("MASK_MT_select")

        if ima and ima.is_dirty:
            layout.menu("IMAGE_MT_image", text="Image*")
        else:
            layout.menu("IMAGE_MT_image", text="Image")

        if show_uvedit:
            layout.menu("IMAGE_MT_uvs")
        if show_maskedit:
            layout.menu("MASK_MT_add")
            layout.menu("MASK_MT_mask")


class IMAGE_MT_mask_context_menu(Menu):
    bl_label = "Mask"

    @classmethod
    def poll(cls, context):
        sima = context.space_data
        return sima.show_maskedit

    def draw(self, context):
        layout = self.layout
        from .properties_mask_common import draw_mask_context_menu
        draw_mask_context_menu(layout, context)


# -----------------------------------------------------------------------------
# Mask (similar code in space_clip.py, keep in sync)
# note! - panel placement does _not_ fit well with image panels... need to fix.

from bl_ui.properties_mask_common import (
    MASK_PT_mask,
    MASK_PT_layers,
    MASK_PT_spline,
    MASK_PT_point,
    MASK_PT_display,
)


class IMAGE_PT_mask(MASK_PT_mask, Panel):
    bl_space_type = 'IMAGE_EDITOR'
    bl_region_type = 'UI'
    bl_category = "Mask"


class IMAGE_PT_mask_layers(MASK_PT_layers, Panel):
    bl_space_type = 'IMAGE_EDITOR'
    bl_region_type = 'UI'
    bl_category = "Mask"


class IMAGE_PT_active_mask_spline(MASK_PT_spline, Panel):
    bl_space_type = 'IMAGE_EDITOR'
    bl_region_type = 'UI'
    bl_category = "Mask"


class IMAGE_PT_active_mask_point(MASK_PT_point, Panel):
    bl_space_type = 'IMAGE_EDITOR'
    bl_region_type = 'UI'
    bl_category = "Mask"


class IMAGE_PT_mask_display(MASK_PT_display, Panel):
    bl_space_type = 'IMAGE_EDITOR'
    bl_region_type = 'HEADER'


# --- end mask ---

class IMAGE_PT_snapping(Panel):
    bl_space_type = 'IMAGE_EDITOR'
    bl_region_type = 'HEADER'
    bl_label = "Snapping"

    def draw(self, context):
        tool_settings = context.tool_settings

        layout = self.layout
        col = layout.column()
        col.label(text="Snap Target")
        col.prop(tool_settings, "snap_uv_element", expand=True)

        if tool_settings.snap_uv_element != 'INCREMENT':
            col.label(text="Snap Base")
            row = col.row(align=True)
            row.prop(tool_settings, "snap_target", expand=True)

        col.separator()

        col.label(text="Affect")
        row = col.row(align=True)
        row.prop(tool_settings, "use_snap_translate", text="Move", toggle=True)
        row.prop(tool_settings, "use_snap_rotate", text="Rotate", toggle=True)
        row.prop(tool_settings, "use_snap_scale", text="Scale", toggle=True)
        col.label(text="Rotation Increment")
        row = col.row(align=True)
        row.prop(tool_settings, "snap_angle_increment_2d", text="")
        row.prop(tool_settings, "snap_angle_increment_2d_precision", text="")

# BFA
class IMAGE_PT_image_options(Panel):
    bl_space_type = 'IMAGE_EDITOR'
    bl_region_type = 'HEADER'
    bl_label = "Options"

    def draw(self, context):
        layout = self.layout

        sima = context.space_data
        uv = sima.uv_editor
        tool_settings = context.tool_settings
        paint = tool_settings.image_paint

        show_uvedit = sima.show_uvedit
        show_render = sima.show_render

        if sima.mode == 'UV':
            col = layout.column(align=True)
            col.prop(uv, "lock_bounds")
            col.prop(uv, "use_live_unwrap")

        col = layout.column(align=True)
        col.prop(sima, "use_realtime_update")
        col.prop(uv, "show_metadata")

        if sima.mode == 'UV':
            row = layout.row(heading="Snap to Pixels")
            row.prop(uv, "pixel_round_mode", expand=True, text="")

        if paint.brush and (context.image_paint_object or sima.mode == 'PAINT'):
            layout.prop(uv, "show_texpaint")
            layout.prop(tool_settings, "show_uv_local_view", text="Show Same Material")


class IMAGE_PT_proportional_edit(Panel):
    bl_space_type = 'IMAGE_EDITOR'
    bl_region_type = 'HEADER'
    bl_label = "Proportional Editing"
    bl_ui_units_x = 8

    def draw(self, context):
        layout = self.layout
        tool_settings = context.tool_settings
        col = layout.column()

        col.prop(tool_settings, "use_proportional_connected")
        col.separator()

        col.prop(tool_settings, "proportional_edit_falloff", expand=True)
        col.prop(tool_settings, "proportional_size")


class IMAGE_PT_image_properties(Panel):
    bl_space_type = 'IMAGE_EDITOR'
    bl_region_type = 'UI'
    bl_category = "Image"
    bl_label = "Image"

    @classmethod
    def poll(cls, context):
        sima = context.space_data
        return (sima.image)

    def draw(self, context):
        layout = self.layout

        sima = context.space_data
        iuser = sima.image_user

        layout.template_image(sima, "image", iuser, multiview=True)


class IMAGE_PT_view_display(Panel):
    bl_space_type = 'IMAGE_EDITOR'
    bl_region_type = 'UI'
    bl_label = "Display"
    bl_category = "View"

    @classmethod
    def poll(cls, context):
        sima = context.space_data
        return (sima and (sima.image or sima.show_uvedit))

    def draw(self, context):
        layout = self.layout
        layout.use_property_split = False

        sima = context.space_data
        ima = sima.image

        show_uvedit = sima.show_uvedit
        uvedit = sima.uv_editor

        col = layout.column()

        if ima:
            col.use_property_split = True
            col.prop(ima, "display_aspect", text="Aspect Ratio")
            col.use_property_split = False
            if ima.source != 'TILED':
                col.prop(sima, "show_repeat", text="Repeat Image")

        if show_uvedit:
            col.prop(uvedit, "show_pixel_coords", text="Pixel Coordinates")


class IMAGE_UL_render_slots(UIList):
    def draw_item(self, _context, layout, _data, item, _icon, _active_data, _active_propname, _index):
        slot = item
        layout.prop(slot, "name", text="", emboss=False)


class IMAGE_PT_render_slots(Panel):
    bl_space_type = 'IMAGE_EDITOR'
    bl_region_type = 'UI'
    bl_category = "Image"
    bl_label = "Render Slots"

    @classmethod
    def poll(cls, context):
        sima = context.space_data
        return (sima and sima.image and sima.show_render)

    def draw(self, context):
        layout = self.layout

        sima = context.space_data
        ima = sima.image

        row = layout.row()

        col = row.column()
        col.template_list(
            "IMAGE_UL_render_slots", "render_slots", ima,
            "render_slots", ima.render_slots, "active_index", rows=3,
        )

        col = row.column(align=True)
        col.operator("image.add_render_slot", icon='ADD', text="")
        col.operator("image.remove_render_slot", icon='REMOVE', text="")

        col.separator()

        col.operator("image.clear_render_slot", icon='X', text="")


class IMAGE_UL_udim_tiles(UIList):
    def draw_item(self, _context, layout, _data, item, _icon, _active_data, _active_propname, _index):
        tile = item
        layout.prop(tile, "label", text="", emboss=False)


class IMAGE_PT_udim_tiles(Panel):
    bl_space_type = 'IMAGE_EDITOR'
    bl_region_type = 'UI'
    bl_category = "Image"
    bl_label = "UDIM Tiles"

    @classmethod
    def poll(cls, context):
        sima = context.space_data
        return (sima and sima.image and sima.image.source == 'TILED')

    def draw(self, context):
        layout = self.layout

        sima = context.space_data
        ima = sima.image

        row = layout.row()
        col = row.column()
        col.template_list("IMAGE_UL_udim_tiles", "", ima, "tiles", ima.tiles, "active_index", rows=4)

        col = row.column()
        sub = col.column(align=True)
        sub.operator("image.tile_add", icon='ADD', text="")
        sub.operator("image.tile_remove", icon='REMOVE', text="")

        tile = ima.tiles.active
        if tile:
            col = layout.column(align=True)
            col.operator("image.tile_fill")


class IMAGE_PT_paint_select(Panel, ImagePaintPanel, BrushSelectPanel):
    bl_label = "Brushes"
    bl_context = ".paint_common_2d"
    bl_category = "Tool"


class IMAGE_PT_paint_settings(Panel, ImagePaintPanel):
    bl_context = ".paint_common_2d"
    bl_category = "Tool"
    bl_label = "Brush Settings"

    def draw(self, context):
        layout = self.layout

        layout.use_property_split = True
        layout.use_property_decorate = False

        settings = context.tool_settings.image_paint
        brush = settings.brush

        if brush:
            brush_settings(layout.column(), context, brush, popover=self.is_popover)


class IMAGE_PT_paint_settings_advanced(Panel, ImagePaintPanel):
    bl_context = ".paint_common_2d"
    bl_parent_id = "IMAGE_PT_paint_settings"
    bl_category = "Tool"
    bl_label = "Advanced"
    bl_ui_units_x = 12

    def draw(self, context):
        layout = self.layout

        layout.use_property_split = True
        layout.use_property_decorate = False  # No animation.

        settings = context.tool_settings.image_paint
        brush = settings.brush

        brush_settings_advanced(layout.column(), context, brush, self.is_popover)


class IMAGE_PT_paint_color(Panel, ImagePaintPanel):
    bl_context = ".paint_common_2d"
    bl_parent_id = "IMAGE_PT_paint_settings"
    bl_category = "Tool"
    bl_label = "Color Picker"

    @classmethod
    def poll(cls, context):
        settings = context.tool_settings.image_paint
        brush = settings.brush
        capabilities = brush.image_paint_capabilities

        return capabilities.has_color

    def draw(self, context):
        layout = self.layout
        settings = context.tool_settings.image_paint
        brush = settings.brush

        draw_color_settings(context, layout, brush, color_type=True)


class IMAGE_PT_paint_swatches(Panel, ImagePaintPanel, ColorPalettePanel):
    bl_category = "Tool"
    bl_context = ".paint_common_2d"
    bl_parent_id = "IMAGE_PT_paint_settings"
    bl_label = "Color Palette"
    bl_options = {'DEFAULT_CLOSED'}


class IMAGE_PT_paint_clone(Panel, ImagePaintPanel, ClonePanel):
    bl_category = "Tool"
    bl_context = ".paint_common_2d"
    bl_parent_id = "IMAGE_PT_paint_settings"
    bl_label = "Clone from Image/UV Map"


class IMAGE_PT_tools_brush_display(Panel, BrushButtonsPanel, DisplayPanel):
    bl_context = ".paint_common_2d"
    bl_parent_id = "IMAGE_PT_paint_settings"
    bl_category = "Tool"
    bl_label = "Cursor"
    bl_options = {'DEFAULT_CLOSED'}
    bl_ui_units_x = 15


class IMAGE_PT_tools_brush_texture(BrushButtonsPanel, Panel):
    bl_label = "Texture"
    bl_context = ".paint_common_2d"
    bl_parent_id = "IMAGE_PT_paint_settings"
    bl_category = "Tool"
    bl_options = {'DEFAULT_CLOSED'}

    def draw(self, context):
        layout = self.layout

        tool_settings = context.tool_settings.image_paint
        brush = tool_settings.brush
        tex_slot = brush.texture_slot

        col = layout.column()
        col.template_ID_preview(tex_slot, "texture", new="texture.new", rows=3, cols=8)

        brush_texture_settings(col, brush, 0)


class IMAGE_PT_tools_mask_texture(Panel, BrushButtonsPanel, TextureMaskPanel):
    bl_context = ".paint_common_2d"
    bl_parent_id = "IMAGE_PT_paint_settings"
    bl_category = "Tool"
    bl_label = "Texture Mask"
    bl_ui_units_x = 12


class IMAGE_PT_paint_stroke(BrushButtonsPanel, Panel, StrokePanel):
    bl_label = "Stroke"
    bl_context = ".paint_common_2d"
    bl_parent_id = "IMAGE_PT_paint_settings"
    bl_category = "Tool"
    bl_options = {'DEFAULT_CLOSED'}


class IMAGE_PT_paint_stroke_smooth_stroke(Panel, BrushButtonsPanel, SmoothStrokePanel):
    bl_context = ".paint_common_2d"
    bl_label = "Stabilize Stroke"
    bl_parent_id = "IMAGE_PT_paint_stroke"
    bl_category = "Tool"
    bl_options = {'DEFAULT_CLOSED'}


class IMAGE_PT_paint_curve(BrushButtonsPanel, Panel, FalloffPanel):
    bl_label = "Falloff"
    bl_context = ".paint_common_2d"
    bl_parent_id = "IMAGE_PT_paint_settings"
    bl_category = "Tool"
    bl_options = {'DEFAULT_CLOSED'}


class IMAGE_PT_tools_imagepaint_symmetry(BrushButtonsPanel, Panel):
    bl_context = ".imagepaint_2d"
    bl_label = "Tiling"
    bl_category = "Tool"
    bl_options = {'DEFAULT_CLOSED'}

    def draw(self, context):
        layout = self.layout

        tool_settings = context.tool_settings
        ipaint = tool_settings.image_paint

        col = layout.column(align=True)
        row = col.row(align=True)
        row.prop(ipaint, "tile_x", text="X", toggle=True)
        row.prop(ipaint, "tile_y", text="Y", toggle=True)


class IMAGE_PT_uv_sculpt_curve(Panel, ImagePaintPanel):
    bl_context = ".uv_sculpt"  # Dot on purpose (access from top-bar).
    bl_category = "Tool"
    bl_label = "Falloff"
    bl_options = {'DEFAULT_CLOSED'}

    def draw(self, context):
        layout = self.layout
        props = context.scene.tool_settings.uv_sculpt
        layout.prop(props, "curve_preset", text="")
        if props.curve_preset == 'CUSTOM':
            layout.template_curve_mapping(props, "strength_curve")


class IMAGE_PT_uv_sculpt_options(Panel, ImagePaintPanel):
    bl_context = ".uv_sculpt"  # Dot on purpose (access from top-bar).
    bl_category = "Tool"
    bl_label = "Options"

    def draw(self, context):
        layout = self.layout

        tool_settings = context.tool_settings

        col = layout.column()
        col.prop(tool_settings, "uv_sculpt_lock_borders")
        col.prop(tool_settings, "uv_sculpt_all_islands")


class ImageScopesPanel:
    @classmethod
    def poll(cls, context):
        sima = context.space_data

        if not (sima and sima.image):
            return False

        # scopes are not updated in paint modes, hide.
        if sima.mode == 'PAINT':
            return False

        ob = context.active_object
        if ob and ob.mode in {'TEXTURE_PAINT', 'EDIT'}:
            return False

        return True


class IMAGE_PT_view_histogram(ImageScopesPanel, Panel):
    bl_space_type = 'IMAGE_EDITOR'
    bl_region_type = 'UI'
    bl_category = "Scopes"
    bl_label = "Histogram"

    def draw(self, context):
        layout = self.layout

        sima = context.space_data
        hist = sima.scopes.histogram

        layout.template_histogram(sima.scopes, "histogram")

        row = layout.row(align=True)
        row.prop(hist, "mode", expand=True)
        row.prop(hist, "show_line", text="")


class IMAGE_PT_view_waveform(ImageScopesPanel, Panel):
    bl_space_type = 'IMAGE_EDITOR'
    bl_region_type = 'UI'
    bl_category = "Scopes"
    bl_label = "Waveform"

    def draw(self, context):
        layout = self.layout

        sima = context.space_data

        layout.use_property_split = True

        layout.template_waveform(sima, "scopes")
        layout.use_property_decorate = False
        row = layout.split(factor=0.3)
        row.label(text="Opacity")
        row.prop(sima.scopes, "waveform_alpha", text="")
        row = layout.split(factor=0.3)
        row.label(text="Mode")
        row.prop(sima.scopes, "waveform_mode", text="")


class IMAGE_PT_view_vectorscope(ImageScopesPanel, Panel):
    bl_space_type = 'IMAGE_EDITOR'
    bl_region_type = 'UI'
    bl_category = "Scopes"
    bl_label = "Vectorscope"

    def draw(self, context):
        layout = self.layout

        layout.use_property_split = True

        sima = context.space_data

        layout.template_vectorscope(sima, "scopes")
        layout.use_property_decorate = False
        row = layout.split(factor = 0.3)
        row.label(text = "Opacity")
        row.prop(sima.scopes, "vectorscope_alpha", text = "")
        row = layout.split(factor = 0.3)
        row.label(text = "Mode")
        row.prop(sima.scopes, "vectorscope_mode", text = "")


class IMAGE_PT_sample_line(ImageScopesPanel, Panel):
    bl_space_type = 'IMAGE_EDITOR'
    bl_region_type = 'UI'
    bl_category = "Scopes"
    bl_label = "Sample Line"

    def draw(self, context):
        layout = self.layout

        sima = context.space_data
        hist = sima.sample_histogram

        layout.operator("image.sample_line")
        layout.template_histogram(sima, "sample_histogram")

        row = layout.row(align=True)
        row.prop(hist, "mode", expand=True)
        row.prop(hist, "show_line", text="")


class IMAGE_PT_scope_sample(ImageScopesPanel, Panel):
    bl_space_type = 'IMAGE_EDITOR'
    bl_region_type = 'UI'
    bl_category = "Scopes"
    bl_label = "Samples"
    bl_options = {'DEFAULT_CLOSED'}

    def draw(self, context):
        layout = self.layout
        layout.use_property_split = True
        flow = layout.grid_flow(row_major=True, columns=0, even_columns=True, even_rows=False, align=True)

        sima = context.space_data

        col = flow.column()
        col.use_property_split = False
        col.prop(sima.scopes, "use_full_resolution")

        col = flow.column()
        col.active = not sima.scopes.use_full_resolution
        col.prop(sima.scopes, "accuracy")


class IMAGE_PT_uv_cursor(Panel):
    bl_space_type = 'IMAGE_EDITOR'
    bl_region_type = 'UI'
    bl_category = "View"
    bl_label = "2D Cursor"

    @classmethod
    def poll(cls, context):
        sima = context.space_data

        return (sima and (sima.show_uvedit or sima.show_maskedit))

    def draw(self, context):
        layout = self.layout

        sima = context.space_data

        layout.use_property_split = False
        layout.use_property_decorate = False

        col = layout.column()

        col = layout.column()
        col.prop(sima, "cursor_location", text="Location")


class IMAGE_PT_gizmo_display(Panel):
    bl_space_type = 'IMAGE_EDITOR'
    bl_region_type = 'HEADER'
    bl_label = "Gizmos"
    bl_ui_units_x = 8

    def draw(self, context):
        layout = self.layout

        view = context.space_data

        col = layout.column()
        col.label(text="Viewport Gizmos")
        col.separator()

        col.active = view.show_gizmo
        colsub = col.column()
        colsub.prop(view, "show_gizmo_navigate", text="Navigate")


class IMAGE_PT_overlay(Panel):
    bl_space_type = 'IMAGE_EDITOR'
    bl_region_type = 'HEADER'
    bl_label = "Overlays"
    bl_ui_units_x = 13

    def draw(self, context):
        pass


class IMAGE_PT_overlay_guides(Panel):
    bl_space_type = 'IMAGE_EDITOR'
    bl_region_type = 'HEADER'
    bl_label = "Guides"
    bl_parent_id = "IMAGE_PT_overlay"

    @classmethod
    def poll(cls, context):
        sima = context.space_data

        return sima.show_uvedit

    def draw(self, context):
        layout = self.layout

        sima = context.space_data
        overlay = sima.overlay
        uvedit = sima.uv_editor

        layout.active = overlay.show_overlays
		# BFA - grid settings greaty improved and changed
        split = layout.split()
        col = split.column()
        col.use_property_split = False
        row = col.row()
        row.separator()
        row.prop(overlay, "show_grid_background", text="Grid")
        col = split.column()

        if overlay.show_grid_background:
            col.label(icon='DISCLOSURE_TRI_DOWN')
        else:
            col.label(icon='DISCLOSURE_TRI_RIGHT')

        if overlay.show_grid_background:

            split = layout.split()
            split.use_property_split = False
            split.use_property_decorate = False

            col = split.column()
            row = col.row()
            row.separator()
            row.separator()
            row.prop(uvedit, "grid_shape_source", expand=True)

            if uvedit.grid_shape_source == 'FIXED':
                row = layout.row()
                row.use_property_split = True
                row.use_property_decorate = False
                row.separator(factor = 3.5)
                row.prop(uvedit, "custom_grid_subdivisions", text="Fixed grid size")# by purpose.No text means x y is missing.

            if sima.image is not None:
                col = layout.column()
                row = col.row()
                row.separator()
                row.separator()
                row.prop(uvedit, "show_grid_over_image")

            row = layout.row()
            row.use_property_split = True
            row.use_property_decorate = False
            row.separator()
            row.prop(uvedit, "tile_grid_shape", text="Tiles")


class IMAGE_PT_overlay_uv_stretch(Panel):
    bl_space_type = 'IMAGE_EDITOR'
    bl_region_type = 'HEADER'
    bl_label = "UV Stretch"
    bl_parent_id = "IMAGE_PT_overlay"

    @classmethod
    def poll(cls, context):
        sima = context.space_data
        return (sima and (sima.show_uvedit))

    def draw(self, context):
        layout = self.layout

        sima = context.space_data
        uvedit = sima.uv_editor
        overlay = sima.overlay

        layout.active = overlay.show_overlays
		# BFA - changed greatly to be improved
        # UV Stretching
        split = layout.split()
        col = split.column()
        col.use_property_split = False
        row = col.row()
        row.separator()
        row.prop(uvedit, "show_stretch")
        col = split.column()
        if uvedit.show_stretch:
            col.label(icon='DISCLOSURE_TRI_DOWN')
        else:
            col.label(icon='DISCLOSURE_TRI_RIGHT')

        if uvedit.show_stretch:
            col = layout.column()
            col.use_property_split = True
            row = col.row()
            row.separator ( factor = 3.0)
            row.prop(uvedit, "display_stretch_type", text="")
            row = col.row()
            row.separator ( factor = 3.0)
            row.prop(uvedit, "stretch_opacity", text="Opacity")


class IMAGE_PT_overlay_uv_edit_geometry(Panel):
    bl_space_type = 'IMAGE_EDITOR'
    bl_region_type = 'HEADER'
    bl_label = "Geometry"
    bl_parent_id = "IMAGE_PT_overlay"

    @classmethod
    def poll(cls, context):
        sima = context.space_data
        return (sima and (sima.show_uvedit))

    def draw(self, context):
        layout = self.layout

        sima = context.space_data
        uvedit = sima.uv_editor
        overlay = sima.overlay

        layout.active = overlay.show_overlays

        # Edges
        col = layout.column()
        row = col.row()
        row.separator()
        row.use_property_split = True
        row.prop(uvedit, "uv_opacity")
        row = col.row()
        row.separator()
        row.prop(uvedit, "edge_display_type", text="")
        row = col.row()
        row.separator()
        row.prop(uvedit, "show_modified_edges", text="Modified Edges")

        # Faces
        row = col.row()
        if not uvedit.show_stretch:
            row.separator()
            row.prop(uvedit, "show_faces", text="Faces")


class IMAGE_PT_overlay_texture_paint(Panel):
    bl_space_type = 'IMAGE_EDITOR'
    bl_region_type = 'HEADER'
    bl_label = "Geometry"
    bl_parent_id = "IMAGE_PT_overlay"

    @classmethod
    def poll(cls, context):
        sima = context.space_data
        return (sima and (sima.show_paint))

    def draw(self, context):
        layout = self.layout

        sima = context.space_data
        uvedit = sima.uv_editor
        overlay = sima.overlay

        layout.active = overlay.show_overlays
        layout.prop(uvedit, "show_texpaint")


class IMAGE_PT_overlay_image(Panel):
    bl_space_type = 'IMAGE_EDITOR'
    bl_region_type = 'HEADER'
    bl_label = "Image"
    bl_parent_id = "IMAGE_PT_overlay"

    def draw(self, context):
        layout = self.layout

        sima = context.space_data
        uvedit = sima.uv_editor
        overlay = sima.overlay

        layout.active = overlay.show_overlays
        row = layout.row()
        row.separator()
        row.prop(uvedit, "show_metadata")


# Grease Pencil properties
class IMAGE_PT_annotation(AnnotationDataPanel, Panel):
    bl_space_type = 'IMAGE_EDITOR'
    bl_region_type = 'UI'
    bl_category = "View"

    # NOTE: this is just a wrapper around the generic GP Panel.

# Grease Pencil drawing tools.


# -------------------- BFA - tabs to switch between uv and image editor

class IMAGE_OT_switch_editors_to_uv(bpy.types.Operator):
    """Switch to the UV Editor"""      # blender will use this as a tooltip for menu items and buttons.
    bl_idname = "wm.switch_editor_to_uv"        # unique identifier for buttons and menu items to reference.
    # display name in the interface.
    bl_label = "Switch to UV Editor"
    bl_options = {'REGISTER', 'UNDO'}  # enable undo for the operator.

    # execute() is called by blender when running the operator.
    def execute(self, context):
        bpy.ops.wm.context_set_enum(
            data_path="area.ui_type", value="UV")
        return {'FINISHED'}


class IMAGE_OT_switch_editors_to_image(bpy.types.Operator):
    """Switch to the Image Editor"""      # blender will use this as a tooltip for menu items and buttons.
    bl_idname = "wm.switch_editor_to_image"        # unique identifier for buttons and menu items to reference.
    # display name in the interface.
    bl_label = "Switch to Image Editor"
    bl_options = {'REGISTER', 'UNDO'}  # enable undo for the operator.

    # execute() is called by blender when running the operator.
    def execute(self, context):
        bpy.ops.wm.context_set_enum(
            data_path="area.ui_type", value="IMAGE_EDITOR")
        return {'FINISHED'}


classes = (
    ALL_MT_editormenu_image,
    IMAGE_MT_view_legacy,
    IMAGE_MT_view,
    IMAGE_MT_view_pie_menus,
    IMAGE_MT_view_zoom,
    IMAGE_MT_select,
    IMAGE_MT_select_legacy,
    IMAGE_MT_select_linked,
    IMAGE_MT_image,
    IMAGE_MT_image_transform,
    IMAGE_MT_image_invert,
    IMAGE_MT_uvs_clear_seam,
    IMAGE_MT_uvs,
    IMAGE_MT_uvs_showhide,
    IMAGE_MT_uvs_transform,
    IMAGE_MT_uvs_snap,
    IMAGE_MT_uvs_mirror,
    IMAGE_MT_uvs_align,
    IMAGE_MT_uvs_merge,
    IMAGE_MT_uvs_split,
    IMAGE_MT_uvs_unwrap,
    IMAGE_MT_uvs_select_mode,
    IMAGE_MT_uvs_context_menu,
    IMAGE_MT_mask_context_menu,
    IMAGE_MT_pivot_pie,
    IMAGE_MT_uvs_snap_pie,
    IMAGE_MT_view_annotations,
    IMAGE_MT_view_pie,
    IMAGE_HT_tool_header,
    IMAGE_HT_header,
    IMAGE_MT_editor_menus,
    IMAGE_PT_active_tool,
    IMAGE_PT_mask,
    IMAGE_PT_mask_layers,
    IMAGE_PT_mask_display,
    IMAGE_PT_active_mask_spline,
    IMAGE_PT_active_mask_point,
    IMAGE_PT_snapping,
    IMAGE_PT_proportional_edit,
    IMAGE_PT_image_options,
    IMAGE_PT_image_properties,
    IMAGE_UL_render_slots,
    IMAGE_PT_render_slots,
    IMAGE_UL_udim_tiles,
    IMAGE_PT_udim_tiles,
    IMAGE_PT_view_display,
    IMAGE_PT_paint_select,
    IMAGE_PT_paint_settings,
    IMAGE_PT_paint_color,
    IMAGE_PT_paint_swatches,
    IMAGE_PT_paint_settings_advanced,
    IMAGE_PT_paint_clone,
    IMAGE_PT_tools_brush_texture,
    IMAGE_PT_tools_mask_texture,
    IMAGE_PT_paint_stroke,
    IMAGE_PT_paint_stroke_smooth_stroke,
    IMAGE_PT_paint_curve,
    IMAGE_PT_tools_brush_display,
    IMAGE_PT_tools_imagepaint_symmetry,
    IMAGE_PT_uv_sculpt_options,
    IMAGE_PT_uv_sculpt_curve,
    IMAGE_PT_view_histogram,
    IMAGE_PT_view_waveform,
    IMAGE_PT_view_vectorscope,
    IMAGE_PT_sample_line,
    IMAGE_PT_scope_sample,
    IMAGE_PT_uv_cursor,
    IMAGE_PT_annotation,
    IMAGE_PT_gizmo_display,
    IMAGE_PT_overlay,
    IMAGE_PT_overlay_guides,
    IMAGE_PT_overlay_uv_stretch,
    IMAGE_PT_overlay_uv_edit_geometry,
    IMAGE_PT_overlay_texture_paint,
    IMAGE_PT_overlay_image,

    IMAGE_OT_switch_editors_to_uv,
    IMAGE_OT_switch_editors_to_image,
)


if __name__ == "__main__":  # only for live edit.
    from bpy.utils import register_class
    for cls in classes:
        register_class(cls)<|MERGE_RESOLUTION|>--- conflicted
+++ resolved
@@ -105,7 +105,6 @@
         else:
             layout.menu("IMAGE_MT_view_legacy")
 
-<<<<<<< HEAD
         layout.separator()
 
         layout.separator()
@@ -122,14 +121,11 @@
 
         layout.menu("IMAGE_MT_view_zoom")
 
-=======
->>>>>>> 579d7d25
         layout.separator()
 
         if show_uvedit:
             layout.operator("image.view_selected", text="View Selected", icon='VIEW_SELECTED')
 
-<<<<<<< HEAD
         layout.operator("image.view_all", text="Frame All", icon="VIEWALL")
         layout.operator("image.view_all", text="View Fit", icon="VIEW_FIT").fit_view = True
 
@@ -139,10 +135,6 @@
         elif sima.mode == 'UV':
             layout.operator("image.view_center_cursor", text="Center View to Cursor", icon="CENTERTOCURSOR")
             layout.operator("image.view_cursor_center", icon='CURSORTOCENTER')
-=======
-        layout.operator("image.view_all")
-        layout.operator("image.view_center_cursor", text="Center View to Cursor")
->>>>>>> 579d7d25
 
         layout.menu("IMAGE_MT_view_zoom")
 
@@ -213,13 +205,9 @@
             percent = ratio * 100.0
             layout.operator(
                 "image.view_zoom_ratio",
-<<<<<<< HEAD
-                text=iface_("Zoom %d:%d") % (a, b), icon="ZOOM_SET",
-=======
-                text="{:g}% ({:d}:{:d})".format(percent, a, b),
->>>>>>> 579d7d25
+                text="Zoom {:g}% ({:d}:{:d})".format(percent, a, b), # BFA
                 translate=False,
-                icon='LAYER_ACTIVE' if isclose(percent, current_zoom, abs_tol=0.5) else 'NONE',
+                icon="ZOOM_SET", # BFA
             ).ratio = ratio
 
         layout.separator()
