--- conflicted
+++ resolved
@@ -77,6 +77,7 @@
         layout = self.layout
 
         sima = context.space_data
+		#BFA - options moved to relevant options sub-panel
         show_uvedit = sima.show_uvedit
         show_render = sima.show_render
 
@@ -95,7 +96,7 @@
 
         layout.separator()
 
-        # bfa - the view menu is shared between uv and image editor
+        # BFA - the view menu is shared between uv and image editor
         # and uv editor has a 3d cursor tool in the shelf. So legacy ...
         if sima.mode != 'UV':
             if sima.ui_mode == 'MASK':
@@ -217,6 +218,8 @@
         layout.separator()
 
         layout.operator("uv.select_box", text="Box Select Pinned", icon='BORDER_RECT').pinned = True
+		# BFA - moved to legacy
+		# BFA - moved to legacy
 
         layout.separator()
 
@@ -334,13 +337,8 @@
         ima = sima.image
         show_render = sima.show_render
 
-<<<<<<< HEAD
-        layout.operator("image.new", text="New", icon='IMAGE_DATA',
-                        text_ctxt=i18n_contexts.id_image)
-=======
-        layout.operator("image.new", text="New", text_ctxt=i18n_contexts.id_image)
->>>>>>> ba93d174
-        layout.operator("image.open", text="Open...", icon='FILE_FOLDER')
+        layout.operator("image.new", text="New", icon='IMAGE_DATA', text_ctxt=i18n_contexts.id_image)
+        layout.operator("image.open", text="Open", icon='FILE_FOLDER')
 
         layout.operator("image.read_viewlayers", icon="RENDERLAYERS")
 
@@ -382,10 +380,6 @@
 
         has_image_clipboard = False
         if sys.platform[:3] == "win":
-<<<<<<< HEAD
-            layout.operator("image.clipboard_copy", text="Copy", icon = 'COPYDOWN')
-            layout.operator("image.clipboard_paste", text="Paste", icon = 'PASTEDOWN')
-=======
             has_image_clipboard = True
         else:
             from _bpy import _ghost_backend
@@ -394,9 +388,8 @@
             del _ghost_backend
 
         if has_image_clipboard:
-            layout.operator("image.clipboard_copy", text="Copy")
-            layout.operator("image.clipboard_paste", text="Paste")
->>>>>>> ba93d174
+            layout.operator("image.clipboard_copy", text="Copy", icon = 'COPYDOWN'))
+            layout.operator("image.clipboard_paste", text="Paste", icon = 'PASTEDOWN')
             layout.separator()
 
         if ima:
@@ -409,7 +402,7 @@
 
         layout.operator("image.save_all_modified", text="Save All Images", icon="SAVE_ALL")
 
-        # bfa - hide disfunctional tools and settings for render result
+        # BFA - hide disfunctional tools and settings for render result
         if ima:
             if ima.type != 'RENDER_RESULT':
                 layout.separator()
@@ -495,19 +488,14 @@
         layout.separator()
 
         layout.operator("transform.shear", icon='SHEAR')
-
-        layout.separator()
-
-<<<<<<< HEAD
-        layout.operator("uv.randomize_uv_transform", icon = 'RANDOMIZE')
-=======
+        layout.separator()
+        
         layout.operator("transform.vert_slide")
         layout.operator("transform.edge_slide")
-
-        layout.separator()
-
-        layout.operator("uv.randomize_uv_transform")
->>>>>>> ba93d174
+        
+        layout.separator()
+
+        layout.operator("uv.randomize_uv_transform", icon = 'RANDOMIZE')
 
 
 class IMAGE_MT_uvs_snap(Menu):
@@ -520,10 +508,8 @@
 
         layout.operator("uv.snap_selected", text="Selected to Pixels", icon="SNAP_TO_PIXELS").target = 'PIXELS'
         layout.operator("uv.snap_selected", text="Selected to Cursor", icon="SELECTIONTOCURSOR").target = 'CURSOR'
-        layout.operator("uv.snap_selected", text="Selected to Cursor (Offset)",
-                        icon="SELECTIONTOCURSOROFFSET").target = 'CURSOR_OFFSET'
-        layout.operator("uv.snap_selected", text="Selected to Adjacent Unselected",
-                        icon="SNAP_TO_ADJACENT").target = 'ADJACENT_UNSELECTED'
+        layout.operator("uv.snap_selected", text="Selected to Cursor (Offset)", icon="SELECTIONTOCURSOROFFSET").target = 'CURSOR_OFFSET'
+        layout.operator("uv.snap_selected", text="Selected to Adjacent Unselected", icon="SNAP_TO_ADJACENT").target = 'ADJACENT_UNSELECTED'
 
         layout.separator()
 
@@ -583,7 +569,7 @@
         layout.operator("uv.select_split", text="Selection", icon='SPLIT')
 
 
-# Tooltip and operator for Clear Seam.
+# BFA - Tooltip and operator for Clear Seam.
 class IMAGE_MT_uvs_clear_seam(bpy.types.Operator):
     """Clears the UV Seam for selected edges"""      # blender will use this as a tooltip for menu items and buttons.
     bl_idname = "uv.clear_seam"        # unique identifier for buttons and menu items to reference.
@@ -600,7 +586,7 @@
 
     def draw(self, _context):
         layout = self.layout
-
+		# BFA - exposed both methods to top level
         layout.operator("uv.unwrap", text="Unwrap ABF", icon='UNWRAP_ABF').method = 'ANGLE_BASED'
         layout.operator("uv.unwrap", text="Unwrap Conformal", icon='UNWRAP_LSCM').method = 'CONFORMAL'
 
@@ -633,7 +619,7 @@
         layout.menu("IMAGE_MT_uvs_snap")
 
         layout.separator()
-## BFA order of these group of ops changed so that the pin operators are in their own group.
+		# BFA order of these group of ops changed so that the pin operators are in their own group.
         layout.operator("uv.pin", icon="PINNED").clear = False
         layout.operator("uv.pin", text="Unpin", icon="UNPINNED").clear = True
         layout.operator("uv.pin", text="Invert Pins", icon='INVERSE').invert = True
@@ -645,7 +631,7 @@
         layout.operator("uv.select_split", text="Split Selection", icon='SPLIT')
 
         layout.separator()
-## BFA order of these group of ops changed. They are listed below.
+		# BFA order of these group of ops changed. They are listed below.
         layout.operator_context = 'INVOKE_DEFAULT'
         layout.operator("uv.pack_islands", icon="PACKISLAND")
         layout.operator_context = 'EXEC_REGION_WIN'
@@ -687,27 +673,32 @@
         # Do smart things depending on whether uv_select_sync is on.
 
         if tool_settings.use_uv_select_sync:
-
-            layout.operator_context = 'INVOKE_REGION_WIN'
-            layout.operator("mesh.select_mode", text="Vertex", icon='VERTEXSEL').type = 'VERT'
-            layout.operator("mesh.select_mode", text="Edge", icon='EDGESEL').type = 'EDGE'
-            layout.operator("mesh.select_mode", text="Face", icon='FACESEL').type = 'FACE'
+            props = layout.operator("wm.context_set_value", text="Vertex", icon='VERTEXSEL')
+            props.value = "(True, False, False)"
+            props.data_path = "tool_settings.mesh_select_mode"
+
+            props = layout.operator("wm.context_set_value", text="Edge", icon='EDGESEL')
+            props.value = "(False, True, False)"
+            props.data_path = "tool_settings.mesh_select_mode"
+
+            props = layout.operator("wm.context_set_value", text="Face", icon='FACESEL')
+            props.value = "(False, False, True)"
+            props.data_path = "tool_settings.mesh_select_mode"
 
         else:
-            #layout.operator_context = 'INVOKE_REGION_WIN'
-            props = layout.operator("wm.context_set_enum", text="Vertex", icon='UV_VERTEXSEL')
+            props = layout.operator("wm.context_set_string", text="Vertex", icon='UV_VERTEXSEL')
             props.value = 'VERTEX'
             props.data_path = "tool_settings.uv_select_mode"
 
-            props = layout.operator("wm.context_set_enum", text="Edge", icon='UV_EDGESEL')
+            props = layout.operator("wm.context_set_string", text="Edge", icon='UV_EDGESEL')
             props.value = 'EDGE'
             props.data_path = "tool_settings.uv_select_mode"
 
-            props = layout.operator("wm.context_set_enum", text="Face", icon='UV_FACESEL')
+            props = layout.operator("wm.context_set_string", text="Face", icon='UV_FACESEL')
             props.value = 'FACE'
             props.data_path = "tool_settings.uv_select_mode"
 
-            props = layout.operator("wm.context_set_enum", text="Island", icon='UV_ISLANDSEL')
+            props = layout.operator("wm.context_set_string", text="Island", icon='UV_ISLANDSEL')
             props.value = 'ISLAND'
             props.data_path = "tool_settings.uv_select_mode"
 
@@ -1010,8 +1001,11 @@
            # proportional editing settings
             if tool_settings.use_proportional_edit is True:
                 sub = row.row(align=True)
-                sub.prop_with_popover(tool_settings, "proportional_edit_falloff", text="",
-                                      icon_only=True, panel="VIEW3D_PT_proportional_edit")
+                sub.prop_with_popover(tool_settings, 
+                	"proportional_edit_falloff", 
+                	text="",
+                    icon_only=True, 
+                    panel="IMAGE_PT_proportional_edit")# BFA - was VIEW3D_PT_proportional_edit
             if show_uvedit:
                 uvedit = sima.uv_editor
 
@@ -1032,9 +1026,9 @@
         show_uvedit = sima.show_uvedit
         show_maskedit = sima.show_maskedit
 
-        ALL_MT_editormenu_image.draw_hidden(context, layout)  # bfa - show hide the editormenu, editor suffix is needed.
-
-        # bfa - hide disfunctional tools and settings for render result
+        ALL_MT_editormenu_image.draw_hidden(context, layout)  # BFA - show hide the editormenu, editor suffix is needed.
+
+        # BFA - hide disfunctional tools and settings for render result
         is_render = False
         if ima:
             is_render = ima.type == 'RENDER_RESULT'
@@ -1103,6 +1097,7 @@
         sub.active = overlay.show_overlays
         sub.popover(panel="IMAGE_PT_overlay", text="")
 
+		# BFA - moved search above to be consistent
         if ima:
             if ima.is_stereo_3d:
                 row = layout.row()
@@ -1121,7 +1116,7 @@
         row.popover(panel="IMAGE_PT_image_options", text="Options")
 
 
-# bfa - show hide the editormenu, editor suffix is needed.
+# BFA - show hide the editormenu, editor suffix is needed.
 class ALL_MT_editormenu_image(Menu):
     bl_label = ""
 
@@ -1147,7 +1142,7 @@
         show_uvedit = sima.show_uvedit
         show_maskedit = sima.show_maskedit
 
-        layout.menu("SCREEN_MT_user_menu", text="Quick")  # Quick favourites menu
+        layout.menu("SCREEN_MT_user_menu", text="Quick")  # BFA - Quick favourites menu
         layout.menu("IMAGE_MT_view")
 
         if show_uvedit:
@@ -1257,7 +1252,7 @@
         row.prop(tool_settings, "snap_angle_increment_2d", text="")
         row.prop(tool_settings, "snap_angle_increment_2d_precision", text="")
 
-
+# BFA
 class IMAGE_PT_image_options(Panel):
     bl_space_type = 'IMAGE_EDITOR'
     bl_region_type = 'HEADER'
@@ -1734,7 +1729,7 @@
 
         layout.template_vectorscope(sima, "scopes")
         row = layout.split(factor=0.75)
-        row.label(text="Opacity")
+        row.label(text="Opacity") # BFA label
         row.prop(sima.scopes, "vectorscope_alpha", text="")
         row.prop(sima.scopes, "vectorscope_mode", text="")
 
@@ -1858,7 +1853,7 @@
         uvedit = sima.uv_editor
 
         layout.active = overlay.show_overlays
-
+		# BFA - grid settings greaty improved and changed
         split = layout.split()
         col = split.column()
         col.use_property_split = False
@@ -1924,7 +1919,7 @@
         overlay = sima.overlay
 
         layout.active = overlay.show_overlays
-
+		# BFA - changed greatly to be improved
         # UV Stretching
         split = layout.split()
         col = split.column()
@@ -2041,7 +2036,7 @@
 # Grease Pencil drawing tools.
 
 
-# -------------------- tabs to switch between uv and image editor
+# -------------------- BFA - tabs to switch between uv and image editor
 
 class IMAGE_OT_switch_editors_to_uv(bpy.types.Operator):
     """Switch to the UV Editor"""      # blender will use this as a tooltip for menu items and buttons.
