# SPDX-FileCopyrightText: 2009-2023 Blender Foundation
#
# SPDX-License-Identifier: GPL-2.0-or-later

import bpy
import math

from bpy.types import (
    Header,
    Menu,
    Panel,
    UIList,
)
from bl_ui.properties_paint_common import (
    UnifiedPaintPanel,
    brush_texture_settings,
    brush_basic_texpaint_settings,
    brush_settings,
    brush_settings_advanced,
    draw_color_settings,
    ClonePanel,
    BrushSelectPanel,
    TextureMaskPanel,
    ColorPalettePanel,
    StrokePanel,
    SmoothStrokePanel,
    FalloffPanel,
    DisplayPanel,
)
from bl_ui.properties_grease_pencil_common import (
    AnnotationDataPanel,
)
from bl_ui.space_toolsystem_common import (
    ToolActivePanelHelper,
)

from bpy.app.translations import (
    contexts as i18n_contexts,
    pgettext_iface as iface_,
)


class ImagePaintPanel:
    bl_space_type = 'IMAGE_EDITOR'
    bl_region_type = 'UI'


class BrushButtonsPanel(UnifiedPaintPanel):
    bl_space_type = 'IMAGE_EDITOR'
    bl_region_type = 'UI'

    @classmethod
    def poll(cls, context):
        tool_settings = context.tool_settings.image_paint
        return tool_settings.brush


class IMAGE_PT_active_tool(Panel, ToolActivePanelHelper):
    bl_space_type = 'IMAGE_EDITOR'
    bl_region_type = 'UI'
    bl_category = "Tool"


class IMAGE_MT_view_legacy(Menu):
    bl_label = "Legacy"

    def draw(self, context):
        layout = self.layout

        layout.operator("uv.cursor_set", text="Set 2D Cursor", icon='CURSOR')


class IMAGE_MT_view(Menu):
    bl_label = "View"

    def draw(self, context):
        layout = self.layout

        sima = context.space_data
        show_uvedit = sima.show_uvedit
        show_render = sima.show_render

        preferences = context.preferences
        addon_prefs = preferences.addons["bforartists_toolbar_settings"].preferences

        #overlay = sima.overlay

        layout.prop(sima, "show_region_toolbar")
        layout.prop(sima, "show_region_ui")
        layout.prop(sima, "show_region_tool_header")
        layout.prop(sima, "show_region_hud")
        if sima.mode == 'UV':
            layout.prop(addon_prefs, "uv_show_toolshelf_tabs")
            # layout.prop(overlay, "show_toolshelf_tabs", text="Tool Shelf Tabs") # bfa - the toolshelf tabs.

        layout.separator()

        # bfa - the view menu is shared between uv and image editor
        # and uv editor has a 3d cursor tool in the shelf. So legacy ...
        if sima.mode != 'UV':
            if sima.ui_mode == 'MASK':
                layout.operator("uv.cursor_set", text="Set 2D Cursor", icon='CURSOR')
        else:
            layout.menu("IMAGE_MT_view_legacy")

        layout.separator()

        layout.operator("image.view_zoom_in", text="Zoom In", icon="ZOOM_IN")
        layout.operator("image.view_zoom_out", text="Zoom Out", icon="ZOOM_OUT")
        layout.operator("image.view_zoom_border", icon="ZOOM_BORDER")

        layout.separator()

        layout.menu("IMAGE_MT_view_zoom")

        layout.separator()

        if show_uvedit:
            layout.operator("image.view_selected", text="View Selected", icon='VIEW_SELECTED')

        layout.operator("image.view_all", text="Frame All", icon="VIEWALL")
        layout.operator("image.view_all", text="View Fit", icon="VIEW_FIT").fit_view = True

        if sima.mode != 'UV':
            if sima.ui_mode == 'MASK':
                layout.operator("image.view_center_cursor", text="Center View to Cursor", icon="CENTERTOCURSOR")
        elif sima.mode == 'UV':
            layout.operator("image.view_center_cursor", text="Center View to Cursor", icon="CENTERTOCURSOR")
            layout.operator("image.view_cursor_center", icon='CURSORTOCENTER')

        layout.separator()

        if show_render:
            layout.operator("image.render_border", icon="RENDERBORDER")
            layout.operator("image.clear_render_border", icon="RENDERBORDER_CLEAR")

            layout.separator()

            layout.operator("image.cycle_render_slot", text="Render Slot Cycle Next", icon="FRAME_NEXT")
            layout.operator(
                "image.cycle_render_slot",
                text="Render Slot Cycle Previous",
                icon="FRAME_PREV").reverse = True

            layout.separator()

        layout.menu("INFO_MT_area")
        layout.menu("IMAGE_MT_view_pie_menus")


class IMAGE_MT_view_pie_menus(Menu):
    bl_label = "Pie menus"

    def draw(self, _context):
        layout = self.layout

        layout.operator("wm.call_menu_pie", text="Pivot", icon="MENU_PANEL").name = 'IMAGE_MT_pivot_pie'
        layout.operator("wm.call_menu_pie", text="UV's snap", icon="MENU_PANEL").name = 'IMAGE_MT_uvs_snap_pie'
        layout.operator("wm.call_menu_pie", text="View", icon="MENU_PANEL").name = 'IMAGE_MT_view_pie'


class IMAGE_MT_view_zoom(Menu):
    bl_label = "Fractional Zoom"

    def draw(self, _context):
        layout = self.layout

        ratios = ((1, 8), (1, 4), (1, 2), (1, 1), (2, 1), (4, 1), (8, 1))

        for i, (a, b) in enumerate(ratios):
            if i in {3, 4}:  # Draw separators around Zoom 1:1.
                layout.separator()

            layout.operator(
                "image.view_zoom_ratio",
                text=iface_("Zoom %d:%d") % (a, b), icon="ZOOM_SET",
                translate=False,
            ).ratio = a / b


class IMAGE_MT_select(Menu):
    bl_label = "Select"

    def draw(self, _context):
        layout = self.layout

        layout.menu("IMAGE_MT_select_legacy")

        layout.operator("uv.select_all", text="All", icon='SELECT_ALL').action = 'SELECT'

        layout.operator("uv.select_all", text="None", icon='SELECT_NONE').action = 'DESELECT'
        layout.operator("uv.select_all", text="Invert", icon='INVERSE').action = 'INVERT'

        layout.separator()

        layout.operator("uv.select_box", text="Box Select Pinned", icon='BORDER_RECT').pinned = True

        layout.separator()

        layout.menu("IMAGE_MT_select_linked")
        myop = layout.operator("uv.select_linked_pick", text="Linked Pick", icon="LINKED")
        myop.extend = True
        myop.deselect = False

        layout.separator()

        layout.operator("uv.select_pinned", text="Pinned", icon="PINNED")
        layout.operator("uv.select_split", text="Split", icon="SPLIT")
        layout.operator("uv.select_overlap", text="Overlap", icon="OVERLAP")
        layout.operator("uv.shortest_path_pick", text="Shortest Path", icon="SELECT_SHORTESTPATH")
        layout.operator("uv.select_similar", text="Similar", icon="SIMILAR")

        layout.separator()

        layout.operator("uv.select_more", text="More", icon="SELECTMORE")
        layout.operator("uv.select_less", text="Less", icon="SELECTLESS")


class IMAGE_MT_select_legacy(Menu):
    bl_label = "Legacy"

    def draw(self, _context):
        layout = self.layout

        layout.operator("uv.select_box", text="Box Select", icon='BORDER_RECT').pinned = False
        layout.operator("uv.select_circle", icon="CIRCLE_SELECT")


class IMAGE_MT_select_linked(Menu):
    bl_label = "Select Linked"

    def draw(self, _context):
        layout = self.layout

        layout.operator("uv.select_linked", text="Linked", icon="LINKED")
        layout.operator("uv.shortest_path_select", text="Shortest Path", icon="LINKED")


class IMAGE_MT_brush(Menu):
    bl_label = "Brush"

    def draw(self, context):
        layout = self.layout

        # radial control button brush size
        myvar = layout.operator("wm.radial_control", text="Brush Radius", icon="BRUSHSIZE")
        myvar.data_path_primary = 'tool_settings.image_paint.brush.size'
        myvar.data_path_secondary = 'tool_settings.unified_paint_settings.size'
        myvar.use_secondary = 'tool_settings.unified_paint_settings.use_unified_size'
        myvar.rotation_path = 'tool_settings.image_paint.brush.mask_texture_slot.angle'
        myvar.color_path = 'tool_settings.image_paint.brush.cursor_color_add'
        myvar.fill_color_path = 'tool_settings.image_paint.brush.color'
        myvar.fill_color_override_path = 'tool_settings.unified_paint_settings.color'
        myvar.fill_color_override_test_path = 'tool_settings.unified_paint_settings.use_unified_color'
        myvar.zoom_path = 'space_data.zoom'
        myvar.image_id = 'tool_settings.image_paint.brush'
        myvar.secondary_tex = True

        # radial control button brush strength
        myvar = layout.operator("wm.radial_control", text="Brush Strength", icon="BRUSHSTRENGTH")
        myvar.data_path_primary = 'tool_settings.image_paint.brush.strength'
        myvar.data_path_secondary = 'tool_settings.unified_paint_settings.strength'
        myvar.use_secondary = 'tool_settings.unified_paint_settings.use_unified_strength'
        myvar.rotation_path = 'tool_settings.image_paint.brush.mask_texture_slot.angle'
        myvar.color_path = 'tool_settings.image_paint.brush.cursor_color_add'
        myvar.fill_color_path = 'tool_settings.image_paint.brush.color'
        myvar.fill_color_override_path = 'tool_settings.unified_paint_settings.color'
        myvar.fill_color_override_test_path = 'tool_settings.unified_paint_settings.use_unified_color'
        myvar.zoom_path = ''
        myvar.image_id = 'tool_settings.image_paint.brush'
        myvar.secondary_tex = True

        # radial control button brush angle
        myvar = layout.operator("wm.radial_control", text="Texture Brush Angle", icon="BRUSHANGLE")
        myvar.data_path_primary = 'tool_settings.image_paint.brush.texture_slot.angle'
        myvar.data_path_secondary = ''
        myvar.use_secondary = ''
        myvar.rotation_path = 'tool_settings.image_paint.brush.texture_slot.angle'
        myvar.color_path = 'tool_settings.image_paint.brush.cursor_color_add'
        myvar.fill_color_path = 'tool_settings.image_paint.brush.color'
        myvar.fill_color_override_path = 'tool_settings.unified_paint_settings.color'
        myvar.fill_color_override_test_path = 'tool_settings.unified_paint_settings.use_unified_color'
        myvar.zoom_path = ''
        myvar.image_id = 'tool_settings.image_paint.brush'
        myvar.secondary_tex = False

        # radial control button brush angle secondary texture
        myvar = layout.operator("wm.radial_control", text="Texture Brush Angle", icon="BRUSHANGLE")
        myvar.data_path_primary = 'tool_settings.image_paint.brush.mask_texture_slot.angle'
        myvar.data_path_secondary = ''
        myvar.use_secondary = ''
        myvar.rotation_path = 'tool_settings.image_paint.brush.mask_texture_slot.angle'
        myvar.color_path = 'tool_settings.image_paint.brush.cursor_color_add'
        myvar.fill_color_path = 'tool_settings.image_paint.brush.color'
        myvar.fill_color_override_path = 'tool_settings.unified_paint_settings.color'
        myvar.fill_color_override_test_path = 'tool_settings.unified_paint_settings.use_unified_color'
        myvar.zoom_path = ''
        myvar.image_id = 'tool_settings.image_paint.brush'
        myvar.secondary_tex = True


class IMAGE_MT_image(Menu):
    bl_label = "Image"

    def draw(self, context):
        import sys

        layout = self.layout

        sima = context.space_data
        ima = sima.image
        show_render = sima.show_render

        layout.operator("image.new", text="New", icon='IMAGE_DATA',
                        text_ctxt=i18n_contexts.id_image)
        layout.operator("image.open", text="Open...", icon='FILE_FOLDER')

        layout.operator("image.read_viewlayers", icon="RENDERLAYERS")

        if ima:
            layout.separator()

            if not show_render:
                layout.operator("image.replace", text="Replace", icon='FILE_FOLDER')
                layout.operator("image.reload", text="Reload", icon="FILE_REFRESH")

            # bfa TODO: move this to image.external_edit poll
            # bfa - hide disfunctional tools and settings for render result
            import os

            can_edit = True

            if ima.packed_file:
                can_edit = False

            if sima.type == 'IMAGE_EDITOR':
                filepath = ima.filepath_from_user(image_user=sima.image_user)
            else:
                filepath = ima.filepath

            filepath = bpy.path.abspath(filepath, library=ima.library)

            filepath = os.path.normpath(filepath)

            if not filepath:
                can_edit = False

            if not os.path.exists(filepath) or not os.path.isfile(filepath):
                can_edit = False

            if can_edit:
                layout.operator("image.external_edit", text="Edit Externally", icon="EDIT_EXTERNAL")

        layout.separator()

        if sys.platform[:3] == "win":
            layout.operator("image.clipboard_copy", text="Copy", icon = 'COPYDOWN')
            layout.operator("image.clipboard_paste", text="Paste", icon = 'PASTEDOWN')
            layout.separator()

        if ima:
            layout.operator("image.save", icon='FILE_TICK')
            layout.operator("image.save_as", icon='SAVE_AS')
            layout.operator("image.save_as", text="Save a Copy", icon='SAVE_COPY').copy = True

        if ima and ima.source == 'SEQUENCE':
            layout.operator("image.save_sequence", icon='SAVE_All')

        layout.operator("image.save_all_modified", text="Save All Images", icon="SAVE_ALL")

        # bfa - hide disfunctional tools and settings for render result
        if ima:
            if ima.type != 'RENDER_RESULT':
                layout.separator()

                layout.menu("IMAGE_MT_image_invert")
                layout.operator("image.resize", text="Resize", icon="MAN_SCALE")
                layout.menu("IMAGE_MT_image_flip")

                if not show_render:
                    if ima.packed_file:
                        if ima.filepath:
                            layout.separator()
                            layout.operator("image.unpack", text="Unpack", icon="PACKAGE")
                    else:
                        layout.separator()
                        layout.operator("image.pack", text="Pack", icon="PACKAGE")

                if context.area.ui_type == 'IMAGE_EDITOR':

                    layout.separator()

                    layout.operator("palette.extract_from_image", text="Extract Palette", icon="PALETTE")
                    layout.operator(
                        "gpencil.image_to_grease_pencil",
                        text="Generate Grease Pencil",
                        icon="GREASEPENCIL")


class IMAGE_MT_image_flip(Menu):
    bl_label = "Flip"

    def draw(self, _context):
        layout = self.layout
        layout.operator("image.flip", text="Horizontally", icon="FLIP_Y").use_flip_x = True
        layout.operator("image.flip", text="Vertically", icon="FLIP_X").use_flip_y = True


class IMAGE_MT_image_invert(Menu):
    bl_label = "Invert"

    def draw(self, _context):
        layout = self.layout

        props = layout.operator("image.invert", text="Invert Image Colors", icon='IMAGE_RGB')
        props.invert_r = True
        props.invert_g = True
        props.invert_b = True

        layout.separator()

        layout.operator("image.invert", text="Invert Red Channel", icon='COLOR_RED').invert_r = True
        layout.operator("image.invert", text="Invert Green Channel", icon='COLOR_GREEN').invert_g = True
        layout.operator("image.invert", text="Invert Blue Channel", icon='COLOR_BLUE').invert_b = True
        layout.operator("image.invert", text="Invert Alpha Channel", icon='IMAGE_ALPHA').invert_a = True


class IMAGE_MT_uvs_showhide(Menu):
    bl_label = "Show/Hide Faces"

    def draw(self, _context):
        layout = self.layout

        layout.operator("uv.reveal", icon="HIDE_OFF")
        layout.operator("uv.hide", text="Hide Selected", icon="HIDE_ON").unselected = False
        layout.operator("uv.hide", text="Hide Unselected", icon="HIDE_UNSELECTED").unselected = True


class IMAGE_MT_uvs_transform(Menu):
    bl_label = "Transform"

    def draw(self, _context):
        layout = self.layout

        layout.operator_context = 'EXEC_REGION_WIN'
        layout.operator("transform.rotate", text="Rotate +90°", icon="ROTATE_PLUS_90").value = math.pi / 2
        layout.operator("transform.rotate", text="Rotate  - 90°", icon="ROTATE_MINUS_90").value = math.pi / -2
        layout.operator_context = 'INVOKE_DEFAULT'

        layout.separator()

        layout.operator("transform.shear", icon='SHEAR')

        layout.separator()

        layout.operator("uv.randomize_uv_transform", icon = 'RANDOMIZE')


class IMAGE_MT_uvs_snap(Menu):
    bl_label = "Snap"

    def draw(self, _context):
        layout = self.layout

        layout.operator_context = 'EXEC_REGION_WIN'

        layout.operator("uv.snap_selected", text="Selected to Pixels", icon="SNAP_TO_PIXELS").target = 'PIXELS'
        layout.operator("uv.snap_selected", text="Selected to Cursor", icon="SELECTIONTOCURSOR").target = 'CURSOR'
        layout.operator("uv.snap_selected", text="Selected to Cursor (Offset)",
                        icon="SELECTIONTOCURSOROFFSET").target = 'CURSOR_OFFSET'
        layout.operator("uv.snap_selected", text="Selected to Adjacent Unselected",
                        icon="SNAP_TO_ADJACENT").target = 'ADJACENT_UNSELECTED'

        layout.separator()

        layout.operator("uv.snap_cursor", text="Cursor to Pixels", icon="CURSOR_TO_PIXELS").target = 'PIXELS'
        layout.operator("uv.snap_cursor", text="Cursor to Selected", icon="CURSORTOSELECTION").target = 'SELECTED'
        layout.operator("uv.snap_cursor", text="Cursor to Origin", icon="ORIGIN_TO_CURSOR").target = 'ORIGIN'


class IMAGE_MT_uvs_mirror(Menu):
    bl_label = "Mirror"

    def draw(self, _context):
        layout = self.layout

        layout.operator("mesh.faces_mirror_uv", icon="COPYMIRRORED")

        layout.separator()

        layout.operator_context = 'EXEC_REGION_WIN'

        layout.operator("transform.mirror", text="X Axis", icon="MIRROR_X").constraint_axis[0] = True
        layout.operator("transform.mirror", text="Y Axis", icon="MIRROR_Y").constraint_axis[1] = True


class IMAGE_MT_uvs_align(Menu):
    bl_label = "Align"

    def draw(self, _context):
        layout = self.layout

        layout.operator_enum("uv.align", "axis")
        layout.separator()
        layout.operator("uv.align_rotation", text="Align Rotation", icon="DRIVER_ROTATIONAL_DIFFERENCE")


class IMAGE_MT_uvs_merge(Menu):
    bl_label = "Merge"

    def draw(self, _context):
        layout = self.layout

        layout.operator("uv.weld", text="At Center", icon='MERGE_CENTER')
        # Mainly to match the mesh menu.
        layout.operator("uv.snap_selected", text="At Cursor", icon='MERGE_CURSOR').target = 'CURSOR'

        layout.separator()

        layout.operator("uv.remove_doubles", text="By Distance", icon='REMOVE_DOUBLES')


class IMAGE_MT_uvs_split(Menu):
    bl_label = "Split"

    def draw(self, _context):
        layout = self.layout

        layout.operator("uv.select_split", text="Selection", icon='SPLIT')


# Tooltip and operator for Clear Seam.
class IMAGE_MT_uvs_clear_seam(bpy.types.Operator):
    """Clears the UV Seam for selected edges"""      # blender will use this as a tooltip for menu items and buttons.
    bl_idname = "uv.clear_seam"        # unique identifier for buttons and menu items to reference.
    bl_label = "Clear seam"         # display name in the interface.
    bl_options = {'REGISTER', 'UNDO'}  # enable undo for the operator.

    def execute(self, context):        # execute() is called by blender when running the operator.
        bpy.ops.uv.mark_seam(clear=True)
        return {'FINISHED'}


class IMAGE_MT_uvs_unwrap(Menu):
    bl_label = "Unwrap"

    def draw(self, _context):
        layout = self.layout

        layout.operator("uv.unwrap", text="Unwrap ABF", icon='UNWRAP_ABF').method = 'ANGLE_BASED'
        layout.operator("uv.unwrap", text="Unwrap Conformal", icon='UNWRAP_LSCM').method = 'CONFORMAL'

        layout.separator()

        layout.operator_context = 'INVOKE_DEFAULT'
        layout.operator("uv.smart_project", icon="MOD_UVPROJECT")
        layout.operator("uv.lightmap_pack", icon="LIGHTMAPPACK")
        layout.operator("uv.follow_active_quads", icon="FOLLOWQUADS")

        layout.separator()

        layout.operator_context = 'EXEC_REGION_WIN'
        layout.operator("uv.cube_project", icon="CUBEPROJECT")
        layout.operator("uv.cylinder_project", icon="CYLINDERPROJECT")
        layout.operator("uv.sphere_project", icon="SPHEREPROJECT")


class IMAGE_MT_uvs(Menu):
    bl_label = "UV"

    def draw(self, context):
        layout = self.layout

        sima = context.space_data
        uv = sima.uv_editor

        layout.menu("IMAGE_MT_uvs_transform")
        layout.menu("IMAGE_MT_uvs_mirror")
        layout.menu("IMAGE_MT_uvs_snap")

        layout.separator()

        layout.menu("IMAGE_MT_uvs_unwrap")

<<<<<<< HEAD
        layout.operator("uv.pin", icon="PINNED").clear = False
        layout.operator("uv.pin", text="Unpin", icon="UNPINNED").clear = True
        layout.menu("IMAGE_MT_uvs_merge")
        layout.operator("uv.select_split", text="Split Selection", icon='SPLIT')
=======
        layout.separator()

        layout.operator("uv.pin").clear = False
        layout.operator("uv.pin", text="Unpin").clear = True
        layout.operator("uv.pin", text="Invert Pins").invert = True

        layout.separator()

        layout.operator("uv.mark_seam").clear = False
        layout.operator("uv.mark_seam", text="Clear Seam").clear = True
        layout.operator("uv.seams_from_islands")
>>>>>>> 6d74a717

        layout.separator()
## BFA order of these group of ops changed. They are listed below.
        layout.operator_context = 'INVOKE_DEFAULT'
        layout.operator("uv.pack_islands", icon="PACKISLAND")
        layout.operator_context = 'EXEC_REGION_WIN'
        layout.operator("uv.average_islands_scale", icon="AVERAGEISLANDSCALE")
        layout.operator("uv.minimize_stretch", icon="MINIMIZESTRETCH")
        layout.operator("uv.stitch", icon="STITCH")

        layout.separator()

        layout.operator("uv.mark_seam", icon="MARK_SEAM").clear = False
        layout.operator("uv.clear_seam", text="Clear Seam", icon='CLEAR_SEAM')
        layout.operator("uv.seams_from_islands", icon="SEAMSFROMISLAND")

        layout.separator()

        layout.menu("IMAGE_MT_uvs_align")
        layout.menu("IMAGE_MT_uvs_select_mode")

        layout.separator()

        layout.operator("uv.copy", icon="COPYDOWN")
        layout.operator("uv.paste", icon="PASTEDOWN")

        layout.separator()

        layout.menu("IMAGE_MT_uvs_showhide")
        layout.operator("uv.reset", icon="RESET")


class IMAGE_MT_uvs_select_mode(Menu):
    bl_label = "UV Select Mode"

    def draw(self, context):
        layout = self.layout

        layout.operator_context = 'INVOKE_REGION_WIN'
        tool_settings = context.tool_settings

        # Do smart things depending on whether uv_select_sync is on.

        if tool_settings.use_uv_select_sync:

            layout.operator_context = 'INVOKE_REGION_WIN'
            layout.operator("mesh.select_mode", text="Vertex", icon='VERTEXSEL').type = 'VERT'
            layout.operator("mesh.select_mode", text="Edge", icon='EDGESEL').type = 'EDGE'
            layout.operator("mesh.select_mode", text="Face", icon='FACESEL').type = 'FACE'

        else:
            #layout.operator_context = 'INVOKE_REGION_WIN'
            props = layout.operator("wm.context_set_enum", text="Vertex", icon='UV_VERTEXSEL')
            props.value = 'VERTEX'
            props.data_path = "tool_settings.uv_select_mode"

            props = layout.operator("wm.context_set_enum", text="Edge", icon='UV_EDGESEL')
            props.value = 'EDGE'
            props.data_path = "tool_settings.uv_select_mode"

            props = layout.operator("wm.context_set_enum", text="Face", icon='UV_FACESEL')
            props.value = 'FACE'
            props.data_path = "tool_settings.uv_select_mode"

            props = layout.operator("wm.context_set_enum", text="Island", icon='UV_ISLANDSEL')
            props.value = 'ISLAND'
            props.data_path = "tool_settings.uv_select_mode"


class IMAGE_MT_uvs_context_menu(Menu):
    bl_label = "UV Context Menu"

    def draw(self, context):
        layout = self.layout

        sima = context.space_data

        # UV Edit Mode
        if sima.show_uvedit:
            # Add
            layout.operator("uv.unwrap", icon='UNWRAP_ABF')
            layout.operator("uv.follow_active_quads", icon="FOLLOWQUADS")

            layout.separator()

            # Modify
            layout.operator("uv.pin", icon="PINNED").clear = False
            layout.operator("uv.pin", text="Unpin", icon="UNPINNED").clear = True

            layout.separator()

            layout.menu("IMAGE_MT_uvs_snap")

            layout.separator()

            layout.operator("transform.mirror", text="Mirror X", icon="MIRROR_X").constraint_axis[0] = True
            layout.operator("transform.mirror", text="Mirror Y", icon="MIRROR_Y").constraint_axis[1] = True

            layout.separator()

            layout.operator_enum("uv.align", "axis")  # W, 2/3/4.

            layout.separator()

            # Remove
            layout.menu("IMAGE_MT_uvs_merge")
            layout.operator("uv.stitch", icon="STITCH")
            layout.menu("IMAGE_MT_uvs_split")


class IMAGE_MT_pivot_pie(Menu):
    bl_label = "Pivot Point"

    def draw(self, context):
        layout = self.layout
        pie = layout.menu_pie()

        sima = context.space_data

        pie.prop_enum(sima, "pivot_point", value='CENTER')
        pie.prop_enum(sima, "pivot_point", value='CURSOR')
        pie.prop_enum(sima, "pivot_point", value='INDIVIDUAL_ORIGINS')
        pie.prop_enum(sima, "pivot_point", value='MEDIAN')


class IMAGE_MT_uvs_snap_pie(Menu):
    bl_label = "Snap"

    def draw(self, _context):
        layout = self.layout
        pie = layout.menu_pie()

        layout.operator_context = 'EXEC_REGION_WIN'

        pie.operator(
            "uv.snap_selected",
            text="Selected to Pixels",
            icon='RESTRICT_SELECT_OFF',
        ).target = 'PIXELS'
        pie.operator(
            "uv.snap_cursor",
            text="Cursor to Pixels",
            icon='PIVOT_CURSOR',
        ).target = 'PIXELS'
        pie.operator(
            "uv.snap_cursor",
            text="Cursor to Selected",
            icon='PIVOT_CURSOR',
        ).target = 'SELECTED'
        pie.operator(
            "uv.snap_selected",
            text="Selected to Cursor",
            icon='RESTRICT_SELECT_OFF',
        ).target = 'CURSOR'
        pie.operator(
            "uv.snap_selected",
            text="Selected to Cursor (Offset)",
            icon='RESTRICT_SELECT_OFF',
        ).target = 'CURSOR_OFFSET'
        pie.operator(
            "uv.snap_selected",
            text="Selected to Adjacent Unselected",
            icon='RESTRICT_SELECT_OFF',
        ).target = 'ADJACENT_UNSELECTED'
        pie.operator(
            "uv.snap_cursor",
            text="Cursor to Origin",
            icon='PIVOT_CURSOR',
        ).target = 'ORIGIN'


class IMAGE_MT_view_pie(Menu):
    bl_label = "View"

    def draw(self, context):
        layout = self.layout

        sima = context.space_data
        show_uvedit = sima.show_uvedit
        show_maskedit = sima.show_maskedit

        pie = layout.menu_pie()
        pie.operator("image.view_all")

        if show_uvedit or show_maskedit:
            pie.operator("image.view_selected", text="Frame Selected", icon='ZOOM_SELECTED')
            pie.operator("image.view_center_cursor", text="Center View to Cursor")
        else:
            # Add spaces so items stay in the same position through all modes.
            pie.separator()
            pie.separator()

        pie.operator("image.view_zoom_ratio", text="Zoom 1:1").ratio = 1
        pie.operator("image.view_all", text="Frame All Fit").fit_view = True


class IMAGE_HT_tool_header(Header):
    bl_space_type = 'IMAGE_EDITOR'
    bl_region_type = 'TOOL_HEADER'

    def draw(self, context):
        layout = self.layout

        self.draw_tool_settings(context)

        layout.separator_spacer()

        self.draw_mode_settings(context)

    def draw_tool_settings(self, context):
        layout = self.layout

        # Active Tool
        # -----------
        from bl_ui.space_toolsystem_common import ToolSelectPanelHelper
        tool = ToolSelectPanelHelper.draw_active_tool_header(context, layout)
        tool_mode = context.mode if tool is None else tool.mode

        # Object Mode Options
        # -------------------

        # Example of how tool_settings can be accessed as pop-overs.

        # TODO(campbell): editing options should be after active tool options
        # (obviously separated for from the users POV)
        draw_fn = getattr(_draw_tool_settings_context_mode, tool_mode, None)
        if draw_fn is not None:
            draw_fn(context, layout, tool)

        if tool_mode == 'PAINT':
            if (tool is not None) and tool.has_datablock:
                layout.popover("IMAGE_PT_paint_settings_advanced")
                layout.popover("IMAGE_PT_paint_stroke")
                layout.popover("IMAGE_PT_paint_curve")
                layout.popover("IMAGE_PT_tools_brush_display")
                layout.popover("IMAGE_PT_tools_brush_texture")
                layout.popover("IMAGE_PT_tools_mask_texture")
        elif tool_mode == 'UV':
            if (tool is not None) and tool.has_datablock:
                layout.popover("IMAGE_PT_uv_sculpt_curve")
                layout.popover("IMAGE_PT_uv_sculpt_options")

    def draw_mode_settings(self, context):
        layout = self.layout

        # Active Tool
        # -----------
        from bl_ui.space_toolsystem_common import ToolSelectPanelHelper
        tool = ToolSelectPanelHelper.tool_active_from_context(context)
        tool_mode = context.mode if tool is None else tool.mode

        if tool_mode == 'PAINT':
            layout.popover_group(space_type='IMAGE_EDITOR', region_type='UI', context=".imagepaint_2d", category="")


class _draw_tool_settings_context_mode:
    @staticmethod
    def UV(context, layout, tool):
        if tool and tool.has_datablock:
            if context.mode == 'EDIT_MESH':
                tool_settings = context.tool_settings
                uv_sculpt = tool_settings.uv_sculpt
                brush = uv_sculpt.brush
                if brush:
                    UnifiedPaintPanel.prop_unified(
                        layout,
                        context,
                        brush,
                        "size",
                        pressure_name="use_pressure_size",
                        unified_name="use_unified_size",
                        slider=True,
                        header=True,
                    )
                    UnifiedPaintPanel.prop_unified(
                        layout,
                        context,
                        brush,
                        "strength",
                        pressure_name="use_pressure_strength",
                        unified_name="use_unified_strength",
                        slider=True,
                        header=True,
                    )

    @staticmethod
    def PAINT(context, layout, tool):
        if (tool is None) or (not tool.has_datablock):
            return

        paint = context.tool_settings.image_paint
        layout.template_ID_preview(paint, "brush", rows=3, cols=8, hide_buttons=True)

        brush = paint.brush
        if brush is None:
            return

        brush_basic_texpaint_settings(layout, context, brush, compact=True)


class IMAGE_HT_header(Header):
    bl_space_type = 'IMAGE_EDITOR'

    @staticmethod
    def draw_xform_template(layout, context):
        sima = context.space_data
        show_uvedit = sima.show_uvedit
        show_maskedit = sima.show_maskedit

        if show_uvedit or show_maskedit:
            layout.prop(sima, "pivot_point", icon_only=True)

        if show_uvedit:
            tool_settings = context.tool_settings

            # Snap.
            snap_uv_element = tool_settings.snap_uv_element
            act_snap_uv_element = tool_settings.bl_rna.properties["snap_uv_element"].enum_items[snap_uv_element]

            row = layout.row(align=True)
            row.prop(tool_settings, "use_snap_uv", text="")

            sub = row.row(align=True)
            sub.popover(
                panel="IMAGE_PT_snapping",
                icon=act_snap_uv_element.icon,
                text="",
            )

            # Proportional Editing
            row = layout.row(align=True)
            row.prop(
                tool_settings,
                "use_proportional_edit",
                icon_only=True,
                icon='PROP_CON' if tool_settings.use_proportional_connected else 'PROP_ON',
            )
            sub = row.row(align=True)
           # proportional editing settings
            if tool_settings.use_proportional_edit is True:
                sub = row.row(align=True)
                sub.prop_with_popover(tool_settings, "proportional_edit_falloff", text="",
                                      icon_only=True, panel="VIEW3D_PT_proportional_edit")
            if show_uvedit:
                uvedit = sima.uv_editor

                mesh = context.edit_object.data
                layout.prop_search(mesh.uv_layers, "active", mesh, "uv_layers", text="")

    def draw(self, context):
        layout = self.layout

        sima = context.space_data
        overlay = sima.overlay
        ima = sima.image
        iuser = sima.image_user
        tool_settings = context.tool_settings
        show_region_tool_header = sima.show_region_tool_header

        show_render = sima.show_render
        show_uvedit = sima.show_uvedit
        show_maskedit = sima.show_maskedit

        ALL_MT_editormenu.draw_hidden(context, layout)  # bfa - show hide the editormenu

        # bfa - hide disfunctional tools and settings for render result
        is_render = False
        if ima:
            is_render = ima.type == 'RENDER_RESULT'

        if sima.mode != 'UV':
            row = layout.row(align=True)
            row.operator("wm.switch_editor_to_uv", text="", icon='UV')
            if is_render:
                layout.prop(sima, "ui_non_render_mode", text="")
            else:
                layout.prop(sima, "ui_mode", text="")

        else:
            row = layout.row(align=True)
            row.operator("wm.switch_editor_to_image", text="", icon='IMAGE')

        # UV editing.
        if show_uvedit:

            layout.prop(tool_settings, "use_uv_select_sync", text="")

            if tool_settings.use_uv_select_sync:
                layout.template_edit_mode_selection()
            else:
                row = layout.row(align=True)
                uv_select_mode = tool_settings.uv_select_mode[:]
                row.operator("uv.select_mode", text="", icon='UV_VERTEXSEL',
                             depress=(uv_select_mode == 'VERTEX')).type = 'VERTEX'
                row.operator("uv.select_mode", text="", icon='UV_EDGESEL',
                             depress=(uv_select_mode == 'EDGE')).type = 'EDGE'
                row.operator("uv.select_mode", text="", icon='UV_FACESEL',
                             depress=(uv_select_mode == 'FACE')).type = 'FACE'
                row.operator("uv.select_mode", text="", icon='UV_ISLANDSEL',
                             depress=(uv_select_mode == 'ISLAND')).type = 'ISLAND'

                layout.prop(tool_settings, "uv_sticky_select_mode", icon_only=True)

        IMAGE_MT_editor_menus.draw_collapsible(context, layout)

        # layout.separator_spacer()

        IMAGE_HT_header.draw_xform_template(layout, context)

        layout.template_ID(sima, "image", new="image.new", open="image.open")

        if show_maskedit:
            row = layout.row()
            row.template_ID(sima, "mask", new="mask.new")

        if not show_render:
            layout.prop(sima, "use_image_pin", text="", emboss=False)

        layout.separator_spacer()

        # Gizmo toggle & popover.
        row = layout.row(align=True)
        row.prop(sima, "show_gizmo", icon='GIZMO', text="")
        sub = row.row(align=True)
        sub.active = sima.show_gizmo
        sub.popover(panel="IMAGE_PT_gizmo_display", text="")

        # Overlay toggle & popover
        row = layout.row(align=True)
        row.prop(overlay, "show_overlays", icon='OVERLAY', text="")
        sub = row.row(align=True)
        sub.active = overlay.show_overlays
        sub.popover(panel="IMAGE_PT_overlay", text="")

        if ima:
            if ima.is_stereo_3d:
                row = layout.row()
                row.prop(sima, "show_stereo_3d", text="")
            if show_maskedit:
                row = layout.row()
                row.popover(panel='IMAGE_PT_mask_display')

            # layers.
            layout.template_image_layers(ima, iuser)

            # draw options.
            row = layout.row()
            row.prop(sima, "display_channels", icon_only=True)

        row.popover(panel="IMAGE_PT_image_options", text="Options")


# bfa - show hide the editormenu
class ALL_MT_editormenu(Menu):
    bl_label = ""

    def draw(self, context):
        self.draw_menus(self.layout, context)

    @staticmethod
    def draw_menus(layout, context):

        row = layout.row(align=True)
        row.template_header()  # editor type menus


class IMAGE_MT_editor_menus(Menu):
    bl_idname = "IMAGE_MT_editor_menus"
    bl_label = ""

    def draw(self, context):
        layout = self.layout
        sima = context.space_data
        ima = sima.image

        show_uvedit = sima.show_uvedit
        show_maskedit = sima.show_maskedit

        layout.menu("SCREEN_MT_user_menu", text="Quick")  # Quick favourites menu
        layout.menu("IMAGE_MT_view")

        if show_uvedit:
            layout.menu("IMAGE_MT_select")
        if show_maskedit:
            layout.menu("MASK_MT_select")

        if ima and ima.is_dirty:
            layout.menu("IMAGE_MT_image", text="Image*")
        else:
            layout.menu("IMAGE_MT_image", text="Image")

        if show_uvedit:
            layout.menu("IMAGE_MT_uvs")
        if show_maskedit:
            layout.menu("MASK_MT_add")
            layout.menu("MASK_MT_mask")


class IMAGE_MT_mask_context_menu(Menu):
    bl_label = "Mask Context Menu"

    @classmethod
    def poll(cls, context):
        sima = context.space_data
        return sima.show_maskedit

    def draw(self, context):
        layout = self.layout
        from .properties_mask_common import draw_mask_context_menu
        draw_mask_context_menu(layout, context)


# -----------------------------------------------------------------------------
# Mask (similar code in space_clip.py, keep in sync)
# note! - panel placement does _not_ fit well with image panels... need to fix.

from bl_ui.properties_mask_common import (
    MASK_PT_mask,
    MASK_PT_layers,
    MASK_PT_spline,
    MASK_PT_point,
    MASK_PT_display,
)


class IMAGE_PT_mask(MASK_PT_mask, Panel):
    bl_space_type = 'IMAGE_EDITOR'
    bl_region_type = 'UI'
    bl_category = "Mask"


class IMAGE_PT_mask_layers(MASK_PT_layers, Panel):
    bl_space_type = 'IMAGE_EDITOR'
    bl_region_type = 'UI'
    bl_category = "Mask"


class IMAGE_PT_active_mask_spline(MASK_PT_spline, Panel):
    bl_space_type = 'IMAGE_EDITOR'
    bl_region_type = 'UI'
    bl_category = "Mask"


class IMAGE_PT_active_mask_point(MASK_PT_point, Panel):
    bl_space_type = 'IMAGE_EDITOR'
    bl_region_type = 'UI'
    bl_category = "Mask"


class IMAGE_PT_mask_display(MASK_PT_display, Panel):
    bl_space_type = 'IMAGE_EDITOR'
    bl_region_type = 'HEADER'


# --- end mask ---

class IMAGE_PT_snapping(Panel):
    bl_space_type = 'IMAGE_EDITOR'
    bl_region_type = 'HEADER'
    bl_label = "Snapping"

    def draw(self, context):
        tool_settings = context.tool_settings

        layout = self.layout
        col = layout.column()
        col.label(text="Snapping")
        col.prop(tool_settings, "snap_uv_element", expand=True)

        if tool_settings.snap_uv_element != 'INCREMENT':
            col.label(text="Target")
            row = col.row(align=True)
            row.prop(tool_settings, "snap_target", expand=True)

        col.separator()
        if 'INCREMENT' in tool_settings.snap_uv_element:
            col.prop(tool_settings, "use_snap_uv_grid_absolute")

        col.label(text="Affect")
        row = col.row(align=True)
        row.prop(tool_settings, "use_snap_translate", text="Move", toggle=True)
        row.prop(tool_settings, "use_snap_rotate", text="Rotate", toggle=True)
        row.prop(tool_settings, "use_snap_scale", text="Scale", toggle=True)


class IMAGE_PT_image_options(Panel):
    bl_space_type = 'IMAGE_EDITOR'
    bl_region_type = 'HEADER'
    bl_label = "Options"

    def draw(self, context):
        layout = self.layout

        sima = context.space_data
        uv = sima.uv_editor
        tool_settings = context.tool_settings
        paint = tool_settings.image_paint

        show_uvedit = sima.show_uvedit
        show_render = sima.show_render

        if sima.mode == 'UV':
            col = layout.column(align=True)
            col.prop(uv, "lock_bounds")
            col.prop(uv, "use_live_unwrap")

        col = layout.column(align=True)
        col.prop(sima, "use_realtime_update")
        col.prop(uv, "show_metadata")

        if sima.mode == 'UV':
            row = layout.row(heading="Snap to Pixels")
            row.prop(uv, "pixel_round_mode", expand=True, text="")

        if paint.brush and (context.image_paint_object or sima.mode == 'PAINT'):
            layout.prop(uv, "show_texpaint")
            layout.prop(tool_settings, "show_uv_local_view", text="Show Same Material")


class IMAGE_PT_proportional_edit(Panel):
    bl_space_type = 'IMAGE_EDITOR'
    bl_region_type = 'HEADER'
    bl_label = "Proportional Editing"
    bl_ui_units_x = 8

    def draw(self, context):
        layout = self.layout
        tool_settings = context.tool_settings
        col = layout.column()

        col.prop(tool_settings, "use_proportional_connected")
        col.separator()

        col.prop(tool_settings, "proportional_edit_falloff", expand=True)
        col.prop(tool_settings, "proportional_size")


class IMAGE_PT_image_properties(Panel):
    bl_space_type = 'IMAGE_EDITOR'
    bl_region_type = 'UI'
    bl_category = "Image"
    bl_label = "Image"

    @classmethod
    def poll(cls, context):
        sima = context.space_data
        return (sima.image)

    def draw(self, context):
        layout = self.layout

        sima = context.space_data
        iuser = sima.image_user

        layout.template_image(sima, "image", iuser, multiview=True)


class IMAGE_PT_view_display(Panel):
    bl_space_type = 'IMAGE_EDITOR'
    bl_region_type = 'UI'
    bl_label = "Display"
    bl_category = "View"

    @classmethod
    def poll(cls, context):
        sima = context.space_data
        return (sima and (sima.image or sima.show_uvedit))

    def draw(self, context):
        layout = self.layout
        layout.use_property_split = False

        sima = context.space_data
        ima = sima.image

        show_uvedit = sima.show_uvedit
        uvedit = sima.uv_editor

        col = layout.column()

        if ima:
            col.use_property_split = True
            col.prop(ima, "display_aspect", text="Aspect Ratio")
            col.use_property_split = False
            if ima.source != 'TILED':
                col.prop(sima, "show_repeat", text="Repeat Image")

        if show_uvedit:
            col.prop(uvedit, "show_pixel_coords", text="Pixel Coordinates")


class IMAGE_UL_render_slots(UIList):
    def draw_item(self, _context, layout, _data, item, _icon, _active_data, _active_propname, _index):
        slot = item
        layout.prop(slot, "name", text="", emboss=False)


class IMAGE_PT_render_slots(Panel):
    bl_space_type = 'IMAGE_EDITOR'
    bl_region_type = 'UI'
    bl_category = "Image"
    bl_label = "Render Slots"

    @classmethod
    def poll(cls, context):
        sima = context.space_data
        return (sima and sima.image and sima.show_render)

    def draw(self, context):
        layout = self.layout

        sima = context.space_data
        ima = sima.image

        row = layout.row()

        col = row.column()
        col.template_list(
            "IMAGE_UL_render_slots", "render_slots", ima,
            "render_slots", ima.render_slots, "active_index", rows=3,
        )

        col = row.column(align=True)
        col.operator("image.add_render_slot", icon='ADD', text="")
        col.operator("image.remove_render_slot", icon='REMOVE', text="")

        col.separator()

        col.operator("image.clear_render_slot", icon='X', text="")


class IMAGE_UL_udim_tiles(UIList):
    def draw_item(self, _context, layout, _data, item, _icon, _active_data, _active_propname, _index):
        tile = item
        layout.prop(tile, "label", text="", emboss=False)


class IMAGE_PT_udim_tiles(Panel):
    bl_space_type = 'IMAGE_EDITOR'
    bl_region_type = 'UI'
    bl_category = "Image"
    bl_label = "UDIM Tiles"

    @classmethod
    def poll(cls, context):
        sima = context.space_data
        return (sima and sima.image and sima.image.source == 'TILED')

    def draw(self, context):
        layout = self.layout

        sima = context.space_data
        ima = sima.image

        row = layout.row()
        col = row.column()
        col.template_list("IMAGE_UL_udim_tiles", "", ima, "tiles", ima.tiles, "active_index", rows=4)

        col = row.column()
        sub = col.column(align=True)
        sub.operator("image.tile_add", icon='ADD', text="")
        sub.operator("image.tile_remove", icon='REMOVE', text="")

        tile = ima.tiles.active
        if tile:
            col = layout.column(align=True)
            col.operator("image.tile_fill")


class IMAGE_PT_paint_select(Panel, ImagePaintPanel, BrushSelectPanel):
    bl_label = "Brushes"
    bl_context = ".paint_common_2d"
    bl_category = "Tool"


class IMAGE_PT_paint_settings(Panel, ImagePaintPanel):
    bl_context = ".paint_common_2d"
    bl_category = "Tool"
    bl_label = "Brush Settings"

    def draw(self, context):
        layout = self.layout

        layout.use_property_split = True
        layout.use_property_decorate = False

        settings = context.tool_settings.image_paint
        brush = settings.brush

        if brush:
            brush_settings(layout.column(), context, brush, popover=self.is_popover)


class IMAGE_PT_paint_settings_advanced(Panel, ImagePaintPanel):
    bl_context = ".paint_common_2d"
    bl_parent_id = "IMAGE_PT_paint_settings"
    bl_category = "Tool"
    bl_label = "Advanced"
    bl_ui_units_x = 12

    def draw(self, context):
        layout = self.layout

        layout.use_property_split = True
        layout.use_property_decorate = False  # No animation.

        settings = context.tool_settings.image_paint
        brush = settings.brush

        brush_settings_advanced(layout.column(), context, brush, self.is_popover)


class IMAGE_PT_paint_color(Panel, ImagePaintPanel):
    bl_context = ".paint_common_2d"
    bl_parent_id = "IMAGE_PT_paint_settings"
    bl_category = "Tool"
    bl_label = "Color Picker"

    @classmethod
    def poll(cls, context):
        settings = context.tool_settings.image_paint
        brush = settings.brush
        capabilities = brush.image_paint_capabilities

        return capabilities.has_color

    def draw(self, context):
        layout = self.layout
        settings = context.tool_settings.image_paint
        brush = settings.brush

        draw_color_settings(context, layout, brush, color_type=True)


class IMAGE_PT_paint_swatches(Panel, ImagePaintPanel, ColorPalettePanel):
    bl_category = "Tool"
    bl_context = ".paint_common_2d"
    bl_parent_id = "IMAGE_PT_paint_settings"
    bl_label = "Color Palette"
    bl_options = {'DEFAULT_CLOSED'}


class IMAGE_PT_paint_clone(Panel, ImagePaintPanel, ClonePanel):
    bl_category = "Tool"
    bl_context = ".paint_common_2d"
    bl_parent_id = "IMAGE_PT_paint_settings"
    bl_label = "Clone from Image/UV Map"


class IMAGE_PT_tools_brush_display(Panel, BrushButtonsPanel, DisplayPanel):
    bl_context = ".paint_common_2d"
    bl_parent_id = "IMAGE_PT_paint_settings"
    bl_category = "Tool"
    bl_label = "Cursor"
    bl_options = {'DEFAULT_CLOSED'}
    bl_ui_units_x = 15


class IMAGE_PT_tools_brush_texture(BrushButtonsPanel, Panel):
    bl_label = "Texture"
    bl_context = ".paint_common_2d"
    bl_parent_id = "IMAGE_PT_paint_settings"
    bl_category = "Tool"
    bl_options = {'DEFAULT_CLOSED'}

    def draw(self, context):
        layout = self.layout

        tool_settings = context.tool_settings.image_paint
        brush = tool_settings.brush
        tex_slot = brush.texture_slot

        col = layout.column()
        col.template_ID_preview(tex_slot, "texture", new="texture.new", rows=3, cols=8)

        brush_texture_settings(col, brush, 0)


class IMAGE_PT_tools_mask_texture(Panel, BrushButtonsPanel, TextureMaskPanel):
    bl_context = ".paint_common_2d"
    bl_parent_id = "IMAGE_PT_paint_settings"
    bl_category = "Tool"
    bl_label = "Texture Mask"
    bl_ui_units_x = 12


class IMAGE_PT_paint_stroke(BrushButtonsPanel, Panel, StrokePanel):
    bl_label = "Stroke"
    bl_context = ".paint_common_2d"
    bl_parent_id = "IMAGE_PT_paint_settings"
    bl_category = "Tool"
    bl_options = {'DEFAULT_CLOSED'}


class IMAGE_PT_paint_stroke_smooth_stroke(Panel, BrushButtonsPanel, SmoothStrokePanel):
    bl_context = ".paint_common_2d"
    bl_label = "Stabilize Stroke"
    bl_parent_id = "IMAGE_PT_paint_stroke"
    bl_category = "Tool"
    bl_options = {'DEFAULT_CLOSED'}


class IMAGE_PT_paint_curve(BrushButtonsPanel, Panel, FalloffPanel):
    bl_label = "Falloff"
    bl_context = ".paint_common_2d"
    bl_parent_id = "IMAGE_PT_paint_settings"
    bl_category = "Tool"
    bl_options = {'DEFAULT_CLOSED'}


class IMAGE_PT_tools_imagepaint_symmetry(BrushButtonsPanel, Panel):
    bl_context = ".imagepaint_2d"
    bl_label = "Tiling"
    bl_category = "Tool"
    bl_options = {'DEFAULT_CLOSED'}

    def draw(self, context):
        layout = self.layout

        tool_settings = context.tool_settings
        ipaint = tool_settings.image_paint

        col = layout.column(align=True)
        row = col.row(align=True)
        row.prop(ipaint, "tile_x", text="X", toggle=True)
        row.prop(ipaint, "tile_y", text="Y", toggle=True)


class UVSculptPanel(UnifiedPaintPanel):
    @classmethod
    def poll(cls, context):
        return cls.get_brush_mode(context) == 'UV_SCULPT'


class IMAGE_PT_uv_sculpt_brush_select(Panel, BrushSelectPanel, ImagePaintPanel, UVSculptPanel):
    bl_context = ".uv_sculpt"
    bl_category = "Tool"
    bl_label = "Brushes"


class IMAGE_PT_uv_sculpt_brush_settings(Panel, ImagePaintPanel, UVSculptPanel):
    bl_context = ".uv_sculpt"
    bl_category = "Tool"
    bl_label = "Brush Settings"

    def draw(self, context):
        layout = self.layout

        tool_settings = context.tool_settings
        uvsculpt = tool_settings.uv_sculpt

        brush = uvsculpt.brush

        brush_settings(layout.column(), context, brush)

        if brush:
            if brush.uv_sculpt_tool == 'RELAX':
                # Although this settings is stored in the scene,
                # it is only used by a single tool,
                # so it doesn't make sense from a user perspective to move it to the Options panel.
                layout.prop(tool_settings, "uv_relax_method")


class IMAGE_PT_uv_sculpt_curve(Panel, FalloffPanel, ImagePaintPanel, UVSculptPanel):
    bl_context = ".uv_sculpt"  # dot on purpose (access from topbar)
    bl_parent_id = "IMAGE_PT_uv_sculpt_brush_settings"
    bl_category = "Tool"
    bl_label = "Falloff"
    bl_options = {'DEFAULT_CLOSED'}


class IMAGE_PT_uv_sculpt_options(Panel, ImagePaintPanel, UVSculptPanel):
    bl_context = ".uv_sculpt"  # dot on purpose (access from topbar)
    bl_category = "Tool"
    bl_label = "Options"

    def draw(self, context):
        layout = self.layout

        tool_settings = context.tool_settings
        uvsculpt = tool_settings.uv_sculpt

        col = layout.column()
        col.prop(tool_settings, "uv_sculpt_lock_borders")
        col.prop(tool_settings, "uv_sculpt_all_islands")
        col.prop(uvsculpt, "show_brush", text="Display Cursor")


class ImageScopesPanel:
    @classmethod
    def poll(cls, context):
        sima = context.space_data

        if not (sima and sima.image):
            return False

        # scopes are not updated in paint modes, hide.
        if sima.mode == 'PAINT':
            return False

        ob = context.active_object
        if ob and ob.mode in {'TEXTURE_PAINT', 'EDIT'}:
            return False

        return True


class IMAGE_PT_view_histogram(ImageScopesPanel, Panel):
    bl_space_type = 'IMAGE_EDITOR'
    bl_region_type = 'UI'
    bl_category = "Scopes"
    bl_label = "Histogram"

    def draw(self, context):
        layout = self.layout

        sima = context.space_data
        hist = sima.scopes.histogram

        layout.template_histogram(sima.scopes, "histogram")

        row = layout.row(align=True)
        row.prop(hist, "mode", expand=True)
        row.prop(hist, "show_line", text="")


class IMAGE_PT_view_waveform(ImageScopesPanel, Panel):
    bl_space_type = 'IMAGE_EDITOR'
    bl_region_type = 'UI'
    bl_category = "Scopes"
    bl_label = "Waveform"

    def draw(self, context):
        layout = self.layout

        sima = context.space_data

        layout.use_property_split = True

        layout.template_waveform(sima, "scopes")
        row = layout.split(factor=0.5)
        row.label(text="Opacity")
        row.prop(sima.scopes, "waveform_alpha", text="")
        layout.prop(sima.scopes, "waveform_mode", text="")


class IMAGE_PT_view_vectorscope(ImageScopesPanel, Panel):
    bl_space_type = 'IMAGE_EDITOR'
    bl_region_type = 'UI'
    bl_category = "Scopes"
    bl_label = "Vectorscope"

    def draw(self, context):
        layout = self.layout

        layout.use_property_split = True

        sima = context.space_data
        layout.template_vectorscope(sima, "scopes")

        row = layout.split(factor=0.5)
        row.label(text="Opacity")
        row.prop(sima.scopes, "vectorscope_alpha", text="")


class IMAGE_PT_sample_line(ImageScopesPanel, Panel):
    bl_space_type = 'IMAGE_EDITOR'
    bl_region_type = 'UI'
    bl_category = "Scopes"
    bl_label = "Sample Line"

    def draw(self, context):
        layout = self.layout

        sima = context.space_data
        hist = sima.sample_histogram

        layout.operator("image.sample_line")
        layout.template_histogram(sima, "sample_histogram")

        row = layout.row(align=True)
        row.prop(hist, "mode", expand=True)
        row.prop(hist, "show_line", text="")


class IMAGE_PT_scope_sample(ImageScopesPanel, Panel):
    bl_space_type = 'IMAGE_EDITOR'
    bl_region_type = 'UI'
    bl_category = "Scopes"
    bl_label = "Samples"
    bl_options = {'DEFAULT_CLOSED'}

    def draw(self, context):
        layout = self.layout
        layout.use_property_split = True
        flow = layout.grid_flow(row_major=True, columns=0, even_columns=True, even_rows=False, align=True)

        sima = context.space_data

        col = flow.column()
        col.use_property_split = False
        col.prop(sima.scopes, "use_full_resolution")

        col = flow.column()
        col.active = not sima.scopes.use_full_resolution
        col.prop(sima.scopes, "accuracy")


class IMAGE_PT_uv_cursor(Panel):
    bl_space_type = 'IMAGE_EDITOR'
    bl_region_type = 'UI'
    bl_category = "View"
    bl_label = "2D Cursor"

    @classmethod
    def poll(cls, context):
        sima = context.space_data

        return (sima and (sima.show_uvedit or sima.show_maskedit))

    def draw(self, context):
        layout = self.layout

        sima = context.space_data

        layout.use_property_split = False
        layout.use_property_decorate = False

        col = layout.column()

        col = layout.column()
        col.prop(sima, "cursor_location", text="Location")


class IMAGE_PT_gizmo_display(Panel):
    bl_space_type = 'IMAGE_EDITOR'
    bl_region_type = 'HEADER'
    bl_label = "Gizmos"
    bl_ui_units_x = 8

    def draw(self, context):
        layout = self.layout

        view = context.space_data

        col = layout.column()
        col.label(text="Viewport Gizmos")
        col.separator()

        col.active = view.show_gizmo
        colsub = col.column()
        colsub.prop(view, "show_gizmo_navigate", text="Navigate")


class IMAGE_PT_overlay(Panel):
    bl_space_type = 'IMAGE_EDITOR'
    bl_region_type = 'HEADER'
    bl_label = "Overlays"
    bl_ui_units_x = 13

    def draw(self, context):
        pass


class IMAGE_PT_overlay_guides(Panel):
    bl_space_type = 'IMAGE_EDITOR'
    bl_region_type = 'HEADER'
    bl_label = "Guides"
    bl_parent_id = 'IMAGE_PT_overlay'

    @classmethod
    def poll(cls, context):
        sima = context.space_data

        return sima.show_uvedit

    def draw(self, context):
        layout = self.layout

        sima = context.space_data
        overlay = sima.overlay
        uvedit = sima.uv_editor

        layout.active = overlay.show_overlays

        split = layout.split()
        col = split.column()
        col.use_property_split = False
        row = col.row()
        row.separator()
        row.prop(overlay, "show_grid_background", text="Grid")
        col = split.column()

        if overlay.show_grid_background:
            col.label(icon='DISCLOSURE_TRI_DOWN')
        else:
            col.label(icon='DISCLOSURE_TRI_RIGHT')

        if overlay.show_grid_background:

            split = layout.split()
            split.use_property_split = False
            split.use_property_decorate = False

            col = split.column()
            row = col.row()
            row.separator()
            row.separator()
            row.prop(uvedit, "grid_shape_source", expand=True)

            if uvedit.grid_shape_source == 'FIXED':
                row = layout.row()
                row.use_property_split = True
                row.use_property_decorate = False
                row.separator(factor = 3.5)
                row.prop(uvedit, "custom_grid_subdivisions", text="Fixed grid size")# by purpose.No text means x y is missing.

            col = layout.column()
            row = col.row()
            row.separator()
            row.separator()
            row.prop(uvedit, "show_grid_over_image")
            row.active = sima.image is not None

            row = layout.row()
            row.use_property_split = True
            row.use_property_decorate = False
            row.separator()
            row.prop(uvedit, "tile_grid_shape", text="Tiles")


class IMAGE_PT_overlay_uv_edit(Panel):
    bl_space_type = 'IMAGE_EDITOR'
    bl_region_type = 'HEADER'
    bl_label = "UV Editing"
    bl_parent_id = 'IMAGE_PT_overlay'

    @classmethod
    def poll(cls, context):
        sima = context.space_data
        return (sima and (sima.show_uvedit))

    def draw(self, context):
        layout = self.layout

        sima = context.space_data
        uvedit = sima.uv_editor
        overlay = sima.overlay

        layout.active = overlay.show_overlays

        # UV Stretching
        split = layout.split()
        col = split.column()
        col.use_property_split = False
        row = col.row()
        row.separator()
        row.prop(uvedit, "show_stretch")
        col = split.column()
        if uvedit.show_stretch:
            col.prop(uvedit, "display_stretch_type", text="")
        else:
            col.label(icon='DISCLOSURE_TRI_RIGHT')


class IMAGE_PT_overlay_uv_edit_geometry(Panel):
    bl_space_type = 'IMAGE_EDITOR'
    bl_region_type = 'HEADER'
    bl_label = "Geometry"
    bl_parent_id = 'IMAGE_PT_overlay'

    @classmethod
    def poll(cls, context):
        sima = context.space_data
        return (sima and (sima.show_uvedit))

    def draw(self, context):
        layout = self.layout

        sima = context.space_data
        uvedit = sima.uv_editor
        overlay = sima.overlay

        layout.active = overlay.show_overlays

        # Edges
        col = layout.column()
        row = col.row()
        row.separator()
        row.prop(uvedit, "uv_opacity")
        row = col.row()
        row.separator()
        row.prop(uvedit, "edge_display_type", text="")
        row = col.row()
        row.separator()
        row.prop(uvedit, "show_modified_edges", text="Modified Edges")

        # Faces
        row = col.row()
        row.active = not uvedit.show_stretch
        row.separator()
        row.prop(uvedit, "show_faces", text="Faces")


class IMAGE_PT_overlay_texture_paint(Panel):
    bl_space_type = 'IMAGE_EDITOR'
    bl_region_type = 'HEADER'
    bl_label = "Geometry"
    bl_parent_id = 'IMAGE_PT_overlay'

    @classmethod
    def poll(cls, context):
        sima = context.space_data
        return (sima and (sima.show_paint))

    def draw(self, context):
        layout = self.layout

        sima = context.space_data
        uvedit = sima.uv_editor
        overlay = sima.overlay

        layout.active = overlay.show_overlays
        layout.prop(uvedit, "show_texpaint")


class IMAGE_PT_overlay_image(Panel):
    bl_space_type = 'IMAGE_EDITOR'
    bl_region_type = 'HEADER'
    bl_label = "Image"
    bl_parent_id = 'IMAGE_PT_overlay'

    def draw(self, context):
        layout = self.layout

        sima = context.space_data
        uvedit = sima.uv_editor
        overlay = sima.overlay

        layout.active = overlay.show_overlays
        row = layout.row()
        row.separator()
        row.prop(uvedit, "show_metadata")


# Grease Pencil properties
class IMAGE_PT_annotation(AnnotationDataPanel, Panel):
    bl_space_type = 'IMAGE_EDITOR'
    bl_region_type = 'UI'
    bl_category = "View"

    # NOTE: this is just a wrapper around the generic GP Panel.

# Grease Pencil drawing tools.


# -------------------- tabs to switch between uv and image editor

class IMAGE_OT_switch_editors_to_uv(bpy.types.Operator):
    """Switch to the UV Editor"""      # blender will use this as a tooltip for menu items and buttons.
    bl_idname = "wm.switch_editor_to_uv"        # unique identifier for buttons and menu items to reference.
    # display name in the interface.
    bl_label = "Switch to UV Editor"
    bl_options = {'REGISTER', 'UNDO'}  # enable undo for the operator.

    # execute() is called by blender when running the operator.
    def execute(self, context):
        bpy.ops.wm.context_set_enum(
            data_path="area.ui_type", value="UV")
        return {'FINISHED'}


class IMAGE_OT_switch_editors_to_image(bpy.types.Operator):
    """Switch to the Image Editor"""      # blender will use this as a tooltip for menu items and buttons.
    bl_idname = "wm.switch_editor_to_image"        # unique identifier for buttons and menu items to reference.
    # display name in the interface.
    bl_label = "Switch to Image Editor"
    bl_options = {'REGISTER', 'UNDO'}  # enable undo for the operator.

    # execute() is called by blender when running the operator.
    def execute(self, context):
        bpy.ops.wm.context_set_enum(
            data_path="area.ui_type", value="IMAGE_EDITOR")
        return {'FINISHED'}


classes = (
    ALL_MT_editormenu,
    IMAGE_MT_view_legacy,
    IMAGE_MT_view,
    IMAGE_MT_view_pie_menus,
    IMAGE_MT_view_zoom,
    IMAGE_MT_select,
    IMAGE_MT_select_legacy,
    IMAGE_MT_select_linked,
    IMAGE_MT_image,
    IMAGE_MT_image_flip,
    IMAGE_MT_image_invert,
    IMAGE_MT_uvs_clear_seam,
    IMAGE_MT_uvs,
    IMAGE_MT_uvs_showhide,
    IMAGE_MT_uvs_transform,
    IMAGE_MT_uvs_snap,
    IMAGE_MT_uvs_mirror,
    IMAGE_MT_uvs_align,
    IMAGE_MT_uvs_merge,
    IMAGE_MT_uvs_split,
    IMAGE_MT_uvs_unwrap,
    IMAGE_MT_uvs_select_mode,
    IMAGE_MT_uvs_context_menu,
    IMAGE_MT_mask_context_menu,
    IMAGE_MT_pivot_pie,
    IMAGE_MT_uvs_snap_pie,
    IMAGE_MT_view_pie,
    IMAGE_HT_tool_header,
    IMAGE_HT_header,
    IMAGE_MT_editor_menus,
    IMAGE_PT_active_tool,
    IMAGE_PT_mask,
    IMAGE_PT_mask_layers,
    IMAGE_PT_mask_display,
    IMAGE_PT_active_mask_spline,
    IMAGE_PT_active_mask_point,
    IMAGE_PT_snapping,
    IMAGE_PT_proportional_edit,
    IMAGE_PT_image_options,
    IMAGE_PT_image_properties,
    IMAGE_UL_render_slots,
    IMAGE_PT_render_slots,
    IMAGE_UL_udim_tiles,
    IMAGE_PT_udim_tiles,
    IMAGE_PT_view_display,
    IMAGE_PT_paint_select,
    IMAGE_PT_paint_settings,
    IMAGE_PT_paint_color,
    IMAGE_PT_paint_swatches,
    IMAGE_PT_paint_settings_advanced,
    IMAGE_PT_paint_clone,
    IMAGE_PT_tools_brush_texture,
    IMAGE_PT_tools_mask_texture,
    IMAGE_PT_paint_stroke,
    IMAGE_PT_paint_stroke_smooth_stroke,
    IMAGE_PT_paint_curve,
    IMAGE_PT_tools_brush_display,
    IMAGE_PT_tools_imagepaint_symmetry,
    IMAGE_PT_uv_sculpt_brush_select,
    IMAGE_PT_uv_sculpt_brush_settings,
    IMAGE_PT_uv_sculpt_options,
    IMAGE_PT_uv_sculpt_curve,
    IMAGE_PT_view_histogram,
    IMAGE_PT_view_waveform,
    IMAGE_PT_view_vectorscope,
    IMAGE_PT_sample_line,
    IMAGE_PT_scope_sample,
    IMAGE_PT_uv_cursor,
    IMAGE_PT_annotation,
    IMAGE_PT_gizmo_display,
    IMAGE_PT_overlay,
    IMAGE_PT_overlay_guides,
    IMAGE_PT_overlay_uv_edit,
    IMAGE_PT_overlay_uv_edit_geometry,
    IMAGE_PT_overlay_texture_paint,
    IMAGE_PT_overlay_image,

    IMAGE_OT_switch_editors_to_uv,
    IMAGE_OT_switch_editors_to_image,
)


if __name__ == "__main__":  # only for live edit.
    from bpy.utils import register_class
    for cls in classes:
        register_class(cls)<|MERGE_RESOLUTION|>--- conflicted
+++ resolved
@@ -582,24 +582,11 @@
 
         layout.menu("IMAGE_MT_uvs_unwrap")
 
-<<<<<<< HEAD
         layout.operator("uv.pin", icon="PINNED").clear = False
         layout.operator("uv.pin", text="Unpin", icon="UNPINNED").clear = True
+        layout.operator("uv.pin", text="Invert Pins").invert = True
         layout.menu("IMAGE_MT_uvs_merge")
         layout.operator("uv.select_split", text="Split Selection", icon='SPLIT')
-=======
-        layout.separator()
-
-        layout.operator("uv.pin").clear = False
-        layout.operator("uv.pin", text="Unpin").clear = True
-        layout.operator("uv.pin", text="Invert Pins").invert = True
-
-        layout.separator()
-
-        layout.operator("uv.mark_seam").clear = False
-        layout.operator("uv.mark_seam", text="Clear Seam").clear = True
-        layout.operator("uv.seams_from_islands")
->>>>>>> 6d74a717
 
         layout.separator()
 ## BFA order of these group of ops changed. They are listed below.
