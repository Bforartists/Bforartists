--- conflicted
+++ resolved
@@ -658,27 +658,11 @@
         layout.operator("uv.select_split", text="Split Selection", icon='SPLIT')
 
         layout.separator()
-<<<<<<< HEAD
-		# BFA order of these group of ops changed. They are listed below.
-        layout.operator_context = 'INVOKE_DEFAULT'
+
+		# BFA: changed order of items in menu
+        layout.operator_context = 'INVOKE_REGION_WIN'
         layout.operator("uv.pack_islands", icon="PACKISLAND")
-=======
-
-        layout.operator("uv.pin").clear = False
-        layout.operator("uv.pin", text="Unpin").clear = True
-        layout.operator("uv.pin", text="Invert Pins").invert = True
-
-        layout.separator()
-
-        layout.operator("uv.mark_seam").clear = False
-        layout.operator("uv.mark_seam", text="Clear Seam").clear = True
-        layout.operator("uv.seams_from_islands")
-
-        layout.separator()
-
-        layout.operator_context = 'INVOKE_REGION_WIN'
-        layout.operator("uv.pack_islands")
->>>>>>> f16127a3
+
         layout.operator_context = 'EXEC_REGION_WIN'
         layout.operator("uv.average_islands_scale", icon="AVERAGEISLANDSCALE")
         layout.operator("uv.minimize_stretch", icon="MINIMIZESTRETCH")
@@ -2209,7 +2193,7 @@
     IMAGE_PT_overlay_texture_paint,
     IMAGE_PT_overlay_image,
     IMAGE_AST_brush_paint,
-    
+
     IMAGE_OT_switch_editors_to_uv, # BFA menu
     IMAGE_OT_switch_editors_to_image, # BFA menu
 )
