--- conflicted
+++ resolved
@@ -432,17 +432,9 @@
 
                     layout.separator()
 
-<<<<<<< HEAD
-                    layout.operator("palette.extract_from_image", text="Extract Palette", icon="PALETTE")
-                    layout.operator(
-                        "gpencil.image_to_grease_pencil",
-                        text="Generate Grease Pencil",
-                        icon="GREASEPENCIL")
-=======
         if ima and context.area.ui_type == 'IMAGE_EDITOR':
             layout.separator()
-            layout.operator("palette.extract_from_image", text="Extract Palette")
->>>>>>> 46fb7921
+            layout.operator("palette.extract_from_image", text="Extract Palette", icon="PALETTE")
 
 
 class IMAGE_MT_image_transform(Menu):
