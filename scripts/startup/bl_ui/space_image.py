--- conflicted
+++ resolved
@@ -155,12 +155,10 @@
                 text="Render Slot Cycle Previous",
                 icon="FRAME_PREV").reverse = True
 
-<<<<<<< HEAD
-            layout.separator()
-=======
+        layout.separator()
+
         if paint.brush and (context.image_paint_object or sima.mode == 'PAINT'):
             layout.prop(tool_settings, "show_uv_local_view", text="Show Same Material")
->>>>>>> f56980ef
 
         layout.menu("INFO_MT_area")
         layout.menu("IMAGE_MT_view_pie_menus")
@@ -1339,7 +1337,6 @@
             row.prop(uv, "pixel_round_mode", expand=True, text="")
 
         if paint.brush and (context.image_paint_object or sima.mode == 'PAINT'):
-            layout.prop(uv, "show_texpaint")
             layout.prop(tool_settings, "show_uv_local_view", text="Show Same Material")
 
 
