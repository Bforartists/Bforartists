# SPDX-FileCopyrightText: 2009-2023 Blender Authors
#
# SPDX-License-Identifier: GPL-2.0-or-later

import bpy
import math

from bpy.types import (
    AssetShelf,
    Header,
    Menu,
    Panel,
    UIList,
)
from bl_ui.properties_paint_common import (
    UnifiedPaintPanel,
    brush_texture_settings,
    brush_basic_texpaint_settings,
    brush_settings,
    brush_settings_advanced,
    draw_color_settings,
    ClonePanel,
    BrushSelectPanel,
    TextureMaskPanel,
    ColorPalettePanel,
    StrokePanel,
    SmoothStrokePanel,
    FalloffPanel,
    DisplayPanel,
    BrushAssetShelf,
)
from bl_ui.properties_grease_pencil_common import (
    AnnotationDataPanel,
)
from bl_ui.space_toolsystem_common import (
    ToolActivePanelHelper,
)

from bpy.app.translations import (
    contexts as i18n_contexts,
    pgettext_iface as iface_,
)


class ImagePaintPanel:
    bl_space_type = 'IMAGE_EDITOR'
    bl_region_type = 'UI'


class BrushButtonsPanel(UnifiedPaintPanel):
    bl_space_type = 'IMAGE_EDITOR'
    bl_region_type = 'UI'

    @classmethod
    def poll(cls, context):
        tool_settings = context.tool_settings.image_paint
        return tool_settings.brush


class IMAGE_PT_active_tool(Panel, ToolActivePanelHelper):
    bl_space_type = 'IMAGE_EDITOR'
    bl_region_type = 'UI'
    bl_category = "Tool"


class IMAGE_MT_view_legacy(Menu):
    bl_label = "Legacy"

    def draw(self, context):
        layout = self.layout

        layout.operator("uv.cursor_set", text="Set 2D Cursor", icon='CURSOR')


# BFA - heavily modified, most props moved to options
class IMAGE_MT_view(Menu):
    bl_label = "View"

    def draw(self, context):
        layout = self.layout

        sima = context.space_data
        uv = sima.uv_editor
        tool_settings = context.tool_settings
        paint = tool_settings.image_paint

        show_uvedit = sima.show_uvedit
        show_render = sima.show_render
        show_maskedit = sima.show_maskedit

        preferences = context.preferences
        addon_prefs = preferences.addons["bforartists_toolbar_settings"].preferences

        #overlay = sima.overlay

        layout.prop(sima, "show_region_toolbar")
        layout.prop(sima, "show_region_ui")
        layout.prop(sima, "show_region_tool_header")
        layout.prop(sima, "show_region_asset_shelf")
        layout.prop(sima, "show_region_hud")
        if sima.mode == 'UV':
            layout.prop(addon_prefs, "uv_show_toolshelf_tabs")
            # layout.prop(overlay, "show_toolshelf_tabs", text="Tool Shelf Tabs") # bfa - the toolshelf tabs.

        layout.separator()

        # BFA - the view menu is shared between uv and image editor
        # and uv editor has a 3d cursor tool in the shelf. So legacy ...
        if sima.mode != 'UV':
            if sima.ui_mode == 'MASK':
                layout.operator("uv.cursor_set", text="Set 2D Cursor", icon='CURSOR')
        else:
            layout.menu("IMAGE_MT_view_legacy")

        layout.separator()

        layout.menu("IMAGE_MT_view_annotations")

        layout.separator()

        layout.operator("image.view_zoom_in", text="Zoom In", icon="ZOOM_IN")
        layout.operator("image.view_zoom_out", text="Zoom Out", icon="ZOOM_OUT")
        layout.operator("image.view_zoom_border", icon="ZOOM_BORDER")

        layout.separator()

        layout.menu("IMAGE_MT_view_zoom")

        layout.separator()

        if show_uvedit or show_maskedit:
            layout.operator("image.view_selected", text="View Selected", icon='VIEW_SELECTED')

        layout.operator("image.view_all", text="Frame All", icon="VIEWALL")
        layout.operator("image.view_all", text="View Fit", icon="VIEW_FIT").fit_view = True

        if sima.mode != 'UV':
            if sima.ui_mode == 'MASK':
                layout.operator("image.view_center_cursor", text="Center View to Cursor", icon="CENTERTOCURSOR")
        elif sima.mode == 'UV':
            layout.operator("image.view_center_cursor", text="Center View to Cursor", icon="CENTERTOCURSOR")
            layout.operator("image.view_cursor_center", icon='CURSORTOCENTER')

        layout.separator()

        if show_render:
            layout.operator("image.render_border", icon="RENDERBORDER")
            layout.operator("image.clear_render_border", icon="RENDERBORDER_CLEAR")

            layout.separator()

            layout.operator("image.cycle_render_slot", text="Render Slot Cycle Next", icon="FRAME_NEXT")
            layout.operator(
                "image.cycle_render_slot",
                text="Render Slot Cycle Previous",
                icon="FRAME_PREV").reverse = True

        layout.separator()

        if paint.brush and (context.image_paint_object or sima.mode == 'PAINT'):
            layout.prop(tool_settings, "show_uv_local_view", text="Show Same Material")

        layout.menu("INFO_MT_area")
        layout.menu("IMAGE_MT_view_pie_menus")

# BFA - Hidden legacy operators exposed to GUI
class IMAGE_MT_view_annotations(Menu):
    bl_label = "Annotations (Legacy)"

    def draw(self, context):
        layout = self.layout

        layout.operator("gpencil.annotate", text="Draw Annotation", icon='PAINT_DRAW',).mode = 'DRAW'
        layout.operator("gpencil.annotate", text="Draw Line Annotation", icon='PAINT_DRAW').mode = 'DRAW_STRAIGHT'
        layout.operator("gpencil.annotate", text="Draw Polyline Annotation", icon='PAINT_DRAW').mode = 'DRAW_POLY'
        layout.operator("gpencil.annotate", text="Erase Annotation", icon='ERASE').mode = 'ERASER'

        layout.separator()

        layout.operator("gpencil.annotation_add", text="Add Annotation Layer", icon='ADD')
        layout.operator("gpencil.annotation_active_frame_delete", text="Erase Annotation Active Keyframe", icon='DELETE')


class IMAGE_MT_view_pie_menus(Menu):
    bl_label = "Pie menus"

    def draw(self, _context):
        layout = self.layout

        layout.operator("wm.call_menu_pie", text="Pivot", icon="MENU_PANEL").name = 'IMAGE_MT_pivot_pie'
        layout.operator("wm.call_menu_pie", text="UV's snap", icon="MENU_PANEL").name = 'IMAGE_MT_uvs_snap_pie'
        layout.operator("wm.call_menu_pie", text="View", icon="MENU_PANEL").name = 'IMAGE_MT_view_pie'


class IMAGE_MT_view_zoom(Menu):
    bl_label = "Zoom"

    def draw(self, context):
        layout = self.layout
        from math import isclose

        current_zoom = context.space_data.zoom_percentage
        ratios = ((1, 8), (1, 4), (1, 2), (1, 1), (2, 1), (4, 1), (8, 1))

        for (a, b) in ratios:
            ratio = a / b
            percent = ratio * 100.0
            layout.operator(
                "image.view_zoom_ratio",
                text=iface_("Zoom {:g}% ({:d}:{:d})").format(percent, a, b), # BFA
                translate=False,
                icon="ZOOM_SET", # BFA
            ).ratio = ratio


class IMAGE_MT_select(Menu):
    bl_label = "Select"

    def draw(self, _context):
        layout = self.layout

        layout.menu("IMAGE_MT_select_legacy")

        layout.operator("uv.select_all", text="All", icon='SELECT_ALL').action = 'SELECT'
        layout.operator("uv.select_all", text="None", icon='SELECT_NONE').action = 'DESELECT'
        layout.operator("uv.select_all", text="Invert", icon='INVERSE').action = 'INVERT'

        layout.separator()

        layout.operator("uv.select_box", text="Box Select Pinned", icon='BORDER_RECT').pinned = True
		# BFA - moved to legacy
		# BFA - moved to legacy
        layout.operator_menu_enum("uv.select_lasso", "mode", text="Lasso Select")

        layout.separator()

        layout.menu("IMAGE_MT_select_linked")
        myop = layout.operator("uv.select_linked_pick", text="Linked Pick", icon="LINKED")
        myop.extend = True
        myop.deselect = False

        layout.separator()

        layout.operator("uv.select_pinned", text="Pinned", icon="PINNED")
        layout.operator("uv.select_split", text="Split", icon="SPLIT")
        layout.operator("uv.select_overlap", text="Overlap", icon="OVERLAP")
        layout.operator("uv.shortest_path_pick", text="Shortest Path", icon="SELECT_SHORTESTPATH")
        layout.operator("uv.select_similar", text="Similar", icon="SIMILAR")

        layout.separator()

        layout.operator("uv.select_more", text="More", icon="SELECTMORE")
        layout.operator("uv.select_less", text="Less", icon="SELECTLESS")


class IMAGE_MT_select_legacy(Menu):
    bl_label = "Legacy"

    def draw(self, _context):
        layout = self.layout

        layout.operator("uv.select_box", text="Box Select", icon='BORDER_RECT').pinned = False
        layout.operator("uv.select_circle", icon="CIRCLE_SELECT")


class IMAGE_MT_select_linked(Menu):
    bl_label = "Select Linked"

    def draw(self, _context):
        layout = self.layout

        layout.operator("uv.select_linked", text="Linked", icon="LINKED")
        layout.operator("uv.shortest_path_select", text="Shortest Path", icon="LINKED")


class IMAGE_MT_brush(Menu):
    bl_label = "Brush"

    def draw(self, context):
        layout = self.layout

        # radial control button brush size
        myvar = layout.operator("wm.radial_control", text="Brush Radius", icon="BRUSHSIZE")
        myvar.data_path_primary = 'tool_settings.image_paint.brush.size'
        myvar.data_path_secondary = 'tool_settings.unified_paint_settings.size'
        myvar.use_secondary = 'tool_settings.unified_paint_settings.use_unified_size'
        myvar.rotation_path = 'tool_settings.image_paint.brush.mask_texture_slot.angle'
        myvar.color_path = 'tool_settings.image_paint.brush.cursor_color_add'
        myvar.fill_color_path = 'tool_settings.image_paint.brush.color'
        myvar.fill_color_override_path = 'tool_settings.unified_paint_settings.color'
        myvar.fill_color_override_test_path = 'tool_settings.unified_paint_settings.use_unified_color'
        myvar.zoom_path = 'space_data.zoom'
        myvar.image_id = 'tool_settings.image_paint.brush'
        myvar.secondary_tex = True

        # radial control button brush strength
        myvar = layout.operator("wm.radial_control", text="Brush Strength", icon="BRUSHSTRENGTH")
        myvar.data_path_primary = 'tool_settings.image_paint.brush.strength'
        myvar.data_path_secondary = 'tool_settings.unified_paint_settings.strength'
        myvar.use_secondary = 'tool_settings.unified_paint_settings.use_unified_strength'
        myvar.rotation_path = 'tool_settings.image_paint.brush.mask_texture_slot.angle'
        myvar.color_path = 'tool_settings.image_paint.brush.cursor_color_add'
        myvar.fill_color_path = 'tool_settings.image_paint.brush.color'
        myvar.fill_color_override_path = 'tool_settings.unified_paint_settings.color'
        myvar.fill_color_override_test_path = 'tool_settings.unified_paint_settings.use_unified_color'
        myvar.zoom_path = ''
        myvar.image_id = 'tool_settings.image_paint.brush'
        myvar.secondary_tex = True

        # radial control button brush angle
        myvar = layout.operator("wm.radial_control", text="Texture Brush Angle", icon="BRUSHANGLE")
        myvar.data_path_primary = 'tool_settings.image_paint.brush.texture_slot.angle'
        myvar.data_path_secondary = ''
        myvar.use_secondary = ''
        myvar.rotation_path = 'tool_settings.image_paint.brush.texture_slot.angle'
        myvar.color_path = 'tool_settings.image_paint.brush.cursor_color_add'
        myvar.fill_color_path = 'tool_settings.image_paint.brush.color'
        myvar.fill_color_override_path = 'tool_settings.unified_paint_settings.color'
        myvar.fill_color_override_test_path = 'tool_settings.unified_paint_settings.use_unified_color'
        myvar.zoom_path = ''
        myvar.image_id = 'tool_settings.image_paint.brush'
        myvar.secondary_tex = False

        # radial control button brush angle secondary texture
        myvar = layout.operator("wm.radial_control", text="Texture Brush Angle", icon="BRUSHANGLE")
        myvar.data_path_primary = 'tool_settings.image_paint.brush.mask_texture_slot.angle'
        myvar.data_path_secondary = ''
        myvar.use_secondary = ''
        myvar.rotation_path = 'tool_settings.image_paint.brush.mask_texture_slot.angle'
        myvar.color_path = 'tool_settings.image_paint.brush.cursor_color_add'
        myvar.fill_color_path = 'tool_settings.image_paint.brush.color'
        myvar.fill_color_override_path = 'tool_settings.unified_paint_settings.color'
        myvar.fill_color_override_test_path = 'tool_settings.unified_paint_settings.use_unified_color'
        myvar.zoom_path = ''
        myvar.image_id = 'tool_settings.image_paint.brush'
        myvar.secondary_tex = True


class IMAGE_MT_image(Menu):
    bl_label = "Image"

    def draw(self, context):
        import sys

        layout = self.layout

        sima = context.space_data
        ima = sima.image
        show_render = sima.show_render

        layout.operator("image.new", text="New", icon='IMAGE_DATA', text_ctxt=i18n_contexts.id_image)
        layout.operator("image.open", text="Open", icon='FILE_FOLDER')

        layout.operator("image.read_viewlayers", icon="RENDERLAYERS")

        if ima:
            layout.separator()

            if not show_render:
                layout.operator("image.replace", text="Replace", icon='FILE_FOLDER')
                layout.operator("image.reload", text="Reload", icon="FILE_REFRESH")

            # bfa TODO: move this to image.external_edit poll
            # bfa - hide dysfunctional tools and settings for render result
            import os

            can_edit = True

            if ima.packed_file:
                can_edit = False

            if sima.type == 'IMAGE_EDITOR':
                filepath = ima.filepath_from_user(image_user=sima.image_user)
            else:
                filepath = ima.filepath

            filepath = bpy.path.abspath(filepath, library=ima.library)

            filepath = os.path.normpath(filepath)

            if not filepath:
                can_edit = False

            if not os.path.exists(filepath) or not os.path.isfile(filepath):
                can_edit = False

            if can_edit:
                layout.operator("image.external_edit", text="Edit Externally", icon="EDIT_EXTERNAL")

        layout.separator()

        has_image_clipboard = False
        if (sys.platform[:3] == "win") or (sys.platform == "darwin"):
            has_image_clipboard = True
        else:
            from _bpy import _ghost_backend
            if _ghost_backend() == 'WAYLAND':
                has_image_clipboard = True
            del _ghost_backend

        if has_image_clipboard:
            layout.operator("image.clipboard_copy", text="Copy", icon = 'COPYDOWN')
            layout.operator("image.clipboard_paste", text="Paste", icon = 'PASTEDOWN')
            layout.separator()

        if ima:
            layout.operator("image.save", icon='FILE_TICK')
            layout.operator("image.save_as", icon='SAVE_AS')
            layout.operator("image.save_as", text="Save a Copy", icon='SAVE_COPY').copy = True

        if ima and ima.source == 'SEQUENCE':
            layout.operator("image.save_sequence", icon='SAVE_All')

        layout.operator("image.save_all_modified", text="Save All Images", icon="SAVE_ALL")

        # BFA - hide disfunctional tools and settings for render result
        if ima:
            if ima.type != 'RENDER_RESULT':
                layout.separator()

                layout.menu("IMAGE_MT_image_invert")
                layout.operator("image.resize", text="Resize", icon="MAN_SCALE")
                layout.menu("IMAGE_MT_image_transform")

                if not show_render:
                    if ima.packed_file:
                        if ima.filepath:
                            layout.separator()
                            layout.operator("image.unpack", text="Unpack", icon="PACKAGE")
                    else:
                        layout.separator()
                        layout.operator("image.pack", text="Pack", icon="PACKAGE")

                if context.area.ui_type == 'IMAGE_EDITOR':

                    layout.separator()

        if ima and context.area.ui_type == 'IMAGE_EDITOR':
            layout.separator()
            layout.operator("palette.extract_from_image", text="Extract Palette", icon="PALETTE")


class IMAGE_MT_image_transform(Menu):
    bl_label = "Transform"

    def draw(self, _context):
        layout = self.layout
        layout.operator("image.flip", text="Flip Horizontally", icon="FLIP_Y").use_flip_x = True
        layout.operator("image.flip", text="Flip Vertically", icon="FLIP_X").use_flip_y = True
        layout.separator()
        layout.operator("image.rotate_orthogonal", text="Rotate Clockwise 90\u00B0", icon="ROTATE_PLUS_90").degrees = '90'
        layout.operator("image.rotate_orthogonal", text="Rotate Counter-Clockwise 90\u00B0", icon="ROTATE_MINUS_90").degrees = '270'
        layout.operator("image.rotate_orthogonal", text="Rotate Flip 180\u00B0", icon="FLIP").degrees = '180'


class IMAGE_MT_image_invert(Menu):
    bl_label = "Invert"

    def draw(self, _context):
        layout = self.layout

        props = layout.operator("image.invert", text="Invert Image Colors", icon='IMAGE_RGB')
        props.invert_r = True
        props.invert_g = True
        props.invert_b = True

        layout.separator()

        layout.operator("image.invert", text="Invert Red Channel", icon='RGB_RED').invert_r = True
        layout.operator("image.invert", text="Invert Green Channel", icon='RGB_GREEN').invert_g = True
        layout.operator("image.invert", text="Invert Blue Channel", icon='RGB_BLUE').invert_b = True
        layout.operator("image.invert", text="Invert Alpha Channel", icon='IMAGE_ALPHA').invert_a = True


class IMAGE_MT_uvs_showhide(Menu):
    bl_label = "Show/Hide Faces"

    def draw(self, _context):
        layout = self.layout

        layout.operator("uv.reveal", icon="HIDE_OFF")
        layout.operator("uv.hide", text="Hide Selected", icon="HIDE_ON").unselected = False
        layout.operator("uv.hide", text="Hide Unselected", icon="HIDE_UNSELECTED").unselected = True


class IMAGE_MT_uvs_transform(Menu):
    bl_label = "Transform"

    def draw(self, _context):
        layout = self.layout

        # BFA - Conditional to define what selection mode you're in for the slide operators
        context = bpy.context
        ts = context.tool_settings
        if ts.use_uv_select_sync:
            is_vert_mode, is_edge_mode, _ = ts.mesh_select_mode
        else:
            uv_select_mode = ts.uv_select_mode
            is_vert_mode = uv_select_mode == 'VERTEX'
            is_edge_mode = uv_select_mode == 'EDGE'
            # is_face_mode = uv_select_mode == 'FACE'
            # is_island_mode = uv_select_mode == 'ISLAND'

        layout.operator_context = 'EXEC_REGION_WIN'
        layout.operator("transform.rotate", text="Rotate Clockwise 90\u00B0", icon="ROTATE_PLUS_90").value = math.pi / 2
        layout.operator("transform.rotate", text="Rotate Counter-Clockwise 90\u00B0", icon="ROTATE_MINUS_90").value = math.pi / -2
        layout.operator_context = 'INVOKE_DEFAULT'

        layout.separator()

        layout.operator("transform.shear", icon='SHEAR')
        layout.separator()

        if is_vert_mode or is_edge_mode: # BFA - now conditional based on context, for consistency
            layout.operator_context = 'INVOKE_DEFAULT'
            if is_vert_mode:
                layout.operator("transform.vert_slide", icon='SLIDE_VERTEX')
            if is_edge_mode:
                layout.operator("transform.edge_slide", icon='SLIDE_EDGE')

        layout.separator()

        layout.operator("uv.randomize_uv_transform", icon = 'RANDOMIZE')


class IMAGE_MT_uvs_snap(Menu):
    bl_label = "Snap"

    def draw(self, _context):
        layout = self.layout

        layout.operator_context = 'EXEC_REGION_WIN'

        layout.operator("uv.snap_selected", text="Selected to Pixels", icon="SNAP_TO_PIXELS").target = 'PIXELS'
        layout.operator("uv.snap_selected", text="Selected to Cursor", icon="SELECTIONTOCURSOR").target = 'CURSOR'
        layout.operator("uv.snap_selected", text="Selected to Cursor (Offset)", icon="SELECTIONTOCURSOROFFSET").target = 'CURSOR_OFFSET'
        layout.operator("uv.snap_selected", text="Selected to Adjacent Unselected", icon="SNAP_TO_ADJACENT").target = 'ADJACENT_UNSELECTED'

        layout.separator()

        layout.operator("uv.snap_cursor", text="Cursor to Pixels", icon="CURSOR_TO_PIXELS").target = 'PIXELS'
        layout.operator("uv.snap_cursor", text="Cursor to Selected", icon="CURSORTOSELECTION").target = 'SELECTED'
        layout.operator("uv.snap_cursor", text="Cursor to Origin", icon="ORIGIN_TO_CURSOR").target = 'ORIGIN'


class IMAGE_MT_uvs_mirror(Menu):
    bl_label = "Mirror"

    def draw(self, _context):
        layout = self.layout

        layout.operator("mesh.faces_mirror_uv", icon="COPYMIRRORED")

        layout.separator()

        layout.operator_context = 'EXEC_REGION_WIN'

        layout.operator("transform.mirror", text="X Axis", icon="MIRROR_X").constraint_axis[0] = True
        layout.operator("transform.mirror", text="Y Axis", icon="MIRROR_Y").constraint_axis[1] = True


class IMAGE_MT_uvs_align(Menu):
    bl_label = "Align"

    def draw(self, _context):
        layout = self.layout

        layout.operator_enum("uv.align", "axis")
        layout.separator()
        layout.operator("uv.align_rotation", text="Align Rotation", icon="DRIVER_ROTATIONAL_DIFFERENCE")


class IMAGE_MT_uvs_merge(Menu):
    bl_label = "Merge"

    def draw(self, _context):
        layout = self.layout

        layout.operator("uv.weld", text="At Center", icon='MERGE_CENTER')
        # Mainly to match the mesh menu.
        layout.operator("uv.snap_selected", text="At Cursor", icon='MERGE_CURSOR').target = 'CURSOR'

        layout.separator()

        layout.operator("uv.remove_doubles", text="By Distance", icon='REMOVE_DOUBLES')


class IMAGE_MT_uvs_split(Menu):
    bl_label = "Split"

    def draw(self, _context):
        layout = self.layout

        layout.operator("uv.select_split", text="Selection", icon='SPLIT')


# BFA - Tooltip and operator for Clear Seam.
class IMAGE_MT_uvs_clear_seam(bpy.types.Operator):
    """Clears the UV Seam for selected edges"""      # blender will use this as a tooltip for menu items and buttons.
    bl_idname = "uv.clear_seam"        # unique identifier for buttons and menu items to reference.
    bl_label = "Clear seam"         # display name in the interface.
    bl_options = {'REGISTER', 'UNDO'}  # enable undo for the operator.

    def execute(self, context):        # execute() is called by blender when running the operator.
        bpy.ops.uv.mark_seam(clear=True)
        return {'FINISHED'}


class IMAGE_MT_uvs_unwrap(Menu):
    bl_label = "Unwrap"

    def draw(self, _context):
        layout = self.layout
		# BFA - exposed both methods to top level
        layout.operator_enum("uv.unwrap", "method")

        # It would be nice to do: `layout.operator_enum("uv.unwrap", "method")`
        # However the menu items don't have an "Unwrap" prefix, so inline the operators.
        # layout.operator("uv.unwrap", text="Unwrap Angle Based").method = 'ANGLE_BASED'
        # layout.operator("uv.unwrap", text="Unwrap Conformal").method = 'CONFORMAL'
        # layout.operator("uv.unwrap", text="Unwrap Minimum Stretch").method = 'MINIMUM_STRETCH'

        layout.separator()

        layout.operator_context = 'INVOKE_DEFAULT'
        layout.operator("uv.smart_project", icon="MOD_UVPROJECT")
        layout.operator("uv.lightmap_pack", icon="LIGHTMAPPACK")
        layout.operator("uv.follow_active_quads", icon="FOLLOWQUADS")

        layout.separator()

        layout.operator_context = 'EXEC_REGION_WIN'
        layout.operator("uv.cube_project", icon="CUBEPROJECT")
        layout.operator("uv.cylinder_project", icon="CYLINDERPROJECT")
        layout.operator("uv.sphere_project", icon="SPHEREPROJECT")


class IMAGE_MT_uvs(Menu):
    bl_label = "UV"

    def draw(self, context):
        layout = self.layout

        sima = context.space_data
        uv = sima.uv_editor

        layout.menu("IMAGE_MT_uvs_transform")
        layout.menu("IMAGE_MT_uvs_mirror")
        layout.menu("IMAGE_MT_uvs_snap")

        layout.separator()
		# BFA order of these group of ops changed so that the pin operators are in their own group.
        layout.operator("uv.pin", icon="PINNED").clear = False
        layout.operator("uv.pin", text="Unpin", icon="UNPINNED").clear = True
        layout.operator("uv.pin", text="Invert Pins", icon='INVERSE').invert = True

        layout.separator()

        layout.menu("IMAGE_MT_uvs_unwrap")
        layout.menu("IMAGE_MT_uvs_merge")
        layout.operator("uv.select_split", text="Split Selection", icon='SPLIT')

        layout.separator()

		# BFA: changed order of items in menu
        layout.operator_context = 'INVOKE_REGION_WIN'
        layout.operator("uv.pack_islands", icon="PACKISLAND")

        layout.operator_context = 'EXEC_REGION_WIN'
        layout.operator("uv.average_islands_scale", icon="AVERAGEISLANDSCALE")
        layout.operator("uv.minimize_stretch", icon="MINIMIZESTRETCH")
        layout.operator("uv.stitch", icon="STITCH")

        layout.separator()

        layout.operator("uv.mark_seam", icon="MARK_SEAM").clear = False
        layout.operator("uv.clear_seam", text="Clear Seam", icon='CLEAR_SEAM')
        layout.operator("uv.seams_from_islands", icon="SEAMSFROMISLAND")

        layout.separator()

<<<<<<< HEAD
=======
        layout.operator("uv.minimize_stretch")
        layout.operator_context = 'INVOKE_REGION_WIN'
        layout.operator("uv.stitch")
        layout.operator_context = 'EXEC_REGION_WIN'
>>>>>>> 9ed594fb
        layout.menu("IMAGE_MT_uvs_align")
        layout.menu("IMAGE_MT_uvs_select_mode")

        layout.separator()

        layout.operator("uv.copy", icon="COPYDOWN")
        layout.operator("uv.paste", icon="PASTEDOWN")

        layout.separator()

        layout.menu("IMAGE_MT_uvs_showhide")
        layout.operator("uv.reset", icon="RESET")


class IMAGE_MT_uvs_select_mode(Menu):
    bl_label = "UV Select Mode"

    def draw(self, context):
        layout = self.layout

        layout.operator_context = 'INVOKE_REGION_WIN'
        tool_settings = context.tool_settings

        # Do smart things depending on whether uv_select_sync is on.

        if tool_settings.use_uv_select_sync:
            props = layout.operator("wm.context_set_value", text="Vertex", icon='VERTEXSEL')
            props.value = "(True, False, False)"
            props.data_path = "tool_settings.mesh_select_mode"

            props = layout.operator("wm.context_set_value", text="Edge", icon='EDGESEL')
            props.value = "(False, True, False)"
            props.data_path = "tool_settings.mesh_select_mode"

            props = layout.operator("wm.context_set_value", text="Face", icon='FACESEL')
            props.value = "(False, False, True)"
            props.data_path = "tool_settings.mesh_select_mode"

        else:
            props = layout.operator("wm.context_set_string", text="Vertex", icon='UV_VERTEXSEL')
            props.value = 'VERTEX'
            props.data_path = "tool_settings.uv_select_mode"

            props = layout.operator("wm.context_set_string", text="Edge", icon='UV_EDGESEL')
            props.value = 'EDGE'
            props.data_path = "tool_settings.uv_select_mode"

            props = layout.operator("wm.context_set_string", text="Face", icon='UV_FACESEL')
            props.value = 'FACE'
            props.data_path = "tool_settings.uv_select_mode"

            props = layout.operator("wm.context_set_string", text="Island", icon='UV_ISLANDSEL')
            props.value = 'ISLAND'
            props.data_path = "tool_settings.uv_select_mode"


class IMAGE_MT_uvs_context_menu(Menu):
    bl_label = "UV"

    def draw(self, context):
        layout = self.layout

        sima = context.space_data

        # UV Edit Mode
        if sima.show_uvedit:
            ts = context.tool_settings
            if ts.use_uv_select_sync:
                is_vert_mode, is_edge_mode, _ = ts.mesh_select_mode
            else:
                uv_select_mode = ts.uv_select_mode
                is_vert_mode = uv_select_mode == 'VERTEX'
                is_edge_mode = uv_select_mode == 'EDGE'
                # is_face_mode = uv_select_mode == 'FACE'
                # is_island_mode = uv_select_mode == 'ISLAND'

            # Add
            layout.operator("uv.unwrap", icon='UNWRAP_ABF')
            layout.operator("uv.follow_active_quads", icon="FOLLOWQUADS")

            layout.separator()

            # Modify
            layout.operator("uv.pin", icon="PINNED").clear = False
            layout.operator("uv.pin", text="Unpin", icon="UNPINNED").clear = True
            layout.operator("uv.pin", text="Invert Pins", icon='INVERSE').invert = True #BFA - added for consistency with ehader menu

            layout.separator()

            layout.menu("IMAGE_MT_uvs_snap")

            layout.separator()

            layout.operator("transform.mirror", text="Mirror X", icon="MIRROR_X").constraint_axis[0] = True
            layout.operator("transform.mirror", text="Mirror Y", icon="MIRROR_Y").constraint_axis[1] = True

            layout.separator()

            layout.operator_enum("uv.align", "axis")  # W, 2/3/4.

            layout.separator()

            if is_vert_mode or is_edge_mode:
                layout.operator_context = 'INVOKE_DEFAULT'

                if is_vert_mode:
                    layout.operator("transform.vert_slide", icon='SLIDE_VERTEX')

                if is_edge_mode:
                    layout.operator("transform.edge_slide", icon='SLIDE_EDGE')

                layout.operator_context = 'EXEC_REGION_WIN'
                layout.separator()

            # Remove
            layout.menu("IMAGE_MT_uvs_merge")
<<<<<<< HEAD
            layout.operator("uv.stitch", icon="STITCH")
=======
            layout.operator_context = 'INVOKE_REGION_WIN'
            layout.operator("uv.stitch")
            layout.operator_context = 'EXEC_REGION_WIN'
>>>>>>> 9ed594fb
            layout.menu("IMAGE_MT_uvs_split")


class IMAGE_MT_pivot_pie(Menu):
    bl_label = "Pivot Point"

    def draw(self, context):
        layout = self.layout
        pie = layout.menu_pie()

        sima = context.space_data

        pie.prop_enum(sima, "pivot_point", value='CENTER')
        pie.prop_enum(sima, "pivot_point", value='CURSOR')
        pie.prop_enum(sima, "pivot_point", value='INDIVIDUAL_ORIGINS')
        pie.prop_enum(sima, "pivot_point", value='MEDIAN')


class IMAGE_MT_uvs_snap_pie(Menu):
    bl_label = "Snap"

    def draw(self, _context):
        layout = self.layout
        pie = layout.menu_pie()

        layout.operator_context = 'EXEC_REGION_WIN'

        pie.operator(
            "uv.snap_selected",
            text="Selected to Pixels",
            icon='RESTRICT_SELECT_OFF',
        ).target = 'PIXELS'
        pie.operator(
            "uv.snap_cursor",
            text="Cursor to Pixels",
            icon='PIVOT_CURSOR',
        ).target = 'PIXELS'
        pie.operator(
            "uv.snap_cursor",
            text="Cursor to Selected",
            icon='PIVOT_CURSOR',
        ).target = 'SELECTED'
        pie.operator(
            "uv.snap_selected",
            text="Selected to Cursor",
            icon='RESTRICT_SELECT_OFF',
        ).target = 'CURSOR'
        pie.operator(
            "uv.snap_selected",
            text="Selected to Cursor (Offset)",
            icon='RESTRICT_SELECT_OFF',
        ).target = 'CURSOR_OFFSET'
        pie.operator(
            "uv.snap_selected",
            text="Selected to Adjacent Unselected",
            icon='RESTRICT_SELECT_OFF',
        ).target = 'ADJACENT_UNSELECTED'
        pie.operator(
            "uv.snap_cursor",
            text="Cursor to Origin",
            icon='PIVOT_CURSOR',
        ).target = 'ORIGIN'


class IMAGE_MT_view_pie(Menu):
    bl_label = "View"

    def draw(self, context):
        layout = self.layout

        sima = context.space_data
        show_uvedit = sima.show_uvedit
        show_maskedit = sima.show_maskedit

        pie = layout.menu_pie()
        pie.operator("image.view_all")

        if show_uvedit or show_maskedit:
            pie.operator("image.view_selected", text="Frame Selected", icon='ZOOM_SELECTED')
            pie.operator("image.view_center_cursor", text="Center View to Cursor")
        else:
            # Add spaces so items stay in the same position through all modes.
            pie.separator()
            pie.separator()

        pie.operator("image.view_zoom_ratio", text="Zoom 1:1").ratio = 1
        pie.operator("image.view_all", text="Frame All Fit").fit_view = True


class IMAGE_HT_tool_header(Header):
    bl_space_type = 'IMAGE_EDITOR'
    bl_region_type = 'TOOL_HEADER'

    def draw(self, context):
        layout = self.layout

        self.draw_tool_settings(context)

        layout.separator_spacer()

        self.draw_mode_settings(context)

    def draw_tool_settings(self, context):
        layout = self.layout

        # Active Tool
        # -----------
        from bl_ui.space_toolsystem_common import ToolSelectPanelHelper
        tool = ToolSelectPanelHelper.draw_active_tool_header(context, layout)
        tool_mode = context.mode if tool is None else tool.mode

        # Object Mode Options
        # -------------------

        # Example of how tool_settings can be accessed as pop-overs.

        # TODO(campbell): editing options should be after active tool options
        # (obviously separated for from the users POV)
        draw_fn = getattr(_draw_tool_settings_context_mode, tool_mode, None)
        if draw_fn is not None:
            draw_fn(context, layout, tool)

        if tool_mode == 'PAINT':
            if (tool is not None) and tool.use_brushes:
                layout.popover("IMAGE_PT_paint_settings_advanced")
                layout.popover("IMAGE_PT_paint_stroke")
                layout.popover("IMAGE_PT_paint_curve")
                layout.popover("IMAGE_PT_tools_brush_display")
                layout.popover("IMAGE_PT_tools_brush_texture")
                layout.popover("IMAGE_PT_tools_mask_texture")

    def draw_mode_settings(self, context):
        layout = self.layout

        # Active Tool
        # -----------
        from bl_ui.space_toolsystem_common import ToolSelectPanelHelper
        tool = ToolSelectPanelHelper.tool_active_from_context(context)
        tool_mode = context.mode if tool is None else tool.mode

        if tool_mode == 'PAINT':
            layout.popover_group(space_type='IMAGE_EDITOR', region_type='UI', context=".imagepaint_2d", category="")


class _draw_tool_settings_context_mode:
    @staticmethod
    def UV(context, layout, tool):
        if tool and tool.use_brushes:
            if context.mode == 'EDIT_MESH':
                tool_settings = context.tool_settings
                uv_sculpt = tool_settings.uv_sculpt
                brush = uv_sculpt.brush
                if brush:
                    UnifiedPaintPanel.prop_unified(
                        layout,
                        context,
                        brush,
                        "size",
                        pressure_name="use_pressure_size",
                        unified_name="use_unified_size",
                        slider=True,
                        header=True,
                    )
                    UnifiedPaintPanel.prop_unified(
                        layout,
                        context,
                        brush,
                        "strength",
                        pressure_name="use_pressure_strength",
                        unified_name="use_unified_strength",
                        slider=True,
                        header=True,
                    )

    @staticmethod
    def PAINT(context, layout, tool):
        if (tool is None) or (not tool.use_brushes):
            return

        paint = context.tool_settings.image_paint
        brush = paint.brush

        BrushAssetShelf.draw_popup_selector(layout, context, brush)

        if brush is None:
            return

        brush_basic_texpaint_settings(layout, context, brush, compact=True)


class IMAGE_HT_header(Header):
    bl_space_type = 'IMAGE_EDITOR'

    @staticmethod
    def draw_xform_template(layout, context):
        sima = context.space_data
        show_uvedit = sima.show_uvedit

        if show_uvedit:
            layout.prop(sima, "pivot_point", icon_only=True)

        if show_uvedit:
            tool_settings = context.tool_settings

            # Snap.
            snap_uv_elements = tool_settings.snap_uv_element
            if len(snap_uv_elements) == 1:
                text = ""
                elem = next(iter(snap_uv_elements))
                act_snap_icon = tool_settings.bl_rna.properties["snap_uv_element"].enum_items[elem].icon
            else:
                text = iface_("Mix", i18n_contexts.id_image)
                act_snap_icon = 'NONE'

            row = layout.row(align=True)
            row.prop(tool_settings, "use_snap_uv", text="")

            sub = row.row(align=True)
            sub.popover(
                panel="IMAGE_PT_snapping",
                icon=act_snap_icon,
                text=text,
            )

            # Proportional Editing
            row = layout.row(align=True)
            row.prop(
                tool_settings,
                "use_proportional_edit",
                icon_only=True,
                icon='PROP_CON' if tool_settings.use_proportional_connected else 'PROP_ON',
            )
            sub = row.row(align=True)
           # proportional editing settings
            if tool_settings.use_proportional_edit is True:
                sub = row.row(align=True)
                sub.prop_with_popover(tool_settings,
                	"proportional_edit_falloff",
                	text="",
                    icon_only=True,
                    panel="IMAGE_PT_proportional_edit")# BFA - was VIEW3D_PT_proportional_edit
            if show_uvedit:
                uvedit = sima.uv_editor

                mesh = context.edit_object.data
                layout.prop_search(mesh.uv_layers, "active", mesh, "uv_layers", text="")

    def draw(self, context):
        layout = self.layout

        sima = context.space_data
        overlay = sima.overlay
        ima = sima.image
        iuser = sima.image_user
        tool_settings = context.tool_settings
        show_region_tool_header = sima.show_region_tool_header

        show_render = sima.show_render
        show_uvedit = sima.show_uvedit
        show_maskedit = sima.show_maskedit

        ALL_MT_editormenu_image.draw_hidden(context, layout)  # BFA - show hide the editormenu, editor suffix is needed.

        # BFA - hide disfunctional tools and settings for render result
        is_render = False
        if ima:
            is_render = ima.type == 'RENDER_RESULT'

        if sima.mode != 'UV':
            row = layout.row(align=True)
            row.operator("wm.switch_editor_to_uv", text="", icon='UV')
            if is_render:
                layout.prop(sima, "ui_non_render_mode", text="")
            else:
                layout.prop(sima, "ui_mode", text="")

        else:
            row = layout.row(align=True)
            row.operator("wm.switch_editor_to_image", text="", icon='IMAGE')

        # UV editing.
        if show_uvedit:

            layout.prop(tool_settings, "use_uv_select_sync", text="")

            if tool_settings.use_uv_select_sync:
                layout.template_edit_mode_selection()
            else:
                row = layout.row(align=True)
                uv_select_mode = tool_settings.uv_select_mode[:]
                row.operator("uv.select_mode", text="", icon='UV_VERTEXSEL',
                             depress=(uv_select_mode == 'VERTEX')).type = 'VERTEX'
                row.operator("uv.select_mode", text="", icon='UV_EDGESEL',
                             depress=(uv_select_mode == 'EDGE')).type = 'EDGE'
                row.operator("uv.select_mode", text="", icon='UV_FACESEL',
                             depress=(uv_select_mode == 'FACE')).type = 'FACE'
                row.operator("uv.select_mode", text="", icon='UV_ISLANDSEL',
                             depress=(uv_select_mode == 'ISLAND')).type = 'ISLAND'

                layout.prop(tool_settings, "uv_sticky_select_mode", icon_only=True)

        IMAGE_MT_editor_menus.draw_collapsible(context, layout)

        # layout.separator_spacer()

        IMAGE_HT_header.draw_xform_template(layout, context)

        layout.template_ID(sima, "image", new="image.new", open="image.open")

        if show_maskedit:
            layout.template_ID(sima, "mask", new="mask.new")
            layout.prop(sima, "pivot_point", icon_only=True)

            row = layout.row(align=True)
            row.prop(tool_settings, "use_proportional_edit_mask", text="", icon_only=True)
            sub = row.row(align=True)
            sub.active = tool_settings.use_proportional_edit_mask
            sub.prop_with_popover(
                tool_settings,
                "proportional_edit_falloff",
                text="",
                icon_only=True,
                panel="IMAGE_PT_proportional_edit",
            )

        if not show_render:
            layout.prop(sima, "use_image_pin", text="", emboss=False)

        layout.separator_spacer()

        # Gizmo toggle & popover.
        row = layout.row(align=True)
        row.prop(sima, "show_gizmo", icon='GIZMO', text="")
        sub = row.row(align=True)
        sub.active = sima.show_gizmo
        sub.popover(panel="IMAGE_PT_gizmo_display", text="")

        # Overlay toggle & popover
        row = layout.row(align=True)
        row.prop(overlay, "show_overlays", icon='OVERLAY', text="")
        sub = row.row(align=True)
        sub.active = overlay.show_overlays
        sub.popover(panel="IMAGE_PT_overlay", text="")

		# BFA - moved search above to be consistent
        if ima:
            if ima.is_stereo_3d:
                row = layout.row()
                row.prop(sima, "show_stereo_3d", text="")
            if show_maskedit:
                row = layout.row()
                row.popover(panel="IMAGE_PT_mask_display")

            # layers.
            layout.template_image_layers(ima, iuser)

            # draw options.
            row = layout.row()
            row.prop(sima, "display_channels", icon_only=True)

        row.popover(panel="IMAGE_PT_image_options", text="Options")


# BFA - show hide the editormenu, editor suffix is needed.
class ALL_MT_editormenu_image(Menu):
    bl_label = ""

    def draw(self, context):
        self.draw_menus(self.layout, context)

    @staticmethod
    def draw_menus(layout, context):

        row = layout.row(align=True)
        row.template_header()  # editor type menus


class IMAGE_MT_editor_menus(Menu):
    bl_idname = "IMAGE_MT_editor_menus"
    bl_label = ""

    def draw(self, context):
        layout = self.layout
        sima = context.space_data
        ima = sima.image

        show_uvedit = sima.show_uvedit
        show_maskedit = sima.show_maskedit

        layout.menu("SCREEN_MT_user_menu", text="Quick")  # BFA - Quick favourites menu
        layout.menu("IMAGE_MT_view")

        if show_uvedit:
            layout.menu("IMAGE_MT_select")
        if show_maskedit:
            layout.menu("MASK_MT_select")

        if ima and ima.is_dirty:
            layout.menu("IMAGE_MT_image", text="Image*")
        else:
            layout.menu("IMAGE_MT_image", text="Image")

        if show_uvedit:
            layout.menu("IMAGE_MT_uvs")
        if show_maskedit:
            layout.menu("MASK_MT_add")
            layout.menu("MASK_MT_mask")


class IMAGE_MT_mask_context_menu(Menu):
    bl_label = "Mask"

    @classmethod
    def poll(cls, context):
        sima = context.space_data
        return sima.show_maskedit

    def draw(self, context):
        layout = self.layout
        from .properties_mask_common import draw_mask_context_menu
        draw_mask_context_menu(layout, context)


# -----------------------------------------------------------------------------
# Mask (similar code in space_clip.py, keep in sync)
# note! - panel placement does _not_ fit well with image panels... need to fix.

from bl_ui.properties_mask_common import (
    MASK_PT_mask,
    MASK_PT_layers,
    MASK_PT_spline,
    MASK_PT_point,
    MASK_PT_animation,
    MASK_PT_display,
)


class IMAGE_PT_mask(MASK_PT_mask, Panel):
    bl_space_type = 'IMAGE_EDITOR'
    bl_region_type = 'UI'
    bl_category = "Mask"


class IMAGE_PT_mask_layers(MASK_PT_layers, Panel):
    bl_space_type = 'IMAGE_EDITOR'
    bl_region_type = 'UI'
    bl_category = "Mask"


class IMAGE_PT_active_mask_spline(MASK_PT_spline, Panel):
    bl_space_type = 'IMAGE_EDITOR'
    bl_region_type = 'UI'
    bl_category = "Mask"


class IMAGE_PT_active_mask_point(MASK_PT_point, Panel):
    bl_space_type = 'IMAGE_EDITOR'
    bl_region_type = 'UI'
    bl_category = "Mask"


class IMAGE_PT_mask_animation(MASK_PT_animation, Panel):
    bl_space_type = 'IMAGE_EDITOR'
    bl_region_type = 'UI'
    bl_category = "Mask"


class IMAGE_PT_mask_display(MASK_PT_display, Panel):
    bl_space_type = 'IMAGE_EDITOR'
    bl_region_type = 'HEADER'


# --- end mask ---

class IMAGE_PT_snapping(Panel):
    bl_space_type = 'IMAGE_EDITOR'
    bl_region_type = 'HEADER'
    bl_label = "Snapping"

    def draw(self, context):
        tool_settings = context.tool_settings

        layout = self.layout
        col = layout.column()
        col.label(text="Snap Target")
        col.prop(tool_settings, "snap_uv_element", expand=True)

        col.label(text="Snap Base")
        row = col.row(align=True)
        row.active = bool(tool_settings.snap_uv_element.difference({'INCREMENT', 'GRID'}))
        row.prop(tool_settings, "snap_target", expand=True)

        col.separator()

        col.label(text="Affect")
        row = col.row(align=True)
        row.prop(
            tool_settings,
            "use_snap_translate",
            text="Move",
            text_ctxt=i18n_contexts.operator_default,
            toggle=True,
        )
        row.prop(tool_settings, "use_snap_rotate", text="Rotate", text_ctxt=i18n_contexts.operator_default, toggle=True)
        row.prop(tool_settings, "use_snap_scale", text="Scale", text_ctxt=i18n_contexts.operator_default, toggle=True)
        col.label(text="Rotation Increment")
        row = col.row(align=True)
        row.prop(tool_settings, "snap_angle_increment_2d", text="")
        row.prop(tool_settings, "snap_angle_increment_2d_precision", text="")

# BFA menu
class IMAGE_PT_image_options(Panel):
    bl_space_type = 'IMAGE_EDITOR'
    bl_region_type = 'HEADER'
    bl_label = "Options"

    def draw(self, context):
        layout = self.layout

        sima = context.space_data
        uv = sima.uv_editor
        tool_settings = context.tool_settings
        paint = tool_settings.image_paint

        show_uvedit = sima.show_uvedit
        show_render = sima.show_render

        if sima.mode == 'UV':
            col = layout.column(align=True)
            col.prop(uv, "lock_bounds")
            col.prop(uv, "use_live_unwrap")

        col = layout.column(align=True)
        col.prop(sima, "use_realtime_update")
        col.prop(uv, "show_metadata")

        if sima.mode == 'UV':
            row = layout.row(heading="Snap to Pixels")
            row.prop(uv, "pixel_round_mode", expand=True, text="")

        if paint.brush and (context.image_paint_object or sima.mode == 'PAINT'):
            layout.prop(tool_settings, "show_uv_local_view", text="Show Same Material")


class IMAGE_PT_proportional_edit(Panel):
    bl_space_type = 'IMAGE_EDITOR'
    bl_region_type = 'HEADER'
    bl_label = "Proportional Editing"
    bl_ui_units_x = 8

    def draw(self, context):
        layout = self.layout
        tool_settings = context.tool_settings
        col = layout.column()

        col.prop(tool_settings, "use_proportional_connected")
        col.separator()

        col.prop(tool_settings, "proportional_edit_falloff", expand=True)
        col.prop(tool_settings, "proportional_size")


class IMAGE_PT_image_properties(Panel):
    bl_space_type = 'IMAGE_EDITOR'
    bl_region_type = 'UI'
    bl_category = "Image"
    bl_label = "Image"

    @classmethod
    def poll(cls, context):
        sima = context.space_data
        return (sima.image)

    def draw(self, context):
        layout = self.layout

        sima = context.space_data
        iuser = sima.image_user

        layout.template_image(sima, "image", iuser, multiview=True)


class IMAGE_PT_view_display(Panel):
    bl_space_type = 'IMAGE_EDITOR'
    bl_region_type = 'UI'
    bl_label = "Display"
    bl_category = "View"

    @classmethod
    def poll(cls, context):
        sima = context.space_data
        return (sima and (sima.image or sima.show_uvedit))

    def draw(self, context):
        layout = self.layout
        layout.use_property_split = False

        sima = context.space_data
        ima = sima.image

        show_uvedit = sima.show_uvedit
        uvedit = sima.uv_editor

        col = layout.column()

        if ima:
            col.use_property_split = True
            col.prop(ima, "display_aspect", text="Aspect Ratio")
            col.use_property_split = False
            if ima.source != 'TILED':
                col.prop(sima, "show_repeat", text="Repeat Image")

        if show_uvedit:
            col.prop(uvedit, "show_pixel_coords", text="Pixel Coordinates")


class IMAGE_UL_render_slots(UIList):
    def draw_item(self, _context, layout, _data, item, _icon, _active_data, _active_propname, _index):
        slot = item
        layout.prop(slot, "name", text="", emboss=False)


class IMAGE_PT_render_slots(Panel):
    bl_space_type = 'IMAGE_EDITOR'
    bl_region_type = 'UI'
    bl_category = "Image"
    bl_label = "Render Slots"

    @classmethod
    def poll(cls, context):
        sima = context.space_data
        return (sima and sima.image and sima.show_render)

    def draw(self, context):
        layout = self.layout

        sima = context.space_data
        ima = sima.image

        row = layout.row()

        col = row.column()
        col.template_list(
            "IMAGE_UL_render_slots", "render_slots", ima,
            "render_slots", ima.render_slots, "active_index", rows=3,
        )

        col = row.column(align=True)
        col.operator("image.add_render_slot", icon='ADD', text="")
        col.operator("image.remove_render_slot", icon='REMOVE', text="")

        col.separator()

        col.operator("image.clear_render_slot", icon='X', text="")


class IMAGE_UL_udim_tiles(UIList):
    def draw_item(self, _context, layout, _data, item, _icon, _active_data, _active_propname, _index):
        tile = item
        layout.prop(tile, "label", text="", emboss=False)


class IMAGE_PT_udim_tiles(Panel):
    bl_space_type = 'IMAGE_EDITOR'
    bl_region_type = 'UI'
    bl_category = "Image"
    bl_label = "UDIM Tiles"

    @classmethod
    def poll(cls, context):
        sima = context.space_data
        return (sima and sima.image and sima.image.source == 'TILED')

    def draw(self, context):
        layout = self.layout

        sima = context.space_data
        ima = sima.image

        row = layout.row()
        col = row.column()
        col.template_list("IMAGE_UL_udim_tiles", "", ima, "tiles", ima.tiles, "active_index", rows=4)

        col = row.column()
        sub = col.column(align=True)
        sub.operator("image.tile_add", icon='ADD', text="")
        sub.operator("image.tile_remove", icon='REMOVE', text="")

        tile = ima.tiles.active
        if tile:
            col = layout.column(align=True)
            col.operator("image.tile_fill")


class IMAGE_PT_paint_select(Panel, ImagePaintPanel, BrushSelectPanel):
    bl_label = "Brush Asset"
    bl_context = ".paint_common_2d"
    bl_category = "Tool"


class IMAGE_PT_paint_settings(Panel, ImagePaintPanel):
    bl_context = ".paint_common_2d"
    bl_category = "Tool"
    bl_label = "Brush Settings"

    def draw(self, context):
        layout = self.layout

        layout.use_property_split = True
        layout.use_property_decorate = False

        settings = context.tool_settings.image_paint
        brush = settings.brush

        if brush:
            brush_settings(layout.column(), context, brush, popover=self.is_popover)


class IMAGE_PT_paint_settings_advanced(Panel, ImagePaintPanel):
    bl_context = ".paint_common_2d"
    bl_parent_id = "IMAGE_PT_paint_settings"
    bl_category = "Tool"
    bl_label = "Advanced"
    bl_ui_units_x = 12

    def draw(self, context):
        layout = self.layout

        layout.use_property_split = True
        layout.use_property_decorate = False  # No animation.

        settings = context.tool_settings.image_paint
        brush = settings.brush
        if brush:
            brush_settings_advanced(layout.column(), context, settings, brush, self.is_popover)


class IMAGE_PT_paint_color(Panel, ImagePaintPanel):
    bl_context = ".paint_common_2d"
    bl_parent_id = "IMAGE_PT_paint_settings"
    bl_category = "Tool"
    bl_label = "Color Picker"

    @classmethod
    def poll(cls, context):
        settings = context.tool_settings.image_paint
        brush = settings.brush
        if not brush:
            return False
        capabilities = brush.image_paint_capabilities
        return capabilities.has_color

    def draw(self, context):
        layout = self.layout
        settings = context.tool_settings.image_paint
        brush = settings.brush
        if brush:
            draw_color_settings(context, layout, brush, color_type=True)


class IMAGE_PT_paint_swatches(Panel, ImagePaintPanel, ColorPalettePanel):
    bl_category = "Tool"
    bl_context = ".paint_common_2d"
    bl_parent_id = "IMAGE_PT_paint_settings"
    bl_label = "Color Palette"
    bl_options = {'DEFAULT_CLOSED'}


class IMAGE_PT_paint_clone(Panel, ImagePaintPanel, ClonePanel):
    bl_category = "Tool"
    bl_context = ".paint_common_2d"
    bl_parent_id = "IMAGE_PT_paint_settings"
    bl_label = "Clone from Image/UV Map"


class IMAGE_PT_tools_brush_display(Panel, BrushButtonsPanel, DisplayPanel):
    bl_context = ".paint_common_2d"
    bl_parent_id = "IMAGE_PT_paint_settings"
    bl_category = "Tool"
    bl_label = "Cursor"
    bl_options = {'DEFAULT_CLOSED'}
    bl_ui_units_x = 15


class IMAGE_PT_tools_brush_texture(BrushButtonsPanel, Panel):
    bl_label = "Texture"
    bl_context = ".paint_common_2d"
    bl_parent_id = "IMAGE_PT_paint_settings"
    bl_category = "Tool"
    bl_options = {'DEFAULT_CLOSED'}

    def draw(self, context):
        layout = self.layout

        tool_settings = context.tool_settings.image_paint
        brush = tool_settings.brush
        tex_slot = brush.texture_slot

        col = layout.column()
        col.template_ID_preview(tex_slot, "texture", new="texture.new", rows=3, cols=8)

        brush_texture_settings(col, brush, 0)


class IMAGE_PT_tools_mask_texture(Panel, BrushButtonsPanel, TextureMaskPanel):
    bl_context = ".paint_common_2d"
    bl_parent_id = "IMAGE_PT_paint_settings"
    bl_category = "Tool"
    bl_label = "Texture Mask"
    bl_ui_units_x = 12


class IMAGE_PT_paint_stroke(BrushButtonsPanel, Panel, StrokePanel):
    bl_label = "Stroke"
    bl_context = ".paint_common_2d"
    bl_parent_id = "IMAGE_PT_paint_settings"
    bl_category = "Tool"
    bl_options = {'DEFAULT_CLOSED'}


class IMAGE_PT_paint_stroke_smooth_stroke(Panel, BrushButtonsPanel, SmoothStrokePanel):
    bl_context = ".paint_common_2d"
    bl_label = "Stabilize Stroke"
    bl_parent_id = "IMAGE_PT_paint_stroke"
    bl_category = "Tool"
    bl_options = {'DEFAULT_CLOSED'}


class IMAGE_PT_paint_curve(BrushButtonsPanel, Panel, FalloffPanel):
    bl_label = "Falloff"
    bl_context = ".paint_common_2d"
    bl_parent_id = "IMAGE_PT_paint_settings"
    bl_category = "Tool"
    bl_options = {'DEFAULT_CLOSED'}


class IMAGE_PT_tools_imagepaint_symmetry(BrushButtonsPanel, Panel):
    bl_context = ".imagepaint_2d"
    bl_label = "Tiling"
    bl_category = "Tool"
    bl_options = {'DEFAULT_CLOSED'}

    def draw(self, context):
        layout = self.layout

        tool_settings = context.tool_settings
        ipaint = tool_settings.image_paint

        col = layout.column(align=True)
        row = col.row(align=True)
        row.prop(ipaint, "tile_x", text="X", toggle=True)
        row.prop(ipaint, "tile_y", text="Y", toggle=True)


# Only a popover.
class IMAGE_PT_uv_sculpt_curve(Panel):
    bl_space_type = 'TOPBAR'  # dummy.
    bl_region_type = 'HEADER'

    bl_context = ".uv_sculpt"  # Dot on purpose (access from top-bar).
    bl_label = "Falloff"

    def draw(self, context):
        layout = self.layout
        props = context.scene.tool_settings.uv_sculpt

        col = layout.column()
        col.prop(props, "curve_preset", expand=True)

        if props.curve_preset == 'CUSTOM':
            col = layout.column()
            col.template_curve_mapping(props, "strength_curve")


# Only a popover.
class IMAGE_PT_uv_sculpt_options(Panel):
    bl_space_type = 'TOPBAR'  # dummy.
    bl_region_type = 'HEADER'

    bl_context = ".uv_sculpt"  # Dot on purpose (access from top-bar).
    bl_label = "Options"

    def draw(self, context):
        layout = self.layout

        tool_settings = context.tool_settings

        col = layout.column()
        col.prop(tool_settings, "uv_sculpt_lock_borders")
        col.prop(tool_settings, "uv_sculpt_all_islands")


class ImageScopesPanel:
    @classmethod
    def poll(cls, context):
        sima = context.space_data

        if not (sima and sima.image):
            return False

        # scopes are not updated in paint modes, hide.
        if sima.mode == 'PAINT':
            return False

        ob = context.active_object
        if ob and ob.mode in {'TEXTURE_PAINT', 'EDIT'}:
            return False

        return True


class IMAGE_PT_view_histogram(ImageScopesPanel, Panel):
    bl_space_type = 'IMAGE_EDITOR'
    bl_region_type = 'UI'
    bl_category = "Scopes"
    bl_label = "Histogram"

    def draw(self, context):
        layout = self.layout

        sima = context.space_data
        hist = sima.scopes.histogram

        layout.template_histogram(sima.scopes, "histogram")

        row = layout.row(align=True)
        row.prop(hist, "mode", expand=True)
        row.prop(hist, "show_line", text="")


class IMAGE_PT_view_waveform(ImageScopesPanel, Panel):
    bl_space_type = 'IMAGE_EDITOR'
    bl_region_type = 'UI'
    bl_category = "Scopes"
    bl_label = "Waveform"

    def draw(self, context):
        layout = self.layout

        sima = context.space_data

        layout.use_property_split = True

        layout.template_waveform(sima, "scopes")
        layout.use_property_decorate = False
        row = layout.split(factor=0.3)
        row.label(text="Opacity")
        row.prop(sima.scopes, "waveform_alpha", text="")
        row = layout.split(factor=0.3)
        row.label(text="Mode")
        row.prop(sima.scopes, "waveform_mode", text="")


class IMAGE_PT_view_vectorscope(ImageScopesPanel, Panel):
    bl_space_type = 'IMAGE_EDITOR'
    bl_region_type = 'UI'
    bl_category = "Scopes"
    bl_label = "Vectorscope"

    def draw(self, context):
        layout = self.layout

        layout.use_property_split = True

        sima = context.space_data

        layout.template_vectorscope(sima, "scopes")
        layout.use_property_decorate = False
        row = layout.split(factor = 0.3)
        row.label(text = "Opacity")
        row.prop(sima.scopes, "vectorscope_alpha", text = "")
        row = layout.split(factor = 0.3)
        row.label(text = "Mode")
        row.prop(sima.scopes, "vectorscope_mode", text = "")


class IMAGE_PT_sample_line(ImageScopesPanel, Panel):
    bl_space_type = 'IMAGE_EDITOR'
    bl_region_type = 'UI'
    bl_category = "Scopes"
    bl_label = "Sample Line"

    def draw(self, context):
        layout = self.layout

        sima = context.space_data
        hist = sima.sample_histogram

        layout.operator("image.sample_line")
        layout.template_histogram(sima, "sample_histogram")

        row = layout.row(align=True)
        row.prop(hist, "mode", expand=True)
        row.prop(hist, "show_line", text="")


class IMAGE_PT_scope_sample(ImageScopesPanel, Panel):
    bl_space_type = 'IMAGE_EDITOR'
    bl_region_type = 'UI'
    bl_category = "Scopes"
    bl_label = "Samples"
    bl_options = {'DEFAULT_CLOSED'}

    def draw(self, context):
        layout = self.layout
        layout.use_property_split = True
        flow = layout.grid_flow(row_major=True, columns=0, even_columns=True, even_rows=False, align=True)

        sima = context.space_data

        col = flow.column()
        col.use_property_split = False
        col.prop(sima.scopes, "use_full_resolution")

        col = flow.column()
        col.active = not sima.scopes.use_full_resolution
        col.prop(sima.scopes, "accuracy")


class IMAGE_PT_uv_cursor(Panel):
    bl_space_type = 'IMAGE_EDITOR'
    bl_region_type = 'UI'
    bl_category = "View"
    bl_label = "2D Cursor"

    @classmethod
    def poll(cls, context):
        sima = context.space_data

        return (sima and (sima.show_uvedit or sima.show_maskedit))

    def draw(self, context):
        layout = self.layout

        sima = context.space_data

        layout.use_property_split = False
        layout.use_property_decorate = False

        col = layout.column()

        col = layout.column()
        col.prop(sima, "cursor_location", text="Location")


class IMAGE_PT_gizmo_display(Panel):
    bl_space_type = 'IMAGE_EDITOR'
    bl_region_type = 'HEADER'
    bl_label = "Gizmos"
    bl_ui_units_x = 8

    def draw(self, context):
        layout = self.layout

        view = context.space_data

        col = layout.column()
        col.label(text="Viewport Gizmos")
        col.separator()

        col.active = view.show_gizmo
        colsub = col.column()
        colsub.prop(view, "show_gizmo_navigate", text="Navigate")


class IMAGE_PT_overlay(Panel):
    bl_space_type = 'IMAGE_EDITOR'
    bl_region_type = 'HEADER'
    bl_label = "Overlays"
    bl_ui_units_x = 13

    def draw(self, context):
        pass


class IMAGE_PT_overlay_guides(Panel):
    bl_space_type = 'IMAGE_EDITOR'
    bl_region_type = 'HEADER'
    bl_label = "Guides"
    bl_parent_id = "IMAGE_PT_overlay"

    @classmethod
    def poll(cls, context):
        sima = context.space_data

        return sima.show_uvedit

    def draw(self, context):
        layout = self.layout

        sima = context.space_data
        overlay = sima.overlay
        uvedit = sima.uv_editor

        layout.active = overlay.show_overlays
		# BFA - grid settings greaty improved and changed
        split = layout.split()
        col = split.column()
        col.use_property_split = False
        row = col.row()
        row.separator()
        row.prop(overlay, "show_grid_background", text="Grid")
        col = split.column()

        if overlay.show_grid_background:
            col.label(icon='DISCLOSURE_TRI_DOWN')
        else:
            col.label(icon='DISCLOSURE_TRI_RIGHT')

        if overlay.show_grid_background:

            split = layout.split()
            split.use_property_split = False
            split.use_property_decorate = False

            col = split.column()
            row = col.row()
            row.separator()
            row.separator()
            row.prop(uvedit, "grid_shape_source", expand=True)

            if uvedit.grid_shape_source == 'FIXED':
                row = layout.row()
                row.use_property_split = True
                row.use_property_decorate = False
                row.separator(factor = 3.5)
                row.prop(uvedit, "custom_grid_subdivisions", text="Fixed grid size")# by purpose.No text means x y is missing.

            if sima.image is not None:
                col = layout.column()
                row = col.row()
                row.separator()
                row.separator()
                row.prop(uvedit, "show_grid_over_image")

            row = layout.row()
            row.use_property_split = True
            row.use_property_decorate = False
            row.separator()
            row.prop(uvedit, "tile_grid_shape", text="Tiles")


class IMAGE_PT_overlay_uv_stretch(Panel):
    bl_space_type = 'IMAGE_EDITOR'
    bl_region_type = 'HEADER'
    bl_label = "UV Stretch"
    bl_parent_id = "IMAGE_PT_overlay"

    @classmethod
    def poll(cls, context):
        sima = context.space_data
        return (sima and (sima.show_uvedit))

    def draw(self, context):
        layout = self.layout

        sima = context.space_data
        uvedit = sima.uv_editor
        overlay = sima.overlay

        layout.active = overlay.show_overlays
		# BFA - changed greatly to be improved
        # UV Stretching
        split = layout.split()
        col = split.column()
        col.use_property_split = False
        row = col.row()
        row.separator()
        row.prop(uvedit, "show_stretch")
        col = split.column()
        if uvedit.show_stretch:
            col.label(icon='DISCLOSURE_TRI_DOWN')
        else:
            col.label(icon='DISCLOSURE_TRI_RIGHT')

        if uvedit.show_stretch:
            col = layout.column()
            col.use_property_split = True
            row = col.row()
            row.separator ( factor = 3.0)
            row.prop(uvedit, "display_stretch_type", text="")
            row = col.row()
            row.separator ( factor = 3.0)
            row.prop(uvedit, "stretch_opacity", text="Opacity")


class IMAGE_PT_overlay_uv_edit_geometry(Panel):
    bl_space_type = 'IMAGE_EDITOR'
    bl_region_type = 'HEADER'
    bl_label = "Geometry"
    bl_parent_id = "IMAGE_PT_overlay"

    @classmethod
    def poll(cls, context):
        sima = context.space_data
        return (sima and (sima.show_uvedit))

    def draw(self, context):
        layout = self.layout

        sima = context.space_data
        uvedit = sima.uv_editor
        overlay = sima.overlay

        layout.active = overlay.show_overlays

        # Edges
        col = layout.column()
        row = col.row()
        row.separator()
        row.use_property_split = True
        row.prop(uvedit, "uv_opacity")
        row = col.row()
        row.separator()
        row.prop(uvedit, "edge_display_type", text="")
        row = col.row()
        row.separator()
        row.prop(uvedit, "show_modified_edges", text="Modified Edges")

        # Faces
        row = col.row()
        if not uvedit.show_stretch:
            row.separator()
            row.prop(uvedit, "show_faces", text="Faces")


class IMAGE_PT_overlay_uv_display(Panel):
    bl_space_type = 'IMAGE_EDITOR'
    bl_region_type = 'HEADER'
    bl_label = "Geometry"
    bl_parent_id = "IMAGE_PT_overlay"

    @classmethod
    def poll(cls, context):
        sima = context.space_data
        return (sima and not (sima.show_uvedit or sima.show_render))

    def draw(self, context):
        layout = self.layout

        sima = context.space_data
        uvedit = sima.uv_editor
        overlay = sima.overlay

        layout.active = overlay.show_overlays
        layout.prop(uvedit, "show_uv")
        layout.prop(uvedit, "uv_face_opacity")


class IMAGE_PT_overlay_image(Panel):
    bl_space_type = 'IMAGE_EDITOR'
    bl_region_type = 'HEADER'
    bl_label = "Image"
    bl_parent_id = "IMAGE_PT_overlay"

    def draw(self, context):
        layout = self.layout

        sima = context.space_data
        uvedit = sima.uv_editor
        overlay = sima.overlay

        layout.active = overlay.show_overlays
        row = layout.row()
        row.separator()
        row.prop(uvedit, "show_metadata")


# Grease Pencil properties
class IMAGE_PT_annotation(AnnotationDataPanel, Panel):
    bl_space_type = 'IMAGE_EDITOR'
    bl_region_type = 'UI'
    bl_category = "View"

    # NOTE: this is just a wrapper around the generic GP Panel.

# Grease Pencil drawing tools.


# -------------------- BFA - tabs to switch between uv and image editor

class IMAGE_OT_switch_editors_to_uv(bpy.types.Operator):
    """Switch to the UV Editor"""      # blender will use this as a tooltip for menu items and buttons.
    bl_idname = "wm.switch_editor_to_uv"        # unique identifier for buttons and menu items to reference.
    # display name in the interface.
    bl_label = "Switch to UV Editor"
    bl_options = {'REGISTER', 'UNDO'}  # enable undo for the operator.

    # execute() is called by blender when running the operator.
    def execute(self, context):
        bpy.ops.wm.context_set_enum(
            data_path="area.ui_type", value="UV")
        return {'FINISHED'}


class IMAGE_OT_switch_editors_to_image(bpy.types.Operator):
    """Switch to the Image Editor"""      # blender will use this as a tooltip for menu items and buttons.
    bl_idname = "wm.switch_editor_to_image"        # unique identifier for buttons and menu items to reference.
    # display name in the interface.
    bl_label = "Switch to Image Editor"
    bl_options = {'REGISTER', 'UNDO'}  # enable undo for the operator.

    # execute() is called by blender when running the operator.
    def execute(self, context):
        bpy.ops.wm.context_set_enum(
            data_path="area.ui_type", value="IMAGE_EDITOR")
        return {'FINISHED'}


class ImageAssetShelf(BrushAssetShelf):
    bl_space_type = 'IMAGE_EDITOR'


class IMAGE_AST_brush_paint(ImageAssetShelf, AssetShelf):
    mode_prop = "use_paint_image"
    brush_type_prop = "image_brush_type"
    tool_prop = "image_tool"

    @classmethod
    def poll(cls, context):
        return context.space_data and context.space_data.mode == 'PAINT'

classes = (
    ALL_MT_editormenu_image, # BFA menu
    IMAGE_MT_view_legacy, # BFA menu
    IMAGE_MT_view,
    IMAGE_MT_view_pie_menus, # BFA menu
    IMAGE_MT_view_zoom,
    IMAGE_MT_select,
    IMAGE_MT_select_legacy, # BFA menu
    IMAGE_MT_select_linked,
    IMAGE_MT_image,
    IMAGE_MT_image_transform,
    IMAGE_MT_image_invert,
    IMAGE_MT_uvs_clear_seam, # BFA menu
    IMAGE_MT_uvs,
    IMAGE_MT_uvs_showhide,
    IMAGE_MT_uvs_transform,
    IMAGE_MT_uvs_snap,
    IMAGE_MT_uvs_mirror,
    IMAGE_MT_uvs_align,
    IMAGE_MT_uvs_merge,
    IMAGE_MT_uvs_split,
    IMAGE_MT_uvs_unwrap,
    IMAGE_MT_uvs_select_mode,
    IMAGE_MT_uvs_context_menu,
    IMAGE_MT_mask_context_menu,
    IMAGE_MT_pivot_pie,
    IMAGE_MT_uvs_snap_pie,
    IMAGE_MT_view_annotations, # BFA menu
    IMAGE_MT_view_pie,
    IMAGE_HT_tool_header,
    IMAGE_HT_header,
    IMAGE_MT_editor_menus,
    IMAGE_PT_active_tool,
    IMAGE_PT_mask,
    IMAGE_PT_mask_layers,
    IMAGE_PT_mask_display,
    IMAGE_PT_active_mask_spline,
    IMAGE_PT_active_mask_point,
    IMAGE_PT_mask_animation,
    IMAGE_PT_snapping,
    IMAGE_PT_proportional_edit,
    IMAGE_PT_image_options, # BFA menu
    IMAGE_PT_image_properties,
    IMAGE_UL_render_slots,
    IMAGE_PT_render_slots,
    IMAGE_UL_udim_tiles,
    IMAGE_PT_udim_tiles,
    IMAGE_PT_view_display,
    IMAGE_PT_paint_select,
    IMAGE_PT_paint_settings,
    IMAGE_PT_paint_color,
    IMAGE_PT_paint_swatches,
    IMAGE_PT_paint_settings_advanced,
    IMAGE_PT_paint_clone,
    IMAGE_PT_tools_brush_texture,
    IMAGE_PT_tools_mask_texture,
    IMAGE_PT_paint_stroke,
    IMAGE_PT_paint_stroke_smooth_stroke,
    IMAGE_PT_paint_curve,
    IMAGE_PT_tools_brush_display,
    IMAGE_PT_tools_imagepaint_symmetry,
    IMAGE_PT_uv_sculpt_options,
    IMAGE_PT_uv_sculpt_curve,
    IMAGE_PT_view_histogram,
    IMAGE_PT_view_waveform,
    IMAGE_PT_view_vectorscope,
    IMAGE_PT_sample_line,
    IMAGE_PT_scope_sample,
    IMAGE_PT_uv_cursor,
    IMAGE_PT_annotation,
    IMAGE_PT_gizmo_display,
    IMAGE_PT_overlay,
    IMAGE_PT_overlay_guides,
    IMAGE_PT_overlay_uv_stretch,
    IMAGE_PT_overlay_uv_edit_geometry,
    IMAGE_PT_overlay_uv_display,
    IMAGE_PT_overlay_image,
    IMAGE_AST_brush_paint,

    IMAGE_OT_switch_editors_to_uv, # BFA menu
    IMAGE_OT_switch_editors_to_image, # BFA menu
)


if __name__ == "__main__":  # only for live edit.
    from bpy.utils import register_class
    for cls in classes:
        register_class(cls)<|MERGE_RESOLUTION|>--- conflicted
+++ resolved
@@ -679,13 +679,10 @@
 
         layout.separator()
 
-<<<<<<< HEAD
-=======
         layout.operator("uv.minimize_stretch")
         layout.operator_context = 'INVOKE_REGION_WIN'
-        layout.operator("uv.stitch")
+        layout.operator("uv.stitch", icon="STITCH")
         layout.operator_context = 'EXEC_REGION_WIN'
->>>>>>> 9ed594fb
         layout.menu("IMAGE_MT_uvs_align")
         layout.menu("IMAGE_MT_uvs_select_mode")
 
@@ -802,13 +799,9 @@
 
             # Remove
             layout.menu("IMAGE_MT_uvs_merge")
-<<<<<<< HEAD
+            layout.operator_context = 'INVOKE_REGION_WIN'
             layout.operator("uv.stitch", icon="STITCH")
-=======
-            layout.operator_context = 'INVOKE_REGION_WIN'
-            layout.operator("uv.stitch")
             layout.operator_context = 'EXEC_REGION_WIN'
->>>>>>> 9ed594fb
             layout.menu("IMAGE_MT_uvs_split")
 
 
