--- conflicted
+++ resolved
@@ -734,6 +734,7 @@
         layout.operator_context = "EXEC_REGION_WIN"
         layout.operator("uv.average_islands_scale", icon="AVERAGEISLANDSCALE")
         layout.operator("uv.minimize_stretch", icon="MINIMIZESTRETCH")
+        layout.operator_context = 'INVOKE_REGION_WIN'
         layout.operator("uv.stitch", icon="STITCH")
         layout.operator("uv.arrange_islands")
         layout.operator_context = 'INVOKE_REGION_WIN'
@@ -743,23 +744,14 @@
 
         layout.separator()
 
-<<<<<<< HEAD
         layout.operator("uv.mark_seam", icon="MARK_SEAM").clear = False
         layout.operator("uv.clear_seam", text="Clear Seam", icon="CLEAR_SEAM")
         layout.operator("uv.seams_from_islands", icon="SEAMSFROMISLAND")
-=======
-        layout.operator("uv.minimize_stretch")
-        layout.operator_context = 'INVOKE_REGION_WIN'
-        layout.operator("uv.stitch")
-        layout.operator_context = 'EXEC_REGION_WIN'
+
+        layout.separator()
+
         layout.menu("IMAGE_MT_uvs_align")
-        layout.operator("uv.align_rotation")
         layout.operator_menu_enum("uv.move_on_axis", "type", text="Move on Axis")
->>>>>>> 72f09824
-
-        layout.separator()
-
-        layout.menu("IMAGE_MT_uvs_align")
         layout.menu("IMAGE_MT_uvs_select_mode")
 
         layout.separator()
@@ -1707,12 +1699,8 @@
     bl_context = ".paint_common_2d"
     bl_parent_id = "IMAGE_PT_paint_settings"
     bl_category = "Tool"
-<<<<<<< HEAD
-    bl_options = {"DEFAULT_CLOSED"}
-=======
     bl_options = {'DEFAULT_CLOSED'}
     bl_ui_units_x = 14
->>>>>>> 72f09824
 
 
 class IMAGE_PT_paint_stroke_smooth_stroke(Panel, BrushButtonsPanel, SmoothStrokePanel):
