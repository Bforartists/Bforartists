# SPDX-FileCopyrightText: 2009-2023 Blender Authors
#
# SPDX-License-Identifier: GPL-2.0-or-later

import bpy
import math

# BFA - Added icons and floated properties left

from bpy.types import (
    AssetShelf,
    Header,
    Menu,
    Panel,
    UIList,
)
from bl_ui.properties_paint_common import (
    UnifiedPaintPanel,
    brush_texture_settings,
    brush_basic_texpaint_settings,
    brush_settings,
    brush_settings_advanced,
    draw_color_settings,
    ClonePanel,
    BrushSelectPanel,
    TextureMaskPanel,
    ColorPalettePanel,
    StrokePanel,
    SmoothStrokePanel,
    FalloffPanel,
    DisplayPanel,
    BrushAssetShelf,
)
from bl_ui.properties_grease_pencil_common import (
    AnnotationDataPanel,
)
from bl_ui.space_toolsystem_common import (
    ToolActivePanelHelper,
)

from bpy.app.translations import (
    contexts as i18n_contexts,
    pgettext_iface as iface_,
)


class ImagePaintPanel(UnifiedPaintPanel):
    bl_space_type = "IMAGE_EDITOR"
    bl_region_type = "UI"


class BrushButtonsPanel(UnifiedPaintPanel):
    bl_space_type = "IMAGE_EDITOR"
    bl_region_type = "UI"

    @classmethod
    def poll(cls, context):
        tool_settings = context.tool_settings.image_paint
        return tool_settings.brush


class IMAGE_PT_active_tool(Panel, ToolActivePanelHelper):
    bl_space_type = "IMAGE_EDITOR"
    bl_region_type = "UI"
    bl_category = "Tool"


# BFA - menu
class IMAGE_MT_view_legacy(Menu):
    bl_label = "Legacy"

    def draw(self, context):
        layout = self.layout

        layout.operator("uv.cursor_set", text="Set 2D Cursor", icon="CURSOR")


# BFA - heavily modified, most props moved to options
class IMAGE_MT_view(Menu):
    bl_label = "View"

    def draw(self, context):
        layout = self.layout

        sima = context.space_data
        uv = sima.uv_editor
        tool_settings = context.tool_settings
        paint = tool_settings.image_paint

        show_uvedit = sima.show_uvedit
        show_render = sima.show_render
        show_maskedit = sima.show_maskedit

        layout.prop(sima, "show_region_toolbar")
        layout.prop(sima, "show_region_ui")
        layout.prop(sima, "show_region_tool_header")
        layout.prop(sima, "show_region_asset_shelf")
        layout.prop(sima, "show_region_hud")
        if sima.mode == "UV":
            layout.prop(sima, "show_toolshelf_tabs")

        layout.separator()

        # BFA - the view menu is shared between uv and image editor
        # and uv editor has a 3d cursor tool in the shelf. So legacy ...
        if sima.mode != "UV":
            if sima.ui_mode == "MASK":
                layout.operator("uv.cursor_set", text="Set 2D Cursor", icon="CURSOR")
        else:
            layout.menu("IMAGE_MT_view_legacy")

        layout.separator()

        layout.menu("IMAGE_MT_view_annotations")

        layout.separator()

        layout.operator("image.view_zoom_in", text="Zoom In", icon="ZOOM_IN")
        layout.operator("image.view_zoom_out", text="Zoom Out", icon="ZOOM_OUT")
        layout.operator("image.view_zoom_border", icon="ZOOM_BORDER")

        layout.separator()

        layout.menu("IMAGE_MT_view_zoom")

        layout.separator()

        if show_uvedit or show_maskedit:
            layout.operator("image.view_selected", text="View Selected", icon="VIEW_SELECTED")

        layout.operator("image.view_all", text="Frame All", icon="VIEWALL")
        layout.operator("image.view_all", text="View Fit", icon="VIEW_FIT").fit_view = True

        if sima.mode != "UV":
            if sima.ui_mode == "MASK":
                layout.operator("image.view_center_cursor", text="Center View to Cursor", icon="CENTERTOCURSOR")
        elif sima.mode == "UV":
            layout.operator("image.view_center_cursor", text="Center View to Cursor", icon="CENTERTOCURSOR")
            layout.operator("image.view_cursor_center", icon="CURSORTOCENTER")

        layout.separator()

        if show_render:
            layout.operator("image.render_border", icon="RENDERBORDER")
            layout.operator("image.clear_render_border", icon="RENDERBORDER_CLEAR")

            layout.separator()

            layout.operator("image.cycle_render_slot", text="Render Slot Cycle Next", icon="FRAME_NEXT")
            layout.operator(
                "image.cycle_render_slot", text="Render Slot Cycle Previous", icon="FRAME_PREV"
            ).reverse = True

        layout.separator()

        if paint.brush and (context.image_paint_object or sima.mode == "PAINT"):
            layout.prop(tool_settings, "show_uv_local_view", text="Show Same Material")

        layout.menu("INFO_MT_area")
        layout.menu("IMAGE_MT_view_pie_menus")


# BFA - Hidden legacy operators exposed to GUI
class IMAGE_MT_view_annotations(Menu):
    bl_label = "Annotations (Legacy)"

    def draw(self, context):
        layout = self.layout

        layout.operator(
            "gpencil.annotate",
            text="Draw Annotation",
            icon="PAINT_DRAW",
        ).mode = "DRAW"
        layout.operator("gpencil.annotate", text="Draw Line Annotation", icon="PAINT_DRAW").mode = "DRAW_STRAIGHT"
        layout.operator("gpencil.annotate", text="Draw Polyline Annotation", icon="PAINT_DRAW").mode = "DRAW_POLY"
        layout.operator("gpencil.annotate", text="Erase Annotation", icon="ERASE").mode = "ERASER"

        layout.separator()

        layout.operator("gpencil.annotation_add", text="Add Annotation Layer", icon="ADD")
        layout.operator(
            "gpencil.annotation_active_frame_delete", text="Erase Annotation Active Keyframe", icon="DELETE"
        )


class IMAGE_MT_view_pie_menus(Menu):
    bl_label = "Pie Menus"

    def draw(self, _context):
        layout = self.layout

        layout.operator("wm.call_menu_pie", text="Pivot", icon="MENU_PANEL").name = "IMAGE_MT_pivot_pie"
        layout.operator("wm.call_menu_pie", text="UV's snap", icon="MENU_PANEL").name = "IMAGE_MT_uvs_snap_pie"
        layout.operator("wm.call_menu_pie", text="View", icon="MENU_PANEL").name = "IMAGE_MT_view_pie"


class IMAGE_MT_view_zoom(Menu):
    bl_label = "Zoom"

    def draw(self, context):
        layout = self.layout
        from math import isclose

        current_zoom = context.space_data.zoom_percentage
        ratios = ((1, 8), (1, 4), (1, 2), (1, 1), (2, 1), (4, 1), (8, 1))

        for a, b in ratios:
            ratio = a / b
            percent = ratio * 100.0
            layout.operator(
                "image.view_zoom_ratio",
                text=iface_("Zoom {:g}% ({:d}:{:d})").format(percent, a, b),  # BFA
                translate=False,
                icon="ZOOM_SET",  # BFA
            ).ratio = ratio


class IMAGE_MT_select(Menu):
    bl_label = "Select"

    def draw(self, _context):
        layout = self.layout

        layout.menu("IMAGE_MT_select_legacy")

        layout.operator("uv.select_all", text="All", icon="SELECT_ALL").action = "SELECT"
        layout.operator("uv.select_all", text="None", icon="SELECT_NONE").action = "DESELECT"
        layout.operator("uv.select_all", text="Invert", icon="INVERSE").action = "INVERT"

        layout.separator()

        layout.operator("uv.select_box", text="Box Select Pinned", icon="BORDER_RECT").pinned = True
        # BFA - moved to legacy
        # BFA - moved to legacy
        layout.operator_menu_enum("uv.select_lasso", "mode", text="Lasso Select")

        layout.separator()

        layout.menu("IMAGE_MT_select_linked")
        myop = layout.operator("uv.select_linked_pick", text="Linked Pick", icon="LINKED")
        myop.extend = True
        myop.deselect = False

        layout.separator()

        layout.operator("uv.select_pinned", text="Pinned", icon="PINNED")
        layout.operator("uv.select_split", text="Split", icon="SPLIT")
        layout.operator("uv.select_overlap", text="Overlap", icon="OVERLAP")
        layout.operator("uv.shortest_path_pick", text="Shortest Path", icon="SELECT_SHORTESTPATH")
        layout.operator("uv.select_similar", text="Similar", icon="SIMILAR")

        layout.separator()
        layout.menu("IMAGE_MT_select_more_less")


# BFA - menu
class IMAGE_MT_select_more_less(Menu):
    bl_label = "More/Less"

    def draw(self, _context):
        layout = self.layout

        layout.operator("uv.select_more", text="More", icon="SELECTMORE")
        layout.operator("uv.select_less", text="Less", icon="SELECTLESS")


### BFA - Start select similiar
class IMAGE_MT_select_similar(Menu):
    bl_label = "Select Similar"

    def draw(self, context):
        layout = self.layout
        uv_island = context.tool_settings.use_uv_selected_island
        mode = bpy.context.tool_settings.uv_select_mode

        layout.operator_context = "INVOKE_REGION_WIN"
        layout.operator_context = "INVOKE_DEFAULT"
        layout.operator("uv.select_similar", text="Floating Menu", icon="SIMILAR")
        layout.separator()
        if uv_island:
            # Detects if it's in Island mode
            layout.operator("uv.select_similar_bfa", text="Area", icon="AREA").type = "AREA"
            layout.operator("uv.select_similar_bfa", text="Area 3D", icon="AREA").type = "AREA_3D"
            layout.operator("uv.select_similar_bfa", text="Amount of Faces", icon="WINDING").type = "FACE"
        elif mode == "EDGE":
            # Detects if it's in Edge mode
            layout.operator("uv.select_similar_bfa", text="Length", icon="PARTICLEBRUSH_LENGTH").type = "LENGTH"
            layout.operator("uv.select_similar_bfa", text="Length 3D", icon="PARTICLEBRUSH_LENGTH").type = "LENGTH_3D"
            layout.operator("uv.select_similar_bfa", text="Pinned", icon="PINNED").type = "PIN"
        elif mode == "FACE":
            # Detects if it's in Face mode
            layout.operator("uv.select_similar_bfa", text="Area", icon="AREA").type = "AREA"
            layout.operator("uv.select_similar_bfa", text="Area 3D", icon="AREA").type = "AREA_3D"
            layout.operator("uv.select_similar_bfa", text="Material", icon="MATERIAL_DATA").type = "MATERIAL"
            layout.operator("uv.select_similar_bfa", text="Object", icon="OBJECT_DATA").type = "OBJECT"
            layout.operator("uv.select_similar_bfa", text="Polygon Sides", icon="SELECT_FACES_BY_SIDE").type = "SIDES"
            layout.operator("uv.select_similar_bfa", text="Winding", icon="WINDING").type = "WINDING"
        else:
            # Detects if it's in Vertex mode, the default
            layout.operator("uv.select_similar_bfa", text="Pinned", icon="PINNED").type = "PIN"


### BFA - End of changes


class IMAGE_MT_select_legacy(Menu):
    bl_label = "Legacy"

    def draw(self, _context):
        layout = self.layout

        layout.operator("uv.select_box", text="Box Select", icon="BORDER_RECT").pinned = False
        layout.operator("uv.select_circle", icon="CIRCLE_SELECT")


class IMAGE_MT_select_linked(Menu):
    bl_label = "Select Linked"

    def draw(self, _context):
        layout = self.layout

        layout.operator("uv.select_linked", text="Linked", icon="LINKED")
        layout.operator("uv.shortest_path_select", text="Shortest Path", icon="LINKED")


# BFA - menu
class IMAGE_MT_brush(Menu):
    bl_label = "Brush"

    def draw(self, context):
        layout = self.layout

        # radial control button brush size
        myvar = layout.operator("wm.radial_control", text="Brush Radius", icon="BRUSHSIZE")
        myvar.data_path_primary = "tool_settings.image_paint.brush.size"
        myvar.data_path_secondary = "tool_settings.unified_paint_settings.size"
        myvar.use_secondary = "tool_settings.unified_paint_settings.use_unified_size"
        myvar.rotation_path = "tool_settings.image_paint.brush.mask_texture_slot.angle"
        myvar.color_path = "tool_settings.image_paint.brush.cursor_color_add"
        myvar.fill_color_path = "tool_settings.image_paint.brush.color"
        myvar.fill_color_override_path = "tool_settings.unified_paint_settings.color"
        myvar.fill_color_override_test_path = "tool_settings.unified_paint_settings.use_unified_color"
        myvar.zoom_path = "space_data.zoom"
        myvar.image_id = "tool_settings.image_paint.brush"
        myvar.secondary_tex = True

        # radial control button brush strength
        myvar = layout.operator("wm.radial_control", text="Brush Strength", icon="BRUSHSTRENGTH")
        myvar.data_path_primary = "tool_settings.image_paint.brush.strength"
        myvar.data_path_secondary = "tool_settings.unified_paint_settings.strength"
        myvar.use_secondary = "tool_settings.unified_paint_settings.use_unified_strength"
        myvar.rotation_path = "tool_settings.image_paint.brush.mask_texture_slot.angle"
        myvar.color_path = "tool_settings.image_paint.brush.cursor_color_add"
        myvar.fill_color_path = "tool_settings.image_paint.brush.color"
        myvar.fill_color_override_path = "tool_settings.unified_paint_settings.color"
        myvar.fill_color_override_test_path = "tool_settings.unified_paint_settings.use_unified_color"
        myvar.zoom_path = ""
        myvar.image_id = "tool_settings.image_paint.brush"
        myvar.secondary_tex = True

        # radial control button brush angle
        myvar = layout.operator("wm.radial_control", text="Texture Brush Angle", icon="BRUSHANGLE")
        myvar.data_path_primary = "tool_settings.image_paint.brush.texture_slot.angle"
        myvar.data_path_secondary = ""
        myvar.use_secondary = ""
        myvar.rotation_path = "tool_settings.image_paint.brush.texture_slot.angle"
        myvar.color_path = "tool_settings.image_paint.brush.cursor_color_add"
        myvar.fill_color_path = "tool_settings.image_paint.brush.color"
        myvar.fill_color_override_path = "tool_settings.unified_paint_settings.color"
        myvar.fill_color_override_test_path = "tool_settings.unified_paint_settings.use_unified_color"
        myvar.zoom_path = ""
        myvar.image_id = "tool_settings.image_paint.brush"
        myvar.secondary_tex = False

        # radial control button brush angle secondary texture
        myvar = layout.operator("wm.radial_control", text="Texture Brush Angle", icon="BRUSHANGLE")
        myvar.data_path_primary = "tool_settings.image_paint.brush.mask_texture_slot.angle"
        myvar.data_path_secondary = ""
        myvar.use_secondary = ""
        myvar.rotation_path = "tool_settings.image_paint.brush.mask_texture_slot.angle"
        myvar.color_path = "tool_settings.image_paint.brush.cursor_color_add"
        myvar.fill_color_path = "tool_settings.image_paint.brush.color"
        myvar.fill_color_override_path = "tool_settings.unified_paint_settings.color"
        myvar.fill_color_override_test_path = "tool_settings.unified_paint_settings.use_unified_color"
        myvar.zoom_path = ""
        myvar.image_id = "tool_settings.image_paint.brush"
        myvar.secondary_tex = True


class IMAGE_MT_image(Menu):
    bl_label = "Image"

    def draw(self, context):
        import sys

        layout = self.layout

        sima = context.space_data
        ima = sima.image
        show_render = sima.show_render

        layout.operator("image.new", text="New", icon="IMAGE_DATA", text_ctxt=i18n_contexts.id_image)
        layout.operator("image.open", text="Open", icon="FILE_FOLDER")

        layout.operator("image.read_viewlayers", icon="RENDERLAYERS")

        if ima:
            layout.separator()

            if not show_render:
                layout.operator("image.replace", text="Replace", icon="FILE_FOLDER")
                layout.operator("image.reload", text="Reload", icon="FILE_REFRESH")

            # bfa TODO: move this to image.external_edit poll
            # bfa - hide dysfunctional tools and settings for render result
            import os

            can_edit = True

            if ima.packed_file:
                can_edit = False

            if sima.type == "IMAGE_EDITOR":
                filepath = ima.filepath_from_user(image_user=sima.image_user)
            else:
                filepath = ima.filepath

            filepath = bpy.path.abspath(filepath, library=ima.library)

            filepath = os.path.normpath(filepath)

            if not filepath:
                can_edit = False

            if not os.path.exists(filepath) or not os.path.isfile(filepath):
                can_edit = False

            if can_edit:
                layout.operator("image.external_edit", text="Edit Externally", icon="EDIT_EXTERNAL")

        layout.separator()

        has_image_clipboard = False
        if (sys.platform[:3] == "win") or (sys.platform == "darwin"):
            has_image_clipboard = True
        else:
            from _bpy import _ghost_backend

            if _ghost_backend() == "WAYLAND":
                has_image_clipboard = True
            del _ghost_backend

        if has_image_clipboard:
            layout.operator("image.clipboard_copy", text="Copy", icon="COPYDOWN")
            layout.operator("image.clipboard_paste", text="Paste", icon="PASTEDOWN")
            layout.separator()

        if ima:
            layout.operator("image.save", icon="FILE_TICK")
            layout.operator("image.save_as", icon="SAVE_AS")
            layout.operator("image.save_as", text="Save a Copy", icon="SAVE_COPY").copy = True

        if ima and ima.source == "SEQUENCE":
            layout.operator("image.save_sequence", icon="SAVE_All")

        layout.operator("image.save_all_modified", text="Save All Images", icon="SAVE_ALL")

        # BFA - hide disfunctional tools and settings for render result
        if ima:
            if ima.type != "RENDER_RESULT":
                layout.separator()

                layout.menu("IMAGE_MT_image_invert")
                layout.operator("image.resize", text="Resize", icon="MAN_SCALE")
                layout.menu("IMAGE_MT_image_transform")

                if not show_render:
                    if ima.packed_file:
                        if ima.filepath:
                            layout.separator()
                            layout.operator("image.unpack", text="Unpack", icon="PACKAGE")
                    else:
                        layout.separator()
                        layout.operator("image.pack", text="Pack", icon="PACKAGE")

                if context.area.ui_type == "IMAGE_EDITOR":
                    layout.separator()

        if ima and context.area.ui_type == "IMAGE_EDITOR":
            layout.separator()
            layout.operator("palette.extract_from_image", text="Extract Palette", icon="PALETTE")


class IMAGE_MT_image_transform(Menu):
    bl_label = "Transform"

    def draw(self, _context):
        layout = self.layout
        layout.operator("image.flip", text="Flip Horizontally", icon="FLIP_Y").use_flip_x = True
        layout.operator("image.flip", text="Flip Vertically", icon="FLIP_X").use_flip_y = True
        layout.separator()
        layout.operator(
            "image.rotate_orthogonal", text="Rotate Clockwise 90\u00b0", icon="ROTATE_PLUS_90"
        ).degrees = "90"
        layout.operator(
            "image.rotate_orthogonal", text="Rotate Counter-Clockwise 90\u00b0", icon="ROTATE_MINUS_90"
        ).degrees = "270"
        layout.operator("image.rotate_orthogonal", text="Rotate Flip 180\u00b0", icon="FLIP").degrees = "180"


class IMAGE_MT_image_invert(Menu):
    bl_label = "Invert"

    def draw(self, _context):
        layout = self.layout

        props = layout.operator("image.invert", text="Invert Image Colors", icon="IMAGE_RGB")
        props.invert_r = True
        props.invert_g = True
        props.invert_b = True

        layout.separator()

        layout.operator("image.invert", text="Invert Red Channel", icon="RGB_RED").invert_r = True
        layout.operator("image.invert", text="Invert Green Channel", icon="RGB_GREEN").invert_g = True
        layout.operator("image.invert", text="Invert Blue Channel", icon="RGB_BLUE").invert_b = True
        layout.operator("image.invert", text="Invert Alpha Channel", icon="IMAGE_ALPHA").invert_a = True


class IMAGE_MT_uvs_showhide(Menu):
    bl_label = "Show/Hide Faces"

    def draw(self, _context):
        layout = self.layout

        layout.operator("uv.reveal", icon="HIDE_OFF")
        layout.operator("uv.hide", text="Hide Selected", icon="HIDE_ON").unselected = False
        layout.operator("uv.hide", text="Hide Unselected", icon="HIDE_UNSELECTED").unselected = True


class IMAGE_MT_uvs_transform(Menu):
    bl_label = "Transform"

    def draw(self, _context):
        layout = self.layout

        # BFA - Conditional to define what selection mode you're in for the slide operators
        context = bpy.context
        ts = context.tool_settings
        if ts.use_uv_select_sync:
            is_vert_mode, is_edge_mode, _ = ts.mesh_select_mode
        else:
            uv_select_mode = ts.uv_select_mode
            is_vert_mode = uv_select_mode == "VERTEX"
            is_edge_mode = uv_select_mode == "EDGE"
            # is_face_mode = uv_select_mode == 'FACE'
            # is_island_mode = uv_select_mode == 'ISLAND'

        layout.operator_context = "EXEC_REGION_WIN"
        layout.operator("transform.rotate", text="Rotate Clockwise 90\u00b0", icon="ROTATE_PLUS_90").value = math.pi / 2
        layout.operator("transform.rotate", text="Rotate Counter-Clockwise 90\u00b0", icon="ROTATE_MINUS_90").value = (
            math.pi / -2
        )
        layout.operator_context = "INVOKE_DEFAULT"

        layout.separator()

        layout.operator("transform.shear", icon="SHEAR")
        layout.separator()

        if is_vert_mode or is_edge_mode:  # BFA - now conditional based on context, for consistency
            layout.operator_context = "INVOKE_DEFAULT"
            if is_vert_mode:
                layout.operator("transform.vert_slide", icon="SLIDE_VERTEX")
            if is_edge_mode:
                layout.operator("transform.edge_slide", icon="SLIDE_EDGE")

        layout.separator()

        layout.operator("uv.randomize_uv_transform", icon="RANDOMIZE")


class IMAGE_MT_uvs_snap(Menu):
    bl_label = "Snap"

    def draw(self, _context):
        layout = self.layout

        layout.operator_context = "EXEC_REGION_WIN"

        layout.operator("uv.snap_selected", text="Selected to Pixels", icon="SNAP_TO_PIXELS").target = "PIXELS"
        layout.operator("uv.snap_selected", text="Selected to Cursor", icon="SELECTIONTOCURSOR").target = "CURSOR"
        layout.operator(
            "uv.snap_selected", text="Selected to Cursor (Offset)", icon="SELECTIONTOCURSOROFFSET"
        ).target = "CURSOR_OFFSET"
        layout.operator(
            "uv.snap_selected", text="Selected to Adjacent Unselected", icon="SNAP_TO_ADJACENT"
        ).target = "ADJACENT_UNSELECTED"

        layout.separator()

        layout.operator("uv.snap_cursor", text="Cursor to Pixels", icon="CURSOR_TO_PIXELS").target = "PIXELS"
        layout.operator("uv.snap_cursor", text="Cursor to Selected", icon="CURSORTOSELECTION").target = "SELECTED"
        layout.operator("uv.snap_cursor", text="Cursor to Origin", icon="ORIGIN_TO_CURSOR").target = "ORIGIN"


class IMAGE_MT_uvs_mirror(Menu):
    bl_label = "Mirror"
    bl_translation_context = i18n_contexts.operator_default

    def draw(self, _context):
        layout = self.layout

        layout.operator("uv.copy_mirrored_faces", icon="COPYMIRRORED")

        layout.separator()

        layout.operator_context = "EXEC_REGION_WIN"

        layout.operator("transform.mirror", text="X Axis", icon="MIRROR_X").constraint_axis[0] = True
        layout.operator("transform.mirror", text="Y Axis", icon="MIRROR_Y").constraint_axis[1] = True


class IMAGE_MT_uvs_align(Menu):
    bl_label = "Align"

    def draw(self, _context):
        layout = self.layout

        layout.operator_enum("uv.align", "axis")
        layout.separator()
        layout.operator("uv.align_rotation", text="Align Rotation", icon="DRIVER_ROTATIONAL_DIFFERENCE")


class IMAGE_MT_uvs_merge(Menu):
    bl_label = "Merge"

    def draw(self, _context):
        layout = self.layout

        layout.operator("uv.weld", text="At Center", icon="MERGE_CENTER")
        # Mainly to match the mesh menu.
        layout.operator("uv.snap_selected", text="At Cursor", icon="MERGE_CURSOR").target = "CURSOR"

        layout.separator()

        layout.operator("uv.remove_doubles", text="By Distance", icon="REMOVE_DOUBLES")


class IMAGE_MT_uvs_split(Menu):
    bl_label = "Split"

    def draw(self, _context):
        layout = self.layout

        layout.operator("uv.select_split", text="Selection", icon="SPLIT")


# BFA - Tooltip and operator for Clear Seam.
class IMAGE_MT_uvs_clear_seam(bpy.types.Operator):
    """Clears the UV Seam for selected edges"""  # blender will use this as a tooltip for menu items and buttons.

    bl_idname = "uv.clear_seam"  # unique identifier for buttons and menu items to reference.
    bl_label = "Clear Seam"  # display name in the interface.
    bl_options = {"REGISTER", "UNDO"}  # enable undo for the operator.

    def execute(self, context):  # execute() is called by blender when running the operator.
        bpy.ops.uv.mark_seam(clear=True)
        return {"FINISHED"}


class IMAGE_MT_uvs_unwrap(Menu):
    bl_label = "Unwrap"

    def draw(self, _context):
        layout = self.layout
        # BFA - exposed both methods to top level
        layout.operator_enum("uv.unwrap", "method")

        # It would be nice to do: `layout.operator_enum("uv.unwrap", "method")`
        # However the menu items don't have an "Unwrap" prefix, so inline the operators.
        # layout.operator("uv.unwrap", text="Unwrap Angle Based").method = 'ANGLE_BASED'
        # layout.operator("uv.unwrap", text="Unwrap Conformal").method = 'CONFORMAL'
        # layout.operator("uv.unwrap", text="Unwrap Minimum Stretch").method = 'MINIMUM_STRETCH'

        layout.separator()

        layout.operator_context = "INVOKE_DEFAULT"
        layout.operator("uv.smart_project", icon="MOD_UVPROJECT")
        layout.operator("uv.lightmap_pack", icon="LIGHTMAPPACK")
        layout.operator("uv.follow_active_quads", icon="FOLLOWQUADS")

        layout.separator()

        layout.operator_context = "EXEC_REGION_WIN"
        layout.operator("uv.cube_project", icon="CUBEPROJECT")
        layout.operator("uv.cylinder_project", icon="CYLINDERPROJECT")
        layout.operator("uv.sphere_project", icon="SPHEREPROJECT")


class IMAGE_MT_uvs(Menu):
    bl_label = "UV"

    def draw(self, context):
        layout = self.layout

        sima = context.space_data
        uv = sima.uv_editor

        layout.menu("IMAGE_MT_uvs_transform")
        layout.menu("IMAGE_MT_uvs_mirror")
        layout.menu("IMAGE_MT_uvs_snap")

        layout.separator()
        # BFA order of these group of ops changed so that the pin operators are in their own group.
        layout.operator("uv.pin", icon="PINNED").clear = False
        layout.operator("uv.pin", text="Unpin", icon="UNPINNED").clear = True
        layout.operator("uv.pin", text="Invert Pins", icon="INVERSE").invert = True

        layout.separator()

        layout.prop(uv, "use_live_unwrap")
        layout.menu("IMAGE_MT_uvs_unwrap")
        layout.menu("IMAGE_MT_uvs_merge")
        layout.operator("uv.select_split", text="Split Selection", icon="SPLIT")

        layout.separator()

        # BFA: changed order of items in menu
        layout.operator_context = "INVOKE_REGION_WIN"
        layout.operator("uv.pack_islands", icon="PACKISLAND")

        layout.operator_context = "EXEC_REGION_WIN"
        layout.operator("uv.average_islands_scale", icon="AVERAGEISLANDSCALE")
        layout.operator("uv.minimize_stretch", icon="MINIMIZESTRETCH")
        layout.operator("uv.stitch", icon="STITCH")
        layout.operator("uv.arrange_islands")
        layout.operator_context = 'INVOKE_REGION_WIN'
        layout.operator("uv.custom_region_set")
        layout.operator_context = 'EXEC_REGION_WIN'
        layout.prop(context.tool_settings, "use_uv_custom_region", text="Custom Region", toggle=True)

        layout.separator()

<<<<<<< HEAD
        layout.operator("uv.mark_seam", icon="MARK_SEAM").clear = False
        layout.operator("uv.clear_seam", text="Clear Seam", icon="CLEAR_SEAM")
        layout.operator("uv.seams_from_islands", icon="SEAMSFROMISLAND")
=======
        layout.operator("uv.minimize_stretch")
        layout.operator_context = 'INVOKE_REGION_WIN'
        layout.operator("uv.stitch")
        layout.operator_context = 'EXEC_REGION_WIN'
        layout.menu("IMAGE_MT_uvs_align")
        layout.operator("uv.align_rotation")
        layout.operator_menu_enum("uv.move_on_axis", "type", text="Move on Axis")
>>>>>>> d990026f

        layout.separator()

        layout.menu("IMAGE_MT_uvs_align")
        layout.menu("IMAGE_MT_uvs_select_mode")

        layout.separator()

        layout.operator("uv.copy", icon="COPYDOWN")
        layout.operator("uv.paste", icon="PASTEDOWN")

        layout.separator()

        layout.menu("IMAGE_MT_uvs_showhide")
        layout.operator("uv.reset", icon="RESET")


class IMAGE_MT_uvs_select_mode(Menu):
    bl_label = "UV Select Mode"

    def draw(self, context):
        layout = self.layout

        layout.operator_context = "INVOKE_REGION_WIN"
        tool_settings = context.tool_settings

        # Do smart things depending on whether uv_select_sync is on.

        if tool_settings.use_uv_select_sync:
            props = layout.operator("wm.context_set_value", text="Vertex", icon="VERTEXSEL")
            props.value = "(True, False, False)"
            props.data_path = "tool_settings.mesh_select_mode"

            props = layout.operator("wm.context_set_value", text="Edge", icon="EDGESEL")
            props.value = "(False, True, False)"
            props.data_path = "tool_settings.mesh_select_mode"

            props = layout.operator("wm.context_set_value", text="Face", icon="FACESEL")
            props.value = "(False, False, True)"
            props.data_path = "tool_settings.mesh_select_mode"

        else:
            props = layout.operator("wm.context_set_string", text="Vertex", icon="UV_VERTEXSEL")
            props.value = "VERTEX"
            props.data_path = "tool_settings.uv_select_mode"

            props = layout.operator("wm.context_set_string", text="Edge", icon="UV_EDGESEL")
            props.value = "EDGE"
            props.data_path = "tool_settings.uv_select_mode"

            props = layout.operator("wm.context_set_string", text="Face", icon="UV_FACESEL")
            props.value = "FACE"
            props.data_path = "tool_settings.uv_select_mode"

        layout.separator()

        layout.prop(tool_settings, "use_uv_select_island", text="Island")


class IMAGE_MT_uvs_context_menu(Menu):
    bl_label = "UV"

    def draw(self, context):
        layout = self.layout

        sima = context.space_data

        # UV Edit Mode
        if sima.show_uvedit:
            ts = context.tool_settings
            if ts.use_uv_select_sync:
                is_vert_mode, is_edge_mode, _ = ts.mesh_select_mode
            else:
                uv_select_mode = ts.uv_select_mode
                is_vert_mode = uv_select_mode == "VERTEX"
                is_edge_mode = uv_select_mode == "EDGE"
                # is_face_mode = uv_select_mode == 'FACE'
                # is_island_mode = ts.use_uv_select_island

            # Add
            layout.operator("uv.unwrap", icon="UNWRAP_ABF")
            layout.operator("uv.follow_active_quads", icon="FOLLOWQUADS")

            layout.separator()

            # Modify
            layout.operator("uv.pin", icon="PINNED").clear = False
            layout.operator("uv.pin", text="Unpin", icon="UNPINNED").clear = True
            layout.operator(
                "uv.pin", text="Invert Pins", icon="INVERSE"
            ).invert = True  # BFA - added for consistency with ehader menu

            layout.separator()

            layout.menu("IMAGE_MT_uvs_snap")

            layout.separator()

            layout.operator("transform.mirror", text="Mirror X", icon="MIRROR_X").constraint_axis[0] = True
            layout.operator("transform.mirror", text="Mirror Y", icon="MIRROR_Y").constraint_axis[1] = True

            layout.separator()

            layout.operator_enum("uv.align", "axis")  # W, 2/3/4.

            layout.separator()

            if is_vert_mode or is_edge_mode:
                layout.operator_context = "INVOKE_DEFAULT"

                if is_vert_mode:
                    layout.operator("transform.vert_slide", icon="SLIDE_VERTEX")

                if is_edge_mode:
                    layout.operator("transform.edge_slide", icon="SLIDE_EDGE")

                layout.operator_context = "EXEC_REGION_WIN"
                layout.separator()

            # Remove
            layout.menu("IMAGE_MT_uvs_merge")
            layout.operator_context = "INVOKE_REGION_WIN"
            layout.operator("uv.stitch")
            layout.operator_context = "EXEC_REGION_WIN"
            layout.menu("IMAGE_MT_uvs_split")


class IMAGE_MT_pivot_pie(Menu):
    bl_label = "Pivot Point"

    def draw(self, context):
        layout = self.layout
        pie = layout.menu_pie()

        sima = context.space_data

        pie.prop_enum(sima, "pivot_point", value="CENTER")
        pie.prop_enum(sima, "pivot_point", value="CURSOR")
        pie.prop_enum(sima, "pivot_point", value="INDIVIDUAL_ORIGINS")
        pie.prop_enum(sima, "pivot_point", value="MEDIAN")


class IMAGE_MT_uvs_snap_pie(Menu):
    bl_label = "Snap"

    def draw(self, _context):
        layout = self.layout
        pie = layout.menu_pie()

        layout.operator_context = "EXEC_REGION_WIN"

        pie.operator(
            "uv.snap_cursor",
            text="Cursor to Pixels",
            icon="PIVOT_CURSOR",
        ).target = "PIXELS"
        pie.operator(
            "uv.snap_selected",
            text="Selected to Pixels",
            icon="RESTRICT_SELECT_OFF",
        ).target = "PIXELS"
        pie.operator(
            "uv.snap_cursor",
            text="Cursor to Selected",
            icon="PIVOT_CURSOR",
        ).target = "SELECTED"
        pie.operator(
            "uv.snap_selected",
            text="Selected to Cursor",
            icon="RESTRICT_SELECT_OFF",
        ).target = "CURSOR"
        pie.operator(
            "uv.snap_selected",
            text="Selected to Cursor (Offset)",
            icon="RESTRICT_SELECT_OFF",
        ).target = "CURSOR_OFFSET"
        pie.operator(
            "uv.snap_selected",
            text="Selected to Adjacent Unselected",
            icon="RESTRICT_SELECT_OFF",
        ).target = "ADJACENT_UNSELECTED"
        pie.operator(
            "uv.snap_cursor",
            text="Cursor to Origin",
            icon="PIVOT_CURSOR",
        ).target = "ORIGIN"


class IMAGE_MT_view_pie(Menu):
    bl_label = "View"

    def draw(self, context):
        layout = self.layout

        sima = context.space_data
        show_uvedit = sima.show_uvedit
        show_maskedit = sima.show_maskedit

        pie = layout.menu_pie()
        pie.operator("image.view_all")

        if show_uvedit or show_maskedit:
            pie.operator("image.view_selected", text="Frame Selected", icon="ZOOM_SELECTED")
            pie.operator("image.view_center_cursor", text="Center View to Cursor")
        else:
            # Add spaces so items stay in the same position through all modes.
            pie.separator()
            pie.separator()

        pie.operator("image.view_zoom_ratio", text="Zoom 1:1").ratio = 1
        pie.operator("image.view_all", text="Frame All Fit").fit_view = True


class IMAGE_HT_tool_header(Header):
    bl_space_type = "IMAGE_EDITOR"
    bl_region_type = "TOOL_HEADER"

    def draw(self, context):
        layout = self.layout

        self.draw_tool_settings(context)

        layout.separator_spacer()

        self.draw_mode_settings(context)

    def draw_tool_settings(self, context):
        layout = self.layout

        # Active Tool
        # -----------
        from bl_ui.space_toolsystem_common import ToolSelectPanelHelper

        tool = ToolSelectPanelHelper.draw_active_tool_header(context, layout)
        tool_mode = context.mode if tool is None else tool.mode

        # Object Mode Options
        # -------------------

        # Example of how tool_settings can be accessed as pop-overs.

        # TODO(campbell): editing options should be after active tool options
        # (obviously separated for from the users POV)
        draw_fn = getattr(_draw_tool_settings_context_mode, tool_mode, None)
        if draw_fn is not None:
            draw_fn(context, layout, tool)

        if tool_mode == "PAINT":
            if (tool is not None) and tool.use_brushes:
                layout.popover("IMAGE_PT_paint_settings_advanced")
                layout.popover("IMAGE_PT_tools_brush_texture")
                layout.popover("IMAGE_PT_tools_mask_texture")
                layout.popover("IMAGE_PT_paint_stroke")
                layout.popover("IMAGE_PT_paint_curve")
                layout.popover("IMAGE_PT_tools_brush_display")

    def draw_mode_settings(self, context):
        layout = self.layout

        # Active Tool
        # -----------
        from bl_ui.space_toolsystem_common import ToolSelectPanelHelper

        tool = ToolSelectPanelHelper.tool_active_from_context(context)
        tool_mode = context.mode if tool is None else tool.mode

        if tool_mode == "PAINT":
            layout.popover_group(space_type="IMAGE_EDITOR", region_type="UI", context=".imagepaint_2d", category="")


class _draw_tool_settings_context_mode:
    @staticmethod
    def UV(context, layout, tool):
        if tool and tool.use_brushes:
            if context.mode == "EDIT_MESH":
                tool_settings = context.tool_settings
                uv_sculpt = tool_settings.uv_sculpt
                brush = uv_sculpt.brush
                if brush:
                    UnifiedPaintPanel.prop_unified(
                        layout,
                        context,
                        brush,
                        "size",
                        pressure_name="use_pressure_size",
                        unified_name="use_unified_size",
                        slider=True,
                        header=True,
                    )
                    UnifiedPaintPanel.prop_unified(
                        layout,
                        context,
                        brush,
                        "strength",
                        pressure_name="use_pressure_strength",
                        unified_name="use_unified_strength",
                        slider=True,
                        header=True,
                    )

    @staticmethod
    def PAINT(context, layout, tool):
        if (tool is None) or (not tool.use_brushes):
            return

        paint = context.tool_settings.image_paint
        brush = paint.brush

        BrushAssetShelf.draw_popup_selector(layout, context, brush)

        if brush is None:
            return

        brush_basic_texpaint_settings(layout, context, brush, compact=True)


class IMAGE_HT_header(Header):
    bl_space_type = "IMAGE_EDITOR"

    @staticmethod
    def draw_xform_template(layout, context):
        sima = context.space_data
        show_uvedit = sima.show_uvedit

        if show_uvedit:
            layout.prop(sima, "pivot_point", icon_only=True)

        if show_uvedit:
            tool_settings = context.tool_settings

            # Snap.
            snap_uv_elements = tool_settings.snap_uv_element
            if len(snap_uv_elements) == 1:
                text = ""
                elem = next(iter(snap_uv_elements))
                act_snap_icon = tool_settings.bl_rna.properties["snap_uv_element"].enum_items[elem].icon
            else:
                text = iface_("Mix", i18n_contexts.id_image)
                act_snap_icon = "NONE"

            row = layout.row(align=True)
            row.prop(tool_settings, "use_snap_uv", text="")

            sub = row.row(align=True)
            sub.popover(
                panel="IMAGE_PT_snapping",
                icon=act_snap_icon,
                text=text,
            )

            # Proportional Editing
            row = layout.row(align=True)
            row.prop(
                tool_settings,
                "use_proportional_edit",
                icon_only=True,
                icon="PROP_CON" if tool_settings.use_proportional_connected else "PROP_ON",
            )
            sub = row.row(align=True)
            # proportional editing settings
            if tool_settings.use_proportional_edit is True:
                sub = row.row(align=True)
                sub.prop_with_popover(
                    tool_settings,
                    "proportional_edit_falloff",
                    text="",
                    icon_only=True,
                    panel="IMAGE_PT_proportional_edit",
                )  # BFA - was VIEW3D_PT_proportional_edit
            if show_uvedit:
                uvedit = sima.uv_editor

                mesh = context.edit_object.data
                layout.prop_search(mesh.uv_layers, "active", mesh, "uv_layers", text="")

    def draw(self, context):
        self.draw_editor_type_menu(context)

        layout = self.layout

        sima = context.space_data
        overlay = sima.overlay
        ima = sima.image
        iuser = sima.image_user
        tool_settings = context.tool_settings
        show_region_tool_header = sima.show_region_tool_header

        show_render = sima.show_render
        show_uvedit = sima.show_uvedit
        show_maskedit = sima.show_maskedit

        # BFA - hide disfunctional tools and settings for render result
        is_render = False
        if ima:
            is_render = ima.type == "RENDER_RESULT"

        if sima.mode != "UV":
            row = layout.row(align=True)
            row.operator("wm.switch_editor_to_uv", text="", icon="UV")
            if is_render:
                layout.prop(sima, "ui_non_render_mode", text="")
            else:
                layout.prop(sima, "ui_mode", text="")

        else:
            row = layout.row(align=True)
            row.operator("wm.switch_editor_to_image", text="", icon="IMAGE")

        # UV editing.
        if show_uvedit:
            layout.prop(tool_settings, "use_uv_select_sync", text="")

            if tool_settings.use_uv_select_sync:
                layout.template_edit_mode_selection()

                layout.prop(tool_settings, "use_uv_select_island", icon_only=True)

                # Currently this only works for edge-select & face-select modes.
                row = layout.row()
                mesh_select_mode = tool_settings.mesh_select_mode
                if mesh_select_mode[0]:
                    row.active = False
                row.prop(tool_settings, "uv_sticky_select_mode", icon_only=True)
            else:
                row = layout.row(align=True)
                uv_select_mode = tool_settings.uv_select_mode[:]
                row.operator(
                    "uv.select_mode", text="", icon="UV_VERTEXSEL", depress=(uv_select_mode == "VERTEX")
                ).type = "VERTEX"
                row.operator(
                    "uv.select_mode", text="", icon="UV_EDGESEL", depress=(uv_select_mode == "EDGE")
                ).type = "EDGE"
                row.operator(
                    "uv.select_mode", text="", icon="UV_FACESEL", depress=(uv_select_mode == "FACE")
                ).type = "FACE"

                layout.prop(tool_settings, "use_uv_select_island", icon_only=True)
                layout.prop(tool_settings, "uv_sticky_select_mode", icon_only=True)

        IMAGE_MT_editor_menus.draw_collapsible(context, layout)

        # layout.separator_spacer()

        IMAGE_HT_header.draw_xform_template(layout, context)

        layout.template_ID(sima, "image", new="image.new", open="image.open")

        if show_maskedit:
            layout.template_ID(sima, "mask", new="mask.new")
            layout.prop(sima, "pivot_point", icon_only=True)

            row = layout.row(align=True)
            row.prop(tool_settings, "use_proportional_edit_mask", text="", icon_only=True)
            sub = row.row(align=True)
            sub.active = tool_settings.use_proportional_edit_mask
            sub.prop_with_popover(
                tool_settings,
                "proportional_edit_falloff",
                text="",
                icon_only=True,
                panel="IMAGE_PT_proportional_edit",
            )

        if not show_render:
            layout.prop(sima, "use_image_pin", text="", emboss=False)

        layout.separator_spacer()

        # Gizmo toggle & popover.
        row = layout.row(align=True)
        row.prop(sima, "show_gizmo", icon="GIZMO", text="")
        sub = row.row(align=True)
        sub.active = sima.show_gizmo
        sub.popover(panel="IMAGE_PT_gizmo_display", text="")

        # Overlay toggle & popover
        row = layout.row(align=True)
        row.prop(overlay, "show_overlays", icon="OVERLAY", text="")
        sub = row.row(align=True)
        sub.active = overlay.show_overlays
        sub.popover(panel="IMAGE_PT_overlay", text="")

        # BFA - moved search above to be consistent
        if ima:
            if ima.is_stereo_3d:
                row = layout.row()
                row.prop(sima, "show_stereo_3d", text="")

            # layers.
            layout.template_image_layers(ima, iuser)

            # draw options.
            row = layout.row()
            row.prop(sima, "display_channels", icon_only=True)

        row.popover(panel="IMAGE_PT_image_options", text="Options")


class IMAGE_MT_editor_menus(Menu):
    bl_idname = "IMAGE_MT_editor_menus"
    bl_label = ""

    def draw(self, context):
        layout = self.layout
        sima = context.space_data
        ima = sima.image

        show_uvedit = sima.show_uvedit
        show_maskedit = sima.show_maskedit

        layout.menu("SCREEN_MT_user_menu", text="Quick")  # BFA - Quick favourites menu
        layout.menu("IMAGE_MT_view")

        if show_uvedit:
            layout.menu("IMAGE_MT_select")
        if show_maskedit:
            layout.menu("MASK_MT_select")

        if ima and ima.is_dirty:
            layout.menu("IMAGE_MT_image", text="Image*")
        else:
            layout.menu("IMAGE_MT_image", text="Image")

        if show_uvedit:
            layout.menu("IMAGE_MT_uvs")
        if show_maskedit:
            layout.menu("MASK_MT_add")
            layout.menu("MASK_MT_mask")


class IMAGE_MT_mask_context_menu(Menu):
    bl_label = "Mask"

    @classmethod
    def poll(cls, context):
        sima = context.space_data
        return sima.show_maskedit

    def draw(self, context):
        layout = self.layout
        from .properties_mask_common import draw_mask_context_menu

        draw_mask_context_menu(layout, context)


# -----------------------------------------------------------------------------
# Mask (similar code in space_clip.py, keep in sync)
# note! - panel placement does _not_ fit well with image panels... need to fix.

from bl_ui.properties_mask_common import (
    MASK_PT_mask,
    MASK_PT_layers,
    MASK_PT_spline,
    MASK_PT_point,
    MASK_PT_animation,
    MASK_PT_display,
)


class IMAGE_PT_mask(MASK_PT_mask, Panel):
    bl_space_type = "IMAGE_EDITOR"
    bl_region_type = "UI"
    bl_category = "Mask"


class IMAGE_PT_mask_layers(MASK_PT_layers, Panel):
    bl_space_type = "IMAGE_EDITOR"
    bl_region_type = "UI"
    bl_category = "Mask"


class IMAGE_PT_active_mask_spline(MASK_PT_spline, Panel):
    bl_space_type = "IMAGE_EDITOR"
    bl_region_type = "UI"
    bl_category = "Mask"


class IMAGE_PT_active_mask_point(MASK_PT_point, Panel):
    bl_space_type = "IMAGE_EDITOR"
    bl_region_type = "UI"
    bl_category = "Mask"


class IMAGE_PT_mask_animation(MASK_PT_animation, Panel):
    bl_space_type = "IMAGE_EDITOR"
    bl_region_type = "UI"
    bl_category = "Mask"


# --- end mask ---


class IMAGE_PT_snapping(Panel):
    bl_space_type = "IMAGE_EDITOR"
    bl_region_type = "HEADER"
    bl_label = "Snapping"

    def draw(self, context):
        tool_settings = context.tool_settings

        layout = self.layout
        col = layout.column()
        col.label(text="Snap Target")
        col.prop(tool_settings, "snap_uv_element", expand=True)

        col.label(text="Snap Base")
        row = col.row(align=True)
        row.active = bool(tool_settings.snap_uv_element.difference({"INCREMENT", "GRID"}))
        row.prop(tool_settings, "snap_target", expand=True)

        col.separator()

        col.label(text="Affect")
        row = col.row(align=True)
        row.prop(
            tool_settings,
            "use_snap_translate",
            text="Move",
            text_ctxt=i18n_contexts.operator_default,
            toggle=True,
        )
        row.prop(tool_settings, "use_snap_rotate", text="Rotate", text_ctxt=i18n_contexts.operator_default, toggle=True)
        row.prop(tool_settings, "use_snap_scale", text="Scale", text_ctxt=i18n_contexts.operator_default, toggle=True)
        col.label(text="Rotation Increment")
        row = col.row(align=True)
        row.prop(tool_settings, "snap_angle_increment_2d", text="")
        row.prop(tool_settings, "snap_angle_increment_2d_precision", text="")


# BFA menu
class IMAGE_PT_image_options(Panel):
    bl_space_type = "IMAGE_EDITOR"
    bl_region_type = "HEADER"
    bl_label = "Options"

    def draw(self, context):
        layout = self.layout

        sima = context.space_data
        uv = sima.uv_editor
        tool_settings = context.tool_settings
        paint = tool_settings.image_paint

        show_uvedit = sima.show_uvedit
        show_render = sima.show_render

        if sima.mode == "UV":
            col = layout.column(align=True)
            col.prop(uv, "lock_bounds")
            col.prop(uv, "use_live_unwrap")

        col = layout.column(align=True)
        col.prop(sima, "use_realtime_update")
        col.prop(uv, "show_metadata")

        if sima.mode == "UV":
            row = layout.row(heading="Snap to Pixels")
            row.prop(uv, "pixel_round_mode", expand=True, text="")

        if paint.brush and (context.image_paint_object or sima.mode == "PAINT"):
            layout.prop(tool_settings, "show_uv_local_view", text="Show Same Material")


class IMAGE_PT_proportional_edit(Panel):
    bl_space_type = "IMAGE_EDITOR"
    bl_region_type = "HEADER"
    bl_label = "Proportional Editing"
    bl_ui_units_x = 8

    def draw(self, context):
        layout = self.layout
        tool_settings = context.tool_settings
        col = layout.column()

        col.prop(tool_settings, "use_proportional_connected")
        col.separator()

        col.prop(tool_settings, "proportional_edit_falloff", expand=True)
        col.prop(tool_settings, "proportional_size")


class IMAGE_PT_image_properties(Panel):
    bl_space_type = "IMAGE_EDITOR"
    bl_region_type = "UI"
    bl_category = "Image"
    bl_label = "Image"

    @classmethod
    def poll(cls, context):
        sima = context.space_data
        return sima.image

    def draw(self, context):
        layout = self.layout

        sima = context.space_data
        iuser = sima.image_user

        layout.template_image(sima, "image", iuser, multiview=True)


class IMAGE_PT_view_display(Panel):
    bl_space_type = "IMAGE_EDITOR"
    bl_region_type = "UI"
    bl_label = "Display"
    bl_category = "View"

    @classmethod
    def poll(cls, context):
        sima = context.space_data
        return sima and (sima.image or sima.show_uvedit)

    def draw(self, context):
        layout = self.layout
        layout.use_property_split = False

        sima = context.space_data
        ima = sima.image

        show_uvedit = sima.show_uvedit
        uvedit = sima.uv_editor

        col = layout.column()

        if ima:
            col.use_property_split = True
            col.prop(ima, "display_aspect", text="Aspect Ratio")
            col.use_property_split = False
            if ima.source != "TILED":
                col.prop(sima, "show_repeat", text="Repeat Image")

        if show_uvedit:
            col.prop(uvedit, "show_pixel_coords", text="Pixel Coordinates")


class IMAGE_UL_render_slots(UIList):
    def draw_item(self, _context, layout, _data, item, _icon, _active_data, _active_propname, _index):
        slot = item
        layout.prop(slot, "name", text="", emboss=False)


class IMAGE_PT_render_slots(Panel):
    bl_space_type = "IMAGE_EDITOR"
    bl_region_type = "UI"
    bl_category = "Image"
    bl_label = "Render Slots"

    @classmethod
    def poll(cls, context):
        sima = context.space_data
        return sima and sima.image and sima.show_render

    def draw(self, context):
        layout = self.layout

        sima = context.space_data
        ima = sima.image

        row = layout.row()

        col = row.column()
        col.template_list(
            "IMAGE_UL_render_slots",
            "render_slots",
            ima,
            "render_slots",
            ima.render_slots,
            "active_index",
            rows=3,
        )

        col = row.column(align=True)
        col.operator("image.add_render_slot", icon="ADD", text="")
        col.operator("image.remove_render_slot", icon="REMOVE", text="")

        col.separator()

        col.operator("image.clear_render_slot", icon="X", text="")


class IMAGE_UL_udim_tiles(UIList):
    def draw_item(self, _context, layout, _data, item, _icon, _active_data, _active_propname, _index):
        tile = item
        layout.prop(tile, "label", text="", emboss=False)


class IMAGE_PT_udim_tiles(Panel):
    bl_space_type = "IMAGE_EDITOR"
    bl_region_type = "UI"
    bl_category = "Image"
    bl_label = "UDIM Tiles"

    @classmethod
    def poll(cls, context):
        sima = context.space_data
        return sima and sima.image and sima.image.source == "TILED"

    def draw(self, context):
        layout = self.layout

        sima = context.space_data
        ima = sima.image

        row = layout.row()
        col = row.column()
        col.template_list("IMAGE_UL_udim_tiles", "", ima, "tiles", ima.tiles, "active_index", rows=4)

        col = row.column()
        sub = col.column(align=True)
        sub.operator("image.tile_add", icon="ADD", text="")
        sub.operator("image.tile_remove", icon="REMOVE", text="")

        tile = ima.tiles.active
        if tile:
            col = layout.column(align=True)
            col.operator("image.tile_fill")


class IMAGE_PT_paint_select(Panel, ImagePaintPanel, BrushSelectPanel):
    bl_label = "Brush Asset"
    bl_context = ".paint_common_2d"
    bl_category = "Tool"


class IMAGE_PT_paint_settings(Panel, ImagePaintPanel):
    bl_context = ".paint_common_2d"
    bl_category = "Tool"
    bl_label = "Brush Settings"

    @classmethod
    def poll(cls, context):
        settings = cls.paint_settings(context)
        return settings and settings.brush is not None

    def draw(self, context):
        layout = self.layout

        layout.use_property_split = True
        layout.use_property_decorate = False

        settings = self.paint_settings(context)
        brush = settings.brush

        if brush:
            brush_settings(layout.column(), context, brush, popover=self.is_popover)


class IMAGE_PT_paint_settings_advanced(Panel, ImagePaintPanel):
    bl_context = ".paint_common_2d"
    bl_parent_id = "IMAGE_PT_paint_settings"
    bl_category = "Tool"
    bl_label = "Advanced"
    bl_ui_units_x = 12

    @classmethod
    def poll(cls, context):
        settings = cls.paint_settings(context)
        return settings and settings.brush is not None

    def draw(self, context):
        layout = self.layout

        layout.use_property_split = True
        layout.use_property_decorate = False  # No animation.

        settings = self.paint_settings(context)
        brush = settings.brush
        if brush:
            brush_settings_advanced(layout.column(), context, settings, brush, self.is_popover)


class IMAGE_PT_paint_color(Panel, ImagePaintPanel):
    bl_context = ".paint_common_2d"
    bl_parent_id = "IMAGE_PT_paint_settings"
    bl_category = "Tool"
    bl_label = "Color Picker"

    @classmethod
    def poll(cls, context):
        settings = context.tool_settings.image_paint
        brush = settings.brush
        if not brush:
            return False
        capabilities = brush.image_paint_capabilities
        return capabilities.has_color

    def draw(self, context):
        layout = self.layout
        settings = context.tool_settings.image_paint
        brush = settings.brush
        if brush:
            draw_color_settings(context, layout, brush, color_type=True)


class IMAGE_PT_paint_swatches(Panel, ImagePaintPanel, ColorPalettePanel):
    bl_category = "Tool"
    bl_context = ".paint_common_2d"
    bl_parent_id = "IMAGE_PT_paint_settings"
    bl_label = "Color Palette"
    bl_options = {"DEFAULT_CLOSED"}


class IMAGE_PT_paint_clone(Panel, ImagePaintPanel, ClonePanel):
    bl_category = "Tool"
    bl_context = ".paint_common_2d"
    bl_parent_id = "IMAGE_PT_paint_settings"
    bl_label = "Clone from Image/UV Map"


class IMAGE_PT_tools_brush_display(Panel, BrushButtonsPanel, DisplayPanel):
    bl_context = ".paint_common_2d"
    bl_parent_id = "IMAGE_PT_paint_settings"
    bl_category = "Tool"
    bl_label = "Cursor"
    bl_options = {"DEFAULT_CLOSED"}
    bl_ui_units_x = 15


class IMAGE_PT_tools_brush_texture(BrushButtonsPanel, Panel):
    bl_label = "Texture"
    bl_context = ".paint_common_2d"
    bl_parent_id = "IMAGE_PT_paint_settings"
    bl_category = "Tool"
    bl_options = {"DEFAULT_CLOSED"}

    def draw(self, context):
        layout = self.layout

        tool_settings = context.tool_settings.image_paint
        brush = tool_settings.brush
        tex_slot = brush.texture_slot

        col = layout.column()
        col.template_ID_preview(tex_slot, "texture", new="texture.new", rows=3, cols=8)

        brush_texture_settings(col, brush, 0)


class IMAGE_PT_tools_mask_texture(Panel, BrushButtonsPanel, TextureMaskPanel):
    bl_context = ".paint_common_2d"
    bl_parent_id = "IMAGE_PT_paint_settings"
    bl_category = "Tool"
    bl_label = "Texture Mask"
    bl_ui_units_x = 12


class IMAGE_PT_paint_stroke(BrushButtonsPanel, Panel, StrokePanel):
    bl_label = "Stroke"
    bl_context = ".paint_common_2d"
    bl_parent_id = "IMAGE_PT_paint_settings"
    bl_category = "Tool"
    bl_options = {"DEFAULT_CLOSED"}


class IMAGE_PT_paint_stroke_smooth_stroke(Panel, BrushButtonsPanel, SmoothStrokePanel):
    bl_context = ".paint_common_2d"
    bl_label = "Stabilize Stroke"
    bl_parent_id = "IMAGE_PT_paint_stroke"
    bl_category = "Tool"
    bl_options = {"DEFAULT_CLOSED"}


class IMAGE_PT_paint_curve(BrushButtonsPanel, Panel, FalloffPanel):
    bl_label = "Falloff"
    bl_context = ".paint_common_2d"
    bl_parent_id = "IMAGE_PT_paint_settings"
    bl_category = "Tool"
    bl_options = {"DEFAULT_CLOSED"}


class IMAGE_PT_tools_imagepaint_symmetry(BrushButtonsPanel, Panel):
    bl_context = ".imagepaint_2d"
    bl_label = "Tiling"
    bl_category = "Tool"
    bl_options = {"DEFAULT_CLOSED"}

    def draw(self, context):
        layout = self.layout

        tool_settings = context.tool_settings
        ipaint = tool_settings.image_paint

        col = layout.column(align=True)
        row = col.row(align=True)
        row.prop(ipaint, "tile_x", text="X", toggle=True)
        row.prop(ipaint, "tile_y", text="Y", toggle=True)


# Only a popover.
class IMAGE_PT_uv_sculpt_curve(Panel):
    bl_space_type = "TOPBAR"  # dummy.
    bl_region_type = "HEADER"

    bl_context = ".uv_sculpt"  # Dot on purpose (access from top-bar).
    bl_label = "Falloff"

    def draw(self, context):
        layout = self.layout
        props = context.scene.tool_settings.uv_sculpt

        col = layout.column()
        col.prop(props, "curve_distance_falloff_preset", expand=True)

        if props.curve_distance_falloff_preset == 'CUSTOM':
            col = layout.column()
            col.template_curve_mapping(props, "curve_distance_falloff")


# Only a popover.
class IMAGE_PT_uv_sculpt_options(Panel):
    bl_space_type = "TOPBAR"  # dummy.
    bl_region_type = "HEADER"

    bl_context = ".uv_sculpt"  # Dot on purpose (access from top-bar).
    bl_label = "Options"

    def draw(self, context):
        layout = self.layout

        tool_settings = context.tool_settings

        col = layout.column()
        col.prop(tool_settings, "uv_sculpt_lock_borders")
        col.prop(tool_settings, "uv_sculpt_all_islands")


class ImageScopesPanel:
    @classmethod
    def poll(cls, context):
        sima = context.space_data

        if not (sima and sima.image):
            return False

        # scopes are not updated in paint modes, hide.
        if sima.mode == "PAINT":
            return False

        ob = context.active_object
        if ob and ob.mode in {"TEXTURE_PAINT", "EDIT"}:
            return False

        return True


class IMAGE_PT_view_histogram(ImageScopesPanel, Panel):
    bl_space_type = "IMAGE_EDITOR"
    bl_region_type = "UI"
    bl_category = "Scopes"
    bl_label = "Histogram"

    def draw(self, context):
        layout = self.layout

        sima = context.space_data
        hist = sima.scopes.histogram

        layout.template_histogram(sima.scopes, "histogram")

        row = layout.row(align=True)
        row.prop(hist, "mode", expand=True)
        row.prop(hist, "show_line", text="")


class IMAGE_PT_view_waveform(ImageScopesPanel, Panel):
    bl_space_type = "IMAGE_EDITOR"
    bl_region_type = "UI"
    bl_category = "Scopes"
    bl_label = "Waveform"

    def draw(self, context):
        layout = self.layout

        sima = context.space_data

        layout.use_property_split = True

        layout.template_waveform(sima, "scopes")
        layout.use_property_decorate = False
        row = layout.split(factor=0.3)
        row.label(text="Opacity")
        row.prop(sima.scopes, "waveform_alpha", text="")
        row = layout.split(factor=0.3)
        row.label(text="Mode")
        row.prop(sima.scopes, "waveform_mode", text="")


class IMAGE_PT_view_vectorscope(ImageScopesPanel, Panel):
    bl_space_type = "IMAGE_EDITOR"
    bl_region_type = "UI"
    bl_category = "Scopes"
    bl_label = "Vectorscope"

    def draw(self, context):
        layout = self.layout

        layout.use_property_split = True

        sima = context.space_data

        layout.template_vectorscope(sima, "scopes")
        layout.use_property_decorate = False
        row = layout.split(factor=0.3)
        row.label(text="Opacity")
        row.prop(sima.scopes, "vectorscope_alpha", text="")
        row = layout.split(factor=0.3)
        row.label(text="Mode")
        row.prop(sima.scopes, "vectorscope_mode", text="")


class IMAGE_PT_sample_line(ImageScopesPanel, Panel):
    bl_space_type = "IMAGE_EDITOR"
    bl_region_type = "UI"
    bl_category = "Scopes"
    bl_label = "Sample Line"

    def draw(self, context):
        layout = self.layout

        sima = context.space_data
        hist = sima.sample_histogram

        layout.operator("image.sample_line")
        layout.template_histogram(sima, "sample_histogram")

        row = layout.row(align=True)
        row.prop(hist, "mode", expand=True)
        row.prop(hist, "show_line", text="")


class IMAGE_PT_scope_sample(ImageScopesPanel, Panel):
    bl_space_type = "IMAGE_EDITOR"
    bl_region_type = "UI"
    bl_category = "Scopes"
    bl_label = "Samples"
    bl_options = {"DEFAULT_CLOSED"}

    def draw(self, context):
        layout = self.layout
        layout.use_property_split = True
        flow = layout.grid_flow(row_major=True, columns=0, even_columns=True, even_rows=False, align=True)

        sima = context.space_data

        col = flow.column()
        col.use_property_split = False
        col.prop(sima.scopes, "use_full_resolution")

        col = flow.column()
        col.active = not sima.scopes.use_full_resolution
        col.prop(sima.scopes, "accuracy")


class IMAGE_PT_uv_cursor(Panel):
    bl_space_type = "IMAGE_EDITOR"
    bl_region_type = "UI"
    bl_category = "View"
    bl_label = "2D Cursor"

    @classmethod
    def poll(cls, context):
        sima = context.space_data

        return sima and (sima.show_uvedit or sima.show_maskedit)

    def draw(self, context):
        layout = self.layout

        sima = context.space_data

        layout.use_property_split = False
        layout.use_property_decorate = False

        col = layout.column()

        col = layout.column()
        col.prop(sima, "cursor_location", text="Location")


class IMAGE_PT_gizmo_display(Panel):
    bl_space_type = "IMAGE_EDITOR"
    bl_region_type = "HEADER"
    bl_label = "Gizmos"
    bl_ui_units_x = 8

    def draw(self, context):
        layout = self.layout

        view = context.space_data

        col = layout.column()
        col.label(text="Viewport Gizmos")
        col.separator()

        col.active = view.show_gizmo
        colsub = col.column()
        colsub.prop(view, "show_gizmo_navigate", text="Navigate")


class IMAGE_PT_overlay(Panel):
    bl_space_type = "IMAGE_EDITOR"
    bl_region_type = "HEADER"
    bl_label = "Overlays"
    bl_ui_units_x = 14

    def draw(self, context):
        pass


class IMAGE_PT_overlay_guides(Panel):
    bl_space_type = "IMAGE_EDITOR"
    bl_region_type = "HEADER"
    bl_label = "Guides"
    bl_parent_id = "IMAGE_PT_overlay"

    @classmethod
    def poll(cls, context):
        sima = context.space_data

        return sima.show_uvedit

    def draw(self, context):
        layout = self.layout

        sima = context.space_data
        overlay = sima.overlay
        uvedit = sima.uv_editor

        layout.active = overlay.show_overlays
        # BFA - grid settings greaty improved and changed
        split = layout.split()
        col = split.column()
        col.use_property_split = False
        row = col.row()
        row.separator()
        row.prop(overlay, "show_grid_background", text="Grid")
        col = split.column()

        if overlay.show_grid_background:
            col.label(icon="DISCLOSURE_TRI_DOWN")
        else:
            col.label(icon="DISCLOSURE_TRI_RIGHT")

        if overlay.show_grid_background:
            split = layout.split()
            split.use_property_split = False
            split.use_property_decorate = False

            col = split.column()
            row = col.row()
            row.separator()
            row.separator()
            row.prop(uvedit, "grid_shape_source", expand=True)

            if uvedit.grid_shape_source == "FIXED":
                row = layout.row()
                row.use_property_split = True
                row.use_property_decorate = False
                row.separator(factor=3.5)
                row.prop(
                    uvedit, "custom_grid_subdivisions", text="Fixed grid size"
                )  # by purpose.No text means x y is missing.

            if sima.image is not None:
                col = layout.column()
                row = col.row()
                row.separator()
                row.separator()
                row.prop(uvedit, "show_grid_over_image")

            row = layout.row()
            row.use_property_split = True
            row.use_property_decorate = False
            row.separator()
            row.prop(uvedit, "tile_grid_shape", text="Tiles")


class IMAGE_PT_overlay_uv_stretch(Panel):
    bl_space_type = "IMAGE_EDITOR"
    bl_region_type = "HEADER"
    bl_label = "UV Stretch"
    bl_parent_id = "IMAGE_PT_overlay"

    @classmethod
    def poll(cls, context):
        sima = context.space_data
        return sima and (sima.show_uvedit)

    def draw(self, context):
        layout = self.layout

        sima = context.space_data
        uvedit = sima.uv_editor
        overlay = sima.overlay

        layout.active = overlay.show_overlays
        # BFA - changed greatly to be improved
        # UV Stretching
        split = layout.split()
        col = split.column()
        col.use_property_split = False
        row = col.row()
        row.separator()
        row.prop(uvedit, "show_stretch")
        col = split.column()
        if uvedit.show_stretch:
            col.label(icon="DISCLOSURE_TRI_DOWN")
        else:
            col.label(icon="DISCLOSURE_TRI_RIGHT")

        if uvedit.show_stretch:
            col = layout.column()
            col.use_property_split = True
            row = col.row()
            row.separator(factor=3.0)
            row.prop(uvedit, "display_stretch_type", text="")
            row = col.row()
            row.separator(factor=3.0)
            row.prop(uvedit, "stretch_opacity", text="Opacity")


class IMAGE_PT_overlay_uv_edit_geometry(Panel):
    bl_space_type = "IMAGE_EDITOR"
    bl_region_type = "HEADER"
    bl_label = "Geometry"
    bl_parent_id = "IMAGE_PT_overlay"

    @classmethod
    def poll(cls, context):
        sima = context.space_data
        return sima and (sima.show_uvedit)

    def draw(self, context):
        layout = self.layout

        sima = context.space_data
        uvedit = sima.uv_editor
        overlay = sima.overlay

        layout.active = overlay.show_overlays

        # Edges
        col = layout.column()
        row = col.row()
        row.separator()
        row.use_property_split = True
        row.prop(uvedit, "uv_opacity")
        row = col.row()
        row.separator()
        row.prop(uvedit, "edge_display_type", text="")
        row = col.row()
        row.separator()
        row.prop(uvedit, "show_modified_edges", text="Modified Edges")

        # Faces
        row = col.row()
        if not uvedit.show_stretch:
            row.separator()
            row.prop(uvedit, "show_faces", text="Faces")


class IMAGE_PT_overlay_uv_display(Panel):
    bl_space_type = "IMAGE_EDITOR"
    bl_region_type = "HEADER"
    bl_label = "Geometry"
    bl_parent_id = "IMAGE_PT_overlay"

    @classmethod
    def poll(cls, context):
        sima = context.space_data
        return sima and sima.mode in {"UV", "PAINT"} and not (sima.show_uvedit or sima.show_render)

    def draw(self, context):
        layout = self.layout

        sima = context.space_data
        uvedit = sima.uv_editor
        overlay = sima.overlay

        layout.active = overlay.show_overlays
        # BFA - changed greatly to be improved
        # UV Display
        split = layout.split()
        col = split.column()
        col.use_property_split = False
        row = col.row()
        row.separator()
        row.prop(uvedit, "show_uv")
        col = split.column()
        if uvedit.show_uv:
            col.label(icon="DISCLOSURE_TRI_DOWN")
        else:
            col.label(icon="DISCLOSURE_TRI_RIGHT")

        if uvedit.show_uv:
            col = layout.column()
            col.use_property_split = True
            row = col.row()
            row.separator(factor=3.0)
            row.prop(uvedit, "uv_face_opacity")


class IMAGE_PT_overlay_image(Panel):
    bl_space_type = "IMAGE_EDITOR"
    bl_region_type = "HEADER"
    bl_label = "Image"
    bl_parent_id = "IMAGE_PT_overlay"

    def draw(self, context):
        layout = self.layout

        sima = context.space_data
        uvedit = sima.uv_editor
        overlay = sima.overlay

        layout.active = overlay.show_overlays
        row = layout.row()
        row.separator()
        row.prop(uvedit, "show_metadata")


class IMAGE_PT_overlay_render_guides(Panel):
    bl_space_type = "IMAGE_EDITOR"
    bl_region_type = "HEADER"
    bl_label = "Guides"
    bl_parent_id = "IMAGE_PT_overlay"

    @classmethod
    def poll(cls, context):
        sima = context.space_data
        return (
            (sima.mode in {"MASK", "VIEW"})
            and (image := sima.image) is not None
            and (image.source == "VIEWER")
            and (image.type == "COMPOSITING")
        )

    def draw(self, context):
        layout = self.layout

        sima = context.space_data
        overlay = sima.overlay

        layout.active = overlay.show_overlays

        row = layout.row(align=True)
        layout.prop(overlay, "show_text_info")

        row = layout.row(align=True)
        row.prop(overlay, "show_render_size")
        subrow = row.row()
        subrow.active = overlay.show_render_size
        subrow.prop(overlay, "passepartout_alpha", text="Passepartout")


class IMAGE_PT_overlay_render_guides(Panel):
    bl_space_type = "IMAGE_EDITOR"
    bl_region_type = "HEADER"
    bl_label = "Guides"
    bl_parent_id = "IMAGE_PT_overlay"

    @classmethod
    def poll(cls, context):
        sima = context.space_data
        return (
            (sima.mode in {"MASK", "VIEW"})
            and (image := sima.image) is not None
            and (image.source == "VIEWER")
            and (image.type == "COMPOSITING")
        )

    def draw(self, context):
        layout = self.layout

        sima = context.space_data
        overlay = sima.overlay

        layout.active = overlay.show_overlays

        row = layout.row(align=True)
        layout.prop(overlay, "show_text_info")

        row = layout.row(align=True)
        row.prop(overlay, "show_render_size")
        subrow = row.row()
        subrow.active = overlay.show_render_size
        subrow.prop(overlay, "passepartout_alpha", text="Passepartout")


class IMAGE_PT_overlay_mask(MASK_PT_display, Panel):
    bl_space_type = 'IMAGE_EDITOR'
    bl_region_type = 'HEADER'
    bl_parent_id = "IMAGE_PT_overlay"

    @classmethod
    def poll(cls, context):
        si = context.space_data

        return si.ui_mode == 'MASK'


# Grease Pencil properties
class IMAGE_PT_annotation(AnnotationDataPanel, Panel):
    bl_space_type = "IMAGE_EDITOR"
    bl_region_type = "UI"
    bl_category = "View"

    # NOTE: this is just a wrapper around the generic GP Panel.


# Grease Pencil drawing tools.


# -------------------- BFA - tabs to switch between uv and image editor


class IMAGE_OT_switch_editors_to_uv(bpy.types.Operator):
    """Switch to the UV Editor"""  # blender will use this as a tooltip for menu items and buttons.

    bl_idname = "wm.switch_editor_to_uv"  # unique identifier for buttons and menu items to reference.
    # display name in the interface.
    bl_label = "Switch to UV Editor"

    # execute() is called by blender when running the operator.
    def execute(self, context):
        bpy.ops.wm.context_set_enum(data_path="area.ui_type", value="UV")
        return {"FINISHED"}


class IMAGE_OT_switch_editors_to_image(bpy.types.Operator):
    """Switch to the Image Editor"""  # blender will use this as a tooltip for menu items and buttons.

    bl_idname = "wm.switch_editor_to_image"  # unique identifier for buttons and menu items to reference.
    # display name in the interface.
    bl_label = "Switch to Image Editor"

    # execute() is called by blender when running the operator.
    def execute(self, context):
        bpy.ops.wm.context_set_enum(data_path="area.ui_type", value="IMAGE_EDITOR")
        return {"FINISHED"}


class ImageAssetShelf(BrushAssetShelf):
    bl_space_type = "IMAGE_EDITOR"


class IMAGE_AST_brush_paint(ImageAssetShelf, AssetShelf):
    mode_prop = "use_paint_image"
    brush_type_prop = "image_brush_type"

    @classmethod
    def poll(cls, context):
        return context.space_data and context.space_data.mode == "PAINT"


classes = (
    IMAGE_MT_view_legacy,  # BFA menu
    IMAGE_MT_view,
    IMAGE_MT_view_pie_menus,  # BFA menu
    IMAGE_MT_view_zoom,
    IMAGE_MT_select,
    IMAGE_MT_select_legacy,  # BFA menu
    IMAGE_MT_select_linked,
    IMAGE_MT_select_more_less,  # BFA menu
    IMAGE_MT_image,
    IMAGE_MT_image_transform,
    IMAGE_MT_image_invert,
    IMAGE_MT_uvs_clear_seam,  # BFA menu
    IMAGE_MT_uvs,
    IMAGE_MT_uvs_showhide,
    IMAGE_MT_uvs_transform,
    IMAGE_MT_uvs_snap,
    IMAGE_MT_uvs_mirror,
    IMAGE_MT_uvs_align,
    IMAGE_MT_uvs_merge,
    IMAGE_MT_uvs_split,
    IMAGE_MT_uvs_unwrap,
    IMAGE_MT_uvs_select_mode,
    IMAGE_MT_uvs_context_menu,
    IMAGE_MT_mask_context_menu,
    IMAGE_MT_pivot_pie,
    IMAGE_MT_uvs_snap_pie,
    IMAGE_MT_view_annotations,  # BFA menu
    IMAGE_MT_view_pie,
    IMAGE_MT_select_similar,  # BFA menu
    IMAGE_HT_tool_header,
    IMAGE_HT_header,
    IMAGE_MT_editor_menus,
    IMAGE_PT_active_tool,
    IMAGE_PT_mask,
    IMAGE_PT_mask_layers,
    IMAGE_PT_active_mask_spline,
    IMAGE_PT_active_mask_point,
    IMAGE_PT_mask_animation,
    IMAGE_PT_snapping,
    IMAGE_PT_proportional_edit,
    IMAGE_PT_image_options,  # BFA menu
    IMAGE_PT_image_properties,
    IMAGE_UL_render_slots,
    IMAGE_PT_render_slots,
    IMAGE_UL_udim_tiles,
    IMAGE_PT_udim_tiles,
    IMAGE_PT_view_display,
    IMAGE_PT_paint_select,
    IMAGE_PT_paint_settings,
    IMAGE_PT_paint_color,
    IMAGE_PT_paint_swatches,
    IMAGE_PT_paint_settings_advanced,
    IMAGE_PT_paint_clone,
    IMAGE_PT_tools_brush_texture,
    IMAGE_PT_tools_mask_texture,
    IMAGE_PT_paint_stroke,
    IMAGE_PT_paint_stroke_smooth_stroke,
    IMAGE_PT_paint_curve,
    IMAGE_PT_tools_brush_display,
    IMAGE_PT_tools_imagepaint_symmetry,
    IMAGE_PT_uv_sculpt_options,
    IMAGE_PT_uv_sculpt_curve,
    IMAGE_PT_view_histogram,
    IMAGE_PT_view_waveform,
    IMAGE_PT_view_vectorscope,
    IMAGE_PT_sample_line,
    IMAGE_PT_scope_sample,
    IMAGE_PT_uv_cursor,
    IMAGE_PT_annotation,
    IMAGE_PT_gizmo_display,
    IMAGE_PT_overlay,
    IMAGE_PT_overlay_guides,
    IMAGE_PT_overlay_uv_stretch,
    IMAGE_PT_overlay_uv_edit_geometry,
    IMAGE_PT_overlay_uv_display,
    IMAGE_PT_overlay_image,
    IMAGE_PT_overlay_render_guides,
    IMAGE_PT_overlay_mask,
    IMAGE_AST_brush_paint,
    IMAGE_OT_switch_editors_to_uv,  # BFA menu
    IMAGE_OT_switch_editors_to_image,  # BFA menu
)


if __name__ == "__main__":  # only for live edit.
    from bpy.utils import register_class

    for cls in classes:
        register_class(cls)<|MERGE_RESOLUTION|>--- conflicted
+++ resolved
@@ -743,19 +743,9 @@
 
         layout.separator()
 
-<<<<<<< HEAD
         layout.operator("uv.mark_seam", icon="MARK_SEAM").clear = False
         layout.operator("uv.clear_seam", text="Clear Seam", icon="CLEAR_SEAM")
         layout.operator("uv.seams_from_islands", icon="SEAMSFROMISLAND")
-=======
-        layout.operator("uv.minimize_stretch")
-        layout.operator_context = 'INVOKE_REGION_WIN'
-        layout.operator("uv.stitch")
-        layout.operator_context = 'EXEC_REGION_WIN'
-        layout.menu("IMAGE_MT_uvs_align")
-        layout.operator("uv.align_rotation")
-        layout.operator_menu_enum("uv.move_on_axis", "type", text="Move on Axis")
->>>>>>> d990026f
 
         layout.separator()
 
@@ -771,6 +761,10 @@
 
         layout.menu("IMAGE_MT_uvs_showhide")
         layout.operator("uv.reset", icon="RESET")
+        
+        layout.separator()
+
+        layout.operator_menu_enum("uv.move_on_axis", "type", text="Move on Axis")
 
 
 class IMAGE_MT_uvs_select_mode(Menu):
