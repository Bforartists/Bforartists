# SPDX-FileCopyrightText: 2009-2023 Blender Authors
#
# SPDX-License-Identifier: GPL-2.0-or-later

import bpy
import math

# BFA - Added icons and floated properties left

from bpy.types import (
    AssetShelf,
    Header,
    Menu,
    Panel,
    UIList,
)
from bl_ui.properties_paint_common import (
    UnifiedPaintPanel,
    brush_texture_settings,
    brush_basic_texpaint_settings,
    brush_settings,
    brush_settings_advanced,
    draw_color_settings,
    ClonePanel,
    BrushSelectPanel,
    TextureMaskPanel,
    ColorPalettePanel,
    StrokePanel,
    SmoothStrokePanel,
    FalloffPanel,
    DisplayPanel,
    BrushAssetShelf,
)
from bl_ui.properties_grease_pencil_common import (
    AnnotationDataPanel,
)
from bl_ui.space_toolsystem_common import (
    ToolActivePanelHelper,
)

from bpy.app.translations import (
    contexts as i18n_contexts,
    pgettext_iface as iface_,
)


class ImagePaintPanel:
    bl_space_type = 'IMAGE_EDITOR'
    bl_region_type = 'UI'


class BrushButtonsPanel(UnifiedPaintPanel):
    bl_space_type = 'IMAGE_EDITOR'
    bl_region_type = 'UI'

    @classmethod
    def poll(cls, context):
        tool_settings = context.tool_settings.image_paint
        return tool_settings.brush


class IMAGE_PT_active_tool(Panel, ToolActivePanelHelper):
    bl_space_type = 'IMAGE_EDITOR'
    bl_region_type = 'UI'
    bl_category = "Tool"

# BFA - menu
class IMAGE_MT_view_legacy(Menu):
    bl_label = "Legacy"

    def draw(self, context):
        layout = self.layout

        layout.operator("uv.cursor_set", text="Set 2D Cursor", icon='CURSOR')


# BFA - heavily modified, most props moved to options
class IMAGE_MT_view(Menu):
    bl_label = "View"

    def draw(self, context):
        layout = self.layout

        sima = context.space_data
        uv = sima.uv_editor
        tool_settings = context.tool_settings
        paint = tool_settings.image_paint

        show_uvedit = sima.show_uvedit
        show_render = sima.show_render
        show_maskedit = sima.show_maskedit

        layout.prop(sima, "show_region_toolbar")
        layout.prop(sima, "show_region_ui")
        layout.prop(sima, "show_region_tool_header")
        layout.prop(sima, "show_region_asset_shelf")
        layout.prop(sima, "show_region_hud")
        if sima.mode == 'UV':
            layout.prop(sima, "show_toolshelf_tabs")

        layout.separator()

        # BFA - the view menu is shared between uv and image editor
        # and uv editor has a 3d cursor tool in the shelf. So legacy ...
        if sima.mode != 'UV':
            if sima.ui_mode == 'MASK':
                layout.operator("uv.cursor_set", text="Set 2D Cursor", icon='CURSOR')
        else:
            layout.menu("IMAGE_MT_view_legacy")

        layout.separator()

        layout.menu("IMAGE_MT_view_annotations")

        layout.separator()

        layout.operator("image.view_zoom_in", text="Zoom In", icon="ZOOM_IN")
        layout.operator("image.view_zoom_out", text="Zoom Out", icon="ZOOM_OUT")
        layout.operator("image.view_zoom_border", icon="ZOOM_BORDER")

        layout.separator()

        layout.menu("IMAGE_MT_view_zoom")

        layout.separator()

        if show_uvedit or show_maskedit:
            layout.operator("image.view_selected", text="View Selected", icon='VIEW_SELECTED')

        layout.operator("image.view_all", text="Frame All", icon="VIEWALL")
        layout.operator("image.view_all", text="View Fit", icon="VIEW_FIT").fit_view = True

        if sima.mode != 'UV':
            if sima.ui_mode == 'MASK':
                layout.operator("image.view_center_cursor", text="Center View to Cursor", icon="CENTERTOCURSOR")
        elif sima.mode == 'UV':
            layout.operator("image.view_center_cursor", text="Center View to Cursor", icon="CENTERTOCURSOR")
            layout.operator("image.view_cursor_center", icon='CURSORTOCENTER')

        layout.separator()

        if show_render:
            layout.operator("image.render_border", icon="RENDERBORDER")
            layout.operator("image.clear_render_border", icon="RENDERBORDER_CLEAR")

            layout.separator()

            layout.operator("image.cycle_render_slot", text="Render Slot Cycle Next", icon="FRAME_NEXT")
            layout.operator(
                "image.cycle_render_slot",
                text="Render Slot Cycle Previous",
                icon="FRAME_PREV").reverse = True

        layout.separator()

        if paint.brush and (context.image_paint_object or sima.mode == 'PAINT'):
            layout.prop(tool_settings, "show_uv_local_view", text="Show Same Material")

        layout.menu("INFO_MT_area")
        layout.menu("IMAGE_MT_view_pie_menus")


# BFA - Hidden legacy operators exposed to GUI
class IMAGE_MT_view_annotations(Menu):
    bl_label = "Annotations (Legacy)"

    def draw(self, context):
        layout = self.layout

        layout.operator("gpencil.annotate", text="Draw Annotation", icon='PAINT_DRAW',).mode = 'DRAW'
        layout.operator("gpencil.annotate", text="Draw Line Annotation", icon='PAINT_DRAW').mode = 'DRAW_STRAIGHT'
        layout.operator("gpencil.annotate", text="Draw Polyline Annotation", icon='PAINT_DRAW').mode = 'DRAW_POLY'
        layout.operator("gpencil.annotate", text="Erase Annotation", icon='ERASE').mode = 'ERASER'

        layout.separator()

        layout.operator("gpencil.annotation_add", text="Add Annotation Layer", icon='ADD')
        layout.operator("gpencil.annotation_active_frame_delete", text="Erase Annotation Active Keyframe", icon='DELETE')


class IMAGE_MT_view_pie_menus(Menu):
    bl_label = "Pie Menus"

    def draw(self, _context):
        layout = self.layout

        layout.operator("wm.call_menu_pie", text="Pivot", icon="MENU_PANEL").name = 'IMAGE_MT_pivot_pie'
        layout.operator("wm.call_menu_pie", text="UV's snap", icon="MENU_PANEL").name = 'IMAGE_MT_uvs_snap_pie'
        layout.operator("wm.call_menu_pie", text="View", icon="MENU_PANEL").name = 'IMAGE_MT_view_pie'


class IMAGE_MT_view_zoom(Menu):
    bl_label = "Zoom"

    def draw(self, context):
        layout = self.layout
        from math import isclose

        current_zoom = context.space_data.zoom_percentage
        ratios = ((1, 8), (1, 4), (1, 2), (1, 1), (2, 1), (4, 1), (8, 1))

        for (a, b) in ratios:
            ratio = a / b
            percent = ratio * 100.0
            layout.operator(
                "image.view_zoom_ratio",
                text=iface_("Zoom {:g}% ({:d}:{:d})").format(percent, a, b), # BFA
                translate=False,
                icon="ZOOM_SET", # BFA
            ).ratio = ratio


class IMAGE_MT_select(Menu):
    bl_label = "Select"

    def draw(self, _context):
        layout = self.layout

        layout.menu("IMAGE_MT_select_legacy")

        layout.operator("uv.select_all", text="All", icon='SELECT_ALL').action = 'SELECT'
        layout.operator("uv.select_all", text="None", icon='SELECT_NONE').action = 'DESELECT'
        layout.operator("uv.select_all", text="Invert", icon='INVERSE').action = 'INVERT'

        layout.separator()

        layout.operator("uv.select_box", text="Box Select Pinned", icon='BORDER_RECT').pinned = True
		# BFA - moved to legacy
		# BFA - moved to legacy
        layout.operator_menu_enum("uv.select_lasso", "mode", text="Lasso Select")

        layout.separator()

        layout.menu("IMAGE_MT_select_linked")
        myop = layout.operator("uv.select_linked_pick", text="Linked Pick", icon="LINKED")
        myop.extend = True
        myop.deselect = False

        layout.separator()

        layout.operator("uv.select_pinned", text="Pinned", icon="PINNED")
        layout.operator("uv.select_split", text="Split", icon="SPLIT")
        layout.operator("uv.select_overlap", text="Overlap", icon="OVERLAP")
        layout.operator("uv.shortest_path_pick", text="Shortest Path", icon="SELECT_SHORTESTPATH")
        layout.operator("uv.select_similar", text="Similar", icon="SIMILAR")

        layout.separator()
        layout.menu("IMAGE_MT_select_more_less")


# BFA - menu
class IMAGE_MT_select_more_less(Menu):
    bl_label = "More/Less"

    def draw(self, _context):
        layout = self.layout

        layout.operator("uv.select_more", text="More", icon="SELECTMORE")
        layout.operator("uv.select_less", text="Less", icon="SELECTLESS")

### BFA - Start select similiar
class IMAGE_MT_select_similar(Menu):
    bl_label = "Select Similar"

    def draw(self, context):
        layout = self.layout
        uv_island = context.tool_settings.use_uv_selected_island
        mode = bpy.context.tool_settings.uv_select_mode
       
        layout.operator_context = 'INVOKE_REGION_WIN'
        layout.operator_context = 'INVOKE_DEFAULT'
        layout.operator("uv.select_similar", text="Floating Menu", icon="SIMILAR")
        layout.separator()
        if uv_island:
            # Detects if it's in Island mode
            layout.operator("uv.select_similar_bfa", text="Area", icon="AREA").type = "AREA"
            layout.operator("uv.select_similar_bfa", text="Area 3D", icon="AREA").type = "AREA_3D"
            layout.operator("uv.select_similar_bfa", text="Amount of Faces", icon="WINDING").type = "FACE"
        elif mode == 'EDGE':
            # Detects if it's in Edge mode
            layout.operator("uv.select_similar_bfa", text="Length", icon="PARTICLEBRUSH_LENGTH").type = "LENGTH"
            layout.operator("uv.select_similar_bfa", text="Length 3D", icon="PARTICLEBRUSH_LENGTH").type = "LENGTH_3D"
            layout.operator("uv.select_similar_bfa", text="Pinned", icon="PINNED").type = "PIN"
        elif mode == 'FACE':
            # Detects if it's in Face mode
            layout.operator("uv.select_similar_bfa", text="Area", icon="AREA").type = "AREA"
            layout.operator("uv.select_similar_bfa", text="Area 3D", icon="AREA").type = "AREA_3D"
            layout.operator("uv.select_similar_bfa", text="Material", icon="MATERIAL_DATA").type = "MATERIAL"
            layout.operator("uv.select_similar_bfa", text="Object", icon="OBJECT_DATA").type = "OBJECT"
            layout.operator("uv.select_similar_bfa", text="Polygon Sides", icon="SELECT_FACES_BY_SIDE").type = "SIDES"
            layout.operator("uv.select_similar_bfa", text="Winding", icon="WINDING").type = "WINDING"
        else:
            # Detects if it's in Vertex mode, the default
            layout.operator("uv.select_similar_bfa", text="Pinned", icon="PINNED").type = "PIN"

### BFA - End of changes

class IMAGE_MT_select_legacy(Menu):
    bl_label = "Legacy"

    def draw(self, _context):
        layout = self.layout

        layout.operator("uv.select_box", text="Box Select", icon='BORDER_RECT').pinned = False
        layout.operator("uv.select_circle", icon="CIRCLE_SELECT")


class IMAGE_MT_select_linked(Menu):
    bl_label = "Select Linked"

    def draw(self, _context):
        layout = self.layout

        layout.operator("uv.select_linked", text="Linked", icon="LINKED")
        layout.operator("uv.shortest_path_select", text="Shortest Path", icon="LINKED")


# BFA - menu
class IMAGE_MT_brush(Menu):
    bl_label = "Brush"

    def draw(self, context):
        layout = self.layout

        # radial control button brush size
        myvar = layout.operator("wm.radial_control", text="Brush Radius", icon="BRUSHSIZE")
        myvar.data_path_primary = 'tool_settings.image_paint.brush.size'
        myvar.data_path_secondary = 'tool_settings.unified_paint_settings.size'
        myvar.use_secondary = 'tool_settings.unified_paint_settings.use_unified_size'
        myvar.rotation_path = 'tool_settings.image_paint.brush.mask_texture_slot.angle'
        myvar.color_path = 'tool_settings.image_paint.brush.cursor_color_add'
        myvar.fill_color_path = 'tool_settings.image_paint.brush.color'
        myvar.fill_color_override_path = 'tool_settings.unified_paint_settings.color'
        myvar.fill_color_override_test_path = 'tool_settings.unified_paint_settings.use_unified_color'
        myvar.zoom_path = 'space_data.zoom'
        myvar.image_id = 'tool_settings.image_paint.brush'
        myvar.secondary_tex = True

        # radial control button brush strength
        myvar = layout.operator("wm.radial_control", text="Brush Strength", icon="BRUSHSTRENGTH")
        myvar.data_path_primary = 'tool_settings.image_paint.brush.strength'
        myvar.data_path_secondary = 'tool_settings.unified_paint_settings.strength'
        myvar.use_secondary = 'tool_settings.unified_paint_settings.use_unified_strength'
        myvar.rotation_path = 'tool_settings.image_paint.brush.mask_texture_slot.angle'
        myvar.color_path = 'tool_settings.image_paint.brush.cursor_color_add'
        myvar.fill_color_path = 'tool_settings.image_paint.brush.color'
        myvar.fill_color_override_path = 'tool_settings.unified_paint_settings.color'
        myvar.fill_color_override_test_path = 'tool_settings.unified_paint_settings.use_unified_color'
        myvar.zoom_path = ''
        myvar.image_id = 'tool_settings.image_paint.brush'
        myvar.secondary_tex = True

        # radial control button brush angle
        myvar = layout.operator("wm.radial_control", text="Texture Brush Angle", icon="BRUSHANGLE")
        myvar.data_path_primary = 'tool_settings.image_paint.brush.texture_slot.angle'
        myvar.data_path_secondary = ''
        myvar.use_secondary = ''
        myvar.rotation_path = 'tool_settings.image_paint.brush.texture_slot.angle'
        myvar.color_path = 'tool_settings.image_paint.brush.cursor_color_add'
        myvar.fill_color_path = 'tool_settings.image_paint.brush.color'
        myvar.fill_color_override_path = 'tool_settings.unified_paint_settings.color'
        myvar.fill_color_override_test_path = 'tool_settings.unified_paint_settings.use_unified_color'
        myvar.zoom_path = ''
        myvar.image_id = 'tool_settings.image_paint.brush'
        myvar.secondary_tex = False

        # radial control button brush angle secondary texture
        myvar = layout.operator("wm.radial_control", text="Texture Brush Angle", icon="BRUSHANGLE")
        myvar.data_path_primary = 'tool_settings.image_paint.brush.mask_texture_slot.angle'
        myvar.data_path_secondary = ''
        myvar.use_secondary = ''
        myvar.rotation_path = 'tool_settings.image_paint.brush.mask_texture_slot.angle'
        myvar.color_path = 'tool_settings.image_paint.brush.cursor_color_add'
        myvar.fill_color_path = 'tool_settings.image_paint.brush.color'
        myvar.fill_color_override_path = 'tool_settings.unified_paint_settings.color'
        myvar.fill_color_override_test_path = 'tool_settings.unified_paint_settings.use_unified_color'
        myvar.zoom_path = ''
        myvar.image_id = 'tool_settings.image_paint.brush'
        myvar.secondary_tex = True


class IMAGE_MT_image(Menu):
    bl_label = "Image"

    def draw(self, context):
        import sys

        layout = self.layout

        sima = context.space_data
        ima = sima.image
        show_render = sima.show_render

        layout.operator("image.new", text="New", icon='IMAGE_DATA', text_ctxt=i18n_contexts.id_image)
        layout.operator("image.open", text="Open", icon='FILE_FOLDER')

        layout.operator("image.read_viewlayers", icon="RENDERLAYERS")

        if ima:
            layout.separator()

            if not show_render:
                layout.operator("image.replace", text="Replace", icon='FILE_FOLDER')
                layout.operator("image.reload", text="Reload", icon="FILE_REFRESH")

            # bfa TODO: move this to image.external_edit poll
            # bfa - hide dysfunctional tools and settings for render result
            import os

            can_edit = True

            if ima.packed_file:
                can_edit = False

            if sima.type == 'IMAGE_EDITOR':
                filepath = ima.filepath_from_user(image_user=sima.image_user)
            else:
                filepath = ima.filepath

            filepath = bpy.path.abspath(filepath, library=ima.library)

            filepath = os.path.normpath(filepath)

            if not filepath:
                can_edit = False

            if not os.path.exists(filepath) or not os.path.isfile(filepath):
                can_edit = False

            if can_edit:
                layout.operator("image.external_edit", text="Edit Externally", icon="EDIT_EXTERNAL")

        layout.separator()

        has_image_clipboard = False
        if (sys.platform[:3] == "win") or (sys.platform == "darwin"):
            has_image_clipboard = True
        else:
            from _bpy import _ghost_backend
            if _ghost_backend() == 'WAYLAND':
                has_image_clipboard = True
            del _ghost_backend

        if has_image_clipboard:
            layout.operator("image.clipboard_copy", text="Copy", icon = 'COPYDOWN')
            layout.operator("image.clipboard_paste", text="Paste", icon = 'PASTEDOWN')
            layout.separator()

        if ima:
            layout.operator("image.save", icon='FILE_TICK')
            layout.operator("image.save_as", icon='SAVE_AS')
            layout.operator("image.save_as", text="Save a Copy", icon='SAVE_COPY').copy = True

        if ima and ima.source == 'SEQUENCE':
            layout.operator("image.save_sequence", icon='SAVE_All')

        layout.operator("image.save_all_modified", text="Save All Images", icon="SAVE_ALL")

        # BFA - hide disfunctional tools and settings for render result
        if ima:
            if ima.type != 'RENDER_RESULT':
                layout.separator()

                layout.menu("IMAGE_MT_image_invert")
                layout.operator("image.resize", text="Resize", icon="MAN_SCALE")
                layout.menu("IMAGE_MT_image_transform")

                if not show_render:
                    if ima.packed_file:
                        if ima.filepath:
                            layout.separator()
                            layout.operator("image.unpack", text="Unpack", icon="PACKAGE")
                    else:
                        layout.separator()
                        layout.operator("image.pack", text="Pack", icon="PACKAGE")

                if context.area.ui_type == 'IMAGE_EDITOR':

                    layout.separator()

        if ima and context.area.ui_type == 'IMAGE_EDITOR':
            layout.separator()
            layout.operator("palette.extract_from_image", text="Extract Palette", icon="PALETTE")


class IMAGE_MT_image_transform(Menu):
    bl_label = "Transform"

    def draw(self, _context):
        layout = self.layout
        layout.operator("image.flip", text="Flip Horizontally", icon="FLIP_Y").use_flip_x = True
        layout.operator("image.flip", text="Flip Vertically", icon="FLIP_X").use_flip_y = True
        layout.separator()
        layout.operator("image.rotate_orthogonal", text="Rotate Clockwise 90\u00B0", icon="ROTATE_PLUS_90").degrees = '90'
        layout.operator("image.rotate_orthogonal", text="Rotate Counter-Clockwise 90\u00B0", icon="ROTATE_MINUS_90").degrees = '270'
        layout.operator("image.rotate_orthogonal", text="Rotate Flip 180\u00B0", icon="FLIP").degrees = '180'


class IMAGE_MT_image_invert(Menu):
    bl_label = "Invert"

    def draw(self, _context):
        layout = self.layout

        props = layout.operator("image.invert", text="Invert Image Colors", icon='IMAGE_RGB')
        props.invert_r = True
        props.invert_g = True
        props.invert_b = True

        layout.separator()

        layout.operator("image.invert", text="Invert Red Channel", icon='RGB_RED').invert_r = True
        layout.operator("image.invert", text="Invert Green Channel", icon='RGB_GREEN').invert_g = True
        layout.operator("image.invert", text="Invert Blue Channel", icon='RGB_BLUE').invert_b = True
        layout.operator("image.invert", text="Invert Alpha Channel", icon='IMAGE_ALPHA').invert_a = True


class IMAGE_MT_uvs_showhide(Menu):
    bl_label = "Show/Hide Faces"

    def draw(self, _context):
        layout = self.layout

        layout.operator("uv.reveal", icon="HIDE_OFF")
        layout.operator("uv.hide", text="Hide Selected", icon="HIDE_ON").unselected = False
        layout.operator("uv.hide", text="Hide Unselected", icon="HIDE_UNSELECTED").unselected = True


class IMAGE_MT_uvs_transform(Menu):
    bl_label = "Transform"

    def draw(self, _context):
        layout = self.layout

        # BFA - Conditional to define what selection mode you're in for the slide operators
        context = bpy.context
        ts = context.tool_settings
        if ts.use_uv_select_sync:
            is_vert_mode, is_edge_mode, _ = ts.mesh_select_mode
        else:
            uv_select_mode = ts.uv_select_mode
            is_vert_mode = uv_select_mode == 'VERTEX'
            is_edge_mode = uv_select_mode == 'EDGE'
            # is_face_mode = uv_select_mode == 'FACE'
            # is_island_mode = uv_select_mode == 'ISLAND'

        layout.operator_context = 'EXEC_REGION_WIN'
        layout.operator("transform.rotate", text="Rotate Clockwise 90\u00B0", icon="ROTATE_PLUS_90").value = math.pi / 2
        layout.operator("transform.rotate", text="Rotate Counter-Clockwise 90\u00B0", icon="ROTATE_MINUS_90").value = math.pi / -2
        layout.operator_context = 'INVOKE_DEFAULT'

        layout.separator()

        layout.operator("transform.shear", icon='SHEAR')
        layout.separator()

        if is_vert_mode or is_edge_mode: # BFA - now conditional based on context, for consistency
            layout.operator_context = 'INVOKE_DEFAULT'
            if is_vert_mode:
                layout.operator("transform.vert_slide", icon='SLIDE_VERTEX')
            if is_edge_mode:
                layout.operator("transform.edge_slide", icon='SLIDE_EDGE')

        layout.separator()

        layout.operator("uv.randomize_uv_transform", icon = 'RANDOMIZE')


class IMAGE_MT_uvs_snap(Menu):
    bl_label = "Snap"

    def draw(self, _context):
        layout = self.layout

        layout.operator_context = 'EXEC_REGION_WIN'

        layout.operator("uv.snap_selected", text="Selected to Pixels", icon="SNAP_TO_PIXELS").target = 'PIXELS'
        layout.operator("uv.snap_selected", text="Selected to Cursor", icon="SELECTIONTOCURSOR").target = 'CURSOR'
        layout.operator("uv.snap_selected", text="Selected to Cursor (Offset)", icon="SELECTIONTOCURSOROFFSET").target = 'CURSOR_OFFSET'
        layout.operator("uv.snap_selected", text="Selected to Adjacent Unselected", icon="SNAP_TO_ADJACENT").target = 'ADJACENT_UNSELECTED'

        layout.separator()

        layout.operator("uv.snap_cursor", text="Cursor to Pixels", icon="CURSOR_TO_PIXELS").target = 'PIXELS'
        layout.operator("uv.snap_cursor", text="Cursor to Selected", icon="CURSORTOSELECTION").target = 'SELECTED'
        layout.operator("uv.snap_cursor", text="Cursor to Origin", icon="ORIGIN_TO_CURSOR").target = 'ORIGIN'


class IMAGE_MT_uvs_mirror(Menu):
    bl_label = "Mirror"
    bl_translation_context = i18n_contexts.operator_default

    def draw(self, _context):
        layout = self.layout

        layout.operator("mesh.faces_mirror_uv", icon="COPYMIRRORED")

        layout.separator()

        layout.operator_context = 'EXEC_REGION_WIN'

        layout.operator("transform.mirror", text="X Axis", icon="MIRROR_X").constraint_axis[0] = True
        layout.operator("transform.mirror", text="Y Axis", icon="MIRROR_Y").constraint_axis[1] = True


class IMAGE_MT_uvs_align(Menu):
    bl_label = "Align"

    def draw(self, _context):
        layout = self.layout

        layout.operator_enum("uv.align", "axis")
        layout.separator()
        layout.operator("uv.align_rotation", text="Align Rotation", icon="DRIVER_ROTATIONAL_DIFFERENCE")


class IMAGE_MT_uvs_merge(Menu):
    bl_label = "Merge"

    def draw(self, _context):
        layout = self.layout

        layout.operator("uv.weld", text="At Center", icon='MERGE_CENTER')
        # Mainly to match the mesh menu.
        layout.operator("uv.snap_selected", text="At Cursor", icon='MERGE_CURSOR').target = 'CURSOR'

        layout.separator()

        layout.operator("uv.remove_doubles", text="By Distance", icon='REMOVE_DOUBLES')


class IMAGE_MT_uvs_split(Menu):
    bl_label = "Split"

    def draw(self, _context):
        layout = self.layout

        layout.operator("uv.select_split", text="Selection", icon='SPLIT')


# BFA - Tooltip and operator for Clear Seam.
class IMAGE_MT_uvs_clear_seam(bpy.types.Operator):
    """Clears the UV Seam for selected edges"""      # blender will use this as a tooltip for menu items and buttons.
    bl_idname = "uv.clear_seam"        # unique identifier for buttons and menu items to reference.
    bl_label = "Clear Seam"         # display name in the interface.
    bl_options = {'REGISTER', 'UNDO'}  # enable undo for the operator.

    def execute(self, context):        # execute() is called by blender when running the operator.
        bpy.ops.uv.mark_seam(clear=True)
        return {'FINISHED'}


class IMAGE_MT_uvs_unwrap(Menu):
    bl_label = "Unwrap"

    def draw(self, _context):
        layout = self.layout
		# BFA - exposed both methods to top level
        layout.operator_enum("uv.unwrap", "method")

        # It would be nice to do: `layout.operator_enum("uv.unwrap", "method")`
        # However the menu items don't have an "Unwrap" prefix, so inline the operators.
        # layout.operator("uv.unwrap", text="Unwrap Angle Based").method = 'ANGLE_BASED'
        # layout.operator("uv.unwrap", text="Unwrap Conformal").method = 'CONFORMAL'
        # layout.operator("uv.unwrap", text="Unwrap Minimum Stretch").method = 'MINIMUM_STRETCH'

        layout.separator()

        layout.operator_context = 'INVOKE_DEFAULT'
        layout.operator("uv.smart_project", icon="MOD_UVPROJECT")
        layout.operator("uv.lightmap_pack", icon="LIGHTMAPPACK")
        layout.operator("uv.follow_active_quads", icon="FOLLOWQUADS")

        layout.separator()

        layout.operator_context = 'EXEC_REGION_WIN'
        layout.operator("uv.cube_project", icon="CUBEPROJECT")
        layout.operator("uv.cylinder_project", icon="CYLINDERPROJECT")
        layout.operator("uv.sphere_project", icon="SPHEREPROJECT")


class IMAGE_MT_uvs(Menu):
    bl_label = "UV"

    def draw(self, context):
        layout = self.layout

        sima = context.space_data
        uv = sima.uv_editor

        layout.menu("IMAGE_MT_uvs_transform")
        layout.menu("IMAGE_MT_uvs_mirror")
        layout.menu("IMAGE_MT_uvs_snap")

        layout.separator()
		# BFA order of these group of ops changed so that the pin operators are in their own group.
        layout.operator("uv.pin", icon="PINNED").clear = False
        layout.operator("uv.pin", text="Unpin", icon="UNPINNED").clear = True
        layout.operator("uv.pin", text="Invert Pins", icon='INVERSE').invert = True

        layout.separator()

        layout.prop(uv, "use_live_unwrap")
        layout.menu("IMAGE_MT_uvs_unwrap")
        layout.menu("IMAGE_MT_uvs_merge")
        layout.operator("uv.select_split", text="Split Selection", icon='SPLIT')

        layout.separator()

		# BFA: changed order of items in menu
        layout.operator_context = 'INVOKE_REGION_WIN'
        layout.operator("uv.pack_islands", icon="PACKISLAND")

<<<<<<< HEAD
        layout.operator_context = 'EXEC_REGION_WIN'
        layout.operator("uv.average_islands_scale", icon="AVERAGEISLANDSCALE")
        layout.operator("uv.minimize_stretch", icon="MINIMIZESTRETCH")
        layout.operator("uv.stitch", icon="STITCH")
=======
        layout.operator("uv.mark_seam", icon='EDGE_SEAM').clear = False
        layout.operator("uv.mark_seam", text="Clear Seam").clear = True
        layout.operator("uv.seams_from_islands")
>>>>>>> baf21e61

        layout.separator()

        layout.operator("uv.mark_seam", icon="MARK_SEAM").clear = False
        layout.operator("uv.clear_seam", text="Clear Seam", icon='CLEAR_SEAM')
        layout.operator("uv.seams_from_islands", icon="SEAMSFROMISLAND")

        layout.separator()

        layout.menu("IMAGE_MT_uvs_align")
        layout.menu("IMAGE_MT_uvs_select_mode")

        layout.separator()

        layout.operator("uv.copy", icon="COPYDOWN")
        layout.operator("uv.paste", icon="PASTEDOWN")

        layout.separator()

        layout.menu("IMAGE_MT_uvs_showhide")
        layout.operator("uv.reset", icon="RESET")


class IMAGE_MT_uvs_select_mode(Menu):
    bl_label = "UV Select Mode"

    def draw(self, context):
        layout = self.layout

        layout.operator_context = 'INVOKE_REGION_WIN'
        tool_settings = context.tool_settings

        # Do smart things depending on whether uv_select_sync is on.

        if tool_settings.use_uv_select_sync:
            props = layout.operator("wm.context_set_value", text="Vertex", icon='VERTEXSEL')
            props.value = "(True, False, False)"
            props.data_path = "tool_settings.mesh_select_mode"

            props = layout.operator("wm.context_set_value", text="Edge", icon='EDGESEL')
            props.value = "(False, True, False)"
            props.data_path = "tool_settings.mesh_select_mode"

            props = layout.operator("wm.context_set_value", text="Face", icon='FACESEL')
            props.value = "(False, False, True)"
            props.data_path = "tool_settings.mesh_select_mode"

        else:
            props = layout.operator("wm.context_set_string", text="Vertex", icon='UV_VERTEXSEL')
            props.value = 'VERTEX'
            props.data_path = "tool_settings.uv_select_mode"

            props = layout.operator("wm.context_set_string", text="Edge", icon='UV_EDGESEL')
            props.value = 'EDGE'
            props.data_path = "tool_settings.uv_select_mode"

            props = layout.operator("wm.context_set_string", text="Face", icon='UV_FACESEL')
            props.value = 'FACE'
            props.data_path = "tool_settings.uv_select_mode"

        layout.separator()

        layout.prop(tool_settings, "use_uv_select_island", text="Island")


class IMAGE_MT_uvs_context_menu(Menu):
    bl_label = "UV"

    def draw(self, context):
        layout = self.layout

        sima = context.space_data

        # UV Edit Mode
        if sima.show_uvedit:
            ts = context.tool_settings
            if ts.use_uv_select_sync:
                is_vert_mode, is_edge_mode, _ = ts.mesh_select_mode
            else:
                uv_select_mode = ts.uv_select_mode
                is_vert_mode = uv_select_mode == 'VERTEX'
                is_edge_mode = uv_select_mode == 'EDGE'
                # is_face_mode = uv_select_mode == 'FACE'
                # is_island_mode = ts.use_uv_select_island

            # Add
            layout.operator("uv.unwrap", icon='UNWRAP_ABF')
            layout.operator("uv.follow_active_quads", icon="FOLLOWQUADS")

            layout.separator()

            # Modify
            layout.operator("uv.pin", icon="PINNED").clear = False
            layout.operator("uv.pin", text="Unpin", icon="UNPINNED").clear = True
            layout.operator("uv.pin", text="Invert Pins", icon='INVERSE').invert = True #BFA - added for consistency with ehader menu

            layout.separator()

            layout.menu("IMAGE_MT_uvs_snap")

            layout.separator()

            layout.operator("transform.mirror", text="Mirror X", icon="MIRROR_X").constraint_axis[0] = True
            layout.operator("transform.mirror", text="Mirror Y", icon="MIRROR_Y").constraint_axis[1] = True

            layout.separator()

            layout.operator_enum("uv.align", "axis")  # W, 2/3/4.

            layout.separator()

            if is_vert_mode or is_edge_mode:
                layout.operator_context = 'INVOKE_DEFAULT'

                if is_vert_mode:
                    layout.operator("transform.vert_slide", icon='SLIDE_VERTEX')

                if is_edge_mode:
                    layout.operator("transform.edge_slide", icon='SLIDE_EDGE')

                layout.operator_context = 'EXEC_REGION_WIN'
                layout.separator()

            # Remove
            layout.menu("IMAGE_MT_uvs_merge")
            layout.operator_context = 'INVOKE_REGION_WIN'
            layout.operator("uv.stitch")
            layout.operator_context = 'EXEC_REGION_WIN'
            layout.menu("IMAGE_MT_uvs_split")


class IMAGE_MT_pivot_pie(Menu):
    bl_label = "Pivot Point"

    def draw(self, context):
        layout = self.layout
        pie = layout.menu_pie()

        sima = context.space_data

        pie.prop_enum(sima, "pivot_point", value='CENTER')
        pie.prop_enum(sima, "pivot_point", value='CURSOR')
        pie.prop_enum(sima, "pivot_point", value='INDIVIDUAL_ORIGINS')
        pie.prop_enum(sima, "pivot_point", value='MEDIAN')


class IMAGE_MT_uvs_snap_pie(Menu):
    bl_label = "Snap"

    def draw(self, _context):
        layout = self.layout
        pie = layout.menu_pie()

        layout.operator_context = 'EXEC_REGION_WIN'

        pie.operator(
            "uv.snap_cursor",
            text="Cursor to Pixels",
            icon='PIVOT_CURSOR',
        ).target = 'PIXELS'
        pie.operator(
            "uv.snap_selected",
            text="Selected to Pixels",
            icon='RESTRICT_SELECT_OFF',
        ).target = 'PIXELS'
        pie.operator(
            "uv.snap_cursor",
            text="Cursor to Selected",
            icon='PIVOT_CURSOR',
        ).target = 'SELECTED'
        pie.operator(
            "uv.snap_selected",
            text="Selected to Cursor",
            icon='RESTRICT_SELECT_OFF',
        ).target = 'CURSOR'
        pie.operator(
            "uv.snap_selected",
            text="Selected to Cursor (Offset)",
            icon='RESTRICT_SELECT_OFF',
        ).target = 'CURSOR_OFFSET'
        pie.operator(
            "uv.snap_selected",
            text="Selected to Adjacent Unselected",
            icon='RESTRICT_SELECT_OFF',
        ).target = 'ADJACENT_UNSELECTED'
        pie.operator(
            "uv.snap_cursor",
            text="Cursor to Origin",
            icon='PIVOT_CURSOR',
        ).target = 'ORIGIN'


class IMAGE_MT_view_pie(Menu):
    bl_label = "View"

    def draw(self, context):
        layout = self.layout

        sima = context.space_data
        show_uvedit = sima.show_uvedit
        show_maskedit = sima.show_maskedit

        pie = layout.menu_pie()
        pie.operator("image.view_all")

        if show_uvedit or show_maskedit:
            pie.operator("image.view_selected", text="Frame Selected", icon='ZOOM_SELECTED')
            pie.operator("image.view_center_cursor", text="Center View to Cursor")
        else:
            # Add spaces so items stay in the same position through all modes.
            pie.separator()
            pie.separator()

        pie.operator("image.view_zoom_ratio", text="Zoom 1:1").ratio = 1
        pie.operator("image.view_all", text="Frame All Fit").fit_view = True


class IMAGE_HT_tool_header(Header):
    bl_space_type = 'IMAGE_EDITOR'
    bl_region_type = 'TOOL_HEADER'

    def draw(self, context):
        layout = self.layout

        self.draw_tool_settings(context)

        layout.separator_spacer()

        self.draw_mode_settings(context)

    def draw_tool_settings(self, context):
        layout = self.layout

        # Active Tool
        # -----------
        from bl_ui.space_toolsystem_common import ToolSelectPanelHelper
        tool = ToolSelectPanelHelper.draw_active_tool_header(context, layout)
        tool_mode = context.mode if tool is None else tool.mode

        # Object Mode Options
        # -------------------

        # Example of how tool_settings can be accessed as pop-overs.

        # TODO(campbell): editing options should be after active tool options
        # (obviously separated for from the users POV)
        draw_fn = getattr(_draw_tool_settings_context_mode, tool_mode, None)
        if draw_fn is not None:
            draw_fn(context, layout, tool)

        if tool_mode == 'PAINT':
            if (tool is not None) and tool.use_brushes:
                layout.popover("IMAGE_PT_paint_settings_advanced")
                layout.popover("IMAGE_PT_tools_brush_texture")
                layout.popover("IMAGE_PT_tools_mask_texture")
                layout.popover("IMAGE_PT_paint_stroke")
                layout.popover("IMAGE_PT_paint_curve")
                layout.popover("IMAGE_PT_tools_brush_display")

    def draw_mode_settings(self, context):
        layout = self.layout

        # Active Tool
        # -----------
        from bl_ui.space_toolsystem_common import ToolSelectPanelHelper
        tool = ToolSelectPanelHelper.tool_active_from_context(context)
        tool_mode = context.mode if tool is None else tool.mode

        if tool_mode == 'PAINT':
            layout.popover_group(space_type='IMAGE_EDITOR', region_type='UI', context=".imagepaint_2d", category="")


class _draw_tool_settings_context_mode:
    @staticmethod
    def UV(context, layout, tool):
        if tool and tool.use_brushes:
            if context.mode == 'EDIT_MESH':
                tool_settings = context.tool_settings
                uv_sculpt = tool_settings.uv_sculpt
                brush = uv_sculpt.brush
                if brush:
                    UnifiedPaintPanel.prop_unified(
                        layout,
                        context,
                        brush,
                        "size",
                        pressure_name="use_pressure_size",
                        unified_name="use_unified_size",
                        slider=True,
                        header=True,
                    )
                    UnifiedPaintPanel.prop_unified(
                        layout,
                        context,
                        brush,
                        "strength",
                        pressure_name="use_pressure_strength",
                        unified_name="use_unified_strength",
                        slider=True,
                        header=True,
                    )

    @staticmethod
    def PAINT(context, layout, tool):
        if (tool is None) or (not tool.use_brushes):
            return

        paint = context.tool_settings.image_paint
        brush = paint.brush

        BrushAssetShelf.draw_popup_selector(layout, context, brush)

        if brush is None:
            return

        brush_basic_texpaint_settings(layout, context, brush, compact=True)


class IMAGE_HT_header(Header):
    bl_space_type = 'IMAGE_EDITOR'

    @staticmethod
    def draw_xform_template(layout, context):
        sima = context.space_data
        show_uvedit = sima.show_uvedit

        if show_uvedit:
            layout.prop(sima, "pivot_point", icon_only=True)

        if show_uvedit:
            tool_settings = context.tool_settings

            # Snap.
            snap_uv_elements = tool_settings.snap_uv_element
            if len(snap_uv_elements) == 1:
                text = ""
                elem = next(iter(snap_uv_elements))
                act_snap_icon = tool_settings.bl_rna.properties["snap_uv_element"].enum_items[elem].icon
            else:
                text = iface_("Mix", i18n_contexts.id_image)
                act_snap_icon = 'NONE'

            row = layout.row(align=True)
            row.prop(tool_settings, "use_snap_uv", text="")

            sub = row.row(align=True)
            sub.popover(
                panel="IMAGE_PT_snapping",
                icon=act_snap_icon,
                text=text,
            )

            # Proportional Editing
            row = layout.row(align=True)
            row.prop(
                tool_settings,
                "use_proportional_edit",
                icon_only=True,
                icon='PROP_CON' if tool_settings.use_proportional_connected else 'PROP_ON',
            )
            sub = row.row(align=True)
           # proportional editing settings
            if tool_settings.use_proportional_edit is True:
                sub = row.row(align=True)
                sub.prop_with_popover(tool_settings,
                	"proportional_edit_falloff",
                	text="",
                    icon_only=True,
                    panel="IMAGE_PT_proportional_edit")# BFA - was VIEW3D_PT_proportional_edit
            if show_uvedit:
                uvedit = sima.uv_editor

                mesh = context.edit_object.data
                layout.prop_search(mesh.uv_layers, "active", mesh, "uv_layers", text="")

    def draw(self, context):
        layout = self.layout

        sima = context.space_data
        overlay = sima.overlay
        ima = sima.image
        iuser = sima.image_user
        tool_settings = context.tool_settings
        show_region_tool_header = sima.show_region_tool_header

        show_render = sima.show_render
        show_uvedit = sima.show_uvedit
        show_maskedit = sima.show_maskedit

        ALL_MT_editormenu_image.draw_hidden(context, layout)  # BFA - show hide the editormenu, editor suffix is needed.

        # BFA - hide disfunctional tools and settings for render result
        is_render = False
        if ima:
            is_render = ima.type == 'RENDER_RESULT'

        if sima.mode != 'UV':
            row = layout.row(align=True)
            row.operator("wm.switch_editor_to_uv", text="", icon='UV')
            if is_render:
                layout.prop(sima, "ui_non_render_mode", text="")
            else:
                layout.prop(sima, "ui_mode", text="")

        else:
            row = layout.row(align=True)
            row.operator("wm.switch_editor_to_image", text="", icon='IMAGE')

        # UV editing.
        if show_uvedit:

            layout.prop(tool_settings, "use_uv_select_sync", text="")

            if tool_settings.use_uv_select_sync:
                layout.template_edit_mode_selection()

                layout.prop(tool_settings, "use_uv_select_island", icon_only=True)

                # Currently this only works for edge-select & face-select modes.
                row = layout.row()
                mesh_select_mode = tool_settings.mesh_select_mode
                if mesh_select_mode[0]:
                    row.active = False
                row.prop(tool_settings, "uv_sticky_select_mode", icon_only=True)
            else:
                row = layout.row(align=True)
                uv_select_mode = tool_settings.uv_select_mode[:]
                row.operator("uv.select_mode", text="", icon='UV_VERTEXSEL',
                             depress=(uv_select_mode == 'VERTEX')).type = 'VERTEX'
                row.operator("uv.select_mode", text="", icon='UV_EDGESEL',
                             depress=(uv_select_mode == 'EDGE')).type = 'EDGE'
                row.operator("uv.select_mode", text="", icon='UV_FACESEL',
                             depress=(uv_select_mode == 'FACE')).type = 'FACE'

                layout.prop(tool_settings, "use_uv_select_island", icon_only=True)
                layout.prop(tool_settings, "uv_sticky_select_mode", icon_only=True)

        IMAGE_MT_editor_menus.draw_collapsible(context, layout)

        # layout.separator_spacer()

        IMAGE_HT_header.draw_xform_template(layout, context)

        layout.template_ID(sima, "image", new="image.new", open="image.open")

        if show_maskedit:
            layout.template_ID(sima, "mask", new="mask.new")
            layout.prop(sima, "pivot_point", icon_only=True)

            row = layout.row(align=True)
            row.prop(tool_settings, "use_proportional_edit_mask", text="", icon_only=True)
            sub = row.row(align=True)
            sub.active = tool_settings.use_proportional_edit_mask
            sub.prop_with_popover(
                tool_settings,
                "proportional_edit_falloff",
                text="",
                icon_only=True,
                panel="IMAGE_PT_proportional_edit",
            )

        if not show_render:
            layout.prop(sima, "use_image_pin", text="", emboss=False)

        layout.separator_spacer()

        # Gizmo toggle & popover.
        row = layout.row(align=True)
        row.prop(sima, "show_gizmo", icon='GIZMO', text="")
        sub = row.row(align=True)
        sub.active = sima.show_gizmo
        sub.popover(panel="IMAGE_PT_gizmo_display", text="")

        # Overlay toggle & popover
        row = layout.row(align=True)
        row.prop(overlay, "show_overlays", icon='OVERLAY', text="")
        sub = row.row(align=True)
        sub.active = overlay.show_overlays
        sub.popover(panel="IMAGE_PT_overlay", text="")

		# BFA - moved search above to be consistent
        if ima:
            if ima.is_stereo_3d:
                row = layout.row()
                row.prop(sima, "show_stereo_3d", text="")
            if show_maskedit:
                row = layout.row()
                row.popover(panel="IMAGE_PT_mask_display")

            # layers.
            layout.template_image_layers(ima, iuser)

            # draw options.
            row = layout.row()
            row.prop(sima, "display_channels", icon_only=True)

        row.popover(panel="IMAGE_PT_image_options", text="Options")


# BFA - show hide the editormenu, editor suffix is needed.
class ALL_MT_editormenu_image(Menu):
    bl_label = ""

    def draw(self, context):
        self.draw_menus(self.layout, context)

    @staticmethod
    def draw_menus(layout, context):

        row = layout.row(align=True)
        row.template_header()  # editor type menus


class IMAGE_MT_editor_menus(Menu):
    bl_idname = "IMAGE_MT_editor_menus"
    bl_label = ""

    def draw(self, context):
        layout = self.layout
        sima = context.space_data
        ima = sima.image

        show_uvedit = sima.show_uvedit
        show_maskedit = sima.show_maskedit

        layout.menu("SCREEN_MT_user_menu", text="Quick")  # BFA - Quick favourites menu
        layout.menu("IMAGE_MT_view")

        if show_uvedit:
            layout.menu("IMAGE_MT_select")
        if show_maskedit:
            layout.menu("MASK_MT_select")

        if ima and ima.is_dirty:
            layout.menu("IMAGE_MT_image", text="Image*")
        else:
            layout.menu("IMAGE_MT_image", text="Image")

        if show_uvedit:
            layout.menu("IMAGE_MT_uvs")
        if show_maskedit:
            layout.menu("MASK_MT_add")
            layout.menu("MASK_MT_mask")


class IMAGE_MT_mask_context_menu(Menu):
    bl_label = "Mask"

    @classmethod
    def poll(cls, context):
        sima = context.space_data
        return sima.show_maskedit

    def draw(self, context):
        layout = self.layout
        from .properties_mask_common import draw_mask_context_menu
        draw_mask_context_menu(layout, context)


# -----------------------------------------------------------------------------
# Mask (similar code in space_clip.py, keep in sync)
# note! - panel placement does _not_ fit well with image panels... need to fix.

from bl_ui.properties_mask_common import (
    MASK_PT_mask,
    MASK_PT_layers,
    MASK_PT_spline,
    MASK_PT_point,
    MASK_PT_animation,
    MASK_PT_display,
)


class IMAGE_PT_mask(MASK_PT_mask, Panel):
    bl_space_type = 'IMAGE_EDITOR'
    bl_region_type = 'UI'
    bl_category = "Mask"


class IMAGE_PT_mask_layers(MASK_PT_layers, Panel):
    bl_space_type = 'IMAGE_EDITOR'
    bl_region_type = 'UI'
    bl_category = "Mask"


class IMAGE_PT_active_mask_spline(MASK_PT_spline, Panel):
    bl_space_type = 'IMAGE_EDITOR'
    bl_region_type = 'UI'
    bl_category = "Mask"


class IMAGE_PT_active_mask_point(MASK_PT_point, Panel):
    bl_space_type = 'IMAGE_EDITOR'
    bl_region_type = 'UI'
    bl_category = "Mask"


class IMAGE_PT_mask_animation(MASK_PT_animation, Panel):
    bl_space_type = 'IMAGE_EDITOR'
    bl_region_type = 'UI'
    bl_category = "Mask"


class IMAGE_PT_mask_display(MASK_PT_display, Panel):
    bl_space_type = 'IMAGE_EDITOR'
    bl_region_type = 'HEADER'


# --- end mask ---

class IMAGE_PT_snapping(Panel):
    bl_space_type = 'IMAGE_EDITOR'
    bl_region_type = 'HEADER'
    bl_label = "Snapping"

    def draw(self, context):
        tool_settings = context.tool_settings

        layout = self.layout
        col = layout.column()
        col.label(text="Snap Target")
        col.prop(tool_settings, "snap_uv_element", expand=True)

        col.label(text="Snap Base")
        row = col.row(align=True)
        row.active = bool(tool_settings.snap_uv_element.difference({'INCREMENT', 'GRID'}))
        row.prop(tool_settings, "snap_target", expand=True)

        col.separator()

        col.label(text="Affect")
        row = col.row(align=True)
        row.prop(
            tool_settings,
            "use_snap_translate",
            text="Move",
            text_ctxt=i18n_contexts.operator_default,
            toggle=True,
        )
        row.prop(tool_settings, "use_snap_rotate", text="Rotate", text_ctxt=i18n_contexts.operator_default, toggle=True)
        row.prop(tool_settings, "use_snap_scale", text="Scale", text_ctxt=i18n_contexts.operator_default, toggle=True)
        col.label(text="Rotation Increment")
        row = col.row(align=True)
        row.prop(tool_settings, "snap_angle_increment_2d", text="")
        row.prop(tool_settings, "snap_angle_increment_2d_precision", text="")

# BFA menu
class IMAGE_PT_image_options(Panel):
    bl_space_type = 'IMAGE_EDITOR'
    bl_region_type = 'HEADER'
    bl_label = "Options"

    def draw(self, context):
        layout = self.layout

        sima = context.space_data
        uv = sima.uv_editor
        tool_settings = context.tool_settings
        paint = tool_settings.image_paint

        show_uvedit = sima.show_uvedit
        show_render = sima.show_render

        if sima.mode == 'UV':
            col = layout.column(align=True)
            col.prop(uv, "lock_bounds")
            col.prop(uv, "use_live_unwrap")

        col = layout.column(align=True)
        col.prop(sima, "use_realtime_update")
        col.prop(uv, "show_metadata")

        if sima.mode == 'UV':
            row = layout.row(heading="Snap to Pixels")
            row.prop(uv, "pixel_round_mode", expand=True, text="")

        if paint.brush and (context.image_paint_object or sima.mode == 'PAINT'):
            layout.prop(tool_settings, "show_uv_local_view", text="Show Same Material")


class IMAGE_PT_proportional_edit(Panel):
    bl_space_type = 'IMAGE_EDITOR'
    bl_region_type = 'HEADER'
    bl_label = "Proportional Editing"
    bl_ui_units_x = 8

    def draw(self, context):
        layout = self.layout
        tool_settings = context.tool_settings
        col = layout.column()

        col.prop(tool_settings, "use_proportional_connected")
        col.separator()

        col.prop(tool_settings, "proportional_edit_falloff", expand=True)
        col.prop(tool_settings, "proportional_size")


class IMAGE_PT_image_properties(Panel):
    bl_space_type = 'IMAGE_EDITOR'
    bl_region_type = 'UI'
    bl_category = "Image"
    bl_label = "Image"

    @classmethod
    def poll(cls, context):
        sima = context.space_data
        return (sima.image)

    def draw(self, context):
        layout = self.layout

        sima = context.space_data
        iuser = sima.image_user

        layout.template_image(sima, "image", iuser, multiview=True)


class IMAGE_PT_view_display(Panel):
    bl_space_type = 'IMAGE_EDITOR'
    bl_region_type = 'UI'
    bl_label = "Display"
    bl_category = "View"

    @classmethod
    def poll(cls, context):
        sima = context.space_data
        return (sima and (sima.image or sima.show_uvedit))

    def draw(self, context):
        layout = self.layout
        layout.use_property_split = False

        sima = context.space_data
        ima = sima.image

        show_uvedit = sima.show_uvedit
        uvedit = sima.uv_editor

        col = layout.column()

        if ima:
            col.use_property_split = True
            col.prop(ima, "display_aspect", text="Aspect Ratio")
            col.use_property_split = False
            if ima.source != 'TILED':
                col.prop(sima, "show_repeat", text="Repeat Image")

        if show_uvedit:
            col.prop(uvedit, "show_pixel_coords", text="Pixel Coordinates")


class IMAGE_UL_render_slots(UIList):
    def draw_item(self, _context, layout, _data, item, _icon, _active_data, _active_propname, _index):
        slot = item
        layout.prop(slot, "name", text="", emboss=False)


class IMAGE_PT_render_slots(Panel):
    bl_space_type = 'IMAGE_EDITOR'
    bl_region_type = 'UI'
    bl_category = "Image"
    bl_label = "Render Slots"

    @classmethod
    def poll(cls, context):
        sima = context.space_data
        return (sima and sima.image and sima.show_render)

    def draw(self, context):
        layout = self.layout

        sima = context.space_data
        ima = sima.image

        row = layout.row()

        col = row.column()
        col.template_list(
            "IMAGE_UL_render_slots", "render_slots", ima,
            "render_slots", ima.render_slots, "active_index", rows=3,
        )

        col = row.column(align=True)
        col.operator("image.add_render_slot", icon='ADD', text="")
        col.operator("image.remove_render_slot", icon='REMOVE', text="")

        col.separator()

        col.operator("image.clear_render_slot", icon='X', text="")


class IMAGE_UL_udim_tiles(UIList):
    def draw_item(self, _context, layout, _data, item, _icon, _active_data, _active_propname, _index):
        tile = item
        layout.prop(tile, "label", text="", emboss=False)


class IMAGE_PT_udim_tiles(Panel):
    bl_space_type = 'IMAGE_EDITOR'
    bl_region_type = 'UI'
    bl_category = "Image"
    bl_label = "UDIM Tiles"

    @classmethod
    def poll(cls, context):
        sima = context.space_data
        return (sima and sima.image and sima.image.source == 'TILED')

    def draw(self, context):
        layout = self.layout

        sima = context.space_data
        ima = sima.image

        row = layout.row()
        col = row.column()
        col.template_list("IMAGE_UL_udim_tiles", "", ima, "tiles", ima.tiles, "active_index", rows=4)

        col = row.column()
        sub = col.column(align=True)
        sub.operator("image.tile_add", icon='ADD', text="")
        sub.operator("image.tile_remove", icon='REMOVE', text="")

        tile = ima.tiles.active
        if tile:
            col = layout.column(align=True)
            col.operator("image.tile_fill")


class IMAGE_PT_paint_select(Panel, ImagePaintPanel, BrushSelectPanel):
    bl_label = "Brush Asset"
    bl_context = ".paint_common_2d"
    bl_category = "Tool"


class IMAGE_PT_paint_settings(Panel, ImagePaintPanel):
    bl_context = ".paint_common_2d"
    bl_category = "Tool"
    bl_label = "Brush Settings"

    def draw(self, context):
        layout = self.layout

        layout.use_property_split = True
        layout.use_property_decorate = False

        settings = context.tool_settings.image_paint
        brush = settings.brush

        if brush:
            brush_settings(layout.column(), context, brush, popover=self.is_popover)


class IMAGE_PT_paint_settings_advanced(Panel, ImagePaintPanel):
    bl_context = ".paint_common_2d"
    bl_parent_id = "IMAGE_PT_paint_settings"
    bl_category = "Tool"
    bl_label = "Advanced"
    bl_ui_units_x = 12

    def draw(self, context):
        layout = self.layout

        layout.use_property_split = True
        layout.use_property_decorate = False  # No animation.

        settings = context.tool_settings.image_paint
        brush = settings.brush
        if brush:
            brush_settings_advanced(layout.column(), context, settings, brush, self.is_popover)


class IMAGE_PT_paint_color(Panel, ImagePaintPanel):
    bl_context = ".paint_common_2d"
    bl_parent_id = "IMAGE_PT_paint_settings"
    bl_category = "Tool"
    bl_label = "Color Picker"

    @classmethod
    def poll(cls, context):
        settings = context.tool_settings.image_paint
        brush = settings.brush
        if not brush:
            return False
        capabilities = brush.image_paint_capabilities
        return capabilities.has_color

    def draw(self, context):
        layout = self.layout
        settings = context.tool_settings.image_paint
        brush = settings.brush
        if brush:
            draw_color_settings(context, layout, brush, color_type=True)


class IMAGE_PT_paint_swatches(Panel, ImagePaintPanel, ColorPalettePanel):
    bl_category = "Tool"
    bl_context = ".paint_common_2d"
    bl_parent_id = "IMAGE_PT_paint_settings"
    bl_label = "Color Palette"
    bl_options = {'DEFAULT_CLOSED'}


class IMAGE_PT_paint_clone(Panel, ImagePaintPanel, ClonePanel):
    bl_category = "Tool"
    bl_context = ".paint_common_2d"
    bl_parent_id = "IMAGE_PT_paint_settings"
    bl_label = "Clone from Image/UV Map"


class IMAGE_PT_tools_brush_display(Panel, BrushButtonsPanel, DisplayPanel):
    bl_context = ".paint_common_2d"
    bl_parent_id = "IMAGE_PT_paint_settings"
    bl_category = "Tool"
    bl_label = "Cursor"
    bl_options = {'DEFAULT_CLOSED'}
    bl_ui_units_x = 15


class IMAGE_PT_tools_brush_texture(BrushButtonsPanel, Panel):
    bl_label = "Texture"
    bl_context = ".paint_common_2d"
    bl_parent_id = "IMAGE_PT_paint_settings"
    bl_category = "Tool"
    bl_options = {'DEFAULT_CLOSED'}

    def draw(self, context):
        layout = self.layout

        tool_settings = context.tool_settings.image_paint
        brush = tool_settings.brush
        tex_slot = brush.texture_slot

        col = layout.column()
        col.template_ID_preview(tex_slot, "texture", new="texture.new", rows=3, cols=8)

        brush_texture_settings(col, brush, 0)


class IMAGE_PT_tools_mask_texture(Panel, BrushButtonsPanel, TextureMaskPanel):
    bl_context = ".paint_common_2d"
    bl_parent_id = "IMAGE_PT_paint_settings"
    bl_category = "Tool"
    bl_label = "Texture Mask"
    bl_ui_units_x = 12


class IMAGE_PT_paint_stroke(BrushButtonsPanel, Panel, StrokePanel):
    bl_label = "Stroke"
    bl_context = ".paint_common_2d"
    bl_parent_id = "IMAGE_PT_paint_settings"
    bl_category = "Tool"
    bl_options = {'DEFAULT_CLOSED'}


class IMAGE_PT_paint_stroke_smooth_stroke(Panel, BrushButtonsPanel, SmoothStrokePanel):
    bl_context = ".paint_common_2d"
    bl_label = "Stabilize Stroke"
    bl_parent_id = "IMAGE_PT_paint_stroke"
    bl_category = "Tool"
    bl_options = {'DEFAULT_CLOSED'}


class IMAGE_PT_paint_curve(BrushButtonsPanel, Panel, FalloffPanel):
    bl_label = "Falloff"
    bl_context = ".paint_common_2d"
    bl_parent_id = "IMAGE_PT_paint_settings"
    bl_category = "Tool"
    bl_options = {'DEFAULT_CLOSED'}


class IMAGE_PT_tools_imagepaint_symmetry(BrushButtonsPanel, Panel):
    bl_context = ".imagepaint_2d"
    bl_label = "Tiling"
    bl_category = "Tool"
    bl_options = {'DEFAULT_CLOSED'}

    def draw(self, context):
        layout = self.layout

        tool_settings = context.tool_settings
        ipaint = tool_settings.image_paint

        col = layout.column(align=True)
        row = col.row(align=True)
        row.prop(ipaint, "tile_x", text="X", toggle=True)
        row.prop(ipaint, "tile_y", text="Y", toggle=True)


# Only a popover.
class IMAGE_PT_uv_sculpt_curve(Panel):
    bl_space_type = 'TOPBAR'  # dummy.
    bl_region_type = 'HEADER'

    bl_context = ".uv_sculpt"  # Dot on purpose (access from top-bar).
    bl_label = "Falloff"

    def draw(self, context):
        layout = self.layout
        props = context.scene.tool_settings.uv_sculpt

        col = layout.column()
        col.prop(props, "curve_preset", expand=True)

        if props.curve_preset == 'CUSTOM':
            col = layout.column()
            col.template_curve_mapping(props, "strength_curve")


# Only a popover.
class IMAGE_PT_uv_sculpt_options(Panel):
    bl_space_type = 'TOPBAR'  # dummy.
    bl_region_type = 'HEADER'

    bl_context = ".uv_sculpt"  # Dot on purpose (access from top-bar).
    bl_label = "Options"

    def draw(self, context):
        layout = self.layout

        tool_settings = context.tool_settings

        col = layout.column()
        col.prop(tool_settings, "uv_sculpt_lock_borders")
        col.prop(tool_settings, "uv_sculpt_all_islands")


class ImageScopesPanel:
    @classmethod
    def poll(cls, context):
        sima = context.space_data

        if not (sima and sima.image):
            return False

        # scopes are not updated in paint modes, hide.
        if sima.mode == 'PAINT':
            return False

        ob = context.active_object
        if ob and ob.mode in {'TEXTURE_PAINT', 'EDIT'}:
            return False

        return True


class IMAGE_PT_view_histogram(ImageScopesPanel, Panel):
    bl_space_type = 'IMAGE_EDITOR'
    bl_region_type = 'UI'
    bl_category = "Scopes"
    bl_label = "Histogram"

    def draw(self, context):
        layout = self.layout

        sima = context.space_data
        hist = sima.scopes.histogram

        layout.template_histogram(sima.scopes, "histogram")

        row = layout.row(align=True)
        row.prop(hist, "mode", expand=True)
        row.prop(hist, "show_line", text="")


class IMAGE_PT_view_waveform(ImageScopesPanel, Panel):
    bl_space_type = 'IMAGE_EDITOR'
    bl_region_type = 'UI'
    bl_category = "Scopes"
    bl_label = "Waveform"

    def draw(self, context):
        layout = self.layout

        sima = context.space_data

        layout.use_property_split = True

        layout.template_waveform(sima, "scopes")
        layout.use_property_decorate = False
        row = layout.split(factor=0.3)
        row.label(text="Opacity")
        row.prop(sima.scopes, "waveform_alpha", text="")
        row = layout.split(factor=0.3)
        row.label(text="Mode")
        row.prop(sima.scopes, "waveform_mode", text="")


class IMAGE_PT_view_vectorscope(ImageScopesPanel, Panel):
    bl_space_type = 'IMAGE_EDITOR'
    bl_region_type = 'UI'
    bl_category = "Scopes"
    bl_label = "Vectorscope"

    def draw(self, context):
        layout = self.layout

        layout.use_property_split = True

        sima = context.space_data

        layout.template_vectorscope(sima, "scopes")
        layout.use_property_decorate = False
        row = layout.split(factor = 0.3)
        row.label(text = "Opacity")
        row.prop(sima.scopes, "vectorscope_alpha", text = "")
        row = layout.split(factor = 0.3)
        row.label(text = "Mode")
        row.prop(sima.scopes, "vectorscope_mode", text = "")


class IMAGE_PT_sample_line(ImageScopesPanel, Panel):
    bl_space_type = 'IMAGE_EDITOR'
    bl_region_type = 'UI'
    bl_category = "Scopes"
    bl_label = "Sample Line"

    def draw(self, context):
        layout = self.layout

        sima = context.space_data
        hist = sima.sample_histogram

        layout.operator("image.sample_line")
        layout.template_histogram(sima, "sample_histogram")

        row = layout.row(align=True)
        row.prop(hist, "mode", expand=True)
        row.prop(hist, "show_line", text="")


class IMAGE_PT_scope_sample(ImageScopesPanel, Panel):
    bl_space_type = 'IMAGE_EDITOR'
    bl_region_type = 'UI'
    bl_category = "Scopes"
    bl_label = "Samples"
    bl_options = {'DEFAULT_CLOSED'}

    def draw(self, context):
        layout = self.layout
        layout.use_property_split = True
        flow = layout.grid_flow(row_major=True, columns=0, even_columns=True, even_rows=False, align=True)

        sima = context.space_data

        col = flow.column()
        col.use_property_split = False
        col.prop(sima.scopes, "use_full_resolution")

        col = flow.column()
        col.active = not sima.scopes.use_full_resolution
        col.prop(sima.scopes, "accuracy")


class IMAGE_PT_uv_cursor(Panel):
    bl_space_type = 'IMAGE_EDITOR'
    bl_region_type = 'UI'
    bl_category = "View"
    bl_label = "2D Cursor"

    @classmethod
    def poll(cls, context):
        sima = context.space_data

        return (sima and (sima.show_uvedit or sima.show_maskedit))

    def draw(self, context):
        layout = self.layout

        sima = context.space_data

        layout.use_property_split = False
        layout.use_property_decorate = False

        col = layout.column()

        col = layout.column()
        col.prop(sima, "cursor_location", text="Location")


class IMAGE_PT_gizmo_display(Panel):
    bl_space_type = 'IMAGE_EDITOR'
    bl_region_type = 'HEADER'
    bl_label = "Gizmos"
    bl_ui_units_x = 8

    def draw(self, context):
        layout = self.layout

        view = context.space_data

        col = layout.column()
        col.label(text="Viewport Gizmos")
        col.separator()

        col.active = view.show_gizmo
        colsub = col.column()
        colsub.prop(view, "show_gizmo_navigate", text="Navigate")


class IMAGE_PT_overlay(Panel):
    bl_space_type = 'IMAGE_EDITOR'
    bl_region_type = 'HEADER'
    bl_label = "Overlays"
    bl_ui_units_x = 14

    def draw(self, context):
        pass


class IMAGE_PT_overlay_guides(Panel):
    bl_space_type = 'IMAGE_EDITOR'
    bl_region_type = 'HEADER'
    bl_label = "Guides"
    bl_parent_id = "IMAGE_PT_overlay"

    @classmethod
    def poll(cls, context):
        sima = context.space_data

        return sima.show_uvedit

    def draw(self, context):
        layout = self.layout

        sima = context.space_data
        overlay = sima.overlay
        uvedit = sima.uv_editor

        layout.active = overlay.show_overlays
		# BFA - grid settings greaty improved and changed
        split = layout.split()
        col = split.column()
        col.use_property_split = False
        row = col.row()
        row.separator()
        row.prop(overlay, "show_grid_background", text="Grid")
        col = split.column()

        if overlay.show_grid_background:
            col.label(icon='DISCLOSURE_TRI_DOWN')
        else:
            col.label(icon='DISCLOSURE_TRI_RIGHT')

        if overlay.show_grid_background:

            split = layout.split()
            split.use_property_split = False
            split.use_property_decorate = False

            col = split.column()
            row = col.row()
            row.separator()
            row.separator()
            row.prop(uvedit, "grid_shape_source", expand=True)

            if uvedit.grid_shape_source == 'FIXED':
                row = layout.row()
                row.use_property_split = True
                row.use_property_decorate = False
                row.separator(factor = 3.5)
                row.prop(uvedit, "custom_grid_subdivisions", text="Fixed grid size")# by purpose.No text means x y is missing.

            if sima.image is not None:
                col = layout.column()
                row = col.row()
                row.separator()
                row.separator()
                row.prop(uvedit, "show_grid_over_image")

            row = layout.row()
            row.use_property_split = True
            row.use_property_decorate = False
            row.separator()
            row.prop(uvedit, "tile_grid_shape", text="Tiles")


class IMAGE_PT_overlay_uv_stretch(Panel):
    bl_space_type = 'IMAGE_EDITOR'
    bl_region_type = 'HEADER'
    bl_label = "UV Stretch"
    bl_parent_id = "IMAGE_PT_overlay"

    @classmethod
    def poll(cls, context):
        sima = context.space_data
        return (sima and (sima.show_uvedit))

    def draw(self, context):
        layout = self.layout

        sima = context.space_data
        uvedit = sima.uv_editor
        overlay = sima.overlay

        layout.active = overlay.show_overlays
		# BFA - changed greatly to be improved
        # UV Stretching
        split = layout.split()
        col = split.column()
        col.use_property_split = False
        row = col.row()
        row.separator()
        row.prop(uvedit, "show_stretch")
        col = split.column()
        if uvedit.show_stretch:
            col.label(icon='DISCLOSURE_TRI_DOWN')
        else:
            col.label(icon='DISCLOSURE_TRI_RIGHT')

        if uvedit.show_stretch:
            col = layout.column()
            col.use_property_split = True
            row = col.row()
            row.separator ( factor = 3.0)
            row.prop(uvedit, "display_stretch_type", text="")
            row = col.row()
            row.separator ( factor = 3.0)
            row.prop(uvedit, "stretch_opacity", text="Opacity")


class IMAGE_PT_overlay_uv_edit_geometry(Panel):
    bl_space_type = 'IMAGE_EDITOR'
    bl_region_type = 'HEADER'
    bl_label = "Geometry"
    bl_parent_id = "IMAGE_PT_overlay"

    @classmethod
    def poll(cls, context):
        sima = context.space_data
        return (sima and (sima.show_uvedit))

    def draw(self, context):
        layout = self.layout

        sima = context.space_data
        uvedit = sima.uv_editor
        overlay = sima.overlay

        layout.active = overlay.show_overlays

        # Edges
        col = layout.column()
        row = col.row()
        row.separator()
        row.use_property_split = True
        row.prop(uvedit, "uv_opacity")
        row = col.row()
        row.separator()
        row.prop(uvedit, "edge_display_type", text="")
        row = col.row()
        row.separator()
        row.prop(uvedit, "show_modified_edges", text="Modified Edges")

        # Faces
        row = col.row()
        if not uvedit.show_stretch:
            row.separator()
            row.prop(uvedit, "show_faces", text="Faces")


class IMAGE_PT_overlay_uv_display(Panel):
    bl_space_type = 'IMAGE_EDITOR'
    bl_region_type = 'HEADER'
    bl_label = "Geometry"
    bl_parent_id = "IMAGE_PT_overlay"

    @classmethod
    def poll(cls, context):
        sima = context.space_data
        return (sima and sima.mode in {'UV', 'PAINT'} and not (sima.show_uvedit or sima.show_render))

    def draw(self, context):
        layout = self.layout

        sima = context.space_data
        uvedit = sima.uv_editor
        overlay = sima.overlay

        layout.active = overlay.show_overlays
        # BFA - changed greatly to be improved
        # UV Display
        split = layout.split()
        col = split.column()
        col.use_property_split = False
        row = col.row()
        row.separator()
        row.prop(uvedit, "show_uv")
        col = split.column()
        if uvedit.show_uv:
            col.label(icon='DISCLOSURE_TRI_DOWN')
        else:
            col.label(icon='DISCLOSURE_TRI_RIGHT')
            
        if uvedit.show_uv:
            col = layout.column()
            col.use_property_split = True
            row = col.row()
            row.separator ( factor = 3.0)
            row.prop(uvedit, "uv_face_opacity")


class IMAGE_PT_overlay_image(Panel):
    bl_space_type = 'IMAGE_EDITOR'
    bl_region_type = 'HEADER'
    bl_label = "Image"
    bl_parent_id = "IMAGE_PT_overlay"

    def draw(self, context):
        layout = self.layout

        sima = context.space_data
        uvedit = sima.uv_editor
        overlay = sima.overlay

        layout.active = overlay.show_overlays
        row = layout.row()
        row.separator()
        row.prop(uvedit, "show_metadata")


class IMAGE_PT_overlay_render_guides(Panel):
    bl_space_type = 'IMAGE_EDITOR'
    bl_region_type = 'HEADER'
    bl_label = "Guides"
    bl_parent_id = "IMAGE_PT_overlay"

    @classmethod
    def poll(cls, context):
        sima = context.space_data
        return (
            (sima.mode in {'MASK', 'VIEW'}) and
            (image := sima.image) is not None and
            (image.source == 'VIEWER') and
            (image.type == 'COMPOSITING')
        )

    def draw(self, context):
        layout = self.layout

        sima = context.space_data
        overlay = sima.overlay

        layout.active = overlay.show_overlays

        row = layout.row(align=True)
        layout.prop(overlay, "show_text_info")

        row = layout.row(align=True)
        row.prop(overlay, "show_render_size")
        subrow = row.row()
        subrow.active = overlay.show_render_size
        subrow.prop(overlay, "passepartout_alpha", text="Passepartout")


class IMAGE_PT_overlay_render_guides(Panel):
    bl_space_type = 'IMAGE_EDITOR'
    bl_region_type = 'HEADER'
    bl_label = "Guides"
    bl_parent_id = "IMAGE_PT_overlay"

    @classmethod
    def poll(cls, context):
        sima = context.space_data
        return (
            (sima.mode in {'MASK', 'VIEW'}) and
            (image := sima.image) is not None and
            (image.source == 'VIEWER') and
            (image.type == 'COMPOSITING')
        )

    def draw(self, context):
        layout = self.layout

        sima = context.space_data
        overlay = sima.overlay

        layout.active = overlay.show_overlays

        row = layout.row(align=True)
        layout.prop(overlay, "show_text_info")

        row = layout.row(align=True)
        row.prop(overlay, "show_render_size")
        subrow = row.row()
        subrow.active = overlay.show_render_size
        subrow.prop(overlay, "passepartout_alpha", text="Passepartout")


# Grease Pencil properties
class IMAGE_PT_annotation(AnnotationDataPanel, Panel):
    bl_space_type = 'IMAGE_EDITOR'
    bl_region_type = 'UI'
    bl_category = "View"

    # NOTE: this is just a wrapper around the generic GP Panel.

# Grease Pencil drawing tools.


# -------------------- BFA - tabs to switch between uv and image editor

class IMAGE_OT_switch_editors_to_uv(bpy.types.Operator):
    """Switch to the UV Editor"""      # blender will use this as a tooltip for menu items and buttons.
    bl_idname = "wm.switch_editor_to_uv"        # unique identifier for buttons and menu items to reference.
    # display name in the interface.
    bl_label = "Switch to UV Editor"

    # execute() is called by blender when running the operator.
    def execute(self, context):
        bpy.ops.wm.context_set_enum(
            data_path="area.ui_type", value="UV")
        return {'FINISHED'}


class IMAGE_OT_switch_editors_to_image(bpy.types.Operator):
    """Switch to the Image Editor"""      # blender will use this as a tooltip for menu items and buttons.
    bl_idname = "wm.switch_editor_to_image"        # unique identifier for buttons and menu items to reference.
    # display name in the interface.
    bl_label = "Switch to Image Editor"

    # execute() is called by blender when running the operator.
    def execute(self, context):
        bpy.ops.wm.context_set_enum(
            data_path="area.ui_type", value="IMAGE_EDITOR")
        return {'FINISHED'}


class ImageAssetShelf(BrushAssetShelf):
    bl_space_type = 'IMAGE_EDITOR'


class IMAGE_AST_brush_paint(ImageAssetShelf, AssetShelf):
    mode_prop = "use_paint_image"
    brush_type_prop = "image_brush_type"

    @classmethod
    def poll(cls, context):
        return context.space_data and context.space_data.mode == 'PAINT'

classes = (
    ALL_MT_editormenu_image, # BFA menu
    IMAGE_MT_view_legacy, # BFA menu
    IMAGE_MT_view,
    IMAGE_MT_view_pie_menus, # BFA menu
    IMAGE_MT_view_zoom,
    IMAGE_MT_select,
    IMAGE_MT_select_legacy, # BFA menu
    IMAGE_MT_select_linked,
    IMAGE_MT_select_more_less, # BFA menu
    IMAGE_MT_image,
    IMAGE_MT_image_transform,
    IMAGE_MT_image_invert,
    IMAGE_MT_uvs_clear_seam, # BFA menu
    IMAGE_MT_uvs,
    IMAGE_MT_uvs_showhide,
    IMAGE_MT_uvs_transform,
    IMAGE_MT_uvs_snap,
    IMAGE_MT_uvs_mirror,
    IMAGE_MT_uvs_align,
    IMAGE_MT_uvs_merge,
    IMAGE_MT_uvs_split,
    IMAGE_MT_uvs_unwrap,
    IMAGE_MT_uvs_select_mode,
    IMAGE_MT_uvs_context_menu,
    IMAGE_MT_mask_context_menu,
    IMAGE_MT_pivot_pie,
    IMAGE_MT_uvs_snap_pie,
    IMAGE_MT_view_annotations, # BFA menu
    IMAGE_MT_view_pie,
    IMAGE_MT_select_similar,  # BFA menu
    IMAGE_HT_tool_header,
    IMAGE_HT_header,
    IMAGE_MT_editor_menus,
    IMAGE_PT_active_tool,
    IMAGE_PT_mask,
    IMAGE_PT_mask_layers,
    IMAGE_PT_mask_display,
    IMAGE_PT_active_mask_spline,
    IMAGE_PT_active_mask_point,
    IMAGE_PT_mask_animation,
    IMAGE_PT_snapping,
    IMAGE_PT_proportional_edit,
    IMAGE_PT_image_options, # BFA menu
    IMAGE_PT_image_properties,
    IMAGE_UL_render_slots,
    IMAGE_PT_render_slots,
    IMAGE_UL_udim_tiles,
    IMAGE_PT_udim_tiles,
    IMAGE_PT_view_display,
    IMAGE_PT_paint_select,
    IMAGE_PT_paint_settings,
    IMAGE_PT_paint_color,
    IMAGE_PT_paint_swatches,
    IMAGE_PT_paint_settings_advanced,
    IMAGE_PT_paint_clone,
    IMAGE_PT_tools_brush_texture,
    IMAGE_PT_tools_mask_texture,
    IMAGE_PT_paint_stroke,
    IMAGE_PT_paint_stroke_smooth_stroke,
    IMAGE_PT_paint_curve,
    IMAGE_PT_tools_brush_display,
    IMAGE_PT_tools_imagepaint_symmetry,
    IMAGE_PT_uv_sculpt_options,
    IMAGE_PT_uv_sculpt_curve,
    IMAGE_PT_view_histogram,
    IMAGE_PT_view_waveform,
    IMAGE_PT_view_vectorscope,
    IMAGE_PT_sample_line,
    IMAGE_PT_scope_sample,
    IMAGE_PT_uv_cursor,
    IMAGE_PT_annotation,
    IMAGE_PT_gizmo_display,
    IMAGE_PT_overlay,
    IMAGE_PT_overlay_guides,
    IMAGE_PT_overlay_uv_stretch,
    IMAGE_PT_overlay_uv_edit_geometry,
    IMAGE_PT_overlay_uv_display,
    IMAGE_PT_overlay_image,
    IMAGE_PT_overlay_render_guides,
    IMAGE_AST_brush_paint,

    IMAGE_OT_switch_editors_to_uv, # BFA menu
    IMAGE_OT_switch_editors_to_image, # BFA menu
)


if __name__ == "__main__":  # only for live edit.
    from bpy.utils import register_class
    for cls in classes:
        register_class(cls)<|MERGE_RESOLUTION|>--- conflicted
+++ resolved
@@ -711,16 +711,10 @@
         layout.operator_context = 'INVOKE_REGION_WIN'
         layout.operator("uv.pack_islands", icon="PACKISLAND")
 
-<<<<<<< HEAD
         layout.operator_context = 'EXEC_REGION_WIN'
         layout.operator("uv.average_islands_scale", icon="AVERAGEISLANDSCALE")
         layout.operator("uv.minimize_stretch", icon="MINIMIZESTRETCH")
         layout.operator("uv.stitch", icon="STITCH")
-=======
-        layout.operator("uv.mark_seam", icon='EDGE_SEAM').clear = False
-        layout.operator("uv.mark_seam", text="Clear Seam").clear = True
-        layout.operator("uv.seams_from_islands")
->>>>>>> baf21e61
 
         layout.separator()
 
