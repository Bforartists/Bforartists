# SPDX-License-Identifier: GPL-2.0-or-later

import bpy
from bpy.types import (
    Header,
    Menu,
    Panel,
)

from bl_ui.properties_grease_pencil_common import (
    GreasePencilLayerMasksPanel,
    GreasePencilLayerTransformPanel,
    GreasePencilLayerAdjustmentsPanel,
    GreasePencilLayerRelationsPanel,
    GreasePencilLayerDisplayPanel,
)

from rna_prop_ui import PropertyPanel

#######################################
# DopeSheet Filtering - Header Buttons

# used for DopeSheet, NLA, and Graph Editors


def dopesheet_filter(layout, context):
    dopesheet = context.space_data.dopesheet
    is_nla = context.area.type == 'NLA_EDITOR'

    row = layout.row(align=True)
    row.prop(dopesheet, "show_only_selected", text="")
    row.prop(dopesheet, "show_hidden", text="")

    if is_nla:
        row.prop(dopesheet, "show_missing_nla", text="")
    else:  # graph and dopesheet editors - F-Curves and drivers only
        row.prop(dopesheet, "show_only_errors", text="")


#######################################
# Dopesheet Filtering Popovers

# Generic Layout - Used as base for filtering popovers used in all animation editors
# Used for DopeSheet, NLA, and Graph Editors


class DopesheetFilterPopoverBase:
    bl_region_type = 'HEADER'
    bl_label = "Filters"

    # Generic = Affects all datatypes
    # XXX: Perhaps we want these to stay in the header instead, for easy/fast access
    @classmethod
    def draw_generic_filters(cls, context, layout):
        dopesheet = context.space_data.dopesheet
        is_nla = context.area.type == 'NLA_EDITOR'

        col = layout.column(align=True)
        col.prop(dopesheet, "show_only_selected", icon='NONE')
        col.prop(dopesheet, "show_hidden", icon='NONE')

        if is_nla:
            col.prop(dopesheet, "show_missing_nla", icon='NONE')
        else:  # graph and dopesheet editors - F-Curves and drivers only
            col.prop(dopesheet, "show_only_errors", icon='NONE')

    # Name/Membership Filters
    # XXX: Perhaps these should just stay in the headers (exclusively)?
    @classmethod
    def draw_search_filters(cls, context, layout, generic_filters_only=False):
        dopesheet = context.space_data.dopesheet

        if (not generic_filters_only) and bpy.data.collections:
            col = layout.column(align=True)
            col.label(text="Filter by Collection:")
            # col.separator()
            row = col.row()
            row.separator()
            row.prop(dopesheet, "filter_collection", text="")

    # Standard = Present in all panels
    @classmethod
    def draw_standard_filters(cls, context, layout):
        dopesheet = context.space_data.dopesheet

        # datablock filters
        layout.label(text="Filter by Type:")
        flow = layout.grid_flow(row_major=True, columns=2,
                                even_rows=False, align=False)

        flow.prop(dopesheet, "show_scenes", text="Scenes")
        flow.prop(dopesheet, "show_nodes", text="Node Trees")

        # object types
        if bpy.data.armatures:
            flow.prop(dopesheet, "show_armatures", text="Armatures")
        if bpy.data.cameras:
            flow.prop(dopesheet, "show_cameras", text="Cameras")
        if bpy.data.grease_pencils:
            flow.prop(dopesheet, "show_gpencil", text="Grease Pencil Objects")
        if bpy.data.lights:
            flow.prop(dopesheet, "show_lights", text="Lights")
        if bpy.data.meshes:
            flow.prop(dopesheet, "show_meshes", text="Meshes")
        if bpy.data.curves:
            flow.prop(dopesheet, "show_curves", text="Curves")
        if bpy.data.lattices:
            flow.prop(dopesheet, "show_lattices", text="Lattices")
        if bpy.data.metaballs:
            flow.prop(dopesheet, "show_metaballs", text="Metaballs")
        if hasattr(bpy.data, "hair_curves") and bpy.data.hair_curves:
            flow.prop(dopesheet, "show_hair_curves", text="Hair Curves")
        if hasattr(bpy.data, "pointclouds") and bpy.data.pointclouds:
            flow.prop(dopesheet, "show_pointclouds", text="Point Clouds")
        if bpy.data.volumes:
            flow.prop(dopesheet, "show_volumes", text="Volumes")

        # data types
        flow.prop(dopesheet, "show_worlds", text="Worlds")
        if bpy.data.particles:
            flow.prop(dopesheet, "show_particles", text="Particles")
        if bpy.data.linestyles:
            flow.prop(dopesheet, "show_linestyles", text="Line Styles")
        if bpy.data.speakers:
            flow.prop(dopesheet, "show_speakers", text="Speakers")
        if bpy.data.materials:
            flow.prop(dopesheet, "show_materials", text="Materials")
        if bpy.data.textures:
            flow.prop(dopesheet, "show_textures", text="Textures")
        if bpy.data.shape_keys:
            flow.prop(dopesheet, "show_shapekeys", text="Shape Keys")
        if bpy.data.cache_files:
            flow.prop(dopesheet, "show_cache_files", text="Cache Files")
        if bpy.data.movieclips:
            flow.prop(dopesheet, "show_movieclips", text="Movie Clips")

        layout.separator()

        # Object Data Filters

        # TODO: Add per-channel/axis convenience toggles?
        split = layout.split()

        col = split.column()
        col.prop(dopesheet, "show_transforms", text="Transforms")

        col = split.column()
        col.prop(dopesheet, "show_modifiers", text="Modifiers")

        layout.separator()

        # performance-related options (users will mostly have these enabled)
        col = layout.column(align=True)
        col.label(text="Options:")
        row = col.row()
        row.separator()
        row.prop(dopesheet, "use_datablock_sort", icon='NONE')


# Popover for Dopesheet Editor(s) - Dopesheet, Action, Shapekey, GPencil, Mask, etc.
class DOPESHEET_PT_filters(DopesheetFilterPopoverBase, Panel):
    bl_space_type = 'DOPESHEET_EDITOR'
    bl_region_type = 'HEADER'
    bl_label = "Filters"

    def draw(self, context):
        layout = self.layout

        dopesheet = context.space_data.dopesheet
        ds_mode = context.space_data.mode
        st = context.space_data

        if ds_mode in {'DOPESHEET', 'ACTION', 'GPENCIL'}:
            layout.separator()
            generic_filters_only = ds_mode != 'DOPESHEET'
            DopesheetFilterPopoverBase.draw_search_filters(context, layout,
                                                           generic_filters_only=generic_filters_only)

        if ds_mode == 'DOPESHEET':
            layout.separator()
            DopesheetFilterPopoverBase.draw_standard_filters(context, layout)

            row = layout.row()
            row.separator()
            row.prop(st.dopesheet, "use_multi_word_filter",
                     text="Multi-Word Match Search")


################################ Switch between the editors ##########################################

class ANIM_OT_switch_editors_to_dopesheet(bpy.types.Operator):
    """Switch to Dopesheet Editor"""      # blender will use this as a tooltip for menu items and buttons.
    bl_idname = "wm.switch_editor_to_dopesheet"        # unique identifier for buttons and menu items to reference.
    # display name in the interface.
    bl_label = "Switch to Dopesheet Editor"
    bl_options = {'REGISTER', 'UNDO'}  # enable undo for the operator.

    # execute() is called by blender when running the operator.
    def execute(self, context):
        bpy.ops.wm.context_set_enum(
            data_path="area.ui_type", value="DOPESHEET")
        return {'FINISHED'}


class ANIM_OT_switch_editors_to_graph(bpy.types.Operator):
    """Switch to Graph editor"""      # blender will use this as a tooltip for menu items and buttons.
    bl_idname = "wm.switch_editor_to_graph"        # unique identifier for buttons and menu items to reference.
    # display name in the interface.
    bl_label = "Switch to Graph Editor"
    bl_options = {'REGISTER', 'UNDO'}  # enable undo for the operator.

    # execute() is called by blender when running the operator.
    def execute(self, context):
        # area.ui_type, not area.type. Subeditor ...
        bpy.ops.wm.context_set_enum(data_path="area.ui_type", value="FCURVES")
        return {'FINISHED'}


class ANIM_OT_switch_editors_to_driver(bpy.types.Operator):
    """Switch to Driver editor"""      # blender will use this as a tooltip for menu items and buttons.
    bl_idname = "wm.switch_editor_to_driver"        # unique identifier for buttons and menu items to reference.
    # display name in the interface.
    bl_label = "Switch to Driver Editor"
    bl_options = {'REGISTER', 'UNDO'}  # enable undo for the operator.

    # execute() is called by blender when running the operator.
    def execute(self, context):
        # area.ui_type, not area.type. Subeditor ...
        bpy.ops.wm.context_set_enum(data_path="area.ui_type", value="DRIVERS")
        return {'FINISHED'}


class ANIM_OT_switch_editors_to_nla(bpy.types.Operator):
    """Switch to NLA editor"""      # blender will use this as a tooltip for menu items and buttons.
    bl_idname = "wm.switch_editor_to_nla"        # unique identifier for buttons and menu items to reference.
    bl_label = "Switch to NLA Editor"         # display name in the interface.
    bl_options = {'REGISTER', 'UNDO'}  # enable undo for the operator.

    # execute() is called by blender when running the operator.
    def execute(self, context):
        bpy.ops.wm.context_set_enum(data_path="area.type", value="NLA_EDITOR")
        return {'FINISHED'}


# The blank button, we don't want to switch to the editor in which we are already.

class ANIM_OT_switch_editors_in_dopesheet(bpy.types.Operator):
    """You are in Dopesheet Editor"""      # blender will use this as a tooltip for menu items and buttons.
    bl_idname = "wm.switch_editor_in_dopesheet"        # unique identifier for buttons and menu items to reference.
    bl_label = "Dopesheet Editor"         # display name in the interface.
    bl_options = {'REGISTER', 'UNDO'}  # enable undo for the operator.

    # Blank button, we don't execute anything here.
    def execute(self, context):
        return {'FINISHED'}


#######################################
# DopeSheet Editor - General/Standard UI

class DOPESHEET_HT_header(Header):
    bl_space_type = 'DOPESHEET_EDITOR'

    def draw(self, context):
        layout = self.layout

        st = context.space_data

        # bfa - show hide the editormenu
        ALL_MT_editormenu.draw_hidden(context, layout)

        if st.mode == 'TIMELINE':
            from bl_ui.space_time import (
                TIME_MT_editor_menus,
                TIME_HT_editor_buttons,
            )
            TIME_MT_editor_menus.draw_collapsible(context, layout)
            TIME_HT_editor_buttons.draw_header(context, layout)
        else:

            # Switch between the editors

            # bfa - The tabs to switch between the four animation editors. The classes are in space_dopesheet.py
            row = layout.row(align=True)

            row.operator("wm.switch_editor_in_dopesheet",
                         text="", icon='DOPESHEET_ACTIVE')
            row.operator("wm.switch_editor_to_graph", text="", icon='GRAPH')
            row.operator("wm.switch_editor_to_driver", text="", icon='DRIVER')
            row.operator("wm.switch_editor_to_nla", text="", icon='NLA')

            ###########################

            layout.prop(st, "ui_mode", text="")

            DOPESHEET_MT_editor_menus.draw_collapsible(context, layout)
            DOPESHEET_HT_editor_buttons.draw_header(context, layout)

# bfa - show hide the editormenu


class ALL_MT_editormenu(Menu):
    bl_label = ""

    def draw(self, context):
        self.draw_menus(self.layout, context)

    @staticmethod
    def draw_menus(layout, context):

        row = layout.row(align=True)
        row.template_header()  # editor type menus

# Header for "normal" dopesheet editor modes (e.g. Dope Sheet, Action, Shape Keys, etc.)


class DOPESHEET_HT_editor_buttons:

    @staticmethod
    def draw_header(context, layout):
        st = context.space_data
        tool_settings = context.tool_settings

        dopesheet = context.space_data.dopesheet
        ds_mode = context.space_data.mode
        st = context.space_data

        if st.mode in {'ACTION', 'SHAPEKEY'}:
            # TODO: These buttons need some tidying up -
            # Probably by using a popover, and bypassing the template_id() here
            row = layout.row(align=True)
            row.operator("action.layer_prev", text="", icon='TRIA_DOWN')
            row.operator("action.layer_next", text="", icon='TRIA_UP')

            row = layout.row(align=True)
            row.operator("action.push_down", text="Push Down",
                         icon='NLA_PUSHDOWN')
            row.operator("action.stash", text="Stash", icon='FREEZE')

            layout.separator_spacer()

            layout.template_ID(st, "action", new="action.new", unlink="action.unlink")

        # Layer management
        if st.mode == 'GPENCIL':
            ob = context.active_object
            enable_but = ob is not None and ob.type == 'GPENCIL'

            row = layout.row(align=True)
            row.enabled = enable_but
            row.operator("gpencil.layer_add", icon='ADD', text="")
            row.operator("gpencil.layer_remove", icon='REMOVE', text="")
            row.menu("GPENCIL_MT_layer_context_menu",
                     icon='DOWNARROW_HLT', text="")

            row = layout.row(align=True)
            row.enabled = enable_but
            row.operator("gpencil.layer_move",
                         icon='TRIA_UP', text="").type = 'UP'
            row.operator("gpencil.layer_move", icon='TRIA_DOWN',
                         text="").type = 'DOWN'

            row = layout.row(align=True)
            row.enabled = enable_but
            row.operator("gpencil.layer_isolate", icon='RESTRICT_VIEW_ON',
                         text="").affect_visibility = True
            row.operator("gpencil.layer_isolate", icon='LOCKED',
                         text="").affect_visibility = False

        layout.separator_spacer()

        layout.prop(dopesheet, "show_summary", text="")
<<<<<<< HEAD

        dopesheet_filter(layout, context)

=======

        dopesheet_filter(layout, context)

>>>>>>> 74a7e153
        if ds_mode in {'DOPESHEET'}:
            layout.popover(panel="DOPESHEET_PT_filters",
                           text="", icon='FILTER')

        # Grease Pencil mode doesn't need snapping, as it's frame-aligned only
        if st.mode != 'GPENCIL':
            layout.prop(st, "auto_snap", text="")

        row = layout.row(align=True)
<<<<<<< HEAD
        row.prop(tool_settings, "use_proportional_action",
                 text="", icon_only=True)
        if tool_settings.use_proportional_action:
            sub = row.row(align=True)
            sub.prop(tool_settings, "proportional_edit_falloff",
                     text="", icon_only=True)
=======
        row.prop(tool_settings, "use_proportional_action", text="", icon_only=True)
        if tool_settings.use_proportional_action:
            sub = row.row(align=True)
            sub.prop_with_popover(
                tool_settings,
                "proportional_edit_falloff",
                text="",
                icon_only=True,
                panel="DOPESHEET_PT_proportional_edit",
            )
>>>>>>> 74a7e153

        row = layout.row(align = True)
        row.operator_menu_enum("action.easing_type", "type", text="", icon = "IPO_EASE_IN_OUT")
        row.operator_menu_enum("action.handle_type", "type", text="", icon="HANDLE_AUTO")
        row.operator_menu_enum("action.interpolation_type", "type", text="", icon="INTERPOLATE")
        row.operator_menu_enum("action.keyframe_type", "type", text="", icon="SPACE2")

        row = layout.row()
        row.popover(panel = "DOPESHEET_PT_view_view_options", text = "Options")
<<<<<<< HEAD
=======


class DOPESHEET_PT_proportional_edit(Panel):
    bl_space_type = 'DOPESHEET_EDITOR'
    bl_region_type = 'HEADER'
    bl_label = "Proportional Editing"
    bl_ui_units_x = 8

    def draw(self, context):
        layout = self.layout
        tool_settings = context.tool_settings
        col = layout.column()
        col.active = tool_settings.use_proportional_action

        col.prop(tool_settings, "proportional_edit_falloff", expand=True)
        col.prop(tool_settings, "proportional_size")
>>>>>>> 74a7e153


class DOPESHEET_MT_editor_menus(Menu):
    bl_idname = "DOPESHEET_MT_editor_menus"
    bl_label = ""

    def draw(self, context):
        layout = self.layout
        st = context.space_data
        # Quick favourites menu
        layout.menu("SCREEN_MT_user_menu", text="Quick")
        layout.menu("DOPESHEET_MT_view")
        layout.menu("DOPESHEET_MT_select")
        if st.show_markers:
            layout.menu("DOPESHEET_MT_marker")

        if st.mode == 'DOPESHEET' or (st.mode == 'ACTION' and st.action is not None):
            layout.menu("DOPESHEET_MT_channel")
        elif st.mode == 'GPENCIL':
            layout.menu("DOPESHEET_MT_gpencil_channel")

        if st.mode != 'GPENCIL':
            layout.menu("DOPESHEET_MT_key")
        else:
            layout.menu("DOPESHEET_MT_gpencil_key")


class DOPESHEET_MT_view(Menu):
    bl_label = "View"

    def draw(self, context):
        layout = self.layout

        st = context.space_data

        layout.prop(st, "show_region_channels") # bfa - channels
        layout.prop(st, "show_region_ui")
        layout.prop(st, "show_region_hud")

        layout.separator()

        layout.operator("anim.previewrange_set", icon='BORDER_RECT')
        layout.operator("anim.previewrange_clear", icon="CLEAR")
        layout.operator("action.previewrange_set", icon='BORDER_RECT')

        layout.separator()

        layout.operator("view2d.zoom_in", text="Zoom In", icon="ZOOM_IN")
        layout.operator("view2d.zoom_out", text="Zoom Out", icon="ZOOM_OUT")
        layout.operator("view2d.zoom_border", icon="ZOOM_BORDER")

        layout.separator()

        layout.operator("action.view_all", icon="VIEWALL")
        layout.operator("action.view_selected", icon="VIEW_SELECTED")
        layout.operator("action.view_frame", icon="VIEW_FRAME")

        layout.separator()

        layout.menu("DOPESHEET_MT_view_pie_menus")
        layout.menu("INFO_MT_area")


class DOPESHEET_MT_view_pie_menus(Menu):
    bl_label = "Pie menus"

    def draw(self, _context):
        layout = self.layout

        layout.operator("wm.call_menu_pie", text="Snap", icon="MENU_PANEL").name = 'DOPESHEET_MT_snap_pie'
        layout.operator("wm.call_menu_pie", text="View", icon="MENU_PANEL").name = 'DOPESHEET_MT_view_pie'


class DOPESHEET_MT_view_pie(Menu):
    bl_label = "View"

    def draw(self, _context):
        layout = self.layout

        pie = layout.menu_pie()
        pie.operator("action.view_all", icon="VIEWALL")
        pie.operator("action.view_selected", icon="VIEW_SELECTED")
        pie.operator("action.view_frame", icon="VIEW_FRAME")


class DOPESHEET_MT_select(Menu):
    bl_label = "Select"

    def draw(self, context):
        layout = self.layout

        layout.operator("action.select_all", text="All", icon='SELECT_ALL').action = 'SELECT'
        layout.operator("action.select_all", text="None", icon='SELECT_NONE').action = 'DESELECT'
        layout.operator("action.select_all", text="Invert", icon='INVERSE').action = 'INVERT'

        layout.separator()

        layout.operator("action.select_box", icon='BORDER_RECT').axis_range = False
        layout.operator("action.select_box", text="Box Select (Axis Range)", icon='BORDER_RECT').axis_range = True

        layout.operator("action.select_circle", icon='CIRCLE_SELECT')
        layout.operator_menu_enum("action.select_lasso", "mode")

        layout.separator()

        layout.operator("action.select_column", text="Columns on Selected Keys", icon="COLUMNS_KEYS").mode = 'KEYS'
        layout.operator("action.select_column", text="Column on Current Frame", icon="COLUMN_CURRENT_FRAME").mode = 'CFRA'

        layout.operator("action.select_column", text="Columns on Selected Markers", icon="COLUMNS_MARKERS").mode = 'MARKERS_COLUMN'
        layout.operator("action.select_column", text="Between Selected Markers", icon="BETWEEN_MARKERS").mode = 'MARKERS_BETWEEN'

        layout.separator()

        if context.space_data.mode != 'GPENCIL':
            layout.operator("action.select_linked", text="Linked", icon="CONNECTED")

            layout.separator()

        props = layout.operator("action.select_leftright", text="Before Current Frame", icon="BEFORE_CURRENT_FRAME")
        props.extend = False
        props.mode = 'LEFT'
        props = layout.operator("action.select_leftright", text="After Current Frame", icon="AFTER_CURRENT_FRAME")
        props.extend = False
        props.mode = 'RIGHT'

        # FIXME: grease pencil mode isn't supported for these yet, so skip for that mode only
        if context.space_data.mode != 'GPENCIL':
            layout.separator()
            layout.operator("action.select_more", text="More", icon="SELECTMORE")
            layout.operator("action.select_less", text="Less", icon="SELECTLESS")


class DOPESHEET_MT_marker(Menu):
    bl_label = "Marker"

    def draw(self, context):
        layout = self.layout

        from bl_ui.space_time import marker_menu_generic
        marker_menu_generic(layout, context)

        st = context.space_data

        if st.mode in {'ACTION', 'SHAPEKEY'} and st.action:
            layout.separator()
            layout.prop(st, "show_pose_markers")

            if st.show_pose_markers is False:
                layout.operator("action.markers_make_local")


#######################################
# Keyframe Editing


class DOPESHEET_MT_channel(Menu):
    bl_label = "Channel"

    def draw(self, _context):
        layout = self.layout

        layout.operator_context = 'INVOKE_REGION_CHANNELS'

        layout.operator("anim.channels_delete", icon="DELETE")

        layout.separator()

        layout.operator("anim.channels_group", icon="NEW_GROUP")
        layout.operator("anim.channels_ungroup", icon="REMOVE_FROM_ALL_GROUPS")

        layout.separator()

        # bfa - menu comes from space_graph
        layout.menu("GRAPH_MT_channel_settings_toggle")

        layout.separator()

        layout.operator("anim.channels_editable_toggle", icon="LOCKED")
        layout.menu("DOPESHEET_MT_channel_extrapolation")

        layout.separator()

        layout.operator("anim.channels_expand", icon="EXPANDMENU")
        layout.operator("anim.channels_collapse", icon="COLLAPSEMENU")
<<<<<<< HEAD

        layout.separator()

        # bfa - menu comes from space_graph
        layout.menu("GRAPH_MT_channel_move")

        layout.separator()

        layout.operator("anim.channels_fcurves_enable", icon="UNLOCKED")

        layout.separator()

        layout.operator("anim.channels_view_selected", icon="VIEW_SELECTED")


class DOPESHEET_MT_channel_extrapolation(Menu):
    bl_label = "Extrapolation Mode"

    def draw(self, context):
        layout = self.layout

        layout.operator("action.extrapolation_type", text="Constant Extrapolation",
                        icon="EXTRAPOLATION_CONSTANT").type = 'CONSTANT'
        layout.operator("action.extrapolation_type", text="Linear Extrapolation",
                        icon="EXTRAPOLATION_LINEAR").type = 'LINEAR'
        layout.operator("action.extrapolation_type", text="Make Cyclic (F-Modifier)",
                        icon="EXTRAPOLATION_CYCLIC").type = 'MAKE_CYCLIC'
        layout.operator("action.extrapolation_type", text="Clear Cyclic (F-Modifier)",
                        icon="EXTRAPOLATION_CYCLIC_CLEAR").type = 'CLEAR_CYCLIC'
=======

        layout.separator()

        # bfa - menu comes from space_graph
        layout.menu("GRAPH_MT_channel_move")

        layout.separator()

        layout.operator("anim.channels_fcurves_enable", icon="UNLOCKED")
>>>>>>> 74a7e153

        layout.separator()

        layout.operator("anim.channels_view_selected", icon="VIEW_SELECTED")
<<<<<<< HEAD
=======


class DOPESHEET_MT_channel_extrapolation(Menu):
    bl_label = "Extrapolation Mode"

    def draw(self, context):
        layout = self.layout

        layout.operator("action.extrapolation_type", text="Constant Extrapolation",
                        icon="EXTRAPOLATION_CONSTANT").type = 'CONSTANT'
        layout.operator("action.extrapolation_type", text="Linear Extrapolation",
                        icon="EXTRAPOLATION_LINEAR").type = 'LINEAR'
        layout.operator("action.extrapolation_type", text="Make Cyclic (F-Modifier)",
                        icon="EXTRAPOLATION_CYCLIC").type = 'MAKE_CYCLIC'
        layout.operator("action.extrapolation_type", text="Clear Cyclic (F-Modifier)",
                        icon="EXTRAPOLATION_CYCLIC_CLEAR").type = 'CLEAR_CYCLIC'

        layout.separator()

        layout.operator("anim.channels_view_selected", icon="VIEW_SELECTED")
>>>>>>> 74a7e153


class DOPESHEET_MT_key(Menu):
    bl_label = "Key"

    def draw(self, _context):
        layout = self.layout

        layout.menu("DOPESHEET_MT_key_transform", text="Transform")
        layout.menu("DOPESHEET_MT_key_snap")
        layout.menu("DOPESHEET_MT_key_mirror")

        layout.separator()

        layout.operator_menu_enum("action.keyframe_insert", "type")

        layout.separator()

        layout.operator("action.frame_jump", icon='JUMP_TO_KEYFRAMES')

        layout.separator()

        layout.operator("action.copy", text="Copy Keyframes", icon='COPYDOWN')
        layout.operator("action.paste", text="Paste Keyframes", icon='PASTEDOWN')
        layout.operator("action.paste", text="Paste Flipped", icon='PASTEFLIPDOWN').flipped = True

        layout.separator()

        layout.operator("action.duplicate_move", icon="DUPLICATE")
        layout.operator("action.delete", icon="DELETE")

        layout.separator()

        layout.operator("action.clean", icon="CLEAN_KEYS").channels = False
        layout.operator("action.clean", text = "Clean Channels", icon="CLEAN_CHANNELS").channels = True

        layout.operator("action.sample", icon="SAMPLE_KEYFRAMES")

        layout.separator()
        layout.operator("graph.euler_filter", text="Discontinuity (Euler) Filter", icon = "DISCONTINUE_EULER")


class DOPESHEET_PT_view_view_options(bpy.types.Panel):
    bl_label = "View Options"
    bl_category = "View"
    bl_space_type = 'DOPESHEET_EDITOR'
    bl_region_type = 'HEADER'

    # dopesheet and timeline is a wild mix. We need to separate them by the following two defs
    @staticmethod
    def in_dopesheet(context):
        return context.space_data.mode != 'TIMELINE'  # dopesheet, not timeline

    @classmethod
    def poll(cls, context):
        # only for dopesheet editor
        return cls.in_dopesheet(context)

    def draw(self, context):
        sc = context.scene
        layout = self.layout
        tool_settings = context.tool_settings
        st = context.space_data

        col = layout.column(align=True)
        col.prop(st, "use_realtime_update")
        col.prop(st, "show_seconds")
        col.prop(st, "show_locked_time")

        col.separator()

       # Sliders are always shown in the Shape Key Editor regardless of this setting.
        col = col.column(align=True)
        col.active = context.space_data.mode != 'SHAPEKEY'
        col.prop(st, "show_sliders")

        if bpy.app.version < (2, 93):
            col.operator("anim.show_group_colors_deprecated", icon='CHECKBOX_HLT')
        col.prop(st, "show_interpolation")
        col.prop(st, "show_extremes")
        col.prop(st, "use_auto_merge_keyframes")

        col = layout.column(align=True)
        col.prop(st, "show_markers")
        col.prop(tool_settings, "lock_markers")
        col.prop(st, "use_marker_sync")

        layout.separator()
        layout.operator("graph.euler_filter", text="Discontinuity (Euler) Filter")


class DOPESHEET_MT_key_transform(Menu):
    bl_label = "Transform"

    def draw(self, _context):
        layout = self.layout

        layout.operator("transform.transform", text="Grab/Move",
                        icon="TRANSFORM_MOVE").mode = 'TIME_TRANSLATE'
        layout.operator("transform.transform", text="Extend",
                        icon="SHRINK_FATTEN").mode = 'TIME_EXTEND'
        layout.operator("transform.transform", text="Slide",
                        icon="PUSH_PULL").mode = 'TIME_SLIDE'
        layout.operator("transform.transform", text="Scale",
                        icon="TRANSFORM_SCALE").mode = 'TIME_SCALE'


class DOPESHEET_MT_key_mirror(Menu):
    bl_label = "Mirror"

    def draw(self, context):
        layout = self.layout

        layout.operator("action.mirror", text="By Times over Current Frame",
                        icon="MIRROR_TIME").type = 'CFRA'
        layout.operator("action.mirror", text="By Values over Value=0",
                        icon="MIRROR_CURSORVALUE").type = 'XAXIS'
        layout.operator("action.mirror", text="By Times over First Selected Marker",
                        icon="MIRROR_MARKER").type = 'MARKER'


class DOPESHEET_MT_key_snap(Menu):
    bl_label = "Snap"

    def draw(self, context):
        layout = self.layout

        layout.operator("action.snap", text="Current Frame",
                        icon="SNAP_CURRENTFRAME").type = 'CFRA'
        layout.operator("action.snap", text="Nearest Frame",
                        icon="SNAP_NEARESTFRAME").type = 'NEAREST_FRAME'
        layout.operator("action.snap", text="Nearest Second",
                        icon="SNAP_NEARESTSECOND").type = 'NEAREST_SECOND'
        layout.operator("action.snap", text="Nearest Marker",
                        icon="SNAP_NEARESTMARKER").type = 'NEAREST_MARKER'


class DopesheetActionPanelBase:
    bl_region_type = 'UI'
    bl_label = "Action"

    @classmethod
    def draw_generic_panel(cls, _context, layout, action):
        layout.label(text=action.name, icon='ACTION')

        layout.prop(action, "use_frame_range")

        col = layout.column()
        col.active = action.use_frame_range

        row = col.row(align=True)
        row.prop(action, "frame_start", text="Start")
        row.prop(action, "frame_end", text="End")

        col.prop(action, "use_cyclic")


class DOPESHEET_PT_custom_props_action(PropertyPanel, Panel):
    bl_space_type = 'DOPESHEET_EDITOR'
    bl_category = "Action"
    bl_region_type = 'UI'
    bl_context = "data"
    _context_path = "active_action"
    _property_type = bpy.types.Action

    @classmethod
    def poll(cls, context):
        return bool(context.active_action)


class DOPESHEET_PT_action(DopesheetActionPanelBase, Panel):
    bl_space_type = 'DOPESHEET_EDITOR'
    bl_category = "Action"

    @classmethod
    def poll(cls, context):
        return bool(context.active_action)

    def draw(self, context):
        action = context.active_action
        self.draw_generic_panel(context, self.layout, action)


#######################################
# Grease Pencil Editing

class DOPESHEET_MT_gpencil_channel(Menu):
    bl_label = "Channel"

    def draw(self, _context):
        layout = self.layout

        layout.operator_context = 'INVOKE_REGION_CHANNELS'

        layout.operator("anim.channels_delete", icon="DELETE")

        layout.separator()
        #bfa - menu comes from space_graph.py
        layout.menu("GRAPH_MT_channel_settings_toggle")

        layout.separator()

        layout.operator("anim.channels_editable_toggle", icon="LOCKED")

        # XXX: to be enabled when these are ready for use!
        # layout.separator()
        # layout.operator("anim.channels_expand")
        # layout.operator("anim.channels_collapse")

        layout.separator()
        layout.operator_menu_enum(
            "anim.channels_move", "direction", text="Move...")

        layout.separator()
        
        layout.operator("anim.channels_view_selected", icon="VIEW_SELECTED")


class DOPESHEET_MT_gpencil_key(Menu):
    bl_label = "Key"

    def draw(self, _context):
        layout = self.layout

        layout.menu("DOPESHEET_MT_key_transform", text="Transform")
        layout.operator_menu_enum("action.snap", "type", text="Snap")
        layout.operator_menu_enum("action.mirror", "type", text="Mirror")

        layout.separator()

        layout.operator_menu_enum("action.keyframe_insert", "type")

        layout.separator()

        layout.operator("action.delete", icon="DELETE")
        layout.operator("gpencil.interpolate_reverse", icon="DELETE")


class DOPESHEET_MT_delete(Menu):
    bl_label = "Delete"

    def draw(self, _context):
        layout = self.layout

        layout.operator("action.delete")

        layout.separator()

        layout.operator("action.clean").channels = False
        layout.operator("action.clean", text="Clean Channels").channels = True


class DOPESHEET_MT_context_menu(Menu):
    bl_label = "Dope Sheet Context Menu"

    def draw(self, context):
        layout = self.layout
        st = context.space_data

        layout.operator_context = 'INVOKE_DEFAULT'

        layout.operator("action.copy", text="Copy", icon='COPYDOWN')
        layout.operator("action.paste", text="Paste", icon='PASTEDOWN')
        layout.operator("action.paste", text="Paste Flipped",
                        icon='PASTEFLIPDOWN').flipped = True

        layout.separator()

        layout.operator_menu_enum(
            "action.keyframe_type", "type", text="Keyframe Type")
        if st.mode != 'GPENCIL':
            layout.operator_menu_enum("action.handle_type", "type", text="Handle Type")
            layout.operator_menu_enum("action.interpolation_type", "type", text="Interpolation Mode")
            layout.operator_menu_enum("action.easing_type", "type", text="Easing Mode")

        layout.separator()

        layout.operator("action.keyframe_insert", icon='COPYDOWN').type = 'SEL'
        layout.operator("action.duplicate_move", icon='DUPLICATE')

        if st.mode == 'GPENCIL':
            layout.separator()

        layout.operator_context = 'EXEC_REGION_WIN'
        layout.operator("action.delete", icon='DELETE')

        if st.mode == 'GPENCIL':
            layout.operator("gpencil.interpolate_reverse", icon = "DELETE")
            layout.operator("gpencil.frame_clean_duplicate", text="Delete Duplicate Frames", icon = "DELETE_DUPLICATE")

        layout.separator()

        layout.operator_menu_enum("action.mirror", "type", text="Mirror")
        layout.operator_menu_enum("action.snap", "type", text="Snap")


class DOPESHEET_MT_channel_context_menu(Menu):
    bl_label = "Dope Sheet Channel Context Menu"

    def draw(self, context):
        layout = self.layout

        # This menu is used from the graph editor too.
        is_graph_editor = context.area.type == 'GRAPH_EDITOR'

        layout.operator("anim.channels_view_selected", icon="VIEW_SELECTED")
        layout.operator("anim.channels_setting_enable", text="Mute Channels", icon='MUTE_IPO_ON').type = 'MUTE'
        layout.operator("anim.channels_setting_disable", text="Unmute Channels", icon='MUTE_IPO_OFF').type = 'MUTE'
        layout.separator()
        layout.operator("anim.channels_setting_enable", text="Protect Channels", icon='LOCKED').type = 'PROTECT'
        layout.operator("anim.channels_setting_disable", text="Unprotect Channels", icon='UNLOCKED').type = 'PROTECT'

        layout.separator()
        layout.operator("anim.channels_group", icon='NEW_GROUP')
        layout.operator("anim.channels_ungroup", icon='REMOVE_ALL_GROUPS')

        layout.separator()
        layout.operator("anim.channels_editable_toggle", icon='RESTRICT_SELECT_ON')
        if is_graph_editor:
            operator = "graph.extrapolation_type"
        else:
            operator = "action.extrapolation_type"
        layout.operator_menu_enum(operator, "type", text="Extrapolation Mode")

        if is_graph_editor:
            layout.operator_menu_enum("graph.fmodifier_add", "type", text="Add F-Curve Modifier").only_active = False

        layout.separator()
        layout.operator("anim.channels_expand", icon='EXPANDMENU')
        layout.operator("anim.channels_collapse", icon='COLLAPSEMENU')

        layout.separator()
        layout.operator_menu_enum("anim.channels_move", "direction", text="Move...")

        layout.separator()

        layout.operator("anim.channels_delete", icon='DELETE')


class DOPESHEET_MT_snap_pie(Menu):
    bl_label = "Snap"

    def draw(self, _context):
        layout = self.layout
        pie = layout.menu_pie()

        pie.operator(
            "action.snap", text="Selection to Current Frame").type = 'CFRA'
        pie.operator(
            "action.snap", text="Selection to Nearest Frame").type = 'NEAREST_FRAME'
        pie.operator(
            "action.snap", text="Selection to Nearest Second").type = 'NEAREST_SECOND'
        pie.operator(
            "action.snap", text="Selection to Nearest Marker").type = 'NEAREST_MARKER'


class LayersDopeSheetPanel:
    bl_space_type = 'DOPESHEET_EDITOR'
    bl_region_type = 'UI'
    bl_category = "View"

    @classmethod
    def poll(cls, context):
        st = context.space_data
        ob = context.object
        if st.mode != 'GPENCIL' or ob is None or ob.type != 'GPENCIL':
            return False

        gpd = ob.data
        gpl = gpd.layers.active
        if gpl:
            return True

        return False


class DOPESHEET_PT_gpencil_mode(LayersDopeSheetPanel, Panel):
    # bl_space_type = 'DOPESHEET_EDITOR'
    # bl_region_type = 'UI'
    # bl_category = "View"
    bl_label = "Layer"

    def draw(self, context):
        layout = self.layout
        layout.use_property_split = True
        layout.use_property_decorate = False

        ob = context.object
        gpd = ob.data
        gpl = gpd.layers.active
        if gpl:
            row = layout.row(align=True)
            row.prop(gpl, "blend_mode", text="Blend")

            row = layout.row(align=True)
            row.prop(gpl, "opacity", text="Opacity", slider=True)

            col = layout.column(align=True)
            col.use_property_split = False
            col.prop(gpl, "use_lights")
            col.prop(gpd, "use_autolock_layers",
                     text="Autolock Inactive Layers")


class DOPESHEET_PT_gpencil_layer_masks(LayersDopeSheetPanel, GreasePencilLayerMasksPanel, Panel):
    bl_label = "Masks"
    bl_parent_id = 'DOPESHEET_PT_gpencil_mode'
    bl_options = {'DEFAULT_CLOSED'}


class DOPESHEET_PT_gpencil_layer_transform(LayersDopeSheetPanel, GreasePencilLayerTransformPanel, Panel):
    bl_label = "Transform"
    bl_parent_id = 'DOPESHEET_PT_gpencil_mode'
    bl_options = {'DEFAULT_CLOSED'}


class DOPESHEET_PT_gpencil_layer_adjustments(LayersDopeSheetPanel, GreasePencilLayerAdjustmentsPanel, Panel):
    bl_label = "Adjustments"
    bl_parent_id = 'DOPESHEET_PT_gpencil_mode'
    bl_options = {'DEFAULT_CLOSED'}


class DOPESHEET_PT_gpencil_layer_relations(LayersDopeSheetPanel, GreasePencilLayerRelationsPanel, Panel):
    bl_label = "Relations"
    bl_parent_id = 'DOPESHEET_PT_gpencil_mode'
    bl_options = {'DEFAULT_CLOSED'}


class DOPESHEET_PT_gpencil_layer_display(LayersDopeSheetPanel, GreasePencilLayerDisplayPanel, Panel):
    bl_label = "Display"
    bl_parent_id = 'DOPESHEET_PT_gpencil_mode'
    bl_options = {'DEFAULT_CLOSED'}


classes = (
    ALL_MT_editormenu,
    ANIM_OT_switch_editors_to_dopesheet,
    ANIM_OT_switch_editors_to_graph,
    ANIM_OT_switch_editors_to_driver,
    ANIM_OT_switch_editors_to_nla,
    ANIM_OT_switch_editors_in_dopesheet,
    DOPESHEET_HT_header,
    DOPESHEET_PT_proportional_edit,
    DOPESHEET_MT_editor_menus,
    DOPESHEET_MT_view,
    DOPESHEET_MT_view_pie_menus,
    DOPESHEET_MT_select,
    DOPESHEET_MT_marker,
    DOPESHEET_MT_channel,
    DOPESHEET_MT_channel_extrapolation,
    DOPESHEET_MT_key,
    DOPESHEET_PT_view_view_options,
    DOPESHEET_MT_key_transform,
    DOPESHEET_MT_key_mirror,
    DOPESHEET_MT_key_snap,
    DOPESHEET_MT_gpencil_channel,
    DOPESHEET_MT_gpencil_key,
    DOPESHEET_MT_delete,
    DOPESHEET_MT_context_menu,
    DOPESHEET_MT_channel_context_menu,
    DOPESHEET_MT_snap_pie,
    DOPESHEET_MT_view_pie,
    DOPESHEET_PT_filters,
    DOPESHEET_PT_action,
    DOPESHEET_PT_gpencil_mode,
    DOPESHEET_PT_gpencil_layer_masks,
    DOPESHEET_PT_gpencil_layer_transform,
    DOPESHEET_PT_gpencil_layer_adjustments,
    DOPESHEET_PT_gpencil_layer_relations,
    DOPESHEET_PT_gpencil_layer_display,
    DOPESHEET_PT_custom_props_action,
)

if __name__ == "__main__":  # only for live edit.
    from bpy.utils import register_class
    for cls in classes:
        register_class(cls)<|MERGE_RESOLUTION|>--- conflicted
+++ resolved
@@ -370,15 +370,9 @@
         layout.separator_spacer()
 
         layout.prop(dopesheet, "show_summary", text="")
-<<<<<<< HEAD
 
         dopesheet_filter(layout, context)
 
-=======
-
-        dopesheet_filter(layout, context)
-
->>>>>>> 74a7e153
         if ds_mode in {'DOPESHEET'}:
             layout.popover(panel="DOPESHEET_PT_filters",
                            text="", icon='FILTER')
@@ -388,14 +382,6 @@
             layout.prop(st, "auto_snap", text="")
 
         row = layout.row(align=True)
-<<<<<<< HEAD
-        row.prop(tool_settings, "use_proportional_action",
-                 text="", icon_only=True)
-        if tool_settings.use_proportional_action:
-            sub = row.row(align=True)
-            sub.prop(tool_settings, "proportional_edit_falloff",
-                     text="", icon_only=True)
-=======
         row.prop(tool_settings, "use_proportional_action", text="", icon_only=True)
         if tool_settings.use_proportional_action:
             sub = row.row(align=True)
@@ -406,7 +392,6 @@
                 icon_only=True,
                 panel="DOPESHEET_PT_proportional_edit",
             )
->>>>>>> 74a7e153
 
         row = layout.row(align = True)
         row.operator_menu_enum("action.easing_type", "type", text="", icon = "IPO_EASE_IN_OUT")
@@ -416,8 +401,6 @@
 
         row = layout.row()
         row.popover(panel = "DOPESHEET_PT_view_view_options", text = "Options")
-<<<<<<< HEAD
-=======
 
 
 class DOPESHEET_PT_proportional_edit(Panel):
@@ -434,7 +417,6 @@
 
         col.prop(tool_settings, "proportional_edit_falloff", expand=True)
         col.prop(tool_settings, "proportional_size")
->>>>>>> 74a7e153
 
 
 class DOPESHEET_MT_editor_menus(Menu):
@@ -619,7 +601,6 @@
 
         layout.operator("anim.channels_expand", icon="EXPANDMENU")
         layout.operator("anim.channels_collapse", icon="COLLAPSEMENU")
-<<<<<<< HEAD
 
         layout.separator()
 
@@ -649,44 +630,10 @@
                         icon="EXTRAPOLATION_CYCLIC").type = 'MAKE_CYCLIC'
         layout.operator("action.extrapolation_type", text="Clear Cyclic (F-Modifier)",
                         icon="EXTRAPOLATION_CYCLIC_CLEAR").type = 'CLEAR_CYCLIC'
-=======
-
-        layout.separator()
-
-        # bfa - menu comes from space_graph
-        layout.menu("GRAPH_MT_channel_move")
-
-        layout.separator()
-
-        layout.operator("anim.channels_fcurves_enable", icon="UNLOCKED")
->>>>>>> 74a7e153
 
         layout.separator()
 
         layout.operator("anim.channels_view_selected", icon="VIEW_SELECTED")
-<<<<<<< HEAD
-=======
-
-
-class DOPESHEET_MT_channel_extrapolation(Menu):
-    bl_label = "Extrapolation Mode"
-
-    def draw(self, context):
-        layout = self.layout
-
-        layout.operator("action.extrapolation_type", text="Constant Extrapolation",
-                        icon="EXTRAPOLATION_CONSTANT").type = 'CONSTANT'
-        layout.operator("action.extrapolation_type", text="Linear Extrapolation",
-                        icon="EXTRAPOLATION_LINEAR").type = 'LINEAR'
-        layout.operator("action.extrapolation_type", text="Make Cyclic (F-Modifier)",
-                        icon="EXTRAPOLATION_CYCLIC").type = 'MAKE_CYCLIC'
-        layout.operator("action.extrapolation_type", text="Clear Cyclic (F-Modifier)",
-                        icon="EXTRAPOLATION_CYCLIC_CLEAR").type = 'CLEAR_CYCLIC'
-
-        layout.separator()
-
-        layout.operator("anim.channels_view_selected", icon="VIEW_SELECTED")
->>>>>>> 74a7e153
 
 
 class DOPESHEET_MT_key(Menu):
