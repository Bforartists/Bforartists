--- conflicted
+++ resolved
@@ -180,7 +180,6 @@
     def draw(self, context):
         layout = self.layout
 
-        dopesheet = context.space_data.dopesheet
         ds_mode = context.space_data.mode
         st = context.space_data
 
@@ -338,14 +337,12 @@
         st = context.space_data
         tool_settings = context.tool_settings
 
-<<<<<<< HEAD
         dopesheet = context.space_data.dopesheet
-        ds_mode = context.space_data.mode
         st = context.space_data
 
-        if st.mode in {'ACTION', 'SHAPEKEY'}:
-            # TODO: These buttons need some tidying up -
-            # Probably by using a popover, and bypassing the template_id() here
+        if st.mode in {'ACTION', 'SHAPEKEY'} and context.object:
+            layout.separator_spacer()
+            cls._draw_action_selector(context, layout)
             row = layout.row(align=True)
             row.operator("action.layer_prev", text="", icon='TRIA_DOWN')
             row.operator("action.layer_next", text="", icon='TRIA_UP')
@@ -357,11 +354,6 @@
             if context.object:
                 layout.separator_spacer()
                 cls._draw_action_selector(context, layout)
-=======
-        if st.mode in {'ACTION', 'SHAPEKEY'} and context.object:
-            layout.separator_spacer()
-            cls._draw_action_selector(context, layout)
->>>>>>> 386365ae
 
         # Layer management
         if st.mode == 'GPENCIL':
