# SPDX-FileCopyrightText: 2009-2023 Blender Authors
#
# SPDX-License-Identifier: GPL-2.0-or-later

import bpy
from bpy.types import (
    Header,
    Menu,
    Panel,
)

from bl_ui.properties_data_grease_pencil import (
    GreasePencil_LayerMaskPanel,
    GreasePencil_LayerTransformPanel,
    GreasePencil_LayerRelationsPanel,
    GreasePencil_LayerAdjustmentsPanel,
    GreasePencil_LayerDisplayPanel,
)
<<<<<<< HEAD
from bl_ui.space_toolsystem_common import PlayheadSnappingPanel

=======
from bl_ui.utils import (
    PlayheadSnappingPanel,
)
>>>>>>> 5898c1b9

from rna_prop_ui import PropertyPanel

#######################################
# DopeSheet Filtering - Header Buttons

# used for DopeSheet, NLA, and Graph Editors


def dopesheet_filter(layout, context):
    dopesheet = context.space_data.dopesheet
    is_nla = context.area.type == 'NLA_EDITOR'
    is_action_editor = not is_nla and context.space_data.mode == 'ACTION'

    row = layout.row(align=True)
    if is_action_editor:
        row.prop(dopesheet, "show_only_slot_of_active_object", text="")
    row.prop(dopesheet, "show_only_selected", text="")
    row.prop(dopesheet, "show_hidden", text="")
    #bfa -blender shows this prop in all modes in the panel
    row.prop(dopesheet, "show_only_errors", text="")

    if is_nla:
        row.prop(dopesheet, "show_missing_nla", text="")


#######################################
# Dope-sheet Filtering Popovers

# Generic Layout - Used as base for filtering popovers used in all animation editors
# Used for DopeSheet, NLA, and Graph Editors


class DopesheetFilterPopoverBase:
    bl_region_type = 'HEADER'
    bl_label = "Filters"

    # Generic = Affects all data-types.
    # XXX: Perhaps we want these to stay in the header instead, for easy/fast access
    @classmethod
    def draw_generic_filters(cls, context, layout):
        dopesheet = context.space_data.dopesheet
        is_nla = context.area.type == 'NLA_EDITOR'

        col = layout.column(align=True)
        col.prop(dopesheet, "show_only_selected", icon='NONE')
        col.prop(dopesheet, "show_hidden", icon='NONE')

        if is_nla:
            col.prop(dopesheet, "show_missing_nla", icon='NONE')
        else:  # Graph and dope-sheet editors - F-Curves and drivers only.
            col.prop(dopesheet, "show_only_errors", icon='NONE')

    # Name/Membership Filters
    # XXX: Perhaps these should just stay in the headers (exclusively)?
    @classmethod
    def draw_search_filters(cls, context, layout, generic_filters_only=False):
        dopesheet = context.space_data.dopesheet
        is_nla = context.area.type == 'NLA_EDITOR'

        # bfa - the search is already in the list in the toolshelf
        # col = layout.column(align=True)
        # if not is_nla:
        #     row = col.row(align=True)
        #     row.prop(dopesheet, "filter_fcurve_name", text="")
        # else:
        #     row = col.row(align=True)
        #     row.prop(dopesheet, "filter_text", text="")

        if (not generic_filters_only) and bpy.data.collections:
            col = layout.column(align=True)
            col.label(text="Filter by Collection:")
            # col.separator()
            row = col.row()
            row.separator()
            row.prop(dopesheet, "filter_collection", text="")

    # Standard = Present in all panels
    @classmethod
    def draw_standard_filters(cls, context, layout):
        dopesheet = context.space_data.dopesheet

        # datablock filters
        layout.label(text="Filter by Type:")
        flow = layout.grid_flow(row_major=True, columns=2, even_rows=False, align=False)

        flow.prop(dopesheet, "show_scenes", text="Scenes")
        flow.prop(dopesheet, "show_nodes", text="Node Trees")

        # object types
        if bpy.data.armatures:
            flow.prop(dopesheet, "show_armatures", text="Armatures")
        if bpy.data.cameras:
            flow.prop(dopesheet, "show_cameras", text="Cameras")
        if bpy.data.grease_pencils_v3:
            flow.prop(dopesheet, "show_gpencil", text="Grease Pencil Objects")
        if bpy.data.lights:
            flow.prop(dopesheet, "show_lights", text="Lights")
        if bpy.data.meshes:
            flow.prop(dopesheet, "show_meshes", text="Meshes")
        if bpy.data.curves:
            flow.prop(dopesheet, "show_curves", text="Curves")
        if bpy.data.lattices:
            flow.prop(dopesheet, "show_lattices", text="Lattices")
        if bpy.data.metaballs:
            flow.prop(dopesheet, "show_metaballs", text="Metaballs")
        if hasattr(bpy.data, "hair_curves") and bpy.data.hair_curves:
            flow.prop(dopesheet, "show_hair_curves", text="Hair Curves")
        if hasattr(bpy.data, "pointclouds") and bpy.data.pointclouds:
            flow.prop(dopesheet, "show_pointclouds", text="Point Clouds")
        if bpy.data.volumes:
            flow.prop(dopesheet, "show_volumes", text="Volumes")

        # data types
        flow.prop(dopesheet, "show_worlds", text="Worlds")
        if bpy.data.particles:
            flow.prop(dopesheet, "show_particles", text="Particles")
        if bpy.data.linestyles:
            flow.prop(dopesheet, "show_linestyles", text="Line Styles")
        if bpy.data.speakers:
            flow.prop(dopesheet, "show_speakers", text="Speakers")
        if bpy.data.materials:
            flow.prop(dopesheet, "show_materials", text="Materials")
        if bpy.data.textures:
            flow.prop(dopesheet, "show_textures", text="Textures")
        if bpy.data.shape_keys:
            flow.prop(dopesheet, "show_shapekeys", text="Shape Keys")
        if bpy.data.cache_files:
            flow.prop(dopesheet, "show_cache_files", text="Cache Files")
        if bpy.data.movieclips:
            flow.prop(dopesheet, "show_movieclips", text="Movie Clips")

        layout.separator()

        # Object Data Filters

        # TODO: Add per-channel/axis convenience toggles?
        split = layout.split()

        col = split.column()
        col.prop(dopesheet, "show_transforms", text="Transforms")

        col = split.column()
        col.prop(dopesheet, "show_modifiers", text="Modifiers")

        layout.separator()

        # performance-related options (users will mostly have these enabled)
        col = layout.column(align=True)
        col.label(text="Options:")
        row = col.row() #BFA - seperator
        row.separator()
        row.prop(dopesheet, "use_datablock_sort", icon='NONE')


# Popover for Dope-sheet Editor(s) - Dope-sheet, Action, Shape-key, GPencil, Mask, etc.
class DOPESHEET_PT_filters(DopesheetFilterPopoverBase, Panel):
    bl_space_type = 'DOPESHEET_EDITOR'
    bl_region_type = 'HEADER'
    bl_label = "Filters"

    def draw(self, context):
        layout = self.layout

        ds_mode = context.space_data.mode
        st = context.space_data

        #bfa- is in the header already
        #layout.prop(dopesheet, "show_summary", text="Summary")
        #DopesheetFilterPopoverBase.draw_generic_filters(context, layout)

        if ds_mode in {'DOPESHEET', 'ACTION', 'GPENCIL'}:
            layout.separator()
            generic_filters_only = ds_mode != 'DOPESHEET'
            DopesheetFilterPopoverBase.draw_search_filters(context, layout, generic_filters_only=generic_filters_only)

        if ds_mode == 'DOPESHEET':
            layout.separator()
            DopesheetFilterPopoverBase.draw_standard_filters(context, layout)

            row = layout.row()
            row.separator()#BFA - Moved from header to options
            row.prop(st.dopesheet, "use_multi_word_filter",
                     text="Multi-Word Match Search")


################################ BFA -Switch between the editors ##########################################

class ANIM_OT_switch_editors_to_dopesheet(bpy.types.Operator):
    """Switch to Dope Sheet Editor"""      # blender will use this as a tooltip for menu items and buttons.
    bl_idname = "wm.switch_editor_to_dopesheet"        # unique identifier for buttons and menu items to reference.
    # display name in the interface.
    bl_label = "Switch to Dope Sheet Editor"
    bl_options = {'REGISTER', 'UNDO'}  # enable undo for the operator.

    # execute() is called by blender when running the operator.
    def execute(self, context):
        bpy.ops.wm.context_set_enum(
            data_path="area.ui_type", value="DOPESHEET")
        return {'FINISHED'}


class ANIM_OT_switch_editors_to_graph(bpy.types.Operator):
    """Switch to Graph editor"""      # blender will use this as a tooltip for menu items and buttons.
    bl_idname = "wm.switch_editor_to_graph"        # unique identifier for buttons and menu items to reference.
    # display name in the interface.
    bl_label = "Switch to Graph Editor"
    bl_options = {'REGISTER', 'UNDO'}  # enable undo for the operator.

    # execute() is called by blender when running the operator.
    def execute(self, context):
        # area.ui_type, not area.type. Subeditor ...
        bpy.ops.wm.context_set_enum(data_path="area.ui_type", value="FCURVES")
        return {'FINISHED'}


class ANIM_OT_switch_editors_to_driver(bpy.types.Operator):
    """Switch to Driver editor"""      # blender will use this as a tooltip for menu items and buttons.
    bl_idname = "wm.switch_editor_to_driver"        # unique identifier for buttons and menu items to reference.
    # display name in the interface.
    bl_label = "Switch to Driver Editor"
    bl_options = {'REGISTER', 'UNDO'}  # enable undo for the operator.

    # execute() is called by blender when running the operator.
    def execute(self, context):
        # area.ui_type, not area.type. Subeditor ...
        bpy.ops.wm.context_set_enum(data_path="area.ui_type", value="DRIVERS")
        return {'FINISHED'}


class ANIM_OT_switch_editors_to_nla(bpy.types.Operator):
    """Switch to NLA editor"""      # blender will use this as a tooltip for menu items and buttons.
    bl_idname = "wm.switch_editor_to_nla"        # unique identifier for buttons and menu items to reference.
    bl_label = "Switch to NLA Editor"         # display name in the interface.
    bl_options = {'REGISTER', 'UNDO'}  # enable undo for the operator.

    # execute() is called by blender when running the operator.
    def execute(self, context):
        bpy.ops.wm.context_set_enum(data_path="area.type", value="NLA_EDITOR")
        return {'FINISHED'}


# The blank button, we don't want to switch to the editor in which we are already.

class ANIM_OT_switch_editors_in_dopesheet(bpy.types.Operator):
    """You are in Dope Sheet Editor"""      # blender will use this as a tooltip for menu items and buttons.
    bl_idname = "wm.switch_editor_in_dopesheet"        # unique identifier for buttons and menu items to reference.
    bl_label = "Dope Sheet Editor"         # display name in the interface.
    bl_options = {'REGISTER', 'UNDO'}  # enable undo for the operator.

    # Blank button, we don't execute anything here.
    def execute(self, context):
        return {'FINISHED'}


#######################################
# DopeSheet Editor - General/Standard UI

class DOPESHEET_HT_header(Header):
    bl_space_type = 'DOPESHEET_EDITOR'

    def draw(self, context):
        layout = self.layout

        st = context.space_data

        # bfa - show hide the editormenu, editor suffix is needed.
        ALL_MT_editormenu_dopesheet.draw_hidden(context, layout)

        if st.mode == 'TIMELINE':
            from bl_ui.space_time import (
                TIME_MT_editor_menus,
                TIME_HT_editor_buttons,
            )
            TIME_MT_editor_menus.draw_collapsible(context, layout)
            TIME_HT_editor_buttons.draw_header(context, layout)
        else:

            # Switch between the editors

            # bfa - The tabs to switch between the four animation editors. The classes are in space_dopesheet.py
            row = layout.row(align=True)

            row.operator("wm.switch_editor_in_dopesheet",
                         text="", icon='DOPESHEET_ACTIVE')
            row.operator("wm.switch_editor_to_graph", text="", icon='GRAPH')
            row.operator("wm.switch_editor_to_driver", text="", icon='DRIVER')
            row.operator("wm.switch_editor_to_nla", text="", icon='NLA')

            ###########################

            layout.prop(st, "ui_mode", text="")

            DOPESHEET_MT_editor_menus.draw_collapsible(context, layout)
            DOPESHEET_HT_editor_buttons.draw_header(context, layout)

# bfa - show hide the editormenu, editor suffix is needed.


class ALL_MT_editormenu_dopesheet(Menu):
    bl_label = ""

    def draw(self, context):
        self.draw_menus(self.layout, context)

    @staticmethod
    def draw_menus(layout, context):

        row = layout.row(align=True)
        row.template_header()  # editor type menus

class DOPESHEET_PT_playhead_snapping(PlayheadSnappingPanel, Panel):
    bl_space_type = 'DOPESHEET_EDITOR'


class DOPESHEET_PT_playhead_snapping(PlayheadSnappingPanel, Panel):
    bl_space_type = 'DOPESHEET_EDITOR'


# Header for "normal" dopesheet editor modes (e.g. Dope Sheet, Action, Shape Keys, etc.)


class DOPESHEET_HT_editor_buttons:

    @classmethod
    def draw_header(cls, context, layout):
        st = context.space_data
        tool_settings = context.tool_settings
        ds_mode = context.space_data.mode

        dopesheet = context.space_data.dopesheet
        st = context.space_data

        if st.mode in {'ACTION', 'SHAPEKEY'} and context.object:
            layout.separator_spacer()
            cls._draw_action_selector(context, layout)
            row = layout.row(align=True)
            row.operator("action.layer_prev", text="", icon='TRIA_DOWN')
            row.operator("action.layer_next", text="", icon='TRIA_UP')

            row = layout.row(align=True)
            row.operator("action.push_down", text="Push Down", icon='NLA_PUSHDOWN')
            row.operator("action.stash", text="Stash", icon='FREEZE')

        # Layer management
        if st.mode == 'GPENCIL':
            ob = context.active_object

            enable_but = ob is not None and ob.type == 'GREASEPENCIL'

            row = layout.row(align=True)
            row.enabled = enable_but
            row.operator("grease_pencil.layer_add", icon='ADD', text="")
            row.operator("grease_pencil.layer_remove", icon='REMOVE', text="")
            row.menu("GREASE_PENCIL_MT_grease_pencil_add_layer_extra", icon='DOWNARROW_HLT', text="")

            row = layout.row(align=True)
            row.enabled = enable_but
            row.operator("anim.channels_move", icon='TRIA_UP', text="").direction = 'UP'
            row.operator("anim.channels_move", icon='TRIA_DOWN', text="").direction = 'DOWN'

            row = layout.row(align=True)
            row.enabled = enable_but
            row.operator("grease_pencil.layer_isolate", icon='RESTRICT_VIEW_ON', text="").affect_visibility = True
            row.operator("grease_pencil.layer_isolate", icon='LOCKED', text="").affect_visibility = False

        layout.separator_spacer()

        layout.prop(dopesheet, "show_summary", text="")
	#bfa - single props and the filter panel. Panel is just needed in dopesheet mode.
        dopesheet_filter(layout, context)

        if ds_mode in {'DOPESHEET'}:
            layout.popover( panel="DOPESHEET_PT_filters", text="", icon='FILTER',
        )

        # Grease Pencil mode doesn't need snapping, as it's frame-aligned only
        if st.mode != 'GPENCIL':
            row = layout.row(align=True)
            row.prop(tool_settings, "use_snap_anim", text="")
            sub = row.row(align=True)
            sub.popover(
                panel="DOPESHEET_PT_snapping",
                text="",
            )

        layout.popover(panel="DOPESHEET_PT_playhead_snapping")

        row = layout.row(align=True)
        row.prop(tool_settings, "use_proportional_action", text="", icon_only=True)
        if tool_settings.use_proportional_action:
            sub = row.row(align=True)
            sub.prop_with_popover(
                tool_settings,
                "proportional_edit_falloff",
                text="",
                icon_only=True,
                panel="DOPESHEET_PT_proportional_edit",
            )
		#BFA - expose common curve operators to header
        row = layout.row(align = True)
        row.operator_menu_enum("action.easing_type", "type", text="", icon = "IPO_EASE_IN_OUT")
        row.operator_menu_enum("action.handle_type", "type", text="", icon="HANDLE_AUTO")
        row.operator_menu_enum("action.interpolation_type", "type", text="", icon="INTERPOLATE")
        row.operator_menu_enum("action.keyframe_type", "type", text="", icon="SPACE2")

        row = layout.row()
        row.popover(panel = "DOPESHEET_PT_view_view_options", text = "Options")

    @classmethod
    def _draw_action_selector(cls, context, layout):
        animated_id = cls._get_animated_id(context)
        if not animated_id:
            return

        row = layout.row()
        if animated_id.animation_data and animated_id.animation_data.use_tweak_mode:
            row.enabled = False

        row.template_action(animated_id, new="action.new", unlink="action.unlink")

        adt = animated_id and animated_id.animation_data
        if not adt or not adt.action or not adt.action.is_action_layered:
            return

        # Store the animated ID in the context, so that the new/unlink operators
        # have access to it.
        row.context_pointer_set("animated_id", animated_id)
        row.template_search(
            adt, "action_slot",
            adt, "action_suitable_slots",
            new="anim.slot_new_for_id",
            unlink="anim.slot_unassign_from_id",
        )

    @staticmethod
    def _get_animated_id(context):
        st = context.space_data
        match st.mode:
            case 'ACTION':
                return context.object
            case 'SHAPEKEY':
                return getattr(context.object.data, "shape_keys", None)
            case _:
                print("Dope Sheet mode '{:s}' not expected to have an Action selector".format(st.mode))
                return context.object


class DOPESHEET_PT_snapping(Panel):
    bl_space_type = 'DOPESHEET_EDITOR'
    bl_region_type = 'HEADER'
    bl_label = "Snapping"

    def draw(self, context):
        layout = self.layout
        col = layout.column()
        col.label(text="Snap To")
        tool_settings = context.tool_settings
        col.prop(tool_settings, "snap_anim_element", expand=True)
        if tool_settings.snap_anim_element != 'MARKER':
            col.prop(tool_settings, "use_snap_time_absolute")


class DOPESHEET_PT_proportional_edit(Panel):
    bl_space_type = 'DOPESHEET_EDITOR'
    bl_region_type = 'HEADER'
    bl_label = "Proportional Editing"
    bl_ui_units_x = 8

    def draw(self, context):
        layout = self.layout
        tool_settings = context.tool_settings
        col = layout.column()
        col.active = tool_settings.use_proportional_action

        col.prop(tool_settings, "proportional_edit_falloff", expand=True)
        col.prop(tool_settings, "proportional_size")


class DOPESHEET_MT_editor_menus(Menu):
    bl_idname = "DOPESHEET_MT_editor_menus"
    bl_label = ""

    def draw(self, context):
        layout = self.layout
        st = context.space_data
        # BFA - Quick favourites menu
        layout.menu("SCREEN_MT_user_menu", text="Quick")
        layout.menu("DOPESHEET_MT_view")
        layout.menu("DOPESHEET_MT_select")
        if st.show_markers:
            layout.menu("DOPESHEET_MT_marker")

        if st.mode == 'DOPESHEET' or (st.mode == 'ACTION' and st.action is not None):
            layout.menu("DOPESHEET_MT_channel")
        elif st.mode == 'GPENCIL':
            layout.menu("DOPESHEET_MT_gpencil_channel")

        layout.menu("DOPESHEET_MT_key")

        if st.mode in {'ACTION', 'SHAPEKEY'} and st.action is not None:
            layout.menu("DOPESHEET_MT_action")


class DOPESHEET_MT_view(Menu):
    bl_label = "View"

    def draw(self, context):
        layout = self.layout

        st = context.space_data

        layout.prop(st, "show_region_channels")  # BFA - channels
        layout.prop(st, "show_region_ui")
        layout.prop(st, "show_region_hud")
        layout.separator()

        layout.operator("anim.previewrange_set", icon='BORDER_RECT')
        layout.operator("anim.previewrange_clear", icon="CLEAR")
        layout.operator("action.previewrange_set", icon='BORDER_RECT')

        if context.scene.use_preview_range:
            layout.operator("anim.scene_range_frame", text="Frame Preview Range", icon='FRAME_PREVIEW_RANGE')
        else:
            layout.operator("anim.scene_range_frame", text="Frame Scene Range", icon='FRAME_SCENE_RANGE')

        layout.separator()

        layout.operator("view2d.zoom_in", text="Zoom In", icon="ZOOM_IN")
        layout.operator("view2d.zoom_out", text="Zoom Out", icon="ZOOM_OUT")
        layout.operator("view2d.zoom_border", icon="ZOOM_BORDER")

        layout.separator()

        layout.operator("action.view_all", icon="VIEWALL")
        layout.operator("action.view_selected", icon="VIEW_SELECTED")
        layout.operator("action.view_frame", icon="VIEW_FRAME")

        layout.separator()

        layout.menu("DOPESHEET_MT_view_pie_menus")#BFA - make pies discoverable
        layout.menu("INFO_MT_area")

        # Add this to show key-binding (reverse action in dope-sheet).
        props = layout.operator("wm.context_set_enum", text="Toggle Graph Editor", icon='GRAPH')
        props.data_path = "area.type"
        props.value = 'GRAPH_EDITOR'

class DOPESHEET_MT_view_pie_menus(Menu):
    bl_label = "Pie menus"

    def draw(self, _context):
        layout = self.layout

        layout.operator("wm.call_menu_pie", text="Snap", icon="MENU_PANEL").name = 'DOPESHEET_MT_snap_pie'
        layout.operator("wm.call_menu_pie", text="View", icon="MENU_PANEL").name = 'DOPESHEET_MT_view_pie'


class DOPESHEET_MT_view_pie(Menu):
    bl_label = "View"

    def draw(self, context):
        layout = self.layout

        pie = layout.menu_pie()
        pie.operator("action.view_all", icon="VIEWALL")
        pie.operator("action.view_selected", icon="VIEW_SELECTED")
        pie.operator("action.view_frame", icon="VIEW_FRAME")

        if context.scene.use_preview_range:
            pie.operator("anim.scene_range_frame", text="Frame Preview Range")
        else:
            pie.operator("anim.scene_range_frame", text="Frame Scene Range")


class DOPESHEET_MT_select(Menu):
    bl_label = "Select"

    def draw(self, context):
        layout = self.layout

        layout.operator("action.select_all", text="All", icon='SELECT_ALL').action = 'SELECT'
        layout.operator("action.select_all", text="None", icon='SELECT_NONE').action = 'DESELECT'
        layout.operator("action.select_all", text="Invert", icon='INVERSE').action = 'INVERT'

        layout.separator()
        layout.operator("action.select_box", icon='BORDER_RECT').axis_range = False
        layout.operator("action.select_box", text="Box Select (Axis Range)", icon='BORDER_RECT').axis_range = True
        layout.operator("action.select_circle", icon='CIRCLE_SELECT')
        layout.operator_menu_enum("action.select_lasso", "mode")

		# BFA moved below
        layout.separator()

        layout.operator("action.select_column", text="Columns on Selected Keys", icon="COLUMNS_KEYS").mode = 'KEYS'
        layout.operator("action.select_column", text="Column on Current Frame", icon="COLUMN_CURRENT_FRAME").mode = 'CFRA'

        layout.operator("action.select_column", text="Columns on Selected Markers", icon="COLUMNS_MARKERS").mode = 'MARKERS_COLUMN'
        layout.operator("action.select_column", text="Between Selected Markers", icon="BETWEEN_MARKERS").mode = 'MARKERS_BETWEEN'

        layout.separator()

        if context.space_data.mode != 'GPENCIL':
            layout.operator("action.select_linked", text="Linked", icon="CONNECTED")

            layout.separator()

        props = layout.operator("action.select_leftright", text="Before Current Frame", icon="BEFORE_CURRENT_FRAME")
        props.extend = False
        props.mode = 'LEFT'
        props = layout.operator("action.select_leftright", text="After Current Frame", icon="AFTER_CURRENT_FRAME")
        props.extend = False
        props.mode = 'RIGHT'

        # FIXME: grease pencil mode isn't supported for these yet, so skip for that mode only
        if context.space_data.mode != 'GPENCIL':
            layout.separator()
            layout.operator("action.select_more", text="More", icon="SELECTMORE")
            layout.operator("action.select_less", text="Less", icon="SELECTLESS")


class DOPESHEET_MT_marker(Menu):
    bl_label = "Marker"

    def draw(self, context):
        layout = self.layout

        from bl_ui.space_time import marker_menu_generic
        marker_menu_generic(layout, context)

        st = context.space_data

        if st.mode in {'ACTION', 'SHAPEKEY'} and st.action:
            layout.separator()
            layout.prop(st, "show_pose_markers")

            if st.show_pose_markers is False:
                layout.operator("action.markers_make_local")


#######################################
# Keyframe Editing


class DOPESHEET_MT_channel(Menu):
    bl_label = "Channel"

    def draw(self, _context):
        layout = self.layout

        layout.operator_context = 'INVOKE_REGION_CHANNELS'

        layout.operator("anim.channels_delete", icon="DELETE")
		#layout.operator("action.clean", text="Clean Channels").channels = True	# BFA - located in the keys channel

        layout.separator()
        layout.operator("anim.channels_group", icon="NEW_GROUP")
        layout.operator("anim.channels_ungroup", icon="REMOVE_FROM_ALL_GROUPS")

        layout.separator()

        # BFA - menu comes from space_graph
        layout.menu("GRAPH_MT_channel_settings_toggle")

        # BFA - Redundant operators now located in GRAPH_MT_channel_settings_toggle

        #layout.separator()
        #layout.operator("anim.channels_setting_enable", text="Protect Channels", icon='LOCKED').type = 'PROTECT'
        #layout.operator("anim.channels_setting_disable", text="Unprotect Channels", icon='UNLOCKED').type = 'PROTECT'
        #layout.operator("anim.channels_editable_toggle", icon="LOCKED")

        layout.separator()
        layout.menu("DOPESHEET_MT_channel_extrapolation")

        layout.separator()
        layout.operator("anim.channels_expand", icon="EXPANDMENU")
        layout.operator("anim.channels_collapse", icon="COLLAPSEMENU")

        layout.separator()

        # BFA - menu comes from space_graph.py
        layout.menu("GRAPH_MT_channel_move")

        layout.separator()
        layout.operator("anim.channels_fcurves_enable", icon="UNLOCKED")

        layout.separator()
        layout.operator("anim.channels_bake", icon= 'BAKE_ACTION')

        layout.separator()
        layout.operator("anim.channels_view_selected", icon="VIEW_SELECTED")

        layout.separator()
        layout.operator("graph.euler_filter", text="Discontinuity (Euler) Filter", icon = "DISCONTINUE_EULER")


class DOPESHEET_MT_channel_extrapolation(Menu):
    bl_label = "Extrapolation Mode"

    def draw(self, context):
        layout = self.layout

        layout.operator("action.extrapolation_type", text="Constant Extrapolation",
                        icon="EXTRAPOLATION_CONSTANT").type = 'CONSTANT'
        layout.operator("action.extrapolation_type", text="Linear Extrapolation",
                        icon="EXTRAPOLATION_LINEAR").type = 'LINEAR'
        layout.operator("action.extrapolation_type", text="Make Cyclic (F-Modifier)",
                        icon="EXTRAPOLATION_CYCLIC").type = 'MAKE_CYCLIC'
        layout.operator("action.extrapolation_type", text="Clear Cyclic (F-Modifier)",
                        icon="EXTRAPOLATION_CYCLIC_CLEAR").type = 'CLEAR_CYCLIC'

        layout.separator()

        layout.operator("anim.channels_view_selected", icon="VIEW_SELECTED")


class DOPESHEET_MT_action(Menu):
    bl_label = "Action"

    def draw(self, context):
        layout = self.layout
        layout.operator("anim.merge_animation", icon = 'MERGE')
        layout.operator("anim.separate_slots", icon = 'SEPARATE')

        layout.separator()
        layout.operator("anim.slot_channels_move_to_new_action", icon = 'ACTION_SLOT')

        layout.separator()
        layout.operator("action.push_down", text="Push Down Action", icon='NLA_PUSHDOWN')
        layout.operator("action.stash", text="Stash Action", icon='FREEZE')


class DOPESHEET_MT_key(Menu):
    bl_label = "Key"

    def draw(self, context):
        layout = self.layout
        ob = context.active_object

        layout.menu("DOPESHEET_MT_key_transform", text="Transform")
        layout.menu("DOPESHEET_MT_key_snap")
        layout.menu("DOPESHEET_MT_key_mirror")

        layout.separator()

        layout.operator_menu_enum("action.keyframe_insert", "type")

        layout.separator()

        layout.operator("action.frame_jump", icon='JUMP_TO_KEYFRAMES')

        layout.separator()

        layout.operator("action.copy", text="Copy Keyframes", icon='COPYDOWN')
        layout.operator("action.paste", text="Paste Keyframes", icon='PASTEDOWN')
        layout.operator("action.paste", text="Paste Flipped", icon='PASTEFLIPDOWN').flipped = True

        layout.separator()

        layout.operator("action.duplicate_move", icon="DUPLICATE")
        layout.operator("action.delete", icon="DELETE")
        if ob and ob.type == 'GREASEPENCIL':
            layout.operator("grease_pencil.delete_breakdown")

        layout.separator()

        layout.operator("action.clean", icon="CLEAN_KEYS").channels = False

        #BFA - https://projects.blender.org/blender/blender/pulls/113335
        from bl_ui_utils.layout import operator_context
        with operator_context(layout, 'INVOKE_REGION_CHANNELS'):
            layout.operator("action.clean", text = "Clean Channels", icon="CLEAN_CHANNELS").channels = True

        layout.separator()

        layout.operator("action.bake_keys", icon = 'BAKE_ACTION')


class DOPESHEET_PT_view_view_options(bpy.types.Panel):
    bl_label = "View Options"
    bl_category = "View"
    bl_space_type = 'DOPESHEET_EDITOR'
    bl_region_type = 'HEADER'

    # dopesheet and timeline is a wild mix. We need to separate them by the following two defs
    @staticmethod
    def in_dopesheet(context):
        return context.space_data.mode != 'TIMELINE'  # dopesheet, not timeline

    @classmethod
    def poll(cls, context):
        # only for dopesheet editor
        return cls.in_dopesheet(context)

    def draw(self, context):
        sc = context.scene
        layout = self.layout
        tool_settings = context.tool_settings
        st = context.space_data

        col = layout.column(align=True)
        col.prop(st, "use_realtime_update")
        col.prop(st, "show_seconds")
        col.prop(st, "show_locked_time")

        col.separator()

       # Sliders are always shown in the Shape Key Editor regardless of this setting.
        col = col.column(align=True)
        col.active = context.space_data.mode != 'SHAPEKEY'
        col.prop(st, "show_sliders")

        if bpy.app.version < (2, 93):
            col.operator("anim.show_group_colors_deprecated", icon='CHECKBOX_HLT')
        col.prop(st, "show_interpolation")
        col.prop(st, "show_extremes")
        col.prop(st, "use_auto_merge_keyframes")

        col = layout.column(align=True)
        col.prop(st, "show_markers")
        col.prop(tool_settings, "lock_markers")
        col.prop(st, "use_marker_sync")

        layout.separator()
        layout.operator("graph.euler_filter", text="Discontinuity (Euler) Filter")


class DOPESHEET_MT_key_transform(Menu):
    bl_label = "Transform"

    def draw(self, _context):
        layout = self.layout

        layout.operator("transform.transform", text="Grab/Move",
                        icon="TRANSFORM_MOVE").mode = 'TIME_TRANSLATE'
        layout.operator("transform.transform", text="Extend",
                        icon="SHRINK_FATTEN").mode = 'TIME_EXTEND'
        layout.operator("transform.transform", text="Slide",
                        icon="PUSH_PULL").mode = 'TIME_SLIDE'
        layout.operator("transform.transform", text="Scale",
                        icon="TRANSFORM_SCALE").mode = 'TIME_SCALE'


class DOPESHEET_MT_key_mirror(Menu):
    bl_label = "Mirror"

    def draw(self, context):
        layout = self.layout

        layout.operator("action.mirror", text="By Times over Current Frame",
                        icon="MIRROR_TIME").type = 'CFRA'
        layout.operator("action.mirror", text="By Values over Value=0",
                        icon="MIRROR_CURSORVALUE").type = 'XAXIS'
        layout.operator("action.mirror", text="By Times over First Selected Marker",
                        icon="MIRROR_MARKER").type = 'MARKER'


class DOPESHEET_MT_key_snap(Menu):
    bl_label = "Snap"

    def draw(self, context):
        layout = self.layout

        layout.operator("action.snap", text="Current Frame",
                        icon="SNAP_CURRENTFRAME").type = 'CFRA'
        layout.operator("action.snap", text="Nearest Frame",
                        icon="SNAP_NEARESTFRAME").type = 'NEAREST_FRAME'
        layout.operator("action.snap", text="Nearest Second",
                        icon="SNAP_NEARESTSECOND").type = 'NEAREST_SECOND'
        layout.operator("action.snap", text="Nearest Marker",
                        icon="SNAP_NEARESTMARKER").type = 'NEAREST_MARKER'


class DopesheetActionPanelBase:
    bl_region_type = 'UI'
    bl_label = "Action"

    @classmethod
    def draw_generic_panel(cls, _context, layout, action):
        layout.label(text=action.name, icon='ACTION', translate=False)

        row = layout.row()
        row.use_property_split = False
        split = row.split(factor = 0.75)
        row = split.row()
        row.prop(action, "use_frame_range")
        row = split.row()
        if action.use_frame_range:
            row.label(icon='DISCLOSURE_TRI_DOWN')
        else:
            row.label(icon='DISCLOSURE_TRI_RIGHT')

        if action.use_frame_range:
            col = layout.column()

            row = col.row(align=True)
            row.separator(factor = 2.0)
            row.prop(action, "frame_start", text="Start")
            row.prop(action, "frame_end", text="End")

            row = col.row()
            row.separator()
            row.prop(action, "use_cyclic")


class DOPESHEET_PT_custom_props_action(PropertyPanel, Panel):
    bl_space_type = 'DOPESHEET_EDITOR'
    bl_category = "Action"
    bl_region_type = 'UI'
    bl_context = "data"
    _context_path = "active_action"
    _property_type = bpy.types.Action

    @classmethod
    def poll(cls, context):
        return bool(context.active_action)


class DOPESHEET_PT_action(DopesheetActionPanelBase, Panel):
    bl_space_type = 'DOPESHEET_EDITOR'
    bl_category = "Action"

    @classmethod
    def poll(cls, context):
        return bool(context.active_action)

    def draw(self, context):
        action = context.active_action
        self.draw_generic_panel(context, self.layout, action)


class DOPESHEET_PT_action_slot(Panel):
    bl_space_type = 'DOPESHEET_EDITOR'
    bl_region_type = 'UI'
    bl_category = "Action"
    bl_label = "Slot"

    @classmethod
    def poll(cls, context):
        action = context.active_action
        return bool(action and action.slots.active)

    def draw(self, context):
        layout = self.layout
        layout.use_property_split = True
        layout.use_property_decorate = False

        action = context.active_action
        slot = action.slots.active

        layout.prop(slot, "name_display", text="Name")

        # Draw the ID type of the slot.
        try:
            enum_items = slot.bl_rna.properties['target_id_type'].enum_items
            idtype_label = enum_items[slot.target_id_type].name
        except (KeyError, IndexError, AttributeError) as ex:
            idtype_label = str(ex)

        split = layout.split(factor=0.4)
        split.alignment = 'RIGHT'
        split.label(text="Type")
        split.alignment = 'LEFT'

        split.label(text=idtype_label, icon_value=slot.target_id_type_icon)


#######################################
# Grease Pencil Editing

class DOPESHEET_MT_gpencil_channel(Menu):
    bl_label = "Channel"

    def draw(self, _context):
        layout = self.layout

        layout.operator_context = 'INVOKE_REGION_CHANNELS'

        layout.operator("anim.channels_delete", icon="DELETE")

        layout.separator()
        #BFA - menu comes from space_graph.py
        layout.menu("GRAPH_MT_channel_settings_toggle")

        # BFA - Redundant operators now located in GRAPH_MT_channel_settings_toggle

        #layout.separator()

        #layout.operator("anim.channels_setting_enable", text="Protect Channels", icon='LOCKED').type = 'PROTECT'
        #layout.operator("anim.channels_setting_disable", text="Unprotect Channels", icon='UNLOCKED').type = 'PROTECT'
        #layout.operator("anim.channels_editable_toggle", icon="LOCKED")


        # XXX: to be enabled when these are ready for use!
        # layout.separator()
        # layout.operator("anim.channels_expand")
        # layout.operator("anim.channels_collapse")

        layout.separator()
        layout.operator_menu_enum(
            "anim.channels_move", "direction", text="Move")

        layout.separator()

        layout.operator("anim.channels_view_selected", icon="VIEW_SELECTED")



class DOPESHEET_MT_delete(Menu):
    bl_label = "Delete"

    def draw(self, _context):
        layout = self.layout

        layout.operator("action.delete")

        layout.separator()

        layout.operator("action.clean").channels = False
        layout.operator("action.clean", text="Clean Channels").channels = True


class DOPESHEET_MT_context_menu(Menu):
    bl_label = "Dope Sheet"

    def draw(self, context):
        layout = self.layout
        st = context.space_data

        layout.operator_context = 'INVOKE_DEFAULT'

        layout.operator("action.copy", text="Copy", icon='COPYDOWN')
        layout.operator("action.paste", text="Paste", icon='PASTEDOWN')
        layout.operator("action.paste", text="Paste Flipped", icon='PASTEFLIPDOWN').flipped = True

        layout.separator()

        layout.operator_menu_enum("action.keyframe_type", "type", text="Keyframe Type")

        if st.mode != 'GPENCIL':
            layout.operator_menu_enum("action.handle_type", "type", text="Handle Type")
            layout.operator_menu_enum("action.interpolation_type", "type", text="Interpolation Mode")
            layout.operator_menu_enum("action.easing_type", "type", text="Easing Mode")

        layout.separator()

        layout.operator("action.keyframe_insert", icon='COPYDOWN').type = 'SEL'
        layout.operator("action.duplicate_move", icon='DUPLICATE')

        if st.mode == 'GPENCIL':
            layout.separator()
            layout.operator("grease_pencil.delete_breakdown")

        layout.operator_context = 'EXEC_REGION_WIN'
        layout.operator("action.delete", icon='DELETE')

        layout.separator()

        layout.operator_menu_enum("action.mirror", "type", text="Mirror")
        layout.operator_menu_enum("action.snap", "type", text="Snap")


class DOPESHEET_MT_channel_context_menu(Menu):
    bl_label = "Channel"

    def draw(self, context):
        layout = self.layout

        # This menu is used from the graph editor too.
        is_graph_editor = context.area.type == 'GRAPH_EDITOR'

        layout.operator_context = 'INVOKE_REGION_CHANNELS'

        layout.operator("anim.channels_view_selected", icon="VIEW_SELECTED")
        layout.separator()
        layout.operator("anim.channels_setting_enable", text="Mute Channels", icon='MUTE_IPO_ON').type = 'MUTE'
        layout.operator("anim.channels_setting_disable", text="Unmute Channels", icon='MUTE_IPO_OFF').type = 'MUTE'

        layout.separator()
        layout.operator("anim.channels_editable_toggle", text="Toggle Protect", icon='LOCKED') #BFA - changed order to be consistent with GRAPH_MT_channel_settings_toggle in the space_graph.py
        layout.separator()
        layout.operator("anim.channels_setting_enable", text="Protect Channels", icon='LOCKED').type = 'PROTECT'
        layout.operator("anim.channels_setting_disable", text="Unprotect Channels", icon='UNLOCKED').type = 'PROTECT'

        layout.separator()
        layout.operator("anim.channels_group", icon='NEW_GROUP')
        layout.operator("anim.channels_ungroup", icon='REMOVE_ALL_GROUPS')

        layout.separator()
        if is_graph_editor:
            operator = "graph.extrapolation_type"
        else:
            operator = "action.extrapolation_type"
        layout.operator_menu_enum(operator, "type", text="Extrapolation Mode")

        if is_graph_editor:
            layout.operator_menu_enum("graph.fmodifier_add", "type", text="Add F-Curve Modifier").only_active = False
            layout.separator()
            layout.operator("graph.reveal", icon="HIDE_OFF")
            layout.operator("graph.hide", text="Hide Selected Curves", icon="HIDE_ON").unselected = False
            layout.operator("graph.hide", text="Hide Unselected Curves", icon="HIDE_UNSELECTED").unselected = True

        layout.separator()
        layout.operator("anim.channels_expand", icon='EXPANDMENU')
        layout.operator("anim.channels_collapse", icon='COLLAPSEMENU')

        layout.separator()
        layout.operator_menu_enum("anim.channels_move", "direction", text="Move...")

        layout.separator()

        layout.operator("anim.channels_delete", icon='DELETE')

        if is_graph_editor and context.space_data.mode == 'DRIVERS':
            layout.operator("graph.driver_delete_invalid", icon='DELETE')


class DOPESHEET_MT_snap_pie(Menu):
    bl_label = "Snap"

    def draw(self, _context):
        layout = self.layout
        pie = layout.menu_pie()

        pie.operator(
            "action.snap", text="Selection to Current Frame").type = 'CFRA'
        pie.operator(
            "action.snap", text="Selection to Nearest Frame").type = 'NEAREST_FRAME'
        pie.operator(
            "action.snap", text="Selection to Nearest Second").type = 'NEAREST_SECOND'
        pie.operator(
            "action.snap", text="Selection to Nearest Marker").type = 'NEAREST_MARKER'


class LayersDopeSheetPanel:
    bl_space_type = 'DOPESHEET_EDITOR'
    bl_region_type = 'UI'
    bl_category = "View"

    @classmethod
    def poll(cls, context):
        st = context.space_data
        ob = context.object
        if st.mode != 'GPENCIL' or ob is None or ob.type != 'GREASEPENCIL':
            return False

        gpd = ob.data
        gpl = gpd.layers.active
        if gpl:
            return True

        return False


class GreasePencilLayersDopeSheetPanel:
    bl_space_type = 'DOPESHEET_EDITOR'
    bl_region_type = 'UI'
    bl_category = "View"

    @classmethod
    def poll(cls, context):
        st = context.space_data
        ob = context.object
        if st.mode != 'GPENCIL' or ob is None or ob.type != 'GREASEPENCIL':
            return False

        grease_pencil = ob.data
        active_layer = grease_pencil.layers.active
        if active_layer:
            return True

        return False


class DOPESHEET_PT_grease_pencil_mode(GreasePencilLayersDopeSheetPanel, Panel):
    bl_label = "Layer"

    def draw(self, context):
        layout = self.layout
        layout.use_property_split = True
        layout.use_property_decorate = False

        ob = context.object
        grease_pencil = ob.data
        active_layer = grease_pencil.layers.active

        if active_layer:
            row = layout.row(align=True)
            row.prop(active_layer, "blend_mode", text="Blend")

            row = layout.row(align=True)
            row.prop(active_layer, "opacity", text="Opacity", slider=True)

            row = layout.row(align=True)
            row.use_property_split = False
            row.prop(active_layer, "use_lights", text="Lights")


class DOPESHEET_PT_grease_pencil_layer_masks(GreasePencilLayersDopeSheetPanel, GreasePencil_LayerMaskPanel, Panel):
    bl_label = "Masks"
    bl_parent_id = "DOPESHEET_PT_grease_pencil_mode"
    bl_options = {'DEFAULT_CLOSED'}


class DOPESHEET_PT_grease_pencil_layer_transform(
        GreasePencilLayersDopeSheetPanel,
        GreasePencil_LayerTransformPanel,
        Panel,
):
    bl_label = "Transform"
    bl_parent_id = "DOPESHEET_PT_grease_pencil_mode"
    bl_options = {'DEFAULT_CLOSED'}


class DOPESHEET_PT_grease_pencil_layer_relations(
        GreasePencilLayersDopeSheetPanel,
        GreasePencil_LayerRelationsPanel,
        Panel,
):
    bl_label = "Relations"
    bl_parent_id = "DOPESHEET_PT_grease_pencil_mode"
    bl_options = {'DEFAULT_CLOSED'}


class DOPESHEET_PT_grease_pencil_layer_adjustments(
        GreasePencilLayersDopeSheetPanel,
        GreasePencil_LayerAdjustmentsPanel,
        Panel,
):
    bl_label = "Adjustments"
    bl_parent_id = "DOPESHEET_PT_grease_pencil_mode"
    bl_options = {'DEFAULT_CLOSED'}


class DOPESHEET_PT_grease_pencil_layer_display(
        GreasePencilLayersDopeSheetPanel,
        GreasePencil_LayerDisplayPanel,
        Panel,
):
    bl_label = "Display"
    bl_parent_id = "DOPESHEET_PT_grease_pencil_mode"
    bl_options = {'DEFAULT_CLOSED'}


classes = (
    ALL_MT_editormenu_dopesheet, # BFA menu
    ANIM_OT_switch_editors_to_dopesheet, # BFA menu
    ANIM_OT_switch_editors_to_graph, # BFA menu
    ANIM_OT_switch_editors_to_driver, # BFA menu
    ANIM_OT_switch_editors_to_nla, # BFA menu
    ANIM_OT_switch_editors_in_dopesheet, # BFA menu
    DOPESHEET_HT_header,
    DOPESHEET_PT_proportional_edit,
    DOPESHEET_MT_editor_menus,
    DOPESHEET_MT_view,
    DOPESHEET_MT_view_pie_menus, # BFA menu
    DOPESHEET_MT_select,
    DOPESHEET_MT_marker,
    DOPESHEET_MT_channel,
    DOPESHEET_MT_channel_extrapolation, # BFA menu
    DOPESHEET_MT_action,
    DOPESHEET_MT_key,
    DOPESHEET_PT_view_view_options, # BFA menu
    DOPESHEET_MT_key_transform,
    DOPESHEET_MT_key_mirror, # BFA menu
    DOPESHEET_MT_key_snap, # BFA menu
    DOPESHEET_MT_gpencil_channel,
    DOPESHEET_MT_delete,
    DOPESHEET_MT_context_menu,
    DOPESHEET_MT_channel_context_menu,
    DOPESHEET_MT_snap_pie,
    DOPESHEET_MT_view_pie,
    DOPESHEET_PT_filters,
    DOPESHEET_PT_action,
    DOPESHEET_PT_action_slot,
    DOPESHEET_PT_custom_props_action,
    DOPESHEET_PT_snapping,
    DOPESHEET_PT_grease_pencil_mode,
    DOPESHEET_PT_grease_pencil_layer_masks,
    DOPESHEET_PT_grease_pencil_layer_transform,
    DOPESHEET_PT_grease_pencil_layer_adjustments,
    DOPESHEET_PT_grease_pencil_layer_relations,
    DOPESHEET_PT_grease_pencil_layer_display,
    DOPESHEET_PT_playhead_snapping,
)

if __name__ == "__main__":  # only for live edit.
    from bpy.utils import register_class
    for cls in classes:
        register_class(cls)<|MERGE_RESOLUTION|>--- conflicted
+++ resolved
@@ -16,14 +16,9 @@
     GreasePencil_LayerAdjustmentsPanel,
     GreasePencil_LayerDisplayPanel,
 )
-<<<<<<< HEAD
-from bl_ui.space_toolsystem_common import PlayheadSnappingPanel
-
-=======
 from bl_ui.utils import (
     PlayheadSnappingPanel,
 )
->>>>>>> 5898c1b9
 
 from rna_prop_ui import PropertyPanel
 
@@ -334,10 +329,6 @@
 
         row = layout.row(align=True)
         row.template_header()  # editor type menus
-
-class DOPESHEET_PT_playhead_snapping(PlayheadSnappingPanel, Panel):
-    bl_space_type = 'DOPESHEET_EDITOR'
-
 
 class DOPESHEET_PT_playhead_snapping(PlayheadSnappingPanel, Panel):
     bl_space_type = 'DOPESHEET_EDITOR'
