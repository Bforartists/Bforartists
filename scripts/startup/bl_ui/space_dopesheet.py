--- conflicted
+++ resolved
@@ -639,9 +639,9 @@
         layout.operator_context = 'INVOKE_REGION_CHANNELS'
 
         layout.operator("anim.channels_delete", icon="DELETE")
-
-        layout.separator()
-
+		#layout.operator("action.clean", text="Clean Channels").channels = True	# BFA - located in the keys channel
+
+        layout.separator()
         layout.operator("anim.channels_group", icon="NEW_GROUP")
         layout.operator("anim.channels_ungroup", icon="REMOVE_FROM_ALL_GROUPS")
 
@@ -659,11 +659,9 @@
 
 
         layout.separator()
-
         layout.menu("DOPESHEET_MT_channel_extrapolation")
 
         layout.separator()
-
         layout.operator("anim.channels_expand", icon="EXPANDMENU")
         layout.operator("anim.channels_collapse", icon="COLLAPSEMENU")
 
@@ -673,15 +671,15 @@
         layout.menu("GRAPH_MT_channel_move")
 
         layout.separator()
-
         layout.operator("anim.channels_fcurves_enable", icon="UNLOCKED")
 
         layout.separator()
-
+        layout.operator("anim.channels_bake")
+        
+        layout.separator()
         layout.operator("anim.channels_view_selected", icon="VIEW_SELECTED")
 
         layout.separator()
-
         layout.operator("graph.euler_filter", text="Discontinuity (Euler) Filter", icon = "DISCONTINUE_EULER")
 
 
@@ -701,15 +699,8 @@
                         icon="EXTRAPOLATION_CYCLIC_CLEAR").type = 'CLEAR_CYCLIC'
 
         layout.separator()
-<<<<<<< HEAD
 
         layout.operator("anim.channels_view_selected", icon="VIEW_SELECTED")
-=======
-        layout.operator("anim.channels_bake")
-
-        layout.separator()
-        layout.operator("anim.channels_view_selected")
->>>>>>> 4e98eeba
 
 
 class DOPESHEET_MT_key(Menu):
@@ -1245,26 +1236,26 @@
 
 
 classes = (
-    ALL_MT_editormenu_dopesheet,
-    ANIM_OT_switch_editors_to_dopesheet,
-    ANIM_OT_switch_editors_to_graph,
-    ANIM_OT_switch_editors_to_driver,
-    ANIM_OT_switch_editors_to_nla,
-    ANIM_OT_switch_editors_in_dopesheet,
+    ALL_MT_editormenu_dopesheet, # BFA menu
+    ANIM_OT_switch_editors_to_dopesheet, # BFA menu
+    ANIM_OT_switch_editors_to_graph, # BFA menu
+    ANIM_OT_switch_editors_to_driver, # BFA menu
+    ANIM_OT_switch_editors_to_nla, # BFA menu
+    ANIM_OT_switch_editors_in_dopesheet, # BFA menu
     DOPESHEET_HT_header,
     DOPESHEET_PT_proportional_edit,
     DOPESHEET_MT_editor_menus,
     DOPESHEET_MT_view,
-    DOPESHEET_MT_view_pie_menus,
+    DOPESHEET_MT_view_pie_menus, # BFA menu
     DOPESHEET_MT_select,
     DOPESHEET_MT_marker,
     DOPESHEET_MT_channel,
-    DOPESHEET_MT_channel_extrapolation,
+    DOPESHEET_MT_channel_extrapolation, # BFA menu
     DOPESHEET_MT_key,
-    DOPESHEET_PT_view_view_options,
+    DOPESHEET_PT_view_view_options, # BFA menu
     DOPESHEET_MT_key_transform,
-    DOPESHEET_MT_key_mirror,
-    DOPESHEET_MT_key_snap,
+    DOPESHEET_MT_key_mirror, # BFA menu
+    DOPESHEET_MT_key_snap, # BFA menu
     DOPESHEET_MT_gpencil_channel,
     DOPESHEET_MT_gpencil_key,
     DOPESHEET_MT_delete,
