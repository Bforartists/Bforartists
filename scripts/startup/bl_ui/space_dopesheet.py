# SPDX-FileCopyrightText: 2009-2023 Blender Authors
#
# SPDX-License-Identifier: GPL-2.0-or-later

import bpy
from bpy.types import (
    Header,
    Menu,
    Panel,
)

from bl_ui.properties_data_grease_pencil import (
    GreasePencil_LayerMaskPanel,
    GreasePencil_LayerTransformPanel,
    GreasePencil_LayerRelationsPanel,
    GreasePencil_LayerAdjustmentsPanel,
    GreasePencil_LayerDisplayPanel,
)
from bl_ui.space_time import playback_controls
from bl_ui.properties_data_mesh import draw_shape_key_properties

from rna_prop_ui import PropertyPanel

# BFA - Added icons and floated properties left

#######################################
# DopeSheet Filtering - Header Buttons

# used for DopeSheet, NLA, and Graph Editors


def dopesheet_filter(layout, context):
    dopesheet = context.space_data.dopesheet
    is_nla = context.area.type == "NLA_EDITOR"
    is_action_editor = not is_nla and context.space_data.mode == "ACTION"

    row = layout.row(align=True)
    if is_action_editor:
        row.prop(dopesheet, "show_only_slot_of_active_object", text="")
    row.prop(dopesheet, "show_only_selected", text="")
    row.prop(dopesheet, "show_hidden", text="")
    # bfa -blender shows this prop in all modes in the panel
    row.prop(dopesheet, "show_only_errors", text="")

    if is_nla:
        row.prop(dopesheet, "show_missing_nla", text="")


#######################################
# Dope-sheet Filtering Popovers

# Generic Layout - Used as base for filtering popovers used in all animation editors
# Used for DopeSheet, NLA, and Graph Editors


class DopesheetFilterPopoverBase:
    bl_region_type = "HEADER"
    bl_label = "Filters"

    # Generic = Affects all data-types.
    # XXX: Perhaps we want these to stay in the header instead, for easy/fast access
    @classmethod
    def draw_generic_filters(cls, context, layout):
        dopesheet = context.space_data.dopesheet
        is_nla = context.area.type == "NLA_EDITOR"

        col = layout.column(align=True)
        col.prop(dopesheet, "show_only_selected", icon="NONE")
        col.prop(dopesheet, "show_hidden", icon="NONE")

        if is_nla:
            col.prop(dopesheet, "show_missing_nla", icon="NONE")
        else:  # Graph and dope-sheet editors - F-Curves and drivers only.
            col.prop(dopesheet, "show_only_errors", icon="NONE")

    # Name/Membership Filters
    # XXX: Perhaps these should just stay in the headers (exclusively)?
    @classmethod
    def draw_search_filters(cls, context, layout, generic_filters_only=False):
        dopesheet = context.space_data.dopesheet
        is_nla = context.area.type == "NLA_EDITOR"

        # bfa - the search is already in the list in the toolshelf
        # col = layout.column(align=True)
        # if not is_nla:
        #     row = col.row(align=True)
        #     row.prop(dopesheet, "filter_fcurve_name", text="")
        # else:
        #     row = col.row(align=True)
        #     row.prop(dopesheet, "filter_text", text="")

        if (not generic_filters_only) and bpy.data.collections:
            col = layout.column(align=True)
            col.label(text="Filter by Collection:")
            # col.separator()
            row = col.row()
            row.separator()
            row.prop(dopesheet, "filter_collection", text="")

    # Standard = Present in all panels
    @classmethod
    def draw_standard_filters(cls, context, layout):
        dopesheet = context.space_data.dopesheet

        # datablock filters
        layout.label(text="Filter by Type:")
        flow = layout.grid_flow(row_major=True, columns=2, even_rows=False, align=False)

        flow.prop(dopesheet, "show_scenes", text="Scenes")
        flow.prop(dopesheet, "show_nodes", text="Node Trees")

        # object types
        if bpy.data.armatures:
            flow.prop(dopesheet, "show_armatures", text="Armatures")
        if bpy.data.cameras:
            flow.prop(dopesheet, "show_cameras", text="Cameras")
        if bpy.data.grease_pencils:
            flow.prop(dopesheet, "show_gpencil", text="Grease Pencil Objects")
        if bpy.data.lights:
            flow.prop(dopesheet, "show_lights", text="Lights")
        if bpy.data.meshes:
            flow.prop(dopesheet, "show_meshes", text="Meshes")
        if bpy.data.curves:
            flow.prop(dopesheet, "show_curves", text="Curves")
        if bpy.data.lattices:
            flow.prop(dopesheet, "show_lattices", text="Lattices")
        if bpy.data.metaballs:
            flow.prop(dopesheet, "show_metaballs", text="Metaballs")
        if hasattr(bpy.data, "hair_curves") and bpy.data.hair_curves:
            flow.prop(dopesheet, "show_hair_curves", text="Hair Curves")
        if hasattr(bpy.data, "pointclouds") and bpy.data.pointclouds:
            flow.prop(dopesheet, "show_pointclouds", text="Point Clouds")
        if bpy.data.volumes:
            flow.prop(dopesheet, "show_volumes", text="Volumes")
        if bpy.data.lightprobes:
            flow.prop(dopesheet, "show_lightprobes", text="Light Probes")

        # data types
        flow.prop(dopesheet, "show_worlds", text="Worlds")
        if bpy.data.particles:
            flow.prop(dopesheet, "show_particles", text="Particles")
        if bpy.data.linestyles:
            flow.prop(dopesheet, "show_linestyles", text="Line Styles")
        if bpy.data.speakers:
            flow.prop(dopesheet, "show_speakers", text="Speakers")
        if bpy.data.materials:
            flow.prop(dopesheet, "show_materials", text="Materials")
        if bpy.data.textures:
            flow.prop(dopesheet, "show_textures", text="Textures")
        if bpy.data.shape_keys:
            flow.prop(dopesheet, "show_shapekeys", text="Shape Keys")
        if bpy.data.cache_files:
            flow.prop(dopesheet, "show_cache_files", text="Cache Files")
        if bpy.data.movieclips:
            flow.prop(dopesheet, "show_movieclips", text="Movie Clips")

        layout.separator()

        # Object Data Filters

        # TODO: Add per-channel/axis convenience toggles?
        split = layout.split()

        col = split.column()
        col.prop(dopesheet, "show_transforms", text="Transforms")

        col = split.column()
        col.prop(dopesheet, "show_modifiers", text="Modifiers")

        layout.separator()

        # performance-related options (users will mostly have these enabled)
        col = layout.column(align=True)
        col.label(text="Options:")
        row = col.row()  # BFA - seperator
        row.separator()
        row.prop(dopesheet, "use_datablock_sort", icon="NONE")


# Popover for Dope-sheet Editor(s) - Dope-sheet, Action, Shape-key, GPencil, Mask, etc.
class DOPESHEET_PT_filters(DopesheetFilterPopoverBase, Panel):
    bl_space_type = "DOPESHEET_EDITOR"
    bl_region_type = "HEADER"
    bl_label = "Filters"

    def draw(self, context):
        layout = self.layout

        ds_mode = context.space_data.mode
        st = context.space_data

        # bfa- is in the header already
        # layout.prop(dopesheet, "show_summary", text="Summary")
        # DopesheetFilterPopoverBase.draw_generic_filters(context, layout)

        if ds_mode in {"DOPESHEET", "ACTION", "GPENCIL"}:
            layout.separator()
            generic_filters_only = ds_mode != "DOPESHEET"
            DopesheetFilterPopoverBase.draw_search_filters(context, layout, generic_filters_only=generic_filters_only)

        if ds_mode == "DOPESHEET":
            layout.separator()
            DopesheetFilterPopoverBase.draw_standard_filters(context, layout)

            row = layout.row()
            row.separator()  # BFA - Moved from header to options
            row.prop(st.dopesheet, "use_multi_word_filter", text="Multi-Word Match Search")


################################ BFA -Switch between the editors ##########################################


class ANIM_OT_switch_editors_to_dopesheet(bpy.types.Operator):
    """Switch to Dope Sheet Editor"""  # blender will use this as a tooltip for menu items and buttons.

    bl_idname = "wm.switch_editor_to_dopesheet"  # unique identifier for buttons and menu items to reference.
    # display name in the interface.
    bl_label = "Switch to Dope Sheet Editor"

    # execute() is called by blender when running the operator.
    def execute(self, context):
        bpy.ops.wm.context_set_enum(data_path="area.ui_type", value="DOPESHEET")
        return {"FINISHED"}


class ANIM_OT_switch_editors_to_graph(bpy.types.Operator):
    """Switch to Graph editor"""  # blender will use this as a tooltip for menu items and buttons.

    bl_idname = "wm.switch_editor_to_graph"  # unique identifier for buttons and menu items to reference.
    # display name in the interface.
    bl_label = "Switch to Graph Editor"

    # execute() is called by blender when running the operator.
    def execute(self, context):
        # area.ui_type, not area.type. Subeditor ...
        bpy.ops.wm.context_set_enum(data_path="area.ui_type", value="FCURVES")
        return {"FINISHED"}


class ANIM_OT_switch_editors_to_driver(bpy.types.Operator):
    """Switch to Driver editor"""  # blender will use this as a tooltip for menu items and buttons.

    bl_idname = "wm.switch_editor_to_driver"  # unique identifier for buttons and menu items to reference.
    # display name in the interface.
    bl_label = "Switch to Driver Editor"

    # execute() is called by blender when running the operator.
    def execute(self, context):
        # area.ui_type, not area.type. Subeditor ...
        bpy.ops.wm.context_set_enum(data_path="area.ui_type", value="DRIVERS")
        return {"FINISHED"}


class ANIM_OT_switch_editors_to_nla(bpy.types.Operator):
    """Switch to NLA editor"""  # blender will use this as a tooltip for menu items and buttons.

    bl_idname = "wm.switch_editor_to_nla"  # unique identifier for buttons and menu items to reference.
    bl_label = "Switch to NLA Editor"  # display name in the interface.

    # execute() is called by blender when running the operator.
    def execute(self, context):
        bpy.ops.wm.context_set_enum(data_path="area.type", value="NLA_EDITOR")
        return {"FINISHED"}


# The blank button, we don't want to switch to the editor in which we are already.


class ANIM_OT_switch_editors_in_dopesheet(bpy.types.Operator):
    """You are in Dope Sheet Editor"""  # blender will use this as a tooltip for menu items and buttons.

    bl_idname = "wm.switch_editor_in_dopesheet"  # unique identifier for buttons and menu items to reference.
    bl_label = "Dope Sheet Editor"  # display name in the interface.
    bl_options = {"INTERNAL"}  # use internal so it can not be searchable

    # Blank button, we don't execute anything here.
    def execute(self, context):
        return {"FINISHED"}


#######################################
# DopeSheet Editor - General/Standard UI


class DOPESHEET_HT_header(Header):
    bl_space_type = "DOPESHEET_EDITOR"

    def draw(self, context):
        self.draw_editor_type_menu(context)

        layout = self.layout

        st = context.space_data
<<<<<<< HEAD
        if st.mode == "TIMELINE":
            from bl_ui.space_time import TIME_MT_editor_menus

            TIME_MT_editor_menus.draw_collapsible(context, layout)
            playback_controls(layout, context)
        else:
            # Switch between the editors

            # bfa - The tabs to switch between the four animation editors. The classes are in space_dopesheet.py
            row = layout.row(align=True)

            row.operator("wm.switch_editor_in_dopesheet", text="", icon="DOPESHEET_ACTIVE")
            row.operator("wm.switch_editor_to_graph", text="", icon="GRAPH")
            row.operator("wm.switch_editor_to_driver", text="", icon="DRIVER")
            row.operator("wm.switch_editor_to_nla", text="", icon="NLA")

            ###########################

            layout.prop(st, "ui_mode", text="")

            DOPESHEET_MT_editor_menus.draw_collapsible(context, layout)
            DOPESHEET_HT_editor_buttons.draw_header(context, layout)
=======

        layout.template_header()
        layout.prop(st, "ui_mode", text="")

        DOPESHEET_MT_editor_menus.draw_collapsible(context, layout)
        DOPESHEET_HT_editor_buttons.draw_header(context, layout)
>>>>>>> d990026f


# Header for "normal" dopesheet editor modes (e.g. Dope Sheet, Action, Shape Keys, etc.)
class DOPESHEET_HT_editor_buttons:
    @classmethod
    def draw_header(cls, context, layout):
        st = context.space_data
        tool_settings = context.tool_settings
        ds_mode = context.space_data.mode  # BFAu

        dopesheet = context.space_data.dopesheet
        st = context.space_data

        if st.mode in {"ACTION", "SHAPEKEY"} and context.object:
            layout.separator_spacer()
            cls._draw_action_selector(context, layout)
            row = layout.row(align=True)
            row.operator("action.layer_prev", text="", icon="TRIA_DOWN")
            row.operator("action.layer_next", text="", icon="TRIA_UP")

            row = layout.row(align=True)
            row.operator("action.push_down", text="Push Down", icon="NLA_PUSHDOWN")
            row.operator("action.stash", text="Stash", icon="FREEZE")

        # Layer management
        if st.mode == "GPENCIL":
            ob = context.active_object

            enable_but = ob is not None and ob.type == "GREASEPENCIL"

            row = layout.row(align=True)
            row.enabled = enable_but
            row.operator("grease_pencil.layer_add", icon="ADD", text="")
            row.operator("grease_pencil.layer_remove", icon="REMOVE", text="")
            row.menu("GREASE_PENCIL_MT_grease_pencil_add_layer_extra", icon="DOWNARROW_HLT", text="")

            row = layout.row(align=True)
            row.enabled = enable_but
            row.operator("anim.channels_move", icon="TRIA_UP", text="").direction = "UP"
            row.operator("anim.channels_move", icon="TRIA_DOWN", text="").direction = "DOWN"

            row = layout.row(align=True)
            row.enabled = enable_but
            row.operator("grease_pencil.layer_isolate", icon="RESTRICT_VIEW_ON", text="").affect_visibility = True
            row.operator("grease_pencil.layer_isolate", icon="LOCKED", text="").affect_visibility = False

        layout.separator_spacer()

        layout.prop(dopesheet, "show_summary", text="")
        # bfa - single props and the filter panel. Panel is just needed in dopesheet mode.
        dopesheet_filter(layout, context)

        if ds_mode in {"DOPESHEET"}:
            layout.popover(
                panel="DOPESHEET_PT_filters",
                text="",
                icon="FILTER",
            )

        # Grease Pencil mode doesn't need snapping, as it's frame-aligned only
        if st.mode != "GPENCIL":
            row = layout.row(align=True)
            row.prop(tool_settings, "use_snap_anim", text="")
            sub = row.row(align=True)
            sub.popover(
                panel="DOPESHEET_PT_snapping",
                text="",
            )

        row = layout.row(align=True)
        row.prop(tool_settings, "use_proportional_action", text="", icon_only=True)
        if tool_settings.use_proportional_action:
            sub = row.row(align=True)
            sub.prop_with_popover(
                tool_settings,
                "proportional_edit_falloff",
                text="",
                icon_only=True,
                panel="DOPESHEET_PT_proportional_edit",
            )
        # BFA - expose common curve operators to header
        row = layout.row(align=True)
        row.operator_menu_enum("action.easing_type", "type", text="", icon="IPO_EASE_IN_OUT")
        row.operator_menu_enum("action.handle_type", "type", text="", icon="HANDLE_AUTO")
        row.operator_menu_enum("action.interpolation_type", "type", text="", icon="INTERPOLATE")
        row.operator_menu_enum("action.keyframe_type", "type", text="", icon="SPACE2")

        row = layout.row()
        row.popover(panel="DOPESHEET_PT_view_view_options", text="Options")

    @classmethod
    def _draw_action_selector(cls, context, layout):
        animated_id = cls._get_animated_id(context)
        if not animated_id:
            return

        row = layout.row()
        if animated_id.animation_data and animated_id.animation_data.use_tweak_mode:
            row.enabled = False

        row.template_action(animated_id, new="action.new", unlink="action.unlink")

        adt = animated_id and animated_id.animation_data
        if not adt or not adt.action or not adt.action.is_action_layered:
            return

        # Store the animated ID in the context, so that the new/unlink operators
        # have access to it.
        row.context_pointer_set("animated_id", animated_id)
        row.template_search(
            adt,
            "action_slot",
            adt,
            "action_suitable_slots",
            new="anim.slot_new_for_id",
            unlink="anim.slot_unassign_from_id",
        )

    @staticmethod
    def _get_animated_id(context):
        st = context.space_data
        match st.mode:
            case "ACTION":
                return context.object
            case "SHAPEKEY":
                return getattr(context.object.data, "shape_keys", None)
            case _:
                print("Dope Sheet mode '{:s}' not expected to have an Action selector".format(st.mode))
                return context.object


class DOPESHEET_HT_playback_controls(Header):
    bl_space_type = "DOPESHEET_EDITOR"
    bl_region_type = "FOOTER"

    def draw(self, context):
        layout = self.layout

        playback_controls(layout, context)


class DOPESHEET_PT_snapping(Panel):
    bl_space_type = "DOPESHEET_EDITOR"
    bl_region_type = "HEADER"
    bl_label = "Snapping"

    def draw(self, context):
        layout = self.layout
        col = layout.column()
        col.label(text="Snap To")
        tool_settings = context.tool_settings
        col.prop(tool_settings, "snap_anim_element", expand=True)
        if tool_settings.snap_anim_element != "MARKER":
            col.prop(tool_settings, "use_snap_time_absolute")


class DOPESHEET_PT_proportional_edit(Panel):
    bl_space_type = "DOPESHEET_EDITOR"
    bl_region_type = "HEADER"
    bl_label = "Proportional Editing"
    bl_ui_units_x = 8

    def draw(self, context):
        layout = self.layout
        tool_settings = context.tool_settings
        col = layout.column()
        col.active = tool_settings.use_proportional_action

        col.prop(tool_settings, "proportional_edit_falloff", expand=True)
        col.prop(tool_settings, "proportional_size")


class DOPESHEET_MT_editor_menus(Menu):
    bl_idname = "DOPESHEET_MT_editor_menus"
    bl_label = ""

    def draw(self, context):
        layout = self.layout
        st = context.space_data
        active_action = context.active_action
        # BFA - Quick favourites menu
        layout.menu("SCREEN_MT_user_menu", text="Quick")
        layout.menu("DOPESHEET_MT_view")
        layout.menu("DOPESHEET_MT_select")
        if st.show_markers:
            layout.menu("DOPESHEET_MT_marker")

        if st.mode == "DOPESHEET" or (st.mode == "ACTION" and active_action is not None):
            layout.menu("DOPESHEET_MT_channel")
        elif st.mode == "GPENCIL":
            layout.menu("DOPESHEET_MT_gpencil_channel")

        layout.menu("DOPESHEET_MT_key")

        if st.mode in {"ACTION", "SHAPEKEY"} and context.active_action is not None:
            layout.menu("DOPESHEET_MT_action")


class DOPESHEET_MT_view(Menu):
    bl_label = "View"

    def draw(self, context):
        layout = self.layout

        st = context.space_data

        layout.prop(st, "show_region_channels")  # BFA - channels
        layout.prop(st, "show_region_ui")
        layout.prop(st, "show_region_hud")
        layout.prop(st, "show_region_footer", text="Playback Controls")
        layout.separator()

        layout.operator("anim.previewrange_set", icon="BORDER_RECT")
        layout.operator("anim.previewrange_clear", icon="CLEAR")
        layout.operator("action.previewrange_set", icon="BORDER_RECT")

        if context.scene.use_preview_range:
            layout.operator("anim.scene_range_frame", text="Frame Preview Range", icon="FRAME_PREVIEW_RANGE")
        else:
            layout.operator("anim.scene_range_frame", text="Frame Scene Range", icon="FRAME_SCENE_RANGE")

        layout.separator()

        layout.operator("view2d.zoom_in", text="Zoom In", icon="ZOOM_IN")
        layout.operator("view2d.zoom_out", text="Zoom Out", icon="ZOOM_OUT")
        layout.operator("view2d.zoom_border", icon="ZOOM_BORDER")

        layout.separator()

        layout.operator("action.view_all", icon="VIEWALL")
        layout.operator("action.view_selected", icon="VIEW_SELECTED")
        layout.operator("action.view_frame", icon="VIEW_FRAME")

        layout.separator()

        layout.menu("DOPESHEET_MT_view_pie_menus")  # BFA - make pies discoverable
        layout.menu("INFO_MT_area")
        layout.separator()

        # layout.menu("DOPESHEET_MT_cache") #bfa - deactivated
        layout.separator()
        # Add this to show key-binding (reverse action in dope-sheet).
        props = layout.operator("wm.context_set_enum", text="Toggle Graph Editor", icon="GRAPH")
        props.data_path = "area.type"
        props.value = "GRAPH_EDITOR"


class DOPESHEET_MT_view_pie_menus(Menu):
    bl_label = "Pie Menus"

    def draw(self, _context):
        layout = self.layout

        layout.operator("wm.call_menu_pie", text="Snap", icon="MENU_PANEL").name = "DOPESHEET_MT_snap_pie"
        layout.operator("wm.call_menu_pie", text="View", icon="MENU_PANEL").name = "DOPESHEET_MT_view_pie"


class DOPESHEET_MT_view_pie(Menu):
    bl_label = "View"

    def draw(self, context):
        layout = self.layout

        pie = layout.menu_pie()
        pie.operator("action.view_all", icon="VIEWALL")
        pie.operator("action.view_selected", icon="VIEW_SELECTED")
        pie.operator("action.view_frame", icon="VIEW_FRAME")

        if context.scene.use_preview_range:
            pie.operator("anim.scene_range_frame", text="Frame Preview Range")
        else:
            pie.operator("anim.scene_range_frame", text="Frame Scene Range")


# bfa - not connected in the view menu anymore. But keep. You never know what addon wants to connect here.
class DOPESHEET_MT_cache(Menu):
    bl_label = "Cache"

    def draw(self, context):
        layout = self.layout

        st = context.space_data

        layout.prop(st, "show_cache")

        layout.separator()

        col = layout.column()
        col.enabled = st.show_cache
        col.prop(st, "cache_softbody")
        col.prop(st, "cache_particles")
        col.prop(st, "cache_cloth")
        col.prop(st, "cache_simulation_nodes")
        col.prop(st, "cache_smoke")
        col.prop(st, "cache_dynamicpaint")
        col.prop(st, "cache_rigidbody")


class DOPESHEET_MT_select(Menu):
    bl_label = "Select"

    def draw(self, context):
        layout = self.layout

        layout.operator("action.select_all", text="All", icon="SELECT_ALL").action = "SELECT"
        layout.operator("action.select_all", text="None", icon="SELECT_NONE").action = "DESELECT"
        layout.operator("action.select_all", text="Invert", icon="INVERSE").action = "INVERT"

        layout.separator()
        layout.operator("action.select_box", icon="BORDER_RECT").axis_range = False
        layout.operator("action.select_box", text="Box Select (Axis Range)", icon="BORDER_RECT").axis_range = True
        layout.operator("action.select_circle", icon="CIRCLE_SELECT")
        layout.operator_menu_enum("action.select_lasso", "mode")

        # BFA moved below
        layout.separator()

        layout.operator("action.select_column", text="Columns on Selected Keys", icon="COLUMNS_KEYS").mode = "KEYS"
        layout.operator(
            "action.select_column", text="Column on Current Frame", icon="COLUMN_CURRENT_FRAME"
        ).mode = "CFRA"

        layout.operator(
            "action.select_column", text="Columns on Selected Markers", icon="COLUMNS_MARKERS"
        ).mode = "MARKERS_COLUMN"
        layout.operator(
            "action.select_column", text="Between Selected Markers", icon="BETWEEN_MARKERS"
        ).mode = "MARKERS_BETWEEN"

        layout.separator()

        if context.space_data.mode != "GPENCIL":
            layout.operator("action.select_linked", text="Linked", icon="CONNECTED")

            layout.separator()

        props = layout.operator("action.select_leftright", text="Before Current Frame", icon="BEFORE_CURRENT_FRAME")
        props.extend = False
        props.mode = "LEFT"
        props = layout.operator("action.select_leftright", text="After Current Frame", icon="AFTER_CURRENT_FRAME")
        props.extend = False
        props.mode = "RIGHT"

        layout.separator()
        layout.menu("DOPESHEET_MT_select_more_less")


# BFA menu
class DOPESHEET_MT_select_more_less(Menu):
    bl_label = "More/Less"

    def draw(self, _context):
        layout = self.layout
        # FIXME: grease pencil mode isn't supported for these yet, so skip for that mode only
        if _context.space_data.mode != "GPENCIL":
            layout.separator()
            layout.operator("action.select_more", text="More", icon="SELECTMORE")
            layout.operator("action.select_less", text="Less", icon="SELECTLESS")


class DOPESHEET_MT_marker(Menu):
    bl_label = "Marker"

    def draw(self, context):
        layout = self.layout

        from bl_ui.space_time import marker_menu_generic

        marker_menu_generic(layout, context)

        st = context.space_data

        if st.mode in {"ACTION", "SHAPEKEY"} and context.active_action:
            layout.separator()
            layout.prop(st, "show_pose_markers")

            if st.show_pose_markers is False:
                layout.operator("action.markers_make_local")


#######################################
# Keyframe Editing


class DOPESHEET_MT_channel(Menu):
    bl_label = "Channel"

    def draw(self, _context):
        layout = self.layout

        layout.operator_context = "INVOKE_REGION_CHANNELS"

        layout.operator("anim.channels_delete", icon="DELETE")
        # layout.operator("action.clean", text="Clean Channels").channels = True	# BFA - located in the keys channel

        layout.separator()
        layout.operator("anim.channels_group", icon="NEW_GROUP")
        layout.operator("anim.channels_ungroup", icon="REMOVE_FROM_ALL_GROUPS")

        layout.separator()

        # BFA - menu comes from space_graph
        layout.menu("GRAPH_MT_channel_settings_toggle")

        # BFA - Redundant operators now located in GRAPH_MT_channel_settings_toggle

        # layout.separator()
        # layout.operator("anim.channels_setting_enable", text="Protect Channels", icon='LOCKED').type = 'PROTECT'
        # layout.operator("anim.channels_setting_disable", text="Unprotect Channels", icon='UNLOCKED').type = 'PROTECT'
        # layout.operator("anim.channels_editable_toggle", icon="LOCKED")

        layout.separator()
        layout.menu("DOPESHEET_MT_channel_extrapolation")

        layout.separator()
        layout.operator("anim.channels_expand", icon="EXPANDMENU")
        layout.operator("anim.channels_collapse", icon="COLLAPSEMENU")

        layout.separator()

        # BFA - menu comes from space_graph.py
        layout.menu("GRAPH_MT_channel_move")

        layout.separator()
        layout.operator("anim.channels_fcurves_enable", icon="UNLOCKED")

        layout.separator()
        layout.operator("anim.channels_bake", icon="BAKE_ACTION")

        layout.separator()
        layout.operator("anim.channels_view_selected", icon="VIEW_SELECTED")

        layout.separator()
        layout.operator("graph.euler_filter", text="Discontinuity (Euler) Filter", icon="DISCONTINUE_EULER")


class DOPESHEET_MT_channel_extrapolation(Menu):
    bl_label = "Extrapolation Mode"

    def draw(self, context):
        layout = self.layout

        layout.operator(
            "action.extrapolation_type", text="Constant Extrapolation", icon="EXTRAPOLATION_CONSTANT"
        ).type = "CONSTANT"
        layout.operator(
            "action.extrapolation_type", text="Linear Extrapolation", icon="EXTRAPOLATION_LINEAR"
        ).type = "LINEAR"
        layout.operator(
            "action.extrapolation_type", text="Make Cyclic (F-Modifier)", icon="EXTRAPOLATION_CYCLIC"
        ).type = "MAKE_CYCLIC"
        layout.operator(
            "action.extrapolation_type", text="Clear Cyclic (F-Modifier)", icon="EXTRAPOLATION_CYCLIC_CLEAR"
        ).type = "CLEAR_CYCLIC"

        layout.separator()

        layout.operator("anim.channels_view_selected", icon="VIEW_SELECTED")


class DOPESHEET_MT_action(Menu):
    bl_label = "Action"

    def draw(self, context):
        layout = self.layout
        layout.operator("anim.merge_animation", icon="MERGE")
        layout.operator("anim.separate_slots", icon="SEPARATE")

        layout.separator()
        layout.operator("anim.slot_channels_move_to_new_action", icon="ACTION_SLOT")

        layout.separator()
        layout.operator("action.push_down", text="Push Down Action", icon="NLA_PUSHDOWN")
        layout.operator("action.stash", text="Stash Action", icon="FREEZE")


class DOPESHEET_MT_key(Menu):
    bl_label = "Key"

    def draw(self, context):
        layout = self.layout
        ob = context.active_object

        layout.menu("DOPESHEET_MT_key_transform", text="Transform")
        layout.menu("DOPESHEET_MT_key_snap")
        layout.menu("DOPESHEET_MT_key_mirror")

        layout.separator()

        layout.operator_menu_enum("action.keyframe_insert", "type")

        layout.separator()

        layout.operator("action.frame_jump", icon="JUMP_TO_KEYFRAMES")

        layout.separator()

        layout.operator("action.copy", text="Copy Keyframes", icon="COPYDOWN")
        layout.operator("action.paste", text="Paste Keyframes", icon="PASTEDOWN")
        layout.operator("action.paste", text="Paste Flipped", icon="PASTEFLIPDOWN").flipped = True

        layout.separator()

        layout.operator("action.duplicate_move", icon="DUPLICATE")
        layout.operator("action.delete", icon="DELETE")
        if ob and ob.type == "GREASEPENCIL":
            layout.operator("grease_pencil.delete_breakdown", icon="DELETE")

        layout.separator()

        layout.operator("action.clean", icon="CLEAN_KEYS").channels = False

        # BFA - https://projects.blender.org/blender/blender/pulls/113335
        from bl_ui_utils.layout import operator_context

        with operator_context(layout, "INVOKE_REGION_CHANNELS"):
            layout.operator("action.clean", text="Clean Channels", icon="CLEAN_CHANNELS").channels = True

        layout.separator()

        layout.operator("action.bake_keys", icon="BAKE_ACTION")


# BFA
class DOPESHEET_PT_view_view_options(bpy.types.Panel):
    bl_label = "View Options"
    bl_category = "View"
    bl_space_type = "DOPESHEET_EDITOR"
    bl_region_type = "HEADER"

    # dopesheet and timeline is a wild mix. We need to separate them by the following two defs
    @staticmethod
    def in_dopesheet(context):
        return context.space_data.mode != "TIMELINE"  # dopesheet, not timeline

    @classmethod
    def poll(cls, context):
        # only for dopesheet editor
        return cls.in_dopesheet(context)

    def draw(self, context):
        sc = context.scene
        layout = self.layout
        tool_settings = context.tool_settings
        st = context.space_data

        col = layout.column(align=True)
        col.prop(st, "use_realtime_update")
        col.prop(st, "show_seconds")
        col.prop(st, "show_locked_time")

        col.separator()

        # Sliders are always shown in the Shape Key Editor regardless of this setting.
        col = col.column(align=True)
        col.active = context.space_data.mode != "SHAPEKEY"
        col.prop(st, "show_sliders")

        if bpy.app.version < (2, 93):
            col.operator("anim.show_group_colors_deprecated", icon="CHECKBOX_HLT")
        col.prop(st, "show_interpolation")
        col.prop(st, "show_extremes")
        col.prop(st, "use_auto_merge_keyframes")

        col = layout.column(align=True)
        col.prop(st, "show_markers")
        col.prop(tool_settings, "lock_markers")
        col.prop(st, "use_marker_sync")

        layout.separator()
        layout.operator("graph.euler_filter", text="Discontinuity (Euler) Filter")

        layout.separator()

        row = layout.row()
        row.use_property_split = False
        split = row.split(factor=0.5)
        row = split.row()
        row.prop(st, "show_cache")
        row = split.row()
        if st.show_cache:
            row.label(icon="DISCLOSURE_TRI_DOWN")
        else:
            row.label(icon="DISCLOSURE_TRI_RIGHT")

        if st.show_cache:
            col = layout.column(align=True)
            row = col.row()
            row.separator()
            row.prop(st, "cache_softbody")
            row = col.row()
            row.separator()
            row.prop(st, "cache_particles")
            row = col.row()
            row.separator()
            row.prop(st, "cache_cloth")
            row = col.row()
            row.separator()
            row.prop(st, "cache_simulation_nodes")
            row = col.row()
            row.separator()
            row.prop(st, "cache_smoke")
            row = col.row()
            row.separator()
            row.prop(st, "cache_dynamicpaint")
            row = col.row()
            row.separator()
            row.prop(st, "cache_rigidbody")


class DOPESHEET_MT_key_transform(Menu):
    bl_label = "Transform"

    def draw(self, _context):
        layout = self.layout

        layout.operator("transform.transform", text="Grab/Move", icon="TRANSFORM_MOVE").mode = "TIME_TRANSLATE"
        layout.operator("transform.transform", text="Extend", icon="SHRINK_FATTEN").mode = "TIME_EXTEND"
        layout.operator("transform.transform", text="Slide", icon="PUSH_PULL").mode = "TIME_SLIDE"
        layout.operator("transform.transform", text="Scale", icon="TRANSFORM_SCALE").mode = "TIME_SCALE"


class DOPESHEET_MT_key_mirror(Menu):
    bl_label = "Mirror"

    def draw(self, context):
        layout = self.layout

        layout.operator("action.mirror", text="By Times over Current Frame", icon="MIRROR_TIME").type = "CFRA"
        layout.operator("action.mirror", text="By Values over Value=0", icon="MIRROR_CURSORVALUE").type = "XAXIS"
        layout.operator(
            "action.mirror", text="By Times over First Selected Marker", icon="MIRROR_MARKER"
        ).type = "MARKER"


class DOPESHEET_MT_key_snap(Menu):
    bl_label = "Snap"

    def draw(self, context):
        layout = self.layout

        layout.operator("action.snap", text="Current Frame", icon="SNAP_CURRENTFRAME").type = "CFRA"
        layout.operator("action.snap", text="Nearest Frame", icon="SNAP_NEARESTFRAME").type = "NEAREST_FRAME"
        layout.operator("action.snap", text="Nearest Second", icon="SNAP_NEARESTSECOND").type = "NEAREST_SECOND"
        layout.operator("action.snap", text="Nearest Marker", icon="SNAP_NEARESTMARKER").type = "NEAREST_MARKER"


class DopesheetActionPanelBase:
    bl_region_type = "UI"
    bl_label = "Action"

    @classmethod
    def draw_generic_panel(cls, _context, layout, action):
        layout.label(text=action.name, icon="ACTION", translate=False)

        row = layout.row()
        row.use_property_split = False
        split = row.split(factor=0.75)
        row = split.row()
        row.prop(action, "use_frame_range")
        row = split.row()
        if action.use_frame_range:
            row.label(icon="DISCLOSURE_TRI_DOWN")
        else:
            row.label(icon="DISCLOSURE_TRI_RIGHT")

        if action.use_frame_range:
            col = layout.column()

            row = col.row(align=True)
            row.separator(factor=2.0)
            row.prop(action, "frame_start", text="Start")
            row.prop(action, "frame_end", text="End")

            row = col.row()
            row.separator()
            row.prop(action, "use_cyclic")


class DOPESHEET_PT_custom_props_action(PropertyPanel, Panel):
    bl_space_type = "DOPESHEET_EDITOR"
    bl_category = "Action"
    bl_region_type = "UI"
    bl_context = "data"
    _context_path = "active_action"
    _property_type = bpy.types.Action

    @classmethod
    def poll(cls, context):
        return bool(context.active_action)


class DOPESHEET_PT_action(DopesheetActionPanelBase, Panel):
    bl_space_type = "DOPESHEET_EDITOR"
    bl_category = "Action"

    @classmethod
    def poll(cls, context):
        return bool(context.active_action)

    def draw(self, context):
        action = context.active_action
        self.draw_generic_panel(context, self.layout, action)


class DOPESHEET_PT_action_slot(Panel):
    bl_space_type = "DOPESHEET_EDITOR"
    bl_region_type = "UI"
    bl_category = "Action"
    bl_label = "Slot"

    @classmethod
    def poll(cls, context):
        action = context.active_action
        return bool(action and action.slots.active)

    def draw(self, context):
        layout = self.layout
        layout.use_property_split = True
        layout.use_property_decorate = False

        action = context.active_action
        slot = action.slots.active

        layout.prop(slot, "name_display", text="Name")

        # Draw the ID type of the slot.
        try:
            enum_items = slot.bl_rna.properties["target_id_type"].enum_items
            idtype_label = enum_items[slot.target_id_type].name
        except (KeyError, IndexError, AttributeError) as ex:
            idtype_label = str(ex)

        split = layout.split(factor=0.4)
        split.alignment = "RIGHT"
        split.label(text="Type")
        split.alignment = "LEFT"

        split.label(text=idtype_label, icon_value=slot.target_id_type_icon)


#######################################
# Grease Pencil Editing


class DOPESHEET_MT_gpencil_channel(Menu):
    bl_label = "Channel"

    def draw(self, _context):
        layout = self.layout

        layout.operator_context = "INVOKE_REGION_CHANNELS"

        layout.operator("anim.channels_delete", icon="DELETE")

        layout.separator()
        # BFA - menu comes from space_graph.py
        layout.menu("GRAPH_MT_channel_settings_toggle")

        # BFA - Redundant operators now located in GRAPH_MT_channel_settings_toggle

        # layout.separator()

        # layout.operator("anim.channels_setting_enable", text="Protect Channels", icon='LOCKED').type = 'PROTECT'
        # layout.operator("anim.channels_setting_disable", text="Unprotect Channels", icon='UNLOCKED').type = 'PROTECT'
        # layout.operator("anim.channels_editable_toggle", icon="LOCKED")

        # XXX: to be enabled when these are ready for use!
        # layout.separator()
        # layout.operator("anim.channels_expand")
        # layout.operator("anim.channels_collapse")

        layout.separator()
        layout.operator_menu_enum("anim.channels_move", "direction", text="Move")

        layout.separator()

        layout.operator("anim.channels_view_selected", icon="VIEW_SELECTED")


class DOPESHEET_MT_delete(Menu):
    bl_label = "Delete"

    def draw(self, _context):
        layout = self.layout

        layout.operator("action.delete")

        layout.separator()

        layout.operator("action.clean").channels = False
        layout.operator("action.clean", text="Clean Channels").channels = True


class DOPESHEET_MT_context_menu(Menu):
    bl_label = "Dope Sheet"

    def draw(self, context):
        layout = self.layout
        st = context.space_data

        layout.operator_context = "INVOKE_DEFAULT"

        layout.operator("action.copy", text="Copy", icon="COPYDOWN")
        layout.operator("action.paste", text="Paste", icon="PASTEDOWN")
        layout.operator("action.paste", text="Paste Flipped", icon="PASTEFLIPDOWN").flipped = True

        layout.separator()

        layout.operator_menu_enum("action.keyframe_type", "type", text="Keyframe Type")

        if st.mode != "GPENCIL":
            layout.operator_menu_enum("action.handle_type", "type", text="Handle Type")
            layout.operator_menu_enum("action.interpolation_type", "type", text="Interpolation Mode")
            layout.operator_menu_enum("action.easing_type", "type", text="Easing Mode")

        layout.separator()

        layout.operator("action.keyframe_insert", icon="COPYDOWN").type = "SEL"
        layout.operator("action.duplicate_move", icon="DUPLICATE")

        if st.mode == "GPENCIL":
            layout.separator()
            layout.operator("grease_pencil.delete_breakdown")

        layout.operator_context = "EXEC_REGION_WIN"
        layout.operator("action.delete", icon="DELETE")

        layout.separator()

        layout.operator_menu_enum("action.mirror", "type", text="Mirror")
        layout.operator_menu_enum("action.snap", "type", text="Snap")


class DOPESHEET_MT_channel_context_menu(Menu):
    bl_label = "Channel"

    def draw(self, context):
        layout = self.layout

        # This menu is used from the graph editor too.
        is_graph_editor = context.area.type == "GRAPH_EDITOR"

        layout.operator_context = "INVOKE_REGION_CHANNELS"

        layout.operator("anim.channels_view_selected", icon="VIEW_SELECTED")
        layout.separator()
        layout.operator("anim.channels_setting_enable", text="Mute Channels", icon="MUTE_IPO_ON").type = "MUTE"
        layout.operator("anim.channels_setting_disable", text="Unmute Channels", icon="MUTE_IPO_OFF").type = "MUTE"

        layout.separator()
        layout.operator(
            "anim.channels_editable_toggle", text="Toggle Protect", icon="LOCKED"
        )  # BFA - changed order to be consistent with GRAPH_MT_channel_settings_toggle in the space_graph.py
        layout.separator()
        layout.operator("anim.channels_setting_enable", text="Protect Channels", icon="LOCKED").type = "PROTECT"
        layout.operator("anim.channels_setting_disable", text="Unprotect Channels", icon="UNLOCKED").type = "PROTECT"

        layout.separator()
        layout.operator("anim.channels_group", icon="NEW_GROUP")
        layout.operator("anim.channels_ungroup", icon="REMOVE_ALL_GROUPS")

        layout.separator()
        if is_graph_editor:
            operator = "graph.extrapolation_type"
        else:
            operator = "action.extrapolation_type"
        layout.operator_menu_enum(operator, "type", text="Extrapolation Mode")

        if is_graph_editor:
            layout.operator_menu_enum("graph.fmodifier_add", "type", text="Add F-Curve Modifier").only_active = False
            layout.separator()
            layout.operator("graph.reveal", icon="HIDE_OFF")
            layout.operator("graph.hide", text="Hide Selected Curves", icon="HIDE_ON").unselected = False
            layout.operator("graph.hide", text="Hide Unselected Curves", icon="HIDE_UNSELECTED").unselected = True

        layout.separator()
        layout.operator("anim.channels_expand", icon="EXPANDMENU")
        layout.operator("anim.channels_collapse", icon="COLLAPSEMENU")

        layout.separator()
        layout.operator_menu_enum("anim.channels_move", "direction", text="Move...")

        layout.separator()

        layout.operator("anim.channels_delete", icon="DELETE")

        if is_graph_editor and context.space_data.mode == "DRIVERS":
            layout.operator("graph.driver_delete_invalid", icon="DELETE")


class DOPESHEET_MT_snap_pie(Menu):
    bl_label = "Snap"

    def draw(self, _context):
        layout = self.layout
        pie = layout.menu_pie()

        pie.operator("action.snap", text="Selection to Current Frame").type = "CFRA"
        pie.operator("action.snap", text="Selection to Nearest Frame").type = "NEAREST_FRAME"
        pie.operator("action.snap", text="Selection to Nearest Second").type = "NEAREST_SECOND"
        pie.operator("action.snap", text="Selection to Nearest Marker").type = "NEAREST_MARKER"


class GreasePencilLayersDopeSheetPanel:
    bl_space_type = "DOPESHEET_EDITOR"
    bl_region_type = "UI"
    bl_category = "View"

    @classmethod
    def poll(cls, context):
        st = context.space_data
        ob = context.object
        if st.mode != "GPENCIL" or ob is None or ob.type != "GREASEPENCIL":
            return False

        grease_pencil = ob.data
        active_layer = grease_pencil.layers.active
        if active_layer:
            return True

        return False


class DOPESHEET_PT_ShapeKey(Panel):
    bl_space_type = "DOPESHEET_EDITOR"
    bl_region_type = "UI"
    bl_category = "Shape Key"
    bl_label = "Shape Key"

    @classmethod
    def poll(cls, context):
        st = context.space_data
        if st.mode != "SHAPEKEY":
            return False

        ob = context.object
        if ob is None or ob.active_shape_key is None:
            return False

        if not ob.data.shape_keys.use_relative:
            return False

        return ob.active_shape_key_index > 0

    def draw(self, context):
        draw_shape_key_properties(context, self.layout)


class DOPESHEET_PT_grease_pencil_mode(GreasePencilLayersDopeSheetPanel, Panel):
    bl_label = "Layer"

    def draw(self, context):
        layout = self.layout
        layout.use_property_split = True
        layout.use_property_decorate = False

        ob = context.object
        grease_pencil = ob.data
        active_layer = grease_pencil.layers.active

        if active_layer:
            row = layout.row(align=True)
            row.prop(active_layer, "blend_mode", text="Blend")

            row = layout.row(align=True)
            row.prop(active_layer, "opacity", text="Opacity", slider=True)

            row = layout.row(align=True)
            row.use_property_split = False
            row.prop(active_layer, "use_lights", text="Lights")


class DOPESHEET_PT_grease_pencil_layer_masks(GreasePencilLayersDopeSheetPanel, GreasePencil_LayerMaskPanel, Panel):
    bl_label = "Masks"
    bl_parent_id = "DOPESHEET_PT_grease_pencil_mode"
    bl_options = {"DEFAULT_CLOSED"}


class DOPESHEET_PT_grease_pencil_layer_transform(
    GreasePencilLayersDopeSheetPanel,
    GreasePencil_LayerTransformPanel,
    Panel,
):
    bl_label = "Transform"
    bl_parent_id = "DOPESHEET_PT_grease_pencil_mode"
    bl_options = {"DEFAULT_CLOSED"}


class DOPESHEET_PT_grease_pencil_layer_relations(
    GreasePencilLayersDopeSheetPanel,
    GreasePencil_LayerRelationsPanel,
    Panel,
):
    bl_label = "Relations"
    bl_parent_id = "DOPESHEET_PT_grease_pencil_mode"
    bl_options = {"DEFAULT_CLOSED"}


class DOPESHEET_PT_grease_pencil_layer_adjustments(
    GreasePencilLayersDopeSheetPanel,
    GreasePencil_LayerAdjustmentsPanel,
    Panel,
):
    bl_label = "Adjustments"
    bl_parent_id = "DOPESHEET_PT_grease_pencil_mode"
    bl_options = {"DEFAULT_CLOSED"}


class DOPESHEET_PT_grease_pencil_layer_display(
    GreasePencilLayersDopeSheetPanel,
    GreasePencil_LayerDisplayPanel,
    Panel,
):
    bl_label = "Display"
    bl_parent_id = "DOPESHEET_PT_grease_pencil_mode"
    bl_options = {"DEFAULT_CLOSED"}


classes = (
    ANIM_OT_switch_editors_to_dopesheet,  # BFA menu
    ANIM_OT_switch_editors_to_graph,  # BFA menu
    ANIM_OT_switch_editors_to_driver,  # BFA menu
    ANIM_OT_switch_editors_to_nla,  # BFA menu
    ANIM_OT_switch_editors_in_dopesheet,  # BFA menu
    DOPESHEET_HT_header,
    DOPESHEET_HT_playback_controls,
    DOPESHEET_PT_proportional_edit,
    DOPESHEET_MT_editor_menus,
    DOPESHEET_MT_view,
    DOPESHEET_MT_view_pie_menus,  # BFA menu
    DOPESHEET_MT_cache,
    DOPESHEET_MT_select,
    DOPESHEET_MT_select_more_less,  # BFA menu
    DOPESHEET_MT_marker,
    DOPESHEET_MT_channel,
    DOPESHEET_MT_channel_extrapolation,  # BFA menu
    DOPESHEET_MT_action,
    DOPESHEET_MT_key,
    DOPESHEET_PT_view_view_options,  # BFA menu
    DOPESHEET_MT_key_transform,
    DOPESHEET_MT_key_mirror,  # BFA menu
    DOPESHEET_MT_key_snap,  # BFA menu
    DOPESHEET_MT_gpencil_channel,
    DOPESHEET_MT_delete,
    DOPESHEET_MT_context_menu,
    DOPESHEET_MT_channel_context_menu,
    DOPESHEET_MT_snap_pie,
    DOPESHEET_MT_view_pie,
    DOPESHEET_PT_filters,
    DOPESHEET_PT_action,
    DOPESHEET_PT_action_slot,
    DOPESHEET_PT_custom_props_action,
    DOPESHEET_PT_snapping,
    DOPESHEET_PT_grease_pencil_mode,
    DOPESHEET_PT_grease_pencil_layer_masks,
    DOPESHEET_PT_grease_pencil_layer_transform,
    DOPESHEET_PT_grease_pencil_layer_adjustments,
    DOPESHEET_PT_grease_pencil_layer_relations,
    DOPESHEET_PT_grease_pencil_layer_display,
    DOPESHEET_PT_ShapeKey,
)

if __name__ == "__main__":  # only for live edit.
    from bpy.utils import register_class

    for cls in classes:
        register_class(cls)<|MERGE_RESOLUTION|>--- conflicted
+++ resolved
@@ -291,7 +291,6 @@
         layout = self.layout
 
         st = context.space_data
-<<<<<<< HEAD
         if st.mode == "TIMELINE":
             from bl_ui.space_time import TIME_MT_editor_menus
 
@@ -314,14 +313,6 @@
 
             DOPESHEET_MT_editor_menus.draw_collapsible(context, layout)
             DOPESHEET_HT_editor_buttons.draw_header(context, layout)
-=======
-
-        layout.template_header()
-        layout.prop(st, "ui_mode", text="")
-
-        DOPESHEET_MT_editor_menus.draw_collapsible(context, layout)
-        DOPESHEET_HT_editor_buttons.draw_header(context, layout)
->>>>>>> d990026f
 
 
 # Header for "normal" dopesheet editor modes (e.g. Dope Sheet, Action, Shape Keys, etc.)
