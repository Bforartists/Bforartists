# SPDX-FileCopyrightText: 2009-2023 Blender Authors
#
# SPDX-License-Identifier: GPL-2.0-or-later

import bpy
from bpy.types import (
    Header,
    Menu,
    Panel,
)

from bl_ui.properties_grease_pencil_common import (
    GreasePencilLayerMasksPanel,
    GreasePencilLayerTransformPanel,
    GreasePencilLayerAdjustmentsPanel,
    GreasePencilLayerRelationsPanel,
    GreasePencilLayerDisplayPanel,
)

from rna_prop_ui import PropertyPanel

#######################################
# DopeSheet Filtering - Header Buttons

# used for DopeSheet, NLA, and Graph Editors


def dopesheet_filter(layout, context):
    dopesheet = context.space_data.dopesheet
    is_nla = context.area.type == 'NLA_EDITOR'

    row = layout.row(align=True)
    row.prop(dopesheet, "show_only_selected", text="")
    row.prop(dopesheet, "show_hidden", text="")

    if is_nla:
        row.prop(dopesheet, "show_missing_nla", text="")
    else:  # graph and dopesheet editors - F-Curves and drivers only
        row.prop(dopesheet, "show_only_errors", text="")


#######################################
# Dope-sheet Filtering Popovers

# Generic Layout - Used as base for filtering popovers used in all animation editors
# Used for DopeSheet, NLA, and Graph Editors


class DopesheetFilterPopoverBase:
    bl_region_type = 'HEADER'
    bl_label = "Filters"

    # Generic = Affects all data-types.
    # XXX: Perhaps we want these to stay in the header instead, for easy/fast access
    @classmethod
    def draw_generic_filters(cls, context, layout):
        dopesheet = context.space_data.dopesheet
        is_nla = context.area.type == 'NLA_EDITOR'

        col = layout.column(align=True)
        col.prop(dopesheet, "show_only_selected", icon='NONE')
        col.prop(dopesheet, "show_hidden", icon='NONE')

        if is_nla:
            col.prop(dopesheet, "show_missing_nla", icon='NONE')
        else:  # Graph and dope-sheet editors - F-Curves and drivers only.
            col.prop(dopesheet, "show_only_errors", icon='NONE')

    # Name/Membership Filters
    # XXX: Perhaps these should just stay in the headers (exclusively)?
    @classmethod
    def draw_search_filters(cls, context, layout, generic_filters_only=False):
        dopesheet = context.space_data.dopesheet
        is_nla = context.area.type == 'NLA_EDITOR'

        col = layout.column(align=True)
        if not is_nla:
            row = col.row(align=True)
            row.prop(dopesheet, "filter_fcurve_name", text="")
        else:
            row = col.row(align=True)
            row.prop(dopesheet, "filter_text", text="")

        if (not generic_filters_only) and bpy.data.collections:
            col = layout.column(align=True)
            col.label(text="Filter by Collection:")
            # col.separator()
            row = col.row()
            row.separator()
            row.prop(dopesheet, "filter_collection", text="")

    # Standard = Present in all panels
    @classmethod
    def draw_standard_filters(cls, context, layout):
        dopesheet = context.space_data.dopesheet

        # datablock filters
        layout.label(text="Filter by Type:")
        flow = layout.grid_flow(row_major=True, columns=2, even_rows=False, align=False)

        flow.prop(dopesheet, "show_scenes", text="Scenes")
        flow.prop(dopesheet, "show_nodes", text="Node Trees")

        # object types
        if bpy.data.armatures:
            flow.prop(dopesheet, "show_armatures", text="Armatures")
        if bpy.data.cameras:
            flow.prop(dopesheet, "show_cameras", text="Cameras")
        if bpy.data.grease_pencils:
            flow.prop(dopesheet, "show_gpencil", text="Grease Pencil Objects")
        if bpy.data.lights:
            flow.prop(dopesheet, "show_lights", text="Lights")
        if bpy.data.meshes:
            flow.prop(dopesheet, "show_meshes", text="Meshes")
        if bpy.data.curves:
            flow.prop(dopesheet, "show_curves", text="Curves")
        if bpy.data.lattices:
            flow.prop(dopesheet, "show_lattices", text="Lattices")
        if bpy.data.metaballs:
            flow.prop(dopesheet, "show_metaballs", text="Metaballs")
        if hasattr(bpy.data, "hair_curves") and bpy.data.hair_curves:
            flow.prop(dopesheet, "show_hair_curves", text="Hair Curves")
        if hasattr(bpy.data, "pointclouds") and bpy.data.pointclouds:
            flow.prop(dopesheet, "show_pointclouds", text="Point Clouds")
        if bpy.data.volumes:
            flow.prop(dopesheet, "show_volumes", text="Volumes")

        # data types
        flow.prop(dopesheet, "show_worlds", text="Worlds")
        if bpy.data.particles:
            flow.prop(dopesheet, "show_particles", text="Particles")
        if bpy.data.linestyles:
            flow.prop(dopesheet, "show_linestyles", text="Line Styles")
        if bpy.data.speakers:
            flow.prop(dopesheet, "show_speakers", text="Speakers")
        if bpy.data.materials:
            flow.prop(dopesheet, "show_materials", text="Materials")
        if bpy.data.textures:
            flow.prop(dopesheet, "show_textures", text="Textures")
        if bpy.data.shape_keys:
            flow.prop(dopesheet, "show_shapekeys", text="Shape Keys")
        if bpy.data.cache_files:
            flow.prop(dopesheet, "show_cache_files", text="Cache Files")
        if bpy.data.movieclips:
            flow.prop(dopesheet, "show_movieclips", text="Movie Clips")

        layout.separator()

        # Object Data Filters

        # TODO: Add per-channel/axis convenience toggles?
        split = layout.split()

        col = split.column()
        col.prop(dopesheet, "show_transforms", text="Transforms")

        col = split.column()
        col.prop(dopesheet, "show_modifiers", text="Modifiers")

        layout.separator()

        # performance-related options (users will mostly have these enabled)
        col = layout.column(align=True)
        col.label(text="Options:")
        row = col.row() #BFA - seperator
        row.separator()
        row.prop(dopesheet, "use_datablock_sort", icon='NONE')


# Popover for Dope-sheet Editor(s) - Dope-sheet, Action, Shape-key, GPencil, Mask, etc.
class DOPESHEET_PT_filters(DopesheetFilterPopoverBase, Panel):
    bl_space_type = 'DOPESHEET_EDITOR'
    bl_region_type = 'HEADER'
    bl_label = "Filters"

    def draw(self, context):
        layout = self.layout

        dopesheet = context.space_data.dopesheet
        ds_mode = context.space_data.mode
        st = context.space_data

        layout.prop(dopesheet, "show_summary", text="Summary")

        DopesheetFilterPopoverBase.draw_generic_filters(context, layout)

        if ds_mode in {'DOPESHEET', 'ACTION', 'GPENCIL'}:
            layout.separator()
            generic_filters_only = ds_mode != 'DOPESHEET'
            DopesheetFilterPopoverBase.draw_search_filters(context, layout,
                                                           generic_filters_only=generic_filters_only)

        if ds_mode == 'DOPESHEET':
            layout.separator()
            DopesheetFilterPopoverBase.draw_standard_filters(context, layout)

            row = layout.row()
            row.separator()#BFA - Moved from header to options
            row.prop(st.dopesheet, "use_multi_word_filter",
                     text="Multi-Word Match Search")


################################ BFA -Switch between the editors ##########################################

class ANIM_OT_switch_editors_to_dopesheet(bpy.types.Operator):
    """Switch to Dope Sheet Editor"""      # blender will use this as a tooltip for menu items and buttons.
    bl_idname = "wm.switch_editor_to_dopesheet"        # unique identifier for buttons and menu items to reference.
    # display name in the interface.
    bl_label = "Switch to Dope Sheet Editor"
    bl_options = {'REGISTER', 'UNDO'}  # enable undo for the operator.

    # execute() is called by blender when running the operator.
    def execute(self, context):
        bpy.ops.wm.context_set_enum(
            data_path="area.ui_type", value="DOPESHEET")
        return {'FINISHED'}


class ANIM_OT_switch_editors_to_graph(bpy.types.Operator):
    """Switch to Graph editor"""      # blender will use this as a tooltip for menu items and buttons.
    bl_idname = "wm.switch_editor_to_graph"        # unique identifier for buttons and menu items to reference.
    # display name in the interface.
    bl_label = "Switch to Graph Editor"
    bl_options = {'REGISTER', 'UNDO'}  # enable undo for the operator.

    # execute() is called by blender when running the operator.
    def execute(self, context):
        # area.ui_type, not area.type. Subeditor ...
        bpy.ops.wm.context_set_enum(data_path="area.ui_type", value="FCURVES")
        return {'FINISHED'}


class ANIM_OT_switch_editors_to_driver(bpy.types.Operator):
    """Switch to Driver editor"""      # blender will use this as a tooltip for menu items and buttons.
    bl_idname = "wm.switch_editor_to_driver"        # unique identifier for buttons and menu items to reference.
    # display name in the interface.
    bl_label = "Switch to Driver Editor"
    bl_options = {'REGISTER', 'UNDO'}  # enable undo for the operator.

    # execute() is called by blender when running the operator.
    def execute(self, context):
        # area.ui_type, not area.type. Subeditor ...
        bpy.ops.wm.context_set_enum(data_path="area.ui_type", value="DRIVERS")
        return {'FINISHED'}


class ANIM_OT_switch_editors_to_nla(bpy.types.Operator):
    """Switch to NLA editor"""      # blender will use this as a tooltip for menu items and buttons.
    bl_idname = "wm.switch_editor_to_nla"        # unique identifier for buttons and menu items to reference.
    bl_label = "Switch to NLA Editor"         # display name in the interface.
    bl_options = {'REGISTER', 'UNDO'}  # enable undo for the operator.

    # execute() is called by blender when running the operator.
    def execute(self, context):
        bpy.ops.wm.context_set_enum(data_path="area.type", value="NLA_EDITOR")
        return {'FINISHED'}


# The blank button, we don't want to switch to the editor in which we are already.

class ANIM_OT_switch_editors_in_dopesheet(bpy.types.Operator):
    """You are in Dope Sheet Editor"""      # blender will use this as a tooltip for menu items and buttons.
    bl_idname = "wm.switch_editor_in_dopesheet"        # unique identifier for buttons and menu items to reference.
    bl_label = "Dope Sheet Editor"         # display name in the interface.
    bl_options = {'REGISTER', 'UNDO'}  # enable undo for the operator.

    # Blank button, we don't execute anything here.
    def execute(self, context):
        return {'FINISHED'}


#######################################
# DopeSheet Editor - General/Standard UI

class DOPESHEET_HT_header(Header):
    bl_space_type = 'DOPESHEET_EDITOR'

    def draw(self, context):
        layout = self.layout

        st = context.space_data

        # bfa - show hide the editormenu
        ALL_MT_editormenu.draw_hidden(context, layout)

        if st.mode == 'TIMELINE':
            from bl_ui.space_time import (
                TIME_MT_editor_menus,
                TIME_HT_editor_buttons,
            )
            TIME_MT_editor_menus.draw_collapsible(context, layout)
            TIME_HT_editor_buttons.draw_header(context, layout)
        else:

            # Switch between the editors

            # bfa - The tabs to switch between the four animation editors. The classes are in space_dopesheet.py
            row = layout.row(align=True)

            row.operator("wm.switch_editor_in_dopesheet",
                         text="", icon='DOPESHEET_ACTIVE')
            row.operator("wm.switch_editor_to_graph", text="", icon='GRAPH')
            row.operator("wm.switch_editor_to_driver", text="", icon='DRIVER')
            row.operator("wm.switch_editor_to_nla", text="", icon='NLA')

            ###########################

            layout.prop(st, "ui_mode", text="")

            DOPESHEET_MT_editor_menus.draw_collapsible(context, layout)
            DOPESHEET_HT_editor_buttons.draw_header(context, layout)

# bfa - show hide the editormenu


class ALL_MT_editormenu(Menu):
    bl_label = ""

    def draw(self, context):
        self.draw_menus(self.layout, context)

    @staticmethod
    def draw_menus(layout, context):

        row = layout.row(align=True)
        row.template_header()  # editor type menus

# Header for "normal" dopesheet editor modes (e.g. Dope Sheet, Action, Shape Keys, etc.)


class DOPESHEET_HT_editor_buttons:

    @staticmethod
    def draw_header(context, layout):
        st = context.space_data
        tool_settings = context.tool_settings

        dopesheet = context.space_data.dopesheet
        ds_mode = context.space_data.mode
        st = context.space_data

        if st.mode in {'ACTION', 'SHAPEKEY'}:
            # TODO: These buttons need some tidying up -
            # Probably by using a popover, and bypassing the template_id() here
            row = layout.row(align=True)
            row.operator("action.layer_prev", text="", icon='TRIA_DOWN')
            row.operator("action.layer_next", text="", icon='TRIA_UP')

            row = layout.row(align=True)
            row.operator("action.push_down", text="Push Down", icon='NLA_PUSHDOWN')
            row.operator("action.stash", text="Stash", icon='FREEZE')

            layout.separator_spacer()

            layout.template_ID(st, "action", new="action.new", unlink="action.unlink")

        # Layer management
        if st.mode == 'GPENCIL':
            ob = context.active_object
            enable_but = ob is not None and ob.type == 'GPENCIL'

            row = layout.row(align=True)
            row.enabled = enable_but
            row.operator("gpencil.layer_add", icon='ADD', text="")
            row.operator("gpencil.layer_remove", icon='REMOVE', text="")
            row.menu("GPENCIL_MT_layer_context_menu", icon='DOWNARROW_HLT', text="")

            row = layout.row(align=True)
            row.enabled = enable_but
            row.operator("gpencil.layer_move", icon='TRIA_UP', text="").type = 'UP'
            row.operator("gpencil.layer_move", icon='TRIA_DOWN', text="").type = 'DOWN'

            row = layout.row(align=True)
            row.enabled = enable_but
            row.operator("gpencil.layer_isolate", icon='RESTRICT_VIEW_ON', text="").affect_visibility = True
            row.operator("gpencil.layer_isolate", icon='LOCKED', text="").affect_visibility = False

        layout.separator_spacer()

        layout.prop(dopesheet, "show_summary", text="")

        if st.mode == 'DOPESHEET':
            dopesheet_filter(layout, context)
        elif st.mode == 'ACTION':
            dopesheet_filter(layout, context)
        elif st.mode == 'GPENCIL':
            row = layout.row(align=True)
            row.prop(st.dopesheet, "show_only_selected", text="")
            row.prop(st.dopesheet, "show_hidden", text="")

        if ds_mode in {'DOPESHEET'}:
            layout.popover(panel="DOPESHEET_PT_filters",
                           text="", icon='FILTER')

        # Grease Pencil mode doesn't need snapping, as it's frame-aligned only
        if st.mode != 'GPENCIL':
            row = layout.row(align=True)
            row.prop(tool_settings, "use_snap_anim", text="")
            sub = row.row(align=True)
            sub.popover(
                panel="DOPESHEET_PT_snapping",
                text="",
            )

        row = layout.row(align=True)
        row.prop(tool_settings, "use_proportional_action", text="", icon_only=True)
        if tool_settings.use_proportional_action:
            sub = row.row(align=True)
            sub.prop_with_popover(
                tool_settings,
                "proportional_edit_falloff",
                text="",
                icon_only=True,
                panel="DOPESHEET_PT_proportional_edit",
            )
		#BFA - expose common curve operators to header
        row = layout.row(align = True)
        row.operator_menu_enum("action.easing_type", "type", text="", icon = "IPO_EASE_IN_OUT")
        row.operator_menu_enum("action.handle_type", "type", text="", icon="HANDLE_AUTO")
        row.operator_menu_enum("action.interpolation_type", "type", text="", icon="INTERPOLATE")
        row.operator_menu_enum("action.keyframe_type", "type", text="", icon="SPACE2")

        row = layout.row()
        row.popover(panel = "DOPESHEET_PT_view_view_options", text = "Options")


class DOPESHEET_PT_snapping(Panel):
    bl_space_type = 'DOPESHEET_EDITOR'
    bl_region_type = 'HEADER'
    bl_label = "Snapping"

    def draw(self, context):
        layout = self.layout
        col = layout.column()
        col.label(text="Snap To")
        tool_settings = context.tool_settings
        col.prop(tool_settings, "snap_anim_element", expand=True)
        if tool_settings.snap_anim_element != 'MARKER':
            col.prop(tool_settings, "use_snap_time_absolute")


class DOPESHEET_PT_proportional_edit(Panel):
    bl_space_type = 'DOPESHEET_EDITOR'
    bl_region_type = 'HEADER'
    bl_label = "Proportional Editing"
    bl_ui_units_x = 8

    def draw(self, context):
        layout = self.layout
        tool_settings = context.tool_settings
        col = layout.column()
        col.active = tool_settings.use_proportional_action

        col.prop(tool_settings, "proportional_edit_falloff", expand=True)
        col.prop(tool_settings, "proportional_size")


class DOPESHEET_MT_editor_menus(Menu):
    bl_idname = "DOPESHEET_MT_editor_menus"
    bl_label = ""

    def draw(self, context):
        layout = self.layout
        st = context.space_data
        # BFA - Quick favourites menu
        layout.menu("SCREEN_MT_user_menu", text="Quick")
        layout.menu("DOPESHEET_MT_view")
        layout.menu("DOPESHEET_MT_select")
        if st.show_markers:
            layout.menu("DOPESHEET_MT_marker")

        if st.mode == 'DOPESHEET' or (st.mode == 'ACTION' and st.action is not None):
            layout.menu("DOPESHEET_MT_channel")
        elif st.mode == 'GPENCIL':
            layout.menu("DOPESHEET_MT_gpencil_channel")

        if st.mode != 'GPENCIL':
            layout.menu("DOPESHEET_MT_key")
        else:
            layout.menu("DOPESHEET_MT_gpencil_key")


class DOPESHEET_MT_view(Menu):
    bl_label = "View"

    def draw(self, context):
        layout = self.layout

        st = context.space_data

        layout.prop(st, "show_region_channels") # BFA - channels
        layout.prop(st, "show_region_ui")
        layout.prop(st, "show_region_hud")

        layout.separator()

        layout.operator("anim.previewrange_set", icon='BORDER_RECT')
        layout.operator("anim.previewrange_clear", icon="CLEAR")
        layout.operator("action.previewrange_set", icon='BORDER_RECT')

        layout.separator()

        layout.operator("view2d.zoom_in", text="Zoom In", icon="ZOOM_IN")
        layout.operator("view2d.zoom_out", text="Zoom Out", icon="ZOOM_OUT")
        layout.operator("view2d.zoom_border", icon="ZOOM_BORDER")

        layout.separator()

        layout.operator("action.view_all", icon="VIEWALL")
        layout.operator("action.view_selected", icon="VIEW_SELECTED")
        layout.operator("action.view_frame", icon="VIEW_FRAME")

        layout.separator()

        layout.menu("DOPESHEET_MT_view_pie_menus")#BFA - make pies discoverable
        layout.menu("INFO_MT_area")

        # Add this to show key-binding (reverse action in dope-sheet).
        layout.separator()
        props = layout.operator("wm.context_set_enum", text="Toggle Graph Editor", icon='GRAPH')
        props.data_path = "area.type"
        props.value = 'GRAPH_EDITOR'

class DOPESHEET_MT_view_pie_menus(Menu):
    bl_label = "Pie menus"

    def draw(self, _context):
        layout = self.layout

        layout.operator("wm.call_menu_pie", text="Snap", icon="MENU_PANEL").name = 'DOPESHEET_MT_snap_pie'
        layout.operator("wm.call_menu_pie", text="View", icon="MENU_PANEL").name = 'DOPESHEET_MT_view_pie'


class DOPESHEET_MT_view_pie(Menu):
    bl_label = "View"

    def draw(self, _context):
        layout = self.layout

        pie = layout.menu_pie()
        pie.operator("action.view_all", icon="VIEWALL")
        pie.operator("action.view_selected", icon="VIEW_SELECTED")
        pie.operator("action.view_frame", icon="VIEW_FRAME")


class DOPESHEET_MT_select(Menu):
    bl_label = "Select"

    def draw(self, context):
        layout = self.layout

        layout.operator("action.select_all", text="All", icon='SELECT_ALL').action = 'SELECT'
        layout.operator("action.select_all", text="None", icon='SELECT_NONE').action = 'DESELECT'
        layout.operator("action.select_all", text="Invert", icon='INVERSE').action = 'INVERT'

        layout.separator()

        layout.operator("action.select_box", icon='BORDER_RECT').axis_range = False
        layout.operator("action.select_box", text="Box Select (Axis Range)", icon='BORDER_RECT').axis_range = True

        layout.operator("action.select_circle", icon='CIRCLE_SELECT')
        layout.operator_menu_enum("action.select_lasso", "mode")

        layout.separator()

        layout.operator("action.select_column", text="Columns on Selected Keys", icon="COLUMNS_KEYS").mode = 'KEYS'
        layout.operator("action.select_column", text="Column on Current Frame", icon="COLUMN_CURRENT_FRAME").mode = 'CFRA'

        layout.operator("action.select_column", text="Columns on Selected Markers", icon="COLUMNS_MARKERS").mode = 'MARKERS_COLUMN'
        layout.operator("action.select_column", text="Between Selected Markers", icon="BETWEEN_MARKERS").mode = 'MARKERS_BETWEEN'

        layout.separator()

        if context.space_data.mode != 'GPENCIL':
            layout.operator("action.select_linked", text="Linked", icon="CONNECTED")

            layout.separator()

        props = layout.operator("action.select_leftright", text="Before Current Frame", icon="BEFORE_CURRENT_FRAME")
        props.extend = False
        props.mode = 'LEFT'
        props = layout.operator("action.select_leftright", text="After Current Frame", icon="AFTER_CURRENT_FRAME")
        props.extend = False
        props.mode = 'RIGHT'

        # FIXME: grease pencil mode isn't supported for these yet, so skip for that mode only
        if context.space_data.mode != 'GPENCIL':
            layout.separator()
            layout.operator("action.select_more", text="More", icon="SELECTMORE")
            layout.operator("action.select_less", text="Less", icon="SELECTLESS")


class DOPESHEET_MT_marker(Menu):
    bl_label = "Marker"

    def draw(self, context):
        layout = self.layout

        from bl_ui.space_time import marker_menu_generic
        marker_menu_generic(layout, context)

        st = context.space_data

        if st.mode in {'ACTION', 'SHAPEKEY'} and st.action:
            layout.separator()
            layout.prop(st, "show_pose_markers")

            if st.show_pose_markers is False:
                layout.operator("action.markers_make_local")


#######################################
# Keyframe Editing


class DOPESHEET_MT_channel(Menu):
    bl_label = "Channel"

    def draw(self, _context):
        layout = self.layout

        layout.operator_context = 'INVOKE_REGION_CHANNELS'

        layout.operator("anim.channels_delete", icon="DELETE")

        layout.separator()

        layout.operator("anim.channels_group", icon="NEW_GROUP")
        layout.operator("anim.channels_ungroup", icon="REMOVE_FROM_ALL_GROUPS")

        layout.separator()

        # BFA - menu comes from space_graph
        layout.menu("GRAPH_MT_channel_settings_toggle")

        # BFA - Redundant operators now located in GRAPH_MT_channel_settings_toggle
        '''
        layout.separator()
        layout.operator("anim.channels_setting_enable", text="Protect Channels", icon='LOCKED').type = 'PROTECT'
        layout.operator("anim.channels_setting_disable", text="Unprotect Channels", icon='UNLOCKED').type = 'PROTECT'
        layout.operator("anim.channels_editable_toggle", icon="LOCKED")
        '''

        layout.separator()

        layout.menu("DOPESHEET_MT_channel_extrapolation")

        layout.separator()

        layout.operator("anim.channels_expand", icon="EXPANDMENU")
        layout.operator("anim.channels_collapse", icon="COLLAPSEMENU")

        layout.separator()

        # BFA - menu comes from space_graph.py
        layout.menu("GRAPH_MT_channel_move")

        layout.separator()

        layout.operator("anim.channels_fcurves_enable", icon="UNLOCKED")

        layout.separator()

        layout.operator("anim.channels_view_selected", icon="VIEW_SELECTED")

        layout.separator()

        layout.operator("graph.euler_filter", text="Discontinuity (Euler) Filter", icon = "DISCONTINUE_EULER")


class DOPESHEET_MT_channel_extrapolation(Menu):
    bl_label = "Extrapolation Mode"

    def draw(self, context):
        layout = self.layout

        layout.operator("action.extrapolation_type", text="Constant Extrapolation",
                        icon="EXTRAPOLATION_CONSTANT").type = 'CONSTANT'
        layout.operator("action.extrapolation_type", text="Linear Extrapolation",
                        icon="EXTRAPOLATION_LINEAR").type = 'LINEAR'
        layout.operator("action.extrapolation_type", text="Make Cyclic (F-Modifier)",
                        icon="EXTRAPOLATION_CYCLIC").type = 'MAKE_CYCLIC'
        layout.operator("action.extrapolation_type", text="Clear Cyclic (F-Modifier)",
                        icon="EXTRAPOLATION_CYCLIC_CLEAR").type = 'CLEAR_CYCLIC'

        layout.separator()

        layout.operator("anim.channels_view_selected", icon="VIEW_SELECTED")


class DOPESHEET_MT_key(Menu):
    bl_label = "Key"

    def draw(self, _context):
        layout = self.layout

        layout.menu("DOPESHEET_MT_key_transform", text="Transform")
        layout.menu("DOPESHEET_MT_key_snap")
        layout.menu("DOPESHEET_MT_key_mirror")

        layout.separator()

        layout.operator_menu_enum("action.keyframe_insert", "type")

        layout.separator()

        layout.operator("action.frame_jump", icon='JUMP_TO_KEYFRAMES')

        layout.separator()

        layout.operator("action.copy", text="Copy Keyframes", icon='COPYDOWN')
        layout.operator("action.paste", text="Paste Keyframes", icon='PASTEDOWN')
        layout.operator("action.paste", text="Paste Flipped", icon='PASTEFLIPDOWN').flipped = True

        layout.separator()

        layout.operator("action.duplicate_move", icon="DUPLICATE")
        layout.operator("action.delete", icon="DELETE")

        layout.separator()

        layout.operator("action.clean", icon="CLEAN_KEYS").channels = False

        #BFA - https://projects.blender.org/blender/blender/pulls/113335
        from bl_ui_utils.layout import operator_context
        with operator_context(layout, 'INVOKE_REGION_CHANNELS'):
            layout.operator("action.clean", text = "Clean Channels", icon="CLEAN_CHANNELS").channels = True

        layout.separator()

        layout.operator("action.bake_keys", icon = 'BAKE_ACTION')


class DOPESHEET_PT_view_view_options(bpy.types.Panel):
    bl_label = "View Options"
    bl_category = "View"
    bl_space_type = 'DOPESHEET_EDITOR'
    bl_region_type = 'HEADER'

    # dopesheet and timeline is a wild mix. We need to separate them by the following two defs
    @staticmethod
    def in_dopesheet(context):
        return context.space_data.mode != 'TIMELINE'  # dopesheet, not timeline

    @classmethod
    def poll(cls, context):
        # only for dopesheet editor
        return cls.in_dopesheet(context)

    def draw(self, context):
        sc = context.scene
        layout = self.layout
        tool_settings = context.tool_settings
        st = context.space_data

        col = layout.column(align=True)
        col.prop(st, "use_realtime_update")
        col.prop(st, "show_seconds")
        col.prop(st, "show_locked_time")

        col.separator()

       # Sliders are always shown in the Shape Key Editor regardless of this setting.
        col = col.column(align=True)
        col.active = context.space_data.mode != 'SHAPEKEY'
        col.prop(st, "show_sliders")

        if bpy.app.version < (2, 93):
            col.operator("anim.show_group_colors_deprecated", icon='CHECKBOX_HLT')
        col.prop(st, "show_interpolation")
        col.prop(st, "show_extremes")
        col.prop(st, "use_auto_merge_keyframes")

        col = layout.column(align=True)
        col.prop(st, "show_markers")
        col.prop(tool_settings, "lock_markers")
        col.prop(st, "use_marker_sync")

        layout.separator()
        layout.operator("graph.euler_filter", text="Discontinuity (Euler) Filter")


class DOPESHEET_MT_key_transform(Menu):
    bl_label = "Transform"

    def draw(self, _context):
        layout = self.layout

        layout.operator("transform.transform", text="Grab/Move",
                        icon="TRANSFORM_MOVE").mode = 'TIME_TRANSLATE'
        layout.operator("transform.transform", text="Extend",
                        icon="SHRINK_FATTEN").mode = 'TIME_EXTEND'
        layout.operator("transform.transform", text="Slide",
                        icon="PUSH_PULL").mode = 'TIME_SLIDE'
        layout.operator("transform.transform", text="Scale",
                        icon="TRANSFORM_SCALE").mode = 'TIME_SCALE'


class DOPESHEET_MT_key_mirror(Menu):
    bl_label = "Mirror"

    def draw(self, context):
        layout = self.layout

        layout.operator("action.mirror", text="By Times over Current Frame",
                        icon="MIRROR_TIME").type = 'CFRA'
        layout.operator("action.mirror", text="By Values over Value=0",
                        icon="MIRROR_CURSORVALUE").type = 'XAXIS'
        layout.operator("action.mirror", text="By Times over First Selected Marker",
                        icon="MIRROR_MARKER").type = 'MARKER'


class DOPESHEET_MT_key_snap(Menu):
    bl_label = "Snap"

    def draw(self, context):
        layout = self.layout

        layout.operator("action.snap", text="Current Frame",
                        icon="SNAP_CURRENTFRAME").type = 'CFRA'
        layout.operator("action.snap", text="Nearest Frame",
                        icon="SNAP_NEARESTFRAME").type = 'NEAREST_FRAME'
        layout.operator("action.snap", text="Nearest Second",
                        icon="SNAP_NEARESTSECOND").type = 'NEAREST_SECOND'
        layout.operator("action.snap", text="Nearest Marker",
                        icon="SNAP_NEARESTMARKER").type = 'NEAREST_MARKER'


class DopesheetActionPanelBase:
    bl_region_type = 'UI'
    bl_label = "Action"

    @classmethod
    def draw_generic_panel(cls, _context, layout, action):
        layout.label(text=action.name, icon='ACTION')

        layout.prop(action, "use_frame_range")

        col = layout.column()
        col.active = action.use_frame_range

        row = col.row(align=True)
        row.prop(action, "frame_start", text="Start")
        row.prop(action, "frame_end", text="End")

        col.prop(action, "use_cyclic")


class DOPESHEET_PT_custom_props_action(PropertyPanel, Panel):
    bl_space_type = 'DOPESHEET_EDITOR'
    bl_category = "Action"
    bl_region_type = 'UI'
    bl_context = "data"
    _context_path = "active_action"
    _property_type = bpy.types.Action

    @classmethod
    def poll(cls, context):
        return bool(context.active_action)


class DOPESHEET_PT_action(DopesheetActionPanelBase, Panel):
    bl_space_type = 'DOPESHEET_EDITOR'
    bl_category = "Action"

    @classmethod
    def poll(cls, context):
        return bool(context.active_action)

    def draw(self, context):
        action = context.active_action
        self.draw_generic_panel(context, self.layout, action)


#######################################
# Grease Pencil Editing

class DOPESHEET_MT_gpencil_channel(Menu):
    bl_label = "Channel"

    def draw(self, _context):
        layout = self.layout

        layout.operator_context = 'INVOKE_REGION_CHANNELS'

        layout.operator("anim.channels_delete", icon="DELETE")

        layout.separator()
        #BFA - menu comes from space_graph.py
        layout.menu("GRAPH_MT_channel_settings_toggle")

        # BFA - Redundant operators now located in GRAPH_MT_channel_settings_toggle
        '''
        layout.separator()

        layout.operator("anim.channels_setting_enable", text="Protect Channels", icon='LOCKED').type = 'PROTECT'
        layout.operator("anim.channels_setting_disable", text="Unprotect Channels", icon='UNLOCKED').type = 'PROTECT'
        layout.operator("anim.channels_editable_toggle", icon="LOCKED")
        '''

        # XXX: to be enabled when these are ready for use!
        # layout.separator()
        # layout.operator("anim.channels_expand")
        # layout.operator("anim.channels_collapse")

        layout.separator()
        layout.operator_menu_enum(
            "anim.channels_move", "direction", text="Move...")

        layout.separator()

        layout.operator("anim.channels_view_selected", icon="VIEW_SELECTED")


class DOPESHEET_MT_gpencil_key(Menu):
    bl_label = "Key"

    def draw(self, _context):
        layout = self.layout

        layout.menu("DOPESHEET_MT_key_transform", text="Transform")
        layout.operator_menu_enum("action.snap", "type", text="Snap")
        layout.operator_menu_enum("action.mirror", "type", text="Mirror")

        layout.separator()

        layout.operator_menu_enum("action.keyframe_insert", "type")

        layout.separator()

        layout.operator("action.delete", icon="DELETE")
        layout.operator("gpencil.interpolate_reverse", icon="DELETE")


class DOPESHEET_MT_delete(Menu):
    bl_label = "Delete"

    def draw(self, _context):
        layout = self.layout

        layout.operator("action.delete")

        layout.separator()

        layout.operator("action.clean").channels = False
        layout.operator("action.clean", text="Clean Channels").channels = True


class DOPESHEET_MT_context_menu(Menu):
    bl_label = "Dope Sheet"

    def draw(self, context):
        layout = self.layout
        st = context.space_data

        layout.operator_context = 'INVOKE_DEFAULT'

        layout.operator("action.copy", text="Copy", icon='COPYDOWN')
        layout.operator("action.paste", text="Paste", icon='PASTEDOWN')
        layout.operator("action.paste", text="Paste Flipped",
                        icon='PASTEFLIPDOWN').flipped = True

        layout.separator()

        layout.operator_menu_enum(
            "action.keyframe_type", "type", text="Keyframe Type")
        if st.mode != 'GPENCIL':
            layout.operator_menu_enum("action.handle_type", "type", text="Handle Type")
            layout.operator_menu_enum("action.interpolation_type", "type", text="Interpolation Mode")
            layout.operator_menu_enum("action.easing_type", "type", text="Easing Mode")

        layout.separator()

        layout.operator("action.keyframe_insert", icon='COPYDOWN').type = 'SEL'
        layout.operator("action.duplicate_move", icon='DUPLICATE')

        if st.mode == 'GPENCIL':
            layout.separator()

        layout.operator_context = 'EXEC_REGION_WIN'
        layout.operator("action.delete", icon='DELETE')

        if st.mode == 'GPENCIL':
            layout.operator("gpencil.interpolate_reverse", icon = "DELETE")
            layout.operator("gpencil.frame_clean_duplicate", text="Delete Duplicate Frames", icon = "DELETE_DUPLICATE")

        layout.separator()

        layout.operator_menu_enum("action.mirror", "type", text="Mirror")
        layout.operator_menu_enum("action.snap", "type", text="Snap")


class DOPESHEET_MT_channel_context_menu(Menu):
    bl_label = "Dope Sheet Channel"

    def draw(self, context):
        layout = self.layout

        # This menu is used from the graph editor too.
        is_graph_editor = context.area.type == 'GRAPH_EDITOR'

        layout.operator_context = 'INVOKE_REGION_CHANNELS'

        layout.operator("anim.channels_view_selected", icon="VIEW_SELECTED")
        layout.separator()
        layout.operator("anim.channels_setting_enable", text="Mute Channels", icon='MUTE_IPO_ON').type = 'MUTE'
        layout.operator("anim.channels_setting_disable", text="Unmute Channels", icon='MUTE_IPO_OFF').type = 'MUTE'

        layout.separator()
        layout.operator("anim.channels_editable_toggle", text="Toggle Protect", icon='LOCKED') #BFA - changed order to be consistent with GRAPH_MT_channel_settings_toggle in the space_graph.py
        layout.separator()
        layout.operator("anim.channels_setting_enable", text="Protect Channels", icon='LOCKED').type = 'PROTECT'
        layout.operator("anim.channels_setting_disable", text="Unprotect Channels", icon='UNLOCKED').type = 'PROTECT'

        layout.separator()
        layout.operator("anim.channels_group", icon='NEW_GROUP')
        layout.operator("anim.channels_ungroup", icon='REMOVE_ALL_GROUPS')

        layout.separator()
        if is_graph_editor:
            operator = "graph.extrapolation_type"
        else:
            operator = "action.extrapolation_type"
        layout.operator_menu_enum(operator, "type", text="Extrapolation Mode")

        if is_graph_editor:
            layout.operator_menu_enum("graph.fmodifier_add", "type", text="Add F-Curve Modifier").only_active = False
            layout.separator()
            layout.operator("graph.hide", text="Hide Selected Curves").unselected = False
            layout.operator("graph.hide", text="Hide Unselected Curves").unselected = True
            layout.operator("graph.reveal")

        layout.separator()
        layout.operator("anim.channels_expand", icon='EXPANDMENU')
        layout.operator("anim.channels_collapse", icon='COLLAPSEMENU')

        layout.separator()
        layout.operator_menu_enum("anim.channels_move", "direction", text="Move...")

        layout.separator()

        layout.operator("anim.channels_delete", icon='DELETE')

        if is_graph_editor and context.space_data.mode == 'DRIVERS':
            layout.operator("graph.driver_delete_invalid")


class DOPESHEET_MT_snap_pie(Menu):
    bl_label = "Snap"

    def draw(self, _context):
        layout = self.layout
        pie = layout.menu_pie()

        pie.operator(
            "action.snap", text="Selection to Current Frame").type = 'CFRA'
        pie.operator(
            "action.snap", text="Selection to Nearest Frame").type = 'NEAREST_FRAME'
        pie.operator(
            "action.snap", text="Selection to Nearest Second").type = 'NEAREST_SECOND'
        pie.operator(
            "action.snap", text="Selection to Nearest Marker").type = 'NEAREST_MARKER'


class LayersDopeSheetPanel:
    bl_space_type = 'DOPESHEET_EDITOR'
    bl_region_type = 'UI'
    bl_category = "View"

    @classmethod
    def poll(cls, context):
        st = context.space_data
        ob = context.object
        if st.mode != 'GPENCIL' or ob is None or ob.type != 'GPENCIL':
            return False

        gpd = ob.data
        gpl = gpd.layers.active
        if gpl:
            return True

        return False


class DOPESHEET_PT_gpencil_mode(LayersDopeSheetPanel, Panel):
    # bl_space_type = 'DOPESHEET_EDITOR'
    # bl_region_type = 'UI'
    # bl_category = "View"
    bl_label = "Layer"

    def draw(self, context):
        layout = self.layout
        layout.use_property_split = True
        layout.use_property_decorate = False

        ob = context.object
        gpd = ob.data
        gpl = gpd.layers.active

        if gpl:
            row = layout.row(align=True)
            row.prop(gpl, "blend_mode", text="Blend")

            row = layout.row(align=True)
            row.prop(gpl, "opacity", text="Opacity", slider=True)

<<<<<<< HEAD
            col = layout.column(align=True)
            col.use_property_split = False
            col.prop(gpl, "use_lights")
            col.prop(gpd, "use_autolock_layers", text="Autolock Inactive Layers") #BFA - consistent prop exposed
            col.prop(gpl, "lock_material")
=======
            row = layout.row(align=True)
            row.prop(gpl, "use_lights", text="Lights")
>>>>>>> 57d19722


class DOPESHEET_PT_gpencil_layer_masks(LayersDopeSheetPanel, GreasePencilLayerMasksPanel, Panel):
    bl_label = "Masks"
    bl_parent_id = "DOPESHEET_PT_gpencil_mode"
    bl_options = {'DEFAULT_CLOSED'}


class DOPESHEET_PT_gpencil_layer_transform(LayersDopeSheetPanel, GreasePencilLayerTransformPanel, Panel):
    bl_label = "Transform"
    bl_parent_id = "DOPESHEET_PT_gpencil_mode"
    bl_options = {'DEFAULT_CLOSED'}


class DOPESHEET_PT_gpencil_layer_adjustments(LayersDopeSheetPanel, GreasePencilLayerAdjustmentsPanel, Panel):
    bl_label = "Adjustments"
    bl_parent_id = "DOPESHEET_PT_gpencil_mode"
    bl_options = {'DEFAULT_CLOSED'}


class DOPESHEET_PT_gpencil_layer_relations(LayersDopeSheetPanel, GreasePencilLayerRelationsPanel, Panel):
    bl_label = "Relations"
    bl_parent_id = "DOPESHEET_PT_gpencil_mode"
    bl_options = {'DEFAULT_CLOSED'}


class DOPESHEET_PT_gpencil_layer_display(LayersDopeSheetPanel, GreasePencilLayerDisplayPanel, Panel):
    bl_label = "Display"
    bl_parent_id = "DOPESHEET_PT_gpencil_mode"
    bl_options = {'DEFAULT_CLOSED'}


classes = (
    ALL_MT_editormenu,
    ANIM_OT_switch_editors_to_dopesheet,
    ANIM_OT_switch_editors_to_graph,
    ANIM_OT_switch_editors_to_driver,
    ANIM_OT_switch_editors_to_nla,
    ANIM_OT_switch_editors_in_dopesheet,
    DOPESHEET_HT_header,
    DOPESHEET_PT_proportional_edit,
    DOPESHEET_MT_editor_menus,
    DOPESHEET_MT_view,
    DOPESHEET_MT_view_pie_menus,
    DOPESHEET_MT_select,
    DOPESHEET_MT_marker,
    DOPESHEET_MT_channel,
    DOPESHEET_MT_channel_extrapolation,
    DOPESHEET_MT_key,
    DOPESHEET_PT_view_view_options,
    DOPESHEET_MT_key_transform,
    DOPESHEET_MT_key_mirror,
    DOPESHEET_MT_key_snap,
    DOPESHEET_MT_gpencil_channel,
    DOPESHEET_MT_gpencil_key,
    DOPESHEET_MT_delete,
    DOPESHEET_MT_context_menu,
    DOPESHEET_MT_channel_context_menu,
    DOPESHEET_MT_snap_pie,
    DOPESHEET_MT_view_pie,
    DOPESHEET_PT_filters,
    DOPESHEET_PT_action,
    DOPESHEET_PT_gpencil_mode,
    DOPESHEET_PT_gpencil_layer_masks,
    DOPESHEET_PT_gpencil_layer_transform,
    DOPESHEET_PT_gpencil_layer_adjustments,
    DOPESHEET_PT_gpencil_layer_relations,
    DOPESHEET_PT_gpencil_layer_display,
    DOPESHEET_PT_custom_props_action,
    DOPESHEET_PT_snapping
)

if __name__ == "__main__":  # only for live edit.
    from bpy.utils import register_class
    for cls in classes:
        register_class(cls)<|MERGE_RESOLUTION|>--- conflicted
+++ resolved
@@ -1104,16 +1104,11 @@
             row = layout.row(align=True)
             row.prop(gpl, "opacity", text="Opacity", slider=True)
 
-<<<<<<< HEAD
             col = layout.column(align=True)
             col.use_property_split = False
-            col.prop(gpl, "use_lights")
+            col.prop(gpl, "use_lights", text="Lights")
             col.prop(gpd, "use_autolock_layers", text="Autolock Inactive Layers") #BFA - consistent prop exposed
             col.prop(gpl, "lock_material")
-=======
-            row = layout.row(align=True)
-            row.prop(gpl, "use_lights", text="Lights")
->>>>>>> 57d19722
 
 
 class DOPESHEET_PT_gpencil_layer_masks(LayersDopeSheetPanel, GreasePencilLayerMasksPanel, Panel):
