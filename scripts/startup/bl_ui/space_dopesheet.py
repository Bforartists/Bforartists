--- conflicted
+++ resolved
@@ -31,15 +31,15 @@
 
 def dopesheet_filter(layout, context):
     dopesheet = context.space_data.dopesheet
-    is_nla = context.area.type == 'NLA_EDITOR'
-    is_action_editor = not is_nla and context.space_data.mode == 'ACTION'
+    is_nla = context.area.type == "NLA_EDITOR"
+    is_action_editor = not is_nla and context.space_data.mode == "ACTION"
 
     row = layout.row(align=True)
     if is_action_editor:
         row.prop(dopesheet, "show_only_slot_of_active_object", text="")
     row.prop(dopesheet, "show_only_selected", text="")
     row.prop(dopesheet, "show_hidden", text="")
-    #bfa -blender shows this prop in all modes in the panel
+    # bfa -blender shows this prop in all modes in the panel
     row.prop(dopesheet, "show_only_errors", text="")
 
     if is_nla:
@@ -54,7 +54,7 @@
 
 
 class DopesheetFilterPopoverBase:
-    bl_region_type = 'HEADER'
+    bl_region_type = "HEADER"
     bl_label = "Filters"
 
     # Generic = Affects all data-types.
@@ -62,23 +62,23 @@
     @classmethod
     def draw_generic_filters(cls, context, layout):
         dopesheet = context.space_data.dopesheet
-        is_nla = context.area.type == 'NLA_EDITOR'
+        is_nla = context.area.type == "NLA_EDITOR"
 
         col = layout.column(align=True)
-        col.prop(dopesheet, "show_only_selected", icon='NONE')
-        col.prop(dopesheet, "show_hidden", icon='NONE')
+        col.prop(dopesheet, "show_only_selected", icon="NONE")
+        col.prop(dopesheet, "show_hidden", icon="NONE")
 
         if is_nla:
-            col.prop(dopesheet, "show_missing_nla", icon='NONE')
+            col.prop(dopesheet, "show_missing_nla", icon="NONE")
         else:  # Graph and dope-sheet editors - F-Curves and drivers only.
-            col.prop(dopesheet, "show_only_errors", icon='NONE')
+            col.prop(dopesheet, "show_only_errors", icon="NONE")
 
     # Name/Membership Filters
     # XXX: Perhaps these should just stay in the headers (exclusively)?
     @classmethod
     def draw_search_filters(cls, context, layout, generic_filters_only=False):
         dopesheet = context.space_data.dopesheet
-        is_nla = context.area.type == 'NLA_EDITOR'
+        is_nla = context.area.type == "NLA_EDITOR"
 
         # bfa - the search is already in the list in the toolshelf
         # col = layout.column(align=True)
@@ -172,15 +172,15 @@
         # performance-related options (users will mostly have these enabled)
         col = layout.column(align=True)
         col.label(text="Options:")
-        row = col.row() #BFA - seperator
+        row = col.row()  # BFA - seperator
         row.separator()
-        row.prop(dopesheet, "use_datablock_sort", icon='NONE')
+        row.prop(dopesheet, "use_datablock_sort", icon="NONE")
 
 
 # Popover for Dope-sheet Editor(s) - Dope-sheet, Action, Shape-key, GPencil, Mask, etc.
 class DOPESHEET_PT_filters(DopesheetFilterPopoverBase, Panel):
-    bl_space_type = 'DOPESHEET_EDITOR'
-    bl_region_type = 'HEADER'
+    bl_space_type = "DOPESHEET_EDITOR"
+    bl_region_type = "HEADER"
     bl_label = "Filters"
 
     def draw(self, context):
@@ -189,43 +189,44 @@
         ds_mode = context.space_data.mode
         st = context.space_data
 
-        #bfa- is in the header already
-        #layout.prop(dopesheet, "show_summary", text="Summary")
-        #DopesheetFilterPopoverBase.draw_generic_filters(context, layout)
-
-        if ds_mode in {'DOPESHEET', 'ACTION', 'GPENCIL'}:
+        # bfa- is in the header already
+        # layout.prop(dopesheet, "show_summary", text="Summary")
+        # DopesheetFilterPopoverBase.draw_generic_filters(context, layout)
+
+        if ds_mode in {"DOPESHEET", "ACTION", "GPENCIL"}:
             layout.separator()
-            generic_filters_only = ds_mode != 'DOPESHEET'
+            generic_filters_only = ds_mode != "DOPESHEET"
             DopesheetFilterPopoverBase.draw_search_filters(context, layout, generic_filters_only=generic_filters_only)
 
-        if ds_mode == 'DOPESHEET':
+        if ds_mode == "DOPESHEET":
             layout.separator()
             DopesheetFilterPopoverBase.draw_standard_filters(context, layout)
 
             row = layout.row()
-            row.separator()#BFA - Moved from header to options
-            row.prop(st.dopesheet, "use_multi_word_filter",
-                     text="Multi-Word Match Search")
+            row.separator()  # BFA - Moved from header to options
+            row.prop(st.dopesheet, "use_multi_word_filter", text="Multi-Word Match Search")
 
 
 ################################ BFA -Switch between the editors ##########################################
 
+
 class ANIM_OT_switch_editors_to_dopesheet(bpy.types.Operator):
-    """Switch to Dope Sheet Editor"""      # blender will use this as a tooltip for menu items and buttons.
-    bl_idname = "wm.switch_editor_to_dopesheet"        # unique identifier for buttons and menu items to reference.
+    """Switch to Dope Sheet Editor"""  # blender will use this as a tooltip for menu items and buttons.
+
+    bl_idname = "wm.switch_editor_to_dopesheet"  # unique identifier for buttons and menu items to reference.
     # display name in the interface.
     bl_label = "Switch to Dope Sheet Editor"
 
     # execute() is called by blender when running the operator.
     def execute(self, context):
-        bpy.ops.wm.context_set_enum(
-            data_path="area.ui_type", value="DOPESHEET")
-        return {'FINISHED'}
+        bpy.ops.wm.context_set_enum(data_path="area.ui_type", value="DOPESHEET")
+        return {"FINISHED"}
 
 
 class ANIM_OT_switch_editors_to_graph(bpy.types.Operator):
-    """Switch to Graph editor"""      # blender will use this as a tooltip for menu items and buttons.
-    bl_idname = "wm.switch_editor_to_graph"        # unique identifier for buttons and menu items to reference.
+    """Switch to Graph editor"""  # blender will use this as a tooltip for menu items and buttons.
+
+    bl_idname = "wm.switch_editor_to_graph"  # unique identifier for buttons and menu items to reference.
     # display name in the interface.
     bl_label = "Switch to Graph Editor"
 
@@ -233,12 +234,13 @@
     def execute(self, context):
         # area.ui_type, not area.type. Subeditor ...
         bpy.ops.wm.context_set_enum(data_path="area.ui_type", value="FCURVES")
-        return {'FINISHED'}
+        return {"FINISHED"}
 
 
 class ANIM_OT_switch_editors_to_driver(bpy.types.Operator):
-    """Switch to Driver editor"""      # blender will use this as a tooltip for menu items and buttons.
-    bl_idname = "wm.switch_editor_to_driver"        # unique identifier for buttons and menu items to reference.
+    """Switch to Driver editor"""  # blender will use this as a tooltip for menu items and buttons.
+
+    bl_idname = "wm.switch_editor_to_driver"  # unique identifier for buttons and menu items to reference.
     # display name in the interface.
     bl_label = "Switch to Driver Editor"
 
@@ -246,61 +248,64 @@
     def execute(self, context):
         # area.ui_type, not area.type. Subeditor ...
         bpy.ops.wm.context_set_enum(data_path="area.ui_type", value="DRIVERS")
-        return {'FINISHED'}
+        return {"FINISHED"}
 
 
 class ANIM_OT_switch_editors_to_nla(bpy.types.Operator):
-    """Switch to NLA editor"""      # blender will use this as a tooltip for menu items and buttons.
-    bl_idname = "wm.switch_editor_to_nla"        # unique identifier for buttons and menu items to reference.
-    bl_label = "Switch to NLA Editor"         # display name in the interface.
+    """Switch to NLA editor"""  # blender will use this as a tooltip for menu items and buttons.
+
+    bl_idname = "wm.switch_editor_to_nla"  # unique identifier for buttons and menu items to reference.
+    bl_label = "Switch to NLA Editor"  # display name in the interface.
 
     # execute() is called by blender when running the operator.
     def execute(self, context):
         bpy.ops.wm.context_set_enum(data_path="area.type", value="NLA_EDITOR")
-        return {'FINISHED'}
+        return {"FINISHED"}
 
 
 # The blank button, we don't want to switch to the editor in which we are already.
 
+
 class ANIM_OT_switch_editors_in_dopesheet(bpy.types.Operator):
-    """You are in Dope Sheet Editor"""      # blender will use this as a tooltip for menu items and buttons.
-    bl_idname = "wm.switch_editor_in_dopesheet"        # unique identifier for buttons and menu items to reference.
-    bl_label = "Dope Sheet Editor"         # display name in the interface.
-    bl_options = {'INTERNAL'}  # use internal so it can not be searchable
+    """You are in Dope Sheet Editor"""  # blender will use this as a tooltip for menu items and buttons.
+
+    bl_idname = "wm.switch_editor_in_dopesheet"  # unique identifier for buttons and menu items to reference.
+    bl_label = "Dope Sheet Editor"  # display name in the interface.
+    bl_options = {"INTERNAL"}  # use internal so it can not be searchable
 
     # Blank button, we don't execute anything here.
     def execute(self, context):
-        return {'FINISHED'}
+        return {"FINISHED"}
 
 
 #######################################
 # DopeSheet Editor - General/Standard UI
 
+
 class DOPESHEET_HT_header(Header):
-    bl_space_type = 'DOPESHEET_EDITOR'
+    bl_space_type = "DOPESHEET_EDITOR"
 
     def draw(self, context):
         self.draw_editor_type_menu(context)
-        
+
         layout = self.layout
 
         st = context.space_data
-        if st.mode == 'TIMELINE':
+        if st.mode == "TIMELINE":
             from bl_ui.space_time import TIME_MT_editor_menus
+
             TIME_MT_editor_menus.draw_collapsible(context, layout)
             playback_controls(layout, context)
         else:
-
             # Switch between the editors
 
             # bfa - The tabs to switch between the four animation editors. The classes are in space_dopesheet.py
             row = layout.row(align=True)
 
-            row.operator("wm.switch_editor_in_dopesheet",
-                         text="", icon='DOPESHEET_ACTIVE')
-            row.operator("wm.switch_editor_to_graph", text="", icon='GRAPH')
-            row.operator("wm.switch_editor_to_driver", text="", icon='DRIVER')
-            row.operator("wm.switch_editor_to_nla", text="", icon='NLA')
+            row.operator("wm.switch_editor_in_dopesheet", text="", icon="DOPESHEET_ACTIVE")
+            row.operator("wm.switch_editor_to_graph", text="", icon="GRAPH")
+            row.operator("wm.switch_editor_to_driver", text="", icon="DRIVER")
+            row.operator("wm.switch_editor_to_nla", text="", icon="NLA")
 
             ###########################
 
@@ -312,61 +317,63 @@
 
 # Header for "normal" dopesheet editor modes (e.g. Dope Sheet, Action, Shape Keys, etc.)
 class DOPESHEET_HT_editor_buttons:
-
     @classmethod
     def draw_header(cls, context, layout):
         st = context.space_data
         tool_settings = context.tool_settings
-        ds_mode = context.space_data.mode # BFAu
+        ds_mode = context.space_data.mode  # BFAu
 
         dopesheet = context.space_data.dopesheet
         st = context.space_data
 
-        if st.mode in {'ACTION', 'SHAPEKEY'} and context.object:
+        if st.mode in {"ACTION", "SHAPEKEY"} and context.object:
             layout.separator_spacer()
             cls._draw_action_selector(context, layout)
             row = layout.row(align=True)
-            row.operator("action.layer_prev", text="", icon='TRIA_DOWN')
-            row.operator("action.layer_next", text="", icon='TRIA_UP')
+            row.operator("action.layer_prev", text="", icon="TRIA_DOWN")
+            row.operator("action.layer_next", text="", icon="TRIA_UP")
 
             row = layout.row(align=True)
-            row.operator("action.push_down", text="Push Down", icon='NLA_PUSHDOWN')
-            row.operator("action.stash", text="Stash", icon='FREEZE')
+            row.operator("action.push_down", text="Push Down", icon="NLA_PUSHDOWN")
+            row.operator("action.stash", text="Stash", icon="FREEZE")
 
         # Layer management
-        if st.mode == 'GPENCIL':
+        if st.mode == "GPENCIL":
             ob = context.active_object
 
-            enable_but = ob is not None and ob.type == 'GREASEPENCIL'
+            enable_but = ob is not None and ob.type == "GREASEPENCIL"
 
             row = layout.row(align=True)
             row.enabled = enable_but
-            row.operator("grease_pencil.layer_add", icon='ADD', text="")
-            row.operator("grease_pencil.layer_remove", icon='REMOVE', text="")
-            row.menu("GREASE_PENCIL_MT_grease_pencil_add_layer_extra", icon='DOWNARROW_HLT', text="")
+            row.operator("grease_pencil.layer_add", icon="ADD", text="")
+            row.operator("grease_pencil.layer_remove", icon="REMOVE", text="")
+            row.menu("GREASE_PENCIL_MT_grease_pencil_add_layer_extra", icon="DOWNARROW_HLT", text="")
 
             row = layout.row(align=True)
             row.enabled = enable_but
-            row.operator("anim.channels_move", icon='TRIA_UP', text="").direction = 'UP'
-            row.operator("anim.channels_move", icon='TRIA_DOWN', text="").direction = 'DOWN'
+            row.operator("anim.channels_move", icon="TRIA_UP", text="").direction = "UP"
+            row.operator("anim.channels_move", icon="TRIA_DOWN", text="").direction = "DOWN"
 
             row = layout.row(align=True)
             row.enabled = enable_but
-            row.operator("grease_pencil.layer_isolate", icon='RESTRICT_VIEW_ON', text="").affect_visibility = True
-            row.operator("grease_pencil.layer_isolate", icon='LOCKED', text="").affect_visibility = False
+            row.operator("grease_pencil.layer_isolate", icon="RESTRICT_VIEW_ON", text="").affect_visibility = True
+            row.operator("grease_pencil.layer_isolate", icon="LOCKED", text="").affect_visibility = False
 
         layout.separator_spacer()
 
         layout.prop(dopesheet, "show_summary", text="")
-	#bfa - single props and the filter panel. Panel is just needed in dopesheet mode.
+        # bfa - single props and the filter panel. Panel is just needed in dopesheet mode.
         dopesheet_filter(layout, context)
 
-        if ds_mode in {'DOPESHEET'}:
-            layout.popover( panel="DOPESHEET_PT_filters", text="", icon='FILTER',
-        )
+        if ds_mode in {"DOPESHEET"}:
+            layout.popover(
+                panel="DOPESHEET_PT_filters",
+                text="",
+                icon="FILTER",
+            )
 
         # Grease Pencil mode doesn't need snapping, as it's frame-aligned only
-        if st.mode != 'GPENCIL':
+        if st.mode != "GPENCIL":
             row = layout.row(align=True)
             row.prop(tool_settings, "use_snap_anim", text="")
             sub = row.row(align=True)
@@ -386,15 +393,15 @@
                 icon_only=True,
                 panel="DOPESHEET_PT_proportional_edit",
             )
-		#BFA - expose common curve operators to header
-        row = layout.row(align = True)
-        row.operator_menu_enum("action.easing_type", "type", text="", icon = "IPO_EASE_IN_OUT")
+        # BFA - expose common curve operators to header
+        row = layout.row(align=True)
+        row.operator_menu_enum("action.easing_type", "type", text="", icon="IPO_EASE_IN_OUT")
         row.operator_menu_enum("action.handle_type", "type", text="", icon="HANDLE_AUTO")
         row.operator_menu_enum("action.interpolation_type", "type", text="", icon="INTERPOLATE")
         row.operator_menu_enum("action.keyframe_type", "type", text="", icon="SPACE2")
 
         row = layout.row()
-        row.popover(panel = "DOPESHEET_PT_view_view_options", text = "Options")
+        row.popover(panel="DOPESHEET_PT_view_view_options", text="Options")
 
     @classmethod
     def _draw_action_selector(cls, context, layout):
@@ -416,8 +423,10 @@
         # have access to it.
         row.context_pointer_set("animated_id", animated_id)
         row.template_search(
-            adt, "action_slot",
-            adt, "action_suitable_slots",
+            adt,
+            "action_slot",
+            adt,
+            "action_suitable_slots",
             new="anim.slot_new_for_id",
             unlink="anim.slot_unassign_from_id",
         )
@@ -426,9 +435,9 @@
     def _get_animated_id(context):
         st = context.space_data
         match st.mode:
-            case 'ACTION':
+            case "ACTION":
                 return context.object
-            case 'SHAPEKEY':
+            case "SHAPEKEY":
                 return getattr(context.object.data, "shape_keys", None)
             case _:
                 print("Dope Sheet mode '{:s}' not expected to have an Action selector".format(st.mode))
@@ -436,8 +445,8 @@
 
 
 class DOPESHEET_HT_playback_controls(Header):
-    bl_space_type = 'DOPESHEET_EDITOR'
-    bl_region_type = 'FOOTER'
+    bl_space_type = "DOPESHEET_EDITOR"
+    bl_region_type = "FOOTER"
 
     def draw(self, context):
         layout = self.layout
@@ -446,8 +455,8 @@
 
 
 class DOPESHEET_PT_snapping(Panel):
-    bl_space_type = 'DOPESHEET_EDITOR'
-    bl_region_type = 'HEADER'
+    bl_space_type = "DOPESHEET_EDITOR"
+    bl_region_type = "HEADER"
     bl_label = "Snapping"
 
     def draw(self, context):
@@ -456,13 +465,13 @@
         col.label(text="Snap To")
         tool_settings = context.tool_settings
         col.prop(tool_settings, "snap_anim_element", expand=True)
-        if tool_settings.snap_anim_element != 'MARKER':
+        if tool_settings.snap_anim_element != "MARKER":
             col.prop(tool_settings, "use_snap_time_absolute")
 
 
 class DOPESHEET_PT_proportional_edit(Panel):
-    bl_space_type = 'DOPESHEET_EDITOR'
-    bl_region_type = 'HEADER'
+    bl_space_type = "DOPESHEET_EDITOR"
+    bl_region_type = "HEADER"
     bl_label = "Proportional Editing"
     bl_ui_units_x = 8
 
@@ -483,26 +492,22 @@
     def draw(self, context):
         layout = self.layout
         st = context.space_data
-<<<<<<< HEAD
+        active_action = context.active_action
         # BFA - Quick favourites menu
         layout.menu("SCREEN_MT_user_menu", text="Quick")
-=======
-        active_action = context.active_action
-
->>>>>>> 45dca5c9
         layout.menu("DOPESHEET_MT_view")
         layout.menu("DOPESHEET_MT_select")
         if st.show_markers:
             layout.menu("DOPESHEET_MT_marker")
 
-        if st.mode == 'DOPESHEET' or (st.mode == 'ACTION' and active_action is not None):
+        if st.mode == "DOPESHEET" or (st.mode == "ACTION" and active_action is not None):
             layout.menu("DOPESHEET_MT_channel")
-        elif st.mode == 'GPENCIL':
+        elif st.mode == "GPENCIL":
             layout.menu("DOPESHEET_MT_gpencil_channel")
 
         layout.menu("DOPESHEET_MT_key")
 
-        if st.mode in {'ACTION', 'SHAPEKEY'} and active_action is not None:
+        if st.mode in {"ACTION", "SHAPEKEY"} and st.action is not None:
             layout.menu("DOPESHEET_MT_action")
 
 
@@ -520,14 +525,14 @@
         layout.prop(st, "show_region_footer")
         layout.separator()
 
-        layout.operator("anim.previewrange_set", icon='BORDER_RECT')
+        layout.operator("anim.previewrange_set", icon="BORDER_RECT")
         layout.operator("anim.previewrange_clear", icon="CLEAR")
-        layout.operator("action.previewrange_set", icon='BORDER_RECT')
+        layout.operator("action.previewrange_set", icon="BORDER_RECT")
 
         if context.scene.use_preview_range:
-            layout.operator("anim.scene_range_frame", text="Frame Preview Range", icon='FRAME_PREVIEW_RANGE')
+            layout.operator("anim.scene_range_frame", text="Frame Preview Range", icon="FRAME_PREVIEW_RANGE")
         else:
-            layout.operator("anim.scene_range_frame", text="Frame Scene Range", icon='FRAME_SCENE_RANGE')
+            layout.operator("anim.scene_range_frame", text="Frame Scene Range", icon="FRAME_SCENE_RANGE")
 
         layout.separator()
 
@@ -543,16 +548,16 @@
 
         layout.separator()
 
-        layout.menu("DOPESHEET_MT_view_pie_menus")#BFA - make pies discoverable
+        layout.menu("DOPESHEET_MT_view_pie_menus")  # BFA - make pies discoverable
         layout.menu("INFO_MT_area")
         layout.separator()
 
-        #layout.menu("DOPESHEET_MT_cache") #bfa - deactivated
+        # layout.menu("DOPESHEET_MT_cache") #bfa - deactivated
         layout.separator()
         # Add this to show key-binding (reverse action in dope-sheet).
-        props = layout.operator("wm.context_set_enum", text="Toggle Graph Editor", icon='GRAPH')
+        props = layout.operator("wm.context_set_enum", text="Toggle Graph Editor", icon="GRAPH")
         props.data_path = "area.type"
-        props.value = 'GRAPH_EDITOR'
+        props.value = "GRAPH_EDITOR"
 
 
 class DOPESHEET_MT_view_pie_menus(Menu):
@@ -561,8 +566,8 @@
     def draw(self, _context):
         layout = self.layout
 
-        layout.operator("wm.call_menu_pie", text="Snap", icon="MENU_PANEL").name = 'DOPESHEET_MT_snap_pie'
-        layout.operator("wm.call_menu_pie", text="View", icon="MENU_PANEL").name = 'DOPESHEET_MT_view_pie'
+        layout.operator("wm.call_menu_pie", text="Snap", icon="MENU_PANEL").name = "DOPESHEET_MT_snap_pie"
+        layout.operator("wm.call_menu_pie", text="View", icon="MENU_PANEL").name = "DOPESHEET_MT_view_pie"
 
 
 class DOPESHEET_MT_view_pie(Menu):
@@ -580,6 +585,7 @@
             pie.operator("anim.scene_range_frame", text="Frame Preview Range")
         else:
             pie.operator("anim.scene_range_frame", text="Frame Scene Range")
+
 
 # bfa - not connected in the view menu anymore. But keep. You never know what addon wants to connect here.
 class DOPESHEET_MT_cache(Menu):
@@ -611,51 +617,57 @@
     def draw(self, context):
         layout = self.layout
 
-        layout.operator("action.select_all", text="All", icon='SELECT_ALL').action = 'SELECT'
-        layout.operator("action.select_all", text="None", icon='SELECT_NONE').action = 'DESELECT'
-        layout.operator("action.select_all", text="Invert", icon='INVERSE').action = 'INVERT'
-
-        layout.separator()
-        layout.operator("action.select_box", icon='BORDER_RECT').axis_range = False
-        layout.operator("action.select_box", text="Box Select (Axis Range)", icon='BORDER_RECT').axis_range = True
-        layout.operator("action.select_circle", icon='CIRCLE_SELECT')
+        layout.operator("action.select_all", text="All", icon="SELECT_ALL").action = "SELECT"
+        layout.operator("action.select_all", text="None", icon="SELECT_NONE").action = "DESELECT"
+        layout.operator("action.select_all", text="Invert", icon="INVERSE").action = "INVERT"
+
+        layout.separator()
+        layout.operator("action.select_box", icon="BORDER_RECT").axis_range = False
+        layout.operator("action.select_box", text="Box Select (Axis Range)", icon="BORDER_RECT").axis_range = True
+        layout.operator("action.select_circle", icon="CIRCLE_SELECT")
         layout.operator_menu_enum("action.select_lasso", "mode")
 
-		# BFA moved below
-        layout.separator()
-
-        layout.operator("action.select_column", text="Columns on Selected Keys", icon="COLUMNS_KEYS").mode = 'KEYS'
-        layout.operator("action.select_column", text="Column on Current Frame", icon="COLUMN_CURRENT_FRAME").mode = 'CFRA'
-
-        layout.operator("action.select_column", text="Columns on Selected Markers", icon="COLUMNS_MARKERS").mode = 'MARKERS_COLUMN'
-        layout.operator("action.select_column", text="Between Selected Markers", icon="BETWEEN_MARKERS").mode = 'MARKERS_BETWEEN'
-
-        layout.separator()
-
-        if context.space_data.mode != 'GPENCIL':
+        # BFA moved below
+        layout.separator()
+
+        layout.operator("action.select_column", text="Columns on Selected Keys", icon="COLUMNS_KEYS").mode = "KEYS"
+        layout.operator(
+            "action.select_column", text="Column on Current Frame", icon="COLUMN_CURRENT_FRAME"
+        ).mode = "CFRA"
+
+        layout.operator(
+            "action.select_column", text="Columns on Selected Markers", icon="COLUMNS_MARKERS"
+        ).mode = "MARKERS_COLUMN"
+        layout.operator(
+            "action.select_column", text="Between Selected Markers", icon="BETWEEN_MARKERS"
+        ).mode = "MARKERS_BETWEEN"
+
+        layout.separator()
+
+        if context.space_data.mode != "GPENCIL":
             layout.operator("action.select_linked", text="Linked", icon="CONNECTED")
 
             layout.separator()
 
         props = layout.operator("action.select_leftright", text="Before Current Frame", icon="BEFORE_CURRENT_FRAME")
         props.extend = False
-        props.mode = 'LEFT'
+        props.mode = "LEFT"
         props = layout.operator("action.select_leftright", text="After Current Frame", icon="AFTER_CURRENT_FRAME")
         props.extend = False
-        props.mode = 'RIGHT'
+        props.mode = "RIGHT"
 
         layout.separator()
         layout.menu("DOPESHEET_MT_select_more_less")
 
 
- # BFA menu
+# BFA menu
 class DOPESHEET_MT_select_more_less(Menu):
     bl_label = "More/Less"
 
     def draw(self, _context):
         layout = self.layout
         # FIXME: grease pencil mode isn't supported for these yet, so skip for that mode only
-        if _context.space_data.mode != 'GPENCIL':
+        if _context.space_data.mode != "GPENCIL":
             layout.separator()
             layout.operator("action.select_more", text="More", icon="SELECTMORE")
             layout.operator("action.select_less", text="Less", icon="SELECTLESS")
@@ -668,11 +680,12 @@
         layout = self.layout
 
         from bl_ui.space_time import marker_menu_generic
+
         marker_menu_generic(layout, context)
 
         st = context.space_data
 
-        if st.mode in {'ACTION', 'SHAPEKEY'} and context.active_action:
+        if st.mode in {"ACTION", "SHAPEKEY"} and context.active_action:
             layout.separator()
             layout.prop(st, "show_pose_markers")
 
@@ -690,10 +703,10 @@
     def draw(self, _context):
         layout = self.layout
 
-        layout.operator_context = 'INVOKE_REGION_CHANNELS'
+        layout.operator_context = "INVOKE_REGION_CHANNELS"
 
         layout.operator("anim.channels_delete", icon="DELETE")
-		#layout.operator("action.clean", text="Clean Channels").channels = True	# BFA - located in the keys channel
+        # layout.operator("action.clean", text="Clean Channels").channels = True	# BFA - located in the keys channel
 
         layout.separator()
         layout.operator("anim.channels_group", icon="NEW_GROUP")
@@ -706,10 +719,10 @@
 
         # BFA - Redundant operators now located in GRAPH_MT_channel_settings_toggle
 
-        #layout.separator()
-        #layout.operator("anim.channels_setting_enable", text="Protect Channels", icon='LOCKED').type = 'PROTECT'
-        #layout.operator("anim.channels_setting_disable", text="Unprotect Channels", icon='UNLOCKED').type = 'PROTECT'
-        #layout.operator("anim.channels_editable_toggle", icon="LOCKED")
+        # layout.separator()
+        # layout.operator("anim.channels_setting_enable", text="Protect Channels", icon='LOCKED').type = 'PROTECT'
+        # layout.operator("anim.channels_setting_disable", text="Unprotect Channels", icon='UNLOCKED').type = 'PROTECT'
+        # layout.operator("anim.channels_editable_toggle", icon="LOCKED")
 
         layout.separator()
         layout.menu("DOPESHEET_MT_channel_extrapolation")
@@ -727,13 +740,13 @@
         layout.operator("anim.channels_fcurves_enable", icon="UNLOCKED")
 
         layout.separator()
-        layout.operator("anim.channels_bake", icon= 'BAKE_ACTION')
+        layout.operator("anim.channels_bake", icon="BAKE_ACTION")
 
         layout.separator()
         layout.operator("anim.channels_view_selected", icon="VIEW_SELECTED")
 
         layout.separator()
-        layout.operator("graph.euler_filter", text="Discontinuity (Euler) Filter", icon = "DISCONTINUE_EULER")
+        layout.operator("graph.euler_filter", text="Discontinuity (Euler) Filter", icon="DISCONTINUE_EULER")
 
 
 class DOPESHEET_MT_channel_extrapolation(Menu):
@@ -742,14 +755,18 @@
     def draw(self, context):
         layout = self.layout
 
-        layout.operator("action.extrapolation_type", text="Constant Extrapolation",
-                        icon="EXTRAPOLATION_CONSTANT").type = 'CONSTANT'
-        layout.operator("action.extrapolation_type", text="Linear Extrapolation",
-                        icon="EXTRAPOLATION_LINEAR").type = 'LINEAR'
-        layout.operator("action.extrapolation_type", text="Make Cyclic (F-Modifier)",
-                        icon="EXTRAPOLATION_CYCLIC").type = 'MAKE_CYCLIC'
-        layout.operator("action.extrapolation_type", text="Clear Cyclic (F-Modifier)",
-                        icon="EXTRAPOLATION_CYCLIC_CLEAR").type = 'CLEAR_CYCLIC'
+        layout.operator(
+            "action.extrapolation_type", text="Constant Extrapolation", icon="EXTRAPOLATION_CONSTANT"
+        ).type = "CONSTANT"
+        layout.operator(
+            "action.extrapolation_type", text="Linear Extrapolation", icon="EXTRAPOLATION_LINEAR"
+        ).type = "LINEAR"
+        layout.operator(
+            "action.extrapolation_type", text="Make Cyclic (F-Modifier)", icon="EXTRAPOLATION_CYCLIC"
+        ).type = "MAKE_CYCLIC"
+        layout.operator(
+            "action.extrapolation_type", text="Clear Cyclic (F-Modifier)", icon="EXTRAPOLATION_CYCLIC_CLEAR"
+        ).type = "CLEAR_CYCLIC"
 
         layout.separator()
 
@@ -761,15 +778,15 @@
 
     def draw(self, context):
         layout = self.layout
-        layout.operator("anim.merge_animation", icon = 'MERGE')
-        layout.operator("anim.separate_slots", icon = 'SEPARATE')
-
-        layout.separator()
-        layout.operator("anim.slot_channels_move_to_new_action", icon = 'ACTION_SLOT')
-
-        layout.separator()
-        layout.operator("action.push_down", text="Push Down Action", icon='NLA_PUSHDOWN')
-        layout.operator("action.stash", text="Stash Action", icon='FREEZE')
+        layout.operator("anim.merge_animation", icon="MERGE")
+        layout.operator("anim.separate_slots", icon="SEPARATE")
+
+        layout.separator()
+        layout.operator("anim.slot_channels_move_to_new_action", icon="ACTION_SLOT")
+
+        layout.separator()
+        layout.operator("action.push_down", text="Push Down Action", icon="NLA_PUSHDOWN")
+        layout.operator("action.stash", text="Stash Action", icon="FREEZE")
 
 
 class DOPESHEET_MT_key(Menu):
@@ -789,45 +806,47 @@
 
         layout.separator()
 
-        layout.operator("action.frame_jump", icon='JUMP_TO_KEYFRAMES')
-
-        layout.separator()
-
-        layout.operator("action.copy", text="Copy Keyframes", icon='COPYDOWN')
-        layout.operator("action.paste", text="Paste Keyframes", icon='PASTEDOWN')
-        layout.operator("action.paste", text="Paste Flipped", icon='PASTEFLIPDOWN').flipped = True
+        layout.operator("action.frame_jump", icon="JUMP_TO_KEYFRAMES")
+
+        layout.separator()
+
+        layout.operator("action.copy", text="Copy Keyframes", icon="COPYDOWN")
+        layout.operator("action.paste", text="Paste Keyframes", icon="PASTEDOWN")
+        layout.operator("action.paste", text="Paste Flipped", icon="PASTEFLIPDOWN").flipped = True
 
         layout.separator()
 
         layout.operator("action.duplicate_move", icon="DUPLICATE")
         layout.operator("action.delete", icon="DELETE")
-        if ob and ob.type == 'GREASEPENCIL':
+        if ob and ob.type == "GREASEPENCIL":
             layout.operator("grease_pencil.delete_breakdown", icon="DELETE")
 
         layout.separator()
 
         layout.operator("action.clean", icon="CLEAN_KEYS").channels = False
 
-        #BFA - https://projects.blender.org/blender/blender/pulls/113335
+        # BFA - https://projects.blender.org/blender/blender/pulls/113335
         from bl_ui_utils.layout import operator_context
-        with operator_context(layout, 'INVOKE_REGION_CHANNELS'):
-            layout.operator("action.clean", text = "Clean Channels", icon="CLEAN_CHANNELS").channels = True
-
-        layout.separator()
-
-        layout.operator("action.bake_keys", icon = 'BAKE_ACTION')
+
+        with operator_context(layout, "INVOKE_REGION_CHANNELS"):
+            layout.operator("action.clean", text="Clean Channels", icon="CLEAN_CHANNELS").channels = True
+
+        layout.separator()
+
+        layout.operator("action.bake_keys", icon="BAKE_ACTION")
+
 
 # BFA
 class DOPESHEET_PT_view_view_options(bpy.types.Panel):
     bl_label = "View Options"
     bl_category = "View"
-    bl_space_type = 'DOPESHEET_EDITOR'
-    bl_region_type = 'HEADER'
+    bl_space_type = "DOPESHEET_EDITOR"
+    bl_region_type = "HEADER"
 
     # dopesheet and timeline is a wild mix. We need to separate them by the following two defs
     @staticmethod
     def in_dopesheet(context):
-        return context.space_data.mode != 'TIMELINE'  # dopesheet, not timeline
+        return context.space_data.mode != "TIMELINE"  # dopesheet, not timeline
 
     @classmethod
     def poll(cls, context):
@@ -847,13 +866,13 @@
 
         col.separator()
 
-       # Sliders are always shown in the Shape Key Editor regardless of this setting.
+        # Sliders are always shown in the Shape Key Editor regardless of this setting.
         col = col.column(align=True)
-        col.active = context.space_data.mode != 'SHAPEKEY'
+        col.active = context.space_data.mode != "SHAPEKEY"
         col.prop(st, "show_sliders")
 
         if bpy.app.version < (2, 93):
-            col.operator("anim.show_group_colors_deprecated", icon='CHECKBOX_HLT')
+            col.operator("anim.show_group_colors_deprecated", icon="CHECKBOX_HLT")
         col.prop(st, "show_interpolation")
         col.prop(st, "show_extremes")
         col.prop(st, "use_auto_merge_keyframes")
@@ -870,17 +889,17 @@
 
         row = layout.row()
         row.use_property_split = False
-        split = row.split(factor = 0.5)
+        split = row.split(factor=0.5)
         row = split.row()
         row.prop(st, "show_cache")
         row = split.row()
         if st.show_cache:
-            row.label(icon='DISCLOSURE_TRI_DOWN')
+            row.label(icon="DISCLOSURE_TRI_DOWN")
         else:
-            row.label(icon='DISCLOSURE_TRI_RIGHT')
+            row.label(icon="DISCLOSURE_TRI_RIGHT")
 
         if st.show_cache:
-            col = layout.column(align = True)
+            col = layout.column(align=True)
             row = col.row()
             row.separator()
             row.prop(st, "cache_softbody")
@@ -910,14 +929,10 @@
     def draw(self, _context):
         layout = self.layout
 
-        layout.operator("transform.transform", text="Grab/Move",
-                        icon="TRANSFORM_MOVE").mode = 'TIME_TRANSLATE'
-        layout.operator("transform.transform", text="Extend",
-                        icon="SHRINK_FATTEN").mode = 'TIME_EXTEND'
-        layout.operator("transform.transform", text="Slide",
-                        icon="PUSH_PULL").mode = 'TIME_SLIDE'
-        layout.operator("transform.transform", text="Scale",
-                        icon="TRANSFORM_SCALE").mode = 'TIME_SCALE'
+        layout.operator("transform.transform", text="Grab/Move", icon="TRANSFORM_MOVE").mode = "TIME_TRANSLATE"
+        layout.operator("transform.transform", text="Extend", icon="SHRINK_FATTEN").mode = "TIME_EXTEND"
+        layout.operator("transform.transform", text="Slide", icon="PUSH_PULL").mode = "TIME_SLIDE"
+        layout.operator("transform.transform", text="Scale", icon="TRANSFORM_SCALE").mode = "TIME_SCALE"
 
 
 class DOPESHEET_MT_key_mirror(Menu):
@@ -926,12 +941,11 @@
     def draw(self, context):
         layout = self.layout
 
-        layout.operator("action.mirror", text="By Times over Current Frame",
-                        icon="MIRROR_TIME").type = 'CFRA'
-        layout.operator("action.mirror", text="By Values over Value=0",
-                        icon="MIRROR_CURSORVALUE").type = 'XAXIS'
-        layout.operator("action.mirror", text="By Times over First Selected Marker",
-                        icon="MIRROR_MARKER").type = 'MARKER'
+        layout.operator("action.mirror", text="By Times over Current Frame", icon="MIRROR_TIME").type = "CFRA"
+        layout.operator("action.mirror", text="By Values over Value=0", icon="MIRROR_CURSORVALUE").type = "XAXIS"
+        layout.operator(
+            "action.mirror", text="By Times over First Selected Marker", icon="MIRROR_MARKER"
+        ).type = "MARKER"
 
 
 class DOPESHEET_MT_key_snap(Menu):
@@ -940,40 +954,36 @@
     def draw(self, context):
         layout = self.layout
 
-        layout.operator("action.snap", text="Current Frame",
-                        icon="SNAP_CURRENTFRAME").type = 'CFRA'
-        layout.operator("action.snap", text="Nearest Frame",
-                        icon="SNAP_NEARESTFRAME").type = 'NEAREST_FRAME'
-        layout.operator("action.snap", text="Nearest Second",
-                        icon="SNAP_NEARESTSECOND").type = 'NEAREST_SECOND'
-        layout.operator("action.snap", text="Nearest Marker",
-                        icon="SNAP_NEARESTMARKER").type = 'NEAREST_MARKER'
+        layout.operator("action.snap", text="Current Frame", icon="SNAP_CURRENTFRAME").type = "CFRA"
+        layout.operator("action.snap", text="Nearest Frame", icon="SNAP_NEARESTFRAME").type = "NEAREST_FRAME"
+        layout.operator("action.snap", text="Nearest Second", icon="SNAP_NEARESTSECOND").type = "NEAREST_SECOND"
+        layout.operator("action.snap", text="Nearest Marker", icon="SNAP_NEARESTMARKER").type = "NEAREST_MARKER"
 
 
 class DopesheetActionPanelBase:
-    bl_region_type = 'UI'
+    bl_region_type = "UI"
     bl_label = "Action"
 
     @classmethod
     def draw_generic_panel(cls, _context, layout, action):
-        layout.label(text=action.name, icon='ACTION', translate=False)
+        layout.label(text=action.name, icon="ACTION", translate=False)
 
         row = layout.row()
         row.use_property_split = False
-        split = row.split(factor = 0.75)
+        split = row.split(factor=0.75)
         row = split.row()
         row.prop(action, "use_frame_range")
         row = split.row()
         if action.use_frame_range:
-            row.label(icon='DISCLOSURE_TRI_DOWN')
+            row.label(icon="DISCLOSURE_TRI_DOWN")
         else:
-            row.label(icon='DISCLOSURE_TRI_RIGHT')
+            row.label(icon="DISCLOSURE_TRI_RIGHT")
 
         if action.use_frame_range:
             col = layout.column()
 
             row = col.row(align=True)
-            row.separator(factor = 2.0)
+            row.separator(factor=2.0)
             row.prop(action, "frame_start", text="Start")
             row.prop(action, "frame_end", text="End")
 
@@ -983,9 +993,9 @@
 
 
 class DOPESHEET_PT_custom_props_action(PropertyPanel, Panel):
-    bl_space_type = 'DOPESHEET_EDITOR'
+    bl_space_type = "DOPESHEET_EDITOR"
     bl_category = "Action"
-    bl_region_type = 'UI'
+    bl_region_type = "UI"
     bl_context = "data"
     _context_path = "active_action"
     _property_type = bpy.types.Action
@@ -996,7 +1006,7 @@
 
 
 class DOPESHEET_PT_action(DopesheetActionPanelBase, Panel):
-    bl_space_type = 'DOPESHEET_EDITOR'
+    bl_space_type = "DOPESHEET_EDITOR"
     bl_category = "Action"
 
     @classmethod
@@ -1009,8 +1019,8 @@
 
 
 class DOPESHEET_PT_action_slot(Panel):
-    bl_space_type = 'DOPESHEET_EDITOR'
-    bl_region_type = 'UI'
+    bl_space_type = "DOPESHEET_EDITOR"
+    bl_region_type = "UI"
     bl_category = "Action"
     bl_label = "Slot"
 
@@ -1031,15 +1041,15 @@
 
         # Draw the ID type of the slot.
         try:
-            enum_items = slot.bl_rna.properties['target_id_type'].enum_items
+            enum_items = slot.bl_rna.properties["target_id_type"].enum_items
             idtype_label = enum_items[slot.target_id_type].name
         except (KeyError, IndexError, AttributeError) as ex:
             idtype_label = str(ex)
 
         split = layout.split(factor=0.4)
-        split.alignment = 'RIGHT'
+        split.alignment = "RIGHT"
         split.label(text="Type")
-        split.alignment = 'LEFT'
+        split.alignment = "LEFT"
 
         split.label(text=idtype_label, icon_value=slot.target_id_type_icon)
 
@@ -1047,28 +1057,28 @@
 #######################################
 # Grease Pencil Editing
 
+
 class DOPESHEET_MT_gpencil_channel(Menu):
     bl_label = "Channel"
 
     def draw(self, _context):
         layout = self.layout
 
-        layout.operator_context = 'INVOKE_REGION_CHANNELS'
+        layout.operator_context = "INVOKE_REGION_CHANNELS"
 
         layout.operator("anim.channels_delete", icon="DELETE")
 
         layout.separator()
-        #BFA - menu comes from space_graph.py
+        # BFA - menu comes from space_graph.py
         layout.menu("GRAPH_MT_channel_settings_toggle")
 
         # BFA - Redundant operators now located in GRAPH_MT_channel_settings_toggle
 
-        #layout.separator()
-
-        #layout.operator("anim.channels_setting_enable", text="Protect Channels", icon='LOCKED').type = 'PROTECT'
-        #layout.operator("anim.channels_setting_disable", text="Unprotect Channels", icon='UNLOCKED').type = 'PROTECT'
-        #layout.operator("anim.channels_editable_toggle", icon="LOCKED")
-
+        # layout.separator()
+
+        # layout.operator("anim.channels_setting_enable", text="Protect Channels", icon='LOCKED').type = 'PROTECT'
+        # layout.operator("anim.channels_setting_disable", text="Unprotect Channels", icon='UNLOCKED').type = 'PROTECT'
+        # layout.operator("anim.channels_editable_toggle", icon="LOCKED")
 
         # XXX: to be enabled when these are ready for use!
         # layout.separator()
@@ -1076,13 +1086,11 @@
         # layout.operator("anim.channels_collapse")
 
         layout.separator()
-        layout.operator_menu_enum(
-            "anim.channels_move", "direction", text="Move")
+        layout.operator_menu_enum("anim.channels_move", "direction", text="Move")
 
         layout.separator()
 
         layout.operator("anim.channels_view_selected", icon="VIEW_SELECTED")
-
 
 
 class DOPESHEET_MT_delete(Menu):
@@ -1106,32 +1114,32 @@
         layout = self.layout
         st = context.space_data
 
-        layout.operator_context = 'INVOKE_DEFAULT'
-
-        layout.operator("action.copy", text="Copy", icon='COPYDOWN')
-        layout.operator("action.paste", text="Paste", icon='PASTEDOWN')
-        layout.operator("action.paste", text="Paste Flipped", icon='PASTEFLIPDOWN').flipped = True
+        layout.operator_context = "INVOKE_DEFAULT"
+
+        layout.operator("action.copy", text="Copy", icon="COPYDOWN")
+        layout.operator("action.paste", text="Paste", icon="PASTEDOWN")
+        layout.operator("action.paste", text="Paste Flipped", icon="PASTEFLIPDOWN").flipped = True
 
         layout.separator()
 
         layout.operator_menu_enum("action.keyframe_type", "type", text="Keyframe Type")
 
-        if st.mode != 'GPENCIL':
+        if st.mode != "GPENCIL":
             layout.operator_menu_enum("action.handle_type", "type", text="Handle Type")
             layout.operator_menu_enum("action.interpolation_type", "type", text="Interpolation Mode")
             layout.operator_menu_enum("action.easing_type", "type", text="Easing Mode")
 
         layout.separator()
 
-        layout.operator("action.keyframe_insert", icon='COPYDOWN').type = 'SEL'
-        layout.operator("action.duplicate_move", icon='DUPLICATE')
-
-        if st.mode == 'GPENCIL':
+        layout.operator("action.keyframe_insert", icon="COPYDOWN").type = "SEL"
+        layout.operator("action.duplicate_move", icon="DUPLICATE")
+
+        if st.mode == "GPENCIL":
             layout.separator()
             layout.operator("grease_pencil.delete_breakdown")
 
-        layout.operator_context = 'EXEC_REGION_WIN'
-        layout.operator("action.delete", icon='DELETE')
+        layout.operator_context = "EXEC_REGION_WIN"
+        layout.operator("action.delete", icon="DELETE")
 
         layout.separator()
 
@@ -1146,24 +1154,26 @@
         layout = self.layout
 
         # This menu is used from the graph editor too.
-        is_graph_editor = context.area.type == 'GRAPH_EDITOR'
-
-        layout.operator_context = 'INVOKE_REGION_CHANNELS'
+        is_graph_editor = context.area.type == "GRAPH_EDITOR"
+
+        layout.operator_context = "INVOKE_REGION_CHANNELS"
 
         layout.operator("anim.channels_view_selected", icon="VIEW_SELECTED")
         layout.separator()
-        layout.operator("anim.channels_setting_enable", text="Mute Channels", icon='MUTE_IPO_ON').type = 'MUTE'
-        layout.operator("anim.channels_setting_disable", text="Unmute Channels", icon='MUTE_IPO_OFF').type = 'MUTE'
-
-        layout.separator()
-        layout.operator("anim.channels_editable_toggle", text="Toggle Protect", icon='LOCKED') #BFA - changed order to be consistent with GRAPH_MT_channel_settings_toggle in the space_graph.py
-        layout.separator()
-        layout.operator("anim.channels_setting_enable", text="Protect Channels", icon='LOCKED').type = 'PROTECT'
-        layout.operator("anim.channels_setting_disable", text="Unprotect Channels", icon='UNLOCKED').type = 'PROTECT'
-
-        layout.separator()
-        layout.operator("anim.channels_group", icon='NEW_GROUP')
-        layout.operator("anim.channels_ungroup", icon='REMOVE_ALL_GROUPS')
+        layout.operator("anim.channels_setting_enable", text="Mute Channels", icon="MUTE_IPO_ON").type = "MUTE"
+        layout.operator("anim.channels_setting_disable", text="Unmute Channels", icon="MUTE_IPO_OFF").type = "MUTE"
+
+        layout.separator()
+        layout.operator(
+            "anim.channels_editable_toggle", text="Toggle Protect", icon="LOCKED"
+        )  # BFA - changed order to be consistent with GRAPH_MT_channel_settings_toggle in the space_graph.py
+        layout.separator()
+        layout.operator("anim.channels_setting_enable", text="Protect Channels", icon="LOCKED").type = "PROTECT"
+        layout.operator("anim.channels_setting_disable", text="Unprotect Channels", icon="UNLOCKED").type = "PROTECT"
+
+        layout.separator()
+        layout.operator("anim.channels_group", icon="NEW_GROUP")
+        layout.operator("anim.channels_ungroup", icon="REMOVE_ALL_GROUPS")
 
         layout.separator()
         if is_graph_editor:
@@ -1180,18 +1190,18 @@
             layout.operator("graph.hide", text="Hide Unselected Curves", icon="HIDE_UNSELECTED").unselected = True
 
         layout.separator()
-        layout.operator("anim.channels_expand", icon='EXPANDMENU')
-        layout.operator("anim.channels_collapse", icon='COLLAPSEMENU')
+        layout.operator("anim.channels_expand", icon="EXPANDMENU")
+        layout.operator("anim.channels_collapse", icon="COLLAPSEMENU")
 
         layout.separator()
         layout.operator_menu_enum("anim.channels_move", "direction", text="Move...")
 
         layout.separator()
 
-        layout.operator("anim.channels_delete", icon='DELETE')
-
-        if is_graph_editor and context.space_data.mode == 'DRIVERS':
-            layout.operator("graph.driver_delete_invalid", icon='DELETE')
+        layout.operator("anim.channels_delete", icon="DELETE")
+
+        if is_graph_editor and context.space_data.mode == "DRIVERS":
+            layout.operator("graph.driver_delete_invalid", icon="DELETE")
 
 
 class DOPESHEET_MT_snap_pie(Menu):
@@ -1201,26 +1211,22 @@
         layout = self.layout
         pie = layout.menu_pie()
 
-        pie.operator(
-            "action.snap", text="Selection to Current Frame").type = 'CFRA'
-        pie.operator(
-            "action.snap", text="Selection to Nearest Frame").type = 'NEAREST_FRAME'
-        pie.operator(
-            "action.snap", text="Selection to Nearest Second").type = 'NEAREST_SECOND'
-        pie.operator(
-            "action.snap", text="Selection to Nearest Marker").type = 'NEAREST_MARKER'
+        pie.operator("action.snap", text="Selection to Current Frame").type = "CFRA"
+        pie.operator("action.snap", text="Selection to Nearest Frame").type = "NEAREST_FRAME"
+        pie.operator("action.snap", text="Selection to Nearest Second").type = "NEAREST_SECOND"
+        pie.operator("action.snap", text="Selection to Nearest Marker").type = "NEAREST_MARKER"
 
 
 class GreasePencilLayersDopeSheetPanel:
-    bl_space_type = 'DOPESHEET_EDITOR'
-    bl_region_type = 'UI'
+    bl_space_type = "DOPESHEET_EDITOR"
+    bl_region_type = "UI"
     bl_category = "View"
 
     @classmethod
     def poll(cls, context):
         st = context.space_data
         ob = context.object
-        if st.mode != 'GPENCIL' or ob is None or ob.type != 'GREASEPENCIL':
+        if st.mode != "GPENCIL" or ob is None or ob.type != "GREASEPENCIL":
             return False
 
         grease_pencil = ob.data
@@ -1231,6 +1237,31 @@
         return False
 
 
+class DOPESHEET_PT_ShapeKey(Panel):
+    bl_space_type = "DOPESHEET_EDITOR"
+    bl_region_type = "UI"
+    bl_category = "Shape Key"
+    bl_label = "Shape Key"
+
+    @classmethod
+    def poll(cls, context):
+        st = context.space_data
+        if st.mode != "SHAPEKEY":
+            return False
+
+        ob = context.object
+        if ob is None or ob.active_shape_key is None:
+            return False
+
+        if not ob.data.shape_keys.use_relative:
+            return False
+
+        return ob.active_shape_key_index > 0
+
+    def draw(self, context):
+        draw_shape_key_properties(context, self.layout)
+
+
 class DOPESHEET_PT_grease_pencil_mode(GreasePencilLayersDopeSheetPanel, Panel):
     bl_label = "Layer"
 
@@ -1258,98 +1289,73 @@
 class DOPESHEET_PT_grease_pencil_layer_masks(GreasePencilLayersDopeSheetPanel, GreasePencil_LayerMaskPanel, Panel):
     bl_label = "Masks"
     bl_parent_id = "DOPESHEET_PT_grease_pencil_mode"
-    bl_options = {'DEFAULT_CLOSED'}
+    bl_options = {"DEFAULT_CLOSED"}
 
 
 class DOPESHEET_PT_grease_pencil_layer_transform(
-        GreasePencilLayersDopeSheetPanel,
-        GreasePencil_LayerTransformPanel,
-        Panel,
+    GreasePencilLayersDopeSheetPanel,
+    GreasePencil_LayerTransformPanel,
+    Panel,
 ):
     bl_label = "Transform"
     bl_parent_id = "DOPESHEET_PT_grease_pencil_mode"
-    bl_options = {'DEFAULT_CLOSED'}
+    bl_options = {"DEFAULT_CLOSED"}
 
 
 class DOPESHEET_PT_grease_pencil_layer_relations(
-        GreasePencilLayersDopeSheetPanel,
-        GreasePencil_LayerRelationsPanel,
-        Panel,
+    GreasePencilLayersDopeSheetPanel,
+    GreasePencil_LayerRelationsPanel,
+    Panel,
 ):
     bl_label = "Relations"
     bl_parent_id = "DOPESHEET_PT_grease_pencil_mode"
-    bl_options = {'DEFAULT_CLOSED'}
+    bl_options = {"DEFAULT_CLOSED"}
 
 
 class DOPESHEET_PT_grease_pencil_layer_adjustments(
-        GreasePencilLayersDopeSheetPanel,
-        GreasePencil_LayerAdjustmentsPanel,
-        Panel,
+    GreasePencilLayersDopeSheetPanel,
+    GreasePencil_LayerAdjustmentsPanel,
+    Panel,
 ):
     bl_label = "Adjustments"
     bl_parent_id = "DOPESHEET_PT_grease_pencil_mode"
-    bl_options = {'DEFAULT_CLOSED'}
+    bl_options = {"DEFAULT_CLOSED"}
 
 
 class DOPESHEET_PT_grease_pencil_layer_display(
-        GreasePencilLayersDopeSheetPanel,
-        GreasePencil_LayerDisplayPanel,
-        Panel,
+    GreasePencilLayersDopeSheetPanel,
+    GreasePencil_LayerDisplayPanel,
+    Panel,
 ):
     bl_label = "Display"
     bl_parent_id = "DOPESHEET_PT_grease_pencil_mode"
-    bl_options = {'DEFAULT_CLOSED'}
-
-
-class DOPESHEET_PT_ShapeKey(Panel):
-    bl_space_type = 'DOPESHEET_EDITOR'
-    bl_region_type = 'UI'
-    bl_category = "Shape Key"
-    bl_label = "Shape Key"
-
-    @classmethod
-    def poll(cls, context):
-        st = context.space_data
-        if st.mode != 'SHAPEKEY':
-            return False
-
-        ob = context.object
-        if ob is None or ob.active_shape_key is None:
-            return False
-
-        if not ob.data.shape_keys.use_relative:
-            return False
-
-        return ob.active_shape_key_index > 0
-
-    def draw(self, context):
-        draw_shape_key_properties(context, self.layout)
+    bl_options = {"DEFAULT_CLOSED"}
 
 
 classes = (
-    ANIM_OT_switch_editors_to_dopesheet, # BFA menu
-    ANIM_OT_switch_editors_to_graph, # BFA menu
-    ANIM_OT_switch_editors_to_driver, # BFA menu
-    ANIM_OT_switch_editors_to_nla, # BFA menu
-    ANIM_OT_switch_editors_in_dopesheet, # BFA menu
+    ANIM_OT_switch_editors_to_dopesheet,  # BFA menu
+    ANIM_OT_switch_editors_to_graph,  # BFA menu
+    ANIM_OT_switch_editors_to_driver,  # BFA menu
+    ANIM_OT_switch_editors_to_nla,  # BFA menu
+    ANIM_OT_switch_editors_in_dopesheet,  # BFA menu
     DOPESHEET_HT_header,
     DOPESHEET_HT_playback_controls,
     DOPESHEET_PT_proportional_edit,
     DOPESHEET_MT_editor_menus,
     DOPESHEET_MT_view,
-    DOPESHEET_MT_view_pie_menus, # BFA menu
+    DOPESHEET_MT_view_pie_menus,  # BFA menu
     DOPESHEET_MT_cache,
     DOPESHEET_MT_select,
     DOPESHEET_MT_select_more_less,  # BFA menu
     DOPESHEET_MT_marker,
     DOPESHEET_MT_channel,
-    DOPESHEET_MT_channel_extrapolation, # BFA menu
+    DOPESHEET_MT_channel_extrapolation,  # BFA menu
     DOPESHEET_MT_action,
     DOPESHEET_MT_key,
-    DOPESHEET_PT_view_view_options, # BFA menu
+    DOPESHEET_PT_view_view_options,  # BFA menu
     DOPESHEET_MT_key_transform,
-    DOPESHEET_MT_key_mirror, # BFA menu
-    DOPESHEET_MT_key_snap, # BFA menu
+    DOPESHEET_MT_key_mirror,  # BFA menu
+    DOPESHEET_MT_key_snap,  # BFA menu
     DOPESHEET_MT_gpencil_channel,
     DOPESHEET_MT_delete,
     DOPESHEET_MT_context_menu,
@@ -1372,5 +1378,6 @@
 
 if __name__ == "__main__":  # only for live edit.
     from bpy.utils import register_class
+
     for cls in classes:
         register_class(cls)