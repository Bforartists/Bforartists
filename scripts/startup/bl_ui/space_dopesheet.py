# SPDX-FileCopyrightText: 2009-2023 Blender Authors
#
# SPDX-License-Identifier: GPL-2.0-or-later

import bpy
from bpy.types import (
    Header,
    Menu,
    Panel,
)

from bl_ui.properties_data_grease_pencil import (
    GreasePencil_LayerMaskPanel,
    GreasePencil_LayerTransformPanel,
    GreasePencil_LayerRelationsPanel,
    GreasePencil_LayerAdjustmentsPanel,
    GreasePencil_LayerDisplayPanel,
)

from bl_ui.utils import (
    PlayheadSnappingPanel,
)
from bl_ui.space_time import playback_controls

from rna_prop_ui import PropertyPanel

# BFA - Added icons and floated properties left

#######################################
# DopeSheet Filtering - Header Buttons

# used for DopeSheet, NLA, and Graph Editors


def dopesheet_filter(layout, context):
    dopesheet = context.space_data.dopesheet
    is_nla = context.area.type == 'NLA_EDITOR'
    is_action_editor = not is_nla and context.space_data.mode == 'ACTION'

    row = layout.row(align=True)
    if is_action_editor:
        row.prop(dopesheet, "show_only_slot_of_active_object", text="")
    row.prop(dopesheet, "show_only_selected", text="")
    row.prop(dopesheet, "show_hidden", text="")
    #bfa -blender shows this prop in all modes in the panel
    row.prop(dopesheet, "show_only_errors", text="")

    if is_nla:
        row.prop(dopesheet, "show_missing_nla", text="")


#######################################
# Dope-sheet Filtering Popovers

# Generic Layout - Used as base for filtering popovers used in all animation editors
# Used for DopeSheet, NLA, and Graph Editors


class DopesheetFilterPopoverBase:
    bl_region_type = 'HEADER'
    bl_label = "Filters"

    # Generic = Affects all data-types.
    # XXX: Perhaps we want these to stay in the header instead, for easy/fast access
    @classmethod
    def draw_generic_filters(cls, context, layout):
        dopesheet = context.space_data.dopesheet
        is_nla = context.area.type == 'NLA_EDITOR'

        col = layout.column(align=True)
        col.prop(dopesheet, "show_only_selected", icon='NONE')
        col.prop(dopesheet, "show_hidden", icon='NONE')

        if is_nla:
            col.prop(dopesheet, "show_missing_nla", icon='NONE')
        else:  # Graph and dope-sheet editors - F-Curves and drivers only.
            col.prop(dopesheet, "show_only_errors", icon='NONE')

    # Name/Membership Filters
    # XXX: Perhaps these should just stay in the headers (exclusively)?
    @classmethod
    def draw_search_filters(cls, context, layout, generic_filters_only=False):
        dopesheet = context.space_data.dopesheet
        is_nla = context.area.type == 'NLA_EDITOR'

        # bfa - the search is already in the list in the toolshelf
        # col = layout.column(align=True)
        # if not is_nla:
        #     row = col.row(align=True)
        #     row.prop(dopesheet, "filter_fcurve_name", text="")
        # else:
        #     row = col.row(align=True)
        #     row.prop(dopesheet, "filter_text", text="")

        if (not generic_filters_only) and bpy.data.collections:
            col = layout.column(align=True)
            col.label(text="Filter by Collection:")
            # col.separator()
            row = col.row()
            row.separator()
            row.prop(dopesheet, "filter_collection", text="")

    # Standard = Present in all panels
    @classmethod
    def draw_standard_filters(cls, context, layout):
        dopesheet = context.space_data.dopesheet

        # datablock filters
        layout.label(text="Filter by Type:")
        flow = layout.grid_flow(row_major=True, columns=2, even_rows=False, align=False)

        flow.prop(dopesheet, "show_scenes", text="Scenes")
        flow.prop(dopesheet, "show_nodes", text="Node Trees")

        # object types
        if bpy.data.armatures:
            flow.prop(dopesheet, "show_armatures", text="Armatures")
        if bpy.data.cameras:
            flow.prop(dopesheet, "show_cameras", text="Cameras")
        if bpy.data.grease_pencils_v3:
            flow.prop(dopesheet, "show_gpencil", text="Grease Pencil Objects")
        if bpy.data.lights:
            flow.prop(dopesheet, "show_lights", text="Lights")
        if bpy.data.meshes:
            flow.prop(dopesheet, "show_meshes", text="Meshes")
        if bpy.data.curves:
            flow.prop(dopesheet, "show_curves", text="Curves")
        if bpy.data.lattices:
            flow.prop(dopesheet, "show_lattices", text="Lattices")
        if bpy.data.metaballs:
            flow.prop(dopesheet, "show_metaballs", text="Metaballs")
        if hasattr(bpy.data, "hair_curves") and bpy.data.hair_curves:
            flow.prop(dopesheet, "show_hair_curves", text="Hair Curves")
        if hasattr(bpy.data, "pointclouds") and bpy.data.pointclouds:
            flow.prop(dopesheet, "show_pointclouds", text="Point Clouds")
        if bpy.data.volumes:
            flow.prop(dopesheet, "show_volumes", text="Volumes")

        # data types
        flow.prop(dopesheet, "show_worlds", text="Worlds")
        if bpy.data.particles:
            flow.prop(dopesheet, "show_particles", text="Particles")
        if bpy.data.linestyles:
            flow.prop(dopesheet, "show_linestyles", text="Line Styles")
        if bpy.data.speakers:
            flow.prop(dopesheet, "show_speakers", text="Speakers")
        if bpy.data.materials:
            flow.prop(dopesheet, "show_materials", text="Materials")
        if bpy.data.textures:
            flow.prop(dopesheet, "show_textures", text="Textures")
        if bpy.data.shape_keys:
            flow.prop(dopesheet, "show_shapekeys", text="Shape Keys")
        if bpy.data.cache_files:
            flow.prop(dopesheet, "show_cache_files", text="Cache Files")
        if bpy.data.movieclips:
            flow.prop(dopesheet, "show_movieclips", text="Movie Clips")

        layout.separator()

        # Object Data Filters

        # TODO: Add per-channel/axis convenience toggles?
        split = layout.split()

        col = split.column()
        col.prop(dopesheet, "show_transforms", text="Transforms")

        col = split.column()
        col.prop(dopesheet, "show_modifiers", text="Modifiers")

        layout.separator()

        # performance-related options (users will mostly have these enabled)
        col = layout.column(align=True)
        col.label(text="Options:")
        row = col.row() #BFA - seperator
        row.separator()
        row.prop(dopesheet, "use_datablock_sort", icon='NONE')


# Popover for Dope-sheet Editor(s) - Dope-sheet, Action, Shape-key, GPencil, Mask, etc.
class DOPESHEET_PT_filters(DopesheetFilterPopoverBase, Panel):
    bl_space_type = 'DOPESHEET_EDITOR'
    bl_region_type = 'HEADER'
    bl_label = "Filters"

    def draw(self, context):
        layout = self.layout

        ds_mode = context.space_data.mode
        st = context.space_data

        #bfa- is in the header already
        #layout.prop(dopesheet, "show_summary", text="Summary")
        #DopesheetFilterPopoverBase.draw_generic_filters(context, layout)

        if ds_mode in {'DOPESHEET', 'ACTION', 'GPENCIL'}:
            layout.separator()
            generic_filters_only = ds_mode != 'DOPESHEET'
            DopesheetFilterPopoverBase.draw_search_filters(context, layout, generic_filters_only=generic_filters_only)

        if ds_mode == 'DOPESHEET':
            layout.separator()
            DopesheetFilterPopoverBase.draw_standard_filters(context, layout)

            row = layout.row()
            row.separator()#BFA - Moved from header to options
            row.prop(st.dopesheet, "use_multi_word_filter",
                     text="Multi-Word Match Search")


################################ BFA -Switch between the editors ##########################################

class ANIM_OT_switch_editors_to_dopesheet(bpy.types.Operator):
    """Switch to Dope Sheet Editor"""      # blender will use this as a tooltip for menu items and buttons.
    bl_idname = "wm.switch_editor_to_dopesheet"        # unique identifier for buttons and menu items to reference.
    # display name in the interface.
    bl_label = "Switch to Dope Sheet Editor"
    bl_options = {'REGISTER', 'UNDO'}  # enable undo for the operator.

    # execute() is called by blender when running the operator.
    def execute(self, context):
        bpy.ops.wm.context_set_enum(
            data_path="area.ui_type", value="DOPESHEET")
        return {'FINISHED'}


class ANIM_OT_switch_editors_to_graph(bpy.types.Operator):
    """Switch to Graph editor"""      # blender will use this as a tooltip for menu items and buttons.
    bl_idname = "wm.switch_editor_to_graph"        # unique identifier for buttons and menu items to reference.
    # display name in the interface.
    bl_label = "Switch to Graph Editor"
    bl_options = {'REGISTER', 'UNDO'}  # enable undo for the operator.

    # execute() is called by blender when running the operator.
    def execute(self, context):
        # area.ui_type, not area.type. Subeditor ...
        bpy.ops.wm.context_set_enum(data_path="area.ui_type", value="FCURVES")
        return {'FINISHED'}


class ANIM_OT_switch_editors_to_driver(bpy.types.Operator):
    """Switch to Driver editor"""      # blender will use this as a tooltip for menu items and buttons.
    bl_idname = "wm.switch_editor_to_driver"        # unique identifier for buttons and menu items to reference.
    # display name in the interface.
    bl_label = "Switch to Driver Editor"
    bl_options = {'REGISTER', 'UNDO'}  # enable undo for the operator.

    # execute() is called by blender when running the operator.
    def execute(self, context):
        # area.ui_type, not area.type. Subeditor ...
        bpy.ops.wm.context_set_enum(data_path="area.ui_type", value="DRIVERS")
        return {'FINISHED'}


class ANIM_OT_switch_editors_to_nla(bpy.types.Operator):
    """Switch to NLA editor"""      # blender will use this as a tooltip for menu items and buttons.
    bl_idname = "wm.switch_editor_to_nla"        # unique identifier for buttons and menu items to reference.
    bl_label = "Switch to NLA Editor"         # display name in the interface.
    bl_options = {'REGISTER', 'UNDO'}  # enable undo for the operator.

    # execute() is called by blender when running the operator.
    def execute(self, context):
        bpy.ops.wm.context_set_enum(data_path="area.type", value="NLA_EDITOR")
        return {'FINISHED'}


# The blank button, we don't want to switch to the editor in which we are already.

class ANIM_OT_switch_editors_in_dopesheet(bpy.types.Operator):
    """You are in Dope Sheet Editor"""      # blender will use this as a tooltip for menu items and buttons.
    bl_idname = "wm.switch_editor_in_dopesheet"        # unique identifier for buttons and menu items to reference.
    bl_label = "Dope Sheet Editor"         # display name in the interface.
    bl_options = {'REGISTER', 'UNDO'}  # enable undo for the operator.

    # Blank button, we don't execute anything here.
    def execute(self, context):
        return {'FINISHED'}


#######################################
# DopeSheet Editor - General/Standard UI

class DOPESHEET_HT_header(Header):
    bl_space_type = 'DOPESHEET_EDITOR'

    def draw(self, context):
        layout = self.layout

        st = context.space_data

        # bfa - show hide the editormenu, editor suffix is needed.
        ALL_MT_editormenu_dopesheet.draw_hidden(context, layout)

        if st.mode == 'TIMELINE':
            from bl_ui.space_time import TIME_MT_editor_menus
            TIME_MT_editor_menus.draw_collapsible(context, layout)
            playback_controls(layout, context)
        else:

            # Switch between the editors

            # bfa - The tabs to switch between the four animation editors. The classes are in space_dopesheet.py
            row = layout.row(align=True)

            row.operator("wm.switch_editor_in_dopesheet",
                         text="", icon='DOPESHEET_ACTIVE')
            row.operator("wm.switch_editor_to_graph", text="", icon='GRAPH')
            row.operator("wm.switch_editor_to_driver", text="", icon='DRIVER')
            row.operator("wm.switch_editor_to_nla", text="", icon='NLA')

            ###########################

            layout.prop(st, "ui_mode", text="")

            DOPESHEET_MT_editor_menus.draw_collapsible(context, layout)
            DOPESHEET_HT_editor_buttons.draw_header(context, layout)

# bfa - show hide the editormenu, editor suffix is needed.
class ALL_MT_editormenu_dopesheet(Menu):
    bl_label = ""

    def draw(self, context):
        self.draw_menus(self.layout, context)

    @staticmethod
    def draw_menus(layout, context):

        row = layout.row(align=True)
        row.template_header()  # editor type menus

class DOPESHEET_PT_playhead_snapping(PlayheadSnappingPanel, Panel):
    bl_space_type = 'DOPESHEET_EDITOR'


class DOPESHEET_PT_playhead_snapping(PlayheadSnappingPanel, Panel):
    bl_space_type = 'DOPESHEET_EDITOR'


# Header for "normal" dopesheet editor modes (e.g. Dope Sheet, Action, Shape Keys, etc.)
class DOPESHEET_HT_editor_buttons:

    @classmethod
    def draw_header(cls, context, layout):
        st = context.space_data
        tool_settings = context.tool_settings
        ds_mode = context.space_data.mode # BFAu

        dopesheet = context.space_data.dopesheet
        st = context.space_data

        if st.mode in {'ACTION', 'SHAPEKEY'} and context.object:
            layout.separator_spacer()
            cls._draw_action_selector(context, layout)
            row = layout.row(align=True)
            row.operator("action.layer_prev", text="", icon='TRIA_DOWN')
            row.operator("action.layer_next", text="", icon='TRIA_UP')

            row = layout.row(align=True)
            row.operator("action.push_down", text="Push Down", icon='NLA_PUSHDOWN')
            row.operator("action.stash", text="Stash", icon='FREEZE')

        # Layer management
        if st.mode == 'GPENCIL':
            ob = context.active_object

            enable_but = ob is not None and ob.type == 'GREASEPENCIL'

            row = layout.row(align=True)
            row.enabled = enable_but
            row.operator("grease_pencil.layer_add", icon='ADD', text="")
            row.operator("grease_pencil.layer_remove", icon='REMOVE', text="")
            row.menu("GREASE_PENCIL_MT_grease_pencil_add_layer_extra", icon='DOWNARROW_HLT', text="")

            row = layout.row(align=True)
            row.enabled = enable_but
            row.operator("anim.channels_move", icon='TRIA_UP', text="").direction = 'UP'
            row.operator("anim.channels_move", icon='TRIA_DOWN', text="").direction = 'DOWN'

            row = layout.row(align=True)
            row.enabled = enable_but
            row.operator("grease_pencil.layer_isolate", icon='RESTRICT_VIEW_ON', text="").affect_visibility = True
            row.operator("grease_pencil.layer_isolate", icon='LOCKED', text="").affect_visibility = False

        layout.separator_spacer()

        layout.prop(dopesheet, "show_summary", text="")
	#bfa - single props and the filter panel. Panel is just needed in dopesheet mode.
        dopesheet_filter(layout, context)

        if ds_mode in {'DOPESHEET'}:
            layout.popover( panel="DOPESHEET_PT_filters", text="", icon='FILTER',
        )

        # Grease Pencil mode doesn't need snapping, as it's frame-aligned only
        if st.mode != 'GPENCIL':
            row = layout.row(align=True)
            row.prop(tool_settings, "use_snap_anim", text="")
            sub = row.row(align=True)
            sub.popover(
                panel="DOPESHEET_PT_snapping",
                text="",
            )

        layout.popover(panel="DOPESHEET_PT_playhead_snapping")

        row = layout.row(align=True)
        row.prop(tool_settings, "use_proportional_action", text="", icon_only=True)
        if tool_settings.use_proportional_action:
            sub = row.row(align=True)
            sub.prop_with_popover(
                tool_settings,
                "proportional_edit_falloff",
                text="",
                icon_only=True,
                panel="DOPESHEET_PT_proportional_edit",
            )
		#BFA - expose common curve operators to header
        row = layout.row(align = True)
        row.operator_menu_enum("action.easing_type", "type", text="", icon = "IPO_EASE_IN_OUT")
        row.operator_menu_enum("action.handle_type", "type", text="", icon="HANDLE_AUTO")
        row.operator_menu_enum("action.interpolation_type", "type", text="", icon="INTERPOLATE")
        row.operator_menu_enum("action.keyframe_type", "type", text="", icon="SPACE2")

        row = layout.row()
        row.popover(panel = "DOPESHEET_PT_view_view_options", text = "Options")

    @classmethod
    def _draw_action_selector(cls, context, layout):
        animated_id = cls._get_animated_id(context)
        if not animated_id:
            return

        row = layout.row()
        if animated_id.animation_data and animated_id.animation_data.use_tweak_mode:
            row.enabled = False

        row.template_action(animated_id, new="action.new", unlink="action.unlink")

        adt = animated_id and animated_id.animation_data
        if not adt or not adt.action or not adt.action.is_action_layered:
            return

        # Store the animated ID in the context, so that the new/unlink operators
        # have access to it.
        row.context_pointer_set("animated_id", animated_id)
        row.template_search(
            adt, "action_slot",
            adt, "action_suitable_slots",
            new="anim.slot_new_for_id",
            unlink="anim.slot_unassign_from_id",
        )

    @staticmethod
    def _get_animated_id(context):
        st = context.space_data
        match st.mode:
            case 'ACTION':
                return context.object
            case 'SHAPEKEY':
                return getattr(context.object.data, "shape_keys", None)
            case _:
                print("Dope Sheet mode '{:s}' not expected to have an Action selector".format(st.mode))
                return context.object


class DOPESHEET_HT_playback_controls(Header):
    bl_space_type = 'DOPESHEET_EDITOR'
    bl_region_type = 'FOOTER'

    def draw(self, context):
        layout = self.layout

        playback_controls(layout, context)


class DOPESHEET_PT_snapping(Panel):
    bl_space_type = 'DOPESHEET_EDITOR'
    bl_region_type = 'HEADER'
    bl_label = "Snapping"

    def draw(self, context):
        layout = self.layout
        col = layout.column()
        col.label(text="Snap To")
        tool_settings = context.tool_settings
        col.prop(tool_settings, "snap_anim_element", expand=True)
        if tool_settings.snap_anim_element != 'MARKER':
            col.prop(tool_settings, "use_snap_time_absolute")


class DOPESHEET_PT_proportional_edit(Panel):
    bl_space_type = 'DOPESHEET_EDITOR'
    bl_region_type = 'HEADER'
    bl_label = "Proportional Editing"
    bl_ui_units_x = 8

    def draw(self, context):
        layout = self.layout
        tool_settings = context.tool_settings
        col = layout.column()
        col.active = tool_settings.use_proportional_action

        col.prop(tool_settings, "proportional_edit_falloff", expand=True)
        col.prop(tool_settings, "proportional_size")


class DOPESHEET_MT_editor_menus(Menu):
    bl_idname = "DOPESHEET_MT_editor_menus"
    bl_label = ""

    def draw(self, context):
        layout = self.layout
        st = context.space_data
        # BFA - Quick favourites menu
        layout.menu("SCREEN_MT_user_menu", text="Quick")
        layout.menu("DOPESHEET_MT_view")
        layout.menu("DOPESHEET_MT_select")
        if st.show_markers:
            layout.menu("DOPESHEET_MT_marker")

        if st.mode == 'DOPESHEET' or (st.mode == 'ACTION' and st.action is not None):
            layout.menu("DOPESHEET_MT_channel")
        elif st.mode == 'GPENCIL':
            layout.menu("DOPESHEET_MT_gpencil_channel")

        layout.menu("DOPESHEET_MT_key")

        if st.mode in {'ACTION', 'SHAPEKEY'} and st.action is not None:
            layout.menu("DOPESHEET_MT_action")


class DOPESHEET_MT_view(Menu):
    bl_label = "View"

    def draw(self, context):
        layout = self.layout

        st = context.space_data

        layout.prop(st, "show_region_channels")  # BFA - channels
        layout.prop(st, "show_region_ui")
        layout.prop(st, "show_region_hud")
        layout.prop(st, "show_region_channels")
        layout.prop(st, "show_region_footer")
        layout.separator()

        layout.operator("anim.previewrange_set", icon='BORDER_RECT')
        layout.operator("anim.previewrange_clear", icon="CLEAR")
        layout.operator("action.previewrange_set", icon='BORDER_RECT')

        if context.scene.use_preview_range:
            layout.operator("anim.scene_range_frame", text="Frame Preview Range", icon='FRAME_PREVIEW_RANGE')
        else:
            layout.operator("anim.scene_range_frame", text="Frame Scene Range", icon='FRAME_SCENE_RANGE')

        layout.separator()

        layout.operator("view2d.zoom_in", text="Zoom In", icon="ZOOM_IN")
        layout.operator("view2d.zoom_out", text="Zoom Out", icon="ZOOM_OUT")
        layout.operator("view2d.zoom_border", icon="ZOOM_BORDER")

        layout.separator()

        layout.operator("action.view_all", icon="VIEWALL")
        layout.operator("action.view_selected", icon="VIEW_SELECTED")
        layout.operator("action.view_frame", icon="VIEW_FRAME")

        layout.separator()

        layout.menu("DOPESHEET_MT_view_pie_menus")#BFA - make pies discoverable
        layout.menu("INFO_MT_area")

        # Add this to show key-binding (reverse action in dope-sheet).
        props = layout.operator("wm.context_set_enum", text="Toggle Graph Editor", icon='GRAPH')
        props.data_path = "area.type"
        props.value = 'GRAPH_EDITOR'

<<<<<<< HEAD
class DOPESHEET_MT_view_pie_menus(Menu):
    bl_label = "Pie Menus"

    def draw(self, _context):
        layout = self.layout

        layout.operator("wm.call_menu_pie", text="Snap", icon="MENU_PANEL").name = 'DOPESHEET_MT_snap_pie'
        layout.operator("wm.call_menu_pie", text="View", icon="MENU_PANEL").name = 'DOPESHEET_MT_view_pie'
=======
        layout.menu("DOPESHEET_MT_cache")
        layout.separator()

        layout.menu("INFO_MT_area")
>>>>>>> 2683c876


class DOPESHEET_MT_view_pie(Menu):
    bl_label = "View"

    def draw(self, context):
        layout = self.layout

        pie = layout.menu_pie()
        pie.operator("action.view_all", icon="VIEWALL")
        pie.operator("action.view_selected", icon="VIEW_SELECTED")
        pie.operator("action.view_frame", icon="VIEW_FRAME")

        if context.scene.use_preview_range:
            pie.operator("anim.scene_range_frame", text="Frame Preview Range")
        else:
            pie.operator("anim.scene_range_frame", text="Frame Scene Range")


class DOPESHEET_MT_cache(Menu):
    bl_label = "Cache"

    def draw(self, context):
        layout = self.layout

        st = context.space_data

        layout.prop(st, "show_cache")

        layout.separator()

        col = layout.column()
        col.enabled = st.show_cache
        col.prop(st, "cache_softbody")
        col.prop(st, "cache_particles")
        col.prop(st, "cache_cloth")
        col.prop(st, "cache_simulation_nodes")
        col.prop(st, "cache_smoke")
        col.prop(st, "cache_dynamicpaint")
        col.prop(st, "cache_rigidbody")


class DOPESHEET_MT_select(Menu):
    bl_label = "Select"

    def draw(self, context):
        layout = self.layout

        layout.operator("action.select_all", text="All", icon='SELECT_ALL').action = 'SELECT'
        layout.operator("action.select_all", text="None", icon='SELECT_NONE').action = 'DESELECT'
        layout.operator("action.select_all", text="Invert", icon='INVERSE').action = 'INVERT'

        layout.separator()
        layout.operator("action.select_box", icon='BORDER_RECT').axis_range = False
        layout.operator("action.select_box", text="Box Select (Axis Range)", icon='BORDER_RECT').axis_range = True
        layout.operator("action.select_circle", icon='CIRCLE_SELECT')
        layout.operator_menu_enum("action.select_lasso", "mode")

		# BFA moved below
        layout.separator()

        layout.operator("action.select_column", text="Columns on Selected Keys", icon="COLUMNS_KEYS").mode = 'KEYS'
        layout.operator("action.select_column", text="Column on Current Frame", icon="COLUMN_CURRENT_FRAME").mode = 'CFRA'

        layout.operator("action.select_column", text="Columns on Selected Markers", icon="COLUMNS_MARKERS").mode = 'MARKERS_COLUMN'
        layout.operator("action.select_column", text="Between Selected Markers", icon="BETWEEN_MARKERS").mode = 'MARKERS_BETWEEN'

        layout.separator()

        if context.space_data.mode != 'GPENCIL':
            layout.operator("action.select_linked", text="Linked", icon="CONNECTED")

            layout.separator()

        props = layout.operator("action.select_leftright", text="Before Current Frame", icon="BEFORE_CURRENT_FRAME")
        props.extend = False
        props.mode = 'LEFT'
        props = layout.operator("action.select_leftright", text="After Current Frame", icon="AFTER_CURRENT_FRAME")
        props.extend = False
        props.mode = 'RIGHT'

        # FIXME: grease pencil mode isn't supported for these yet, so skip for that mode only
        if context.space_data.mode != 'GPENCIL':
            layout.separator()
            layout.operator("action.select_more", text="More", icon="SELECTMORE")
            layout.operator("action.select_less", text="Less", icon="SELECTLESS")


class DOPESHEET_MT_marker(Menu):
    bl_label = "Marker"

    def draw(self, context):
        layout = self.layout

        from bl_ui.space_time import marker_menu_generic
        marker_menu_generic(layout, context)

        st = context.space_data

        if st.mode in {'ACTION', 'SHAPEKEY'} and st.action:
            layout.separator()
            layout.prop(st, "show_pose_markers")

            if st.show_pose_markers is False:
                layout.operator("action.markers_make_local")


#######################################
# Keyframe Editing


class DOPESHEET_MT_channel(Menu):
    bl_label = "Channel"

    def draw(self, _context):
        layout = self.layout

        layout.operator_context = 'INVOKE_REGION_CHANNELS'

        layout.operator("anim.channels_delete", icon="DELETE")
		#layout.operator("action.clean", text="Clean Channels").channels = True	# BFA - located in the keys channel

        layout.separator()
        layout.operator("anim.channels_group", icon="NEW_GROUP")
        layout.operator("anim.channels_ungroup", icon="REMOVE_FROM_ALL_GROUPS")

        layout.separator()

        # BFA - menu comes from space_graph
        layout.menu("GRAPH_MT_channel_settings_toggle")

        # BFA - Redundant operators now located in GRAPH_MT_channel_settings_toggle

        #layout.separator()
        #layout.operator("anim.channels_setting_enable", text="Protect Channels", icon='LOCKED').type = 'PROTECT'
        #layout.operator("anim.channels_setting_disable", text="Unprotect Channels", icon='UNLOCKED').type = 'PROTECT'
        #layout.operator("anim.channels_editable_toggle", icon="LOCKED")

        layout.separator()
        layout.menu("DOPESHEET_MT_channel_extrapolation")

        layout.separator()
        layout.operator("anim.channels_expand", icon="EXPANDMENU")
        layout.operator("anim.channels_collapse", icon="COLLAPSEMENU")

        layout.separator()

        # BFA - menu comes from space_graph.py
        layout.menu("GRAPH_MT_channel_move")

        layout.separator()
        layout.operator("anim.channels_fcurves_enable", icon="UNLOCKED")

        layout.separator()
        layout.operator("anim.channels_bake", icon= 'BAKE_ACTION')

        layout.separator()
        layout.operator("anim.channels_view_selected", icon="VIEW_SELECTED")

        layout.separator()
        layout.operator("graph.euler_filter", text="Discontinuity (Euler) Filter", icon = "DISCONTINUE_EULER")


class DOPESHEET_MT_channel_extrapolation(Menu):
    bl_label = "Extrapolation Mode"

    def draw(self, context):
        layout = self.layout

        layout.operator("action.extrapolation_type", text="Constant Extrapolation",
                        icon="EXTRAPOLATION_CONSTANT").type = 'CONSTANT'
        layout.operator("action.extrapolation_type", text="Linear Extrapolation",
                        icon="EXTRAPOLATION_LINEAR").type = 'LINEAR'
        layout.operator("action.extrapolation_type", text="Make Cyclic (F-Modifier)",
                        icon="EXTRAPOLATION_CYCLIC").type = 'MAKE_CYCLIC'
        layout.operator("action.extrapolation_type", text="Clear Cyclic (F-Modifier)",
                        icon="EXTRAPOLATION_CYCLIC_CLEAR").type = 'CLEAR_CYCLIC'

        layout.separator()

        layout.operator("anim.channels_view_selected", icon="VIEW_SELECTED")


class DOPESHEET_MT_action(Menu):
    bl_label = "Action"

    def draw(self, context):
        layout = self.layout
        layout.operator("anim.merge_animation", icon = 'MERGE')
        layout.operator("anim.separate_slots", icon = 'SEPARATE')

        layout.separator()
        layout.operator("anim.slot_channels_move_to_new_action", icon = 'ACTION_SLOT')

        layout.separator()
        layout.operator("action.push_down", text="Push Down Action", icon='NLA_PUSHDOWN')
        layout.operator("action.stash", text="Stash Action", icon='FREEZE')


class DOPESHEET_MT_key(Menu):
    bl_label = "Key"

    def draw(self, context):
        layout = self.layout
        ob = context.active_object

        layout.menu("DOPESHEET_MT_key_transform", text="Transform")
        layout.menu("DOPESHEET_MT_key_snap")
        layout.menu("DOPESHEET_MT_key_mirror")

        layout.separator()

        layout.operator_menu_enum("action.keyframe_insert", "type")

        layout.separator()

        layout.operator("action.frame_jump", icon='JUMP_TO_KEYFRAMES')

        layout.separator()

        layout.operator("action.copy", text="Copy Keyframes", icon='COPYDOWN')
        layout.operator("action.paste", text="Paste Keyframes", icon='PASTEDOWN')
        layout.operator("action.paste", text="Paste Flipped", icon='PASTEFLIPDOWN').flipped = True

        layout.separator()

        layout.operator("action.duplicate_move", icon="DUPLICATE")
        layout.operator("action.delete", icon="DELETE")
        if ob and ob.type == 'GREASEPENCIL':
            layout.operator("grease_pencil.delete_breakdown")

        layout.separator()

        layout.operator("action.clean", icon="CLEAN_KEYS").channels = False

        #BFA - https://projects.blender.org/blender/blender/pulls/113335
        from bl_ui_utils.layout import operator_context
        with operator_context(layout, 'INVOKE_REGION_CHANNELS'):
            layout.operator("action.clean", text = "Clean Channels", icon="CLEAN_CHANNELS").channels = True

        layout.separator()

        layout.operator("action.bake_keys", icon = 'BAKE_ACTION')

# BFA
class DOPESHEET_PT_view_view_options(bpy.types.Panel):
    bl_label = "View Options"
    bl_category = "View"
    bl_space_type = 'DOPESHEET_EDITOR'
    bl_region_type = 'HEADER'

    # dopesheet and timeline is a wild mix. We need to separate them by the following two defs
    @staticmethod
    def in_dopesheet(context):
        return context.space_data.mode != 'TIMELINE'  # dopesheet, not timeline

    @classmethod
    def poll(cls, context):
        # only for dopesheet editor
        return cls.in_dopesheet(context)

    def draw(self, context):
        sc = context.scene
        layout = self.layout
        tool_settings = context.tool_settings
        st = context.space_data

        col = layout.column(align=True)
        col.prop(st, "use_realtime_update")
        col.prop(st, "show_seconds")
        col.prop(st, "show_locked_time")

        col.separator()

       # Sliders are always shown in the Shape Key Editor regardless of this setting.
        col = col.column(align=True)
        col.active = context.space_data.mode != 'SHAPEKEY'
        col.prop(st, "show_sliders")

        if bpy.app.version < (2, 93):
            col.operator("anim.show_group_colors_deprecated", icon='CHECKBOX_HLT')
        col.prop(st, "show_interpolation")
        col.prop(st, "show_extremes")
        col.prop(st, "use_auto_merge_keyframes")

        col = layout.column(align=True)
        col.prop(st, "show_markers")
        col.prop(tool_settings, "lock_markers")
        col.prop(st, "use_marker_sync")

        layout.separator()
        layout.operator("graph.euler_filter", text="Discontinuity (Euler) Filter")


class DOPESHEET_MT_key_transform(Menu):
    bl_label = "Transform"

    def draw(self, _context):
        layout = self.layout

        layout.operator("transform.transform", text="Grab/Move",
                        icon="TRANSFORM_MOVE").mode = 'TIME_TRANSLATE'
        layout.operator("transform.transform", text="Extend",
                        icon="SHRINK_FATTEN").mode = 'TIME_EXTEND'
        layout.operator("transform.transform", text="Slide",
                        icon="PUSH_PULL").mode = 'TIME_SLIDE'
        layout.operator("transform.transform", text="Scale",
                        icon="TRANSFORM_SCALE").mode = 'TIME_SCALE'


class DOPESHEET_MT_key_mirror(Menu):
    bl_label = "Mirror"

    def draw(self, context):
        layout = self.layout

        layout.operator("action.mirror", text="By Times over Current Frame",
                        icon="MIRROR_TIME").type = 'CFRA'
        layout.operator("action.mirror", text="By Values over Value=0",
                        icon="MIRROR_CURSORVALUE").type = 'XAXIS'
        layout.operator("action.mirror", text="By Times over First Selected Marker",
                        icon="MIRROR_MARKER").type = 'MARKER'


class DOPESHEET_MT_key_snap(Menu):
    bl_label = "Snap"

    def draw(self, context):
        layout = self.layout

        layout.operator("action.snap", text="Current Frame",
                        icon="SNAP_CURRENTFRAME").type = 'CFRA'
        layout.operator("action.snap", text="Nearest Frame",
                        icon="SNAP_NEARESTFRAME").type = 'NEAREST_FRAME'
        layout.operator("action.snap", text="Nearest Second",
                        icon="SNAP_NEARESTSECOND").type = 'NEAREST_SECOND'
        layout.operator("action.snap", text="Nearest Marker",
                        icon="SNAP_NEARESTMARKER").type = 'NEAREST_MARKER'


class DopesheetActionPanelBase:
    bl_region_type = 'UI'
    bl_label = "Action"

    @classmethod
    def draw_generic_panel(cls, _context, layout, action):
        layout.label(text=action.name, icon='ACTION', translate=False)

        row = layout.row()
        row.use_property_split = False
        split = row.split(factor = 0.75)
        row = split.row()
        row.prop(action, "use_frame_range")
        row = split.row()
        if action.use_frame_range:
            row.label(icon='DISCLOSURE_TRI_DOWN')
        else:
            row.label(icon='DISCLOSURE_TRI_RIGHT')

        if action.use_frame_range:
            col = layout.column()

            row = col.row(align=True)
            row.separator(factor = 2.0)
            row.prop(action, "frame_start", text="Start")
            row.prop(action, "frame_end", text="End")

            row = col.row()
            row.separator()
            row.prop(action, "use_cyclic")


class DOPESHEET_PT_custom_props_action(PropertyPanel, Panel):
    bl_space_type = 'DOPESHEET_EDITOR'
    bl_category = "Action"
    bl_region_type = 'UI'
    bl_context = "data"
    _context_path = "active_action"
    _property_type = bpy.types.Action

    @classmethod
    def poll(cls, context):
        return bool(context.active_action)


class DOPESHEET_PT_action(DopesheetActionPanelBase, Panel):
    bl_space_type = 'DOPESHEET_EDITOR'
    bl_category = "Action"

    @classmethod
    def poll(cls, context):
        return bool(context.active_action)

    def draw(self, context):
        action = context.active_action
        self.draw_generic_panel(context, self.layout, action)


class DOPESHEET_PT_action_slot(Panel):
    bl_space_type = 'DOPESHEET_EDITOR'
    bl_region_type = 'UI'
    bl_category = "Action"
    bl_label = "Slot"

    @classmethod
    def poll(cls, context):
        action = context.active_action
        return bool(action and action.slots.active)

    def draw(self, context):
        layout = self.layout
        layout.use_property_split = True
        layout.use_property_decorate = False

        action = context.active_action
        slot = action.slots.active

        layout.prop(slot, "name_display", text="Name")

        # Draw the ID type of the slot.
        try:
            enum_items = slot.bl_rna.properties['target_id_type'].enum_items
            idtype_label = enum_items[slot.target_id_type].name
        except (KeyError, IndexError, AttributeError) as ex:
            idtype_label = str(ex)

        split = layout.split(factor=0.4)
        split.alignment = 'RIGHT'
        split.label(text="Type")
        split.alignment = 'LEFT'

        split.label(text=idtype_label, icon_value=slot.target_id_type_icon)


#######################################
# Grease Pencil Editing

class DOPESHEET_MT_gpencil_channel(Menu):
    bl_label = "Channel"

    def draw(self, _context):
        layout = self.layout

        layout.operator_context = 'INVOKE_REGION_CHANNELS'

        layout.operator("anim.channels_delete", icon="DELETE")

        layout.separator()
        #BFA - menu comes from space_graph.py
        layout.menu("GRAPH_MT_channel_settings_toggle")

        # BFA - Redundant operators now located in GRAPH_MT_channel_settings_toggle

        #layout.separator()

        #layout.operator("anim.channels_setting_enable", text="Protect Channels", icon='LOCKED').type = 'PROTECT'
        #layout.operator("anim.channels_setting_disable", text="Unprotect Channels", icon='UNLOCKED').type = 'PROTECT'
        #layout.operator("anim.channels_editable_toggle", icon="LOCKED")


        # XXX: to be enabled when these are ready for use!
        # layout.separator()
        # layout.operator("anim.channels_expand")
        # layout.operator("anim.channels_collapse")

        layout.separator()
        layout.operator_menu_enum(
            "anim.channels_move", "direction", text="Move")

        layout.separator()

        layout.operator("anim.channels_view_selected", icon="VIEW_SELECTED")



class DOPESHEET_MT_delete(Menu):
    bl_label = "Delete"

    def draw(self, _context):
        layout = self.layout

        layout.operator("action.delete")

        layout.separator()

        layout.operator("action.clean").channels = False
        layout.operator("action.clean", text="Clean Channels").channels = True


class DOPESHEET_MT_context_menu(Menu):
    bl_label = "Dope Sheet"

    def draw(self, context):
        layout = self.layout
        st = context.space_data

        layout.operator_context = 'INVOKE_DEFAULT'

        layout.operator("action.copy", text="Copy", icon='COPYDOWN')
        layout.operator("action.paste", text="Paste", icon='PASTEDOWN')
        layout.operator("action.paste", text="Paste Flipped", icon='PASTEFLIPDOWN').flipped = True

        layout.separator()

        layout.operator_menu_enum("action.keyframe_type", "type", text="Keyframe Type")

        if st.mode != 'GPENCIL':
            layout.operator_menu_enum("action.handle_type", "type", text="Handle Type")
            layout.operator_menu_enum("action.interpolation_type", "type", text="Interpolation Mode")
            layout.operator_menu_enum("action.easing_type", "type", text="Easing Mode")

        layout.separator()

        layout.operator("action.keyframe_insert", icon='COPYDOWN').type = 'SEL'
        layout.operator("action.duplicate_move", icon='DUPLICATE')

        if st.mode == 'GPENCIL':
            layout.separator()
            layout.operator("grease_pencil.delete_breakdown")

        layout.operator_context = 'EXEC_REGION_WIN'
        layout.operator("action.delete", icon='DELETE')

        layout.separator()

        layout.operator_menu_enum("action.mirror", "type", text="Mirror")
        layout.operator_menu_enum("action.snap", "type", text="Snap")


class DOPESHEET_MT_channel_context_menu(Menu):
    bl_label = "Channel"

    def draw(self, context):
        layout = self.layout

        # This menu is used from the graph editor too.
        is_graph_editor = context.area.type == 'GRAPH_EDITOR'

        layout.operator_context = 'INVOKE_REGION_CHANNELS'

        layout.operator("anim.channels_view_selected", icon="VIEW_SELECTED")
        layout.separator()
        layout.operator("anim.channels_setting_enable", text="Mute Channels", icon='MUTE_IPO_ON').type = 'MUTE'
        layout.operator("anim.channels_setting_disable", text="Unmute Channels", icon='MUTE_IPO_OFF').type = 'MUTE'

        layout.separator()
        layout.operator("anim.channels_editable_toggle", text="Toggle Protect", icon='LOCKED') #BFA - changed order to be consistent with GRAPH_MT_channel_settings_toggle in the space_graph.py
        layout.separator()
        layout.operator("anim.channels_setting_enable", text="Protect Channels", icon='LOCKED').type = 'PROTECT'
        layout.operator("anim.channels_setting_disable", text="Unprotect Channels", icon='UNLOCKED').type = 'PROTECT'

        layout.separator()
        layout.operator("anim.channels_group", icon='NEW_GROUP')
        layout.operator("anim.channels_ungroup", icon='REMOVE_ALL_GROUPS')

        layout.separator()
        if is_graph_editor:
            operator = "graph.extrapolation_type"
        else:
            operator = "action.extrapolation_type"
        layout.operator_menu_enum(operator, "type", text="Extrapolation Mode")

        if is_graph_editor:
            layout.operator_menu_enum("graph.fmodifier_add", "type", text="Add F-Curve Modifier").only_active = False
            layout.separator()
            layout.operator("graph.reveal", icon="HIDE_OFF")
            layout.operator("graph.hide", text="Hide Selected Curves", icon="HIDE_ON").unselected = False
            layout.operator("graph.hide", text="Hide Unselected Curves", icon="HIDE_UNSELECTED").unselected = True

        layout.separator()
        layout.operator("anim.channels_expand", icon='EXPANDMENU')
        layout.operator("anim.channels_collapse", icon='COLLAPSEMENU')

        layout.separator()
        layout.operator_menu_enum("anim.channels_move", "direction", text="Move...")

        layout.separator()

        layout.operator("anim.channels_delete", icon='DELETE')

        if is_graph_editor and context.space_data.mode == 'DRIVERS':
            layout.operator("graph.driver_delete_invalid", icon='DELETE')


class DOPESHEET_MT_snap_pie(Menu):
    bl_label = "Snap"

    def draw(self, _context):
        layout = self.layout
        pie = layout.menu_pie()

        pie.operator(
            "action.snap", text="Selection to Current Frame").type = 'CFRA'
        pie.operator(
            "action.snap", text="Selection to Nearest Frame").type = 'NEAREST_FRAME'
        pie.operator(
            "action.snap", text="Selection to Nearest Second").type = 'NEAREST_SECOND'
        pie.operator(
            "action.snap", text="Selection to Nearest Marker").type = 'NEAREST_MARKER'


class LayersDopeSheetPanel:
    bl_space_type = 'DOPESHEET_EDITOR'
    bl_region_type = 'UI'
    bl_category = "View"

    @classmethod
    def poll(cls, context):
        st = context.space_data
        ob = context.object
        if st.mode != 'GPENCIL' or ob is None or ob.type != 'GREASEPENCIL':
            return False

        gpd = ob.data
        gpl = gpd.layers.active
        if gpl:
            return True

        return False


class GreasePencilLayersDopeSheetPanel:
    bl_space_type = 'DOPESHEET_EDITOR'
    bl_region_type = 'UI'
    bl_category = "View"

    @classmethod
    def poll(cls, context):
        st = context.space_data
        ob = context.object
        if st.mode != 'GPENCIL' or ob is None or ob.type != 'GREASEPENCIL':
            return False

        grease_pencil = ob.data
        active_layer = grease_pencil.layers.active
        if active_layer:
            return True

        return False


class DOPESHEET_PT_grease_pencil_mode(GreasePencilLayersDopeSheetPanel, Panel):
    bl_label = "Layer"

    def draw(self, context):
        layout = self.layout
        layout.use_property_split = True
        layout.use_property_decorate = False

        ob = context.object
        grease_pencil = ob.data
        active_layer = grease_pencil.layers.active

        if active_layer:
            row = layout.row(align=True)
            row.prop(active_layer, "blend_mode", text="Blend")

            row = layout.row(align=True)
            row.prop(active_layer, "opacity", text="Opacity", slider=True)

            row = layout.row(align=True)
            row.use_property_split = False
            row.prop(active_layer, "use_lights", text="Lights")


class DOPESHEET_PT_grease_pencil_layer_masks(GreasePencilLayersDopeSheetPanel, GreasePencil_LayerMaskPanel, Panel):
    bl_label = "Masks"
    bl_parent_id = "DOPESHEET_PT_grease_pencil_mode"
    bl_options = {'DEFAULT_CLOSED'}


class DOPESHEET_PT_grease_pencil_layer_transform(
        GreasePencilLayersDopeSheetPanel,
        GreasePencil_LayerTransformPanel,
        Panel,
):
    bl_label = "Transform"
    bl_parent_id = "DOPESHEET_PT_grease_pencil_mode"
    bl_options = {'DEFAULT_CLOSED'}


class DOPESHEET_PT_grease_pencil_layer_relations(
        GreasePencilLayersDopeSheetPanel,
        GreasePencil_LayerRelationsPanel,
        Panel,
):
    bl_label = "Relations"
    bl_parent_id = "DOPESHEET_PT_grease_pencil_mode"
    bl_options = {'DEFAULT_CLOSED'}


class DOPESHEET_PT_grease_pencil_layer_adjustments(
        GreasePencilLayersDopeSheetPanel,
        GreasePencil_LayerAdjustmentsPanel,
        Panel,
):
    bl_label = "Adjustments"
    bl_parent_id = "DOPESHEET_PT_grease_pencil_mode"
    bl_options = {'DEFAULT_CLOSED'}


class DOPESHEET_PT_grease_pencil_layer_display(
        GreasePencilLayersDopeSheetPanel,
        GreasePencil_LayerDisplayPanel,
        Panel,
):
    bl_label = "Display"
    bl_parent_id = "DOPESHEET_PT_grease_pencil_mode"
    bl_options = {'DEFAULT_CLOSED'}


classes = (
    ALL_MT_editormenu_dopesheet, # BFA menu
    ANIM_OT_switch_editors_to_dopesheet, # BFA menu
    ANIM_OT_switch_editors_to_graph, # BFA menu
    ANIM_OT_switch_editors_to_driver, # BFA menu
    ANIM_OT_switch_editors_to_nla, # BFA menu
    ANIM_OT_switch_editors_in_dopesheet, # BFA menu
    DOPESHEET_HT_header,
    DOPESHEET_HT_playback_controls,
    DOPESHEET_PT_proportional_edit,
    DOPESHEET_MT_editor_menus,
    DOPESHEET_MT_view,
<<<<<<< HEAD
    DOPESHEET_MT_view_pie_menus, # BFA menu
=======
    DOPESHEET_MT_cache,
>>>>>>> 2683c876
    DOPESHEET_MT_select,
    DOPESHEET_MT_marker,
    DOPESHEET_MT_channel,
    DOPESHEET_MT_channel_extrapolation, # BFA menu
    DOPESHEET_MT_action,
    DOPESHEET_MT_key,
    DOPESHEET_PT_view_view_options, # BFA menu
    DOPESHEET_MT_key_transform,
    DOPESHEET_MT_key_mirror, # BFA menu
    DOPESHEET_MT_key_snap, # BFA menu
    DOPESHEET_MT_gpencil_channel,
    DOPESHEET_MT_delete,
    DOPESHEET_MT_context_menu,
    DOPESHEET_MT_channel_context_menu,
    DOPESHEET_MT_snap_pie,
    DOPESHEET_MT_view_pie,
    DOPESHEET_PT_filters,
    DOPESHEET_PT_action,
    DOPESHEET_PT_action_slot,
    DOPESHEET_PT_custom_props_action,
    DOPESHEET_PT_snapping,
    DOPESHEET_PT_grease_pencil_mode,
    DOPESHEET_PT_grease_pencil_layer_masks,
    DOPESHEET_PT_grease_pencil_layer_transform,
    DOPESHEET_PT_grease_pencil_layer_adjustments,
    DOPESHEET_PT_grease_pencil_layer_relations,
    DOPESHEET_PT_grease_pencil_layer_display,
    DOPESHEET_PT_playhead_snapping,
)

if __name__ == "__main__":  # only for live edit.
    from bpy.utils import register_class
    for cls in classes:
        register_class(cls)<|MERGE_RESOLUTION|>--- conflicted
+++ resolved
@@ -570,13 +570,15 @@
 
         layout.menu("DOPESHEET_MT_view_pie_menus")#BFA - make pies discoverable
         layout.menu("INFO_MT_area")
-
+        layout.separator()
+
+        layout.menu("DOPESHEET_MT_cache")
+        layout.separator()
         # Add this to show key-binding (reverse action in dope-sheet).
         props = layout.operator("wm.context_set_enum", text="Toggle Graph Editor", icon='GRAPH')
         props.data_path = "area.type"
         props.value = 'GRAPH_EDITOR'
 
-<<<<<<< HEAD
 class DOPESHEET_MT_view_pie_menus(Menu):
     bl_label = "Pie Menus"
 
@@ -585,12 +587,6 @@
 
         layout.operator("wm.call_menu_pie", text="Snap", icon="MENU_PANEL").name = 'DOPESHEET_MT_snap_pie'
         layout.operator("wm.call_menu_pie", text="View", icon="MENU_PANEL").name = 'DOPESHEET_MT_view_pie'
-=======
-        layout.menu("DOPESHEET_MT_cache")
-        layout.separator()
-
-        layout.menu("INFO_MT_area")
->>>>>>> 2683c876
 
 
 class DOPESHEET_MT_view_pie(Menu):
@@ -1314,11 +1310,8 @@
     DOPESHEET_PT_proportional_edit,
     DOPESHEET_MT_editor_menus,
     DOPESHEET_MT_view,
-<<<<<<< HEAD
     DOPESHEET_MT_view_pie_menus, # BFA menu
-=======
     DOPESHEET_MT_cache,
->>>>>>> 2683c876
     DOPESHEET_MT_select,
     DOPESHEET_MT_marker,
     DOPESHEET_MT_channel,
