--- conflicted
+++ resolved
@@ -621,12 +621,7 @@
 
         layout.operator_context = 'INVOKE_REGION_CHANNELS'
 
-<<<<<<< HEAD
         layout.operator("anim.channels_delete", icon="DELETE")
-=======
-        layout.operator("anim.channels_delete")
-        layout.operator("action.clean", text="Clean Channels").channels = True
->>>>>>> a26eb879
 
         layout.separator()
 
@@ -725,10 +720,13 @@
         layout.separator()
 
         layout.operator("action.clean", icon="CLEAN_KEYS").channels = False
-        layout.operator("action.clean", text = "Clean Channels", icon="CLEAN_CHANNELS").channels = True
-
-        layout.separator()
-<<<<<<< HEAD
+
+        #BFA - https://projects.blender.org/blender/blender/pulls/113335
+        from bl_ui_utils.layout import operator_context
+        with operator_context(layout, 'INVOKE_REGION_CHANNELS'):
+            layout.operator("action.clean", text = "Clean Channels", icon="CLEAN_CHANNELS").channels = True
+
+        layout.separator()
 
         layout.operator("action.bake_keys", icon = 'BAKE_ACTION')
 
@@ -777,10 +775,6 @@
         col.prop(st, "show_markers")
         col.prop(tool_settings, "lock_markers")
         col.prop(st, "use_marker_sync")
-=======
-        layout.operator("action.clean").channels = False
-        layout.operator("action.bake_keys")
->>>>>>> a26eb879
 
         layout.separator()
         layout.operator("graph.euler_filter", text="Discontinuity (Euler) Filter")
