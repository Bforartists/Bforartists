--- conflicted
+++ resolved
@@ -498,7 +498,6 @@
         layout.operator("action.view_frame")
         layout.separator()
 
-<<<<<<< HEAD
         layout.operator("anim.previewrange_set", icon='BORDER_RECT')
         layout.operator("anim.previewrange_clear", icon="CLEAR")
         layout.operator("action.previewrange_set", icon='BORDER_RECT')
@@ -519,38 +518,11 @@
 
         layout.menu("DOPESHEET_MT_view_pie_menus")#BFA - make pies discoverable
         layout.menu("INFO_MT_area")
-=======
-        layout.prop(st.dopesheet, "use_multi_word_filter", text="Multi-Word Match Search")
-        layout.separator()
-
-        layout.prop(st, "use_realtime_update")
-
-        # Sliders are always shown in the Shape Key Editor regardless of this setting.
-        col = layout.column()
-        col.active = context.space_data.mode != 'SHAPEKEY'
-        col.prop(st, "show_sliders")
-
-        layout.prop(st, "show_interpolation")
-        layout.prop(st, "show_extremes")
-        layout.prop(st, "use_auto_merge_keyframes")
-        layout.separator()
-
-        layout.prop(st, "show_markers")
-        layout.prop(st, "show_seconds")
-        layout.prop(st, "show_locked_time")
-        layout.separator()
-
-        layout.operator("anim.previewrange_set")
-        layout.operator("anim.previewrange_clear")
-        layout.operator("action.previewrange_set")
-        layout.separator()
->>>>>>> 8ad1427c
 
         # Add this to show key-binding (reverse action in dope-sheet).
         props = layout.operator("wm.context_set_enum", text="Toggle Graph Editor", icon='GRAPH')
         props.data_path = "area.type"
         props.value = 'GRAPH_EDITOR'
-<<<<<<< HEAD
 
 class DOPESHEET_MT_view_pie_menus(Menu):
     bl_label = "Pie menus"
@@ -560,11 +532,6 @@
 
         layout.operator("wm.call_menu_pie", text="Snap", icon="MENU_PANEL").name = 'DOPESHEET_MT_snap_pie'
         layout.operator("wm.call_menu_pie", text="View", icon="MENU_PANEL").name = 'DOPESHEET_MT_view_pie'
-=======
-        layout.separator()
-
-        layout.menu("INFO_MT_area")
->>>>>>> 8ad1427c
 
 
 class DOPESHEET_MT_view_pie(Menu):
