# SPDX-FileCopyrightText: 2009-2023 Blender Authors
#
# SPDX-License-Identifier: GPL-2.0-or-later

import bpy
from bpy.types import (
    Header,
    Menu,
    Panel,
)

from bl_ui.properties_data_grease_pencil import (
    GreasePencil_LayerMaskPanel,
    GreasePencil_LayerTransformPanel,
    GreasePencil_LayerRelationsPanel,
    GreasePencil_LayerAdjustmentsPanel,
    GreasePencil_LayerDisplayPanel,
)
from bl_ui.space_time import playback_controls
from bl_ui.properties_data_mesh import draw_shape_key_properties

from rna_prop_ui import PropertyPanel

# BFA - Added icons and floated properties left

#######################################
# DopeSheet Filtering - Header Buttons

# used for DopeSheet, NLA, and Graph Editors


def dopesheet_filter(layout, context):
    dopesheet = context.space_data.dopesheet
    is_nla = context.area.type == "NLA_EDITOR"
    is_action_editor = not is_nla and context.space_data.mode == "ACTION"

    row = layout.row(align=True)
    if is_action_editor:
        row.prop(dopesheet, "show_only_slot_of_active_object", text="")
    row.prop(dopesheet, "show_only_selected", text="")
    row.prop(dopesheet, "show_hidden", text="")
    # bfa -blender shows this prop in all modes in the panel
    row.prop(dopesheet, "show_only_errors", text="")

    if is_nla:
        row.prop(dopesheet, "show_missing_nla", text="")


#######################################
# Dope-sheet Filtering Popovers

# Generic Layout - Used as base for filtering popovers used in all animation editors
# Used for DopeSheet, NLA, and Graph Editors


class DopesheetFilterPopoverBase:
    bl_region_type = "HEADER"
    bl_label = "Filters"

    # Generic = Affects all data-types.
    # XXX: Perhaps we want these to stay in the header instead, for easy/fast access
    @classmethod
    def draw_generic_filters(cls, context, layout):
        dopesheet = context.space_data.dopesheet
        is_nla = context.area.type == "NLA_EDITOR"

        col = layout.column(align=True)
        col.prop(dopesheet, "show_only_selected", icon="NONE")
        col.prop(dopesheet, "show_hidden", icon="NONE")

        if is_nla:
            col.prop(dopesheet, "show_missing_nla", icon="NONE")
        else:  # Graph and dope-sheet editors - F-Curves and drivers only.
            col.prop(dopesheet, "show_only_errors", icon="NONE")

    # Name/Membership Filters
    # XXX: Perhaps these should just stay in the headers (exclusively)?
    @classmethod
    def draw_search_filters(cls, context, layout, generic_filters_only=False):
        dopesheet = context.space_data.dopesheet
        is_nla = context.area.type == "NLA_EDITOR"

        # bfa - the search is already in the list in the toolshelf
        # col = layout.column(align=True)
        # if not is_nla:
        #     row = col.row(align=True)
        #     row.prop(dopesheet, "filter_fcurve_name", text="")
        # else:
        #     row = col.row(align=True)
        #     row.prop(dopesheet, "filter_text", text="")

        if (not generic_filters_only) and bpy.data.collections:
            col = layout.column(align=True)
            col.label(text="Filter by Collection:")
            # col.separator()
            row = col.row()
            row.separator()
            row.prop(dopesheet, "filter_collection", text="")

    # Standard = Present in all panels
    @classmethod
    def draw_standard_filters(cls, context, layout):
        dopesheet = context.space_data.dopesheet

        # datablock filters
        layout.label(text="Filter by Type:")
        flow = layout.grid_flow(row_major=True, columns=2, even_rows=False, align=False)

        flow.prop(dopesheet, "show_scenes", text="Scenes")
        flow.prop(dopesheet, "show_nodes", text="Node Trees")

        # object types
        if bpy.data.armatures:
            flow.prop(dopesheet, "show_armatures", text="Armatures")
        if bpy.data.cameras:
            flow.prop(dopesheet, "show_cameras", text="Cameras")
        if bpy.data.grease_pencils:
            flow.prop(dopesheet, "show_gpencil", text="Grease Pencil Objects")
        if bpy.data.lights:
            flow.prop(dopesheet, "show_lights", text="Lights")
        if bpy.data.meshes:
            flow.prop(dopesheet, "show_meshes", text="Meshes")
        if bpy.data.curves:
            flow.prop(dopesheet, "show_curves", text="Curves")
        if bpy.data.lattices:
            flow.prop(dopesheet, "show_lattices", text="Lattices")
        if bpy.data.metaballs:
            flow.prop(dopesheet, "show_metaballs", text="Metaballs")
        if hasattr(bpy.data, "hair_curves") and bpy.data.hair_curves:
            flow.prop(dopesheet, "show_hair_curves", text="Hair Curves")
        if hasattr(bpy.data, "pointclouds") and bpy.data.pointclouds:
            flow.prop(dopesheet, "show_pointclouds", text="Point Clouds")
        if bpy.data.volumes:
            flow.prop(dopesheet, "show_volumes", text="Volumes")
        if bpy.data.lightprobes:
            flow.prop(dopesheet, "show_lightprobes", text="Light Probes")

        # data types
        flow.prop(dopesheet, "show_worlds", text="Worlds")
        if bpy.data.particles:
            flow.prop(dopesheet, "show_particles", text="Particles")
        if bpy.data.linestyles:
            flow.prop(dopesheet, "show_linestyles", text="Line Styles")
        if bpy.data.speakers:
            flow.prop(dopesheet, "show_speakers", text="Speakers")
        if bpy.data.materials:
            flow.prop(dopesheet, "show_materials", text="Materials")
        if bpy.data.textures:
            flow.prop(dopesheet, "show_textures", text="Textures")
        if bpy.data.shape_keys:
            flow.prop(dopesheet, "show_shapekeys", text="Shape Keys")
        if bpy.data.cache_files:
            flow.prop(dopesheet, "show_cache_files", text="Cache Files")
        if bpy.data.movieclips:
            flow.prop(dopesheet, "show_movieclips", text="Movie Clips")

        layout.separator()

        # Object Data Filters

        # TODO: Add per-channel/axis convenience toggles?
        split = layout.split()

        col = split.column()
        col.prop(dopesheet, "show_transforms", text="Transforms")

        col = split.column()
        col.prop(dopesheet, "show_modifiers", text="Modifiers")

        layout.separator()

        # performance-related options (users will mostly have these enabled)
        col = layout.column(align=True)
        col.label(text="Options:")
        row = col.row()  # BFA - seperator
        row.separator()
        row.prop(dopesheet, "use_datablock_sort", icon="NONE")


# Popover for Dope-sheet Editor(s) - Dope-sheet, Action, Shape-key, GPencil, Mask, etc.
class DOPESHEET_PT_filters(DopesheetFilterPopoverBase, Panel):
    bl_space_type = "DOPESHEET_EDITOR"
    bl_region_type = "HEADER"
    bl_label = "Filters"

    def draw(self, context):
        layout = self.layout

        ds_mode = context.space_data.mode
        st = context.space_data

        # bfa- is in the header already
        # layout.prop(dopesheet, "show_summary", text="Summary")
        # DopesheetFilterPopoverBase.draw_generic_filters(context, layout)

        if ds_mode in {"DOPESHEET_EDITOR", "ACTION", "GPENCIL"}:
            layout.separator()
            generic_filters_only = ds_mode != "DOPESHEET_EDITOR"
            DopesheetFilterPopoverBase.draw_search_filters(context, layout, generic_filters_only=generic_filters_only)

        if ds_mode == "DOPESHEET_EDITOR":
            layout.separator()
            DopesheetFilterPopoverBase.draw_standard_filters(context, layout)

            row = layout.row()
            row.separator()  # BFA - Moved from header to options
            row.prop(st.dopesheet, "use_multi_word_filter", text="Multi-Word Match Search")


################################ BFA -Switch between the editors ##########################################

class ANIM_OT_switch_editors_to_timeline(bpy.types.Operator):
    """Switch to Dope Sheet Editor"""  # blender will use this as a tooltip for menu items and buttons.

    bl_idname = "wm.switch_editor_to_timeline"  # unique identifier for buttons and menu items to reference.
    # display name in the interface.
    bl_label = "Switch to the Timeline Editor"

    # execute() is called by blender when running the operator.
    def execute(self, context):
        bpy.ops.wm.context_set_enum(data_path="area.ui_type", value="TIMELINE")
        return {"FINISHED"}


class ANIM_OT_switch_editors_to_dopesheet(bpy.types.Operator):
    """Switch to Dope Sheet Editor"""  # blender will use this as a tooltip for menu items and buttons.

    bl_idname = "wm.switch_editor_to_dopesheet"  # unique identifier for buttons and menu items to reference.
    # display name in the interface.
    bl_label = "Switch to the Dope Sheet Editor"

    # execute() is called by blender when running the operator.
    def execute(self, context):
        bpy.ops.wm.context_set_enum(data_path="area.ui_type", value="DOPESHEET_EDITOR")
        return {"FINISHED"}


class ANIM_OT_switch_editors_to_graph(bpy.types.Operator):
    """Switch to Graph editor"""  # blender will use this as a tooltip for menu items and buttons.

    bl_idname = "wm.switch_editor_to_graph"  # unique identifier for buttons and menu items to reference.
    # display name in the interface.
    bl_label = "Switch to the Graph Editor"

    # execute() is called by blender when running the operator.
    def execute(self, context):
        # area.ui_type, not area.type. Subeditor ...
        bpy.ops.wm.context_set_enum(data_path="area.ui_type", value="FCURVES")
        return {"FINISHED"}


class ANIM_OT_switch_editors_to_driver(bpy.types.Operator):
    """Switch to Driver editor"""  # blender will use this as a tooltip for menu items and buttons.

    bl_idname = "wm.switch_editor_to_driver"  # unique identifier for buttons and menu items to reference.
    # display name in the interface.
    bl_label = "Switch to the Driver Editor"

    # execute() is called by blender when running the operator.
    def execute(self, context):
        # area.ui_type, not area.type. Subeditor ...
        bpy.ops.wm.context_set_enum(data_path="area.ui_type", value="DRIVERS")
        return {"FINISHED"}


class ANIM_OT_switch_editors_to_nla(bpy.types.Operator):
    """Switch to NLA editor"""  # blender will use this as a tooltip for menu items and buttons.

    bl_idname = "wm.switch_editor_to_nla"  # unique identifier for buttons and menu items to reference.
    bl_label = "Switch to NLA Editor"  # display name in the interface.

    # execute() is called by blender when running the operator.
    def execute(self, context):
        bpy.ops.wm.context_set_enum(data_path="area.type", value="NLA_EDITOR")
        return {"FINISHED"}


# The blank button, we don't want to switch to the editor in which we are already.


class ANIM_OT_switch_editors_in_dopesheet(bpy.types.Operator):
    """You are in the Dope Sheet Editor"""  # blender will use this as a tooltip for menu items and buttons.

    bl_idname = "wm.switch_editor_in_dopesheet"  # unique identifier for buttons and menu items to reference.
    bl_label = "Dope Sheet Editor"  # display name in the interface.
    bl_options = {"INTERNAL"}  # use internal so it can not be searchable

    # Blank button, we don't execute anything here.
    def execute(self, context):
        return {"FINISHED"}


class ANIM_OT_switch_editors_in_timeline(bpy.types.Operator):
    """You are in the Timeline Editor"""  # blender will use this as a tooltip for menu items and buttons.

    bl_idname = "wm.switch_editor_in_timeline"  # unique identifier for buttons and menu items to reference.
    bl_label = "Timeline Editor"  # display name in the interface.
    bl_options = {"INTERNAL"}  # use internal so it can not be searchable

    # Blank button, we don't execute anything here.
    def execute(self, context):
        return {"FINISHED"}

#######################################
# DopeSheet Editor - General/Standard UI


class DOPESHEET_HT_header(Header):
    bl_space_type = "DOPESHEET_EDITOR"

    def draw(self, context):
        self.draw_editor_type_menu(context)

        layout = self.layout

        st = context.space_data

        # Switch between the editors

        # bfa - The tabs to switch between the four animation editors. The classes are in space_dopesheet.py
        row = layout.row(align=True)

        if context.space_data.mode == "TIMELINE":
            if bpy.context.preferences.addons.get("bfa_power_user_tools"):
                if context.window_manager.BFA_UI_addon_props.BFA_PROP_toggle_timelinetoggle:
                    row = layout.row(align=True)
                    row.operator("wm.switch_editor_to_dopesheet", text="", icon="TIME", depress=True)  # BFA - legacy, but toggles the dopesheet to timeline on a short-hand

        elif context.space_data.mode == "DOPESHEET_EDITOR":
            if bpy.context.preferences.addons.get("bfa_power_user_tools"):
                if context.window_manager.BFA_UI_addon_props.BFA_PROP_toggle_timelinetoggle:
                    row = layout.row(align=True)
                    row.operator("wm.switch_editor_to_timeline", text="", icon="TIME") # BFA - legacy, but toggles the dopesheet to timeline on a short-hand

            # bfa - The tabs to switch between the four animation editors. The classes are in space_dopesheet.py
            row = layout.row(align=True)
            row.operator("wm.switch_editor_in_dopesheet", text="", icon="DOPESHEET_ACTIVE")
            row.operator("wm.switch_editor_to_graph", text="", icon="GRAPH")
            row.operator("wm.switch_editor_to_driver", text="", icon="DRIVER")
            row.operator("wm.switch_editor_to_nla", text="", icon="NLA")


        ###########################

        # BFA - props are redundant
        #layout.template_header()

        if st.mode != 'TIMELINE':
            # Timeline mode is special, as it's presented as a sub-type of the
            # dope sheet editor, rather than a mode. So this shouldn't show the
            # mode selector.
            layout.prop(st, "ui_mode", text="")

        DOPESHEET_MT_editor_menus.draw_collapsible(context, layout)
        DOPESHEET_HT_editor_buttons.draw_header(context, layout)


# Header for "normal" dopesheet editor modes (e.g. Dope Sheet, Action, Shape Keys, etc.)
class DOPESHEET_HT_editor_buttons:
    @classmethod
    def draw_header(cls, context, layout):
        st = context.space_data
        tool_settings = context.tool_settings
        ds_mode = context.space_data.mode  # BFA

        if st.mode == 'TIMELINE':
            playback_controls(layout, context)
            cls._draw_overlay_selector(context, layout)
            return

        dopesheet = context.space_data.dopesheet
        st = context.space_data

        if st.mode in {"ACTION", "SHAPEKEY"} and context.object:
            layout.separator_spacer()
            cls._draw_action_selector(context, layout)
            row = layout.row(align=True)
            row.operator("action.layer_prev", text="", icon="TRIA_DOWN")
            row.operator("action.layer_next", text="", icon="TRIA_UP")

            row = layout.row(align=True)
            row.operator("action.push_down", text="Push Down", icon="NLA_PUSHDOWN")
            row.operator("action.stash", text="Stash", icon="FREEZE")

        # Layer management
        if st.mode == "GPENCIL":
            ob = context.active_object

            enable_but = ob is not None and ob.type == "GREASEPENCIL"

            row = layout.row(align=True)
            row.enabled = enable_but
            row.operator("grease_pencil.layer_add", icon="ADD", text="")
            row.operator("grease_pencil.layer_remove", icon="REMOVE", text="")
            row.menu("GREASE_PENCIL_MT_grease_pencil_add_layer_extra", icon="DOWNARROW_HLT", text="")

            row = layout.row(align=True)
            row.enabled = enable_but
            row.operator("anim.channels_move", icon="TRIA_UP", text="").direction = "UP"
            row.operator("anim.channels_move", icon="TRIA_DOWN", text="").direction = "DOWN"

            row = layout.row(align=True)
            row.enabled = enable_but
            row.operator("grease_pencil.layer_isolate", icon="RESTRICT_VIEW_ON", text="").affect_visibility = True
            row.operator("grease_pencil.layer_isolate", icon="LOCKED", text="").affect_visibility = False

        layout.separator_spacer()

        layout.prop(dopesheet, "show_summary", text="")
        # bfa - single props and the filter panel. Panel is just needed in dopesheet mode.
        dopesheet_filter(layout, context)

        if ds_mode in {"DOPESHEET_EDITOR"}:
            layout.popover(
                panel="DOPESHEET_PT_filters",
                text="",
                icon="FILTER",
            )

        tool_settings = context.tool_settings

        # Grease Pencil mode doesn't need snapping, as it's frame-aligned only
        if st.mode != "GPENCIL":
            row = layout.row(align=True)
            row.prop(tool_settings, "use_snap_anim", text="")
            sub = row.row(align=True)
            sub.popover(
                panel="DOPESHEET_PT_snapping",
                text="",
            )

        row = layout.row(align=True)
        row.prop(tool_settings, "use_proportional_action", text="", icon_only=True)
        if tool_settings.use_proportional_action:
            sub = row.row(align=True)
            sub.prop_with_popover(
                tool_settings,
                "proportional_edit_falloff",
                text="",
                icon_only=True,
                panel="DOPESHEET_PT_proportional_edit",
            )
        # BFA - expose common curve operators to header
        row = layout.row(align=True)
        row.operator_menu_enum("action.easing_type", "type", text="", icon="IPO_EASE_IN_OUT")
        row.operator_menu_enum("action.handle_type", "type", text="", icon="HANDLE_AUTO")
        row.operator_menu_enum("action.interpolation_type", "type", text="", icon="INTERPOLATE")
        row.operator_menu_enum("action.keyframe_type", "type", text="", icon="SPACE2")

        row = layout.row()
        row.popover(panel="DOPESHEET_PT_view_view_options", text="Options")

        overlays = st.overlays

        cls._draw_overlay_selector(context, layout)

    @classmethod
    def _draw_overlay_selector(cls, context, layout):
        st = context.space_data

        overlays = st.overlays
        row = layout.row(align=True)
        row.prop(overlays, "show_overlays", text="", icon='OVERLAY')
        sub = row.row(align=True)
        sub.popover(panel="DOPESHEET_PT_overlay", text="")
        sub.active = overlays.show_overlays

    @classmethod
    def _draw_action_selector(cls, context, layout):
        animated_id = cls._get_animated_id(context)
        if not animated_id:
            return

        row = layout.row()
        if animated_id.animation_data and animated_id.animation_data.use_tweak_mode:
            row.enabled = False

        row.template_action(animated_id, new="action.new", unlink="action.unlink")

        adt = animated_id and animated_id.animation_data
        if not adt or not adt.action or not adt.action.is_action_layered:
            return

        # Store the animated ID in the context, so that the new/unlink operators
        # have access to it.
        row.context_pointer_set("animated_id", animated_id)
        row.template_search(
            adt,
            "action_slot",
            adt,
            "action_suitable_slots",
            new="anim.slot_new_for_id",
            unlink="anim.slot_unassign_from_id",
        )

    @staticmethod
    def _get_animated_id(context):
        st = context.space_data
        match st.mode:
            case "ACTION":
                return context.object
            case "SHAPEKEY":
                return getattr(context.object.data, "shape_keys", None)
            case _:
                print("Dope Sheet mode '{:s}' not expected to have an Action selector".format(st.mode))
                return context.object


class DOPESHEET_HT_playback_controls(Header):
    bl_space_type = "DOPESHEET_EDITOR"
    bl_region_type = "FOOTER"

    def draw(self, context):
        layout = self.layout

        playback_controls(layout, context)


class DOPESHEET_PT_snapping(Panel):
    bl_space_type = "DOPESHEET_EDITOR"
    bl_region_type = "HEADER"
    bl_label = "Snapping"

    def draw(self, context):
        layout = self.layout
        col = layout.column()
        col.label(text="Snap To")
        tool_settings = context.tool_settings
        col.prop(tool_settings, "snap_anim_element", expand=True)
        if tool_settings.snap_anim_element != "MARKER":
            col.prop(tool_settings, "use_snap_time_absolute")


class DOPESHEET_PT_proportional_edit(Panel):
    bl_space_type = "DOPESHEET_EDITOR"
    bl_region_type = "HEADER"
    bl_label = "Proportional Editing"
    bl_ui_units_x = 8

    def draw(self, context):
        layout = self.layout
        tool_settings = context.tool_settings
        col = layout.column()
        col.active = tool_settings.use_proportional_action

        col.prop(tool_settings, "proportional_edit_falloff", expand=True)
        col.prop(tool_settings, "proportional_size")


class DOPESHEET_MT_editor_menus(Menu):
    bl_idname = "DOPESHEET_MT_editor_menus"
    bl_label = ""

    def draw(self, context):
        layout = self.layout
        st = context.space_data
        active_action = context.active_action
        # BFA - Quick favourites menu
        layout.menu("SCREEN_MT_user_menu", text="Quick")

        if st.mode == 'TIMELINE':
            # Draw the 'timeline' menus, which are simpler. Most importantly, the
            # 'selected only' toggle is in the menu, and actually stored as a scene
            # flag instead of the space data.
            horizontal = (layout.direction == 'VERTICAL')
            if horizontal:
                row = layout.row()
                sub = row.row(align=True)
            else:
                sub = layout
            sub.menu("TIME_MT_view")
            if st.show_markers:
                sub.menu("DOPESHEET_MT_marker")
            return

        layout.menu("DOPESHEET_MT_view")
        layout.menu("DOPESHEET_MT_select")
        if st.show_markers:
            layout.menu("DOPESHEET_MT_marker")

        if st.mode == "DOPESHEET_EDITOR" or (st.mode == "ACTION" and active_action is not None):
            layout.menu("DOPESHEET_MT_channel")
        elif st.mode == "GPENCIL":
            layout.menu("DOPESHEET_MT_gpencil_channel")

        layout.menu("DOPESHEET_MT_key")

        if st.mode in {"ACTION", "SHAPEKEY"} and context.active_action is not None:
            layout.menu("DOPESHEET_MT_action")


class DOPESHEET_MT_view(Menu):
    bl_label = "View"

    def draw(self, context):
        layout = self.layout

        st = context.space_data

        layout.prop(st, "show_region_channels")  # BFA - channels
        layout.prop(st, "show_region_ui")
        layout.prop(st, "show_region_hud")
        layout.prop(st, "show_region_footer", text="Playback Controls")
        layout.separator()

        layout.operator("anim.previewrange_set", icon="BORDER_RECT")
        layout.operator("anim.previewrange_clear", icon="CLEAR")
        layout.operator("action.previewrange_set", icon="BORDER_RECT")

        if context.scene.use_preview_range:
            layout.operator("anim.scene_range_frame", text="Frame Preview Range", icon="FRAME_PREVIEW_RANGE")
        else:
            layout.operator("anim.scene_range_frame", text="Frame Scene Range", icon="FRAME_SCENE_RANGE")

        layout.separator()

        layout.operator("view2d.zoom_in", text="Zoom In", icon="ZOOM_IN")
        layout.operator("view2d.zoom_out", text="Zoom Out", icon="ZOOM_OUT")
        layout.operator("view2d.zoom_border", icon="ZOOM_BORDER")

        layout.separator()

        layout.operator("action.view_all", icon="VIEWALL")
        layout.operator("action.view_selected", icon="VIEW_SELECTED")
        layout.operator("action.view_frame", icon="VIEW_FRAME")

        layout.separator()

        layout.menu("DOPESHEET_MT_view_pie_menus")  # BFA - make pies discoverable
        layout.menu("INFO_MT_area")
        layout.separator()

        # layout.menu("DOPESHEET_MT_cache") #bfa - deactivated
        layout.separator()
        # Add this to show key-binding (reverse action in dope-sheet).
        props = layout.operator("wm.context_set_enum", text="Toggle Graph Editor", icon="GRAPH")
        props.data_path = "area.type"
        props.value = "GRAPH_EDITOR"


class DOPESHEET_MT_view_pie_menus(Menu):
    bl_label = "Pie Menus"

    def draw(self, _context):
        layout = self.layout

        layout.operator("wm.call_menu_pie", text="Region Toggle", icon="MENU_PANEL").name = "WM_MT_region_toggle_pie"
        layout.operator("wm.call_menu_pie", text="Snap", icon="MENU_PANEL").name = "DOPESHEET_MT_snap_pie"
        layout.operator("wm.call_menu_pie", text="View", icon="MENU_PANEL").name = "DOPESHEET_MT_view_pie"


class DOPESHEET_MT_view_pie(Menu):
    bl_label = "View"

    def draw(self, context):
        layout = self.layout

        pie = layout.menu_pie()
        pie.operator("action.view_all", icon="VIEWALL")
        pie.operator("action.view_selected", icon="VIEW_SELECTED")
        pie.operator("action.view_frame", icon="VIEW_FRAME")

        if context.scene.use_preview_range:
            pie.operator("anim.scene_range_frame", text="Frame Preview Range")
        else:
            pie.operator("anim.scene_range_frame", text="Frame Scene Range")


# bfa - not connected in the view menu anymore. But keep. You never know what addon wants to connect here.
class DOPESHEET_MT_cache(Menu):
    bl_label = "Cache"

    def draw(self, context):
        layout = self.layout

        st = context.space_data

        layout.prop(st, "show_cache")

        layout.separator()

        col = layout.column()
        col.enabled = st.show_cache
        col.prop(st, "cache_softbody")
        col.prop(st, "cache_particles")
        col.prop(st, "cache_cloth")
        col.prop(st, "cache_simulation_nodes")
        col.prop(st, "cache_smoke")
        col.prop(st, "cache_dynamicpaint")
        col.prop(st, "cache_rigidbody")


class DOPESHEET_MT_select(Menu):
    bl_label = "Select"

    def draw(self, context):
        layout = self.layout

        layout.operator("action.select_all", text="All", icon="SELECT_ALL").action = "SELECT"
        layout.operator("action.select_all", text="None", icon="SELECT_NONE").action = "DESELECT"
        layout.operator("action.select_all", text="Invert", icon="INVERSE").action = "INVERT"

        layout.separator()
        layout.operator("action.select_box", icon="BORDER_RECT").axis_range = False
        layout.operator("action.select_box", text="Box Select (Axis Range)", icon="BORDER_RECT").axis_range = True
        layout.operator("action.select_circle", icon="CIRCLE_SELECT")
        layout.operator_menu_enum("action.select_lasso", "mode")

        # BFA moved below
        layout.separator()

        layout.operator("action.select_column", text="Columns on Selected Keys", icon="COLUMNS_KEYS").mode = "KEYS"
        layout.operator(
            "action.select_column", text="Column on Current Frame", icon="COLUMN_CURRENT_FRAME"
        ).mode = "CFRA"

        layout.operator(
            "action.select_column", text="Columns on Selected Markers", icon="COLUMNS_MARKERS"
        ).mode = "MARKERS_COLUMN"
        layout.operator(
            "action.select_column", text="Between Selected Markers", icon="BETWEEN_MARKERS"
        ).mode = "MARKERS_BETWEEN"

        layout.separator()

        if context.space_data.mode != "GPENCIL":
            layout.operator("action.select_linked", text="Linked", icon="CONNECTED")

            layout.separator()

        props = layout.operator("action.select_leftright", text="Before Current Frame", icon="BEFORE_CURRENT_FRAME")
        props.extend = False
        props.mode = "LEFT"
        props = layout.operator("action.select_leftright", text="After Current Frame", icon="AFTER_CURRENT_FRAME")
        props.extend = False
        props.mode = "RIGHT"

        layout.separator()
        layout.menu("DOPESHEET_MT_select_more_less")


# BFA menu
class DOPESHEET_MT_select_more_less(Menu):
    bl_label = "More/Less"

    def draw(self, _context):
        layout = self.layout
        # FIXME: grease pencil mode isn't supported for these yet, so skip for that mode only
        if _context.space_data.mode != "GPENCIL":
            layout.separator()
            layout.operator("action.select_more", text="More", icon="SELECTMORE")
            layout.operator("action.select_less", text="Less", icon="SELECTLESS")


class DOPESHEET_MT_marker(Menu):
    bl_label = "Marker"

    def draw(self, context):
        layout = self.layout

        from bl_ui.space_time import marker_menu_generic

        marker_menu_generic(layout, context)

        st = context.space_data

        if st.mode in {"ACTION", "SHAPEKEY"} and context.active_action:
            layout.separator()
            layout.prop(st, "show_pose_markers")

            if st.show_pose_markers is False:
                layout.operator("action.markers_make_local")


#######################################
# Keyframe Editing


class DOPESHEET_MT_channel(Menu):
    bl_label = "Channel"

    def draw(self, _context):
        layout = self.layout

        layout.operator_context = "INVOKE_REGION_CHANNELS"

        layout.operator("anim.channels_delete", icon="DELETE")
        # layout.operator("action.clean", text="Clean Channels").channels = True	# BFA - located in the keys channel

        layout.separator()
<<<<<<< HEAD
        layout.operator("anim.channels_group", icon="NEW_GROUP")
        layout.operator("anim.channels_ungroup", icon="REMOVE_FROM_ALL_GROUPS")
=======
        layout.operator("anim.channels_group", text="Group Channels...")
        layout.operator("anim.channels_ungroup")
>>>>>>> 85504da2

        layout.separator()

        # BFA - menu comes from space_graph
        layout.menu("GRAPH_MT_channel_settings_toggle")

        # BFA - Redundant operators now located in GRAPH_MT_channel_settings_toggle

        # layout.separator()
        # layout.operator("anim.channels_setting_enable", text="Protect Channels", icon='LOCKED').type = 'PROTECT'
        # layout.operator("anim.channels_setting_disable", text="Unprotect Channels", icon='UNLOCKED').type = 'PROTECT'
        # layout.operator("anim.channels_editable_toggle", icon="LOCKED")

        layout.separator()
        layout.menu("DOPESHEET_MT_channel_extrapolation")

        layout.separator()
        layout.operator("anim.channels_expand", icon="EXPANDMENU")
        layout.operator("anim.channels_collapse", icon="COLLAPSEMENU")

        layout.separator()
<<<<<<< HEAD

        # BFA - menu comes from space_graph.py
        layout.menu("GRAPH_MT_channel_move")
=======
        layout.operator_menu_enum("anim.channels_move", "direction", text="Move Channels")
>>>>>>> 85504da2

        layout.separator()
        layout.operator("anim.channels_fcurves_enable", icon="UNLOCKED")

        layout.separator()
        layout.operator("anim.channels_bake", icon="BAKE_ACTION")

        layout.separator()
        layout.operator("anim.channels_view_selected", icon="VIEW_SELECTED")

        layout.separator()
        layout.operator("graph.euler_filter", text="Discontinuity (Euler) Filter", icon="DISCONTINUE_EULER")


class DOPESHEET_MT_channel_extrapolation(Menu):
    bl_label = "Extrapolation Mode"

    def draw(self, context):
        layout = self.layout

        layout.operator(
            "action.extrapolation_type", text="Constant Extrapolation", icon="EXTRAPOLATION_CONSTANT"
        ).type = "CONSTANT"
        layout.operator(
            "action.extrapolation_type", text="Linear Extrapolation", icon="EXTRAPOLATION_LINEAR"
        ).type = "LINEAR"
        layout.operator(
            "action.extrapolation_type", text="Make Cyclic (F-Modifier)", icon="EXTRAPOLATION_CYCLIC"
        ).type = "MAKE_CYCLIC"
        layout.operator(
            "action.extrapolation_type", text="Clear Cyclic (F-Modifier)", icon="EXTRAPOLATION_CYCLIC_CLEAR"
        ).type = "CLEAR_CYCLIC"

        layout.separator()

        layout.operator("anim.channels_view_selected", icon="VIEW_SELECTED")


class DOPESHEET_MT_action(Menu):
    bl_label = "Action"

    def draw(self, context):
        layout = self.layout
        layout.operator("anim.merge_animation", icon="MERGE")
        layout.operator("anim.separate_slots", icon="SEPARATE")

        layout.separator()
        layout.operator("anim.slot_channels_move_to_new_action", icon="ACTION_SLOT")

        layout.separator()
        layout.operator("action.push_down", text="Push Down Action", icon="NLA_PUSHDOWN")
        layout.operator("action.stash", text="Stash Action", icon="FREEZE")


class DOPESHEET_MT_key(Menu):
    bl_label = "Key"

    def draw(self, context):
        layout = self.layout
        ob = context.active_object

        layout.menu("DOPESHEET_MT_key_transform", text="Transform")
        layout.menu("DOPESHEET_MT_key_snap")
        layout.menu("DOPESHEET_MT_key_mirror")

        layout.separator()

        layout.operator_menu_enum("action.keyframe_insert", "type")

        layout.separator()

        layout.operator("action.frame_jump", icon="JUMP_TO_KEYFRAMES")

        layout.separator()

        layout.operator("action.copy", text="Copy Keyframes", icon="COPYDOWN")
        layout.operator("action.paste", text="Paste Keyframes", icon="PASTEDOWN")
        layout.operator("action.paste", text="Paste Flipped", icon="PASTEFLIPDOWN").flipped = True

        layout.separator()

        layout.operator("action.duplicate_move", icon="DUPLICATE")
        layout.operator("action.delete", icon="DELETE")
        if ob and ob.type == "GREASEPENCIL":
            layout.operator("grease_pencil.delete_breakdown", icon="DELETE")

        layout.separator()

        layout.operator("action.clean", icon="CLEAN_KEYS").channels = False

        # BFA - https://projects.blender.org/blender/blender/pulls/113335
        from bl_ui_utils.layout import operator_context

        with operator_context(layout, "INVOKE_REGION_CHANNELS"):
            layout.operator("action.clean", text="Clean Channels", icon="CLEAN_CHANNELS").channels = True

        layout.separator()

        layout.operator("action.bake_keys", icon="BAKE_ACTION")


# BFA
class DOPESHEET_PT_view_view_options(bpy.types.Panel):
    bl_label = "View Options"
    bl_category = "View"
    bl_space_type = "DOPESHEET_EDITOR"
    bl_region_type = "HEADER"

    # dopesheet and timeline is a wild mix. We need to separate them by the following two defs
    @staticmethod
    def in_dopesheet(context):
        return context.space_data.mode != "TIMELINE"  # dopesheet, not timeline

    @classmethod
    def poll(cls, context):
        # only for dopesheet editor
        return cls.in_dopesheet(context)

    def draw(self, context):
        sc = context.scene
        layout = self.layout
        tool_settings = context.tool_settings
        st = context.space_data

        col = layout.column(align=True)
        col.prop(st, "use_realtime_update")
        col.prop(st, "show_seconds")
        col.prop(st, "show_locked_time")

        col.separator()

        # Sliders are always shown in the Shape Key Editor regardless of this setting.
        col = col.column(align=True)
        col.active = context.space_data.mode != "SHAPEKEY"
        col.prop(st, "show_sliders")

        if bpy.app.version < (2, 93):
            col.operator("anim.show_group_colors_deprecated", icon="CHECKBOX_HLT")
        col.prop(st, "show_interpolation")
        col.prop(st, "show_extremes")
        col.prop(st, "use_auto_merge_keyframes")

        col = layout.column(align=True)
        col.prop(st, "show_markers")
        col.prop(tool_settings, "lock_markers")
        col.prop(st, "use_marker_sync")

        layout.separator()
        layout.operator("graph.euler_filter", text="Discontinuity (Euler) Filter")

        layout.separator()

        row = layout.row()
        row.use_property_split = False
        split = row.split(factor=0.5)
        row = split.row()
        row.prop(st, "show_cache")
        row = split.row()
        if st.show_cache:
            row.label(icon="DISCLOSURE_TRI_DOWN")
        else:
            row.label(icon="DISCLOSURE_TRI_RIGHT")

        if st.show_cache:
            col = layout.column(align=True)
            row = col.row()
            row.separator()
            row.prop(st, "cache_softbody")
            row = col.row()
            row.separator()
            row.prop(st, "cache_particles")
            row = col.row()
            row.separator()
            row.prop(st, "cache_cloth")
            row = col.row()
            row.separator()
            row.prop(st, "cache_simulation_nodes")
            row = col.row()
            row.separator()
            row.prop(st, "cache_smoke")
            row = col.row()
            row.separator()
            row.prop(st, "cache_dynamicpaint")
            row = col.row()
            row.separator()
            row.prop(st, "cache_rigidbody")


class DOPESHEET_MT_key_transform(Menu):
    bl_label = "Transform"

    def draw(self, _context):
        layout = self.layout

        layout.operator("transform.transform", text="Grab/Move", icon="TRANSFORM_MOVE").mode = "TIME_TRANSLATE"
        layout.operator("transform.transform", text="Extend", icon="SHRINK_FATTEN").mode = "TIME_EXTEND"
        layout.operator("transform.transform", text="Slide", icon="PUSH_PULL").mode = "TIME_SLIDE"
        layout.operator("transform.transform", text="Scale", icon="TRANSFORM_SCALE").mode = "TIME_SCALE"


class DOPESHEET_MT_key_mirror(Menu):
    bl_label = "Mirror"

    def draw(self, context):
        layout = self.layout

        layout.operator("action.mirror", text="By Times over Current Frame", icon="MIRROR_TIME").type = "CFRA"
        layout.operator("action.mirror", text="By Values over Value=0", icon="MIRROR_CURSORVALUE").type = "XAXIS"
        layout.operator(
            "action.mirror", text="By Times over First Selected Marker", icon="MIRROR_MARKER"
        ).type = "MARKER"


class DOPESHEET_MT_key_snap(Menu):
    bl_label = "Snap"

    def draw(self, context):
        layout = self.layout

        layout.operator("action.snap", text="Current Frame", icon="SNAP_CURRENTFRAME").type = "CFRA"
        layout.operator("action.snap", text="Nearest Frame", icon="SNAP_NEARESTFRAME").type = "NEAREST_FRAME"
        layout.operator("action.snap", text="Nearest Second", icon="SNAP_NEARESTSECOND").type = "NEAREST_SECOND"
        layout.operator("action.snap", text="Nearest Marker", icon="SNAP_NEARESTMARKER").type = "NEAREST_MARKER"


class DopesheetActionPanelBase:
    bl_region_type = "UI"
    bl_label = "Action"

    @classmethod
    def draw_generic_panel(cls, _context, layout, action):
        layout.label(text=action.name, icon="ACTION", translate=False)

        row = layout.row()
        row.use_property_split = False
        split = row.split(factor=0.75)
        row = split.row()
        row.prop(action, "use_frame_range")
        row = split.row()
        if action.use_frame_range:
            row.label(icon="DISCLOSURE_TRI_DOWN")
        else:
            row.label(icon="DISCLOSURE_TRI_RIGHT")

        if action.use_frame_range:
            col = layout.column()

            row = col.row(align=True)
            row.separator(factor=2.0)
            row.prop(action, "frame_start", text="Start")
            row.prop(action, "frame_end", text="End")

            row = col.row()
            row.separator()
            row.prop(action, "use_cyclic")


class DOPESHEET_PT_custom_props_action(PropertyPanel, Panel):
    bl_space_type = "DOPESHEET_EDITOR"
    bl_category = "Action"
    bl_region_type = "UI"
    bl_context = "data"
    _context_path = "active_action"
    _property_type = bpy.types.Action

    @classmethod
    def poll(cls, context):
        return bool(context.active_action)


class DOPESHEET_PT_action(DopesheetActionPanelBase, Panel):
    bl_space_type = "DOPESHEET_EDITOR"
    bl_category = "Action"

    @classmethod
    def poll(cls, context):
        return bool(context.active_action)

    def draw(self, context):
        action = context.active_action
        self.draw_generic_panel(context, self.layout, action)


class DOPESHEET_PT_action_slot(Panel):
    bl_space_type = "DOPESHEET_EDITOR"
    bl_region_type = "UI"
    bl_category = "Action"
    bl_label = "Slot"

    @classmethod
    def poll(cls, context):
        action = context.active_action
        return bool(action and action.slots.active)

    def draw(self, context):
        layout = self.layout
        layout.use_property_split = True
        layout.use_property_decorate = False

        action = context.active_action
        slot = action.slots.active

        layout.prop(slot, "name_display", text="Name")

        # Draw the ID type of the slot.
        try:
            enum_items = slot.bl_rna.properties["target_id_type"].enum_items
            idtype_label = enum_items[slot.target_id_type].name
        except (KeyError, IndexError, AttributeError) as ex:
            idtype_label = str(ex)

        split = layout.split(factor=0.4)
        split.alignment = "RIGHT"
        split.label(text="Type")
        split.alignment = "LEFT"

        split.label(text=idtype_label, icon_value=slot.target_id_type_icon)


#######################################
# Grease Pencil Editing


class DOPESHEET_MT_gpencil_channel(Menu):
    bl_label = "Channel"

    def draw(self, _context):
        layout = self.layout

        layout.operator_context = "INVOKE_REGION_CHANNELS"

        layout.operator("anim.channels_delete", icon="DELETE")

        layout.separator()
        # BFA - menu comes from space_graph.py
        layout.menu("GRAPH_MT_channel_settings_toggle")

        # BFA - Redundant operators now located in GRAPH_MT_channel_settings_toggle

        # layout.separator()

        # layout.operator("anim.channels_setting_enable", text="Protect Channels", icon='LOCKED').type = 'PROTECT'
        # layout.operator("anim.channels_setting_disable", text="Unprotect Channels", icon='UNLOCKED').type = 'PROTECT'
        # layout.operator("anim.channels_editable_toggle", icon="LOCKED")

        # XXX: to be enabled when these are ready for use!
        # layout.separator()
        # layout.operator("anim.channels_expand")
        # layout.operator("anim.channels_collapse")

        layout.separator()
<<<<<<< HEAD
        layout.operator_menu_enum("anim.channels_move", "direction", text="Move")
=======
        layout.operator_menu_enum("anim.channels_move", "direction", text="Move Channels")
>>>>>>> 85504da2

        layout.separator()

        layout.operator("anim.channels_view_selected", icon="VIEW_SELECTED")


class DOPESHEET_MT_delete(Menu):
    bl_label = "Delete"

    def draw(self, _context):
        layout = self.layout

        layout.operator("action.delete")

        layout.separator()

        layout.operator("action.clean").channels = False
        layout.operator("action.clean", text="Clean Channels").channels = True


class DOPESHEET_MT_context_menu(Menu):
    bl_label = "Dope Sheet"

    def draw(self, context):
        layout = self.layout
        st = context.space_data

        layout.operator_context = "INVOKE_DEFAULT"

        layout.operator("action.copy", text="Copy", icon="COPYDOWN")
        layout.operator("action.paste", text="Paste", icon="PASTEDOWN")
        layout.operator("action.paste", text="Paste Flipped", icon="PASTEFLIPDOWN").flipped = True

        layout.separator()

        layout.operator_menu_enum("action.keyframe_type", "type", text="Keyframe Type")

        if st.mode != "GPENCIL":
            layout.operator_menu_enum("action.handle_type", "type", text="Handle Type")
            layout.operator_menu_enum("action.interpolation_type", "type", text="Interpolation Mode")
            layout.operator_menu_enum("action.easing_type", "type", text="Easing Mode")

        layout.separator()

        layout.operator("action.keyframe_insert", icon="COPYDOWN").type = "SEL"
        layout.operator("action.duplicate_move", icon="DUPLICATE")

        if st.mode == "GPENCIL":
            layout.separator()
            layout.operator("grease_pencil.delete_breakdown")

        layout.operator_context = "EXEC_REGION_WIN"
        layout.operator("action.delete", icon="DELETE")

        layout.separator()

        layout.operator_menu_enum("action.mirror", "type", text="Mirror")
        layout.operator_menu_enum("action.snap", "type", text="Snap")


class DOPESHEET_MT_channel_context_menu(Menu):
    bl_label = "Channel"

    def draw(self, context):
        layout = self.layout

        # This menu is used from the graph editor too.
        is_graph_editor = context.area.type == "GRAPH_EDITOR"

        layout.operator_context = "INVOKE_REGION_CHANNELS"

        layout.operator("anim.channels_view_selected", icon="VIEW_SELECTED")
        layout.separator()
        layout.operator("anim.channels_setting_enable", text="Mute Channels", icon="MUTE_IPO_ON").type = "MUTE"
        layout.operator("anim.channels_setting_disable", text="Unmute Channels", icon="MUTE_IPO_OFF").type = "MUTE"

        layout.separator()
        layout.operator(
            "anim.channels_editable_toggle", text="Toggle Protect", icon="LOCKED"
        )  # BFA - changed order to be consistent with GRAPH_MT_channel_settings_toggle in the space_graph.py
        layout.separator()
<<<<<<< HEAD
        layout.operator("anim.channels_setting_enable", text="Protect Channels", icon="LOCKED").type = "PROTECT"
        layout.operator("anim.channels_setting_disable", text="Unprotect Channels", icon="UNLOCKED").type = "PROTECT"
=======
        layout.operator("anim.channels_group", text="Group Channels...")
        layout.operator("anim.channels_ungroup")
>>>>>>> 85504da2

        layout.separator()
        layout.operator("anim.channels_group", icon="NEW_GROUP")
        layout.operator("anim.channels_ungroup", icon="REMOVE_ALL_GROUPS")

        layout.separator()
        if is_graph_editor:
            operator = "graph.extrapolation_type"
        else:
            operator = "action.extrapolation_type"
        layout.operator_menu_enum(operator, "type", text="Extrapolation Mode")

        if is_graph_editor:
            layout.operator_menu_enum("graph.fmodifier_add", "type", text="Add F-Curve Modifier").only_active = False
            layout.separator()
            layout.operator("graph.reveal", icon="HIDE_OFF")
            layout.operator("graph.hide", text="Hide Selected Curves", icon="HIDE_ON").unselected = False
            layout.operator("graph.hide", text="Hide Unselected Curves", icon="HIDE_UNSELECTED").unselected = True

        layout.separator()
        layout.operator("anim.channels_expand", icon="EXPANDMENU")
        layout.operator("anim.channels_collapse", icon="COLLAPSEMENU")

        layout.separator()
        layout.operator_menu_enum("anim.channels_move", "direction", text="Move Channels")

        layout.separator()

        layout.operator("anim.channels_delete", icon="DELETE")

        if is_graph_editor and context.space_data.mode == "DRIVERS":
            layout.operator("graph.driver_delete_invalid", icon="DELETE")


class DOPESHEET_MT_snap_pie(Menu):
    bl_label = "Snap"

    def draw(self, _context):
        layout = self.layout
        pie = layout.menu_pie()

        pie.operator("action.snap", text="Selection to Current Frame").type = "CFRA"
        pie.operator("action.snap", text="Selection to Nearest Frame").type = "NEAREST_FRAME"
        pie.operator("action.snap", text="Selection to Nearest Second").type = "NEAREST_SECOND"
        pie.operator("action.snap", text="Selection to Nearest Marker").type = "NEAREST_MARKER"


class GreasePencilLayersDopeSheetPanel:
    bl_space_type = "DOPESHEET_EDITOR"
    bl_region_type = "UI"
    bl_category = "View"

    @classmethod
    def poll(cls, context):
        st = context.space_data
        ob = context.object
        if st.mode != "GPENCIL" or ob is None or ob.type != "GREASEPENCIL":
            return False

        grease_pencil = ob.data
        active_layer = grease_pencil.layers.active
        if active_layer:
            return True

        return False


class DOPESHEET_PT_ShapeKey(Panel):
    bl_space_type = "DOPESHEET_EDITOR"
    bl_region_type = "UI"
    bl_category = "Shape Key"
    bl_label = "Shape Key"

    @classmethod
    def poll(cls, context):
        st = context.space_data
        if st.mode != "SHAPEKEY":
            return False

        ob = context.object
        if ob is None or ob.active_shape_key is None:
            return False

        if not ob.data.shape_keys.use_relative:
            return False

        return ob.active_shape_key_index > 0

    def draw(self, context):
        draw_shape_key_properties(context, self.layout)


class DOPESHEET_PT_grease_pencil_mode(GreasePencilLayersDopeSheetPanel, Panel):
    bl_label = "Layer"

    def draw(self, context):
        layout = self.layout
        layout.use_property_split = True
        layout.use_property_decorate = False

        ob = context.object
        grease_pencil = ob.data
        active_layer = grease_pencil.layers.active

        if active_layer:
            row = layout.row(align=True)
            row.prop(active_layer, "blend_mode", text="Blend")

            row = layout.row(align=True)
            row.prop(active_layer, "opacity", text="Opacity", slider=True)

            row = layout.row(align=True)
            row.use_property_split = False
            row.prop(active_layer, "use_lights", text="Lights")


class DOPESHEET_PT_grease_pencil_layer_masks(GreasePencilLayersDopeSheetPanel, GreasePencil_LayerMaskPanel, Panel):
    bl_label = "Masks"
    bl_parent_id = "DOPESHEET_PT_grease_pencil_mode"
    bl_options = {"DEFAULT_CLOSED"}


class DOPESHEET_PT_grease_pencil_layer_transform(
    GreasePencilLayersDopeSheetPanel,
    GreasePencil_LayerTransformPanel,
    Panel,
):
    bl_label = "Transform"
    bl_parent_id = "DOPESHEET_PT_grease_pencil_mode"
    bl_options = {"DEFAULT_CLOSED"}


class DOPESHEET_PT_grease_pencil_layer_relations(
    GreasePencilLayersDopeSheetPanel,
    GreasePencil_LayerRelationsPanel,
    Panel,
):
    bl_label = "Relations"
    bl_parent_id = "DOPESHEET_PT_grease_pencil_mode"
    bl_options = {"DEFAULT_CLOSED"}


class DOPESHEET_PT_grease_pencil_layer_adjustments(
    GreasePencilLayersDopeSheetPanel,
    GreasePencil_LayerAdjustmentsPanel,
    Panel,
):
    bl_label = "Adjustments"
    bl_parent_id = "DOPESHEET_PT_grease_pencil_mode"
    bl_options = {"DEFAULT_CLOSED"}


class DOPESHEET_PT_grease_pencil_layer_display(
    GreasePencilLayersDopeSheetPanel,
    GreasePencil_LayerDisplayPanel,
    Panel,
):
    bl_label = "Display"
    bl_parent_id = "DOPESHEET_PT_grease_pencil_mode"
    bl_options = {"DEFAULT_CLOSED"}


class DOPESHEET_PT_overlay(Panel):
    bl_space_type = 'DOPESHEET_EDITOR'
    bl_region_type = 'HEADER'
    bl_label = "Overlays"
    bl_ui_units_x = 13

    def draw(self, _context):
        pass


class DOPESHEET_PT_dopesheet_overlay(Panel):
    bl_space_type = 'DOPESHEET_EDITOR'
    bl_region_type = 'HEADER'
    bl_parent_id = "DOPESHEET_PT_overlay"
    bl_label = "Dope Sheet Overlays"

    def draw(self, context):
        st = context.space_data
        overlay_settings = st.overlays
        layout = self.layout

        layout.active = overlay_settings.show_overlays
        row = layout.row()
        row.active = context.workspace.use_scene_time_sync
        row.prop(overlay_settings, "show_scene_strip_range")


classes = (
    ANIM_OT_switch_editors_to_timeline, # BFA menu
    ANIM_OT_switch_editors_to_dopesheet,  # BFA menu
    ANIM_OT_switch_editors_to_graph,  # BFA menu
    ANIM_OT_switch_editors_to_driver,  # BFA menu
    ANIM_OT_switch_editors_to_nla,  # BFA menu
    ANIM_OT_switch_editors_in_dopesheet,  # BFA menu
    ANIM_OT_switch_editors_in_timeline, # BFA menu
    DOPESHEET_HT_header,
    DOPESHEET_HT_playback_controls,
    DOPESHEET_PT_proportional_edit,
    DOPESHEET_MT_editor_menus,
    DOPESHEET_MT_view,
    DOPESHEET_MT_view_pie_menus,  # BFA menu
    DOPESHEET_MT_cache,
    DOPESHEET_MT_select,
    DOPESHEET_MT_select_more_less,  # BFA menu
    DOPESHEET_MT_marker,
    DOPESHEET_MT_channel,
    DOPESHEET_MT_channel_extrapolation,  # BFA menu
    DOPESHEET_MT_action,
    DOPESHEET_MT_key,
    DOPESHEET_PT_view_view_options,  # BFA menu
    DOPESHEET_MT_key_transform,
    DOPESHEET_MT_key_mirror,  # BFA menu
    DOPESHEET_MT_key_snap,  # BFA menu
    DOPESHEET_MT_gpencil_channel,
    DOPESHEET_MT_delete,
    DOPESHEET_MT_context_menu,
    DOPESHEET_MT_channel_context_menu,
    DOPESHEET_MT_snap_pie,
    DOPESHEET_MT_view_pie,
    DOPESHEET_PT_filters,
    DOPESHEET_PT_action,
    DOPESHEET_PT_action_slot,
    DOPESHEET_PT_custom_props_action,
    DOPESHEET_PT_snapping,
    DOPESHEET_PT_grease_pencil_mode,
    DOPESHEET_PT_grease_pencil_layer_masks,
    DOPESHEET_PT_grease_pencil_layer_transform,
    DOPESHEET_PT_grease_pencil_layer_adjustments,
    DOPESHEET_PT_grease_pencil_layer_relations,
    DOPESHEET_PT_grease_pencil_layer_display,
    DOPESHEET_PT_ShapeKey,

    DOPESHEET_PT_overlay,
    DOPESHEET_PT_dopesheet_overlay,
)

if __name__ == "__main__":  # only for live edit.
    from bpy.utils import register_class

    for cls in classes:
        register_class(cls)<|MERGE_RESOLUTION|>--- conflicted
+++ resolved
@@ -324,13 +324,15 @@
             if bpy.context.preferences.addons.get("bfa_power_user_tools"):
                 if context.window_manager.BFA_UI_addon_props.BFA_PROP_toggle_timelinetoggle:
                     row = layout.row(align=True)
-                    row.operator("wm.switch_editor_to_dopesheet", text="", icon="TIME", depress=True)  # BFA - legacy, but toggles the dopesheet to timeline on a short-hand
+                    # BFA - legacy, but toggles the dopesheet to timeline on a short-hand
+                    row.operator("wm.switch_editor_to_dopesheet", text="", icon="TIME", depress=True)
 
         elif context.space_data.mode == "DOPESHEET_EDITOR":
             if bpy.context.preferences.addons.get("bfa_power_user_tools"):
                 if context.window_manager.BFA_UI_addon_props.BFA_PROP_toggle_timelinetoggle:
                     row = layout.row(align=True)
-                    row.operator("wm.switch_editor_to_timeline", text="", icon="TIME") # BFA - legacy, but toggles the dopesheet to timeline on a short-hand
+                    # BFA - legacy, but toggles the dopesheet to timeline on a short-hand
+                    row.operator("wm.switch_editor_to_timeline", text="", icon="TIME")
 
             # bfa - The tabs to switch between the four animation editors. The classes are in space_dopesheet.py
             row = layout.row(align=True)
@@ -339,11 +341,10 @@
             row.operator("wm.switch_editor_to_driver", text="", icon="DRIVER")
             row.operator("wm.switch_editor_to_nla", text="", icon="NLA")
 
-
         ###########################
 
         # BFA - props are redundant
-        #layout.template_header()
+        # layout.template_header()
 
         if st.mode != 'TIMELINE':
             # Timeline mode is special, as it's presented as a sub-type of the
@@ -788,13 +789,8 @@
         # layout.operator("action.clean", text="Clean Channels").channels = True	# BFA - located in the keys channel
 
         layout.separator()
-<<<<<<< HEAD
-        layout.operator("anim.channels_group", icon="NEW_GROUP")
+        layout.operator("anim.channels_group", text="Group Channels", icon="NEW_GROUP")
         layout.operator("anim.channels_ungroup", icon="REMOVE_FROM_ALL_GROUPS")
-=======
-        layout.operator("anim.channels_group", text="Group Channels...")
-        layout.operator("anim.channels_ungroup")
->>>>>>> 85504da2
 
         layout.separator()
 
@@ -816,13 +812,9 @@
         layout.operator("anim.channels_collapse", icon="COLLAPSEMENU")
 
         layout.separator()
-<<<<<<< HEAD
 
         # BFA - menu comes from space_graph.py
         layout.menu("GRAPH_MT_channel_move")
-=======
-        layout.operator_menu_enum("anim.channels_move", "direction", text="Move Channels")
->>>>>>> 85504da2
 
         layout.separator()
         layout.operator("anim.channels_fcurves_enable", icon="UNLOCKED")
@@ -1174,11 +1166,7 @@
         # layout.operator("anim.channels_collapse")
 
         layout.separator()
-<<<<<<< HEAD
-        layout.operator_menu_enum("anim.channels_move", "direction", text="Move")
-=======
         layout.operator_menu_enum("anim.channels_move", "direction", text="Move Channels")
->>>>>>> 85504da2
 
         layout.separator()
 
@@ -1260,16 +1248,11 @@
             "anim.channels_editable_toggle", text="Toggle Protect", icon="LOCKED"
         )  # BFA - changed order to be consistent with GRAPH_MT_channel_settings_toggle in the space_graph.py
         layout.separator()
-<<<<<<< HEAD
         layout.operator("anim.channels_setting_enable", text="Protect Channels", icon="LOCKED").type = "PROTECT"
         layout.operator("anim.channels_setting_disable", text="Unprotect Channels", icon="UNLOCKED").type = "PROTECT"
-=======
-        layout.operator("anim.channels_group", text="Group Channels...")
-        layout.operator("anim.channels_ungroup")
->>>>>>> 85504da2
-
-        layout.separator()
-        layout.operator("anim.channels_group", icon="NEW_GROUP")
+
+        layout.separator()
+        layout.operator("anim.channels_group", text="Group Channels", icon="NEW_GROUP")
         layout.operator("anim.channels_ungroup", icon="REMOVE_ALL_GROUPS")
 
         layout.separator()
@@ -1457,13 +1440,13 @@
 
 
 classes = (
-    ANIM_OT_switch_editors_to_timeline, # BFA menu
+    ANIM_OT_switch_editors_to_timeline,  # BFA menu
     ANIM_OT_switch_editors_to_dopesheet,  # BFA menu
     ANIM_OT_switch_editors_to_graph,  # BFA menu
     ANIM_OT_switch_editors_to_driver,  # BFA menu
     ANIM_OT_switch_editors_to_nla,  # BFA menu
     ANIM_OT_switch_editors_in_dopesheet,  # BFA menu
-    ANIM_OT_switch_editors_in_timeline, # BFA menu
+    ANIM_OT_switch_editors_in_timeline,  # BFA menu
     DOPESHEET_HT_header,
     DOPESHEET_HT_playback_controls,
     DOPESHEET_PT_proportional_edit,
