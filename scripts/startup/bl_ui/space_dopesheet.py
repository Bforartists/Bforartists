--- conflicted
+++ resolved
@@ -577,28 +577,12 @@
         layout.operator("action.select_all", text="Invert", icon='INVERSE').action = 'INVERT'
 
         layout.separator()
-<<<<<<< HEAD
-
         layout.operator("action.select_box", icon='BORDER_RECT').axis_range = False
         layout.operator("action.select_box", text="Box Select (Axis Range)", icon='BORDER_RECT').axis_range = True
-
         layout.operator("action.select_circle", icon='CIRCLE_SELECT')
-=======
-        layout.operator("action.select_box").axis_range = False
-        layout.operator("action.select_box", text="Box Select (Axis Range)").axis_range = True
-        layout.operator("action.select_circle")
->>>>>>> cdb96ebe
         layout.operator_menu_enum("action.select_lasso", "mode")
 
-        # FIXME: grease pencil mode isn't supported for these yet, so skip for that mode only
-        if context.space_data.mode != 'GPENCIL':
-            layout.separator()
-            layout.operator("action.select_more", text="More")
-            layout.operator("action.select_less", text="Less")
-
-            layout.separator()
-            layout.operator("action.select_linked")
-
+		# BFA moved below
         layout.separator()
 
         layout.operator("action.select_column", text="Columns on Selected Keys", icon="COLUMNS_KEYS").mode = 'KEYS'
@@ -621,15 +605,12 @@
         props.extend = False
         props.mode = 'RIGHT'
 
-<<<<<<< HEAD
         # FIXME: grease pencil mode isn't supported for these yet, so skip for that mode only
         if context.space_data.mode != 'GPENCIL':
             layout.separator()
             layout.operator("action.select_more", text="More", icon="SELECTMORE")
             layout.operator("action.select_less", text="Less", icon="SELECTLESS")
 
-=======
->>>>>>> cdb96ebe
 
 class DOPESHEET_MT_marker(Menu):
     bl_label = "Marker"
