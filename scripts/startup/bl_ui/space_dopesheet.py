--- conflicted
+++ resolved
@@ -380,7 +380,6 @@
 
         row = layout.row(align=True)
         row.prop(tool_settings, "use_proportional_action", text="", icon_only=True)
-<<<<<<< HEAD
         if tool_settings.use_proportional_action:
             sub = row.row(align=True)
             sub.prop_with_popover(
@@ -399,16 +398,7 @@
 
         row = layout.row()
         row.popover(panel="DOPESHEET_PT_view_view_options", text="Options")
-=======
-        sub = row.row(align=True)
-        sub.active = tool_settings.use_proportional_action
-        sub.prop_with_popover(
-            tool_settings,
-            "proportional_edit_falloff",
-            text="",
-            icon_only=True,
-            panel="DOPESHEET_PT_proportional_edit",
-        )
+
         overlays = st.overlays
 
         row = layout.row(align=True)
@@ -416,7 +406,6 @@
         sub = row.row(align=True)
         sub.popover(panel="DOPESHEET_PT_overlay", text="")
         sub.active = overlays.show_overlays
->>>>>>> f2f84ef6
 
     @classmethod
     def _draw_action_selector(cls, context, layout):
