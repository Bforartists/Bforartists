--- conflicted
+++ resolved
@@ -309,17 +309,6 @@
             DOPESHEET_HT_editor_buttons.draw_header(context, layout)
 
 
-<<<<<<< HEAD
-class DOPESHEET_PT_playhead_snapping(PlayheadSnappingPanel, Panel):
-    bl_space_type = 'DOPESHEET_EDITOR'
-
-
-class DOPESHEET_PT_playhead_snapping(PlayheadSnappingPanel, Panel):
-    bl_space_type = 'DOPESHEET_EDITOR'
-
-
-=======
->>>>>>> e2b24f0f
 # Header for "normal" dopesheet editor modes (e.g. Dope Sheet, Action, Shape Keys, etc.)
 class DOPESHEET_HT_editor_buttons:
 
@@ -386,13 +375,6 @@
             )
 
         row = layout.row(align=True)
-<<<<<<< HEAD
-        row.prop(tool_settings, "use_snap_playhead", text="") # BFA - Exposed to top level
-        row.popover(panel="DOPESHEET_PT_playhead_snapping")
-
-        row = layout.row(align=True)
-=======
->>>>>>> e2b24f0f
         row.prop(tool_settings, "use_proportional_action", text="", icon_only=True)
         if tool_settings.use_proportional_action:
             sub = row.row(align=True)
