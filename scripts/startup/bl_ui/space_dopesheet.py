# SPDX-FileCopyrightText: 2009-2023 Blender Authors
#
# SPDX-License-Identifier: GPL-2.0-or-later

import bpy
from bpy.types import (
    Header,
    Menu,
    Panel,
)

from bl_ui.properties_grease_pencil_common import (
    GreasePencilLayerMasksPanel,
    GreasePencilLayerTransformPanel,
    GreasePencilLayerAdjustmentsPanel,
    GreasePencilLayerRelationsPanel,
    GreasePencilLayerDisplayPanel,
)

from bl_ui.properties_data_grease_pencil import (
    GreasePencil_LayerMaskPanel,
    GreasePencil_LayerTransformPanel,
    GreasPencil_LayerRelationsPanel,
)

from rna_prop_ui import PropertyPanel

#######################################
# DopeSheet Filtering - Header Buttons

# used for DopeSheet, NLA, and Graph Editors


def dopesheet_filter(layout, context):
    dopesheet = context.space_data.dopesheet
    is_nla = context.area.type == 'NLA_EDITOR'

    row = layout.row(align=True)
    row.prop(dopesheet, "show_only_selected", text="")
    row.prop(dopesheet, "show_hidden", text="")

    if is_nla:
        row.prop(dopesheet, "show_missing_nla", text="")
    else:  # graph and dopesheet editors - F-Curves and drivers only
        row.prop(dopesheet, "show_only_errors", text="")


#######################################
# Dope-sheet Filtering Popovers

# Generic Layout - Used as base for filtering popovers used in all animation editors
# Used for DopeSheet, NLA, and Graph Editors


class DopesheetFilterPopoverBase:
    bl_region_type = 'HEADER'
    bl_label = "Filters"

    # Generic = Affects all data-types.
    # XXX: Perhaps we want these to stay in the header instead, for easy/fast access
    @classmethod
    def draw_generic_filters(cls, context, layout):
        dopesheet = context.space_data.dopesheet
        is_nla = context.area.type == 'NLA_EDITOR'

        col = layout.column(align=True)
        col.prop(dopesheet, "show_only_selected", icon='NONE')
        col.prop(dopesheet, "show_hidden", icon='NONE')

        if is_nla:
            col.prop(dopesheet, "show_missing_nla", icon='NONE')
        else:  # Graph and dope-sheet editors - F-Curves and drivers only.
            col.prop(dopesheet, "show_only_errors", icon='NONE')

    # Name/Membership Filters
    # XXX: Perhaps these should just stay in the headers (exclusively)?
    @classmethod
    def draw_search_filters(cls, context, layout, generic_filters_only=False):
        dopesheet = context.space_data.dopesheet
        is_nla = context.area.type == 'NLA_EDITOR'

        # bfa - the search is already in the list in the toolshelf
        # col = layout.column(align=True)
        # if not is_nla:
        #     row = col.row(align=True)
        #     row.prop(dopesheet, "filter_fcurve_name", text="")
        # else:
        #     row = col.row(align=True)
        #     row.prop(dopesheet, "filter_text", text="")

        if (not generic_filters_only) and bpy.data.collections:
            col = layout.column(align=True)
            col.label(text="Filter by Collection:")
            # col.separator()
            row = col.row()
            row.separator()
            row.prop(dopesheet, "filter_collection", text="")

    # Standard = Present in all panels
    @classmethod
    def draw_standard_filters(cls, context, layout):
        dopesheet = context.space_data.dopesheet

        # datablock filters
        layout.label(text="Filter by Type:")
        flow = layout.grid_flow(row_major=True, columns=2, even_rows=False, align=False)

        flow.prop(dopesheet, "show_scenes", text="Scenes")
        flow.prop(dopesheet, "show_nodes", text="Node Trees")

        # object types
        if bpy.data.armatures:
            flow.prop(dopesheet, "show_armatures", text="Armatures")
        if bpy.data.cameras:
            flow.prop(dopesheet, "show_cameras", text="Cameras")
        if bpy.data.grease_pencils:
            flow.prop(dopesheet, "show_gpencil", text="Grease Pencil Objects")
        if bpy.data.lights:
            flow.prop(dopesheet, "show_lights", text="Lights")
        if bpy.data.meshes:
            flow.prop(dopesheet, "show_meshes", text="Meshes")
        if bpy.data.curves:
            flow.prop(dopesheet, "show_curves", text="Curves")
        if bpy.data.lattices:
            flow.prop(dopesheet, "show_lattices", text="Lattices")
        if bpy.data.metaballs:
            flow.prop(dopesheet, "show_metaballs", text="Metaballs")
        if hasattr(bpy.data, "hair_curves") and bpy.data.hair_curves:
            flow.prop(dopesheet, "show_hair_curves", text="Hair Curves")
        if hasattr(bpy.data, "pointclouds") and bpy.data.pointclouds:
            flow.prop(dopesheet, "show_pointclouds", text="Point Clouds")
        if bpy.data.volumes:
            flow.prop(dopesheet, "show_volumes", text="Volumes")

        # data types
        flow.prop(dopesheet, "show_worlds", text="Worlds")
        if bpy.data.particles:
            flow.prop(dopesheet, "show_particles", text="Particles")
        if bpy.data.linestyles:
            flow.prop(dopesheet, "show_linestyles", text="Line Styles")
        if bpy.data.speakers:
            flow.prop(dopesheet, "show_speakers", text="Speakers")
        if bpy.data.materials:
            flow.prop(dopesheet, "show_materials", text="Materials")
        if bpy.data.textures:
            flow.prop(dopesheet, "show_textures", text="Textures")
        if bpy.data.shape_keys:
            flow.prop(dopesheet, "show_shapekeys", text="Shape Keys")
        if bpy.data.cache_files:
            flow.prop(dopesheet, "show_cache_files", text="Cache Files")
        if bpy.data.movieclips:
            flow.prop(dopesheet, "show_movieclips", text="Movie Clips")

        layout.separator()

        # Object Data Filters

        # TODO: Add per-channel/axis convenience toggles?
        split = layout.split()

        col = split.column()
        col.prop(dopesheet, "show_transforms", text="Transforms")

        col = split.column()
        col.prop(dopesheet, "show_modifiers", text="Modifiers")

        layout.separator()

        # performance-related options (users will mostly have these enabled)
        col = layout.column(align=True)
        col.label(text="Options:")
        row = col.row() #BFA - seperator
        row.separator()
        row.prop(dopesheet, "use_datablock_sort", icon='NONE')


# Popover for Dope-sheet Editor(s) - Dope-sheet, Action, Shape-key, GPencil, Mask, etc.
class DOPESHEET_PT_filters(DopesheetFilterPopoverBase, Panel):
    bl_space_type = 'DOPESHEET_EDITOR'
    bl_region_type = 'HEADER'
    bl_label = "Filters"

    def draw(self, context):
        layout = self.layout

        dopesheet = context.space_data.dopesheet
        ds_mode = context.space_data.mode
        st = context.space_data

        #bfa- is in the header already
        #layout.prop(dopesheet, "show_summary", text="Summary")
        #DopesheetFilterPopoverBase.draw_generic_filters(context, layout)

        if ds_mode in {'DOPESHEET', 'ACTION', 'GPENCIL'}:
            layout.separator()
            generic_filters_only = ds_mode != 'DOPESHEET'
            DopesheetFilterPopoverBase.draw_search_filters(context, layout, generic_filters_only=generic_filters_only)

        if ds_mode == 'DOPESHEET':
            layout.separator()
            DopesheetFilterPopoverBase.draw_standard_filters(context, layout)

            row = layout.row()
            row.separator()#BFA - Moved from header to options
            row.prop(st.dopesheet, "use_multi_word_filter",
                     text="Multi-Word Match Search")


################################ BFA -Switch between the editors ##########################################

class ANIM_OT_switch_editors_to_dopesheet(bpy.types.Operator):
    """Switch to Dope Sheet Editor"""      # blender will use this as a tooltip for menu items and buttons.
    bl_idname = "wm.switch_editor_to_dopesheet"        # unique identifier for buttons and menu items to reference.
    # display name in the interface.
    bl_label = "Switch to Dope Sheet Editor"
    bl_options = {'REGISTER', 'UNDO'}  # enable undo for the operator.

    # execute() is called by blender when running the operator.
    def execute(self, context):
        bpy.ops.wm.context_set_enum(
            data_path="area.ui_type", value="DOPESHEET")
        return {'FINISHED'}


class ANIM_OT_switch_editors_to_graph(bpy.types.Operator):
    """Switch to Graph editor"""      # blender will use this as a tooltip for menu items and buttons.
    bl_idname = "wm.switch_editor_to_graph"        # unique identifier for buttons and menu items to reference.
    # display name in the interface.
    bl_label = "Switch to Graph Editor"
    bl_options = {'REGISTER', 'UNDO'}  # enable undo for the operator.

    # execute() is called by blender when running the operator.
    def execute(self, context):
        # area.ui_type, not area.type. Subeditor ...
        bpy.ops.wm.context_set_enum(data_path="area.ui_type", value="FCURVES")
        return {'FINISHED'}


class ANIM_OT_switch_editors_to_driver(bpy.types.Operator):
    """Switch to Driver editor"""      # blender will use this as a tooltip for menu items and buttons.
    bl_idname = "wm.switch_editor_to_driver"        # unique identifier for buttons and menu items to reference.
    # display name in the interface.
    bl_label = "Switch to Driver Editor"
    bl_options = {'REGISTER', 'UNDO'}  # enable undo for the operator.

    # execute() is called by blender when running the operator.
    def execute(self, context):
        # area.ui_type, not area.type. Subeditor ...
        bpy.ops.wm.context_set_enum(data_path="area.ui_type", value="DRIVERS")
        return {'FINISHED'}


class ANIM_OT_switch_editors_to_nla(bpy.types.Operator):
    """Switch to NLA editor"""      # blender will use this as a tooltip for menu items and buttons.
    bl_idname = "wm.switch_editor_to_nla"        # unique identifier for buttons and menu items to reference.
    bl_label = "Switch to NLA Editor"         # display name in the interface.
    bl_options = {'REGISTER', 'UNDO'}  # enable undo for the operator.

    # execute() is called by blender when running the operator.
    def execute(self, context):
        bpy.ops.wm.context_set_enum(data_path="area.type", value="NLA_EDITOR")
        return {'FINISHED'}


# The blank button, we don't want to switch to the editor in which we are already.

class ANIM_OT_switch_editors_in_dopesheet(bpy.types.Operator):
    """You are in Dope Sheet Editor"""      # blender will use this as a tooltip for menu items and buttons.
    bl_idname = "wm.switch_editor_in_dopesheet"        # unique identifier for buttons and menu items to reference.
    bl_label = "Dope Sheet Editor"         # display name in the interface.
    bl_options = {'REGISTER', 'UNDO'}  # enable undo for the operator.

    # Blank button, we don't execute anything here.
    def execute(self, context):
        return {'FINISHED'}


#######################################
# DopeSheet Editor - General/Standard UI

class DOPESHEET_HT_header(Header):
    bl_space_type = 'DOPESHEET_EDITOR'

    def draw(self, context):
        layout = self.layout

        st = context.space_data

        # bfa - show hide the editormenu, editor suffix is needed.
        ALL_MT_editormenu_dopesheet.draw_hidden(context, layout)

        if st.mode == 'TIMELINE':
            from bl_ui.space_time import (
                TIME_MT_editor_menus,
                TIME_HT_editor_buttons,
            )
            TIME_MT_editor_menus.draw_collapsible(context, layout)
            TIME_HT_editor_buttons.draw_header(context, layout)
        else:

            # Switch between the editors

            # bfa - The tabs to switch between the four animation editors. The classes are in space_dopesheet.py
            row = layout.row(align=True)

            row.operator("wm.switch_editor_in_dopesheet",
                         text="", icon='DOPESHEET_ACTIVE')
            row.operator("wm.switch_editor_to_graph", text="", icon='GRAPH')
            row.operator("wm.switch_editor_to_driver", text="", icon='DRIVER')
            row.operator("wm.switch_editor_to_nla", text="", icon='NLA')

            ###########################

            layout.prop(st, "ui_mode", text="")

            DOPESHEET_MT_editor_menus.draw_collapsible(context, layout)
            DOPESHEET_HT_editor_buttons.draw_header(context, layout)

# bfa - show hide the editormenu, editor suffix is needed.


class ALL_MT_editormenu_dopesheet(Menu):
    bl_label = ""

    def draw(self, context):
        self.draw_menus(self.layout, context)

    @staticmethod
    def draw_menus(layout, context):

        row = layout.row(align=True)
        row.template_header()  # editor type menus

# Header for "normal" dopesheet editor modes (e.g. Dope Sheet, Action, Shape Keys, etc.)


class DOPESHEET_HT_editor_buttons:

    @staticmethod
    def draw_header(context, layout):
        st = context.space_data
        tool_settings = context.tool_settings

        dopesheet = context.space_data.dopesheet
        ds_mode = context.space_data.mode
        st = context.space_data

        if st.mode in {'ACTION', 'SHAPEKEY'}:
            # TODO: These buttons need some tidying up -
            # Probably by using a popover, and bypassing the template_id() here
            row = layout.row(align=True)
            row.operator("action.layer_prev", text="", icon='TRIA_DOWN')
            row.operator("action.layer_next", text="", icon='TRIA_UP')

            row = layout.row(align=True)
            row.operator("action.push_down", text="Push Down", icon='NLA_PUSHDOWN')
            row.operator("action.stash", text="Stash", icon='FREEZE')

            layout.separator_spacer()

            layout.template_ID(st, "action", new="action.new", unlink="action.unlink")

        # Layer management
        if st.mode == 'GPENCIL':
            ob = context.active_object

            if context.preferences.experimental.use_grease_pencil_version3:
                enable_but = ob is not None and ob.type == 'GREASEPENCIL'

                row = layout.row(align=True)
                row.enabled = enable_but
                row.operator("grease_pencil.layer_add", icon='ADD', text="")
                row.operator("grease_pencil.layer_remove", icon='REMOVE', text="")
                row.menu("GREASE_PENCIL_MT_grease_pencil_add_layer_extra", icon='DOWNARROW_HLT', text="")

                row = layout.row(align=True)
                row.enabled = enable_but
                row.operator("anim.channels_move", icon='TRIA_UP', text="").direction = 'UP'
                row.operator("anim.channels_move", icon='TRIA_DOWN', text="").direction = 'DOWN'

                row = layout.row(align=True)
                row.enabled = enable_but
                row.operator("grease_pencil.layer_isolate", icon='RESTRICT_VIEW_ON', text="").affect_visibility = True
                row.operator("grease_pencil.layer_isolate", icon='LOCKED', text="").affect_visibility = False
            else:
                enable_but = ob is not None and ob.type == 'GPENCIL'
                row = layout.row(align=True)
                row.enabled = enable_but
                row.operator("gpencil.layer_add", icon='ADD', text="")
                row.operator("gpencil.layer_remove", icon='REMOVE', text="")
                row.menu("GPENCIL_MT_layer_context_menu", icon='DOWNARROW_HLT', text="")

                row = layout.row(align=True)
                row.enabled = enable_but
                row.operator("gpencil.layer_move", icon='TRIA_UP', text="").type = 'UP'
                row.operator("gpencil.layer_move", icon='TRIA_DOWN', text="").type = 'DOWN'

                row = layout.row(align=True)
                row.enabled = enable_but
                row.operator("gpencil.layer_isolate", icon='RESTRICT_VIEW_ON', text="").affect_visibility = True
                row.operator("gpencil.layer_isolate", icon='LOCKED', text="").affect_visibility = False

        layout.separator_spacer()

        layout.prop(dopesheet, "show_summary", text="")

        if st.mode == 'DOPESHEET':
            dopesheet_filter(layout, context)
        elif st.mode == 'ACTION':
            dopesheet_filter(layout, context)
        elif st.mode == 'GPENCIL':
            row = layout.row(align=True)
            row.prop(st.dopesheet, "show_only_selected", text="")
            row.prop(st.dopesheet, "show_hidden", text="")

        if ds_mode in {'DOPESHEET'}:
            layout.popover(panel="DOPESHEET_PT_filters",
                           text="", icon='FILTER')

        # Grease Pencil mode doesn't need snapping, as it's frame-aligned only
        if st.mode != 'GPENCIL':
            row = layout.row(align=True)
            row.prop(tool_settings, "use_snap_anim", text="")
            sub = row.row(align=True)
            sub.popover(
                panel="DOPESHEET_PT_snapping",
                text="",
            )

        row = layout.row(align=True)
        row.prop(tool_settings, "use_proportional_action", text="", icon_only=True)
        if tool_settings.use_proportional_action:
            sub = row.row(align=True)
            sub.prop_with_popover(
                tool_settings,
                "proportional_edit_falloff",
                text="",
                icon_only=True,
                panel="DOPESHEET_PT_proportional_edit",
            )
		#BFA - expose common curve operators to header
        row = layout.row(align = True)
        row.operator_menu_enum("action.easing_type", "type", text="", icon = "IPO_EASE_IN_OUT")
        row.operator_menu_enum("action.handle_type", "type", text="", icon="HANDLE_AUTO")
        row.operator_menu_enum("action.interpolation_type", "type", text="", icon="INTERPOLATE")
        row.operator_menu_enum("action.keyframe_type", "type", text="", icon="SPACE2")

        row = layout.row()
        row.popover(panel = "DOPESHEET_PT_view_view_options", text = "Options")


class DOPESHEET_PT_snapping(Panel):
    bl_space_type = 'DOPESHEET_EDITOR'
    bl_region_type = 'HEADER'
    bl_label = "Snapping"

    def draw(self, context):
        layout = self.layout
        col = layout.column()
        col.label(text="Snap To")
        tool_settings = context.tool_settings
        col.prop(tool_settings, "snap_anim_element", expand=True)
        if tool_settings.snap_anim_element != 'MARKER':
            col.prop(tool_settings, "use_snap_time_absolute")


class DOPESHEET_PT_proportional_edit(Panel):
    bl_space_type = 'DOPESHEET_EDITOR'
    bl_region_type = 'HEADER'
    bl_label = "Proportional Editing"
    bl_ui_units_x = 8

    def draw(self, context):
        layout = self.layout
        tool_settings = context.tool_settings
        col = layout.column()
        col.active = tool_settings.use_proportional_action

        col.prop(tool_settings, "proportional_edit_falloff", expand=True)
        col.prop(tool_settings, "proportional_size")


class DOPESHEET_MT_editor_menus(Menu):
    bl_idname = "DOPESHEET_MT_editor_menus"
    bl_label = ""

    def draw(self, context):
        layout = self.layout
        st = context.space_data
        # BFA - Quick favourites menu
        layout.menu("SCREEN_MT_user_menu", text="Quick")
        layout.menu("DOPESHEET_MT_view")
        layout.menu("DOPESHEET_MT_select")
        if st.show_markers:
            layout.menu("DOPESHEET_MT_marker")

        if st.mode == 'DOPESHEET' or (st.mode == 'ACTION' and st.action is not None):
            layout.menu("DOPESHEET_MT_channel")
        elif st.mode == 'GPENCIL':
            layout.menu("DOPESHEET_MT_gpencil_channel")

        if st.mode != 'GPENCIL':
            layout.menu("DOPESHEET_MT_key")
        else:
            layout.menu("DOPESHEET_MT_gpencil_key")


class DOPESHEET_MT_view(Menu):
    bl_label = "View"

    def draw(self, context):
        layout = self.layout

        st = context.space_data

        layout.prop(st, "show_region_channels")  # BFA - channels
        layout.prop(st, "show_region_ui")
        layout.prop(st, "show_region_hud")
        layout.separator()

<<<<<<< HEAD
        layout.operator("anim.previewrange_set", icon='BORDER_RECT')
        layout.operator("anim.previewrange_clear", icon="CLEAR")
        layout.operator("action.previewrange_set", icon='BORDER_RECT')
=======
        layout.operator("action.view_selected")
        layout.operator("action.view_all")
        if context.scene.use_preview_range:
            layout.operator("anim.scene_range_frame", text="Frame Preview Range")
        else:
            layout.operator("anim.scene_range_frame", text="Frame Scene Range")
        layout.operator("action.view_frame")
        layout.separator()
>>>>>>> c76fd012

        layout.separator()

        layout.operator("view2d.zoom_in", text="Zoom In", icon="ZOOM_IN")
        layout.operator("view2d.zoom_out", text="Zoom Out", icon="ZOOM_OUT")
        layout.operator("view2d.zoom_border", icon="ZOOM_BORDER")

        layout.separator()

        layout.operator("action.view_all", icon="VIEWALL")
        layout.operator("action.view_selected", icon="VIEW_SELECTED")
        layout.operator("action.view_frame", icon="VIEW_FRAME")

        layout.separator()

        layout.menu("DOPESHEET_MT_view_pie_menus")#BFA - make pies discoverable
        layout.menu("INFO_MT_area")

        # Add this to show key-binding (reverse action in dope-sheet).
        props = layout.operator("wm.context_set_enum", text="Toggle Graph Editor", icon='GRAPH')
        props.data_path = "area.type"
        props.value = 'GRAPH_EDITOR'

class DOPESHEET_MT_view_pie_menus(Menu):
    bl_label = "Pie menus"

    def draw(self, _context):
        layout = self.layout

        layout.operator("wm.call_menu_pie", text="Snap", icon="MENU_PANEL").name = 'DOPESHEET_MT_snap_pie'
        layout.operator("wm.call_menu_pie", text="View", icon="MENU_PANEL").name = 'DOPESHEET_MT_view_pie'


class DOPESHEET_MT_view_pie(Menu):
    bl_label = "View"

    def draw(self, context):
        layout = self.layout

        pie = layout.menu_pie()
<<<<<<< HEAD
        pie.operator("action.view_all", icon="VIEWALL")
        pie.operator("action.view_selected", icon="VIEW_SELECTED")
        pie.operator("action.view_frame", icon="VIEW_FRAME")
=======
        pie.operator("action.view_all")
        pie.operator("action.view_selected", icon='ZOOM_SELECTED')
        pie.operator("action.view_frame")
        if context.scene.use_preview_range:
            pie.operator("anim.scene_range_frame", text="Frame Preview Range")
        else:
            pie.operator("anim.scene_range_frame", text="Frame Scene Range")
>>>>>>> c76fd012


class DOPESHEET_MT_select(Menu):
    bl_label = "Select"

    def draw(self, context):
        layout = self.layout

        layout.operator("action.select_all", text="All", icon='SELECT_ALL').action = 'SELECT'
        layout.operator("action.select_all", text="None", icon='SELECT_NONE').action = 'DESELECT'
        layout.operator("action.select_all", text="Invert", icon='INVERSE').action = 'INVERT'

        layout.separator()
        layout.operator("action.select_box", icon='BORDER_RECT').axis_range = False
        layout.operator("action.select_box", text="Box Select (Axis Range)", icon='BORDER_RECT').axis_range = True
        layout.operator("action.select_circle", icon='CIRCLE_SELECT')
        layout.operator_menu_enum("action.select_lasso", "mode")

		# BFA moved below
        layout.separator()

        layout.operator("action.select_column", text="Columns on Selected Keys", icon="COLUMNS_KEYS").mode = 'KEYS'
        layout.operator("action.select_column", text="Column on Current Frame", icon="COLUMN_CURRENT_FRAME").mode = 'CFRA'

        layout.operator("action.select_column", text="Columns on Selected Markers", icon="COLUMNS_MARKERS").mode = 'MARKERS_COLUMN'
        layout.operator("action.select_column", text="Between Selected Markers", icon="BETWEEN_MARKERS").mode = 'MARKERS_BETWEEN'

        layout.separator()

        if context.space_data.mode != 'GPENCIL':
            layout.operator("action.select_linked", text="Linked", icon="CONNECTED")

            layout.separator()

        props = layout.operator("action.select_leftright", text="Before Current Frame", icon="BEFORE_CURRENT_FRAME")
        props.extend = False
        props.mode = 'LEFT'
        props = layout.operator("action.select_leftright", text="After Current Frame", icon="AFTER_CURRENT_FRAME")
        props.extend = False
        props.mode = 'RIGHT'

        # FIXME: grease pencil mode isn't supported for these yet, so skip for that mode only
        if context.space_data.mode != 'GPENCIL':
            layout.separator()
            layout.operator("action.select_more", text="More", icon="SELECTMORE")
            layout.operator("action.select_less", text="Less", icon="SELECTLESS")


class DOPESHEET_MT_marker(Menu):
    bl_label = "Marker"

    def draw(self, context):
        layout = self.layout

        from bl_ui.space_time import marker_menu_generic
        marker_menu_generic(layout, context)

        st = context.space_data

        if st.mode in {'ACTION', 'SHAPEKEY'} and st.action:
            layout.separator()
            layout.prop(st, "show_pose_markers")

            if st.show_pose_markers is False:
                layout.operator("action.markers_make_local")


#######################################
# Keyframe Editing


class DOPESHEET_MT_channel(Menu):
    bl_label = "Channel"

    def draw(self, _context):
        layout = self.layout

        layout.operator_context = 'INVOKE_REGION_CHANNELS'

        layout.operator("anim.channels_delete", icon="DELETE")

        layout.separator()

        layout.operator("anim.channels_group", icon="NEW_GROUP")
        layout.operator("anim.channels_ungroup", icon="REMOVE_FROM_ALL_GROUPS")

        layout.separator()

        # BFA - menu comes from space_graph
        layout.menu("GRAPH_MT_channel_settings_toggle")

        # BFA - Redundant operators now located in GRAPH_MT_channel_settings_toggle
        '''
        layout.separator()
        layout.operator("anim.channels_setting_enable", text="Protect Channels", icon='LOCKED').type = 'PROTECT'
        layout.operator("anim.channels_setting_disable", text="Unprotect Channels", icon='UNLOCKED').type = 'PROTECT'
        layout.operator("anim.channels_editable_toggle", icon="LOCKED")
        '''

        layout.separator()

        layout.menu("DOPESHEET_MT_channel_extrapolation")

        layout.separator()

        layout.operator("anim.channels_expand", icon="EXPANDMENU")
        layout.operator("anim.channels_collapse", icon="COLLAPSEMENU")

        layout.separator()

        # BFA - menu comes from space_graph.py
        layout.menu("GRAPH_MT_channel_move")

        layout.separator()

        layout.operator("anim.channels_fcurves_enable", icon="UNLOCKED")

        layout.separator()

        layout.operator("anim.channels_view_selected", icon="VIEW_SELECTED")

        layout.separator()

        layout.operator("graph.euler_filter", text="Discontinuity (Euler) Filter", icon = "DISCONTINUE_EULER")


class DOPESHEET_MT_channel_extrapolation(Menu):
    bl_label = "Extrapolation Mode"

    def draw(self, context):
        layout = self.layout

        layout.operator("action.extrapolation_type", text="Constant Extrapolation",
                        icon="EXTRAPOLATION_CONSTANT").type = 'CONSTANT'
        layout.operator("action.extrapolation_type", text="Linear Extrapolation",
                        icon="EXTRAPOLATION_LINEAR").type = 'LINEAR'
        layout.operator("action.extrapolation_type", text="Make Cyclic (F-Modifier)",
                        icon="EXTRAPOLATION_CYCLIC").type = 'MAKE_CYCLIC'
        layout.operator("action.extrapolation_type", text="Clear Cyclic (F-Modifier)",
                        icon="EXTRAPOLATION_CYCLIC_CLEAR").type = 'CLEAR_CYCLIC'

        layout.separator()

        layout.operator("anim.channels_view_selected", icon="VIEW_SELECTED")


class DOPESHEET_MT_key(Menu):
    bl_label = "Key"

    def draw(self, _context):
        layout = self.layout

        layout.menu("DOPESHEET_MT_key_transform", text="Transform")
        layout.menu("DOPESHEET_MT_key_snap")
        layout.menu("DOPESHEET_MT_key_mirror")

        layout.separator()

        layout.operator_menu_enum("action.keyframe_insert", "type")

        layout.separator()

        layout.operator("action.frame_jump", icon='JUMP_TO_KEYFRAMES')

        layout.separator()

        layout.operator("action.copy", text="Copy Keyframes", icon='COPYDOWN')
        layout.operator("action.paste", text="Paste Keyframes", icon='PASTEDOWN')
        layout.operator("action.paste", text="Paste Flipped", icon='PASTEFLIPDOWN').flipped = True

        layout.separator()

        layout.operator("action.duplicate_move", icon="DUPLICATE")
        layout.operator("action.delete", icon="DELETE")

        layout.separator()

        layout.operator("action.clean", icon="CLEAN_KEYS").channels = False

        #BFA - https://projects.blender.org/blender/blender/pulls/113335
        from bl_ui_utils.layout import operator_context
        with operator_context(layout, 'INVOKE_REGION_CHANNELS'):
            layout.operator("action.clean", text = "Clean Channels", icon="CLEAN_CHANNELS").channels = True

        layout.separator()

        layout.operator("action.bake_keys", icon = 'BAKE_ACTION')


class DOPESHEET_PT_view_view_options(bpy.types.Panel):
    bl_label = "View Options"
    bl_category = "View"
    bl_space_type = 'DOPESHEET_EDITOR'
    bl_region_type = 'HEADER'

    # dopesheet and timeline is a wild mix. We need to separate them by the following two defs
    @staticmethod
    def in_dopesheet(context):
        return context.space_data.mode != 'TIMELINE'  # dopesheet, not timeline

    @classmethod
    def poll(cls, context):
        # only for dopesheet editor
        return cls.in_dopesheet(context)

    def draw(self, context):
        sc = context.scene
        layout = self.layout
        tool_settings = context.tool_settings
        st = context.space_data

        col = layout.column(align=True)
        col.prop(st, "use_realtime_update")
        col.prop(st, "show_seconds")
        col.prop(st, "show_locked_time")

        col.separator()

       # Sliders are always shown in the Shape Key Editor regardless of this setting.
        col = col.column(align=True)
        col.active = context.space_data.mode != 'SHAPEKEY'
        col.prop(st, "show_sliders")

        if bpy.app.version < (2, 93):
            col.operator("anim.show_group_colors_deprecated", icon='CHECKBOX_HLT')
        col.prop(st, "show_interpolation")
        col.prop(st, "show_extremes")
        col.prop(st, "use_auto_merge_keyframes")

        col = layout.column(align=True)
        col.prop(st, "show_markers")
        col.prop(tool_settings, "lock_markers")
        col.prop(st, "use_marker_sync")

        layout.separator()
        layout.operator("graph.euler_filter", text="Discontinuity (Euler) Filter")


class DOPESHEET_MT_key_transform(Menu):
    bl_label = "Transform"

    def draw(self, _context):
        layout = self.layout

        layout.operator("transform.transform", text="Grab/Move",
                        icon="TRANSFORM_MOVE").mode = 'TIME_TRANSLATE'
        layout.operator("transform.transform", text="Extend",
                        icon="SHRINK_FATTEN").mode = 'TIME_EXTEND'
        layout.operator("transform.transform", text="Slide",
                        icon="PUSH_PULL").mode = 'TIME_SLIDE'
        layout.operator("transform.transform", text="Scale",
                        icon="TRANSFORM_SCALE").mode = 'TIME_SCALE'


class DOPESHEET_MT_key_mirror(Menu):
    bl_label = "Mirror"

    def draw(self, context):
        layout = self.layout

        layout.operator("action.mirror", text="By Times over Current Frame",
                        icon="MIRROR_TIME").type = 'CFRA'
        layout.operator("action.mirror", text="By Values over Value=0",
                        icon="MIRROR_CURSORVALUE").type = 'XAXIS'
        layout.operator("action.mirror", text="By Times over First Selected Marker",
                        icon="MIRROR_MARKER").type = 'MARKER'


class DOPESHEET_MT_key_snap(Menu):
    bl_label = "Snap"

    def draw(self, context):
        layout = self.layout

        layout.operator("action.snap", text="Current Frame",
                        icon="SNAP_CURRENTFRAME").type = 'CFRA'
        layout.operator("action.snap", text="Nearest Frame",
                        icon="SNAP_NEARESTFRAME").type = 'NEAREST_FRAME'
        layout.operator("action.snap", text="Nearest Second",
                        icon="SNAP_NEARESTSECOND").type = 'NEAREST_SECOND'
        layout.operator("action.snap", text="Nearest Marker",
                        icon="SNAP_NEARESTMARKER").type = 'NEAREST_MARKER'


class DopesheetActionPanelBase:
    bl_region_type = 'UI'
    bl_label = "Action"

    @classmethod
    def draw_generic_panel(cls, _context, layout, action):
        layout.label(text=action.name, icon='ACTION')

        row = layout.row()
        row.use_property_split = False
        split = row.split(factor = 0.75)
        row = split.row()
        row.prop(action, "use_frame_range")
        row = split.row()
        if action.use_frame_range:
            row.label(icon='DISCLOSURE_TRI_DOWN')
        else:
            row.label(icon='DISCLOSURE_TRI_RIGHT')

        if action.use_frame_range:
            col = layout.column()

            row = col.row(align=True)
            row.separator(factor = 2.0)
            row.prop(action, "frame_start", text="Start")
            row.prop(action, "frame_end", text="End")

            row = col.row()
            row.separator()
            row.prop(action, "use_cyclic")


class DOPESHEET_PT_custom_props_action(PropertyPanel, Panel):
    bl_space_type = 'DOPESHEET_EDITOR'
    bl_category = "Action"
    bl_region_type = 'UI'
    bl_context = "data"
    _context_path = "active_action"
    _property_type = bpy.types.Action

    @classmethod
    def poll(cls, context):
        return bool(context.active_action)


class DOPESHEET_PT_action(DopesheetActionPanelBase, Panel):
    bl_space_type = 'DOPESHEET_EDITOR'
    bl_category = "Action"

    @classmethod
    def poll(cls, context):
        return bool(context.active_action)

    def draw(self, context):
        action = context.active_action
        self.draw_generic_panel(context, self.layout, action)


#######################################
# Grease Pencil Editing

class DOPESHEET_MT_gpencil_channel(Menu):
    bl_label = "Channel"

    def draw(self, _context):
        layout = self.layout

        layout.operator_context = 'INVOKE_REGION_CHANNELS'

        layout.operator("anim.channels_delete", icon="DELETE")

        layout.separator()
        #BFA - menu comes from space_graph.py
        layout.menu("GRAPH_MT_channel_settings_toggle")

        # BFA - Redundant operators now located in GRAPH_MT_channel_settings_toggle
        '''
        layout.separator()

        layout.operator("anim.channels_setting_enable", text="Protect Channels", icon='LOCKED').type = 'PROTECT'
        layout.operator("anim.channels_setting_disable", text="Unprotect Channels", icon='UNLOCKED').type = 'PROTECT'
        layout.operator("anim.channels_editable_toggle", icon="LOCKED")
        '''

        # XXX: to be enabled when these are ready for use!
        # layout.separator()
        # layout.operator("anim.channels_expand")
        # layout.operator("anim.channels_collapse")

        layout.separator()
        layout.operator_menu_enum(
            "anim.channels_move", "direction", text="Move...")

        layout.separator()

        layout.operator("anim.channels_view_selected", icon="VIEW_SELECTED")


class DOPESHEET_MT_gpencil_key(Menu):
    bl_label = "Key"

    def draw(self, _context):
        layout = self.layout

        layout.menu("DOPESHEET_MT_key_transform", text="Transform")
        layout.operator_menu_enum("action.snap", "type", text="Snap")
        layout.operator_menu_enum("action.mirror", "type", text="Mirror")

        layout.separator()

        layout.operator_menu_enum("action.keyframe_insert", "type")

        layout.separator()

        layout.operator("action.delete", icon="DELETE")
        layout.operator("gpencil.interpolate_reverse", icon="DELETE")


class DOPESHEET_MT_delete(Menu):
    bl_label = "Delete"

    def draw(self, _context):
        layout = self.layout

        layout.operator("action.delete")

        layout.separator()

        layout.operator("action.clean").channels = False
        layout.operator("action.clean", text="Clean Channels").channels = True


class DOPESHEET_MT_context_menu(Menu):
    bl_label = "Dope Sheet"

    def draw(self, context):
        layout = self.layout
        st = context.space_data

        layout.operator_context = 'INVOKE_DEFAULT'

        layout.operator("action.copy", text="Copy", icon='COPYDOWN')
        layout.operator("action.paste", text="Paste", icon='PASTEDOWN')
        layout.operator("action.paste", text="Paste Flipped",
                        icon='PASTEFLIPDOWN').flipped = True

        layout.separator()

        layout.operator_menu_enum(
            "action.keyframe_type", "type", text="Keyframe Type")
        if st.mode != 'GPENCIL':
            layout.operator_menu_enum("action.handle_type", "type", text="Handle Type")
            layout.operator_menu_enum("action.interpolation_type", "type", text="Interpolation Mode")
            layout.operator_menu_enum("action.easing_type", "type", text="Easing Mode")

        layout.separator()

        layout.operator("action.keyframe_insert", icon='COPYDOWN').type = 'SEL'
        layout.operator("action.duplicate_move", icon='DUPLICATE')

        if st.mode == 'GPENCIL':
            layout.separator()

        layout.operator_context = 'EXEC_REGION_WIN'
        layout.operator("action.delete", icon='DELETE')

        if st.mode == 'GPENCIL':
            layout.operator("gpencil.interpolate_reverse", icon = "DELETE")
            layout.operator("gpencil.frame_clean_duplicate", text="Delete Duplicate Frames", icon = "DELETE_DUPLICATE")

        layout.separator()

        layout.operator_menu_enum("action.mirror", "type", text="Mirror")
        layout.operator_menu_enum("action.snap", "type", text="Snap")


class DOPESHEET_MT_channel_context_menu(Menu):
    bl_label = "Channel"

    def draw(self, context):
        layout = self.layout

        # This menu is used from the graph editor too.
        is_graph_editor = context.area.type == 'GRAPH_EDITOR'

        layout.operator_context = 'INVOKE_REGION_CHANNELS'

        layout.operator("anim.channels_view_selected", icon="VIEW_SELECTED")
        layout.separator()
        layout.operator("anim.channels_setting_enable", text="Mute Channels", icon='MUTE_IPO_ON').type = 'MUTE'
        layout.operator("anim.channels_setting_disable", text="Unmute Channels", icon='MUTE_IPO_OFF').type = 'MUTE'

        layout.separator()
        layout.operator("anim.channels_editable_toggle", text="Toggle Protect", icon='LOCKED') #BFA - changed order to be consistent with GRAPH_MT_channel_settings_toggle in the space_graph.py
        layout.separator()
        layout.operator("anim.channels_setting_enable", text="Protect Channels", icon='LOCKED').type = 'PROTECT'
        layout.operator("anim.channels_setting_disable", text="Unprotect Channels", icon='UNLOCKED').type = 'PROTECT'

        layout.separator()
        layout.operator("anim.channels_group", icon='NEW_GROUP')
        layout.operator("anim.channels_ungroup", icon='REMOVE_ALL_GROUPS')

        layout.separator()
        if is_graph_editor:
            operator = "graph.extrapolation_type"
        else:
            operator = "action.extrapolation_type"
        layout.operator_menu_enum(operator, "type", text="Extrapolation Mode")

        if is_graph_editor:
            layout.operator_menu_enum("graph.fmodifier_add", "type", text="Add F-Curve Modifier").only_active = False
            layout.separator()
            layout.operator("graph.reveal", icon="HIDE_OFF")
            layout.operator("graph.hide", text="Hide Selected Curves", icon="HIDE_ON").unselected = False
            layout.operator("graph.hide", text="Hide Unselected Curves", icon="HIDE_UNSELECTED").unselected = True

        layout.separator()
        layout.operator("anim.channels_expand", icon='EXPANDMENU')
        layout.operator("anim.channels_collapse", icon='COLLAPSEMENU')

        layout.separator()
        layout.operator_menu_enum("anim.channels_move", "direction", text="Move...")

        layout.separator()

        layout.operator("anim.channels_delete", icon='DELETE')

        if is_graph_editor and context.space_data.mode == 'DRIVERS':
            layout.operator("graph.driver_delete_invalid", icon='DELETE')


class DOPESHEET_MT_snap_pie(Menu):
    bl_label = "Snap"

    def draw(self, _context):
        layout = self.layout
        pie = layout.menu_pie()

        pie.operator(
            "action.snap", text="Selection to Current Frame").type = 'CFRA'
        pie.operator(
            "action.snap", text="Selection to Nearest Frame").type = 'NEAREST_FRAME'
        pie.operator(
            "action.snap", text="Selection to Nearest Second").type = 'NEAREST_SECOND'
        pie.operator(
            "action.snap", text="Selection to Nearest Marker").type = 'NEAREST_MARKER'


class LayersDopeSheetPanel:
    bl_space_type = 'DOPESHEET_EDITOR'
    bl_region_type = 'UI'
    bl_category = "View"

    @classmethod
    def poll(cls, context):
        st = context.space_data
        ob = context.object
        if st.mode != 'GPENCIL' or ob is None or ob.type != 'GPENCIL':
            return False

        gpd = ob.data
        gpl = gpd.layers.active
        if gpl:
            return True

        return False


class GreasePencilLayersDopeSheetPanel:
    bl_space_type = 'DOPESHEET_EDITOR'
    bl_region_type = 'UI'
    bl_category = "View"

    @classmethod
    def poll(cls, context):
        st = context.space_data
        ob = context.object
        if st.mode != 'GPENCIL' or ob is None or ob.type != 'GREASEPENCIL':
            return False

        grease_pencil = ob.data
        active_layer = grease_pencil.layers.active_layer
        if active_layer:
            return True

        return False


class DOPESHEET_PT_gpencil_mode(LayersDopeSheetPanel, Panel):
    # bl_space_type = 'DOPESHEET_EDITOR'
    # bl_region_type = 'UI'
    # bl_category = "View"
    bl_label = "Layer"

    def draw(self, context):
        layout = self.layout
        layout.use_property_split = True
        layout.use_property_decorate = False

        ob = context.object
        gpd = ob.data
        gpl = gpd.layers.active

        if gpl:
            row = layout.row(align=True)
            row.prop(gpl, "blend_mode", text="Blend")

            row = layout.row(align=True)
            row.prop(gpl, "opacity", text="Opacity", slider=True)

            col = layout.column(align=True)
            col.use_property_split = False
            col.prop(gpl, "use_lights", text="Lights")
            col.prop(gpd, "use_autolock_layers", text="Autolock Inactive Layers") #BFA - consistent prop exposed
            col.prop(gpl, "lock_material")


class DOPESHEET_PT_gpencil_layer_masks(LayersDopeSheetPanel, GreasePencilLayerMasksPanel, Panel):
    bl_label = "Masks"
    bl_parent_id = "DOPESHEET_PT_gpencil_mode"
    bl_options = {'DEFAULT_CLOSED'}


class DOPESHEET_PT_gpencil_layer_transform(LayersDopeSheetPanel, GreasePencilLayerTransformPanel, Panel):
    bl_label = "Transform"
    bl_parent_id = "DOPESHEET_PT_gpencil_mode"
    bl_options = {'DEFAULT_CLOSED'}


class DOPESHEET_PT_gpencil_layer_adjustments(LayersDopeSheetPanel, GreasePencilLayerAdjustmentsPanel, Panel):
    bl_label = "Adjustments"
    bl_parent_id = "DOPESHEET_PT_gpencil_mode"
    bl_options = {'DEFAULT_CLOSED'}


class DOPESHEET_PT_gpencil_layer_relations(LayersDopeSheetPanel, GreasePencilLayerRelationsPanel, Panel):
    bl_label = "Relations"
    bl_parent_id = "DOPESHEET_PT_gpencil_mode"
    bl_options = {'DEFAULT_CLOSED'}


class DOPESHEET_PT_gpencil_layer_display(LayersDopeSheetPanel, GreasePencilLayerDisplayPanel, Panel):
    bl_label = "Display"
    bl_parent_id = "DOPESHEET_PT_gpencil_mode"
    bl_options = {'DEFAULT_CLOSED'}


class DOPESHEET_PT_grease_pencil_mode(GreasePencilLayersDopeSheetPanel, Panel):
    bl_label = "Layer"

    def draw(self, context):
        layout = self.layout
        layout.use_property_split = True
        layout.use_property_decorate = False

        ob = context.object
        grease_pencil = ob.data
        active_layer = grease_pencil.layers.active_layer

        if active_layer:
            row = layout.row(align=True)
            row.prop(active_layer, "blend_mode", text="Blend")

            row = layout.row(align=True)
            row.prop(active_layer, "opacity", text="Opacity", slider=True)

            row = layout.row(align=True)
            row.prop(active_layer, "use_lights", text="Lights")


class DOPESHEET_PT_grease_pencil_layer_masks(GreasePencilLayersDopeSheetPanel, GreasePencil_LayerMaskPanel, Panel):
    bl_label = "Masks"
    bl_parent_id = "DOPESHEET_PT_grease_pencil_mode"
    bl_options = {'DEFAULT_CLOSED'}


class DOPESHEET_PT_grease_pencil_layer_transform(
        GreasePencilLayersDopeSheetPanel,
        GreasePencil_LayerTransformPanel,
        Panel):
    bl_label = "Transform"
    bl_parent_id = "DOPESHEET_PT_grease_pencil_mode"
    bl_options = {'DEFAULT_CLOSED'}


class DOPESHEET_PT_grease_pencil_layer_relations(
        GreasePencilLayersDopeSheetPanel,
        GreasPencil_LayerRelationsPanel,
        Panel):
    bl_label = "Relations"
    bl_parent_id = "DOPESHEET_PT_grease_pencil_mode"
    bl_options = {'DEFAULT_CLOSED'}


classes = (
    ALL_MT_editormenu_dopesheet,
    ANIM_OT_switch_editors_to_dopesheet,
    ANIM_OT_switch_editors_to_graph,
    ANIM_OT_switch_editors_to_driver,
    ANIM_OT_switch_editors_to_nla,
    ANIM_OT_switch_editors_in_dopesheet,
    DOPESHEET_HT_header,
    DOPESHEET_PT_proportional_edit,
    DOPESHEET_MT_editor_menus,
    DOPESHEET_MT_view,
    DOPESHEET_MT_view_pie_menus,
    DOPESHEET_MT_select,
    DOPESHEET_MT_marker,
    DOPESHEET_MT_channel,
    DOPESHEET_MT_channel_extrapolation,
    DOPESHEET_MT_key,
    DOPESHEET_PT_view_view_options,
    DOPESHEET_MT_key_transform,
    DOPESHEET_MT_key_mirror,
    DOPESHEET_MT_key_snap,
    DOPESHEET_MT_gpencil_channel,
    DOPESHEET_MT_gpencil_key,
    DOPESHEET_MT_delete,
    DOPESHEET_MT_context_menu,
    DOPESHEET_MT_channel_context_menu,
    DOPESHEET_MT_snap_pie,
    DOPESHEET_MT_view_pie,
    DOPESHEET_PT_filters,
    DOPESHEET_PT_action,
    DOPESHEET_PT_gpencil_mode,
    DOPESHEET_PT_gpencil_layer_masks,
    DOPESHEET_PT_gpencil_layer_transform,
    DOPESHEET_PT_gpencil_layer_adjustments,
    DOPESHEET_PT_gpencil_layer_relations,
    DOPESHEET_PT_gpencil_layer_display,
    DOPESHEET_PT_custom_props_action,
    DOPESHEET_PT_snapping,
    DOPESHEET_PT_grease_pencil_mode,
    DOPESHEET_PT_grease_pencil_layer_masks,
    DOPESHEET_PT_grease_pencil_layer_transform,
    DOPESHEET_PT_grease_pencil_layer_relations,
)

if __name__ == "__main__":  # only for live edit.
    from bpy.utils import register_class
    for cls in classes:
        register_class(cls)<|MERGE_RESOLUTION|>--- conflicted
+++ resolved
@@ -518,20 +518,14 @@
         layout.prop(st, "show_region_hud")
         layout.separator()
 
-<<<<<<< HEAD
         layout.operator("anim.previewrange_set", icon='BORDER_RECT')
         layout.operator("anim.previewrange_clear", icon="CLEAR")
         layout.operator("action.previewrange_set", icon='BORDER_RECT')
-=======
-        layout.operator("action.view_selected")
-        layout.operator("action.view_all")
+
         if context.scene.use_preview_range:
             layout.operator("anim.scene_range_frame", text="Frame Preview Range")
         else:
             layout.operator("anim.scene_range_frame", text="Frame Scene Range")
-        layout.operator("action.view_frame")
-        layout.separator()
->>>>>>> c76fd012
 
         layout.separator()
 
@@ -572,19 +566,14 @@
         layout = self.layout
 
         pie = layout.menu_pie()
-<<<<<<< HEAD
         pie.operator("action.view_all", icon="VIEWALL")
         pie.operator("action.view_selected", icon="VIEW_SELECTED")
         pie.operator("action.view_frame", icon="VIEW_FRAME")
-=======
-        pie.operator("action.view_all")
-        pie.operator("action.view_selected", icon='ZOOM_SELECTED')
-        pie.operator("action.view_frame")
+        
         if context.scene.use_preview_range:
             pie.operator("anim.scene_range_frame", text="Frame Preview Range")
         else:
             pie.operator("anim.scene_range_frame", text="Frame Scene Range")
->>>>>>> c76fd012
 
 
 class DOPESHEET_MT_select(Menu):
@@ -677,12 +666,12 @@
         layout.menu("GRAPH_MT_channel_settings_toggle")
 
         # BFA - Redundant operators now located in GRAPH_MT_channel_settings_toggle
-        '''
-        layout.separator()
-        layout.operator("anim.channels_setting_enable", text="Protect Channels", icon='LOCKED').type = 'PROTECT'
-        layout.operator("anim.channels_setting_disable", text="Unprotect Channels", icon='UNLOCKED').type = 'PROTECT'
-        layout.operator("anim.channels_editable_toggle", icon="LOCKED")
-        '''
+        
+        #layout.separator()
+        #layout.operator("anim.channels_setting_enable", text="Protect Channels", icon='LOCKED').type = 'PROTECT'
+        #layout.operator("anim.channels_setting_disable", text="Unprotect Channels", icon='UNLOCKED').type = 'PROTECT'
+        #layout.operator("anim.channels_editable_toggle", icon="LOCKED")
+        
 
         layout.separator()
 
