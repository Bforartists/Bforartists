# SPDX-FileCopyrightText: 2009-2023 Blender Authors
#
# SPDX-License-Identifier: GPL-2.0-or-later

import bpy
from bpy.types import (
    Header,
    Menu,
    Panel,
)

from bl_ui.properties_data_grease_pencil import (
    GreasePencil_LayerMaskPanel,
    GreasePencil_LayerTransformPanel,
    GreasePencil_LayerRelationsPanel,
    GreasePencil_LayerAdjustmentsPanel,
    GreasePencil_LayerDisplayPanel,
)
from bl_ui.space_time import playback_controls
from bl_ui.properties_data_mesh import draw_shape_key_properties

from rna_prop_ui import PropertyPanel

# BFA - Added icons and floated properties left

#######################################
# DopeSheet Filtering - Header Buttons

# used for DopeSheet, NLA, and Graph Editors


def dopesheet_filter(layout, context):
    dopesheet = context.space_data.dopesheet
    is_nla = context.area.type == "NLA_EDITOR"
    is_action_editor = not is_nla and context.space_data.mode == "ACTION"

    row = layout.row(align=True)
    if is_action_editor:
        row.prop(dopesheet, "show_only_slot_of_active_object", text="")
    row.prop(dopesheet, "show_only_selected", text="")
    row.prop(dopesheet, "show_hidden", text="")
    # bfa -blender shows this prop in all modes in the panel
    row.prop(dopesheet, "show_only_errors", text="")

    if is_nla:
        row.prop(dopesheet, "show_missing_nla", text="")


#######################################
# Dope-sheet Filtering Popovers

# Generic Layout - Used as base for filtering popovers used in all animation editors
# Used for DopeSheet, NLA, and Graph Editors


class DopesheetFilterPopoverBase:
    bl_region_type = "HEADER"
    bl_label = "Filters"

    # Generic = Affects all data-types.
    # XXX: Perhaps we want these to stay in the header instead, for easy/fast access
    @classmethod
    def draw_generic_filters(cls, context, layout):
        dopesheet = context.space_data.dopesheet
        is_nla = context.area.type == "NLA_EDITOR"

        col = layout.column(align=True)
        col.prop(dopesheet, "show_only_selected", icon="NONE")
        col.prop(dopesheet, "show_hidden", icon="NONE")

        if is_nla:
            col.prop(dopesheet, "show_missing_nla", icon="NONE")
        else:  # Graph and dope-sheet editors - F-Curves and drivers only.
            col.prop(dopesheet, "show_only_errors", icon="NONE")

    # Name/Membership Filters
    # XXX: Perhaps these should just stay in the headers (exclusively)?
    @classmethod
    def draw_search_filters(cls, context, layout, generic_filters_only=False):
        dopesheet = context.space_data.dopesheet
        is_nla = context.area.type == "NLA_EDITOR"

        # bfa - the search is already in the list in the toolshelf
        # col = layout.column(align=True)
        # if not is_nla:
        #     row = col.row(align=True)
        #     row.prop(dopesheet, "filter_fcurve_name", text="")
        # else:
        #     row = col.row(align=True)
        #     row.prop(dopesheet, "filter_text", text="")

        if (not generic_filters_only) and bpy.data.collections:
            col = layout.column(align=True)
            col.label(text="Filter by Collection:")
            # col.separator()
            row = col.row()
            row.separator()
            row.prop(dopesheet, "filter_collection", text="")

    # Standard = Present in all panels
    @classmethod
    def draw_standard_filters(cls, context, layout):
        dopesheet = context.space_data.dopesheet

        # datablock filters
        layout.label(text="Filter by Type:")
        flow = layout.grid_flow(row_major=True, columns=2, even_rows=False, align=False)

        flow.prop(dopesheet, "show_scenes", text="Scenes")
        flow.prop(dopesheet, "show_nodes", text="Node Trees")

        # object types
        if bpy.data.armatures:
            flow.prop(dopesheet, "show_armatures", text="Armatures")
        if bpy.data.cameras:
            flow.prop(dopesheet, "show_cameras", text="Cameras")
        if bpy.data.grease_pencils:
            flow.prop(dopesheet, "show_gpencil", text="Grease Pencil Objects")
        if bpy.data.lights:
            flow.prop(dopesheet, "show_lights", text="Lights")
        if bpy.data.meshes:
            flow.prop(dopesheet, "show_meshes", text="Meshes")
        if bpy.data.curves:
            flow.prop(dopesheet, "show_curves", text="Curves")
        if bpy.data.lattices:
            flow.prop(dopesheet, "show_lattices", text="Lattices")
        if bpy.data.metaballs:
            flow.prop(dopesheet, "show_metaballs", text="Metaballs")
        if hasattr(bpy.data, "hair_curves") and bpy.data.hair_curves:
            flow.prop(dopesheet, "show_hair_curves", text="Hair Curves")
        if hasattr(bpy.data, "pointclouds") and bpy.data.pointclouds:
            flow.prop(dopesheet, "show_pointclouds", text="Point Clouds")
        if bpy.data.volumes:
            flow.prop(dopesheet, "show_volumes", text="Volumes")
        if bpy.data.lightprobes:
            flow.prop(dopesheet, "show_lightprobes", text="Light Probes")

        # data types
        flow.prop(dopesheet, "show_worlds", text="Worlds")
        if bpy.data.particles:
            flow.prop(dopesheet, "show_particles", text="Particles")
        if bpy.data.linestyles:
            flow.prop(dopesheet, "show_linestyles", text="Line Styles")
        if bpy.data.speakers:
            flow.prop(dopesheet, "show_speakers", text="Speakers")
        if bpy.data.materials:
            flow.prop(dopesheet, "show_materials", text="Materials")
        if bpy.data.textures:
            flow.prop(dopesheet, "show_textures", text="Textures")
        if bpy.data.shape_keys:
            flow.prop(dopesheet, "show_shapekeys", text="Shape Keys")
        if bpy.data.cache_files:
            flow.prop(dopesheet, "show_cache_files", text="Cache Files")
        if bpy.data.movieclips:
            flow.prop(dopesheet, "show_movieclips", text="Movie Clips")

        layout.separator()

        # Object Data Filters

        # TODO: Add per-channel/axis convenience toggles?
        split = layout.split()

        col = split.column()
        col.prop(dopesheet, "show_transforms", text="Transforms")

        col = split.column()
        col.prop(dopesheet, "show_modifiers", text="Modifiers")

        layout.separator()

        # performance-related options (users will mostly have these enabled)
        col = layout.column(align=True)
        col.label(text="Options:")
        row = col.row()  # BFA - seperator
        row.separator()
        row.prop(dopesheet, "use_datablock_sort", icon="NONE")


# Popover for Dope-sheet Editor(s) - Dope-sheet, Action, Shape-key, GPencil, Mask, etc.
class DOPESHEET_PT_filters(DopesheetFilterPopoverBase, Panel):
    bl_space_type = "DOPESHEET_EDITOR"
    bl_region_type = "HEADER"
    bl_label = "Filters"

    def draw(self, context):
        layout = self.layout

        ds_mode = context.space_data.mode
        st = context.space_data

        # bfa- is in the header already
        # layout.prop(dopesheet, "show_summary", text="Summary")
        # DopesheetFilterPopoverBase.draw_generic_filters(context, layout)

        if ds_mode in {"DOPESHEET", "ACTION", "GPENCIL"}:
            layout.separator()
            generic_filters_only = ds_mode != "DOPESHEET"
            DopesheetFilterPopoverBase.draw_search_filters(context, layout, generic_filters_only=generic_filters_only)

        if ds_mode == "DOPESHEET":
            layout.separator()
            DopesheetFilterPopoverBase.draw_standard_filters(context, layout)

            row = layout.row()
            row.separator()  # BFA - Moved from header to options
            row.prop(st.dopesheet, "use_multi_word_filter", text="Multi-Word Match Search")


################################ BFA -Switch between the editors ##########################################


class ANIM_OT_switch_editors_to_dopesheet(bpy.types.Operator):
    """Switch to Dope Sheet Editor"""  # blender will use this as a tooltip for menu items and buttons.

    bl_idname = "wm.switch_editor_to_dopesheet"  # unique identifier for buttons and menu items to reference.
    # display name in the interface.
    bl_label = "Switch to Dope Sheet Editor"

    # execute() is called by blender when running the operator.
    def execute(self, context):
        bpy.ops.wm.context_set_enum(data_path="area.ui_type", value="DOPESHEET")
        return {"FINISHED"}


class ANIM_OT_switch_editors_to_graph(bpy.types.Operator):
    """Switch to Graph editor"""  # blender will use this as a tooltip for menu items and buttons.

    bl_idname = "wm.switch_editor_to_graph"  # unique identifier for buttons and menu items to reference.
    # display name in the interface.
    bl_label = "Switch to Graph Editor"

    # execute() is called by blender when running the operator.
    def execute(self, context):
        # area.ui_type, not area.type. Subeditor ...
        bpy.ops.wm.context_set_enum(data_path="area.ui_type", value="FCURVES")
        return {"FINISHED"}


class ANIM_OT_switch_editors_to_driver(bpy.types.Operator):
    """Switch to Driver editor"""  # blender will use this as a tooltip for menu items and buttons.

    bl_idname = "wm.switch_editor_to_driver"  # unique identifier for buttons and menu items to reference.
    # display name in the interface.
    bl_label = "Switch to Driver Editor"

    # execute() is called by blender when running the operator.
    def execute(self, context):
        # area.ui_type, not area.type. Subeditor ...
        bpy.ops.wm.context_set_enum(data_path="area.ui_type", value="DRIVERS")
        return {"FINISHED"}


class ANIM_OT_switch_editors_to_nla(bpy.types.Operator):
    """Switch to NLA editor"""  # blender will use this as a tooltip for menu items and buttons.

    bl_idname = "wm.switch_editor_to_nla"  # unique identifier for buttons and menu items to reference.
    bl_label = "Switch to NLA Editor"  # display name in the interface.

    # execute() is called by blender when running the operator.
    def execute(self, context):
        bpy.ops.wm.context_set_enum(data_path="area.type", value="NLA_EDITOR")
        return {"FINISHED"}


# The blank button, we don't want to switch to the editor in which we are already.


class ANIM_OT_switch_editors_in_dopesheet(bpy.types.Operator):
    """You are in Dope Sheet Editor"""  # blender will use this as a tooltip for menu items and buttons.

    bl_idname = "wm.switch_editor_in_dopesheet"  # unique identifier for buttons and menu items to reference.
    bl_label = "Dope Sheet Editor"  # display name in the interface.
    bl_options = {"INTERNAL"}  # use internal so it can not be searchable

    # Blank button, we don't execute anything here.
    def execute(self, context):
        return {"FINISHED"}


#######################################
# DopeSheet Editor - General/Standard UI


class DOPESHEET_HT_header(Header):
    bl_space_type = "DOPESHEET_EDITOR"

    def draw(self, context):
        self.draw_editor_type_menu(context)

        layout = self.layout

        st = context.space_data
<<<<<<< HEAD
        if st.mode == "TIMELINE":
            from bl_ui.space_time import TIME_MT_editor_menus

            TIME_MT_editor_menus.draw_collapsible(context, layout)
            playback_controls(layout, context)
        else:
            # Switch between the editors

            # bfa - The tabs to switch between the four animation editors. The classes are in space_dopesheet.py
            row = layout.row(align=True)

            row.operator("wm.switch_editor_in_dopesheet", text="", icon="DOPESHEET_ACTIVE")
            row.operator("wm.switch_editor_to_graph", text="", icon="GRAPH")
            row.operator("wm.switch_editor_to_driver", text="", icon="DRIVER")
            row.operator("wm.switch_editor_to_nla", text="", icon="NLA")

            ###########################

            layout.prop(st, "ui_mode", text="")

            DOPESHEET_MT_editor_menus.draw_collapsible(context, layout)
            DOPESHEET_HT_editor_buttons.draw_header(context, layout)
=======

        layout.template_header()
        layout.prop(st, "ui_mode", text="")

        DOPESHEET_MT_editor_menus.draw_collapsible(context, layout)
        DOPESHEET_HT_editor_buttons.draw_header(context, layout)
>>>>>>> 72f09824


# Header for "normal" dopesheet editor modes (e.g. Dope Sheet, Action, Shape Keys, etc.)
class DOPESHEET_HT_editor_buttons:
    @classmethod
    def draw_header(cls, context, layout):
        st = context.space_data
        tool_settings = context.tool_settings
        ds_mode = context.space_data.mode  # BFAu

        dopesheet = context.space_data.dopesheet
        st = context.space_data

        if st.mode in {"ACTION", "SHAPEKEY"} and context.object:
            layout.separator_spacer()
            cls._draw_action_selector(context, layout)
            row = layout.row(align=True)
            row.operator("action.layer_prev", text="", icon="TRIA_DOWN")
            row.operator("action.layer_next", text="", icon="TRIA_UP")

            row = layout.row(align=True)
            row.operator("action.push_down", text="Push Down", icon="NLA_PUSHDOWN")
            row.operator("action.stash", text="Stash", icon="FREEZE")

        # Layer management
        if st.mode == "GPENCIL":
            ob = context.active_object

            enable_but = ob is not None and ob.type == "GREASEPENCIL"

            row = layout.row(align=True)
            row.enabled = enable_but
            row.operator("grease_pencil.layer_add", icon="ADD", text="")
            row.operator("grease_pencil.layer_remove", icon="REMOVE", text="")
            row.menu("GREASE_PENCIL_MT_grease_pencil_add_layer_extra", icon="DOWNARROW_HLT", text="")

            row = layout.row(align=True)
            row.enabled = enable_but
            row.operator("anim.channels_move", icon="TRIA_UP", text="").direction = "UP"
            row.operator("anim.channels_move", icon="TRIA_DOWN", text="").direction = "DOWN"

            row = layout.row(align=True)
            row.enabled = enable_but
            row.operator("grease_pencil.layer_isolate", icon="RESTRICT_VIEW_ON", text="").affect_visibility = True
            row.operator("grease_pencil.layer_isolate", icon="LOCKED", text="").affect_visibility = False

        layout.separator_spacer()

        layout.prop(dopesheet, "show_summary", text="")
        # bfa - single props and the filter panel. Panel is just needed in dopesheet mode.
        dopesheet_filter(layout, context)

        if ds_mode in {"DOPESHEET"}:
            layout.popover(
                panel="DOPESHEET_PT_filters",
                text="",
                icon="FILTER",
            )

        # Grease Pencil mode doesn't need snapping, as it's frame-aligned only
        if st.mode != "GPENCIL":
            row = layout.row(align=True)
            row.prop(tool_settings, "use_snap_anim", text="")
            sub = row.row(align=True)
            sub.popover(
                panel="DOPESHEET_PT_snapping",
                text="",
            )

        row = layout.row(align=True)
        row.prop(tool_settings, "use_proportional_action", text="", icon_only=True)
        if tool_settings.use_proportional_action:
            sub = row.row(align=True)
            sub.prop_with_popover(
                tool_settings,
                "proportional_edit_falloff",
                text="",
                icon_only=True,
                panel="DOPESHEET_PT_proportional_edit",
            )
        # BFA - expose common curve operators to header
        row = layout.row(align=True)
        row.operator_menu_enum("action.easing_type", "type", text="", icon="IPO_EASE_IN_OUT")
        row.operator_menu_enum("action.handle_type", "type", text="", icon="HANDLE_AUTO")
        row.operator_menu_enum("action.interpolation_type", "type", text="", icon="INTERPOLATE")
        row.operator_menu_enum("action.keyframe_type", "type", text="", icon="SPACE2")

        row = layout.row()
        row.popover(panel="DOPESHEET_PT_view_view_options", text="Options")

    @classmethod
    def _draw_action_selector(cls, context, layout):
        animated_id = cls._get_animated_id(context)
        if not animated_id:
            return

        row = layout.row()
        if animated_id.animation_data and animated_id.animation_data.use_tweak_mode:
            row.enabled = False

        row.template_action(animated_id, new="action.new", unlink="action.unlink")

        adt = animated_id and animated_id.animation_data
        if not adt or not adt.action or not adt.action.is_action_layered:
            return

        # Store the animated ID in the context, so that the new/unlink operators
        # have access to it.
        row.context_pointer_set("animated_id", animated_id)
        row.template_search(
            adt,
            "action_slot",
            adt,
            "action_suitable_slots",
            new="anim.slot_new_for_id",
            unlink="anim.slot_unassign_from_id",
        )

    @staticmethod
    def _get_animated_id(context):
        st = context.space_data
        match st.mode:
            case "ACTION":
                return context.object
            case "SHAPEKEY":
                return getattr(context.object.data, "shape_keys", None)
            case _:
                print("Dope Sheet mode '{:s}' not expected to have an Action selector".format(st.mode))
                return context.object


class DOPESHEET_HT_playback_controls(Header):
    bl_space_type = "DOPESHEET_EDITOR"
    bl_region_type = "FOOTER"

    def draw(self, context):
        layout = self.layout

        playback_controls(layout, context)


class DOPESHEET_PT_snapping(Panel):
    bl_space_type = "DOPESHEET_EDITOR"
    bl_region_type = "HEADER"
    bl_label = "Snapping"

    def draw(self, context):
        layout = self.layout
        col = layout.column()
        col.label(text="Snap To")
        tool_settings = context.tool_settings
        col.prop(tool_settings, "snap_anim_element", expand=True)
        if tool_settings.snap_anim_element != "MARKER":
            col.prop(tool_settings, "use_snap_time_absolute")


class DOPESHEET_PT_proportional_edit(Panel):
    bl_space_type = "DOPESHEET_EDITOR"
    bl_region_type = "HEADER"
    bl_label = "Proportional Editing"
    bl_ui_units_x = 8

    def draw(self, context):
        layout = self.layout
        tool_settings = context.tool_settings
        col = layout.column()
        col.active = tool_settings.use_proportional_action

        col.prop(tool_settings, "proportional_edit_falloff", expand=True)
        col.prop(tool_settings, "proportional_size")


class DOPESHEET_MT_editor_menus(Menu):
    bl_idname = "DOPESHEET_MT_editor_menus"
    bl_label = ""

    def draw(self, context):
        layout = self.layout
        st = context.space_data
        active_action = context.active_action
        # BFA - Quick favourites menu
        layout.menu("SCREEN_MT_user_menu", text="Quick")
        layout.menu("DOPESHEET_MT_view")
        layout.menu("DOPESHEET_MT_select")
        if st.show_markers:
            layout.menu("DOPESHEET_MT_marker")

        if st.mode == "DOPESHEET" or (st.mode == "ACTION" and active_action is not None):
            layout.menu("DOPESHEET_MT_channel")
        elif st.mode == "GPENCIL":
            layout.menu("DOPESHEET_MT_gpencil_channel")

        layout.menu("DOPESHEET_MT_key")

        if st.mode in {"ACTION", "SHAPEKEY"} and context.active_action is not None:
            layout.menu("DOPESHEET_MT_action")


class DOPESHEET_MT_view(Menu):
    bl_label = "View"

    def draw(self, context):
        layout = self.layout

        st = context.space_data

        layout.prop(st, "show_region_channels")  # BFA - channels
        layout.prop(st, "show_region_ui")
        layout.prop(st, "show_region_hud")
        layout.prop(st, "show_region_footer", text="Playback Controls")
        layout.separator()

        layout.operator("anim.previewrange_set", icon="BORDER_RECT")
        layout.operator("anim.previewrange_clear", icon="CLEAR")
        layout.operator("action.previewrange_set", icon="BORDER_RECT")

        if context.scene.use_preview_range:
            layout.operator("anim.scene_range_frame", text="Frame Preview Range", icon="FRAME_PREVIEW_RANGE")
        else:
            layout.operator("anim.scene_range_frame", text="Frame Scene Range", icon="FRAME_SCENE_RANGE")

        layout.separator()

        layout.operator("view2d.zoom_in", text="Zoom In", icon="ZOOM_IN")
        layout.operator("view2d.zoom_out", text="Zoom Out", icon="ZOOM_OUT")
        layout.operator("view2d.zoom_border", icon="ZOOM_BORDER")

        layout.separator()

        layout.operator("action.view_all", icon="VIEWALL")
        layout.operator("action.view_selected", icon="VIEW_SELECTED")
        layout.operator("action.view_frame", icon="VIEW_FRAME")

        layout.separator()

        layout.menu("DOPESHEET_MT_view_pie_menus")  # BFA - make pies discoverable
        layout.menu("INFO_MT_area")
        layout.separator()

        # layout.menu("DOPESHEET_MT_cache") #bfa - deactivated
        layout.separator()
        # Add this to show key-binding (reverse action in dope-sheet).
        props = layout.operator("wm.context_set_enum", text="Toggle Graph Editor", icon="GRAPH")
        props.data_path = "area.type"
        props.value = "GRAPH_EDITOR"


class DOPESHEET_MT_view_pie_menus(Menu):
    bl_label = "Pie Menus"

    def draw(self, _context):
        layout = self.layout

        layout.operator("wm.call_menu_pie", text="Snap", icon="MENU_PANEL").name = "DOPESHEET_MT_snap_pie"
        layout.operator("wm.call_menu_pie", text="View", icon="MENU_PANEL").name = "DOPESHEET_MT_view_pie"


class DOPESHEET_MT_view_pie(Menu):
    bl_label = "View"

    def draw(self, context):
        layout = self.layout

        pie = layout.menu_pie()
        pie.operator("action.view_all", icon="VIEWALL")
        pie.operator("action.view_selected", icon="VIEW_SELECTED")
        pie.operator("action.view_frame", icon="VIEW_FRAME")

        if context.scene.use_preview_range:
            pie.operator("anim.scene_range_frame", text="Frame Preview Range")
        else:
            pie.operator("anim.scene_range_frame", text="Frame Scene Range")


# bfa - not connected in the view menu anymore. But keep. You never know what addon wants to connect here.
class DOPESHEET_MT_cache(Menu):
    bl_label = "Cache"

    def draw(self, context):
        layout = self.layout

        st = context.space_data

        layout.prop(st, "show_cache")

        layout.separator()

        col = layout.column()
        col.enabled = st.show_cache
        col.prop(st, "cache_softbody")
        col.prop(st, "cache_particles")
        col.prop(st, "cache_cloth")
        col.prop(st, "cache_simulation_nodes")
        col.prop(st, "cache_smoke")
        col.prop(st, "cache_dynamicpaint")
        col.prop(st, "cache_rigidbody")


class DOPESHEET_MT_select(Menu):
    bl_label = "Select"

    def draw(self, context):
        layout = self.layout

        layout.operator("action.select_all", text="All", icon="SELECT_ALL").action = "SELECT"
        layout.operator("action.select_all", text="None", icon="SELECT_NONE").action = "DESELECT"
        layout.operator("action.select_all", text="Invert", icon="INVERSE").action = "INVERT"

        layout.separator()
        layout.operator("action.select_box", icon="BORDER_RECT").axis_range = False
        layout.operator("action.select_box", text="Box Select (Axis Range)", icon="BORDER_RECT").axis_range = True
        layout.operator("action.select_circle", icon="CIRCLE_SELECT")
        layout.operator_menu_enum("action.select_lasso", "mode")

        # BFA moved below
        layout.separator()

        layout.operator("action.select_column", text="Columns on Selected Keys", icon="COLUMNS_KEYS").mode = "KEYS"
        layout.operator(
            "action.select_column", text="Column on Current Frame", icon="COLUMN_CURRENT_FRAME"
        ).mode = "CFRA"

        layout.operator(
            "action.select_column", text="Columns on Selected Markers", icon="COLUMNS_MARKERS"
        ).mode = "MARKERS_COLUMN"
        layout.operator(
            "action.select_column", text="Between Selected Markers", icon="BETWEEN_MARKERS"
        ).mode = "MARKERS_BETWEEN"

        layout.separator()

        if context.space_data.mode != "GPENCIL":
            layout.operator("action.select_linked", text="Linked", icon="CONNECTED")

            layout.separator()

        props = layout.operator("action.select_leftright", text="Before Current Frame", icon="BEFORE_CURRENT_FRAME")
        props.extend = False
        props.mode = "LEFT"
        props = layout.operator("action.select_leftright", text="After Current Frame", icon="AFTER_CURRENT_FRAME")
        props.extend = False
        props.mode = "RIGHT"

        layout.separator()
        layout.menu("DOPESHEET_MT_select_more_less")


# BFA menu
class DOPESHEET_MT_select_more_less(Menu):
    bl_label = "More/Less"

    def draw(self, _context):
        layout = self.layout
        # FIXME: grease pencil mode isn't supported for these yet, so skip for that mode only
        if _context.space_data.mode != "GPENCIL":
            layout.separator()
            layout.operator("action.select_more", text="More", icon="SELECTMORE")
            layout.operator("action.select_less", text="Less", icon="SELECTLESS")


class DOPESHEET_MT_marker(Menu):
    bl_label = "Marker"

    def draw(self, context):
        layout = self.layout

        from bl_ui.space_time import marker_menu_generic

        marker_menu_generic(layout, context)

        st = context.space_data

        if st.mode in {"ACTION", "SHAPEKEY"} and context.active_action:
            layout.separator()
            layout.prop(st, "show_pose_markers")

            if st.show_pose_markers is False:
                layout.operator("action.markers_make_local")


#######################################
# Keyframe Editing


class DOPESHEET_MT_channel(Menu):
    bl_label = "Channel"

    def draw(self, _context):
        layout = self.layout

        layout.operator_context = "INVOKE_REGION_CHANNELS"

        layout.operator("anim.channels_delete", icon="DELETE")
        # layout.operator("action.clean", text="Clean Channels").channels = True	# BFA - located in the keys channel

        layout.separator()
        layout.operator("anim.channels_group", icon="NEW_GROUP")
        layout.operator("anim.channels_ungroup", icon="REMOVE_FROM_ALL_GROUPS")

        layout.separator()

        # BFA - menu comes from space_graph
        layout.menu("GRAPH_MT_channel_settings_toggle")

        # BFA - Redundant operators now located in GRAPH_MT_channel_settings_toggle

        # layout.separator()
        # layout.operator("anim.channels_setting_enable", text="Protect Channels", icon='LOCKED').type = 'PROTECT'
        # layout.operator("anim.channels_setting_disable", text="Unprotect Channels", icon='UNLOCKED').type = 'PROTECT'
        # layout.operator("anim.channels_editable_toggle", icon="LOCKED")

        layout.separator()
        layout.menu("DOPESHEET_MT_channel_extrapolation")

        layout.separator()
        layout.operator("anim.channels_expand", icon="EXPANDMENU")
        layout.operator("anim.channels_collapse", icon="COLLAPSEMENU")

        layout.separator()

        # BFA - menu comes from space_graph.py
        layout.menu("GRAPH_MT_channel_move")

        layout.separator()
        layout.operator("anim.channels_fcurves_enable", icon="UNLOCKED")

        layout.separator()
        layout.operator("anim.channels_bake", icon="BAKE_ACTION")

        layout.separator()
        layout.operator("anim.channels_view_selected", icon="VIEW_SELECTED")

        layout.separator()
        layout.operator("graph.euler_filter", text="Discontinuity (Euler) Filter", icon="DISCONTINUE_EULER")


class DOPESHEET_MT_channel_extrapolation(Menu):
    bl_label = "Extrapolation Mode"

    def draw(self, context):
        layout = self.layout

        layout.operator(
            "action.extrapolation_type", text="Constant Extrapolation", icon="EXTRAPOLATION_CONSTANT"
        ).type = "CONSTANT"
        layout.operator(
            "action.extrapolation_type", text="Linear Extrapolation", icon="EXTRAPOLATION_LINEAR"
        ).type = "LINEAR"
        layout.operator(
            "action.extrapolation_type", text="Make Cyclic (F-Modifier)", icon="EXTRAPOLATION_CYCLIC"
        ).type = "MAKE_CYCLIC"
        layout.operator(
            "action.extrapolation_type", text="Clear Cyclic (F-Modifier)", icon="EXTRAPOLATION_CYCLIC_CLEAR"
        ).type = "CLEAR_CYCLIC"

        layout.separator()

        layout.operator("anim.channels_view_selected", icon="VIEW_SELECTED")


class DOPESHEET_MT_action(Menu):
    bl_label = "Action"

    def draw(self, context):
        layout = self.layout
        layout.operator("anim.merge_animation", icon="MERGE")
        layout.operator("anim.separate_slots", icon="SEPARATE")

        layout.separator()
        layout.operator("anim.slot_channels_move_to_new_action", icon="ACTION_SLOT")

        layout.separator()
        layout.operator("action.push_down", text="Push Down Action", icon="NLA_PUSHDOWN")
        layout.operator("action.stash", text="Stash Action", icon="FREEZE")


class DOPESHEET_MT_key(Menu):
    bl_label = "Key"

    def draw(self, context):
        layout = self.layout
        ob = context.active_object

        layout.menu("DOPESHEET_MT_key_transform", text="Transform")
        layout.menu("DOPESHEET_MT_key_snap")
        layout.menu("DOPESHEET_MT_key_mirror")

        layout.separator()

        layout.operator_menu_enum("action.keyframe_insert", "type")

        layout.separator()

        layout.operator("action.frame_jump", icon="JUMP_TO_KEYFRAMES")

        layout.separator()

        layout.operator("action.copy", text="Copy Keyframes", icon="COPYDOWN")
        layout.operator("action.paste", text="Paste Keyframes", icon="PASTEDOWN")
        layout.operator("action.paste", text="Paste Flipped", icon="PASTEFLIPDOWN").flipped = True

        layout.separator()

        layout.operator("action.duplicate_move", icon="DUPLICATE")
        layout.operator("action.delete", icon="DELETE")
        if ob and ob.type == "GREASEPENCIL":
            layout.operator("grease_pencil.delete_breakdown", icon="DELETE")

        layout.separator()

        layout.operator("action.clean", icon="CLEAN_KEYS").channels = False

        # BFA - https://projects.blender.org/blender/blender/pulls/113335
        from bl_ui_utils.layout import operator_context

        with operator_context(layout, "INVOKE_REGION_CHANNELS"):
            layout.operator("action.clean", text="Clean Channels", icon="CLEAN_CHANNELS").channels = True

        layout.separator()

        layout.operator("action.bake_keys", icon="BAKE_ACTION")


# BFA
class DOPESHEET_PT_view_view_options(bpy.types.Panel):
    bl_label = "View Options"
    bl_category = "View"
    bl_space_type = "DOPESHEET_EDITOR"
    bl_region_type = "HEADER"

    # dopesheet and timeline is a wild mix. We need to separate them by the following two defs
    @staticmethod
    def in_dopesheet(context):
        return context.space_data.mode != "TIMELINE"  # dopesheet, not timeline

    @classmethod
    def poll(cls, context):
        # only for dopesheet editor
        return cls.in_dopesheet(context)

    def draw(self, context):
        sc = context.scene
        layout = self.layout
        tool_settings = context.tool_settings
        st = context.space_data

        col = layout.column(align=True)
        col.prop(st, "use_realtime_update")
        col.prop(st, "show_seconds")
        col.prop(st, "show_locked_time")

        col.separator()

        # Sliders are always shown in the Shape Key Editor regardless of this setting.
        col = col.column(align=True)
        col.active = context.space_data.mode != "SHAPEKEY"
        col.prop(st, "show_sliders")

        if bpy.app.version < (2, 93):
            col.operator("anim.show_group_colors_deprecated", icon="CHECKBOX_HLT")
        col.prop(st, "show_interpolation")
        col.prop(st, "show_extremes")
        col.prop(st, "use_auto_merge_keyframes")

        col = layout.column(align=True)
        col.prop(st, "show_markers")
        col.prop(tool_settings, "lock_markers")
        col.prop(st, "use_marker_sync")

        layout.separator()
        layout.operator("graph.euler_filter", text="Discontinuity (Euler) Filter")

        layout.separator()

        row = layout.row()
        row.use_property_split = False
        split = row.split(factor=0.5)
        row = split.row()
        row.prop(st, "show_cache")
        row = split.row()
        if st.show_cache:
            row.label(icon="DISCLOSURE_TRI_DOWN")
        else:
            row.label(icon="DISCLOSURE_TRI_RIGHT")

        if st.show_cache:
            col = layout.column(align=True)
            row = col.row()
            row.separator()
            row.prop(st, "cache_softbody")
            row = col.row()
            row.separator()
            row.prop(st, "cache_particles")
            row = col.row()
            row.separator()
            row.prop(st, "cache_cloth")
            row = col.row()
            row.separator()
            row.prop(st, "cache_simulation_nodes")
            row = col.row()
            row.separator()
            row.prop(st, "cache_smoke")
            row = col.row()
            row.separator()
            row.prop(st, "cache_dynamicpaint")
            row = col.row()
            row.separator()
            row.prop(st, "cache_rigidbody")


class DOPESHEET_MT_key_transform(Menu):
    bl_label = "Transform"

    def draw(self, _context):
        layout = self.layout

        layout.operator("transform.transform", text="Grab/Move", icon="TRANSFORM_MOVE").mode = "TIME_TRANSLATE"
        layout.operator("transform.transform", text="Extend", icon="SHRINK_FATTEN").mode = "TIME_EXTEND"
        layout.operator("transform.transform", text="Slide", icon="PUSH_PULL").mode = "TIME_SLIDE"
        layout.operator("transform.transform", text="Scale", icon="TRANSFORM_SCALE").mode = "TIME_SCALE"


class DOPESHEET_MT_key_mirror(Menu):
    bl_label = "Mirror"

    def draw(self, context):
        layout = self.layout

        layout.operator("action.mirror", text="By Times over Current Frame", icon="MIRROR_TIME").type = "CFRA"
        layout.operator("action.mirror", text="By Values over Value=0", icon="MIRROR_CURSORVALUE").type = "XAXIS"
        layout.operator(
            "action.mirror", text="By Times over First Selected Marker", icon="MIRROR_MARKER"
        ).type = "MARKER"


class DOPESHEET_MT_key_snap(Menu):
    bl_label = "Snap"

    def draw(self, context):
        layout = self.layout

        layout.operator("action.snap", text="Current Frame", icon="SNAP_CURRENTFRAME").type = "CFRA"
        layout.operator("action.snap", text="Nearest Frame", icon="SNAP_NEARESTFRAME").type = "NEAREST_FRAME"
        layout.operator("action.snap", text="Nearest Second", icon="SNAP_NEARESTSECOND").type = "NEAREST_SECOND"
        layout.operator("action.snap", text="Nearest Marker", icon="SNAP_NEARESTMARKER").type = "NEAREST_MARKER"


class DopesheetActionPanelBase:
    bl_region_type = "UI"
    bl_label = "Action"

    @classmethod
    def draw_generic_panel(cls, _context, layout, action):
        layout.label(text=action.name, icon="ACTION", translate=False)

        row = layout.row()
        row.use_property_split = False
        split = row.split(factor=0.75)
        row = split.row()
        row.prop(action, "use_frame_range")
        row = split.row()
        if action.use_frame_range:
            row.label(icon="DISCLOSURE_TRI_DOWN")
        else:
            row.label(icon="DISCLOSURE_TRI_RIGHT")

        if action.use_frame_range:
            col = layout.column()

            row = col.row(align=True)
            row.separator(factor=2.0)
            row.prop(action, "frame_start", text="Start")
            row.prop(action, "frame_end", text="End")

            row = col.row()
            row.separator()
            row.prop(action, "use_cyclic")


class DOPESHEET_PT_custom_props_action(PropertyPanel, Panel):
    bl_space_type = "DOPESHEET_EDITOR"
    bl_category = "Action"
    bl_region_type = "UI"
    bl_context = "data"
    _context_path = "active_action"
    _property_type = bpy.types.Action

    @classmethod
    def poll(cls, context):
        return bool(context.active_action)


class DOPESHEET_PT_action(DopesheetActionPanelBase, Panel):
    bl_space_type = "DOPESHEET_EDITOR"
    bl_category = "Action"

    @classmethod
    def poll(cls, context):
        return bool(context.active_action)

    def draw(self, context):
        action = context.active_action
        self.draw_generic_panel(context, self.layout, action)


class DOPESHEET_PT_action_slot(Panel):
    bl_space_type = "DOPESHEET_EDITOR"
    bl_region_type = "UI"
    bl_category = "Action"
    bl_label = "Slot"

    @classmethod
    def poll(cls, context):
        action = context.active_action
        return bool(action and action.slots.active)

    def draw(self, context):
        layout = self.layout
        layout.use_property_split = True
        layout.use_property_decorate = False

        action = context.active_action
        slot = action.slots.active

        layout.prop(slot, "name_display", text="Name")

        # Draw the ID type of the slot.
        try:
            enum_items = slot.bl_rna.properties["target_id_type"].enum_items
            idtype_label = enum_items[slot.target_id_type].name
        except (KeyError, IndexError, AttributeError) as ex:
            idtype_label = str(ex)

        split = layout.split(factor=0.4)
        split.alignment = "RIGHT"
        split.label(text="Type")
        split.alignment = "LEFT"

        split.label(text=idtype_label, icon_value=slot.target_id_type_icon)


#######################################
# Grease Pencil Editing


class DOPESHEET_MT_gpencil_channel(Menu):
    bl_label = "Channel"

    def draw(self, _context):
        layout = self.layout

        layout.operator_context = "INVOKE_REGION_CHANNELS"

        layout.operator("anim.channels_delete", icon="DELETE")

        layout.separator()
        # BFA - menu comes from space_graph.py
        layout.menu("GRAPH_MT_channel_settings_toggle")

        # BFA - Redundant operators now located in GRAPH_MT_channel_settings_toggle

        # layout.separator()

        # layout.operator("anim.channels_setting_enable", text="Protect Channels", icon='LOCKED').type = 'PROTECT'
        # layout.operator("anim.channels_setting_disable", text="Unprotect Channels", icon='UNLOCKED').type = 'PROTECT'
        # layout.operator("anim.channels_editable_toggle", icon="LOCKED")

        # XXX: to be enabled when these are ready for use!
        # layout.separator()
        # layout.operator("anim.channels_expand")
        # layout.operator("anim.channels_collapse")

        layout.separator()
        layout.operator_menu_enum("anim.channels_move", "direction", text="Move")

        layout.separator()

        layout.operator("anim.channels_view_selected", icon="VIEW_SELECTED")


class DOPESHEET_MT_delete(Menu):
    bl_label = "Delete"

    def draw(self, _context):
        layout = self.layout

        layout.operator("action.delete")

        layout.separator()

        layout.operator("action.clean").channels = False
        layout.operator("action.clean", text="Clean Channels").channels = True


class DOPESHEET_MT_context_menu(Menu):
    bl_label = "Dope Sheet"

    def draw(self, context):
        layout = self.layout
        st = context.space_data

        layout.operator_context = "INVOKE_DEFAULT"

        layout.operator("action.copy", text="Copy", icon="COPYDOWN")
        layout.operator("action.paste", text="Paste", icon="PASTEDOWN")
        layout.operator("action.paste", text="Paste Flipped", icon="PASTEFLIPDOWN").flipped = True

        layout.separator()

        layout.operator_menu_enum("action.keyframe_type", "type", text="Keyframe Type")

        if st.mode != "GPENCIL":
            layout.operator_menu_enum("action.handle_type", "type", text="Handle Type")
            layout.operator_menu_enum("action.interpolation_type", "type", text="Interpolation Mode")
            layout.operator_menu_enum("action.easing_type", "type", text="Easing Mode")

        layout.separator()

        layout.operator("action.keyframe_insert", icon="COPYDOWN").type = "SEL"
        layout.operator("action.duplicate_move", icon="DUPLICATE")

        if st.mode == "GPENCIL":
            layout.separator()
            layout.operator("grease_pencil.delete_breakdown")

        layout.operator_context = "EXEC_REGION_WIN"
        layout.operator("action.delete", icon="DELETE")

        layout.separator()

        layout.operator_menu_enum("action.mirror", "type", text="Mirror")
        layout.operator_menu_enum("action.snap", "type", text="Snap")


class DOPESHEET_MT_channel_context_menu(Menu):
    bl_label = "Channel"

    def draw(self, context):
        layout = self.layout

        # This menu is used from the graph editor too.
        is_graph_editor = context.area.type == "GRAPH_EDITOR"

        layout.operator_context = "INVOKE_REGION_CHANNELS"

        layout.operator("anim.channels_view_selected", icon="VIEW_SELECTED")
        layout.separator()
        layout.operator("anim.channels_setting_enable", text="Mute Channels", icon="MUTE_IPO_ON").type = "MUTE"
        layout.operator("anim.channels_setting_disable", text="Unmute Channels", icon="MUTE_IPO_OFF").type = "MUTE"

        layout.separator()
        layout.operator(
            "anim.channels_editable_toggle", text="Toggle Protect", icon="LOCKED"
        )  # BFA - changed order to be consistent with GRAPH_MT_channel_settings_toggle in the space_graph.py
        layout.separator()
        layout.operator("anim.channels_setting_enable", text="Protect Channels", icon="LOCKED").type = "PROTECT"
        layout.operator("anim.channels_setting_disable", text="Unprotect Channels", icon="UNLOCKED").type = "PROTECT"

        layout.separator()
        layout.operator("anim.channels_group", icon="NEW_GROUP")
        layout.operator("anim.channels_ungroup", icon="REMOVE_ALL_GROUPS")

        layout.separator()
        if is_graph_editor:
            operator = "graph.extrapolation_type"
        else:
            operator = "action.extrapolation_type"
        layout.operator_menu_enum(operator, "type", text="Extrapolation Mode")

        if is_graph_editor:
            layout.operator_menu_enum("graph.fmodifier_add", "type", text="Add F-Curve Modifier").only_active = False
            layout.separator()
            layout.operator("graph.reveal", icon="HIDE_OFF")
            layout.operator("graph.hide", text="Hide Selected Curves", icon="HIDE_ON").unselected = False
            layout.operator("graph.hide", text="Hide Unselected Curves", icon="HIDE_UNSELECTED").unselected = True

        layout.separator()
        layout.operator("anim.channels_expand", icon="EXPANDMENU")
        layout.operator("anim.channels_collapse", icon="COLLAPSEMENU")

        layout.separator()
        layout.operator_menu_enum("anim.channels_move", "direction", text="Move...")

        layout.separator()

        layout.operator("anim.channels_delete", icon="DELETE")

        if is_graph_editor and context.space_data.mode == "DRIVERS":
            layout.operator("graph.driver_delete_invalid", icon="DELETE")


class DOPESHEET_MT_snap_pie(Menu):
    bl_label = "Snap"

    def draw(self, _context):
        layout = self.layout
        pie = layout.menu_pie()

        pie.operator("action.snap", text="Selection to Current Frame").type = "CFRA"
        pie.operator("action.snap", text="Selection to Nearest Frame").type = "NEAREST_FRAME"
        pie.operator("action.snap", text="Selection to Nearest Second").type = "NEAREST_SECOND"
        pie.operator("action.snap", text="Selection to Nearest Marker").type = "NEAREST_MARKER"


class GreasePencilLayersDopeSheetPanel:
    bl_space_type = "DOPESHEET_EDITOR"
    bl_region_type = "UI"
    bl_category = "View"

    @classmethod
    def poll(cls, context):
        st = context.space_data
        ob = context.object
        if st.mode != "GPENCIL" or ob is None or ob.type != "GREASEPENCIL":
            return False

        grease_pencil = ob.data
        active_layer = grease_pencil.layers.active
        if active_layer:
            return True

        return False


class DOPESHEET_PT_ShapeKey(Panel):
    bl_space_type = "DOPESHEET_EDITOR"
    bl_region_type = "UI"
    bl_category = "Shape Key"
    bl_label = "Shape Key"

    @classmethod
    def poll(cls, context):
        st = context.space_data
        if st.mode != "SHAPEKEY":
            return False

        ob = context.object
        if ob is None or ob.active_shape_key is None:
            return False

        if not ob.data.shape_keys.use_relative:
            return False

        return ob.active_shape_key_index > 0

    def draw(self, context):
        draw_shape_key_properties(context, self.layout)


class DOPESHEET_PT_grease_pencil_mode(GreasePencilLayersDopeSheetPanel, Panel):
    bl_label = "Layer"

    def draw(self, context):
        layout = self.layout
        layout.use_property_split = True
        layout.use_property_decorate = False

        ob = context.object
        grease_pencil = ob.data
        active_layer = grease_pencil.layers.active

        if active_layer:
            row = layout.row(align=True)
            row.prop(active_layer, "blend_mode", text="Blend")

            row = layout.row(align=True)
            row.prop(active_layer, "opacity", text="Opacity", slider=True)

            row = layout.row(align=True)
            row.use_property_split = False
            row.prop(active_layer, "use_lights", text="Lights")


class DOPESHEET_PT_grease_pencil_layer_masks(GreasePencilLayersDopeSheetPanel, GreasePencil_LayerMaskPanel, Panel):
    bl_label = "Masks"
    bl_parent_id = "DOPESHEET_PT_grease_pencil_mode"
    bl_options = {"DEFAULT_CLOSED"}


class DOPESHEET_PT_grease_pencil_layer_transform(
    GreasePencilLayersDopeSheetPanel,
    GreasePencil_LayerTransformPanel,
    Panel,
):
    bl_label = "Transform"
    bl_parent_id = "DOPESHEET_PT_grease_pencil_mode"
    bl_options = {"DEFAULT_CLOSED"}


class DOPESHEET_PT_grease_pencil_layer_relations(
    GreasePencilLayersDopeSheetPanel,
    GreasePencil_LayerRelationsPanel,
    Panel,
):
    bl_label = "Relations"
    bl_parent_id = "DOPESHEET_PT_grease_pencil_mode"
    bl_options = {"DEFAULT_CLOSED"}


class DOPESHEET_PT_grease_pencil_layer_adjustments(
    GreasePencilLayersDopeSheetPanel,
    GreasePencil_LayerAdjustmentsPanel,
    Panel,
):
    bl_label = "Adjustments"
    bl_parent_id = "DOPESHEET_PT_grease_pencil_mode"
    bl_options = {"DEFAULT_CLOSED"}


class DOPESHEET_PT_grease_pencil_layer_display(
    GreasePencilLayersDopeSheetPanel,
    GreasePencil_LayerDisplayPanel,
    Panel,
):
    bl_label = "Display"
    bl_parent_id = "DOPESHEET_PT_grease_pencil_mode"
    bl_options = {"DEFAULT_CLOSED"}


classes = (
    ANIM_OT_switch_editors_to_dopesheet,  # BFA menu
    ANIM_OT_switch_editors_to_graph,  # BFA menu
    ANIM_OT_switch_editors_to_driver,  # BFA menu
    ANIM_OT_switch_editors_to_nla,  # BFA menu
    ANIM_OT_switch_editors_in_dopesheet,  # BFA menu
    DOPESHEET_HT_header,
    DOPESHEET_HT_playback_controls,
    DOPESHEET_PT_proportional_edit,
    DOPESHEET_MT_editor_menus,
    DOPESHEET_MT_view,
    DOPESHEET_MT_view_pie_menus,  # BFA menu
    DOPESHEET_MT_cache,
    DOPESHEET_MT_select,
    DOPESHEET_MT_select_more_less,  # BFA menu
    DOPESHEET_MT_marker,
    DOPESHEET_MT_channel,
    DOPESHEET_MT_channel_extrapolation,  # BFA menu
    DOPESHEET_MT_action,
    DOPESHEET_MT_key,
    DOPESHEET_PT_view_view_options,  # BFA menu
    DOPESHEET_MT_key_transform,
    DOPESHEET_MT_key_mirror,  # BFA menu
    DOPESHEET_MT_key_snap,  # BFA menu
    DOPESHEET_MT_gpencil_channel,
    DOPESHEET_MT_delete,
    DOPESHEET_MT_context_menu,
    DOPESHEET_MT_channel_context_menu,
    DOPESHEET_MT_snap_pie,
    DOPESHEET_MT_view_pie,
    DOPESHEET_PT_filters,
    DOPESHEET_PT_action,
    DOPESHEET_PT_action_slot,
    DOPESHEET_PT_custom_props_action,
    DOPESHEET_PT_snapping,
    DOPESHEET_PT_grease_pencil_mode,
    DOPESHEET_PT_grease_pencil_layer_masks,
    DOPESHEET_PT_grease_pencil_layer_transform,
    DOPESHEET_PT_grease_pencil_layer_adjustments,
    DOPESHEET_PT_grease_pencil_layer_relations,
    DOPESHEET_PT_grease_pencil_layer_display,
    DOPESHEET_PT_ShapeKey,
)

if __name__ == "__main__":  # only for live edit.
    from bpy.utils import register_class

    for cls in classes:
        register_class(cls)<|MERGE_RESOLUTION|>--- conflicted
+++ resolved
@@ -291,37 +291,24 @@
         layout = self.layout
 
         st = context.space_data
-<<<<<<< HEAD
-        if st.mode == "TIMELINE":
-            from bl_ui.space_time import TIME_MT_editor_menus
-
-            TIME_MT_editor_menus.draw_collapsible(context, layout)
-            playback_controls(layout, context)
-        else:
-            # Switch between the editors
-
-            # bfa - The tabs to switch between the four animation editors. The classes are in space_dopesheet.py
-            row = layout.row(align=True)
-
-            row.operator("wm.switch_editor_in_dopesheet", text="", icon="DOPESHEET_ACTIVE")
-            row.operator("wm.switch_editor_to_graph", text="", icon="GRAPH")
-            row.operator("wm.switch_editor_to_driver", text="", icon="DRIVER")
-            row.operator("wm.switch_editor_to_nla", text="", icon="NLA")
-
-            ###########################
-
-            layout.prop(st, "ui_mode", text="")
-
-            DOPESHEET_MT_editor_menus.draw_collapsible(context, layout)
-            DOPESHEET_HT_editor_buttons.draw_header(context, layout)
-=======
+
+        # Switch between the editors
+
+        # bfa - The tabs to switch between the four animation editors. The classes are in space_dopesheet.py
+        row = layout.row(align=True)
+
+        row.operator("wm.switch_editor_in_dopesheet", text="", icon="DOPESHEET_ACTIVE")
+        row.operator("wm.switch_editor_to_graph", text="", icon="GRAPH")
+        row.operator("wm.switch_editor_to_driver", text="", icon="DRIVER")
+        row.operator("wm.switch_editor_to_nla", text="", icon="NLA")
+
+        ###########################
 
         layout.template_header()
         layout.prop(st, "ui_mode", text="")
 
         DOPESHEET_MT_editor_menus.draw_collapsible(context, layout)
         DOPESHEET_HT_editor_buttons.draw_header(context, layout)
->>>>>>> 72f09824
 
 
 # Header for "normal" dopesheet editor modes (e.g. Dope Sheet, Action, Shape Keys, etc.)
