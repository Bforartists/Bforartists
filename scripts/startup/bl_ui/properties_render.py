--- conflicted
+++ resolved
@@ -111,14 +111,9 @@
         # Only display HDR toggle for non-Filmic display transforms.
         col = layout.column(align=True)
         sub = col.row()
-<<<<<<< HEAD
-        sub.active = (not view.view_transform.startswith("Filmic") and
-                      not view.view_transform.startswith("AgX"))
-        sub.use_property_split = False
-=======
         sub.active = (not view.view_transform.startswith("Filmic") and not view.view_transform.startswith("AgX") and not
                       view.view_transform.startswith("False Color"))
->>>>>>> e072ba9a
+        sub.use_property_split = False
         sub.prop(view, "use_hdr_view")
 
 
