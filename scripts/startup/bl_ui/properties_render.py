# SPDX-FileCopyrightText: 2009-2023 Blender Authors
#
# SPDX-License-Identifier: GPL-2.0-or-later

from bpy.types import Panel
from bl_ui.space_view3d import (
    VIEW3D_PT_shading_lighting,
    VIEW3D_PT_shading_color,
    VIEW3D_PT_shading_options,
)

from bl_ui.properties_grease_pencil_common import GreasePencilSimplifyPanel


class RenderButtonsPanel:
    bl_space_type = 'PROPERTIES'
    bl_region_type = 'WINDOW'
    bl_context = "render"
    # COMPAT_ENGINES must be defined in each subclass, external engines can add themselves here

    @classmethod
    def poll(cls, context):
        return (context.engine in cls.COMPAT_ENGINES)


class RENDER_PT_context(Panel):
    bl_space_type = 'PROPERTIES'
    bl_region_type = 'WINDOW'
    bl_context = "render"
    bl_options = {'HIDE_HEADER'}
    bl_label = ""

    @classmethod
    def poll(cls, context):
        return context.scene

    def draw(self, context):
        layout = self.layout
        layout.use_property_split = True
        layout.use_property_decorate = False

        scene = context.scene
        rd = scene.render

        if rd.has_multiple_engines:
            layout.prop(rd, "engine", text="Render Engine")


class RENDER_PT_color_management(RenderButtonsPanel, Panel):
    bl_label = "Color Management"
    bl_options = {'DEFAULT_CLOSED'}
    bl_order = 100
    COMPAT_ENGINES = {
        'BLENDER_RENDER',
        'BLENDER_EEVEE',
        'BLENDER_EEVEE_NEXT',
        'BLENDER_WORKBENCH',
    }

    def draw(self, context):

        layout = self.layout
        layout.use_property_split = True
        layout.use_property_decorate = False  # No animation.

        scene = context.scene
        view = scene.view_settings

        flow = layout.grid_flow(row_major=True, columns=0, even_columns=False, even_rows=False, align=True)

        col = flow.column()
        col.prop(scene.display_settings, "display_device")

        col.separator()

        col.prop(view, "view_transform")
        col.prop(view, "look")

        col = flow.column()
        col.prop(view, "exposure")
        col.prop(view, "gamma")

        col.separator()

        col.prop(scene.sequencer_colorspace_settings, "name", text="Sequencer")


class RENDER_PT_color_management_display_settings(RenderButtonsPanel, Panel):
    bl_label = "Display"
    bl_parent_id = "RENDER_PT_color_management"
    bl_options = {'DEFAULT_CLOSED'}
    COMPAT_ENGINES = {
        'BLENDER_RENDER',
        'BLENDER_EEVEE',
        'BLENDER_EEVEE_NEXT',
        'BLENDER_WORKBENCH',
    }

    def draw(self, context):
        layout = self.layout
        layout.use_property_split = True
        layout.use_property_decorate = False  # No animation.

        scene = context.scene
        view = scene.view_settings

        # Only enable display sub-section if HDR support is available.
        import gpu
        layout.enabled = gpu.capabilities.hdr_support_get()

        # Only display HDR toggle for non-Filmic display transforms.
        col = layout.column(align=True)
        sub = col.row()
        sub.active = (not view.view_transform.startswith("Filmic") and not view.view_transform.startswith("AgX") and not
                      view.view_transform.startswith("False Color"))
        sub.use_property_split = False
        sub.prop(view, "use_hdr_view")


class RENDER_PT_color_management_curves(RenderButtonsPanel, Panel):
    bl_label = "Use Curves"
    bl_parent_id = "RENDER_PT_color_management"
    bl_options = {'DEFAULT_CLOSED'}
    COMPAT_ENGINES = {
        'BLENDER_RENDER',
        'BLENDER_EEVEE',
        'BLENDER_EEVEE_NEXT',
        'BLENDER_WORKBENCH',
    }

    def draw_header(self, context):

        scene = context.scene
        view = scene.view_settings

        self.layout.prop(view, "use_curve_mapping", text="")

    def draw(self, context):
        layout = self.layout

        scene = context.scene
        view = scene.view_settings

        layout.use_property_split = False
        layout.use_property_decorate = False  # No animation.

        layout.enabled = view.use_curve_mapping

        layout.template_curve_mapping(view, "curve_mapping", type='COLOR', levels=True)


class RENDER_PT_eevee_ambient_occlusion(RenderButtonsPanel, Panel):
    bl_label = "Ambient Occlusion"
    bl_options = {'DEFAULT_CLOSED'}
    COMPAT_ENGINES = {'BLENDER_EEVEE'}

    @classmethod
    def poll(cls, context):
        return (context.engine in cls.COMPAT_ENGINES)

    def draw_header(self, context):
        scene = context.scene
        props = scene.eevee
        self.layout.prop(props, "use_gtao", text="")

    def draw(self, context):
        layout = self.layout
        layout.use_property_split = True
        scene = context.scene
        props = scene.eevee

        layout.active = props.use_gtao
        col = layout.column()
        col.prop(props, "gtao_distance")
        col.prop(props, "gtao_factor")
        col.prop(props, "gtao_quality")

        col.use_property_split = False
        col.prop(props, "use_gtao_bent_normals")
        col.prop(props, "use_gtao_bounce")


class RENDER_PT_eevee_next_horizon_scan(RenderButtonsPanel, Panel):
    bl_label = "Horizon Scan"
    bl_options = {'DEFAULT_CLOSED'}
    COMPAT_ENGINES = {'BLENDER_EEVEE_NEXT'}

    @classmethod
    def poll(cls, context):
        return (context.engine in cls.COMPAT_ENGINES)

    def draw(self, context):
        layout = self.layout
        layout.use_property_split = True
        scene = context.scene
        props = scene.eevee

        col = layout.column()
        col.prop(props, "horizon_quality", text="Precision")
        col.prop(props, "horizon_thickness", text="Thickness")
        col.prop(props, "horizon_bias", text="Bias")


class RENDER_PT_eevee_motion_blur(RenderButtonsPanel, Panel):
    bl_label = "Motion Blur"
    bl_options = {'DEFAULT_CLOSED'}
    COMPAT_ENGINES = {'BLENDER_EEVEE'}

    @classmethod
    def poll(cls, context):
        return (context.engine in cls.COMPAT_ENGINES)

    def draw_header(self, context):
        scene = context.scene
        props = scene.eevee
        self.layout.prop(props, "use_motion_blur", text="")

    def draw(self, context):
        layout = self.layout
        layout.use_property_split = True
        scene = context.scene
        props = scene.eevee

        layout.active = props.use_motion_blur
        col = layout.column()
        col.prop(props, "motion_blur_position", text="Position")
        col.prop(props, "motion_blur_shutter")
        col.separator()
        col.prop(props, "motion_blur_depth_scale")
        col.prop(props, "motion_blur_max")
        col.prop(props, "motion_blur_steps", text="Steps")


class RENDER_PT_eevee_next_motion_blur(RenderButtonsPanel, Panel):
    bl_label = "Motion Blur"
    bl_options = {'DEFAULT_CLOSED'}
    COMPAT_ENGINES = {'BLENDER_EEVEE_NEXT'}

    @classmethod
    def poll(cls, context):
        return (context.engine in cls.COMPAT_ENGINES)

    def draw_header(self, context):
        scene = context.scene
        props = scene.eevee
        self.layout.prop(props, "use_motion_blur", text="")

    def draw(self, context):
        layout = self.layout
        layout.use_property_split = True
        scene = context.scene
        props = scene.eevee

        layout.active = props.use_motion_blur
        col = layout.column()
        col.prop(props, "motion_blur_position", text="Position")
        col.prop(props, "motion_blur_shutter")
        col.separator()
        col.prop(props, "motion_blur_depth_scale")
        col.prop(props, "motion_blur_steps", text="Steps")


class RENDER_PT_eevee_next_motion_blur_curve(RenderButtonsPanel, Panel):
    bl_label = "Shutter Curve"
    bl_parent_id = "RENDER_PT_eevee_next_motion_blur"
    bl_options = {'DEFAULT_CLOSED'}
    COMPAT_ENGINES = {'BLENDER_EEVEE_NEXT'}

    def draw(self, context):
        layout = self.layout
        layout.use_property_split = True
        layout.use_property_decorate = False

        scene = context.scene
        rd = scene.render
        layout.active = rd.use_motion_blur

        col = layout.column()

        col.template_curve_mapping(rd, "motion_blur_shutter_curve")

        col = layout.column(align=True)
        row = col.row(align=True)
        row.operator("render.shutter_curve_preset", icon='SMOOTHCURVE', text="").shape = 'SMOOTH'
        row.operator("render.shutter_curve_preset", icon='SPHERECURVE', text="").shape = 'ROUND'
        row.operator("render.shutter_curve_preset", icon='ROOTCURVE', text="").shape = 'ROOT'
        row.operator("render.shutter_curve_preset", icon='SHARPCURVE', text="").shape = 'SHARP'
        row.operator("render.shutter_curve_preset", icon='LINCURVE', text="").shape = 'LINE'
        row.operator("render.shutter_curve_preset", icon='NOCURVE', text="").shape = 'MAX'


class RENDER_PT_eevee_depth_of_field(RenderButtonsPanel, Panel):
    bl_label = "Depth of Field"
    bl_options = {'DEFAULT_CLOSED'}
    COMPAT_ENGINES = {'BLENDER_EEVEE'}

    @classmethod
    def poll(cls, context):
        return (context.engine in cls.COMPAT_ENGINES)

    def draw(self, context):
        layout = self.layout
        layout.use_property_split = True
        scene = context.scene
        props = scene.eevee

        col = layout.column()
        col.prop(props, "bokeh_max_size")
        col.prop(props, "bokeh_threshold")
        col.prop(props, "bokeh_neighbor_max")
        col.prop(props, "bokeh_denoise_fac")
        col.use_property_split = False
        col.prop(props, "use_bokeh_high_quality_slight_defocus")

        split = col.split(factor=.4)
        split.use_property_split=False
        split.prop(props, "use_bokeh_jittered")

        split.alignment = 'LEFT'
        if props.use_bokeh_jittered:
            split.label(icon='DISCLOSURE_TRI_DOWN')
        else:
            split.label(icon='DISCLOSURE_TRI_RIGHT')

        if props.use_bokeh_jittered:
            row = col.row()
            row.use_property_split = True
            row.separator()
            row.prop(props, "bokeh_overblur")


class RENDER_PT_eevee_next_depth_of_field(RenderButtonsPanel, Panel):
    bl_label = "Depth of Field"
    bl_options = {'DEFAULT_CLOSED'}
    COMPAT_ENGINES = {'BLENDER_EEVEE_NEXT'}

    @classmethod
    def poll(cls, context):
        return (context.engine in cls.COMPAT_ENGINES)

    def draw(self, context):
        layout = self.layout
        layout.use_property_split = True
        scene = context.scene
        props = scene.eevee

        col = layout.column()
        col.prop(props, "bokeh_max_size")
        col.prop(props, "bokeh_threshold")
        col.prop(props, "bokeh_neighbor_max")

        split = layout.split(factor=.4)
        split.use_property_split=False
        split.prop(props, "use_bokeh_jittered")

        split.alignment = 'LEFT'
        if props.use_bokeh_jittered:
            split.label(icon='DISCLOSURE_TRI_DOWN')
        else:
            split.label(icon='DISCLOSURE_TRI_RIGHT')
        col = layout.column()
        if props.use_bokeh_jittered:
            row = col.row()
            row.separator()
            row.prop(props, "bokeh_overblur")


class RENDER_PT_eevee_bloom(RenderButtonsPanel, Panel):
    bl_label = "Bloom"
    bl_options = {'DEFAULT_CLOSED'}
    COMPAT_ENGINES = {'BLENDER_EEVEE'}

    @classmethod
    def poll(cls, context):
        return (context.engine in cls.COMPAT_ENGINES)

    def draw_header(self, context):
        scene = context.scene
        props = scene.eevee
        self.layout.prop(props, "use_bloom", text="")

    def draw(self, context):
        layout = self.layout
        layout.use_property_split = True

        scene = context.scene
        props = scene.eevee

        layout.active = props.use_bloom
        col = layout.column()
        col.prop(props, "bloom_threshold")
        col.prop(props, "bloom_knee")
        col.prop(props, "bloom_radius")
        col.prop(props, "bloom_color")
        col.prop(props, "bloom_intensity")
        col.prop(props, "bloom_clamp")


class RENDER_PT_eevee_volumetric(RenderButtonsPanel, Panel):
    bl_label = "Volumetrics"
    bl_options = {'DEFAULT_CLOSED'}
    COMPAT_ENGINES = {'BLENDER_EEVEE'}

    @classmethod
    def poll(cls, context):
        return (context.engine in cls.COMPAT_ENGINES)

    def draw(self, context):
        layout = self.layout
        layout.use_property_split = True

        scene = context.scene
        props = scene.eevee

        col = layout.column(align=True)
        col.prop(props, "volumetric_start")
        col.prop(props, "volumetric_end")

        col = layout.column()
        col.prop(props, "volumetric_tile_size")
        col.prop(props, "volumetric_samples")
        col.prop(props, "volumetric_sample_distribution", text="Distribution")

        col = layout.column()
        col.use_property_split = False
        col.prop(props, "use_volumetric_blending", text = "Viewport Volumetric Blending") # bfa - volumetric rendering patch from LordLoki


class RENDER_PT_eevee_volumetric_lighting(RenderButtonsPanel, Panel):
    bl_label = "Volumetric Lighting"
    bl_parent_id = "RENDER_PT_eevee_volumetric"
    COMPAT_ENGINES = {'BLENDER_EEVEE'}

    def draw_header(self, context):
        scene = context.scene
        props = scene.eevee
        self.layout.prop(props, "use_volumetric_lights", text="")

    def draw(self, context):
        layout = self.layout
        layout.use_property_split = True

        scene = context.scene
        props = scene.eevee

        layout.active = props.use_volumetric_lights
        layout.prop(props, "volumetric_light_clamp", text="Light Clamping")


class RENDER_PT_eevee_volumetric_shadows(RenderButtonsPanel, Panel):
    bl_label = "Volumetric Shadows"
    bl_parent_id = "RENDER_PT_eevee_volumetric"
    COMPAT_ENGINES = {'BLENDER_EEVEE'}

    def draw_header(self, context):
        scene = context.scene
        props = scene.eevee
        self.layout.prop(props, "use_volumetric_shadows", text="")

    def draw(self, context):
        layout = self.layout
        layout.use_property_split = True

        scene = context.scene
        props = scene.eevee

        layout.active = props.use_volumetric_shadows
        layout.prop(props, "volumetric_shadow_samples", text="Samples")


class RENDER_PT_eevee_next_volumes(RenderButtonsPanel, Panel):
    bl_label = "Volumes"
    bl_options = {'DEFAULT_CLOSED'}
    COMPAT_ENGINES = {'BLENDER_EEVEE_NEXT'}

    @classmethod
    def poll(cls, context):
        return (context.engine in cls.COMPAT_ENGINES)

    def draw(self, context):
        layout = self.layout
        layout.use_property_split = True

        scene = context.scene
        props = scene.eevee

        col = layout.column(align=True)
        col.prop(props, "volumetric_start")
        col.prop(props, "volumetric_end")

        col = layout.column()
        col.prop(props, "volumetric_tile_size")
        col.prop(props, "volumetric_samples")
        col.prop(props, "volumetric_sample_distribution", text="Distribution")
        col.prop(props, "volumetric_ray_depth", text="Max Depth")


class RENDER_PT_eevee_next_volumes_lighting(RenderButtonsPanel, Panel):
    bl_label = "Volume Lighting"
    bl_parent_id = "RENDER_PT_eevee_next_volumes"
    COMPAT_ENGINES = {'BLENDER_EEVEE_NEXT'}

    def draw(self, context):
        layout = self.layout
        layout.use_property_split = True

        scene = context.scene
        props = scene.eevee

        layout.prop(props, "volumetric_light_clamp", text="Light Clamping")


class RENDER_PT_eevee_next_volumes_shadows(RenderButtonsPanel, Panel):
    bl_label = "Volume Shadows"
    bl_parent_id = "RENDER_PT_eevee_next_volumes"
    COMPAT_ENGINES = {'BLENDER_EEVEE_NEXT'}

    def draw_header(self, context):
        scene = context.scene
        props = scene.eevee
        self.layout.prop(props, "use_volumetric_shadows", text="")

    def draw(self, context):
        layout = self.layout
        layout.use_property_split = True

        scene = context.scene
        props = scene.eevee

        layout.active = props.use_volumetric_shadows
        layout.prop(props, "volumetric_shadow_samples", text="Samples")


class RENDER_PT_eevee_subsurface_scattering(RenderButtonsPanel, Panel):
    bl_label = "Subsurface Scattering"
    bl_options = {'DEFAULT_CLOSED'}
    COMPAT_ENGINES = {'BLENDER_EEVEE'}

    @classmethod
    def poll(cls, context):
        return (context.engine in cls.COMPAT_ENGINES)

    def draw(self, context):
        layout = self.layout
        layout.use_property_split = True

        scene = context.scene
        props = scene.eevee

        col = layout.column()
        col.prop(props, "sss_samples")
        col.prop(props, "sss_jitter_threshold")


class RENDER_PT_eevee_screen_space_reflections(RenderButtonsPanel, Panel):
    bl_label = "Screen Space Reflections"
    bl_options = {'DEFAULT_CLOSED'}
    COMPAT_ENGINES = {'BLENDER_EEVEE'}

    @classmethod
    def poll(cls, context):
        return (context.engine in cls.COMPAT_ENGINES)

    def draw_header(self, context):
        scene = context.scene
        props = scene.eevee
        self.layout.prop(props, "use_ssr", text="")

    def draw(self, context):
        layout = self.layout
        layout.use_property_split = False

        scene = context.scene
        props = scene.eevee

        col = layout.column()
        col.active = props.use_ssr
        col.prop(props, "use_ssr_refraction", text="Refraction")
        col.prop(props, "use_ssr_halfres")
        col.use_property_split = True
        col.prop(props, "ssr_quality")
        col.prop(props, "ssr_max_roughness")
        col.prop(props, "ssr_thickness")
        col.prop(props, "ssr_border_fade")
        col.prop(props, "ssr_firefly_fac")


class RENDER_PT_eevee_next_raytracing(RenderButtonsPanel, Panel):
    bl_label = "Raytracing"
    bl_options = {'DEFAULT_CLOSED'}
    COMPAT_ENGINES = {'BLENDER_EEVEE_NEXT'}

    @classmethod
    def poll(cls, context):
        return (context.engine in cls.COMPAT_ENGINES)

    def draw(self, context):
        layout = self.layout
        layout.use_property_split = True

        scene = context.scene
        props = scene.eevee

        layout.prop(props, "ray_tracing_method", text="Method")

        options = context.scene.eevee.ray_tracing_options

        layout.prop(options, "resolution_scale")
        layout.prop(options, "sample_clamp")


class RENDER_PT_eevee_next_screen_trace(RenderButtonsPanel, Panel):
    bl_label = "Screen Tracing"
    bl_options = {'DEFAULT_CLOSED'}
    bl_parent_id = "RENDER_PT_eevee_next_raytracing"
    COMPAT_ENGINES = {'BLENDER_EEVEE_NEXT'}

    @classmethod
    def poll(cls, context):
        use_screen_trace = (context.scene.eevee.ray_tracing_method == 'SCREEN')
        return (context.engine in cls.COMPAT_ENGINES) and use_screen_trace

    def draw(self, context):
        layout = self.layout
        layout.use_property_split = True
        props = context.scene.eevee.ray_tracing_options

        layout.prop(props, "screen_trace_quality", text="Precision")
        layout.prop(props, "screen_trace_thickness", text="Thickness")
        layout.prop(props, "screen_trace_max_roughness", text="Max Roughness")


class RENDER_PT_eevee_next_denoise(RenderButtonsPanel, Panel):
    bl_label = "Denoising"
    bl_options = {'DEFAULT_CLOSED'}
    bl_parent_id = "RENDER_PT_eevee_next_raytracing"
    COMPAT_ENGINES = {'BLENDER_EEVEE_NEXT'}

    @classmethod
    def poll(cls, context):
        return (context.engine in cls.COMPAT_ENGINES)

    def draw_header(self, context):
        props = context.scene.eevee.ray_tracing_options
        self.layout.prop(props, "use_denoise", text="")

    def draw(self, context):
        layout = self.layout
<<<<<<< HEAD
        layout.use_property_split = False
=======
        layout.use_property_split = True
        props = context.scene.eevee.ray_tracing_options
>>>>>>> 53699481

        layout.active = props.use_denoise

        split = layout.split(factor=.4)
        split.use_property_split=False
        split.prop(props, "denoise_spatial")

        split.alignment = 'LEFT'
        if props.denoise_spatial:
            split.label(icon='DISCLOSURE_TRI_DOWN')
        else:
            split.label(icon='DISCLOSURE_TRI_RIGHT')

        if props.denoise_spatial:
            split = layout.split(factor=.5)
            split.use_property_split=False
            row = split.row()
            row.separator()
            row.prop(props, "denoise_temporal")

            split.alignment = 'LEFT'
            if props.denoise_temporal:
                split.label(icon='DISCLOSURE_TRI_DOWN')
            else:
                split.label(icon='DISCLOSURE_TRI_RIGHT')

        if props.denoise_temporal and props.denoise_spatial:
            row = layout.row()
            row.separator(factor = 4.0)
            row.prop(props, "denoise_bilateral")


class RENDER_PT_eevee_shadows(RenderButtonsPanel, Panel):
    bl_label = "Shadows"
    bl_options = {'DEFAULT_CLOSED'}
    COMPAT_ENGINES = {'BLENDER_EEVEE'}

    @classmethod
    def poll(cls, context):
        return (context.engine in cls.COMPAT_ENGINES)

    def draw(self, context):
        layout = self.layout
        layout.use_property_split = True

        scene = context.scene
        props = scene.eevee

        col = layout.column()
        col.prop(props, "shadow_cube_size", text="Cube Size")
        col.prop(props, "shadow_cascade_size", text="Cascade Size")
        col.prop(props, "light_threshold")
        col.use_property_split = False
        col.prop(props, "use_shadow_high_bitdepth")
        col.prop(props, "use_soft_shadows")


class RENDER_PT_eevee_next_lights(RenderButtonsPanel, Panel):
    bl_label = "Lights"
    bl_options = {'DEFAULT_CLOSED'}
    COMPAT_ENGINES = {'BLENDER_EEVEE_NEXT'}

    @classmethod
    def poll(cls, context):
        return (context.engine in cls.COMPAT_ENGINES)

    def draw(self, context):
        layout = self.layout
        layout.use_property_split = True

        scene = context.scene
        props = scene.eevee

        col = layout.column()
        col.prop(props, "light_threshold")


class RENDER_PT_eevee_next_shadows(RenderButtonsPanel, Panel):
    bl_label = "Shadows"
    bl_options = {'DEFAULT_CLOSED'}
    COMPAT_ENGINES = {'BLENDER_EEVEE_NEXT'}

    @classmethod
    def poll(cls, context):
        return (context.engine in cls.COMPAT_ENGINES)

    def draw_header(self, context):
        scene = context.scene
        props = scene.eevee
        self.layout.prop(props, "use_shadows", text="")

    def draw(self, context):
        layout = self.layout
        layout.use_property_split = True

        scene = context.scene
        props = scene.eevee

        col = layout.column()
        col.prop(props, "shadow_pool_size", text="Pool Size")

        col = layout.column(heading="Tracing", align=True)
        col.prop(props, "shadow_ray_count", text="Rays")
        col.prop(props, "shadow_step_count", text="Steps")

        col = layout.column()
        col.prop(props, "shadow_normal_bias", text="Normal Bias")


class RENDER_PT_eevee_sampling(RenderButtonsPanel, Panel):
    bl_label = "Sampling"
    COMPAT_ENGINES = {'BLENDER_EEVEE'}

    @classmethod
    def poll(cls, context):
        return (context.engine in cls.COMPAT_ENGINES)

    def draw(self, context):
        layout = self.layout
        layout.use_property_split = True
        layout.use_property_decorate = False  # No animation.

        scene = context.scene
        props = scene.eevee

        col = layout.column(align=True)
        col.prop(props, "taa_render_samples", text="Render")
        col.prop(props, "taa_samples", text="Viewport")

        col = layout.column()
        col.use_property_split = False
        col.prop(props, "use_taa_reprojection")


class RENDER_PT_eevee_next_sampling(RenderButtonsPanel, Panel):
    bl_label = "Sampling"
    COMPAT_ENGINES = {'BLENDER_EEVEE_NEXT'}

    @classmethod
    def poll(cls, context):
        return (context.engine in cls.COMPAT_ENGINES)

    def draw(self, context):
        pass


class RENDER_PT_eevee_next_sampling_viewport(RenderButtonsPanel, Panel):
    bl_label = "Viewport"
    bl_parent_id = "RENDER_PT_eevee_next_sampling"
    COMPAT_ENGINES = {'BLENDER_EEVEE_NEXT'}

    @classmethod
    def poll(cls, context):
        return (context.engine in cls.COMPAT_ENGINES)

    def draw(self, context):
        layout = self.layout
        layout.use_property_split = True
        layout.use_property_decorate = False  # No animation.

        scene = context.scene
        props = scene.eevee

        col = layout.column()
        col.prop(props, "taa_samples", text="Samples")
        col.use_property_split = False
        col.prop(props, "use_taa_reprojection", text="Temporal Reprojection")

        # Add SSS sample count here.


class RENDER_PT_eevee_next_sampling_render(RenderButtonsPanel, Panel):
    bl_label = "Render"
    bl_parent_id = "RENDER_PT_eevee_next_sampling"
    COMPAT_ENGINES = {'BLENDER_EEVEE_NEXT'}

    @classmethod
    def poll(cls, context):
        return (context.engine in cls.COMPAT_ENGINES)

    def draw(self, context):
        layout = self.layout
        layout.use_property_split = True
        layout.use_property_decorate = False  # No animation.

        scene = context.scene
        props = scene.eevee

        col = layout.column(align=True)
        col.prop(props, "taa_render_samples", text="Samples")

        # Add SSS sample count here.


class RENDER_PT_eevee_indirect_lighting(RenderButtonsPanel, Panel):
    bl_label = "Indirect Lighting"
    bl_options = {'DEFAULT_CLOSED'}
    COMPAT_ENGINES = {'BLENDER_EEVEE'}

    @classmethod
    def poll(cls, context):
        return (context.engine in cls.COMPAT_ENGINES)

    def draw(self, context):
        layout = self.layout
        layout.use_property_split = True
        layout.use_property_decorate = False  # No animation.

        scene = context.scene
        props = scene.eevee

        col = layout.column()
        col.operator("scene.light_cache_bake", text="Bake Indirect Lighting", icon='RENDER_STILL') #BFA - updated title for object type
        col.operator("scene.light_cache_bake", text="Bake Volume Only", icon='LIGHTPROBE_SPHERE').subset = 'CUBEMAPS' #BFA - updated title for object type
        col.operator("scene.light_cache_free", text="Delete Lighting Cache", icon='TRASH')

        cache_info = scene.eevee.gi_cache_info
        if cache_info:
            col.label(text=cache_info)

        col.use_property_split = False
        col.prop(props, "gi_auto_bake")

        col.use_property_split = True
        col.prop(props, "gi_diffuse_bounces")
        col.prop(props, "gi_cubemap_resolution", text="Volume Resolution") #BFA - updated title for object type
        col.prop(props, "gi_visibility_resolution", text="Diffuse Occlusion") #BFA - updated title for object type
        col.prop(props, "gi_irradiance_smoothing", text="Sphere Irradiance") #BFA - updated title for object type
        col.prop(props, "gi_glossy_clamp")
        col.prop(props, "gi_filter_quality")


class RENDER_PT_eevee_next_light_probes(RenderButtonsPanel, Panel):
    bl_label = "Light Probes"
    bl_options = {'DEFAULT_CLOSED'}
    COMPAT_ENGINES = {'BLENDER_EEVEE_NEXT'}

    @classmethod
    def poll(cls, context):
        return (context.engine in cls.COMPAT_ENGINES)

    def draw(self, context):
        pass


class RENDER_PT_eevee_next_light_probes_sphere(RenderButtonsPanel, Panel):
    bl_label = "Sphere"
    bl_parent_id = "RENDER_PT_eevee_next_light_probes"
    COMPAT_ENGINES = {'BLENDER_EEVEE_NEXT'}

    @classmethod
    def poll(cls, context):
        return (context.engine in cls.COMPAT_ENGINES)

    def draw(self, context):
        layout = self.layout
        layout.use_property_split = True
        layout.use_property_decorate = False  # No animation.

        scene = context.scene
        props = scene.eevee

        col = layout.column()
        col.prop(props, "gi_cubemap_resolution", text="Resolution")


class RENDER_PT_eevee_next_light_probes_volume(RenderButtonsPanel, Panel):
    bl_label = "Volume"
    bl_parent_id = "RENDER_PT_eevee_next_light_probes"
    COMPAT_ENGINES = {'BLENDER_EEVEE_NEXT'}

    @classmethod
    def poll(cls, context):
        return (context.engine in cls.COMPAT_ENGINES)

    def draw(self, context):
        layout = self.layout
        layout.use_property_split = True
        layout.use_property_decorate = False  # No animation.

        scene = context.scene
        props = scene.eevee

        col = layout.column()
        col.prop(props, "gi_irradiance_pool_size", text="Pool Size")

        row = col.row(align=True)
        row.operator("object.lightprobe_cache_bake", text="Bake Volumes").subset = 'ALL'
        row.operator("object.lightprobe_cache_free", text="", icon='TRASH').subset = 'ALL'


class RENDER_PT_eevee_indirect_lighting_display(RenderButtonsPanel, Panel):
    bl_label = "Display"
    bl_parent_id = "RENDER_PT_eevee_indirect_lighting"
    COMPAT_ENGINES = {'BLENDER_EEVEE'}

    @classmethod
    def poll(cls, context):
        return (context.engine in cls.COMPAT_ENGINES)

    def draw(self, context):
        layout = self.layout
        layout.use_property_split = True
        layout.use_property_decorate = False  # No animation.

        scene = context.scene
        props = scene.eevee

        row = layout.row(align=True)
        row.prop(props, "gi_cubemap_display_size", text="Sphere Size")  #BFA - updated title for object type
        row.prop(props, "gi_show_cubemaps", text="", toggle=True)

        row = layout.row(align=True)
        row.prop(props, "gi_irradiance_display_size", text="Volume Size")
        row.prop(props, "gi_show_irradiance", text="", toggle=True)


class RENDER_PT_eevee_film(RenderButtonsPanel, Panel):
    bl_label = "Film"
    bl_options = {'DEFAULT_CLOSED'}
    COMPAT_ENGINES = {'BLENDER_EEVEE'}

    @classmethod
    def poll(cls, context):
        return (context.engine in cls.COMPAT_ENGINES)

    def draw(self, context):
        layout = self.layout
        layout.use_property_split = True

        scene = context.scene
        rd = scene.render
        props = scene.eevee

        col = layout.column()
        col.prop(rd, "filter_size")

        col = layout.column()
        split = col.split(factor = 0.35)
        row = split.row()
        row.use_property_split = False
        row.prop(props, "use_overscan", text="Overscan")
        row = split.row(align = True)
        if props.use_overscan:
            row.use_property_split = False
            row.prop(props, "overscan_size", text="")
        else:
            row.label(icon='DISCLOSURE_TRI_RIGHT')

class RENDER_PT_eevee_next_film(RenderButtonsPanel, Panel):
    bl_label = "Film"
    bl_options = {'DEFAULT_CLOSED'}
    COMPAT_ENGINES = {'BLENDER_EEVEE_NEXT'}

    @classmethod
    def poll(cls, context):
        return (context.engine in cls.COMPAT_ENGINES)

    def draw(self, context):
        layout = self.layout
        layout.use_property_split = True

        scene = context.scene
        rd = scene.render
        props = scene.eevee

        col = layout.column()
        col.prop(rd, "filter_size")


class RENDER_PT_eevee_next_film(RenderButtonsPanel, Panel):
    bl_label = "Film"
    bl_options = {'DEFAULT_CLOSED'}
    COMPAT_ENGINES = {'BLENDER_EEVEE_NEXT'}

    @classmethod
    def poll(cls, context):
        return (context.engine in cls.COMPAT_ENGINES)

    def draw(self, context):
        layout = self.layout
        layout.use_property_split = True

        scene = context.scene
        rd = scene.render
        props = scene.eevee

        col = layout.column()
        col.prop(rd, "filter_size")

        split = layout.split(factor=.4)
        split.use_property_split=False
        split.prop(props, "use_overscan", text=" Overscan")

        split.alignment = 'LEFT'
        if props.use_overscan:
            split.use_property_split = False
            row = split.row()
            row.prop(props, "overscan_size", text="")
            row.separator( factor = 2)
        else:
            split.label(icon='DISCLOSURE_TRI_RIGHT')


def draw_curves_settings(self, context):
    layout = self.layout
    scene = context.scene
    rd = scene.render

    layout.use_property_split = True
    layout.use_property_decorate = False  # No animation.

    layout.prop(rd, "hair_type", text="Shape", expand=True)
    layout.prop(rd, "hair_subdiv")


class RENDER_PT_eevee_hair(RenderButtonsPanel, Panel):
    bl_label = "Curves"
    bl_options = {'DEFAULT_CLOSED'}
    COMPAT_ENGINES = {'BLENDER_EEVEE', 'BLENDER_EEVEE_NEXT'}

    @classmethod
    def poll(cls, context):
        return (context.engine in cls.COMPAT_ENGINES)

    def draw(self, context):
        draw_curves_settings(self, context)


class RENDER_PT_eevee_performance(RenderButtonsPanel, Panel):
    bl_label = "Performance"
    bl_options = {'DEFAULT_CLOSED'}
    COMPAT_ENGINES = {'BLENDER_EEVEE', 'BLENDER_EEVEE_NEXT', 'BLENDER_WORKBENCH'}

    @classmethod
    def poll(cls, context):
        return (context.engine in cls.COMPAT_ENGINES)

    def draw(self, context):
        layout = self.layout
        scene = context.scene
        rd = scene.render

        layout.use_property_split = False
        layout.use_property_decorate = False  # No animation.

        row = layout.row()
        row.prop(rd, "use_high_quality_normals")
        row.prop_decorator(rd, "use_high_quality_normals")

class RENDER_PT_gpencil(RenderButtonsPanel, Panel):
    bl_label = "Grease Pencil"
    bl_options = {'DEFAULT_CLOSED'}
    bl_order = 10
    COMPAT_ENGINES = {
        'BLENDER_RENDER',
        'BLENDER_EEVEE',
        'BLENDER_EEVEE_NEXT',
        'BLENDER_WORKBENCH',
    }

    def draw(self, context):
        layout = self.layout
        layout.use_property_split = True
        layout.use_property_decorate = False  # No animation.

        scene = context.scene
        props = scene.grease_pencil_settings

        col = layout.column()
        col.prop(props, "antialias_threshold")


class RENDER_PT_opengl_sampling(RenderButtonsPanel, Panel):
    bl_label = "Sampling"
    COMPAT_ENGINES = {'BLENDER_WORKBENCH'}

    @classmethod
    def poll(cls, context):
        return (context.engine in cls.COMPAT_ENGINES)

    def draw(self, context):
        layout = self.layout
        layout.use_property_split = True
        layout.use_property_decorate = False  # No animation.

        scene = context.scene
        props = scene.display

        col = layout.column()
        col.prop(props, "render_aa", text="Render")
        col.prop(props, "viewport_aa", text="Viewport")


#class RENDER_PT_opengl_film(RenderButtonsPanel, Panel):
#    bl_label = "Film"
#    bl_options = {'DEFAULT_CLOSED'}
#    COMPAT_ENGINES = {'BLENDER_WORKBENCH'}

#    def draw(self, context):
#        layout = self.layout
#        layout.use_property_split = True
#        layout.use_property_decorate = False  # No animation.

#        rd = context.scene.render
#        layout.prop(rd, "film_transparent", text="Transparent")


class RENDER_PT_opengl_lighting(RenderButtonsPanel, Panel):
    bl_label = "Lighting"
    COMPAT_ENGINES = {'BLENDER_WORKBENCH'}

    @classmethod
    def poll(cls, context):
        return (context.engine in cls.COMPAT_ENGINES)

    def draw(self, context):
        VIEW3D_PT_shading_lighting.draw(self, context)


class RENDER_PT_opengl_color(RenderButtonsPanel, Panel):
    bl_label = "Color"
    COMPAT_ENGINES = {'BLENDER_WORKBENCH'}

    @classmethod
    def poll(cls, context):
        return (context.engine in cls.COMPAT_ENGINES)

    def draw(self, context):
        VIEW3D_PT_shading_color._draw_color_type(self, context)


class RENDER_PT_opengl_options(RenderButtonsPanel, Panel):
    bl_label = "Options"
    COMPAT_ENGINES = {'BLENDER_WORKBENCH'}

    @classmethod
    def poll(cls, context):
        return (context.engine in cls.COMPAT_ENGINES)

    def draw(self, context):
        VIEW3D_PT_shading_options.draw(self, context)


class RENDER_PT_simplify(RenderButtonsPanel, Panel):
    bl_label = "Simplify"
    bl_options = {'DEFAULT_CLOSED'}
    COMPAT_ENGINES = {
        'BLENDER_RENDER',
        'BLENDER_EEVEE',
        'BLENDER_EEVEE_NEXT',
        'BLENDER_WORKBENCH',
    }

    def draw_header(self, context):
        rd = context.scene.render
        self.layout.prop(rd, "use_simplify", text="")

    def draw(self, context):
        pass


class RENDER_PT_simplify_viewport(RenderButtonsPanel, Panel):
    bl_label = "Viewport"
    bl_parent_id = "RENDER_PT_simplify"
    COMPAT_ENGINES = {
        'BLENDER_RENDER',
        'BLENDER_EEVEE',
        'BLENDER_EEVEE_NEXT',
        'BLENDER_WORKBENCH',
    }

    def draw(self, context):
        layout = self.layout
        layout.use_property_split = True

        rd = context.scene.render

        layout.active = rd.use_simplify

        flow = layout.grid_flow(row_major=True, columns=0, even_columns=False, even_rows=False, align=True)

        col = flow.column()
        col.prop(rd, "simplify_subdivision", text="Max Subdivision")

        col = flow.column()
        col.prop(rd, "simplify_child_particles", text="Max Child Particles")

        col = flow.column()
        col.prop(rd, "simplify_volumes", text="Volume Resolution")

        if context.engine in 'BLENDER_EEVEE_NEXT':
            col = flow.column()
            col.prop(rd, "simplify_shadows", text="Shadow Resolution")


class RENDER_PT_simplify_render(RenderButtonsPanel, Panel):
    bl_label = "Render"
    bl_parent_id = "RENDER_PT_simplify"
    COMPAT_ENGINES = {
        'BLENDER_RENDER',
        'BLENDER_EEVEE',
        'BLENDER_EEVEE_NEXT',
        'BLENDER_WORKBENCH',
    }

    def draw(self, context):
        layout = self.layout
        layout.use_property_split = True

        rd = context.scene.render

        layout.active = rd.use_simplify

        flow = layout.grid_flow(row_major=True, columns=0, even_columns=False, even_rows=False, align=True)

        col = flow.column()
        col.prop(rd, "simplify_subdivision_render", text="Max Subdivision")

        col = flow.column()
        col.prop(rd, "simplify_child_particles_render", text="Max Child Particles")

        if context.engine in 'BLENDER_EEVEE_NEXT':
            col = flow.column()
            col.prop(rd, "simplify_shadows_render", text="Shadow Resolution")


class RENDER_PT_simplify_greasepencil(RenderButtonsPanel, Panel, GreasePencilSimplifyPanel):
    bl_label = "Grease Pencil"
    bl_parent_id = "RENDER_PT_simplify"
    COMPAT_ENGINES = {
        'BLENDER_RENDER',
        'BLENDER_GAME',
        'BLENDER_CLAY',
        'BLENDER_EEVEE',
        'BLENDER_EEVEE_NEXT',
        'BLENDER_WORKBENCH',
    }
    bl_options = {'DEFAULT_CLOSED'}


class RENDER_PT_hydra_debug(RenderButtonsPanel, Panel):
    bl_label = "Hydra Debug"
    bl_options = {'DEFAULT_CLOSED'}
    bl_order = 200
    COMPAT_ENGINES = {'HYDRA_STORM'}

    @classmethod
    def poll(cls, context):
        prefs = context.preferences
        return (context.engine in cls.COMPAT_ENGINES) and prefs.view.show_developer_ui

    def draw(self, context):
        layout = self.layout
        layout.use_property_split = True

        hydra = context.scene.hydra
        layout.prop(hydra, "export_method")


classes = (
    RENDER_PT_context,
    RENDER_PT_eevee_sampling,
    RENDER_PT_eevee_next_sampling,
    RENDER_PT_eevee_next_sampling_viewport,
    RENDER_PT_eevee_next_sampling_render,
    RENDER_PT_eevee_ambient_occlusion,
    RENDER_PT_eevee_bloom,
    RENDER_PT_eevee_depth_of_field,
    RENDER_PT_eevee_next_depth_of_field,
    RENDER_PT_eevee_subsurface_scattering,
    RENDER_PT_eevee_screen_space_reflections,
    RENDER_PT_eevee_next_horizon_scan,
    RENDER_PT_eevee_next_raytracing,
    RENDER_PT_eevee_next_screen_trace,
    RENDER_PT_eevee_next_denoise,
    RENDER_PT_eevee_motion_blur,
    RENDER_PT_eevee_volumetric,
    RENDER_PT_eevee_volumetric_lighting,
    RENDER_PT_eevee_volumetric_shadows,
    RENDER_PT_eevee_next_volumes,
    RENDER_PT_eevee_next_volumes_lighting,
    RENDER_PT_eevee_next_volumes_shadows,
    RENDER_PT_eevee_performance,
    RENDER_PT_eevee_hair,
    RENDER_PT_eevee_shadows,
    RENDER_PT_eevee_next_lights,
    RENDER_PT_eevee_next_shadows,
    RENDER_PT_eevee_indirect_lighting,
    RENDER_PT_eevee_indirect_lighting_display,
    RENDER_PT_eevee_next_light_probes,
    RENDER_PT_eevee_next_light_probes_sphere,
    RENDER_PT_eevee_next_light_probes_volume,
    RENDER_PT_eevee_film,
    RENDER_PT_eevee_next_motion_blur,
    RENDER_PT_eevee_next_motion_blur_curve,
    RENDER_PT_eevee_next_film,


    RENDER_PT_gpencil,
    RENDER_PT_opengl_sampling,
    RENDER_PT_opengl_lighting,
    RENDER_PT_opengl_color,
    RENDER_PT_opengl_options,
    # RENDER_PT_opengl_film, # BFA: commented out
    RENDER_PT_hydra_debug,
    RENDER_PT_color_management,
    RENDER_PT_color_management_display_settings,
    RENDER_PT_color_management_curves,
    RENDER_PT_simplify,
    RENDER_PT_simplify_viewport,
    RENDER_PT_simplify_render,
    RENDER_PT_simplify_greasepencil,
)

if __name__ == "__main__":  # only for live edit.
    from bpy.utils import register_class
    for cls in classes:
        register_class(cls)<|MERGE_RESOLUTION|>--- conflicted
+++ resolved
@@ -646,12 +646,10 @@
 
     def draw(self, context):
         layout = self.layout
-<<<<<<< HEAD
         layout.use_property_split = False
-=======
-        layout.use_property_split = True
         props = context.scene.eevee.ray_tracing_options
->>>>>>> 53699481
+
+		#BFA - cascade collapsible display
 
         layout.active = props.use_denoise
 
@@ -965,7 +963,7 @@
         row.prop(props, "gi_show_cubemaps", text="", toggle=True)
 
         row = layout.row(align=True)
-        row.prop(props, "gi_irradiance_display_size", text="Volume Size")
+        row.prop(props, "gi_irradiance_display_size", text="Volume Size") #BFA - updated title for object type
         row.prop(props, "gi_show_irradiance", text="", toggle=True)
 
 
@@ -1145,12 +1143,13 @@
         col.prop(props, "render_aa", text="Render")
         col.prop(props, "viewport_aa", text="Viewport")
 
+# BFA - transparent toggle now located in Output tab
 
 #class RENDER_PT_opengl_film(RenderButtonsPanel, Panel):
 #    bl_label = "Film"
 #    bl_options = {'DEFAULT_CLOSED'}
 #    COMPAT_ENGINES = {'BLENDER_WORKBENCH'}
-
+#
 #    def draw(self, context):
 #        layout = self.layout
 #        layout.use_property_split = True
@@ -1356,7 +1355,7 @@
     RENDER_PT_opengl_lighting,
     RENDER_PT_opengl_color,
     RENDER_PT_opengl_options,
-    # RENDER_PT_opengl_film, # BFA: commented out
+    # RENDER_PT_opengl_film, # BFA: commented out, now located in Output tab
     RENDER_PT_hydra_debug,
     RENDER_PT_color_management,
     RENDER_PT_color_management_display_settings,
