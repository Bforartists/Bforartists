--- conflicted
+++ resolved
@@ -113,13 +113,9 @@
         col = layout.column(align=True)
         sub = col.row()
         sub.active = (not view.view_transform.startswith("Filmic") and not view.view_transform.startswith("AgX") and not
-<<<<<<< HEAD
-                      view.view_transform.startswith("False Color"))
-        sub.use_property_split = False
-=======
                       view.view_transform.startswith("False Color") and not 
                       view.view_transform.startswith("Khronos PBR Neutral"))
->>>>>>> dc68960a
+        sub.use_property_split = False
         sub.prop(view, "use_hdr_view")
 
 
