--- conflicted
+++ resolved
@@ -1108,17 +1108,10 @@
         col.prop(props, "viewport_aa", text="Viewport")
 
 
-<<<<<<< HEAD
 #class RENDER_PT_opengl_film(RenderButtonsPanel, Panel):
 #    bl_label = "Film"
 #    bl_options = {'DEFAULT_CLOSED'}
-#    COMPAT_ENGINES = {'BLENDER_WORKBENCH', 'BLENDER_WORKBENCH_NEXT'}
-=======
-class RENDER_PT_opengl_film(RenderButtonsPanel, Panel):
-    bl_label = "Film"
-    bl_options = {'DEFAULT_CLOSED'}
-    COMPAT_ENGINES = {'BLENDER_WORKBENCH'}
->>>>>>> 67828a49
+#    COMPAT_ENGINES = {'BLENDER_WORKBENCH'}
 
 #    def draw(self, context):
 #        layout = self.layout
