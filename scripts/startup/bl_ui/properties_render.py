# SPDX-FileCopyrightText: 2009-2023 Blender Authors
#
# SPDX-License-Identifier: GPL-2.0-or-later

from bpy.types import Panel
from bl_ui.properties_grease_pencil_common import GreasePencilSimplifyPanel
from bl_ui.space_view3d import (
    VIEW3D_PT_shading_lighting,
    VIEW3D_PT_shading_color,
    VIEW3D_PT_shading_options,
)
from bl_ui.utils import PresetPanel


class RenderButtonsPanel:
    bl_space_type = 'PROPERTIES'
    bl_region_type = 'WINDOW'
    bl_context = "render"
    # COMPAT_ENGINES must be defined in each subclass, external engines can add themselves here

    @classmethod
    def poll(cls, context):
        return (context.engine in cls.COMPAT_ENGINES)


class RENDER_PT_context(Panel):
    bl_space_type = 'PROPERTIES'
    bl_region_type = 'WINDOW'
    bl_context = "render"
    bl_options = {'HIDE_HEADER'}
    bl_label = ""

    @classmethod
    def poll(cls, context):
        return context.scene

    def draw(self, context):
        layout = self.layout
        layout.use_property_split = True
        layout.use_property_decorate = False

        scene = context.scene
        rd = scene.render

        if rd.has_multiple_engines:
            layout.prop(rd, "engine", text="Render Engine")


class RENDER_PT_color_management(RenderButtonsPanel, Panel):
    bl_label = "Color Management"
    bl_options = {'DEFAULT_CLOSED'}
    bl_order = 100
    COMPAT_ENGINES = {
        'BLENDER_RENDER',
        'BLENDER_EEVEE_NEXT',
        'BLENDER_WORKBENCH',
    }

    def draw(self, context):

        layout = self.layout
        layout.use_property_split = True
        layout.use_property_decorate = False  # No animation.

        scene = context.scene
        view = scene.view_settings

        flow = layout.grid_flow(row_major=True, columns=0, even_columns=False, even_rows=False, align=True)

        col = flow.column()
        col.prop(scene.display_settings, "display_device")

        col.separator()

        col.prop(view, "view_transform")
        col.prop(view, "look")

        col = flow.column()
        col.prop(view, "exposure")
        col.prop(view, "gamma")

        col.separator()

        col.prop(scene.sequencer_colorspace_settings, "name", text="Sequencer")


class RENDER_PT_color_management_display_settings(RenderButtonsPanel, Panel):
    bl_label = "Display"
    bl_parent_id = "RENDER_PT_color_management"
    bl_options = {'DEFAULT_CLOSED'}
    COMPAT_ENGINES = {
        'BLENDER_RENDER',
        'BLENDER_EEVEE_NEXT',
        'BLENDER_WORKBENCH',
    }

    def draw(self, context):
        layout = self.layout
        layout.use_property_split = True
        layout.use_property_decorate = False  # No animation.

        scene = context.scene
        view = scene.view_settings

        # Only enable display sub-section if HDR support is available.
        import gpu
        layout.enabled = gpu.capabilities.hdr_support_get()

        # Only display HDR toggle for non-Filmic display transforms.
        col = layout.column(align=True)
        sub = col.row()
        sub.active = (not view.view_transform.startswith("Filmic") and not view.view_transform.startswith("AgX") and not
                      view.view_transform.startswith("False Color") and not
                      view.view_transform.startswith("Khronos PBR Neutral"))
        sub.use_property_split = False
        sub.prop(view, "use_hdr_view")


class RENDER_PT_color_management_curves(RenderButtonsPanel, Panel):
    bl_label = "Curves"
    bl_parent_id = "RENDER_PT_color_management"
    bl_options = {'DEFAULT_CLOSED'}
    COMPAT_ENGINES = {
        'BLENDER_RENDER',
        'BLENDER_EEVEE_NEXT',
        'BLENDER_WORKBENCH',
    }

    def draw_header(self, context):

        scene = context.scene
        view = scene.view_settings

        self.layout.prop(view, "use_curve_mapping", text="")

    def draw(self, context):
        layout = self.layout

        scene = context.scene
        view = scene.view_settings

        layout.use_property_split = False
        layout.use_property_decorate = False  # No animation.

        layout.active = view.use_curve_mapping

        layout.template_curve_mapping(view, "curve_mapping", type='COLOR', levels=True)


class RENDER_PT_color_management_white_balance_presets(PresetPanel, Panel):
    bl_label = "White Balance Presets"
    preset_subdir = "color_management/white_balance"
    preset_operator = "script.execute_preset"
    preset_add_operator = "render.color_management_white_balance_preset_add"


class RENDER_PT_color_management_white_balance(RenderButtonsPanel, Panel):
    bl_label = "White Balance"
    bl_parent_id = "RENDER_PT_color_management"
    bl_options = {'DEFAULT_CLOSED'}
    COMPAT_ENGINES = {
        'BLENDER_RENDER',
        'BLENDER_EEVEE_NEXT',
        'BLENDER_WORKBENCH',
    }

    def draw_header(self, context):
        scene = context.scene
        view = scene.view_settings

        self.layout.prop(view, "use_white_balance", text="")

    def draw_header_preset(self, context):
        layout = self.layout

        RENDER_PT_color_management_white_balance_presets.draw_panel_header(layout)

        eye = layout.operator("ui.eyedropper_color", text="", icon='EYEDROPPER')
        eye.prop_data_path = "scene.view_settings.white_balance_whitepoint"

    def draw(self, context):
        layout = self.layout

        scene = context.scene
        view = scene.view_settings

        layout.use_property_split = True
        layout.use_property_decorate = False  # No animation.

        layout.active = view.use_white_balance

        col = layout.column()
        col.prop(view, "white_balance_temperature")
        col.prop(view, "white_balance_tint")


<<<<<<< HEAD
class RENDER_PT_eevee_ambient_occlusion(RenderButtonsPanel, Panel):
    bl_label = "Ambient Occlusion"
    bl_options = {'DEFAULT_CLOSED'}
    COMPAT_ENGINES = {'BLENDER_EEVEE'}

    @classmethod
    def poll(cls, context):
        return (context.engine in cls.COMPAT_ENGINES)

    def draw_header(self, context):
        scene = context.scene
        props = scene.eevee
        self.layout.prop(props, "use_gtao", text="")

    def draw(self, context):
        layout = self.layout
        layout.use_property_split = True
        scene = context.scene
        props = scene.eevee

        layout.active = props.use_gtao
        col = layout.column()
        col.prop(props, "gtao_distance")
        col.prop(props, "gtao_factor")
        col.prop(props, "gtao_quality")

        col.use_property_split = False
        col.prop(props, "use_gtao_bent_normals")
        col.prop(props, "use_gtao_bounce")


class RENDER_PT_eevee_motion_blur(RenderButtonsPanel, Panel):
    bl_label = "Motion Blur"
    bl_options = {'DEFAULT_CLOSED'}
    COMPAT_ENGINES = {'BLENDER_EEVEE'}

    @classmethod
    def poll(cls, context):
        return (context.engine in cls.COMPAT_ENGINES)

    def draw_header(self, context):
        scene = context.scene
        props = scene.render
        self.layout.prop(props, "use_motion_blur", text="")

    def draw(self, context):
        layout = self.layout
        layout.use_property_split = True
        scene = context.scene
        props = scene.render
        eevee_props = scene.eevee

        layout.active = props.use_motion_blur
        col = layout.column()
        col.prop(props, "motion_blur_position", text="Position")
        col.prop(props, "motion_blur_shutter")
        col.separator()
        col.prop(eevee_props, "motion_blur_depth_scale")
        col.prop(eevee_props, "motion_blur_max")
        col.prop(eevee_props, "motion_blur_steps", text="Steps")


=======
>>>>>>> 3d6160af
class RENDER_PT_eevee_next_motion_blur(RenderButtonsPanel, Panel):
    bl_label = "Motion Blur"
    bl_options = {'DEFAULT_CLOSED'}
    COMPAT_ENGINES = {'BLENDER_EEVEE_NEXT'}

    @classmethod
    def poll(cls, context):
        return (context.engine in cls.COMPAT_ENGINES)

    def draw_header(self, context):
        scene = context.scene
        props = scene.render
        self.layout.prop(props, "use_motion_blur", text="")

    def draw(self, context):
        layout = self.layout
        layout.use_property_split = True
        scene = context.scene
        props = scene.render
        eevee_props = scene.eevee

        layout.active = props.use_motion_blur
        col = layout.column()
        col.prop(props, "motion_blur_position", text="Position")
        col.prop(props, "motion_blur_shutter")
        col.separator()
        col.prop(eevee_props, "motion_blur_depth_scale")
        col.prop(eevee_props, "motion_blur_max")
        col.prop(eevee_props, "motion_blur_steps", text="Steps")


class RENDER_PT_eevee_next_motion_blur_curve(RenderButtonsPanel, Panel):
    bl_label = "Shutter Curve"
    bl_parent_id = "RENDER_PT_eevee_next_motion_blur"
    bl_options = {'DEFAULT_CLOSED'}
    COMPAT_ENGINES = {'BLENDER_EEVEE_NEXT'}

    def draw(self, context):
        layout = self.layout
        layout.use_property_split = True
        layout.use_property_decorate = False

        scene = context.scene
        rd = scene.render
        layout.active = rd.use_motion_blur

        col = layout.column()

        col.template_curve_mapping(rd, "motion_blur_shutter_curve")

        col = layout.column(align=True)
        row = col.row(align=True)
        row.operator("render.shutter_curve_preset", icon='SMOOTHCURVE', text="").shape = 'SMOOTH'
        row.operator("render.shutter_curve_preset", icon='SPHERECURVE', text="").shape = 'ROUND'
        row.operator("render.shutter_curve_preset", icon='ROOTCURVE', text="").shape = 'ROOT'
        row.operator("render.shutter_curve_preset", icon='SHARPCURVE', text="").shape = 'SHARP'
        row.operator("render.shutter_curve_preset", icon='LINCURVE', text="").shape = 'LINE'
        row.operator("render.shutter_curve_preset", icon='NOCURVE', text="").shape = 'MAX'


<<<<<<< HEAD
class RENDER_PT_eevee_depth_of_field(RenderButtonsPanel, Panel):
    bl_label = "Depth of Field"
    bl_options = {'DEFAULT_CLOSED'}
    COMPAT_ENGINES = {'BLENDER_EEVEE'}

    @classmethod
    def poll(cls, context):
        return (context.engine in cls.COMPAT_ENGINES)

    def draw(self, context):
        layout = self.layout
        layout.use_property_split = True
        scene = context.scene
        props = scene.eevee

        col = layout.column()
        col.prop(props, "bokeh_max_size")
        col.prop(props, "bokeh_threshold")
        col.prop(props, "bokeh_neighbor_max")
        col.prop(props, "bokeh_denoise_fac")
        col.use_property_split = False
        col.prop(props, "use_bokeh_high_quality_slight_defocus")

        split = col.split(factor=.4)
        split.use_property_split=False
        split.prop(props, "use_bokeh_jittered")

        split.alignment = 'LEFT'
        if props.use_bokeh_jittered:
            split.label(icon='DISCLOSURE_TRI_DOWN')
        else:
            split.label(icon='DISCLOSURE_TRI_RIGHT')

        if props.use_bokeh_jittered:
            row = col.row()
            row.use_property_split = True
            row.separator()
            row.prop(props, "bokeh_overblur")


=======
>>>>>>> 3d6160af
class RENDER_PT_eevee_next_depth_of_field(RenderButtonsPanel, Panel):
    bl_label = "Depth of Field"
    bl_options = {'DEFAULT_CLOSED'}
    COMPAT_ENGINES = {'BLENDER_EEVEE_NEXT'}

    @classmethod
    def poll(cls, context):
        return (context.engine in cls.COMPAT_ENGINES)

    def draw(self, context):
        layout = self.layout
        layout.use_property_split = True
        layout.use_property_decorate = False
        scene = context.scene
        props = scene.eevee

        col = layout.column()
        col.prop(props, "bokeh_max_size")
        col.prop(props, "bokeh_threshold")
        col.prop(props, "bokeh_neighbor_max")

        split = layout.split(factor=.4)
        split.use_property_split=False
        split.prop(props, "use_bokeh_jittered")

        split.alignment = 'LEFT'
        if props.use_bokeh_jittered:
            split.label(icon='DISCLOSURE_TRI_DOWN')
        else:
            split.label(icon='DISCLOSURE_TRI_RIGHT')
        col = layout.column()
        if props.use_bokeh_jittered:
            row = col.row()
            row.separator()
            row.prop(props, "bokeh_overblur")


<<<<<<< HEAD
class RENDER_PT_eevee_bloom(RenderButtonsPanel, Panel):
    bl_label = "Bloom"
    bl_options = {'DEFAULT_CLOSED'}
    COMPAT_ENGINES = {'BLENDER_EEVEE'}

    @classmethod
    def poll(cls, context):
        return (context.engine in cls.COMPAT_ENGINES)

    def draw_header(self, context):
        scene = context.scene
        props = scene.eevee
        self.layout.prop(props, "use_bloom", text="")

    def draw(self, context):
        layout = self.layout
        layout.use_property_split = True

        scene = context.scene
        props = scene.eevee

        layout.active = props.use_bloom
        col = layout.column()
        col.prop(props, "bloom_threshold")
        col.prop(props, "bloom_knee")
        col.prop(props, "bloom_radius")
        col.prop(props, "bloom_color")
        col.prop(props, "bloom_intensity")
        col.prop(props, "bloom_clamp")


class RENDER_PT_eevee_volumetric(RenderButtonsPanel, Panel):
    bl_label = "Volumetrics"
    bl_options = {'DEFAULT_CLOSED'}
    COMPAT_ENGINES = {'BLENDER_EEVEE'}

    @classmethod
    def poll(cls, context):
        return (context.engine in cls.COMPAT_ENGINES)

    def draw(self, context):
        layout = self.layout
        layout.use_property_split = True

        scene = context.scene
        props = scene.eevee

        col = layout.column(align=True)
        col.prop(props, "volumetric_start")
        col.prop(props, "volumetric_end")

        col = layout.column()
        col.prop(props, "volumetric_tile_size")
        col.prop(props, "volumetric_samples")
        col.prop(props, "volumetric_sample_distribution", text="Distribution")

        col = layout.column()
        col.use_property_split = False
        col.prop(props, "use_volumetric_blending", text = "Viewport Volumetric Blending") # bfa - volumetric rendering patch from LordLoki


class RENDER_PT_eevee_volumetric_lighting(RenderButtonsPanel, Panel):
    bl_label = "Volumetric Lighting"
    bl_parent_id = "RENDER_PT_eevee_volumetric"
    COMPAT_ENGINES = {'BLENDER_EEVEE'}

    def draw_header(self, context):
        scene = context.scene
        props = scene.eevee
        self.layout.prop(props, "use_volumetric_lights", text="")

    def draw(self, context):
        layout = self.layout
        layout.use_property_split = True

        scene = context.scene
        props = scene.eevee

        layout.active = props.use_volumetric_lights
        layout.prop(props, "volumetric_light_clamp", text="Light Clamping")


class RENDER_PT_eevee_volumetric_shadows(RenderButtonsPanel, Panel):
    bl_label = "Volumetric Shadows"
    bl_parent_id = "RENDER_PT_eevee_volumetric"
    COMPAT_ENGINES = {'BLENDER_EEVEE'}

    def draw_header(self, context):
        scene = context.scene
        props = scene.eevee
        self.layout.prop(props, "use_volumetric_shadows", text="")

    def draw(self, context):
        layout = self.layout
        layout.use_property_split = True

        scene = context.scene
        props = scene.eevee

        layout.active = props.use_volumetric_shadows
        layout.prop(props, "volumetric_shadow_samples", text="Samples")


=======
>>>>>>> 3d6160af
class RENDER_PT_eevee_next_volumes(RenderButtonsPanel, Panel):
    bl_label = "Volumes"
    bl_options = {'DEFAULT_CLOSED'}
    COMPAT_ENGINES = {'BLENDER_EEVEE_NEXT'}

    @classmethod
    def poll(cls, context):
        return (context.engine in cls.COMPAT_ENGINES)

    def draw(self, context):
        layout = self.layout
        layout.use_property_split = True
        layout.use_property_decorate = False

        scene = context.scene
        props = scene.eevee

        col = layout.column(align=True)
        col.prop(props, "volumetric_tile_size", text="Resolution")
        col.prop(props, "volumetric_samples", text="Steps")
        col.prop(props, "volumetric_sample_distribution", text="Distribution")

        col = layout.column()
        col.prop(props, "volumetric_ray_depth", text="Max Depth")


class RENDER_PT_eevee_next_volumes_range(RenderButtonsPanel, Panel):
    bl_label = "Custom Range"
    bl_options = {'DEFAULT_CLOSED'}
    bl_parent_id = "RENDER_PT_eevee_next_volumes"
    COMPAT_ENGINES = {'BLENDER_EEVEE_NEXT'}

    @classmethod
    def poll(cls, context):
        return (context.engine in cls.COMPAT_ENGINES)

    def draw_header(self, context):
        scene = context.scene
        props = scene.eevee
        self.layout.prop(props, "use_volume_custom_range", text="")

    def draw(self, context):
        scene = context.scene
        props = scene.eevee

        layout = self.layout
        layout.active = props.use_volume_custom_range
        layout.use_property_split = True
        layout.use_property_decorate = False

        col = layout.column(align=True)
        col.prop(props, "volumetric_start")
        col.prop(props, "volumetric_end")


<<<<<<< HEAD
class RENDER_PT_eevee_subsurface_scattering(RenderButtonsPanel, Panel):
    bl_label = "Subsurface Scattering"
    bl_options = {'DEFAULT_CLOSED'}
    COMPAT_ENGINES = {'BLENDER_EEVEE'}

    @classmethod
    def poll(cls, context):
        return (context.engine in cls.COMPAT_ENGINES)

    def draw(self, context):
        layout = self.layout
        layout.use_property_split = True

        scene = context.scene
        props = scene.eevee

        col = layout.column()
        col.prop(props, "sss_samples")
        col.prop(props, "sss_jitter_threshold")


class RENDER_PT_eevee_screen_space_reflections(RenderButtonsPanel, Panel):
    bl_label = "Screen Space Reflections"
    bl_options = {'DEFAULT_CLOSED'}
    COMPAT_ENGINES = {'BLENDER_EEVEE'}

    @classmethod
    def poll(cls, context):
        return (context.engine in cls.COMPAT_ENGINES)

    def draw_header(self, context):
        scene = context.scene
        props = scene.eevee
        self.layout.prop(props, "use_ssr", text="")

    def draw(self, context):
        layout = self.layout
        layout.use_property_split = False

        scene = context.scene
        props = scene.eevee

        col = layout.column()
        col.active = props.use_ssr
        col.prop(props, "use_ssr_refraction", text="Refraction")
        col.prop(props, "use_ssr_halfres")
        col.use_property_split = True
        col.prop(props, "ssr_quality")
        col.prop(props, "ssr_max_roughness")
        col.prop(props, "ssr_thickness")
        col.prop(props, "ssr_border_fade")
        col.prop(props, "ssr_firefly_fac")


=======
>>>>>>> 3d6160af
class RENDER_PT_eevee_next_raytracing_presets(PresetPanel, Panel):
    bl_label = "Raytracing Presets"
    preset_subdir = "eevee/raytracing"
    preset_operator = "script.execute_preset"
    preset_add_operator = "render.eevee_raytracing_preset_add"


class RENDER_PT_eevee_next_raytracing(RenderButtonsPanel, Panel):
    bl_label = "Raytracing"
    bl_options = {'DEFAULT_CLOSED'}
    COMPAT_ENGINES = {'BLENDER_EEVEE_NEXT'}

    @classmethod
    def poll(cls, context):
        return (context.engine in cls.COMPAT_ENGINES)

    def draw_header(self, context):
        props = context.scene.eevee
        self.layout.prop(props, "use_raytracing", text="")

    def draw_header_preset(self, _context):
        RENDER_PT_eevee_next_raytracing_presets.draw_panel_header(self.layout)

    def draw(self, context):
        scene = context.scene
        props = scene.eevee

        layout = self.layout
        layout.active = props.use_raytracing
        layout.use_property_split = True
        layout.use_property_decorate = False

        col = layout.column()
        col.prop(props, "ray_tracing_method", text="Method")

        options = context.scene.eevee.ray_tracing_options

        col.prop(options, "resolution_scale")


class RENDER_PT_eevee_next_screen_trace(RenderButtonsPanel, Panel):
    bl_label = "Screen Tracing"
    bl_options = {'DEFAULT_CLOSED'}
    bl_parent_id = "RENDER_PT_eevee_next_raytracing"
    COMPAT_ENGINES = {'BLENDER_EEVEE_NEXT'}

    @classmethod
    def poll(cls, context):
        use_screen_trace = (context.scene.eevee.ray_tracing_method == 'SCREEN')
        return (context.engine in cls.COMPAT_ENGINES) and use_screen_trace

    def draw(self, context):
        scene = context.scene
        props = scene.eevee

        layout = self.layout
        layout.active = props.use_raytracing
        layout.use_property_split = True
        layout.use_property_decorate = False

        props = context.scene.eevee.ray_tracing_options

        col = layout.column()
        col.prop(props, "screen_trace_quality", text="Precision")
        col.prop(props, "screen_trace_thickness", text="Thickness")


class RENDER_PT_eevee_next_gi_approximation(RenderButtonsPanel, Panel):
    bl_label = "Fast GI Approximation"
    bl_options = {'DEFAULT_CLOSED'}
    bl_parent_id = "RENDER_PT_eevee_next_raytracing"
    COMPAT_ENGINES = {'BLENDER_EEVEE_NEXT'}

    @classmethod
    def poll(cls, context):
        return (context.engine in cls.COMPAT_ENGINES)

    def draw_header(self, context):
        self.layout.active = context.scene.eevee.use_raytracing
        props = context.scene.eevee
        self.layout.prop(props, "use_fast_gi", text="")

    def draw(self, context):
        scene = context.scene
        props = scene.eevee
        options = scene.eevee.ray_tracing_options

        layout = self.layout
        layout.use_property_split = True
        layout.use_property_decorate = False

        col = layout.column()
        col.active = props.use_raytracing and props.use_fast_gi
        col.prop(options, "trace_max_roughness", text="Threshold")

        is_valid = props.use_raytracing and props.use_fast_gi and props.ray_tracing_options.trace_max_roughness < 1

        col = layout.column()
        col.active = is_valid
        col.prop(props, "fast_gi_method")
        col.prop(props, "fast_gi_resolution", text="Resolution")

        sub = col.column(align=True)
        sub.prop(props, "fast_gi_ray_count", text="Rays")
        sub.prop(props, "fast_gi_step_count", text="Steps")
        sub.prop(props, "fast_gi_quality", text="Precision")

        sub = col.column(align=True)
        sub.prop(props, "fast_gi_distance")
        sub.prop(props, "fast_gi_thickness_near", text="Thickness Near")
        sub.prop(props, "fast_gi_thickness_far", text="Far")

        col.prop(props, "fast_gi_bias", text="Bias")


class RENDER_PT_eevee_next_denoise(RenderButtonsPanel, Panel):
    bl_label = "Denoising"
    bl_options = {'DEFAULT_CLOSED'}
    bl_parent_id = "RENDER_PT_eevee_next_raytracing"
    COMPAT_ENGINES = {'BLENDER_EEVEE_NEXT'}

    @classmethod
    def poll(cls, context):
        return (context.engine in cls.COMPAT_ENGINES)

    def draw_header(self, context):
        self.layout.active = context.scene.eevee.use_raytracing
        props = context.scene.eevee.ray_tracing_options
        self.layout.prop(props, "use_denoise", text="")

    def draw(self, context):
        scene = context.scene
        props = scene.eevee

        if not props.use_raytracing:
            self.layout.label(text="Raytracing is not enabled", icon="ERROR")
            return

        layout = self.layout
        layout.use_property_split = False
        layout.use_property_decorate = False
        props = context.scene.eevee.ray_tracing_options

		#BFA - cascade collapsible display

        layout.active = props.use_denoise

        split = layout.split(factor=.4)
        split.use_property_split=False
        split.prop(props, "denoise_spatial")

        split.alignment = 'LEFT'
        if props.denoise_spatial:
            split.label(icon='DISCLOSURE_TRI_DOWN')
        else:
            split.label(icon='DISCLOSURE_TRI_RIGHT')

        if props.denoise_spatial:
            split = layout.split(factor=.5)
            split.use_property_split=False
            row = split.row()
            row.separator()
            row.prop(props, "denoise_temporal")

            split.alignment = 'LEFT'
            if props.denoise_temporal:
                split.label(icon='DISCLOSURE_TRI_DOWN')
            else:
                split.label(icon='DISCLOSURE_TRI_RIGHT')

        if props.denoise_temporal and props.denoise_spatial:
            row = layout.row()
            row.separator(factor = 4.0)
            row.prop(props, "denoise_bilateral")


<<<<<<< HEAD
class RENDER_PT_eevee_shadows(RenderButtonsPanel, Panel):
    bl_label = "Shadows"
    bl_options = {'DEFAULT_CLOSED'}
    COMPAT_ENGINES = {'BLENDER_EEVEE'}

    @classmethod
    def poll(cls, context):
        return (context.engine in cls.COMPAT_ENGINES)

    def draw(self, context):
        layout = self.layout
        layout.use_property_split = True

        scene = context.scene
        props = scene.eevee

        col = layout.column()
        col.prop(props, "shadow_cube_size", text="Cube Size")
        col.prop(props, "shadow_cascade_size", text="Cascade Size")
        col.prop(props, "light_threshold")
        col.use_property_split = False
        col.prop(props, "use_shadow_high_bitdepth")
        col.prop(props, "use_soft_shadows")


=======
>>>>>>> 3d6160af
class RENDER_PT_eevee_next_clamping(RenderButtonsPanel, Panel):
    bl_label = "Clamping"
    bl_options = {'DEFAULT_CLOSED'}
    COMPAT_ENGINES = {'BLENDER_EEVEE_NEXT'}

    @classmethod
    def poll(cls, context):
        return (context.engine in cls.COMPAT_ENGINES)

    def draw(self, context):
        pass


class RENDER_PT_eevee_next_clamping_surface(RenderButtonsPanel, Panel):
    bl_label = "Surface"
    bl_parent_id = "RENDER_PT_eevee_next_clamping"
    COMPAT_ENGINES = {'BLENDER_EEVEE_NEXT'}

    @classmethod
    def poll(cls, context):
        return (context.engine in cls.COMPAT_ENGINES)

    def draw(self, context):
        layout = self.layout
        layout.use_property_split = True
        layout.use_property_decorate = False
        scene = context.scene
        props = scene.eevee

        col = layout.column(align=True)
        col.prop(props, "clamp_surface_direct", text="Direct Light")
        col.prop(props, "clamp_surface_indirect", text="Indirect Light")


class RENDER_PT_eevee_next_clamping_volume(RenderButtonsPanel, Panel):
    bl_label = "Volume"
    bl_parent_id = "RENDER_PT_eevee_next_clamping"
    COMPAT_ENGINES = {'BLENDER_EEVEE_NEXT'}

    @classmethod
    def poll(cls, context):
        return (context.engine in cls.COMPAT_ENGINES)

    def draw(self, context):
        layout = self.layout
        layout.use_property_split = True
        layout.use_property_decorate = False
        scene = context.scene
        props = scene.eevee

        col = layout.column(align=True)
        col.prop(props, "clamp_volume_direct", text="Direct Light")
        col.prop(props, "clamp_volume_indirect", text="Indirect Light")


class RENDER_PT_eevee_next_sampling_shadows(RenderButtonsPanel, Panel):
    bl_label = "Shadows"
    bl_parent_id = "RENDER_PT_eevee_next_sampling"
    bl_options = {'DEFAULT_CLOSED'}
    COMPAT_ENGINES = {'BLENDER_EEVEE_NEXT'}

    @classmethod
    def poll(cls, context):
        return (context.engine in cls.COMPAT_ENGINES)

    def draw_header(self, context):
        scene = context.scene
        props = scene.eevee
        self.layout.prop(props, "use_shadows", text="")

    def draw(self, context):
        scene = context.scene
        props = scene.eevee

        layout = self.layout
        layout.active = props.use_shadows
        layout.use_property_split = True
        layout.use_property_decorate = False

        col = layout.column(heading="Tracing", align=True)
        col.prop(props, "shadow_ray_count", text="Rays")
        col.prop(props, "shadow_step_count", text="Steps")

        col = layout.column(align=False)
        row = layout.row()
        row.use_property_split = False
        split = row.split(factor = 0.366)
        row = split.row()
        row.prop(props, "use_volumetric_shadows", text = "Volume Shadows")
        row = split.row()
        if props.use_volumetric_shadows:
            row.label(icon='DISCLOSURE_TRI_DOWN')
        else:
            row.label(icon='DISCLOSURE_TRI_RIGHT')

        if props.use_volumetric_shadows:
            row = layout.row()
            row.separator()
            row.prop(props, "volumetric_shadow_samples", text="Steps")

        col = layout.column()
        col.prop(props, "shadow_resolution_scale", text="Resolution")


<<<<<<< HEAD
class RENDER_PT_eevee_sampling(RenderButtonsPanel, Panel):
    bl_label = "Sampling"
    COMPAT_ENGINES = {'BLENDER_EEVEE'}

    @classmethod
    def poll(cls, context):
        return (context.engine in cls.COMPAT_ENGINES)

    def draw(self, context):
        layout = self.layout
        layout.use_property_split = True
        layout.use_property_decorate = False  # No animation.

        scene = context.scene
        props = scene.eevee

        col = layout.column(align=True)
        col.prop(props, "taa_render_samples", text="Render")
        col.prop(props, "taa_samples", text="Viewport")

        col = layout.column()
        col.use_property_split = False
        col.prop(props, "use_taa_reprojection")


=======
>>>>>>> 3d6160af
class RENDER_PT_eevee_next_sampling(RenderButtonsPanel, Panel):
    bl_label = "Sampling"
    COMPAT_ENGINES = {'BLENDER_EEVEE_NEXT'}

    @classmethod
    def poll(cls, context):
        return (context.engine in cls.COMPAT_ENGINES)

    def draw(self, context):
        pass


class RENDER_PT_eevee_next_sampling_viewport(RenderButtonsPanel, Panel):
    bl_label = "Viewport"
    bl_parent_id = "RENDER_PT_eevee_next_sampling"
    COMPAT_ENGINES = {'BLENDER_EEVEE_NEXT'}

    @classmethod
    def poll(cls, context):
        return (context.engine in cls.COMPAT_ENGINES)

    def draw(self, context):
        layout = self.layout
        layout.use_property_split = True
        layout.use_property_decorate = False

        scene = context.scene
        props = scene.eevee

        col = layout.column()
        col.prop(props, "taa_samples", text="Samples")
        col.use_property_split = False
        col.prop(props, "use_taa_reprojection", text="Temporal Reprojection")

        # Add SSS sample count here.


class RENDER_PT_eevee_next_sampling_render(RenderButtonsPanel, Panel):
    bl_label = "Render"
    bl_parent_id = "RENDER_PT_eevee_next_sampling"
    COMPAT_ENGINES = {'BLENDER_EEVEE_NEXT'}

    @classmethod
    def poll(cls, context):
        return (context.engine in cls.COMPAT_ENGINES)

    def draw(self, context):
        layout = self.layout
        layout.use_property_split = True
        layout.use_property_decorate = False

        scene = context.scene
        props = scene.eevee

        col = layout.column(align=True)
        col.prop(props, "taa_render_samples", text="Samples")

        # Add SSS sample count here.


class RENDER_PT_eevee_next_sampling_advanced(RenderButtonsPanel, Panel):
    bl_label = "Advanced"
    bl_parent_id = "RENDER_PT_eevee_next_sampling"
    bl_options = {'DEFAULT_CLOSED'}
    COMPAT_ENGINES = {'BLENDER_EEVEE_NEXT'}

    @classmethod
    def poll(cls, context):
        return (context.engine in cls.COMPAT_ENGINES)

    def draw(self, context):
        layout = self.layout
        layout.use_property_split = True
        layout.use_property_decorate = False

        scene = context.scene
        props = scene.eevee

        col = layout.column()
        col.prop(props, "light_threshold")


<<<<<<< HEAD
class RENDER_PT_eevee_indirect_lighting(RenderButtonsPanel, Panel):
    bl_label = "Indirect Lighting"
    bl_options = {'DEFAULT_CLOSED'}
    COMPAT_ENGINES = {'BLENDER_EEVEE'}

    @classmethod
    def poll(cls, context):
        return (context.engine in cls.COMPAT_ENGINES)

    def draw(self, context):
        layout = self.layout
        layout.use_property_split = True
        layout.use_property_decorate = False  # No animation.

        scene = context.scene
        props = scene.eevee

        col = layout.column()
        col.use_property_split = True
        col.prop(props, "gi_diffuse_bounces")
        col.prop(props, "gi_cubemap_resolution", text="Volume Resolution") #BFA - updated title for object type
        col.prop(props, "gi_visibility_resolution", text="Diffuse Occlusion") #BFA - updated title for object type
        col.prop(props, "gi_irradiance_smoothing", text="Sphere Irradiance") #BFA - updated title for object type
        col.prop(props, "gi_glossy_clamp")
        col.prop(props, "gi_filter_quality")


class RENDER_PT_eevee_indirect_lighting_display(RenderButtonsPanel, Panel):
    bl_label = "Display"
    bl_parent_id = "RENDER_PT_eevee_indirect_lighting"
    COMPAT_ENGINES = {'BLENDER_EEVEE'}

    @classmethod
    def poll(cls, context):
        return (context.engine in cls.COMPAT_ENGINES)

    def draw(self, context):
        layout = self.layout
        layout.use_property_split = True
        layout.use_property_decorate = False  # No animation.

        scene = context.scene
        props = scene.eevee

        row = layout.row(align=True)
        row.prop(props, "gi_cubemap_display_size", text="Sphere Size")  #BFA - updated title for object type
        row.prop(props, "gi_show_cubemaps", text="", toggle=True)

        row = layout.row(align=True)
        row.prop(props, "gi_irradiance_display_size", text="Volume Size") #BFA - updated title for object type
        row.prop(props, "gi_show_irradiance", text="", toggle=True)


class RENDER_PT_eevee_film(RenderButtonsPanel, Panel):
    bl_label = "Film"
    bl_options = {'DEFAULT_CLOSED'}
    COMPAT_ENGINES = {'BLENDER_EEVEE'}

    @classmethod
    def poll(cls, context):
        return (context.engine in cls.COMPAT_ENGINES)

    def draw(self, context):
        layout = self.layout
        layout.use_property_split = True

        scene = context.scene
        rd = scene.render
        props = scene.eevee

        col = layout.column()
        col.prop(rd, "filter_size")

        col = layout.column()
        split = col.split(factor = 0.35)
        row = split.row()
        row.use_property_split = False
        row.prop(props, "use_overscan", text="Overscan")
        row = split.row(align = True)
        if props.use_overscan:
            row.use_property_split = False
            row.prop(props, "overscan_size", text="")
        else:
            row.label(icon='DISCLOSURE_TRI_RIGHT')



=======
>>>>>>> 3d6160af
class RENDER_PT_eevee_next_film(RenderButtonsPanel, Panel):
    bl_label = "Film"
    bl_options = {'DEFAULT_CLOSED'}
    COMPAT_ENGINES = {'BLENDER_EEVEE_NEXT'}

    @classmethod
    def poll(cls, context):
        return (context.engine in cls.COMPAT_ENGINES)

    def draw(self, context):
        layout = self.layout
        layout.use_property_split = True

        scene = context.scene
        rd = scene.render
        props = scene.eevee

        col = layout.column()
        col.prop(rd, "filter_size")
		# col.prop(rd, "film_transparent", text="Transparent") # BFA - moved to file output panel

        split = layout.split(factor=.4)
        split.use_property_split=False
        split.prop(props, "use_overscan", text=" Overscan")

        split.alignment = 'LEFT'
        if props.use_overscan:
            split.use_property_split = False
            row = split.row()
            row.prop(props, "overscan_size", text="")
            row.separator( factor = 2)
        else:
            split.label(icon='DISCLOSURE_TRI_RIGHT')


def draw_curves_settings(self, context):
    layout = self.layout
    scene = context.scene
    rd = scene.render

    layout.use_property_split = True
    layout.use_property_decorate = False  # No animation.

    layout.prop(rd, "hair_type", text="Shape", expand=True)
    layout.prop(rd, "hair_subdiv")


class RENDER_PT_eevee_hair(RenderButtonsPanel, Panel):
    bl_label = "Curves"
    bl_options = {'DEFAULT_CLOSED'}
    COMPAT_ENGINES = {'BLENDER_EEVEE_NEXT'}

    @classmethod
    def poll(cls, context):
        return (context.engine in cls.COMPAT_ENGINES)

    def draw(self, context):
        draw_curves_settings(self, context)


class RENDER_PT_eevee_performance(RenderButtonsPanel, Panel):
    bl_label = "Performance"
    bl_options = {'DEFAULT_CLOSED'}
    COMPAT_ENGINES = {
        'BLENDER_EEVEE_NEXT',
        'BLENDER_WORKBENCH',
    }

    @classmethod
    def poll(cls, context):
        return (context.engine in cls.COMPAT_ENGINES)

    def draw(self, context):
        layout = self.layout
        scene = context.scene
        rd = scene.render

        layout.use_property_split = False
        layout.use_property_decorate = False  # No animation.

        row = layout.row()
        row.prop(rd, "use_high_quality_normals")
        row.prop_decorator(rd, "use_high_quality_normals")


class CompositorPerformanceButtonsPanel:
    bl_label = "Compositor"

    def draw(self, context):
        layout = self.layout
        scene = context.scene
        rd = scene.render

        layout.use_property_split = True
        layout.use_property_decorate = False

        col = layout.column()
        row = col.row()
        row.prop(rd, "compositor_device", text="Device", expand=True)
        col.prop(rd, "compositor_precision", text="Precision")


class RENDER_PT_eevee_performance_compositor(RenderButtonsPanel, CompositorPerformanceButtonsPanel, Panel):
    bl_options = {'DEFAULT_CLOSED'}
    bl_parent_id = "RENDER_PT_eevee_performance"
    COMPAT_ENGINES = {
        'BLENDER_EEVEE_NEXT',
        'BLENDER_WORKBENCH',
    }


class RENDER_PT_eevee_performance_memory(RenderButtonsPanel, Panel):
    bl_label = "Memory"
    bl_parent_id = "RENDER_PT_eevee_performance"
    bl_options = {'DEFAULT_CLOSED'}
    COMPAT_ENGINES = {'BLENDER_EEVEE_NEXT'}

    @classmethod
    def poll(cls, context):
        return (context.engine in cls.COMPAT_ENGINES)

    def draw(self, context):
        layout = self.layout
        layout.use_property_split = True
        layout.use_property_decorate = False

        scene = context.scene
        props = scene.eevee

        layout.prop(props, "shadow_pool_size", text="Shadow Pool")
        layout.prop(props, "gi_irradiance_pool_size", text="Light Probes Volume Pool")


class RENDER_PT_eevee_performance_viewport(RenderButtonsPanel, Panel):
    bl_label = "Viewport"
    bl_parent_id = "RENDER_PT_eevee_performance"
    bl_options = {'DEFAULT_CLOSED'}
    COMPAT_ENGINES = {'BLENDER_EEVEE_NEXT'}

    @classmethod
    def poll(cls, context):
        return (context.engine in cls.COMPAT_ENGINES)

    def draw(self, context):
        layout = self.layout
        layout.use_property_split = True
        layout.use_property_decorate = False

        scene = context.scene
        rd = scene.render

        col = layout.column()
        col.prop(rd, "preview_pixel_size", text="Pixel Size")


class RENDER_PT_gpencil(RenderButtonsPanel, Panel):
    bl_label = "Grease Pencil"
    bl_options = {'DEFAULT_CLOSED'}
    bl_order = 10
    COMPAT_ENGINES = {
        'BLENDER_RENDER',
        'BLENDER_EEVEE_NEXT',
        'BLENDER_WORKBENCH',
    }

    def draw(self, context):
        layout = self.layout
        layout.use_property_split = True
        layout.use_property_decorate = False  # No animation.

        scene = context.scene
        props = scene.grease_pencil_settings

        col = layout.column()
        col.prop(props, "antialias_threshold")


class RENDER_PT_opengl_sampling(RenderButtonsPanel, Panel):
    bl_label = "Sampling"
    COMPAT_ENGINES = {'BLENDER_WORKBENCH'}

    @classmethod
    def poll(cls, context):
        return (context.engine in cls.COMPAT_ENGINES)

    def draw(self, context):
        layout = self.layout
        layout.use_property_split = True
        layout.use_property_decorate = False  # No animation.

        scene = context.scene
        props = scene.display

        col = layout.column()
        col.prop(props, "render_aa", text="Render")
        col.prop(props, "viewport_aa", text="Viewport")

# BFA - transparent toggle now located in Output tab
#class RENDER_PT_opengl_film(RenderButtonsPanel, Panel):
#    bl_label = "Film"
#    bl_options = {'DEFAULT_CLOSED'}
#    COMPAT_ENGINES = {'BLENDER_WORKBENCH'}
#
#    def draw(self, context):
#        layout = self.layout
#        layout.use_property_split = True
#        layout.use_property_decorate = False  # No animation.

#        rd = context.scene.render
#        layout.prop(rd, "film_transparent", text="Transparent")


class RENDER_PT_opengl_lighting(RenderButtonsPanel, Panel):
    bl_label = "Lighting"
    COMPAT_ENGINES = {'BLENDER_WORKBENCH'}

    @classmethod
    def poll(cls, context):
        return (context.engine in cls.COMPAT_ENGINES)

    def draw(self, context):
        VIEW3D_PT_shading_lighting.draw(self, context)


class RENDER_PT_opengl_color(RenderButtonsPanel, Panel):
    bl_label = "Color"
    COMPAT_ENGINES = {'BLENDER_WORKBENCH'}

    @classmethod
    def poll(cls, context):
        return (context.engine in cls.COMPAT_ENGINES)

    def draw(self, context):
        VIEW3D_PT_shading_color._draw_color_type(self, context)


class RENDER_PT_opengl_options(RenderButtonsPanel, Panel):
    bl_label = "Options"
    COMPAT_ENGINES = {'BLENDER_WORKBENCH'}

    @classmethod
    def poll(cls, context):
        return (context.engine in cls.COMPAT_ENGINES)

    def draw(self, context):
        VIEW3D_PT_shading_options.draw(self, context)


class RENDER_PT_simplify(RenderButtonsPanel, Panel):
    bl_label = "Simplify"
    bl_options = {'DEFAULT_CLOSED'}
    COMPAT_ENGINES = {
        'BLENDER_RENDER',
        'BLENDER_EEVEE_NEXT',
        'BLENDER_WORKBENCH',
    }

    def draw_header(self, context):
        rd = context.scene.render
        self.layout.prop(rd, "use_simplify", text="")

    def draw(self, context):
        pass


class RENDER_PT_simplify_viewport(RenderButtonsPanel, Panel):
    bl_label = "Viewport"
    bl_parent_id = "RENDER_PT_simplify"
    COMPAT_ENGINES = {
        'BLENDER_RENDER',
        'BLENDER_EEVEE_NEXT',
        'BLENDER_WORKBENCH',
    }

    def draw(self, context):
        layout = self.layout
        layout.use_property_split = True

        rd = context.scene.render

        layout.active = rd.use_simplify

        flow = layout.grid_flow(row_major=True, columns=0, even_columns=False, even_rows=False, align=True)

        col = flow.column()
        col.prop(rd, "simplify_subdivision", text="Max Subdivision")

        col = flow.column()
        col.prop(rd, "simplify_child_particles", text="Max Child Particles")

        col = flow.column()
        col.prop(rd, "simplify_volumes", text="Volume Resolution")

        col = flow.column()
        col.use_property_split = False
        col.prop(rd, "use_simplify_normals", text="Normals")


class RENDER_PT_simplify_render(RenderButtonsPanel, Panel):
    bl_label = "Render"
    bl_parent_id = "RENDER_PT_simplify"
    COMPAT_ENGINES = {
        'BLENDER_RENDER',
        'BLENDER_EEVEE_NEXT',
        'BLENDER_WORKBENCH',
    }

    def draw(self, context):
        layout = self.layout
        layout.use_property_split = True

        rd = context.scene.render

        layout.active = rd.use_simplify

        flow = layout.grid_flow(row_major=True, columns=0, even_columns=False, even_rows=False, align=True)

        col = flow.column()
        col.prop(rd, "simplify_subdivision_render", text="Max Subdivision")

        col = flow.column()
        col.prop(rd, "simplify_child_particles_render", text="Max Child Particles")


class RENDER_PT_simplify_greasepencil(RenderButtonsPanel, Panel, GreasePencilSimplifyPanel):
    bl_label = "Grease Pencil"
    bl_parent_id = "RENDER_PT_simplify"
    COMPAT_ENGINES = {
        'BLENDER_RENDER',
        'BLENDER_EEVEE_NEXT',
        'BLENDER_WORKBENCH',
    }
    bl_options = {'DEFAULT_CLOSED'}


class RENDER_PT_hydra_debug(RenderButtonsPanel, Panel):
    bl_label = "Hydra Debug"
    bl_options = {'DEFAULT_CLOSED'}
    bl_order = 200
    COMPAT_ENGINES = {'HYDRA_STORM'}

    @classmethod
    def poll(cls, context):
        prefs = context.preferences
        return (context.engine in cls.COMPAT_ENGINES) and prefs.view.show_developer_ui

    def draw(self, context):
        layout = self.layout
        layout.use_property_split = True

        hydra = context.scene.hydra
        layout.prop(hydra, "export_method")


classes = (
    RENDER_PT_context,
    RENDER_PT_eevee_next_sampling,
    RENDER_PT_eevee_next_sampling_viewport,
    RENDER_PT_eevee_next_sampling_render,
    RENDER_PT_eevee_next_sampling_shadows,
    RENDER_PT_eevee_next_sampling_advanced,
    RENDER_PT_eevee_next_clamping,
    RENDER_PT_eevee_next_clamping_surface,
    RENDER_PT_eevee_next_clamping_volume,
    RENDER_PT_eevee_next_raytracing_presets,
    RENDER_PT_eevee_next_raytracing,
    RENDER_PT_eevee_next_screen_trace,
    RENDER_PT_eevee_next_denoise,
    RENDER_PT_eevee_next_gi_approximation,
    RENDER_PT_eevee_next_volumes,
    RENDER_PT_eevee_next_volumes_range,
    RENDER_PT_eevee_hair,
    RENDER_PT_simplify,
    RENDER_PT_simplify_viewport,
    RENDER_PT_simplify_render,
    RENDER_PT_simplify_greasepencil,
    RENDER_PT_eevee_next_depth_of_field,
    RENDER_PT_eevee_next_motion_blur,
    RENDER_PT_eevee_next_motion_blur_curve,
    RENDER_PT_eevee_next_film,
    RENDER_PT_eevee_performance,
    RENDER_PT_eevee_performance_memory,
    RENDER_PT_eevee_performance_viewport,
    RENDER_PT_eevee_performance_compositor,


    RENDER_PT_gpencil,
    RENDER_PT_opengl_sampling,
    RENDER_PT_opengl_lighting,
    RENDER_PT_opengl_color,
    RENDER_PT_opengl_options,
    # RENDER_PT_opengl_film, # BFA - commented out, now located in Output tab
    RENDER_PT_hydra_debug,
    RENDER_PT_color_management,
    RENDER_PT_color_management_display_settings,
    RENDER_PT_color_management_curves,
    RENDER_PT_color_management_white_balance_presets,
    RENDER_PT_color_management_white_balance,
)

if __name__ == "__main__":  # only for live edit.
    from bpy.utils import register_class
    for cls in classes:
        register_class(cls)<|MERGE_RESOLUTION|>--- conflicted
+++ resolved
@@ -194,7 +194,6 @@
         col.prop(view, "white_balance_tint")
 
 
-<<<<<<< HEAD
 class RENDER_PT_eevee_ambient_occlusion(RenderButtonsPanel, Panel):
     bl_label = "Ambient Occlusion"
     bl_options = {'DEFAULT_CLOSED'}
@@ -257,8 +256,6 @@
         col.prop(eevee_props, "motion_blur_steps", text="Steps")
 
 
-=======
->>>>>>> 3d6160af
 class RENDER_PT_eevee_next_motion_blur(RenderButtonsPanel, Panel):
     bl_label = "Motion Blur"
     bl_options = {'DEFAULT_CLOSED'}
@@ -319,7 +316,6 @@
         row.operator("render.shutter_curve_preset", icon='NOCURVE', text="").shape = 'MAX'
 
 
-<<<<<<< HEAD
 class RENDER_PT_eevee_depth_of_field(RenderButtonsPanel, Panel):
     bl_label = "Depth of Field"
     bl_options = {'DEFAULT_CLOSED'}
@@ -360,8 +356,6 @@
             row.prop(props, "bokeh_overblur")
 
 
-=======
->>>>>>> 3d6160af
 class RENDER_PT_eevee_next_depth_of_field(RenderButtonsPanel, Panel):
     bl_label = "Depth of Field"
     bl_options = {'DEFAULT_CLOSED'}
@@ -399,7 +393,6 @@
             row.prop(props, "bokeh_overblur")
 
 
-<<<<<<< HEAD
 class RENDER_PT_eevee_bloom(RenderButtonsPanel, Panel):
     bl_label = "Bloom"
     bl_options = {'DEFAULT_CLOSED'}
@@ -503,8 +496,6 @@
         layout.prop(props, "volumetric_shadow_samples", text="Samples")
 
 
-=======
->>>>>>> 3d6160af
 class RENDER_PT_eevee_next_volumes(RenderButtonsPanel, Panel):
     bl_label = "Volumes"
     bl_options = {'DEFAULT_CLOSED'}
@@ -560,7 +551,6 @@
         col.prop(props, "volumetric_end")
 
 
-<<<<<<< HEAD
 class RENDER_PT_eevee_subsurface_scattering(RenderButtonsPanel, Panel):
     bl_label = "Subsurface Scattering"
     bl_options = {'DEFAULT_CLOSED'}
@@ -615,8 +605,6 @@
         col.prop(props, "ssr_firefly_fac")
 
 
-=======
->>>>>>> 3d6160af
 class RENDER_PT_eevee_next_raytracing_presets(PresetPanel, Panel):
     bl_label = "Raytracing Presets"
     preset_subdir = "eevee/raytracing"
@@ -793,7 +781,6 @@
             row.prop(props, "denoise_bilateral")
 
 
-<<<<<<< HEAD
 class RENDER_PT_eevee_shadows(RenderButtonsPanel, Panel):
     bl_label = "Shadows"
     bl_options = {'DEFAULT_CLOSED'}
@@ -819,8 +806,6 @@
         col.prop(props, "use_soft_shadows")
 
 
-=======
->>>>>>> 3d6160af
 class RENDER_PT_eevee_next_clamping(RenderButtonsPanel, Panel):
     bl_label = "Clamping"
     bl_options = {'DEFAULT_CLOSED'}
@@ -925,7 +910,6 @@
         col.prop(props, "shadow_resolution_scale", text="Resolution")
 
 
-<<<<<<< HEAD
 class RENDER_PT_eevee_sampling(RenderButtonsPanel, Panel):
     bl_label = "Sampling"
     COMPAT_ENGINES = {'BLENDER_EEVEE'}
@@ -951,8 +935,6 @@
         col.prop(props, "use_taa_reprojection")
 
 
-=======
->>>>>>> 3d6160af
 class RENDER_PT_eevee_next_sampling(RenderButtonsPanel, Panel):
     bl_label = "Sampling"
     COMPAT_ENGINES = {'BLENDER_EEVEE_NEXT'}
@@ -1035,7 +1017,6 @@
         col.prop(props, "light_threshold")
 
 
-<<<<<<< HEAD
 class RENDER_PT_eevee_indirect_lighting(RenderButtonsPanel, Panel):
     bl_label = "Indirect Lighting"
     bl_options = {'DEFAULT_CLOSED'}
@@ -1123,8 +1104,6 @@
 
 
 
-=======
->>>>>>> 3d6160af
 class RENDER_PT_eevee_next_film(RenderButtonsPanel, Panel):
     bl_label = "Film"
     bl_options = {'DEFAULT_CLOSED'}
