# SPDX-FileCopyrightText: 2018-2023 Blender Authors
#
# SPDX-License-Identifier: GPL-2.0-or-later

import bpy
from bpy.types import Menu, Panel, UIList
from rna_prop_ui import PropertyPanel
from bl_ui.utils import PresetPanel
from .space_properties import PropertiesAnimationMixin

from bl_ui.properties_grease_pencil_common import (
    GreasePencilMaterialsPanel,
)


class GPENCIL_MT_material_context_menu(Menu):
    bl_label = "Material Specials"

    def draw(self, _context):
        layout = self.layout

        layout.operator("gpencil.material_reveal", icon='RESTRICT_VIEW_OFF', text="Show All")
        layout.operator("gpencil.material_hide", icon='RESTRICT_VIEW_ON', text="Hide Others").unselected = True

        layout.separator()

        layout.operator("gpencil.material_lock_all", icon='LOCKED', text="Lock All")
        layout.operator("gpencil.material_unlock_all", icon='UNLOCKED', text="Unlock All")

        layout.operator("gpencil.material_lock_unused", text="Lock Unselected", icon='LOCKED')
        layout.operator("gpencil.lock_layer", text="Lock Unused", icon='LOCKED')

        layout.separator()

        layout.operator(
            "grease_pencil.material_copy_to_object",
            text="Copy Material to Selected",
<<<<<<< HEAD
            icon="COPYDOWN").only_active = True
=======
        ).only_active = True
>>>>>>> 1753744a
        layout.operator(
            "grease_pencil.material_copy_to_object",
            text="Copy All Materials to Selected",
            icon="COPYDOWN").only_active = False


        layout.operator("object.material_slot_remove_unused", icon="DELETE")


class GPENCIL_UL_matslots(UIList):
    def draw_item(self, _context, layout, _data, item, icon, _active_data, _active_propname, _index):
        slot = item
        ma = slot.material
        if (ma is not None) and (ma.grease_pencil is not None):
            gpcolor = ma.grease_pencil

        if self.layout_type in {'DEFAULT', 'COMPACT'}:
            row = layout.row(align=True)
            row.enabled = not gpcolor.lock
            row.prop(ma, "name", text="", emboss=False, icon_value=icon)

            row = layout.row(align=True)

            if gpcolor.ghost is True:
                icon = 'ONIONSKIN_OFF'
            else:
                icon = 'ONIONSKIN_ON'
            row.prop(gpcolor, "ghost", text="", icon=icon, emboss=False)
            row.prop(gpcolor, "hide", text="", emboss=False)
            row.prop(gpcolor, "lock", text="", emboss=False)

        elif self.layout_type == 'GRID':
            layout.alignment = 'CENTER'
            layout.label(text="", icon_value=icon)


class GPMaterialButtonsPanel:
    bl_space_type = 'PROPERTIES'
    bl_region_type = 'WINDOW'
    bl_context = "material"

    @classmethod
    def poll(cls, context):
        ma = context.material
        return ma and ma.grease_pencil


class MATERIAL_PT_gpencil_slots(GreasePencilMaterialsPanel, Panel):
    bl_label = "Grease Pencil Material Slots"
    bl_space_type = 'PROPERTIES'
    bl_region_type = 'WINDOW'
    bl_context = "material"
    bl_options = {'HIDE_HEADER'}

    @classmethod
    def poll(cls, context):
        ma = context.material
        found_material = ma and ma.grease_pencil
        found_object = context.object and context.object.type == 'GREASEPENCIL'
        return found_material or found_object


# Used as parent for "Stroke" and "Fill" panels
class MATERIAL_PT_gpencil_surface(GPMaterialButtonsPanel, Panel):
    bl_label = "Surface"

    def draw_header_preset(self, _context):
        MATERIAL_PT_gpencil_material_presets.draw_panel_header(self.layout)

    def draw(self, _context):
        layout = self.layout
        layout.use_property_split = True


class MATERIAL_PT_gpencil_strokecolor(GPMaterialButtonsPanel, Panel):
    bl_label = "Stroke"
    bl_parent_id = "MATERIAL_PT_gpencil_surface"

    def draw_header(self, context):
        ma = context.material
        if ma is not None and ma.grease_pencil is not None:
            gpcolor = ma.grease_pencil
            self.layout.prop(gpcolor, "show_stroke", text="")

    def draw(self, context):
        layout = self.layout
        layout.use_property_split = True

        ma = context.material
        if ma is not None and ma.grease_pencil is not None:
            gpcolor = ma.grease_pencil

            col = layout.column()

            col.prop(gpcolor, "mode")

            col.prop(gpcolor, "stroke_style", text="Style")

            row = col.row()
            row.prop(gpcolor, "color", text="Base Color")
            #col.prop(gpcolor, "use_stroke_holdout")#BFA - moved below

            if gpcolor.stroke_style == 'TEXTURE':
                row = col.row()
                col = row.column(align=True)
                col.template_ID(gpcolor, "stroke_image", open="image.open")
                col.separator()

            if gpcolor.stroke_style == 'TEXTURE':
                row = col.row()
                row.prop(gpcolor, "mix_stroke_factor", text="Blend", slider=True)
                if gpcolor.mode == 'LINE':
                    col.prop(gpcolor, "pixel_size", text="UV Factor")

            if gpcolor.mode in {'DOTS', 'BOX'}:
                col.prop(gpcolor, "alignment_mode")
                col.prop(gpcolor, "alignment_rotation")

            if gpcolor.mode == 'LINE':
                row = layout.row()
                row.use_property_split = False
                row.prop(gpcolor, "use_overlap_strokes")
                row.prop_decorator(gpcolor, "use_overlap_strokes")

            row = layout.row()
            row.use_property_split = False
            row.prop(gpcolor, "use_stroke_holdout")
            row.prop_decorator(gpcolor, "use_stroke_holdout")


class MATERIAL_PT_gpencil_fillcolor(GPMaterialButtonsPanel, Panel):
    bl_label = "Fill"
    bl_parent_id = "MATERIAL_PT_gpencil_surface"

    def draw_header(self, context):
        ma = context.material
        gpcolor = ma.grease_pencil
        self.layout.prop(gpcolor, "show_fill", text="")

    def draw(self, context):
        layout = self.layout
        layout.use_property_split = True

        ma = context.material
        gpcolor = ma.grease_pencil

        # color settings
        col = layout.column()
        col.prop(gpcolor, "fill_style", text="Style")

        if gpcolor.fill_style == 'SOLID':
            col.prop(gpcolor, "fill_color", text="Base Color")
            #col.prop(gpcolor, "use_fill_holdout") #BFA - shown below

        elif gpcolor.fill_style == 'GRADIENT':
            col.prop(gpcolor, "gradient_type")

            col.prop(gpcolor, "fill_color", text="Base Color")
            col.prop(gpcolor, "mix_color", text="Secondary Color")
            col.prop(gpcolor, "use_fill_holdout")
            col.prop(gpcolor, "mix_factor", text="Blend", slider=True)

            row = col.row(align=True)
            row.use_property_split = False
            row.prop(gpcolor, "flip", text="Flip Colors")
            row.prop_decorator(gpcolor, "flip")

            col.prop(gpcolor, "texture_offset", text="Location")

            row = col.row()
            row.enabled = gpcolor.gradient_type == 'LINEAR'
            row.prop(gpcolor, "texture_angle", text="Rotation")

            col.prop(gpcolor, "texture_scale", text="Scale")

        elif gpcolor.fill_style == 'TEXTURE':
            col.prop(gpcolor, "fill_color", text="Base Color")
            #col.prop(gpcolor, "use_fill_holdout")#BFA - below

            col.template_ID(gpcolor, "fill_image", open="image.open")

            col.prop(gpcolor, "mix_factor", text="Blend", slider=True)

            col.prop(gpcolor, "texture_offset", text="Location")
            col.prop(gpcolor, "texture_angle", text="Rotation")
            col.prop(gpcolor, "texture_scale", text="Scale")

            row = col.row(align=True)
            row.use_property_split = False
            row.prop(gpcolor, "texture_clamp", text="Clip Image")
            row.prop_decorator(gpcolor, "texture_clamp")

        row = layout.row()
        row.use_property_split = False
        row.prop(gpcolor, "use_fill_holdout")
        row.prop_decorator(gpcolor, "use_fill_holdout")


class MATERIAL_PT_gpencil_animation(GPMaterialButtonsPanel, PropertiesAnimationMixin, PropertyPanel, Panel):
    _animated_id_context_property = "material"


class MATERIAL_PT_gpencil_custom_props(GPMaterialButtonsPanel, PropertyPanel, Panel):
    COMPAT_ENGINES = {'BLENDER_WORKBENCH'}
    _context_path = "object.active_material"
    _property_type = bpy.types.Material


class MATERIAL_PT_gpencil_settings(GPMaterialButtonsPanel, Panel):
    bl_label = "Settings"
    bl_options = {'DEFAULT_CLOSED'}

    def draw(self, context):
        layout = self.layout
        layout.use_property_split = True

        ma = context.material
        gpcolor = ma.grease_pencil
        layout.prop(gpcolor, "pass_index")


class MATERIAL_PT_gpencil_material_presets(PresetPanel, Panel):
    """Material settings"""
    bl_label = "Material Presets"
    preset_subdir = "gpencil_material"
    preset_operator = "script.execute_preset"
    preset_add_operator = "scene.gpencil_material_preset_add"


classes = (
    GPENCIL_UL_matslots,
    GPENCIL_MT_material_context_menu,
    MATERIAL_PT_gpencil_slots,
    MATERIAL_PT_gpencil_material_presets,
    MATERIAL_PT_gpencil_surface,
    MATERIAL_PT_gpencil_strokecolor,
    MATERIAL_PT_gpencil_fillcolor,
    MATERIAL_PT_gpencil_settings,
    MATERIAL_PT_gpencil_animation,
    MATERIAL_PT_gpencil_custom_props,
)

if __name__ == "__main__":  # only for live edit.
    from bpy.utils import register_class

    for cls in classes:
        register_class(cls)<|MERGE_RESOLUTION|>--- conflicted
+++ resolved
@@ -19,44 +19,59 @@
     def draw(self, _context):
         layout = self.layout
 
-        layout.operator("gpencil.material_reveal", icon='RESTRICT_VIEW_OFF', text="Show All")
-        layout.operator("gpencil.material_hide", icon='RESTRICT_VIEW_ON', text="Hide Others").unselected = True
+        layout.operator(
+            "gpencil.material_reveal", icon="RESTRICT_VIEW_OFF", text="Show All"
+        )
+        layout.operator(
+            "gpencil.material_hide", icon="RESTRICT_VIEW_ON", text="Hide Others"
+        ).unselected = True
 
         layout.separator()
 
-        layout.operator("gpencil.material_lock_all", icon='LOCKED', text="Lock All")
-        layout.operator("gpencil.material_unlock_all", icon='UNLOCKED', text="Unlock All")
-
-        layout.operator("gpencil.material_lock_unused", text="Lock Unselected", icon='LOCKED')
-        layout.operator("gpencil.lock_layer", text="Lock Unused", icon='LOCKED')
+        layout.operator("gpencil.material_lock_all", icon="LOCKED", text="Lock All")
+        layout.operator(
+            "gpencil.material_unlock_all", icon="UNLOCKED", text="Unlock All"
+        )
+
+        layout.operator(
+            "gpencil.material_lock_unused", text="Lock Unselected", icon="LOCKED"
+        )
+        layout.operator("gpencil.lock_layer", text="Lock Unused", icon="LOCKED")
 
         layout.separator()
 
         layout.operator(
             "grease_pencil.material_copy_to_object",
             text="Copy Material to Selected",
-<<<<<<< HEAD
-            icon="COPYDOWN").only_active = True
-=======
+            icon="COPYDOWN",
         ).only_active = True
->>>>>>> 1753744a
         layout.operator(
             "grease_pencil.material_copy_to_object",
             text="Copy All Materials to Selected",
-            icon="COPYDOWN").only_active = False
-
+            icon="COPYDOWN",
+        ).only_active = False
 
         layout.operator("object.material_slot_remove_unused", icon="DELETE")
 
 
 class GPENCIL_UL_matslots(UIList):
-    def draw_item(self, _context, layout, _data, item, icon, _active_data, _active_propname, _index):
+    def draw_item(
+        self,
+        _context,
+        layout,
+        _data,
+        item,
+        icon,
+        _active_data,
+        _active_propname,
+        _index,
+    ):
         slot = item
         ma = slot.material
         if (ma is not None) and (ma.grease_pencil is not None):
             gpcolor = ma.grease_pencil
 
-        if self.layout_type in {'DEFAULT', 'COMPACT'}:
+        if self.layout_type in {"DEFAULT", "COMPACT"}:
             row = layout.row(align=True)
             row.enabled = not gpcolor.lock
             row.prop(ma, "name", text="", emboss=False, icon_value=icon)
@@ -64,21 +79,21 @@
             row = layout.row(align=True)
 
             if gpcolor.ghost is True:
-                icon = 'ONIONSKIN_OFF'
+                icon = "ONIONSKIN_OFF"
             else:
-                icon = 'ONIONSKIN_ON'
+                icon = "ONIONSKIN_ON"
             row.prop(gpcolor, "ghost", text="", icon=icon, emboss=False)
             row.prop(gpcolor, "hide", text="", emboss=False)
             row.prop(gpcolor, "lock", text="", emboss=False)
 
-        elif self.layout_type == 'GRID':
-            layout.alignment = 'CENTER'
+        elif self.layout_type == "GRID":
+            layout.alignment = "CENTER"
             layout.label(text="", icon_value=icon)
 
 
 class GPMaterialButtonsPanel:
-    bl_space_type = 'PROPERTIES'
-    bl_region_type = 'WINDOW'
+    bl_space_type = "PROPERTIES"
+    bl_region_type = "WINDOW"
     bl_context = "material"
 
     @classmethod
@@ -89,16 +104,16 @@
 
 class MATERIAL_PT_gpencil_slots(GreasePencilMaterialsPanel, Panel):
     bl_label = "Grease Pencil Material Slots"
-    bl_space_type = 'PROPERTIES'
-    bl_region_type = 'WINDOW'
+    bl_space_type = "PROPERTIES"
+    bl_region_type = "WINDOW"
     bl_context = "material"
-    bl_options = {'HIDE_HEADER'}
+    bl_options = {"HIDE_HEADER"}
 
     @classmethod
     def poll(cls, context):
         ma = context.material
         found_material = ma and ma.grease_pencil
-        found_object = context.object and context.object.type == 'GREASEPENCIL'
+        found_object = context.object and context.object.type == "GREASEPENCIL"
         return found_material or found_object
 
 
@@ -140,25 +155,25 @@
 
             row = col.row()
             row.prop(gpcolor, "color", text="Base Color")
-            #col.prop(gpcolor, "use_stroke_holdout")#BFA - moved below
-
-            if gpcolor.stroke_style == 'TEXTURE':
+            # col.prop(gpcolor, "use_stroke_holdout")#BFA - moved below
+
+            if gpcolor.stroke_style == "TEXTURE":
                 row = col.row()
                 col = row.column(align=True)
                 col.template_ID(gpcolor, "stroke_image", open="image.open")
                 col.separator()
 
-            if gpcolor.stroke_style == 'TEXTURE':
+            if gpcolor.stroke_style == "TEXTURE":
                 row = col.row()
                 row.prop(gpcolor, "mix_stroke_factor", text="Blend", slider=True)
-                if gpcolor.mode == 'LINE':
+                if gpcolor.mode == "LINE":
                     col.prop(gpcolor, "pixel_size", text="UV Factor")
 
-            if gpcolor.mode in {'DOTS', 'BOX'}:
+            if gpcolor.mode in {"DOTS", "BOX"}:
                 col.prop(gpcolor, "alignment_mode")
                 col.prop(gpcolor, "alignment_rotation")
 
-            if gpcolor.mode == 'LINE':
+            if gpcolor.mode == "LINE":
                 row = layout.row()
                 row.use_property_split = False
                 row.prop(gpcolor, "use_overlap_strokes")
@@ -190,11 +205,11 @@
         col = layout.column()
         col.prop(gpcolor, "fill_style", text="Style")
 
-        if gpcolor.fill_style == 'SOLID':
+        if gpcolor.fill_style == "SOLID":
             col.prop(gpcolor, "fill_color", text="Base Color")
-            #col.prop(gpcolor, "use_fill_holdout") #BFA - shown below
-
-        elif gpcolor.fill_style == 'GRADIENT':
+            # col.prop(gpcolor, "use_fill_holdout") #BFA - shown below
+
+        elif gpcolor.fill_style == "GRADIENT":
             col.prop(gpcolor, "gradient_type")
 
             col.prop(gpcolor, "fill_color", text="Base Color")
@@ -210,14 +225,14 @@
             col.prop(gpcolor, "texture_offset", text="Location")
 
             row = col.row()
-            row.enabled = gpcolor.gradient_type == 'LINEAR'
+            row.enabled = gpcolor.gradient_type == "LINEAR"
             row.prop(gpcolor, "texture_angle", text="Rotation")
 
             col.prop(gpcolor, "texture_scale", text="Scale")
 
-        elif gpcolor.fill_style == 'TEXTURE':
+        elif gpcolor.fill_style == "TEXTURE":
             col.prop(gpcolor, "fill_color", text="Base Color")
-            #col.prop(gpcolor, "use_fill_holdout")#BFA - below
+            # col.prop(gpcolor, "use_fill_holdout")#BFA - below
 
             col.template_ID(gpcolor, "fill_image", open="image.open")
 
@@ -238,19 +253,21 @@
         row.prop_decorator(gpcolor, "use_fill_holdout")
 
 
-class MATERIAL_PT_gpencil_animation(GPMaterialButtonsPanel, PropertiesAnimationMixin, PropertyPanel, Panel):
+class MATERIAL_PT_gpencil_animation(
+    GPMaterialButtonsPanel, PropertiesAnimationMixin, PropertyPanel, Panel
+):
     _animated_id_context_property = "material"
 
 
 class MATERIAL_PT_gpencil_custom_props(GPMaterialButtonsPanel, PropertyPanel, Panel):
-    COMPAT_ENGINES = {'BLENDER_WORKBENCH'}
+    COMPAT_ENGINES = {"BLENDER_WORKBENCH"}
     _context_path = "object.active_material"
     _property_type = bpy.types.Material
 
 
 class MATERIAL_PT_gpencil_settings(GPMaterialButtonsPanel, Panel):
     bl_label = "Settings"
-    bl_options = {'DEFAULT_CLOSED'}
+    bl_options = {"DEFAULT_CLOSED"}
 
     def draw(self, context):
         layout = self.layout
@@ -263,6 +280,7 @@
 
 class MATERIAL_PT_gpencil_material_presets(PresetPanel, Panel):
     """Material settings"""
+
     bl_label = "Material Presets"
     preset_subdir = "gpencil_material"
     preset_operator = "script.execute_preset"
