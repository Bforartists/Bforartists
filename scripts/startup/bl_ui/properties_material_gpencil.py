# SPDX-FileCopyrightText: 2018-2023 Blender Authors
#
# SPDX-License-Identifier: GPL-2.0-or-later

import bpy
from bpy.types import Menu, Panel, UIList
from rna_prop_ui import PropertyPanel
from bl_ui.utils import PresetPanel

from bl_ui.properties_grease_pencil_common import (
    GreasePencilMaterialsPanel,
)


class GPENCIL_MT_material_context_menu(Menu):
    bl_label = "Material Specials"

    def draw(self, context):
        layout = self.layout
        if context.preferences.experimental.use_grease_pencil_version3:
            layout.operator("grease_pencil.material_reveal", icon='RESTRICT_VIEW_OFF', text="Show All")
            layout.operator("grease_pencil.material_hide", icon='RESTRICT_VIEW_ON', text="Hide Others").invert = True

            layout.separator()

            layout.operator("grease_pencil.material_lock_all", icon='LOCKED', text="Lock All")
            layout.operator("grease_pencil.material_unlock_all", icon='UNLOCKED', text="Unlock All")
            layout.operator("grease_pencil.material_lock_unselected", text="Lock Unselected")
            layout.operator("grease_pencil.material_lock_unused", text="Lock Unused")

            layout.separator()

            layout.operator(
                "grease_pencil.material_copy_to_object",
                text="Copy Material to Selected").only_active = True
            layout.operator(
                "grease_pencil.material_copy_to_object",
                text="Copy All Materials to Selected",
            ).only_active = False

        else:
            layout.operator("gpencil.material_reveal", icon='RESTRICT_VIEW_OFF', text="Show All")
            layout.operator("gpencil.material_hide", icon='RESTRICT_VIEW_ON', text="Hide Others").unselected = True

            layout.separator()

            layout.operator("gpencil.material_lock_all", icon='LOCKED', text="Lock All")
            layout.operator("gpencil.material_unlock_all", icon='UNLOCKED', text="Unlock All")

            layout.operator("gpencil.material_lock_unused", text="Lock Unselected", icon='LOCKED')
            layout.operator("gpencil.lock_layer", text="Lock Unused", icon='LOCKED')
	
            layout.separator()
	        
            layout.operator("gpencil.material_to_vertex_color", text="Convert Materials to Color Attribute", icon='NODE_VERTEX_COLOR')
            layout.operator("gpencil.extract_palette_vertex", text="Extract Palette from Color Attribute", icon='MATERIAL_DATA')
	        
            layout.separator()
<<<<<<< HEAD
	        
            layout.operator("gpencil.materials_copy_to_object", text="Copy Material to Selected", icon = "COPYDOWN").only_active = True
            layout.operator("gpencil.materials_copy_to_object", text="Copy All Materials to Selected",  icon = "COPYDOWN").only_active = False
	
=======

            layout.operator("gpencil.materials_copy_to_object", text="Copy Material to Selected").only_active = True
            layout.operator(
                "gpencil.materials_copy_to_object",
                text="Copy All Materials to Selected",
            ).only_active = False

>>>>>>> 5bcbe549
            layout.separator()
	        
            layout.operator("gpencil.stroke_merge_material", text="Merge Similar", icon = "MERGE")
	        
        layout.operator("object.material_slot_remove_unused", icon = "DELETE")


class GPENCIL_UL_matslots(UIList):
    def draw_item(self, _context, layout, _data, item, icon, _active_data, _active_propname, _index):
        slot = item
        ma = slot.material
        if (ma is not None) and (ma.grease_pencil is not None):
            gpcolor = ma.grease_pencil

            if self.layout_type in {'DEFAULT', 'COMPACT'}:
                if gpcolor.lock:
                    layout.active = False

                row = layout.row(align=True)
                row.enabled = not gpcolor.lock
                row.prop(ma, "name", text="", emboss=False, icon_value=icon)

                row = layout.row(align=True)

                if gpcolor.ghost is True:
                    icon = 'ONIONSKIN_OFF'
                else:
                    icon = 'ONIONSKIN_ON'
                row.prop(gpcolor, "ghost", text="", icon=icon, emboss=False)
                row.prop(gpcolor, "hide", text="", emboss=False)
                row.prop(gpcolor, "lock", text="", emboss=False)

            elif self.layout_type == 'GRID':
                layout.alignment = 'CENTER'
                layout.label(text="", icon_value=icon)


class GPMaterialButtonsPanel:
    bl_space_type = 'PROPERTIES'
    bl_region_type = 'WINDOW'
    bl_context = "material"

    @classmethod
    def poll(cls, context):
        ma = context.material
        return ma and ma.grease_pencil


class MATERIAL_PT_gpencil_slots(GreasePencilMaterialsPanel, Panel):
    bl_label = "Grease Pencil Material Slots"
    bl_space_type = 'PROPERTIES'
    bl_region_type = 'WINDOW'
    bl_context = "material"
    bl_options = {'HIDE_HEADER'}

    @classmethod
    def poll(cls, context):
        ob = context.object
        ma = context.material

        return (ma and ma.grease_pencil) or (ob and ob.type == 'GPENCIL')


# Used as parent for "Stroke" and "Fill" panels
class MATERIAL_PT_gpencil_surface(GPMaterialButtonsPanel, Panel):
    bl_label = "Surface"

    def draw_header_preset(self, _context):
        MATERIAL_PT_gpencil_material_presets.draw_panel_header(self.layout)

    def draw(self, _context):
        layout = self.layout
        layout.use_property_split = True


class MATERIAL_PT_gpencil_strokecolor(GPMaterialButtonsPanel, Panel):
    bl_label = "Stroke"
    bl_parent_id = "MATERIAL_PT_gpencil_surface"

    def draw_header(self, context):
        ma = context.material
        if ma is not None and ma.grease_pencil is not None:
            gpcolor = ma.grease_pencil
            self.layout.enabled = not gpcolor.lock
            self.layout.prop(gpcolor, "show_stroke", text="")

    def draw(self, context):
        layout = self.layout
        layout.use_property_split = True

        ma = context.material
        if ma is not None and ma.grease_pencil is not None:
            gpcolor = ma.grease_pencil

            col = layout.column()
            col.enabled = not gpcolor.lock

            col.prop(gpcolor, "mode")

            col.prop(gpcolor, "stroke_style", text="Style")

            row = col.row()
            row.prop(gpcolor, "color", text="Base Color")

            if gpcolor.stroke_style == 'TEXTURE':
                row = col.row()
                row.enabled = not gpcolor.lock
                col = row.column(align=True)
                col.template_ID(gpcolor, "stroke_image", open="image.open")
                col.separator()

            if gpcolor.stroke_style == 'TEXTURE':
                row = col.row()
                row.prop(gpcolor, "mix_stroke_factor", text="Blend", slider=True)
                if gpcolor.mode == 'LINE':
                    col.prop(gpcolor, "pixel_size", text="UV Factor")

            if gpcolor.mode in {'DOTS', 'BOX'}:
                col.prop(gpcolor, "alignment_mode")
                col.prop(gpcolor, "alignment_rotation")

            if gpcolor.mode == 'LINE':
                row = layout.row()
                row.use_property_split = False
                row.prop(gpcolor, "use_overlap_strokes")
                row.prop_decorator(gpcolor, "use_overlap_strokes")

            row = layout.row()
            row.use_property_split = False
            row.prop(gpcolor, "use_stroke_holdout")
            row.prop_decorator(gpcolor, "use_stroke_holdout")


class MATERIAL_PT_gpencil_fillcolor(GPMaterialButtonsPanel, Panel):
    bl_label = "Fill"
    bl_parent_id = "MATERIAL_PT_gpencil_surface"

    def draw_header(self, context):
        ma = context.material
        gpcolor = ma.grease_pencil
        self.layout.enabled = not gpcolor.lock
        self.layout.prop(gpcolor, "show_fill", text="")

    def draw(self, context):
        layout = self.layout
        layout.use_property_split = True

        ma = context.material
        gpcolor = ma.grease_pencil

        # color settings
        col = layout.column()
        col.enabled = not gpcolor.lock
        col.prop(gpcolor, "fill_style", text="Style")

        if gpcolor.fill_style == 'SOLID':
            col.prop(gpcolor, "fill_color", text="Base Color")

        elif gpcolor.fill_style == 'GRADIENT':
            col.prop(gpcolor, "gradient_type")

            col.prop(gpcolor, "fill_color", text="Base Color")
            col.prop(gpcolor, "mix_color", text="Secondary Color")
            col.prop(gpcolor, "mix_factor", text="Blend", slider=True)

            row = col.row(align = True)
            row.use_property_split = False
            row.prop(gpcolor, "flip", text="Flip Colors")
            row.prop_decorator(gpcolor, "flip")

            col.prop(gpcolor, "texture_offset", text="Location")

            row = col.row()
            row.enabled = gpcolor.gradient_type == 'LINEAR'
            row.prop(gpcolor, "texture_angle", text="Rotation")

            col.prop(gpcolor, "texture_scale", text="Scale")

        elif gpcolor.fill_style == 'TEXTURE':
            col.prop(gpcolor, "fill_color", text="Base Color")

            col.template_ID(gpcolor, "fill_image", open="image.open")

            col.prop(gpcolor, "mix_factor", text="Blend", slider=True)

            col.prop(gpcolor, "texture_offset", text="Location")
            col.prop(gpcolor, "texture_angle", text="Rotation")
            col.prop(gpcolor, "texture_scale", text="Scale")

            row = col.row(align = True)
            row.use_property_split = False
            row.prop(gpcolor, "texture_clamp", text="Clip Image")
            row.prop_decorator(gpcolor, "texture_clamp")

        row = layout.row()
        row.use_property_split = False
        row.prop(gpcolor, "use_fill_holdout")
        row.prop_decorator(gpcolor, "use_fill_holdout")


class MATERIAL_PT_gpencil_preview(GPMaterialButtonsPanel, Panel):
    bl_label = "Preview"
    COMPAT_ENGINES = {'BLENDER_EEVEE'}
    bl_options = {'DEFAULT_CLOSED'}

    def draw(self, context):
        ma = context.material
        self.layout.label(text=ma.name)
        self.layout.template_preview(ma)


class MATERIAL_PT_gpencil_custom_props(GPMaterialButtonsPanel, PropertyPanel, Panel):
    COMPAT_ENGINES = {'BLENDER_EEVEE', 'BLENDER_WORKBENCH'}
    _context_path = "object.active_material"
    _property_type = bpy.types.Material


class MATERIAL_PT_gpencil_settings(GPMaterialButtonsPanel, Panel):
    bl_label = "Settings"
    bl_options = {'DEFAULT_CLOSED'}

    def draw(self, context):
        layout = self.layout
        layout.use_property_split = True

        ma = context.material
        gpcolor = ma.grease_pencil
        layout.prop(gpcolor, "pass_index")


class MATERIAL_PT_gpencil_material_presets(PresetPanel, Panel):
    """Material settings"""
    bl_label = "Material Presets"
    preset_subdir = "gpencil_material"
    preset_operator = "script.execute_preset"
    preset_add_operator = "scene.gpencil_material_preset_add"


classes = (
    GPENCIL_UL_matslots,
    GPENCIL_MT_material_context_menu,
    MATERIAL_PT_gpencil_slots,
    MATERIAL_PT_gpencil_preview,
    MATERIAL_PT_gpencil_material_presets,
    MATERIAL_PT_gpencil_surface,
    MATERIAL_PT_gpencil_strokecolor,
    MATERIAL_PT_gpencil_fillcolor,
    MATERIAL_PT_gpencil_settings,
    MATERIAL_PT_gpencil_custom_props,
)

if __name__ == "__main__":  # only for live edit.
    from bpy.utils import register_class

    for cls in classes:
        register_class(cls)<|MERGE_RESOLUTION|>--- conflicted
+++ resolved
@@ -49,32 +49,34 @@
 
             layout.operator("gpencil.material_lock_unused", text="Lock Unselected", icon='LOCKED')
             layout.operator("gpencil.lock_layer", text="Lock Unused", icon='LOCKED')
-	
-            layout.separator()
-	        
-            layout.operator("gpencil.material_to_vertex_color", text="Convert Materials to Color Attribute", icon='NODE_VERTEX_COLOR')
-            layout.operator("gpencil.extract_palette_vertex", text="Extract Palette from Color Attribute", icon='MATERIAL_DATA')
-	        
-            layout.separator()
-<<<<<<< HEAD
-	        
-            layout.operator("gpencil.materials_copy_to_object", text="Copy Material to Selected", icon = "COPYDOWN").only_active = True
-            layout.operator("gpencil.materials_copy_to_object", text="Copy All Materials to Selected",  icon = "COPYDOWN").only_active = False
-	
-=======
-
-            layout.operator("gpencil.materials_copy_to_object", text="Copy Material to Selected").only_active = True
+
+            layout.separator()
+
+            layout.operator(
+                "gpencil.material_to_vertex_color",
+                text="Convert Materials to Color Attribute",
+                icon='NODE_VERTEX_COLOR')
+            layout.operator(
+                "gpencil.extract_palette_vertex",
+                text="Extract Palette from Color Attribute",
+                icon='MATERIAL_DATA')
+
+            layout.separator()
+
+            layout.operator(
+                "gpencil.materials_copy_to_object",
+                text="Copy Material to Selected",
+                icon="COPYDOWN").only_active = True
             layout.operator(
                 "gpencil.materials_copy_to_object",
                 text="Copy All Materials to Selected",
-            ).only_active = False
-
->>>>>>> 5bcbe549
-            layout.separator()
-	        
-            layout.operator("gpencil.stroke_merge_material", text="Merge Similar", icon = "MERGE")
-	        
-        layout.operator("object.material_slot_remove_unused", icon = "DELETE")
+                icon="COPYDOWN").only_active = False
+
+            layout.separator()
+
+            layout.operator("gpencil.stroke_merge_material", text="Merge Similar", icon="MERGE")
+
+        layout.operator("object.material_slot_remove_unused", icon="DELETE")
 
 
 class GPENCIL_UL_matslots(UIList):
@@ -235,7 +237,7 @@
             col.prop(gpcolor, "mix_color", text="Secondary Color")
             col.prop(gpcolor, "mix_factor", text="Blend", slider=True)
 
-            row = col.row(align = True)
+            row = col.row(align=True)
             row.use_property_split = False
             row.prop(gpcolor, "flip", text="Flip Colors")
             row.prop_decorator(gpcolor, "flip")
@@ -259,7 +261,7 @@
             col.prop(gpcolor, "texture_angle", text="Rotation")
             col.prop(gpcolor, "texture_scale", text="Scale")
 
-            row = col.row(align = True)
+            row = col.row(align=True)
             row.use_property_split = False
             row.prop(gpcolor, "texture_clamp", text="Clip Image")
             row.prop_decorator(gpcolor, "texture_clamp")
