# SPDX-FileCopyrightText: 2018-2023 Blender Authors
#
# SPDX-License-Identifier: GPL-2.0-or-later

import bpy
from bpy.types import Menu, Panel, UIList
from rna_prop_ui import PropertyPanel
from bl_ui.utils import PresetPanel

from bl_ui.properties_grease_pencil_common import (
    GreasePencilMaterialsPanel,
)


class GPENCIL_MT_material_context_menu(Menu):
    bl_label = "Material Specials"

    def draw(self, context):
        layout = self.layout
        if context.preferences.experimental.use_grease_pencil_version3:
            layout.operator("grease_pencil.material_reveal", icon='RESTRICT_VIEW_OFF', text="Show All")
        else:
            layout.operator("gpencil.material_reveal", icon='RESTRICT_VIEW_OFF', text="Show All")
            layout.operator("gpencil.material_hide", icon='RESTRICT_VIEW_ON', text="Hide Others").unselected = True

<<<<<<< HEAD
        layout.operator("gpencil.material_reveal", text="Show All", icon='HIDE_OFF')
        layout.operator("gpencil.material_hide", text="Hide Others", icon='HIDE_UNSELECTED').unselected = True
=======
            layout.separator()
>>>>>>> 33797db5

            layout.operator("gpencil.material_lock_all", icon='LOCKED', text="Lock All")
            layout.operator("gpencil.material_unlock_all", icon='UNLOCKED', text="Unlock All")

<<<<<<< HEAD
        layout.operator("gpencil.material_lock_all", text="Lock All", icon='LOCKED')
        layout.operator("gpencil.material_unlock_all", text="Unlock All", icon='UNLOCKED')

        layout.operator("gpencil.material_lock_unused", text="Lock Unselected", icon='LOCKED')
        layout.operator("gpencil.lock_layer", text="Lock Unused", icon='LOCKED')
=======
            layout.operator("gpencil.material_lock_unused", text="Lock Unselected")
            layout.operator("gpencil.lock_layer", text="Lock Unused")

            layout.separator()
>>>>>>> 33797db5

            layout.operator("gpencil.material_to_vertex_color", text="Convert Materials to Color Attribute")
            layout.operator("gpencil.extract_palette_vertex", text="Extract Palette from Color Attribute")

<<<<<<< HEAD
        layout.separator()
        layout.operator("gpencil.material_to_vertex_color", text="Convert Materials to Color Attribute", icon='NODE_VERTEX_COLOR')
        layout.operator("gpencil.extract_palette_vertex", text="Extract Palette from Color Attribute", icon='MATERIAL_DATA')
=======
            layout.separator()
>>>>>>> 33797db5

            layout.operator("gpencil.materials_copy_to_object", text="Copy Material to Selected").only_active = True
            layout.operator("gpencil.materials_copy_to_object",
                            text="Copy All Materials to Selected").only_active = False

<<<<<<< HEAD
        layout.operator("gpencil.materials_copy_to_object", text="Copy Material to Selected", icon = "COPYDOWN").only_active = True
        layout.operator("gpencil.materials_copy_to_object", text="Copy All Materials to Selected",  icon = "COPYDOWN").only_active = False
=======
            layout.separator()
>>>>>>> 33797db5

            layout.operator("gpencil.stroke_merge_material", text="Merge Similar")

<<<<<<< HEAD
        layout.operator("gpencil.stroke_merge_material", text="Merge Similar", icon = "MERGE")
        layout.operator("object.material_slot_remove_unused", icon = "DELETE")
=======
        layout.operator("object.material_slot_remove_unused")
>>>>>>> 33797db5


class GPENCIL_UL_matslots(UIList):
    def draw_item(self, _context, layout, _data, item, icon, _active_data, _active_propname, _index):
        slot = item
        ma = slot.material
        if (ma is not None) and (ma.grease_pencil is not None):
            gpcolor = ma.grease_pencil

            if self.layout_type in {'DEFAULT', 'COMPACT'}:
                if gpcolor.lock:
                    layout.active = False

                row = layout.row(align=True)
                row.enabled = not gpcolor.lock
                row.prop(ma, "name", text="", emboss=False, icon_value=icon)

                row = layout.row(align=True)

                if gpcolor.ghost is True:
                    icon = 'ONIONSKIN_OFF'
                else:
                    icon = 'ONIONSKIN_ON'
                row.prop(gpcolor, "ghost", text="", icon=icon, emboss=False)
                row.prop(gpcolor, "hide", text="", emboss=False)
                row.prop(gpcolor, "lock", text="", emboss=False)

            elif self.layout_type == 'GRID':
                layout.alignment = 'CENTER'
                layout.label(text="", icon_value=icon)


class GPMaterialButtonsPanel:
    bl_space_type = 'PROPERTIES'
    bl_region_type = 'WINDOW'
    bl_context = "material"

    @classmethod
    def poll(cls, context):
        ma = context.material
        return ma and ma.grease_pencil


class MATERIAL_PT_gpencil_slots(GreasePencilMaterialsPanel, Panel):
    bl_label = "Grease Pencil Material Slots"
    bl_space_type = 'PROPERTIES'
    bl_region_type = 'WINDOW'
    bl_context = "material"
    bl_options = {'HIDE_HEADER'}

    @classmethod
    def poll(cls, context):
        ob = context.object
        ma = context.material

        return (ma and ma.grease_pencil) or (ob and ob.type == 'GPENCIL')


# Used as parent for "Stroke" and "Fill" panels
class MATERIAL_PT_gpencil_surface(GPMaterialButtonsPanel, Panel):
    bl_label = "Surface"

    def draw_header_preset(self, _context):
        MATERIAL_PT_gpencil_material_presets.draw_panel_header(self.layout)

    def draw(self, _context):
        layout = self.layout
        layout.use_property_split = True


class MATERIAL_PT_gpencil_strokecolor(GPMaterialButtonsPanel, Panel):
    bl_label = "Stroke"
    bl_parent_id = "MATERIAL_PT_gpencil_surface"

    def draw_header(self, context):
        ma = context.material
        if ma is not None and ma.grease_pencil is not None:
            gpcolor = ma.grease_pencil
            self.layout.enabled = not gpcolor.lock
            self.layout.prop(gpcolor, "show_stroke", text="")

    def draw(self, context):
        layout = self.layout
        layout.use_property_split = True

        ma = context.material
        if ma is not None and ma.grease_pencil is not None:
            gpcolor = ma.grease_pencil

            col = layout.column()
            col.enabled = not gpcolor.lock

            col.prop(gpcolor, "mode")

            col.prop(gpcolor, "stroke_style", text="Style")

            row = col.row()
            row.prop(gpcolor, "color", text="Base Color")

            if gpcolor.stroke_style == 'TEXTURE':
                row = col.row()
                row.enabled = not gpcolor.lock
                col = row.column(align=True)
                col.template_ID(gpcolor, "stroke_image", open="image.open")
                col.separator()

            if gpcolor.stroke_style == 'TEXTURE':
                row = col.row()
                row.prop(gpcolor, "mix_stroke_factor", text="Blend", slider=True)
                if gpcolor.mode == 'LINE':
                    col.prop(gpcolor, "pixel_size", text="UV Factor")

            if gpcolor.mode in {'DOTS', 'BOX'}:
                col.prop(gpcolor, "alignment_mode")
                col.prop(gpcolor, "alignment_rotation")

            if gpcolor.mode == 'LINE':
                row = layout.row()
                row.use_property_split = False
                row.prop(gpcolor, "use_overlap_strokes")
                row.prop_decorator(gpcolor, "use_overlap_strokes")

            row = layout.row()
            row.use_property_split = False
            row.prop(gpcolor, "use_stroke_holdout")
            row.prop_decorator(gpcolor, "use_stroke_holdout")


class MATERIAL_PT_gpencil_fillcolor(GPMaterialButtonsPanel, Panel):
    bl_label = "Fill"
    bl_parent_id = "MATERIAL_PT_gpencil_surface"

    def draw_header(self, context):
        ma = context.material
        gpcolor = ma.grease_pencil
        self.layout.enabled = not gpcolor.lock
        self.layout.prop(gpcolor, "show_fill", text="")

    def draw(self, context):
        layout = self.layout
        layout.use_property_split = True

        ma = context.material
        gpcolor = ma.grease_pencil

        # color settings
        col = layout.column()
        col.enabled = not gpcolor.lock
        col.prop(gpcolor, "fill_style", text="Style")

        if gpcolor.fill_style == 'SOLID':
            col.prop(gpcolor, "fill_color", text="Base Color")

        elif gpcolor.fill_style == 'GRADIENT':
            col.prop(gpcolor, "gradient_type")

            col.prop(gpcolor, "fill_color", text="Base Color")
            col.prop(gpcolor, "mix_color", text="Secondary Color")
            col.prop(gpcolor, "mix_factor", text="Blend", slider=True)

            row = col.row(align = True)
            row.use_property_split = False
            row.prop(gpcolor, "flip", text="Flip Colors")
            row.prop_decorator(gpcolor, "flip")

            col.prop(gpcolor, "texture_offset", text="Location")

            row = col.row()
            row.enabled = gpcolor.gradient_type == 'LINEAR'
            row.prop(gpcolor, "texture_angle", text="Rotation")

            col.prop(gpcolor, "texture_scale", text="Scale")

        elif gpcolor.fill_style == 'TEXTURE':
            col.prop(gpcolor, "fill_color", text="Base Color")

            col.template_ID(gpcolor, "fill_image", open="image.open")

            col.prop(gpcolor, "mix_factor", text="Blend", slider=True)

            col.prop(gpcolor, "texture_offset", text="Location")
            col.prop(gpcolor, "texture_angle", text="Rotation")
            col.prop(gpcolor, "texture_scale", text="Scale")

            row = col.row(align = True)
            row.use_property_split = False
            row.prop(gpcolor, "texture_clamp", text="Clip Image")
            row.prop_decorator(gpcolor, "texture_clamp")

        row = layout.row()
        row.use_property_split = False
        row.prop(gpcolor, "use_fill_holdout")
        row.prop_decorator(gpcolor, "use_fill_holdout")


class MATERIAL_PT_gpencil_preview(GPMaterialButtonsPanel, Panel):
    bl_label = "Preview"
    COMPAT_ENGINES = {'BLENDER_EEVEE'}
    bl_options = {'DEFAULT_CLOSED'}

    def draw(self, context):
        ma = context.material
        self.layout.label(text=ma.name)
        self.layout.template_preview(ma)


class MATERIAL_PT_gpencil_custom_props(GPMaterialButtonsPanel, PropertyPanel, Panel):
    COMPAT_ENGINES = {'BLENDER_EEVEE', 'BLENDER_WORKBENCH'}
    _context_path = "object.active_material"
    _property_type = bpy.types.Material


class MATERIAL_PT_gpencil_settings(GPMaterialButtonsPanel, Panel):
    bl_label = "Settings"
    bl_options = {'DEFAULT_CLOSED'}

    def draw(self, context):
        layout = self.layout
        layout.use_property_split = True

        ma = context.material
        gpcolor = ma.grease_pencil
        layout.prop(gpcolor, "pass_index")


class MATERIAL_PT_gpencil_material_presets(PresetPanel, Panel):
    """Material settings"""
    bl_label = "Material Presets"
    preset_subdir = "gpencil_material"
    preset_operator = "script.execute_preset"
    preset_add_operator = "scene.gpencil_material_preset_add"


classes = (
    GPENCIL_UL_matslots,
    GPENCIL_MT_material_context_menu,
    MATERIAL_PT_gpencil_slots,
    MATERIAL_PT_gpencil_preview,
    MATERIAL_PT_gpencil_material_presets,
    MATERIAL_PT_gpencil_surface,
    MATERIAL_PT_gpencil_strokecolor,
    MATERIAL_PT_gpencil_fillcolor,
    MATERIAL_PT_gpencil_settings,
    MATERIAL_PT_gpencil_custom_props,
)

if __name__ == "__main__":  # only for live edit.
    from bpy.utils import register_class

    for cls in classes:
        register_class(cls)<|MERGE_RESOLUTION|>--- conflicted
+++ resolved
@@ -23,59 +23,29 @@
             layout.operator("gpencil.material_reveal", icon='RESTRICT_VIEW_OFF', text="Show All")
             layout.operator("gpencil.material_hide", icon='RESTRICT_VIEW_ON', text="Hide Others").unselected = True
 
-<<<<<<< HEAD
-        layout.operator("gpencil.material_reveal", text="Show All", icon='HIDE_OFF')
-        layout.operator("gpencil.material_hide", text="Hide Others", icon='HIDE_UNSELECTED').unselected = True
-=======
             layout.separator()
->>>>>>> 33797db5
 
             layout.operator("gpencil.material_lock_all", icon='LOCKED', text="Lock All")
             layout.operator("gpencil.material_unlock_all", icon='UNLOCKED', text="Unlock All")
 
-<<<<<<< HEAD
-        layout.operator("gpencil.material_lock_all", text="Lock All", icon='LOCKED')
-        layout.operator("gpencil.material_unlock_all", text="Unlock All", icon='UNLOCKED')
-
-        layout.operator("gpencil.material_lock_unused", text="Lock Unselected", icon='LOCKED')
-        layout.operator("gpencil.lock_layer", text="Lock Unused", icon='LOCKED')
-=======
-            layout.operator("gpencil.material_lock_unused", text="Lock Unselected")
-            layout.operator("gpencil.lock_layer", text="Lock Unused")
-
-            layout.separator()
->>>>>>> 33797db5
-
-            layout.operator("gpencil.material_to_vertex_color", text="Convert Materials to Color Attribute")
-            layout.operator("gpencil.extract_palette_vertex", text="Extract Palette from Color Attribute")
-
-<<<<<<< HEAD
-        layout.separator()
-        layout.operator("gpencil.material_to_vertex_color", text="Convert Materials to Color Attribute", icon='NODE_VERTEX_COLOR')
-        layout.operator("gpencil.extract_palette_vertex", text="Extract Palette from Color Attribute", icon='MATERIAL_DATA')
-=======
-            layout.separator()
->>>>>>> 33797db5
-
-            layout.operator("gpencil.materials_copy_to_object", text="Copy Material to Selected").only_active = True
-            layout.operator("gpencil.materials_copy_to_object",
-                            text="Copy All Materials to Selected").only_active = False
-
-<<<<<<< HEAD
-        layout.operator("gpencil.materials_copy_to_object", text="Copy Material to Selected", icon = "COPYDOWN").only_active = True
-        layout.operator("gpencil.materials_copy_to_object", text="Copy All Materials to Selected",  icon = "COPYDOWN").only_active = False
-=======
-            layout.separator()
->>>>>>> 33797db5
-
-            layout.operator("gpencil.stroke_merge_material", text="Merge Similar")
-
-<<<<<<< HEAD
-        layout.operator("gpencil.stroke_merge_material", text="Merge Similar", icon = "MERGE")
-        layout.operator("object.material_slot_remove_unused", icon = "DELETE")
-=======
-        layout.operator("object.material_slot_remove_unused")
->>>>>>> 33797db5
+	        layout.operator("gpencil.material_lock_unused", text="Lock Unselected", icon='LOCKED')
+	        layout.operator("gpencil.lock_layer", text="Lock Unused", icon='LOCKED')
+	
+	        layout.separator()
+	        
+	        layout.operator("gpencil.material_to_vertex_color", text="Convert Materials to Color Attribute", icon='NODE_VERTEX_COLOR')
+	        layout.operator("gpencil.extract_palette_vertex", text="Extract Palette from Color Attribute", icon='MATERIAL_DATA')
+	        
+	        layout.separator()
+	        
+			layout.operator("gpencil.materials_copy_to_object", text="Copy Material to Selected", icon = "COPYDOWN").only_active = True
+	        layout.operator("gpencil.materials_copy_to_object", text="Copy All Materials to Selected",  icon = "COPYDOWN").only_active = False
+	
+	        layout.separator()
+	        
+	        layout.operator("gpencil.stroke_merge_material", text="Merge Similar", icon = "MERGE")
+	        
+	    layout.operator("object.material_slot_remove_unused", icon = "DELETE")
 
 
 class GPENCIL_UL_matslots(UIList):
