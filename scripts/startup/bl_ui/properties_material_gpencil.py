--- conflicted
+++ resolved
@@ -17,86 +17,29 @@
 
     def draw(self, _context):
         layout = self.layout
-<<<<<<< HEAD
-        if context.preferences.experimental.use_grease_pencil_version3:
-            layout.operator("grease_pencil.material_reveal", icon='RESTRICT_VIEW_OFF', text="Show All")
-            layout.operator("grease_pencil.material_hide", icon='RESTRICT_VIEW_ON', text="Hide Others").invert = True
-
-            layout.separator()
-
-            layout.operator("grease_pencil.material_lock_all", icon='LOCKED', text="Lock All")
-            layout.operator("grease_pencil.material_unlock_all", icon='UNLOCKED', text="Unlock All")
-            layout.operator("grease_pencil.material_lock_unselected", text="Lock Unselected")
-            layout.operator("grease_pencil.material_lock_unused", text="Lock Unused")
-
-            layout.separator()
-
-            layout.operator(
-                "grease_pencil.material_copy_to_object",
-                text="Copy Material to Selected").only_active = True
-            layout.operator(
-                "grease_pencil.material_copy_to_object",
-                text="Copy All Materials to Selected",
-            ).only_active = False
-
-        else:
-            layout.operator("gpencil.material_reveal", icon='RESTRICT_VIEW_OFF', text="Show All")
-            layout.operator("gpencil.material_hide", icon='RESTRICT_VIEW_ON', text="Hide Others").unselected = True
-
-            layout.separator()
-
-            layout.operator("gpencil.material_lock_all", icon='LOCKED', text="Lock All")
-            layout.operator("gpencil.material_unlock_all", icon='UNLOCKED', text="Unlock All")
-
-            layout.operator("gpencil.material_lock_unused", text="Lock Unselected", icon='LOCKED')
-            layout.operator("gpencil.lock_layer", text="Lock Unused", icon='LOCKED')
-
-            layout.separator()
-
-            layout.operator(
-                "gpencil.material_to_vertex_color",
-                text="Convert Materials to Color Attribute",
-                icon='NODE_VERTEX_COLOR')
-            layout.operator(
-                "gpencil.extract_palette_vertex",
-                text="Extract Palette from Color Attribute",
-                icon='MATERIAL_DATA')
-=======
-        layout.operator("grease_pencil.material_reveal", icon='RESTRICT_VIEW_OFF', text="Show All")
-        layout.operator("grease_pencil.material_hide", icon='RESTRICT_VIEW_ON', text="Hide Others").invert = True
->>>>>>> 8ab4faff
+
+        layout.operator("gpencil.material_reveal", icon='RESTRICT_VIEW_OFF', text="Show All")
+        layout.operator("gpencil.material_hide", icon='RESTRICT_VIEW_ON', text="Hide Others").unselected = True
 
         layout.separator()
 
-<<<<<<< HEAD
-            layout.operator(
-                "gpencil.materials_copy_to_object",
-                text="Copy Material to Selected",
-                icon="COPYDOWN").only_active = True
-            layout.operator(
-                "gpencil.materials_copy_to_object",
-                text="Copy All Materials to Selected",
-                icon="COPYDOWN").only_active = False
-=======
-        layout.operator("grease_pencil.material_lock_all", icon='LOCKED', text="Lock All")
-        layout.operator("grease_pencil.material_unlock_all", icon='UNLOCKED', text="Unlock All")
-        layout.operator("grease_pencil.material_lock_unselected", text="Lock Unselected")
-        layout.operator("grease_pencil.material_lock_unused", text="Lock Unused")
->>>>>>> 8ab4faff
+        layout.operator("gpencil.material_lock_all", icon='LOCKED', text="Lock All")
+        layout.operator("gpencil.material_unlock_all", icon='UNLOCKED', text="Unlock All")
+
+        layout.operator("gpencil.material_lock_unused", text="Lock Unselected", icon='LOCKED')
+        layout.operator("gpencil.lock_layer", text="Lock Unused", icon='LOCKED')
 
         layout.separator()
 
-<<<<<<< HEAD
-            layout.operator("gpencil.stroke_merge_material", text="Merge Similar", icon="MERGE")
-=======
         layout.operator(
             "grease_pencil.material_copy_to_object",
-            text="Copy Material to Selected").only_active = True
+            text="Copy Material to Selected",
+            icon="COPYDOWN").only_active = True
         layout.operator(
             "grease_pencil.material_copy_to_object",
             text="Copy All Materials to Selected",
-        ).only_active = False
->>>>>>> 8ab4faff
+            icon="COPYDOWN").only_active = False
+
 
         layout.operator("object.material_slot_remove_unused", icon="DELETE")
 
@@ -197,6 +140,7 @@
 
             row = col.row()
             row.prop(gpcolor, "color", text="Base Color")
+            #col.prop(gpcolor, "use_stroke_holdout")#BFA - moved below
 
             if gpcolor.stroke_style == 'TEXTURE':
                 row = col.row()
@@ -251,12 +195,14 @@
 
         if gpcolor.fill_style == 'SOLID':
             col.prop(gpcolor, "fill_color", text="Base Color")
+            #col.prop(gpcolor, "use_fill_holdout") #BFA - shown below
 
         elif gpcolor.fill_style == 'GRADIENT':
             col.prop(gpcolor, "gradient_type")
 
             col.prop(gpcolor, "fill_color", text="Base Color")
             col.prop(gpcolor, "mix_color", text="Secondary Color")
+            col.prop(gpcolor, "use_fill_holdout")
             col.prop(gpcolor, "mix_factor", text="Blend", slider=True)
 
             row = col.row(align=True)
@@ -274,6 +220,7 @@
 
         elif gpcolor.fill_style == 'TEXTURE':
             col.prop(gpcolor, "fill_color", text="Base Color")
+            #col.prop(gpcolor, "use_fill_holdout")#BFA - below
 
             col.template_ID(gpcolor, "fill_image", open="image.open")
 
