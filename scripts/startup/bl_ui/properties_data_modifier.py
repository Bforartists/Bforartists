# SPDX-FileCopyrightText: 2009-2023 Blender Authors
#
# SPDX-License-Identifier: GPL-2.0-or-later

import bpy
from bpy.types import Panel, Menu, Operator
<<<<<<< HEAD
from bl_ui.generic_column_menu import (
    GenericColumnMenu,
    fetch_op_data,
    InvokeMenuOperator,
)  # BFA
=======
from bpy.app.translations import (
    pgettext_n as n_,
)
>>>>>>> 72f09824


class ModifierButtonsPanel:
    bl_space_type = 'PROPERTIES'
    bl_region_type = 'WINDOW'
    bl_context = "modifier"
    bl_options = {'HIDE_HEADER'}


class ModifierAddMenu:
    MODIFIER_TYPES_TO_LABELS = {
        enum_it.identifier: enum_it.name
        for enum_it in bpy.types.Modifier.bl_rna.properties["type"].enum_items_static
    }
    MODIFIER_TYPES_TO_ICONS = {
        enum_it.identifier: enum_it.icon
        for enum_it in bpy.types.Modifier.bl_rna.properties["type"].enum_items_static
    }
    MODIFIER_TYPES_I18N_CONTEXT = bpy.types.Modifier.bl_rna.properties["type"].translation_context

    @classmethod
    def operator_modifier_add(cls, layout, mod_type, text=None, no_icon=False):
        label = text if text else cls.MODIFIER_TYPES_TO_LABELS[mod_type]
        layout.operator(
            "object.modifier_add",
            text=label,
            # Although these are operators, the label actually comes from an (enum) property,
            # so the property's translation context must be used here.
            text_ctxt=cls.MODIFIER_TYPES_I18N_CONTEXT,
            icon='NONE' if no_icon else cls.MODIFIER_TYPES_TO_ICONS[mod_type],
        ).type = mod_type

    @classmethod
    def operator_modifier_add_asset(cls, layout, name, icon='NONE'):
        props = layout.operator(
            "object.modifier_add_node_group",
            text=name,
            text_ctxt=cls.MODIFIER_TYPES_I18N_CONTEXT,
            icon=icon,
        )
        props.asset_library_type = 'ESSENTIALS'
        props.asset_library_identifier = ""
        props.relative_asset_identifier = "nodes/geometry_nodes_essentials.blend/NodeTree/" + name


# BFA - menu
class DATA_MT_modifiers_special(Menu):
    bl_label = "Modifiers Special"

    def draw(self, _context):
        active_object = bpy.context.active_object
        supported_types = {
            "MESH",
            "CURVE",
            "CURVES",
            "SURFACE",
            "FONT",
            "VOLUME",
            "GREASEPENCIL",
        }

        layout = self.layout

        # bfa - pastedown icon by purpose, it copies, then pastes the modifiers to the selected objects
        layout.operator(
            "object.modifiers_copy_to_selected",
            text="Copy Modifiers to Selected Objects",
            icon="PASTEDOWN",
        )

        layout.separator()

        layout.operator("object.modifiers_clear", icon="CLEAR")


class DATA_PT_modifiers(ModifierButtonsPanel, Panel):
    bl_label = "Modifiers"

    @classmethod
    def poll(cls, context):
        ob = context.object
        return ob

    # BFA - changed to be columns
    def draw(self, context):
        layout = self.layout
        ob = context.object
        if not ob:
            return
        ob_type = ob.type
        geometry_nodes_supported = ob_type in {
            'MESH', 'CURVE', 'CURVES',
            'FONT', 'VOLUME', 'POINTCLOUD', 'GREASEPENCIL',
        }

        if geometry_nodes_supported:
            # BFA - changed to be columns
            flow = layout.grid_flow(
                row_major=True, columns=0, even_columns=True, even_rows=False
            )
            col1 = flow.column()
            col2 = flow.column()
            col1.operator("object.add_modifier_menu", icon="ADD")
            row = col2.row()
            row.operator("object.add_asset_modifier_menu", icon="ADD")
            row.menu("DATA_MT_modifiers_special", icon="DOWNARROW_HLT", text="")

        else:
            row = layout.row()
            row.operator("object.add_modifier_menu", icon="ADD")
            if geometry_nodes_supported:
                row.operator("object.add_asset_modifier_menu", icon="ADD")
            row.menu("DATA_MT_modifiers_special", icon="DOWNARROW_HLT", text="")

        layout.template_modifiers()


class OBJECT_MT_modifier_add(ModifierAddMenu, Menu):
    bl_label = "Add Modifier"
    bl_options = {'SEARCH_ON_KEY_PRESS'}

    def draw(self, context):
        layout = self.layout
        ob = context.object
        if not ob:
            return
        ob_type = ob.type
        geometry_nodes_supported = ob_type in {
            'MESH', 'CURVE', 'CURVES',
            'FONT', 'VOLUME', 'POINTCLOUD', 'GREASEPENCIL',
        }

        if layout.operator_context == 'EXEC_REGION_WIN':
            layout.operator_context = 'INVOKE_REGION_WIN'
            layout.operator(
                "WM_OT_search_single_menu",
                text="Search...",
                icon='VIEWZOOM',
            ).menu_idname = "OBJECT_MT_modifier_add"
            layout.separator()

        layout.operator_context = 'INVOKE_REGION_WIN'

        if ob_type in {'MESH', 'CURVE', 'CURVES', 'FONT', 'SURFACE', 'LATTICE', 'GREASEPENCIL', 'POINTCLOUD'}:
            layout.menu("OBJECT_MT_modifier_add_edit")
        if ob_type in {'MESH', 'CURVE', 'FONT', 'SURFACE', 'VOLUME', 'GREASEPENCIL'}:
            layout.menu("OBJECT_MT_modifier_add_generate")
        if ob_type in {'MESH', 'CURVE', 'FONT', 'SURFACE', 'LATTICE', 'VOLUME', 'GREASEPENCIL'}:
            layout.menu("OBJECT_MT_modifier_add_deform")
        if ob_type in {'MESH'}:
            layout.menu("OBJECT_MT_modifier_add_normals")
        if ob_type in {'MESH', 'CURVE', 'FONT', 'SURFACE', 'LATTICE'}:
            layout.menu("OBJECT_MT_modifier_add_physics")
        if ob_type in {'GREASEPENCIL'}:
            layout.menu("OBJECT_MT_modifier_add_color")

        if geometry_nodes_supported:
            layout.menu_contents("OBJECT_MT_modifier_add_root_catalogs")

        if geometry_nodes_supported:
            layout.separator()
            self.operator_modifier_add(layout, 'NODES')


# BFA - Custom menu for only showing built-in modifiers as a column menu
class OBJECT_MT_modifier_add_builtin(ModifierAddMenu, Menu):
    bl_label = ""
    bl_options = {'SEARCH_ON_KEY_PRESS'}
    search_header = "Modifier"

    @staticmethod
    def draw_menu_column(layout, menu, icon="NONE"):
        header = menu.bl_label
        menu_idname = menu.__name__

        col = layout.column()
        if layout.operator_context != "INVOKE_REGION_WIN":
            col.label(text=header, icon=icon)
            col.separator()
        col.menu_contents(menu_idname)

    def draw(self, context):
        layout = self.layout.row()
        ob_type = context.object.type

        if layout.operator_context == "INVOKE_REGION_WIN":
            layout.label(text=self.search_header)

        if ob_type in {"MESH"}:
            self.draw_menu_column(
                layout, menu=OBJECT_MT_modifier_add_normals
            )  # BFA - moved to the front, closer to where they originally were
        if ob_type in {
            "MESH",
            "CURVE",
            "CURVES",
            "FONT",
            "SURFACE",
            "LATTICE",
            "GREASEPENCIL",
            "POINTCLOUD",
        }:
            self.draw_menu_column(layout, menu=OBJECT_MT_modifier_add_edit)
        if ob_type in {"MESH", "CURVE", "FONT", "SURFACE", "VOLUME", "GREASEPENCIL"}:
            self.draw_menu_column(layout, menu=OBJECT_MT_modifier_add_generate)
        if ob_type in {
            "MESH",
            "CURVE",
            "FONT",
            "SURFACE",
            "LATTICE",
            "VOLUME",
            "GREASEPENCIL",
        }:
            self.draw_menu_column(layout, menu=OBJECT_MT_modifier_add_deform)
        if ob_type in {"MESH", "CURVE", "FONT", "SURFACE", "LATTICE"}:
            self.draw_menu_column(layout, menu=OBJECT_MT_modifier_add_physics)
        if ob_type in {"GREASEPENCIL"}:
            self.draw_menu_column(layout, menu=OBJECT_MT_modifier_add_color)


# BFA - moved to another button menu below
# if geometry_nodes_supported:
#    layout.menu_contents("OBJECT_MT_modifier_add_root_catalogs")


class OBJECT_MT_modifier_add_edit(ModifierAddMenu, Menu):
    bl_label = "Edit"
    bl_options = {'SEARCH_ON_KEY_PRESS'}

    def draw(self, context):
        layout = self.layout
        ob_type = context.object.type
        if ob_type == 'MESH':
            self.operator_modifier_add(layout, 'DATA_TRANSFER')
        if ob_type in {'MESH', 'CURVE', 'FONT', 'SURFACE', 'LATTICE'}:
            self.operator_modifier_add(layout, 'MESH_CACHE')
        if ob_type in {'MESH', 'CURVE', 'CURVES', 'FONT', 'POINTCLOUD'}:
            self.operator_modifier_add(layout, 'MESH_SEQUENCE_CACHE')
        if ob_type == 'MESH':
            self.operator_modifier_add(layout, 'UV_PROJECT')
            self.operator_modifier_add(layout, 'UV_WARP')
            self.operator_modifier_add(layout, 'VERTEX_WEIGHT_EDIT')
            self.operator_modifier_add(layout, 'VERTEX_WEIGHT_MIX')
            self.operator_modifier_add(layout, 'VERTEX_WEIGHT_PROXIMITY')
        if ob_type == 'GREASEPENCIL':
            self.operator_modifier_add(layout, 'GREASE_PENCIL_TEXTURE')
            self.operator_modifier_add(layout, 'GREASE_PENCIL_TIME')
            self.operator_modifier_add(layout, 'GREASE_PENCIL_VERTEX_WEIGHT_PROXIMITY')
            self.operator_modifier_add(layout, 'GREASE_PENCIL_VERTEX_WEIGHT_ANGLE')
        layout.template_modifier_asset_menu_items(catalog_path=self.bl_label)


class OBJECT_MT_modifier_add_generate(ModifierAddMenu, Menu):
    bl_label = "Generate"
    bl_options = {'SEARCH_ON_KEY_PRESS'}

    def draw(self, context):
        layout = self.layout
        ob_type = context.object.type
        if ob_type in {'MESH', 'CURVE', 'FONT', 'SURFACE'}:
            self.operator_modifier_add_asset(layout, 'Array', icon='MOD_ARRAY')
            self.operator_modifier_add(layout, 'ARRAY', text=n_("Array (Legacy)"), no_icon=True)
            self.operator_modifier_add(layout, 'BEVEL')
        if ob_type == 'MESH':
            self.operator_modifier_add(layout, 'BOOLEAN')
        if ob_type in {'MESH', 'CURVE', 'FONT', 'SURFACE'}:
            self.operator_modifier_add(layout, 'BUILD')
            self.operator_modifier_add_asset(layout, n_('Curve to Tube'), icon='MOD_CURVE_TO_TUBE')
            self.operator_modifier_add(layout, 'DECIMATE')
            self.operator_modifier_add(layout, 'EDGE_SPLIT')
        if ob_type == 'MESH':
            self.operator_modifier_add(layout, 'MASK')
        if ob_type in {'MESH', 'CURVE', 'FONT', 'SURFACE'}:
            self.operator_modifier_add(layout, 'MIRROR')
        if ob_type == 'VOLUME':
            self.operator_modifier_add(layout, 'MESH_TO_VOLUME')
        if ob_type == 'MESH':
            self.operator_modifier_add(layout, 'MULTIRES')
        if ob_type in {'MESH', 'CURVE', 'FONT', 'SURFACE'}:
            self.operator_modifier_add(layout, 'REMESH')
            self.operator_modifier_add_asset(layout, n_('Scatter on Surface'), icon='MOD_SCATTER_ON_SURFACE')
            self.operator_modifier_add(layout, 'SCREW')
        if ob_type == 'MESH':
            self.operator_modifier_add(layout, 'SKIN')
        if ob_type in {'MESH', 'CURVE', 'FONT', 'SURFACE'}:
            self.operator_modifier_add(layout, 'SOLIDIFY')
            self.operator_modifier_add(layout, 'SUBSURF')
            self.operator_modifier_add(layout, 'TRIANGULATE')
        if ob_type == 'MESH':
            self.operator_modifier_add(layout, 'VOLUME_TO_MESH')
        if ob_type in {'MESH', 'CURVE', 'FONT', 'SURFACE'}:
            self.operator_modifier_add(layout, 'WELD')
        if ob_type == 'MESH':
            self.operator_modifier_add(layout, 'WIREFRAME')
        if ob_type == 'GREASEPENCIL':
            self.operator_modifier_add(layout, 'GREASE_PENCIL_ARRAY')
            self.operator_modifier_add(layout, 'GREASE_PENCIL_BUILD')
            self.operator_modifier_add(layout, 'GREASE_PENCIL_DASH')
            self.operator_modifier_add(layout, 'GREASE_PENCIL_ENVELOPE')
            self.operator_modifier_add(layout, 'GREASE_PENCIL_LENGTH')
            self.operator_modifier_add(layout, 'LINEART')
            self.operator_modifier_add(layout, 'GREASE_PENCIL_MIRROR')
            self.operator_modifier_add(layout, 'GREASE_PENCIL_MULTIPLY')
            self.operator_modifier_add(layout, 'GREASE_PENCIL_OUTLINE')
            self.operator_modifier_add(layout, 'GREASE_PENCIL_SIMPLIFY')
            self.operator_modifier_add(layout, 'GREASE_PENCIL_SUBDIV')
        layout.template_modifier_asset_menu_items(catalog_path=self.bl_label, skip_essentials=True)


class OBJECT_MT_modifier_add_deform(ModifierAddMenu, Menu):
    bl_label = "Deform"
    bl_options = {'SEARCH_ON_KEY_PRESS'}

    def draw(self, context):
        layout = self.layout
        ob_type = context.object.type
        if ob_type in {'MESH', 'CURVE', 'FONT', 'SURFACE', 'LATTICE'}:
            self.operator_modifier_add(layout, 'ARMATURE')
            self.operator_modifier_add(layout, 'CAST')
            self.operator_modifier_add(layout, 'CURVE')
        if ob_type == 'MESH':
            self.operator_modifier_add(layout, 'DISPLACE')
        if ob_type in {'MESH', 'CURVE', 'FONT', 'SURFACE', 'LATTICE'}:
            self.operator_modifier_add(layout, 'HOOK')
        if ob_type == 'MESH':
            self.operator_modifier_add(layout, 'LAPLACIANDEFORM')
        if ob_type in {'MESH', 'CURVE', 'FONT', 'SURFACE', 'LATTICE'}:
            self.operator_modifier_add(layout, 'LATTICE')
            self.operator_modifier_add(layout, 'MESH_DEFORM')
            self.operator_modifier_add(layout, 'SHRINKWRAP')
            self.operator_modifier_add(layout, 'SIMPLE_DEFORM')
        if ob_type in {'MESH', 'CURVE', 'FONT', 'SURFACE'}:
            self.operator_modifier_add(layout, 'SMOOTH')
        if ob_type == 'MESH':
            self.operator_modifier_add(layout, 'CORRECTIVE_SMOOTH')
            self.operator_modifier_add(layout, 'LAPLACIANSMOOTH')
            self.operator_modifier_add(layout, 'SURFACE_DEFORM')
        if ob_type in {'MESH', 'CURVE', 'FONT', 'SURFACE', 'LATTICE'}:
            self.operator_modifier_add(layout, 'WARP')
            self.operator_modifier_add(layout, 'WAVE')
        if ob_type == 'VOLUME':
            self.operator_modifier_add(layout, 'VOLUME_DISPLACE')
        if ob_type == 'GREASEPENCIL':
            self.operator_modifier_add(layout, 'GREASE_PENCIL_ARMATURE')
            self.operator_modifier_add(layout, 'GREASE_PENCIL_HOOK')
            self.operator_modifier_add(layout, 'GREASE_PENCIL_LATTICE')
            self.operator_modifier_add(layout, 'GREASE_PENCIL_NOISE')
            self.operator_modifier_add(layout, 'GREASE_PENCIL_OFFSET')
            self.operator_modifier_add(layout, 'GREASE_PENCIL_SHRINKWRAP')
            self.operator_modifier_add(layout, 'GREASE_PENCIL_SMOOTH')
            self.operator_modifier_add(layout, 'GREASE_PENCIL_THICKNESS')
        layout.template_modifier_asset_menu_items(catalog_path=self.bl_label)


class OBJECT_MT_modifier_add_normals(ModifierAddMenu, Menu):
    bl_label = "Normals"
    bl_options = {'SEARCH_ON_KEY_PRESS'}

    def draw(self, context):
        layout = self.layout
        ob_type = context.object.type
        if ob_type == 'MESH':
            self.operator_modifier_add(layout, 'NORMAL_EDIT')
            self.operator_modifier_add(layout, 'WEIGHTED_NORMAL')
        layout.template_modifier_asset_menu_items(catalog_path=self.bl_label)


class OBJECT_MT_modifier_add_physics(ModifierAddMenu, Menu):
    bl_label = "Physics"
    bl_options = {'SEARCH_ON_KEY_PRESS'}

    def draw(self, context):
        layout = self.layout
        ob_type = context.object.type
        if ob_type == 'MESH':
            self.operator_modifier_add(layout, 'CLOTH')
            self.operator_modifier_add(layout, 'COLLISION')
            self.operator_modifier_add(layout, 'DYNAMIC_PAINT')
            self.operator_modifier_add(layout, 'EXPLODE')
            self.operator_modifier_add(layout, 'FLUID')
            self.operator_modifier_add(layout, 'OCEAN')
            self.operator_modifier_add(layout, 'PARTICLE_INSTANCE')
            self.operator_modifier_add(layout, 'PARTICLE_SYSTEM')
        if ob_type in {'MESH', 'CURVE', 'FONT', 'SURFACE', 'LATTICE'}:
            self.operator_modifier_add(layout, 'SOFT_BODY')
        layout.template_modifier_asset_menu_items(catalog_path=self.bl_label)


class OBJECT_MT_modifier_add_color(ModifierAddMenu, Menu):
    bl_label = "Color"
    bl_options = {'SEARCH_ON_KEY_PRESS'}

    def draw(self, context):
        layout = self.layout
        ob_type = context.object.type
        if ob_type == 'GREASEPENCIL':
            self.operator_modifier_add(layout, 'GREASE_PENCIL_COLOR')
            self.operator_modifier_add(layout, 'GREASE_PENCIL_OPACITY')
            self.operator_modifier_add(layout, 'GREASE_PENCIL_TINT')
        layout.template_modifier_asset_menu_items(catalog_path=self.bl_label)


# BFA - Modifier Assets
class OBJECT_MT_modifier_add_assets(ModifierAddMenu, Menu):
    bl_label = "Assets"
    bl_description = (
        "Add a modifier nodegroup to all selected objects"  # BFA - inversed
    )
    bl_options = {'SEARCH_ON_KEY_PRESS'}

    def draw(self, context):
        layout = self.layout
        ob_type = context.object.type
        geometry_nodes_supported = ob_type in {
            'MESH',
            'CURVE',
            'CURVES',
            'FONT',
            'VOLUME',
            'POINTCLOUD',
            'GREASEPENCIL',
        }

        if layout.operator_context == 'EXEC_REGION_WIN':
            layout.operator_context = 'INVOKE_REGION_WIN'
            layout.operator(
                "wm.search_single_menu", text="Search...", icon="VIEWZOOM"
            ).menu_idname = self.bl_idname
            layout.separator()

        layout.operator_context = 'EXEC_REGION_WIN'

        layout.separator()
        self.operator_modifier_add(layout, "NODES")
        layout.separator()

        if ob_type in {'GREASEPENCIL'}:
            layout.menu("OBJECT_MT_modifier_add_color_assets")

        layout.separator()
        if geometry_nodes_supported:
            layout.menu_contents("OBJECT_MT_modifier_add_root_catalogs")


# BFA - Modifier Assets
class AssetSubmenu:
    def draw(self, context):
        self.layout.template_modifier_asset_menu_items(catalog_path=self.bl_label)


# BFA - Modifier Assets
class OBJECT_MT_modifier_add_edit_assets(AssetSubmenu, ModifierAddMenu, Menu):
    bl_label = OBJECT_MT_modifier_add_edit.bl_label


# BFA - Modifier Assets
class OBJECT_MT_modifier_add_generate_assets(AssetSubmenu, ModifierAddMenu, Menu):
    bl_label = OBJECT_MT_modifier_add_generate.bl_label


# BFA - Modifier Assets
class OBJECT_MT_modifier_add_deform_assets(AssetSubmenu, ModifierAddMenu, Menu):
    bl_label = OBJECT_MT_modifier_add_deform.bl_label


# BFA - Modifier Assets
class OBJECT_MT_modifier_add_physics_assets(AssetSubmenu, ModifierAddMenu, Menu):
    bl_label = OBJECT_MT_modifier_add_physics.bl_label


# BFA - Modifier Assets
class OBJECT_MT_modifier_add_color_assets(AssetSubmenu, ModifierAddMenu, Menu):
    bl_label = OBJECT_MT_modifier_add_color.bl_label


# BFA - Modifier Assets
class OBJECT_OT_add_asset_modifier_menu(InvokeMenuOperator, Operator):
    bl_idname = "object.add_asset_modifier_menu"
    bl_label = "Add Asset Modifier"
    bl_description = (
        "Add a modifier nodegroup to all selected objects"  # BFA - inversed
    )
    menu_id = "OBJECT_MT_modifier_add_assets"
    space_type = 'PROPERTIES'
    space_context = 'MODIFIER'


class DATA_PT_gpencil_modifiers(ModifierButtonsPanel, Panel):
    bl_label = "Modifiers"

    @classmethod
    def poll(cls, context):
        ob = context.object
        return ob and ob.type == 'GPENCIL'

    def draw(self, _context):
        layout = self.layout
        layout.operator(
            "object.add_gpencil_modifier_menu", text="Add Modifier", icon="ADD"
        )  # BFA icon
        layout.template_grease_pencil_modifiers()


# BFA - Grease Pencil Modifier add menu
class OBJECT_MT_gpencil_modifier_add(GenericColumnMenu, Menu):
    bl_description = (
        "Add a procedural operation/effect to the active grease pencil object"
    )

    op_id = "object.gpencil_modifier_add"
    # OPERATOR_DATA, TRANSLATION_CONTEXT = fetch_op_data(class_name="GpencilModifier")
    search_header = "Grease Pencil Modifier"

    @classmethod
    def poll(cls, context):
        ob = context.object
        return ob and ob.type == 'GPENCIL'

    def draw(self, _context):
        layout = self.layout.row()

        self.draw_operator_column(
            layout,
            header="Modify",
            types=('GP_TEXTURE', 'GP_TIME', 'GP_WEIGHT_ANGLE', 'GP_WEIGHT_PROXIMITY'),
        )
        self.draw_operator_column(
            layout,
            header="Generate",
            types=(
                'GP_ARRAY',
                'GP_BUILD',
                'GP_DASH',
                'GP_ENVELOPE',
                'GP_LENGTH',
                'GP_LINEART',
                'GP_MIRROR',
                'GP_MULTIPLY',
                'GP_OUTLINE',
                'GP_SIMPLIFY',
                'GP_SUBDIV',
            ),
        )
        self.draw_operator_column(
            layout,
            header="Deform",
            types=(
                'GP_ARMATURE',
                'GP_HOOK',
                'GP_LATTICE',
                'GP_NOISE',
                'GP_OFFSET',
                'SHRINKWRAP',
                'GP_SMOOTH',
                'GP_THICK',
            ),
        )
        self.draw_operator_column(
            layout, header="Color", types=('GP_COLOR', 'GP_OPACITY', 'GP_TINT')
        )


class OBJECT_OT_add_gpencil_modifier_menu(InvokeMenuOperator, Operator):
    bl_idname = "object.add_gpencil_modifier_menu"
    bl_label = "Add Grease Pencil Modifier"
    bl_description = (
        "Add a procedural operation/effect to the active grease pencil object"
    )

    menu_id = "OBJECT_MT_gpencil_modifier_add"
    space_type = 'PROPERTIES'
    space_context = 'MODIFIER'


# BFA - floating menu for consistency
class AddModifierMenu(Operator):
    bl_idname = "object.add_modifier_menu"
    bl_label = "Add Modifier"
    bl_description = "Add a procedural operation/effect to all selected objects"  # BFA - defaults to all

    @classmethod
    def poll(cls, context):
        # NOTE: This operator only exists to add a poll to the add modifier shortcut in the property editor.
        space = context.space_data
        return space and space.type == 'PROPERTIES' and space.context == 'MODIFIER'

    def invoke(self, _context, _event):
        return bpy.ops.wm.call_menu(name="OBJECT_MT_modifier_add_builtin")


classes = (
    DATA_PT_modifiers,
    DATA_MT_modifiers_special,  # bfa - former VIEW3D_MT_object_modifiers menu from the object menu
    OBJECT_MT_modifier_add,
    OBJECT_MT_modifier_add_edit,
    OBJECT_MT_modifier_add_generate,
    OBJECT_MT_modifier_add_deform,
    OBJECT_MT_modifier_add_normals,
    OBJECT_MT_modifier_add_physics,
    OBJECT_MT_modifier_add_color,
    OBJECT_MT_modifier_add_assets,  # BFA
    OBJECT_MT_modifier_add_color_assets,  # BFA
    OBJECT_MT_modifier_add_builtin, # BFA
    OBJECT_OT_add_asset_modifier_menu,  # BFA
    DATA_PT_gpencil_modifiers,
    OBJECT_MT_gpencil_modifier_add,  # BFA
    OBJECT_OT_add_gpencil_modifier_menu,  # BFA
    AddModifierMenu,
)

if __name__ == "__main__":  # only for live edit.
    from bpy.utils import register_class

    for cls in classes:
        register_class(cls)<|MERGE_RESOLUTION|>--- conflicted
+++ resolved
@@ -4,17 +4,15 @@
 
 import bpy
 from bpy.types import Panel, Menu, Operator
-<<<<<<< HEAD
+from bpy.app.translations import (
+    pgettext_n as n_,
+)
 from bl_ui.generic_column_menu import (
     GenericColumnMenu,
     fetch_op_data,
     InvokeMenuOperator,
 )  # BFA
-=======
-from bpy.app.translations import (
-    pgettext_n as n_,
-)
->>>>>>> 72f09824
+
 
 
 class ModifierButtonsPanel:
