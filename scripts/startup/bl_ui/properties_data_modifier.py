--- conflicted
+++ resolved
@@ -4,14 +4,18 @@
 
 import bpy
 from bpy.types import Panel, Menu, Operator
-from bl_ui.generic_column_menu import GenericColumnMenu, fetch_op_data, InvokeMenuOperator # BFA
+from bl_ui.generic_column_menu import (
+    GenericColumnMenu,
+    fetch_op_data,
+    InvokeMenuOperator,
+)  # BFA
 
 
 class ModifierButtonsPanel:
-    bl_space_type = 'PROPERTIES'
-    bl_region_type = 'WINDOW'
+    bl_space_type = "PROPERTIES"
+    bl_region_type = "WINDOW"
     bl_context = "modifier"
-    bl_options = {'HIDE_HEADER'}
+    bl_options = {"HIDE_HEADER"}
 
 
 class ModifierAddMenu:
@@ -23,7 +27,9 @@
         enum_it.identifier: enum_it.icon
         for enum_it in bpy.types.Modifier.bl_rna.properties["type"].enum_items_static
     }
-    MODIFIER_TYPES_I18N_CONTEXT = bpy.types.Modifier.bl_rna.properties["type"].translation_context
+    MODIFIER_TYPES_I18N_CONTEXT = bpy.types.Modifier.bl_rna.properties[
+        "type"
+    ].translation_context
 
     @classmethod
     def operator_modifier_add(cls, layout, mod_type):
@@ -43,16 +49,28 @@
 
     def draw(self, _context):
         active_object = bpy.context.active_object
-        supported_types = {'MESH', 'CURVE', 'CURVES', 'SURFACE', 'FONT', 'VOLUME', 'GREASEPENCIL'}
+        supported_types = {
+            "MESH",
+            "CURVE",
+            "CURVES",
+            "SURFACE",
+            "FONT",
+            "VOLUME",
+            "GREASEPENCIL",
+        }
 
         layout = self.layout
 
         # bfa - pastedown icon by purpose, it copies, then pastes the modifiers to the selected objects
-        layout.operator("object.modifiers_copy_to_selected", text="Copy Modifiers to Selected Objects", icon = "PASTEDOWN")
+        layout.operator(
+            "object.modifiers_copy_to_selected",
+            text="Copy Modifiers to Selected Objects",
+            icon="PASTEDOWN",
+        )
 
         layout.separator()
 
-        layout.operator("object.modifiers_clear", icon = "CLEAR")
+        layout.operator("object.modifiers_clear", icon="CLEAR")
 
 
 class DATA_PT_modifiers(ModifierButtonsPanel, Panel):
@@ -63,7 +81,7 @@
         ob = context.object
         return ob
 
-		# BFA - changed to be columns
+    # BFA - changed to be columns
     def draw(self, context):
         layout = self.layout
         ob = context.object
@@ -71,37 +89,33 @@
             return
         ob_type = ob.type
         geometry_nodes_supported = ob_type in {
-            'MESH', 'CURVE', 'CURVES',
-            'FONT', 'VOLUME', 'POINTCLOUD', 'GREASEPENCIL',
+            "MESH",
+            "CURVE",
+            "CURVES",
+            "FONT",
+            "VOLUME",
+            "POINTCLOUD",
+            "GREASEPENCIL",
         }
 
-<<<<<<< HEAD
         if geometry_nodes_supported:
-		    # BFA - changed to be columns
-            flow = layout.grid_flow(row_major=True, columns=0, even_columns=True, even_rows=False)
+            # BFA - changed to be columns
+            flow = layout.grid_flow(
+                row_major=True, columns=0, even_columns=True, even_rows=False
+            )
             col1 = flow.column()
             col2 = flow.column()
-            col1.operator("object.add_modifier_menu", icon='ADD')
+            col1.operator("object.add_modifier_menu", icon="ADD")
             row = col2.row()
-            row.operator("object.add_asset_modifier_menu", icon='ADD')
-            row.menu("DATA_MT_modifiers_special", icon='DOWNARROW_HLT', text="")
+            row.operator("object.add_asset_modifier_menu", icon="ADD")
+            row.menu("DATA_MT_modifiers_special", icon="DOWNARROW_HLT", text="")
 
         else:
             row = layout.row()
-            row.operator("object.add_modifier_menu", icon='ADD')
+            row.operator("object.add_modifier_menu", icon="ADD")
             if geometry_nodes_supported:
-                row.operator("object.add_asset_modifier_menu", icon='ADD')
-            row.menu("DATA_MT_modifiers_special", icon='DOWNARROW_HLT', text="")
-=======
-        if layout.operator_context == 'EXEC_REGION_WIN':
-            layout.operator_context = 'INVOKE_REGION_WIN'
-            layout.operator(
-                "WM_OT_search_single_menu",
-                text="Search...",
-                icon='VIEWZOOM',
-            ).menu_idname = "OBJECT_MT_modifier_add"
-            layout.separator()
->>>>>>> 61fc926d
+                row.operator("object.add_asset_modifier_menu", icon="ADD")
+            row.menu("DATA_MT_modifiers_special", icon="DOWNARROW_HLT", text="")
 
         layout.template_modifiers()
 
@@ -109,16 +123,16 @@
 # BFA - Heavily modified to be a column menu
 class OBJECT_MT_modifier_add(ModifierAddMenu, Menu):
     bl_label = ""
-    bl_options = {'SEARCH_ON_KEY_PRESS'}
+    bl_options = {"SEARCH_ON_KEY_PRESS"}
     search_header = "Modifier"
 
     @staticmethod
-    def draw_menu_column(layout, menu, icon='NONE'):
+    def draw_menu_column(layout, menu, icon="NONE"):
         header = menu.bl_label
         menu_idname = menu.__name__
 
         col = layout.column()
-        if layout.operator_context != 'INVOKE_REGION_WIN':
+        if layout.operator_context != "INVOKE_REGION_WIN":
             col.label(text=header, icon=icon)
             col.separator()
         col.menu_contents(menu_idname)
@@ -127,264 +141,316 @@
         layout = self.layout.row()
         ob_type = context.object.type
 
-        if layout.operator_context == 'INVOKE_REGION_WIN':
+        if layout.operator_context == "INVOKE_REGION_WIN":
             layout.label(text=self.search_header)
 
-        if ob_type in {'MESH'}:
-            self.draw_menu_column(layout, menu=OBJECT_MT_modifier_add_normals) #BFA - moved to the front, closer to where they originally were
-        if ob_type in {'MESH', 'CURVE', 'CURVES', 'FONT', 'SURFACE', 'LATTICE', 'GREASEPENCIL', 'POINTCLOUD'}:
+        if ob_type in {"MESH"}:
+            self.draw_menu_column(
+                layout, menu=OBJECT_MT_modifier_add_normals
+            )  # BFA - moved to the front, closer to where they originally were
+        if ob_type in {
+            "MESH",
+            "CURVE",
+            "CURVES",
+            "FONT",
+            "SURFACE",
+            "LATTICE",
+            "GREASEPENCIL",
+            "POINTCLOUD",
+        }:
             self.draw_menu_column(layout, menu=OBJECT_MT_modifier_add_edit)
-        if ob_type in {'MESH', 'CURVE', 'FONT', 'SURFACE', 'VOLUME', 'GREASEPENCIL'}:
+        if ob_type in {"MESH", "CURVE", "FONT", "SURFACE", "VOLUME", "GREASEPENCIL"}:
             self.draw_menu_column(layout, menu=OBJECT_MT_modifier_add_generate)
-        if ob_type in {'MESH', 'CURVE', 'FONT', 'SURFACE', 'LATTICE', 'VOLUME', 'GREASEPENCIL'}:
+        if ob_type in {
+            "MESH",
+            "CURVE",
+            "FONT",
+            "SURFACE",
+            "LATTICE",
+            "VOLUME",
+            "GREASEPENCIL",
+        }:
             self.draw_menu_column(layout, menu=OBJECT_MT_modifier_add_deform)
-        if ob_type in {'MESH', 'CURVE', 'FONT', 'SURFACE', 'LATTICE'}:
+        if ob_type in {"MESH", "CURVE", "FONT", "SURFACE", "LATTICE"}:
             self.draw_menu_column(layout, menu=OBJECT_MT_modifier_add_physics)
-        if ob_type in {'GREASEPENCIL'}:
+        if ob_type in {"GREASEPENCIL"}:
             self.draw_menu_column(layout, menu=OBJECT_MT_modifier_add_color)
 
-		#BFA - moved to another button menu below
-        #if geometry_nodes_supported:
-        #    layout.menu_contents("OBJECT_MT_modifier_add_root_catalogs")
+
+# BFA - moved to another button menu below
+# if geometry_nodes_supported:
+#    layout.menu_contents("OBJECT_MT_modifier_add_root_catalogs")
 
 
 class OBJECT_MT_modifier_add_edit(ModifierAddMenu, Menu):
     bl_label = "Edit"
-    bl_options = {'SEARCH_ON_KEY_PRESS'}
-
-    def draw(self, context):
-        layout = self.layout
-        ob_type = context.object.type
-        if ob_type == 'MESH':
-            self.operator_modifier_add(layout, 'DATA_TRANSFER')
-        if ob_type in {'MESH', 'CURVE', 'FONT', 'SURFACE', 'LATTICE'}:
-            self.operator_modifier_add(layout, 'MESH_CACHE')
-        if ob_type in {'MESH', 'CURVE', 'CURVES', 'FONT', 'POINTCLOUD'}:
-            self.operator_modifier_add(layout, 'MESH_SEQUENCE_CACHE')
-        if ob_type == 'MESH':
-            self.operator_modifier_add(layout, 'UV_PROJECT')
-            self.operator_modifier_add(layout, 'UV_WARP')
-            self.operator_modifier_add(layout, 'VERTEX_WEIGHT_EDIT')
-            self.operator_modifier_add(layout, 'VERTEX_WEIGHT_MIX')
-            self.operator_modifier_add(layout, 'VERTEX_WEIGHT_PROXIMITY')
-        if ob_type == 'GREASEPENCIL':
-            self.operator_modifier_add(layout, 'GREASE_PENCIL_TEXTURE')
-            self.operator_modifier_add(layout, 'GREASE_PENCIL_TIME')
-            self.operator_modifier_add(layout, 'GREASE_PENCIL_VERTEX_WEIGHT_PROXIMITY')
-            self.operator_modifier_add(layout, 'GREASE_PENCIL_VERTEX_WEIGHT_ANGLE')
+    bl_options = {"SEARCH_ON_KEY_PRESS"}
+
+    def draw(self, context):
+        layout = self.layout
+        ob_type = context.object.type
+        if ob_type == "MESH":
+            self.operator_modifier_add(layout, "DATA_TRANSFER")
+        if ob_type in {"MESH", "CURVE", "FONT", "SURFACE", "LATTICE"}:
+            self.operator_modifier_add(layout, "MESH_CACHE")
+        if ob_type in {"MESH", "CURVE", "CURVES", "FONT", "POINTCLOUD"}:
+            self.operator_modifier_add(layout, "MESH_SEQUENCE_CACHE")
+        if ob_type == "MESH":
+            self.operator_modifier_add(layout, "UV_PROJECT")
+            self.operator_modifier_add(layout, "UV_WARP")
+            self.operator_modifier_add(layout, "VERTEX_WEIGHT_EDIT")
+            self.operator_modifier_add(layout, "VERTEX_WEIGHT_MIX")
+            self.operator_modifier_add(layout, "VERTEX_WEIGHT_PROXIMITY")
+        if ob_type == "GREASEPENCIL":
+            self.operator_modifier_add(layout, "GREASE_PENCIL_TEXTURE")
+            self.operator_modifier_add(layout, "GREASE_PENCIL_TIME")
+            self.operator_modifier_add(layout, "GREASE_PENCIL_VERTEX_WEIGHT_PROXIMITY")
+            self.operator_modifier_add(layout, "GREASE_PENCIL_VERTEX_WEIGHT_ANGLE")
         layout.template_modifier_asset_menu_items(catalog_path=self.bl_label)
 
 
 class OBJECT_MT_modifier_add_generate(ModifierAddMenu, Menu):
     bl_label = "Generate"
-    bl_options = {'SEARCH_ON_KEY_PRESS'}
-
-    def draw(self, context):
-        layout = self.layout
-        ob_type = context.object.type
-        geometry_nodes_supported = ob_type in {'MESH', 'CURVE', 'CURVES',
-                                               'FONT', 'VOLUME', 'POINTCLOUD', 'GREASEPENCIL'}
-
-        if ob_type in {'MESH', 'CURVE', 'FONT', 'SURFACE'}:
-            self.operator_modifier_add(layout, 'ARRAY')
-            self.operator_modifier_add(layout, 'BEVEL')
-        if ob_type == 'MESH':
-            self.operator_modifier_add(layout, 'BOOLEAN')
-        if ob_type in {'MESH', 'CURVE', 'FONT', 'SURFACE'}:
-            self.operator_modifier_add(layout, 'BUILD')
-            self.operator_modifier_add(layout, 'DECIMATE')
-            self.operator_modifier_add(layout, 'EDGE_SPLIT')
+    bl_options = {"SEARCH_ON_KEY_PRESS"}
+
+    def draw(self, context):
+        layout = self.layout
+        ob_type = context.object.type
+        geometry_nodes_supported = ob_type in {
+            "MESH",
+            "CURVE",
+            "CURVES",
+            "FONT",
+            "VOLUME",
+            "POINTCLOUD",
+            "GREASEPENCIL",
+        }
+
+        if ob_type in {"MESH", "CURVE", "FONT", "SURFACE"}:
+            self.operator_modifier_add(layout, "ARRAY")
+            self.operator_modifier_add(layout, "BEVEL")
+        if ob_type == "MESH":
+            self.operator_modifier_add(layout, "BOOLEAN")
+        if ob_type in {"MESH", "CURVE", "FONT", "SURFACE"}:
+            self.operator_modifier_add(layout, "BUILD")
+            self.operator_modifier_add(layout, "DECIMATE")
+            self.operator_modifier_add(layout, "EDGE_SPLIT")
         if geometry_nodes_supported:
-            self.operator_modifier_add(layout, 'NODES')
-        if ob_type == 'MESH':
-            self.operator_modifier_add(layout, 'MASK')
-        if ob_type in {'MESH', 'CURVE', 'FONT', 'SURFACE'}:
-            self.operator_modifier_add(layout, 'MIRROR')
-        if ob_type == 'VOLUME':
-            self.operator_modifier_add(layout, 'MESH_TO_VOLUME')
-        if ob_type == 'MESH':
-            self.operator_modifier_add(layout, 'MULTIRES')
-        if ob_type in {'MESH', 'CURVE', 'FONT', 'SURFACE'}:
-            self.operator_modifier_add(layout, 'REMESH')
-            self.operator_modifier_add(layout, 'SCREW')
-        if ob_type == 'MESH':
-            self.operator_modifier_add(layout, 'SKIN')
-        if ob_type in {'MESH', 'CURVE', 'FONT', 'SURFACE'}:
-            self.operator_modifier_add(layout, 'SOLIDIFY')
-            self.operator_modifier_add(layout, 'SUBSURF')
-            self.operator_modifier_add(layout, 'TRIANGULATE')
-        if ob_type == 'MESH':
-            self.operator_modifier_add(layout, 'VOLUME_TO_MESH')
-        if ob_type in {'MESH', 'CURVE', 'FONT', 'SURFACE'}:
-            self.operator_modifier_add(layout, 'WELD')
-        if ob_type == 'MESH':
-            self.operator_modifier_add(layout, 'WIREFRAME')
-        if ob_type == 'GREASEPENCIL':
-            self.operator_modifier_add(layout, 'GREASE_PENCIL_ARRAY')
-            self.operator_modifier_add(layout, 'GREASE_PENCIL_BUILD')
-            self.operator_modifier_add(layout, 'GREASE_PENCIL_DASH')
-            self.operator_modifier_add(layout, 'GREASE_PENCIL_ENVELOPE')
-            self.operator_modifier_add(layout, 'GREASE_PENCIL_LENGTH')
-            self.operator_modifier_add(layout, 'LINEART')
-            self.operator_modifier_add(layout, 'GREASE_PENCIL_MIRROR')
-            self.operator_modifier_add(layout, 'GREASE_PENCIL_MULTIPLY')
-            self.operator_modifier_add(layout, 'GREASE_PENCIL_OUTLINE')
-            self.operator_modifier_add(layout, 'GREASE_PENCIL_SIMPLIFY')
-            self.operator_modifier_add(layout, 'GREASE_PENCIL_SUBDIV')
+            self.operator_modifier_add(layout, "NODES")
+        if ob_type == "MESH":
+            self.operator_modifier_add(layout, "MASK")
+        if ob_type in {"MESH", "CURVE", "FONT", "SURFACE"}:
+            self.operator_modifier_add(layout, "MIRROR")
+        if ob_type == "VOLUME":
+            self.operator_modifier_add(layout, "MESH_TO_VOLUME")
+        if ob_type == "MESH":
+            self.operator_modifier_add(layout, "MULTIRES")
+        if ob_type in {"MESH", "CURVE", "FONT", "SURFACE"}:
+            self.operator_modifier_add(layout, "REMESH")
+            self.operator_modifier_add(layout, "SCREW")
+        if ob_type == "MESH":
+            self.operator_modifier_add(layout, "SKIN")
+        if ob_type in {"MESH", "CURVE", "FONT", "SURFACE"}:
+            self.operator_modifier_add(layout, "SOLIDIFY")
+            self.operator_modifier_add(layout, "SUBSURF")
+            self.operator_modifier_add(layout, "TRIANGULATE")
+        if ob_type == "MESH":
+            self.operator_modifier_add(layout, "VOLUME_TO_MESH")
+        if ob_type in {"MESH", "CURVE", "FONT", "SURFACE"}:
+            self.operator_modifier_add(layout, "WELD")
+        if ob_type == "MESH":
+            self.operator_modifier_add(layout, "WIREFRAME")
+        if ob_type == "GREASEPENCIL":
+            self.operator_modifier_add(layout, "GREASE_PENCIL_ARRAY")
+            self.operator_modifier_add(layout, "GREASE_PENCIL_BUILD")
+            self.operator_modifier_add(layout, "GREASE_PENCIL_DASH")
+            self.operator_modifier_add(layout, "GREASE_PENCIL_ENVELOPE")
+            self.operator_modifier_add(layout, "GREASE_PENCIL_LENGTH")
+            self.operator_modifier_add(layout, "LINEART")
+            self.operator_modifier_add(layout, "GREASE_PENCIL_MIRROR")
+            self.operator_modifier_add(layout, "GREASE_PENCIL_MULTIPLY")
+            self.operator_modifier_add(layout, "GREASE_PENCIL_OUTLINE")
+            self.operator_modifier_add(layout, "GREASE_PENCIL_SIMPLIFY")
+            self.operator_modifier_add(layout, "GREASE_PENCIL_SUBDIV")
         layout.template_modifier_asset_menu_items(catalog_path=self.bl_label)
 
 
 class OBJECT_MT_modifier_add_deform(ModifierAddMenu, Menu):
     bl_label = "Deform"
-    bl_options = {'SEARCH_ON_KEY_PRESS'}
-
-    def draw(self, context):
-        layout = self.layout
-        ob_type = context.object.type
-        if ob_type in {'MESH', 'CURVE', 'FONT', 'SURFACE', 'LATTICE'}:
-            self.operator_modifier_add(layout, 'ARMATURE')
-            self.operator_modifier_add(layout, 'CAST')
-            self.operator_modifier_add(layout, 'CURVE')
-        if ob_type == 'MESH':
-            self.operator_modifier_add(layout, 'DISPLACE')
-        if ob_type in {'MESH', 'CURVE', 'FONT', 'SURFACE', 'LATTICE'}:
-            self.operator_modifier_add(layout, 'HOOK')
-        if ob_type == 'MESH':
-            self.operator_modifier_add(layout, 'LAPLACIANDEFORM')
-        if ob_type in {'MESH', 'CURVE', 'FONT', 'SURFACE', 'LATTICE'}:
-            self.operator_modifier_add(layout, 'LATTICE')
-            self.operator_modifier_add(layout, 'MESH_DEFORM')
-            self.operator_modifier_add(layout, 'SHRINKWRAP')
-            self.operator_modifier_add(layout, 'SIMPLE_DEFORM')
-        if ob_type in {'MESH', 'CURVE', 'FONT', 'SURFACE'}:
-            self.operator_modifier_add(layout, 'SMOOTH')
-        if ob_type == 'MESH':
-            self.operator_modifier_add(layout, 'CORRECTIVE_SMOOTH')
-            self.operator_modifier_add(layout, 'LAPLACIANSMOOTH')
-            self.operator_modifier_add(layout, 'SURFACE_DEFORM')
-        if ob_type in {'MESH', 'CURVE', 'FONT', 'SURFACE', 'LATTICE'}:
-            self.operator_modifier_add(layout, 'WARP')
-            self.operator_modifier_add(layout, 'WAVE')
-        if ob_type == 'VOLUME':
-            self.operator_modifier_add(layout, 'VOLUME_DISPLACE')
-        if ob_type == 'GREASEPENCIL':
-            self.operator_modifier_add(layout, 'GREASE_PENCIL_ARMATURE')
-            self.operator_modifier_add(layout, 'GREASE_PENCIL_HOOK')
-            self.operator_modifier_add(layout, 'GREASE_PENCIL_LATTICE')
-            self.operator_modifier_add(layout, 'GREASE_PENCIL_NOISE')
-            self.operator_modifier_add(layout, 'GREASE_PENCIL_OFFSET')
-            self.operator_modifier_add(layout, 'GREASE_PENCIL_SHRINKWRAP')
-            self.operator_modifier_add(layout, 'GREASE_PENCIL_SMOOTH')
-            self.operator_modifier_add(layout, 'GREASE_PENCIL_THICKNESS')
+    bl_options = {"SEARCH_ON_KEY_PRESS"}
+
+    def draw(self, context):
+        layout = self.layout
+        ob_type = context.object.type
+        if ob_type in {"MESH", "CURVE", "FONT", "SURFACE", "LATTICE"}:
+            self.operator_modifier_add(layout, "ARMATURE")
+            self.operator_modifier_add(layout, "CAST")
+            self.operator_modifier_add(layout, "CURVE")
+        if ob_type == "MESH":
+            self.operator_modifier_add(layout, "DISPLACE")
+        if ob_type in {"MESH", "CURVE", "FONT", "SURFACE", "LATTICE"}:
+            self.operator_modifier_add(layout, "HOOK")
+        if ob_type == "MESH":
+            self.operator_modifier_add(layout, "LAPLACIANDEFORM")
+        if ob_type in {"MESH", "CURVE", "FONT", "SURFACE", "LATTICE"}:
+            self.operator_modifier_add(layout, "LATTICE")
+            self.operator_modifier_add(layout, "MESH_DEFORM")
+            self.operator_modifier_add(layout, "SHRINKWRAP")
+            self.operator_modifier_add(layout, "SIMPLE_DEFORM")
+        if ob_type in {"MESH", "CURVE", "FONT", "SURFACE"}:
+            self.operator_modifier_add(layout, "SMOOTH")
+        if ob_type == "MESH":
+            self.operator_modifier_add(layout, "CORRECTIVE_SMOOTH")
+            self.operator_modifier_add(layout, "LAPLACIANSMOOTH")
+            self.operator_modifier_add(layout, "SURFACE_DEFORM")
+        if ob_type in {"MESH", "CURVE", "FONT", "SURFACE", "LATTICE"}:
+            self.operator_modifier_add(layout, "WARP")
+            self.operator_modifier_add(layout, "WAVE")
+        if ob_type == "VOLUME":
+            self.operator_modifier_add(layout, "VOLUME_DISPLACE")
+        if ob_type == "GREASEPENCIL":
+            self.operator_modifier_add(layout, "GREASE_PENCIL_ARMATURE")
+            self.operator_modifier_add(layout, "GREASE_PENCIL_HOOK")
+            self.operator_modifier_add(layout, "GREASE_PENCIL_LATTICE")
+            self.operator_modifier_add(layout, "GREASE_PENCIL_NOISE")
+            self.operator_modifier_add(layout, "GREASE_PENCIL_OFFSET")
+            self.operator_modifier_add(layout, "GREASE_PENCIL_SHRINKWRAP")
+            self.operator_modifier_add(layout, "GREASE_PENCIL_SMOOTH")
+            self.operator_modifier_add(layout, "GREASE_PENCIL_THICKNESS")
         layout.template_modifier_asset_menu_items(catalog_path=self.bl_label)
 
 
 class OBJECT_MT_modifier_add_normals(ModifierAddMenu, Menu):
     bl_label = "Normals"
-    bl_options = {'SEARCH_ON_KEY_PRESS'}
-
-    def draw(self, context):
-        layout = self.layout
-        ob_type = context.object.type
-        if ob_type == 'MESH':
-            self.operator_modifier_add(layout, 'NORMAL_EDIT')
-            self.operator_modifier_add(layout, 'WEIGHTED_NORMAL')
+    bl_options = {"SEARCH_ON_KEY_PRESS"}
+
+    def draw(self, context):
+        layout = self.layout
+        ob_type = context.object.type
+        if ob_type == "MESH":
+            self.operator_modifier_add(layout, "NORMAL_EDIT")
+            self.operator_modifier_add(layout, "WEIGHTED_NORMAL")
         layout.template_modifier_asset_menu_items(catalog_path=self.bl_label)
 
 
 class OBJECT_MT_modifier_add_physics(ModifierAddMenu, Menu):
     bl_label = "Physics"
-    bl_options = {'SEARCH_ON_KEY_PRESS'}
-
-    def draw(self, context):
-        layout = self.layout
-        ob_type = context.object.type
-        if ob_type == 'MESH':
-            self.operator_modifier_add(layout, 'CLOTH')
-            self.operator_modifier_add(layout, 'COLLISION')
-            self.operator_modifier_add(layout, 'DYNAMIC_PAINT')
-            self.operator_modifier_add(layout, 'EXPLODE')
-            self.operator_modifier_add(layout, 'FLUID')
-            self.operator_modifier_add(layout, 'OCEAN')
-            self.operator_modifier_add(layout, 'PARTICLE_INSTANCE')
-            self.operator_modifier_add(layout, 'PARTICLE_SYSTEM')
-        if ob_type in {'MESH', 'CURVE', 'FONT', 'SURFACE', 'LATTICE'}:
-            self.operator_modifier_add(layout, 'SOFT_BODY')
+    bl_options = {"SEARCH_ON_KEY_PRESS"}
+
+    def draw(self, context):
+        layout = self.layout
+        ob_type = context.object.type
+        if ob_type == "MESH":
+            self.operator_modifier_add(layout, "CLOTH")
+            self.operator_modifier_add(layout, "COLLISION")
+            self.operator_modifier_add(layout, "DYNAMIC_PAINT")
+            self.operator_modifier_add(layout, "EXPLODE")
+            self.operator_modifier_add(layout, "FLUID")
+            self.operator_modifier_add(layout, "OCEAN")
+            self.operator_modifier_add(layout, "PARTICLE_INSTANCE")
+            self.operator_modifier_add(layout, "PARTICLE_SYSTEM")
+        if ob_type in {"MESH", "CURVE", "FONT", "SURFACE", "LATTICE"}:
+            self.operator_modifier_add(layout, "SOFT_BODY")
         layout.template_modifier_asset_menu_items(catalog_path=self.bl_label)
 
 
 class OBJECT_MT_modifier_add_color(ModifierAddMenu, Menu):
     bl_label = "Color"
-    bl_options = {'SEARCH_ON_KEY_PRESS'}
-
-    def draw(self, context):
-        layout = self.layout
-        ob_type = context.object.type
-        if ob_type == 'GREASEPENCIL':
-            self.operator_modifier_add(layout, 'GREASE_PENCIL_COLOR')
-            self.operator_modifier_add(layout, 'GREASE_PENCIL_OPACITY')
-            self.operator_modifier_add(layout, 'GREASE_PENCIL_TINT')
+    bl_options = {"SEARCH_ON_KEY_PRESS"}
+
+    def draw(self, context):
+        layout = self.layout
+        ob_type = context.object.type
+        if ob_type == "GREASEPENCIL":
+            self.operator_modifier_add(layout, "GREASE_PENCIL_COLOR")
+            self.operator_modifier_add(layout, "GREASE_PENCIL_OPACITY")
+            self.operator_modifier_add(layout, "GREASE_PENCIL_TINT")
         layout.template_modifier_asset_menu_items(catalog_path=self.bl_label)
+
 
 # BFA - Modifier Assets
 class OBJECT_MT_modifier_add_assets(ModifierAddMenu, Menu):
     bl_label = "Assets"
-    bl_description = "Add a modifier nodegroup to all selected objects" #BFA - inversed
-    bl_options = {'SEARCH_ON_KEY_PRESS'}
-
-    def draw(self, context):
-        layout = self.layout
-        ob_type = context.object.type
-        geometry_nodes_supported = ob_type in {'MESH', 'CURVE', 'CURVES',
-                                               'FONT', 'VOLUME', 'POINTCLOUD', 'GREASEPENCIL'}
-
-        if layout.operator_context == 'EXEC_REGION_WIN':
-            layout.operator_context = 'INVOKE_REGION_WIN'
-            layout.operator("wm.search_single_menu", text="Search...", icon='VIEWZOOM').menu_idname = self.bl_idname
+    bl_description = (
+        "Add a modifier nodegroup to all selected objects"  # BFA - inversed
+    )
+    bl_options = {"SEARCH_ON_KEY_PRESS"}
+
+    def draw(self, context):
+        layout = self.layout
+        ob_type = context.object.type
+        geometry_nodes_supported = ob_type in {
+            "MESH",
+            "CURVE",
+            "CURVES",
+            "FONT",
+            "VOLUME",
+            "POINTCLOUD",
+            "GREASEPENCIL",
+        }
+
+        if layout.operator_context == "EXEC_REGION_WIN":
+            layout.operator_context = "INVOKE_REGION_WIN"
+            layout.operator(
+                "wm.search_single_menu", text="Search...", icon="VIEWZOOM"
+            ).menu_idname = self.bl_idname
             layout.separator()
 
-        layout.operator_context = 'EXEC_REGION_WIN'
+        layout.operator_context = "EXEC_REGION_WIN"
 
         layout.separator()
-        self.operator_modifier_add(layout, 'NODES')
+        self.operator_modifier_add(layout, "NODES")
         layout.separator()
 
-        if ob_type in {'GREASEPENCIL'}:
+        if ob_type in {"GREASEPENCIL"}:
             layout.menu("OBJECT_MT_modifier_add_color_assets")
 
         layout.separator()
         if geometry_nodes_supported:
             layout.menu_contents("OBJECT_MT_modifier_add_root_catalogs")
 
+
 # BFA - Modifier Assets
 class AssetSubmenu:
     def draw(self, context):
         self.layout.template_modifier_asset_menu_items(catalog_path=self.bl_label)
+
+
 # BFA - Modifier Assets
 class OBJECT_MT_modifier_add_edit_assets(AssetSubmenu, ModifierAddMenu, Menu):
     bl_label = OBJECT_MT_modifier_add_edit.bl_label
+
+
 # BFA - Modifier Assets
 class OBJECT_MT_modifier_add_generate_assets(AssetSubmenu, ModifierAddMenu, Menu):
     bl_label = OBJECT_MT_modifier_add_generate.bl_label
+
+
 # BFA - Modifier Assets
 class OBJECT_MT_modifier_add_deform_assets(AssetSubmenu, ModifierAddMenu, Menu):
     bl_label = OBJECT_MT_modifier_add_deform.bl_label
+
+
 # BFA - Modifier Assets
 class OBJECT_MT_modifier_add_physics_assets(AssetSubmenu, ModifierAddMenu, Menu):
     bl_label = OBJECT_MT_modifier_add_physics.bl_label
+
+
 # BFA - Modifier Assets
 class OBJECT_MT_modifier_add_color_assets(AssetSubmenu, ModifierAddMenu, Menu):
     bl_label = OBJECT_MT_modifier_add_color.bl_label
+
 
 # BFA - Modifier Assets
 class OBJECT_OT_add_asset_modifier_menu(InvokeMenuOperator, Operator):
     bl_idname = "object.add_asset_modifier_menu"
     bl_label = "Add Asset Modifier"
-    bl_description = "Add a modifier nodegroup to all selected objects" #BFA - inversed
+    bl_description = (
+        "Add a modifier nodegroup to all selected objects"  # BFA - inversed
+    )
     menu_id = "OBJECT_MT_modifier_add_assets"
-    space_type = 'PROPERTIES'
-    space_context = 'MODIFIER'
-
+    space_type = "PROPERTIES"
+    space_context = "MODIFIER"
 
 
 class DATA_PT_gpencil_modifiers(ModifierButtonsPanel, Panel):
@@ -393,58 +459,98 @@
     @classmethod
     def poll(cls, context):
         ob = context.object
-        return ob and ob.type == 'GPENCIL'
+        return ob and ob.type == "GPENCIL"
 
     def draw(self, _context):
         layout = self.layout
-        layout.operator("object.add_gpencil_modifier_menu", text="Add Modifier", icon='ADD') # BFA icon
+        layout.operator(
+            "object.add_gpencil_modifier_menu", text="Add Modifier", icon="ADD"
+        )  # BFA icon
         layout.template_grease_pencil_modifiers()
+
 
 # BFA - Grease Pencil Modifier add menu
 class OBJECT_MT_gpencil_modifier_add(GenericColumnMenu, Menu):
-    bl_description = "Add a procedural operation/effect to the active grease pencil object"
+    bl_description = (
+        "Add a procedural operation/effect to the active grease pencil object"
+    )
 
     op_id = "object.gpencil_modifier_add"
-    #OPERATOR_DATA, TRANSLATION_CONTEXT = fetch_op_data(class_name="GpencilModifier")
+    # OPERATOR_DATA, TRANSLATION_CONTEXT = fetch_op_data(class_name="GpencilModifier")
     search_header = "Grease Pencil Modifier"
+
     @classmethod
     def poll(cls, context):
         ob = context.object
-        return ob and ob.type == 'GPENCIL'
+        return ob and ob.type == "GPENCIL"
 
     def draw(self, _context):
         layout = self.layout.row()
 
-        self.draw_operator_column(layout, header="Modify",
-            types=('GP_TEXTURE', 'GP_TIME', 'GP_WEIGHT_ANGLE', 'GP_WEIGHT_PROXIMITY'))
-        self.draw_operator_column(layout, header="Generate",
-            types=('GP_ARRAY', 'GP_BUILD', 'GP_DASH', 'GP_ENVELOPE', 'GP_LENGTH', 'GP_LINEART', 'GP_MIRROR', 'GP_MULTIPLY', 'GP_OUTLINE', 'GP_SIMPLIFY', 'GP_SUBDIV'))
-        self.draw_operator_column(layout, header="Deform",
-            types=('GP_ARMATURE', 'GP_HOOK', 'GP_LATTICE', 'GP_NOISE', 'GP_OFFSET', 'SHRINKWRAP', 'GP_SMOOTH', 'GP_THICK'))
-        self.draw_operator_column(layout, header="Color",
-            types=('GP_COLOR', 'GP_OPACITY', 'GP_TINT'))
+        self.draw_operator_column(
+            layout,
+            header="Modify",
+            types=("GP_TEXTURE", "GP_TIME", "GP_WEIGHT_ANGLE", "GP_WEIGHT_PROXIMITY"),
+        )
+        self.draw_operator_column(
+            layout,
+            header="Generate",
+            types=(
+                "GP_ARRAY",
+                "GP_BUILD",
+                "GP_DASH",
+                "GP_ENVELOPE",
+                "GP_LENGTH",
+                "GP_LINEART",
+                "GP_MIRROR",
+                "GP_MULTIPLY",
+                "GP_OUTLINE",
+                "GP_SIMPLIFY",
+                "GP_SUBDIV",
+            ),
+        )
+        self.draw_operator_column(
+            layout,
+            header="Deform",
+            types=(
+                "GP_ARMATURE",
+                "GP_HOOK",
+                "GP_LATTICE",
+                "GP_NOISE",
+                "GP_OFFSET",
+                "SHRINKWRAP",
+                "GP_SMOOTH",
+                "GP_THICK",
+            ),
+        )
+        self.draw_operator_column(
+            layout, header="Color", types=("GP_COLOR", "GP_OPACITY", "GP_TINT")
+        )
 
 
 class OBJECT_OT_add_gpencil_modifier_menu(InvokeMenuOperator, Operator):
     bl_idname = "object.add_gpencil_modifier_menu"
     bl_label = "Add Grease Pencil Modifier"
-    bl_description = "Add a procedural operation/effect to the active grease pencil object"
+    bl_description = (
+        "Add a procedural operation/effect to the active grease pencil object"
+    )
 
     menu_id = "OBJECT_MT_gpencil_modifier_add"
-    space_type = 'PROPERTIES'
-    space_context = 'MODIFIER'
+    space_type = "PROPERTIES"
+    space_context = "MODIFIER"
+
 
 # BFA - floating menu for consistency
 class AddModifierMenu(Operator):
     bl_idname = "object.add_modifier_menu"
     bl_label = "Add Modifier"
-    bl_description = "Add a procedural operation/effect to all selected objects" # BFA - defaults to all
+    bl_description = "Add a procedural operation/effect to all selected objects"  # BFA - defaults to all
 
     @classmethod
     def poll(cls, context):
         # NOTE: This operator only exists to add a poll to the add modifier shortcut in the property editor.
         space = context.space_data
-        return space and space.type == 'PROPERTIES' and space.context == 'MODIFIER'
+        return space and space.type == "PROPERTIES" and space.context == "MODIFIER"
 
     def invoke(self, _context, _event):
         return bpy.ops.wm.call_menu(name="OBJECT_MT_modifier_add")
@@ -452,7 +558,7 @@
 
 classes = (
     DATA_PT_modifiers,
-    DATA_MT_modifiers_special, # bfa - former VIEW3D_MT_object_modifiers menu from the object menu
+    DATA_MT_modifiers_special,  # bfa - former VIEW3D_MT_object_modifiers menu from the object menu
     OBJECT_MT_modifier_add,
     OBJECT_MT_modifier_add_edit,
     OBJECT_MT_modifier_add_generate,
@@ -460,12 +566,12 @@
     OBJECT_MT_modifier_add_normals,
     OBJECT_MT_modifier_add_physics,
     OBJECT_MT_modifier_add_color,
-    OBJECT_MT_modifier_add_assets, #BFA
-    OBJECT_MT_modifier_add_color_assets, #BFA
-    OBJECT_OT_add_asset_modifier_menu, #BFA
+    OBJECT_MT_modifier_add_assets,  # BFA
+    OBJECT_MT_modifier_add_color_assets,  # BFA
+    OBJECT_OT_add_asset_modifier_menu,  # BFA
     DATA_PT_gpencil_modifiers,
-    OBJECT_MT_gpencil_modifier_add, #BFA
-    OBJECT_OT_add_gpencil_modifier_menu, #BFA
+    OBJECT_MT_gpencil_modifier_add,  # BFA
+    OBJECT_OT_add_gpencil_modifier_menu,  # BFA
     AddModifierMenu,
 )
 
