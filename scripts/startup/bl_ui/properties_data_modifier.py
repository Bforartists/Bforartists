--- conflicted
+++ resolved
@@ -57,11 +57,9 @@
     def draw(self, context):
         layout = self.layout
         ob_type = context.object.type
-<<<<<<< HEAD
+
         geometry_nodes_supported = ob_type in {'MESH', 'CURVE', 'CURVES',
                                                'FONT', 'SURFACE', 'VOLUME', 'POINTCLOUD', 'GREASEPENCIL'}
-=======
-        geometry_nodes_supported = ob_type in {'MESH', 'CURVE', 'CURVES', 'FONT', 'SURFACE', 'VOLUME', 'POINTCLOUD'}
 
         if layout.operator_context == 'EXEC_REGION_WIN':
             layout.operator_context = 'INVOKE_REGION_WIN'
@@ -70,7 +68,6 @@
 
         layout.operator_context = 'EXEC_REGION_WIN'
 
->>>>>>> f3ab61a0
         if geometry_nodes_supported:
             self.operator_modifier_add(layout, 'NODES')
             layout.separator()
