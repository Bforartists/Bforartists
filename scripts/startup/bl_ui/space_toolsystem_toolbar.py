# SPDX-License-Identifier: GPL-2.0-or-later

# For documentation on tool definitions: see "bl_ui.space_toolsystem_common.ToolDef"
# where there are comments for each field and their use.

# For now group all tools together
# we may want to move these into per space-type files.
#
# For now keep this in a single file since it's an area that may change,
# so avoid making changes all over the place.

import bpy
from bpy.types import Panel

from bl_ui.space_toolsystem_common import (
    ToolSelectPanelHelper,
    ToolDef,
)

from bpy.app.translations import pgettext_tip as tip_


def kmi_to_string_or_none(kmi):
    return kmi.to_string() if kmi else "<none>"


def generate_from_enum_ex(
        _context, *,
        idname_prefix,
        icon_prefix,
        type,
        attr,
        cursor='DEFAULT',
        tooldef_keywords=None,
        icon_map=None,
        use_separators=True,
):
    if tooldef_keywords is None:
        tooldef_keywords = {}

    tool_defs = []

    enum_items = getattr(
        type.bl_rna.properties[attr],
        "enum_items_static_ui" if use_separators else
        "enum_items_static",
    )

    for enum in enum_items:
        if use_separators:
            if not (name := enum.name):
                # Empty string for a UI Separator.
                tool_defs.append(None)
                continue
            if not (idname := enum.identifier):
                # This is a heading, there is no purpose in showing headings here.
                continue
        else:
            name = enum.name
            idname = enum.identifier

        icon = icon_prefix + idname.lower()
        if icon_map is not None:
            icon = icon_map.get(icon, icon)

        tool_defs.append(
            ToolDef.from_dict(
                dict(
                    idname=idname_prefix + name,
                    label=name,
                    description=enum.description,
                    icon=icon,
                    cursor=cursor,
                    data_block=idname,
                    **tooldef_keywords,
                )
            )
        )
    return tuple(tool_defs)


# Use for shared widget data.
class _template_widget:
    class VIEW3D_GGT_xform_extrude:
        @staticmethod
        def draw_settings(_context, layout, tool):
            props = tool.gizmo_group_properties("VIEW3D_GGT_xform_extrude")
            layout.prop(props, "axis_type", expand=True)

    class VIEW3D_GGT_xform_gizmo:
        @staticmethod
        def draw_settings_with_index(context, layout, index):
            scene = context.scene
            orient_slot = scene.transform_orientation_slots[index]
            layout.prop(orient_slot, "type")


class _defs_view3d_generic:
    @ToolDef.from_fn
    def cursor():
        def draw_settings(_context, layout, tool):
            props = tool.operator_properties("view3d.cursor3d")
            layout.use_property_split = False
            layout.prop(props, "use_depth")
            layout.use_property_split = True
            layout.prop(props, "orientation")
            layout.use_property_split = False
        return dict(
            idname="builtin.cursor",
            label="Cursor",
            description=(
                "Set the cursor location, drag to transform"
            ),
            icon="ops.generic.cursor",
            keymap="3D View Tool: Cursor",
            draw_settings=draw_settings,
        )

    @ToolDef.from_fn
    def cursor_click():
        return dict(
            idname="builtin.none",
            label="None",
            icon="ops.generic.cursor",
            keymap=(),
        )

    @ToolDef.from_fn
    def ruler():
        def description(_context, _item, km):
            if km is not None:
                kmi_add = km.keymap_items.find_from_operator("view3d.ruler_add")
                kmi_remove = km.keymap_items.find_from_operator("view3d.ruler_remove")
            else:
                kmi_add = None
                kmi_remove = None
            return tip_(
                "Measure distance and angles.\n"
                "\u2022 %s anywhere for new measurement.\n"
                "\u2022 Drag ruler segment to measure an angle.\n"
                "\u2022 %s to remove the active ruler.\n"
                "\u2022 Ctrl while dragging to snap.\n"
                "\u2022 Shift while dragging to measure surface thickness"
            ) % (
                kmi_to_string_or_none(kmi_add),
                kmi_to_string_or_none(kmi_remove),
            )
        return dict(
            idname="builtin.measure",
            label="Measure",
            description=description,
            icon="ops.view3d.ruler",
            widget="VIEW3D_GGT_ruler",
            keymap="3D View Tool: Measure",
        )


class _defs_annotate:

    def draw_settings_common(context, layout, tool):
        gpd = context.annotation_data
        region_type = context.region.type

        if gpd is not None:
            if gpd.layers.active_note is not None:
                text = gpd.layers.active_note
                maxw = 25
                if len(text) > maxw:
                    text = text[:maxw - 5] + '..' + text[-3:]
            else:
                text = ""

            gpl = context.active_annotation_layer
            if gpl is not None:
                layout.label(text="Annotation:")
                if context.space_data.type in {'VIEW_3D', 'SEQUENCE_EDITOR'}:
                    if region_type == 'TOOL_HEADER':
                        sub = layout.split(align=True, factor=0.5)
                        sub.ui_units_x = 6.5
                        sub.prop(gpl, "color", text="")
                    else:
                        sub = layout.row(align=True)
                        sub.prop(gpl, "color", text="")
                    sub.popover(
                        panel="TOPBAR_PT_annotation_layers",
                        text=text,
                    )
                else:
                    layout.prop(gpl, "color", text="")

        space_type = tool.space_type
        tool_settings = context.tool_settings

        if space_type == 'VIEW_3D':
            row = layout.row(align=True)
            row.prop(tool_settings, "annotation_stroke_placement_view3d", text="Placement")
            if tool_settings.gpencil_stroke_placement_view3d == 'CURSOR':
                row.prop(tool_settings.gpencil_sculpt, "lockaxis")
            elif tool_settings.gpencil_stroke_placement_view3d in {'SURFACE', 'STROKE'}:
                row.prop(tool_settings, "use_gpencil_stroke_endpoints")

        elif space_type in {'IMAGE_EDITOR', 'NODE_EDITOR', 'SEQUENCE_EDITOR', 'CLIP_EDITOR'}:
            row = layout.row(align=True)
            row.prop(tool_settings, "annotation_stroke_placement_view2d", text="Placement")

        if tool.idname == "builtin.annotate_line":
            props = tool.operator_properties("gpencil.annotate")
            if region_type == 'TOOL_HEADER':
                row = layout.row()
                row.ui_units_x = 15
                row.prop(props, "arrowstyle_start", text="Start")
                row.separator()
                row.prop(props, "arrowstyle_end", text="End")
            else:
                col = layout.row().column(align=True)
                col.prop(props, "arrowstyle_start", text="Style Start")
                col.prop(props, "arrowstyle_end", text="End")
        elif tool.idname == "builtin.annotate":
            props = tool.operator_properties("gpencil.annotate")
            if region_type == 'TOOL_HEADER':
                row = layout.row()
                row.prop(props, "use_stabilizer", text="Stabilize Stroke")
                subrow = layout.row(align=False)
                if props.use_stabilizer:
                    subrow.prop(props, "stabilizer_radius", text="Radius", slider=True)
                    subrow.prop(props, "stabilizer_factor", text="Factor", slider=True)
            else:
                split = layout.split(factor=.6)
                split.use_property_split=False
                split.prop(props, "use_stabilizer", text="Stabilize Stroke")

                split.alignment = 'LEFT'
                if props.use_stabilizer:
                    split.label(icon='DISCLOSURE_TRI_DOWN')
                    col = layout.column()
                    row = col.row()
                    row.separator()
                    row.prop(props, "stabilizer_radius", text="Radius", slider=True)
                    row = col.row()
                    row.separator()
                    row.prop(props, "stabilizer_factor", text="Factor", slider=True)
                else:
                    split.label(icon='DISCLOSURE_TRI_RIGHT')


    @ToolDef.from_fn.with_args(draw_settings=draw_settings_common)
    def scribble(*, draw_settings):
        return dict(
            idname="builtin.annotate",
            label="Annotate",
            icon="ops.gpencil.draw",
            cursor='PAINT_BRUSH',
            keymap="Generic Tool: Annotate",
            draw_settings=draw_settings,
            options={'KEYMAP_FALLBACK'},
        )

    @ToolDef.from_fn.with_args(draw_settings=draw_settings_common)
    def line(*, draw_settings):
        return dict(
            idname="builtin.annotate_line",
            label="Annotate Line",
            icon="ops.gpencil.draw.line",
            cursor='PAINT_BRUSH',
            keymap="Generic Tool: Annotate Line",
            draw_settings=draw_settings,
            options={'KEYMAP_FALLBACK'},
        )

    @ToolDef.from_fn.with_args(draw_settings=draw_settings_common)
    def poly(*, draw_settings):
        return dict(
            idname="builtin.annotate_polygon",
            label="Annotate Polygon",
            icon="ops.gpencil.draw.poly",
            cursor='PAINT_BRUSH',
            keymap="Generic Tool: Annotate Polygon",
            draw_settings=draw_settings,
            options={'KEYMAP_FALLBACK'},
        )

    @ToolDef.from_fn
    def eraser():
        def draw_settings(context, layout, _tool):
            # TODO: Move this setting to tool_settings
            prefs = context.preferences
            layout.prop(prefs.edit, "grease_pencil_eraser_radius", text="Radius")
        return dict(
            idname="builtin.annotate_eraser",
            label="Annotate Eraser",
            icon="ops.gpencil.draw.eraser",
            cursor='ERASER',
            keymap="Generic Tool: Annotate Eraser",
            draw_settings=draw_settings,
            options={'KEYMAP_FALLBACK'},
        )


class _defs_transform:

    def draw_transform_sculpt_tool_settings(context, layout):
        if context.mode != 'SCULPT':
            return
        layout.prop(context.tool_settings.sculpt, "transform_mode")

    @ToolDef.from_fn
    def translate():
        def draw_settings(context, layout, _tool):
            _defs_transform.draw_transform_sculpt_tool_settings(context, layout)
            _template_widget.VIEW3D_GGT_xform_gizmo.draw_settings_with_index(context, layout, 1)
        return dict(
            idname="builtin.move",
            label="Move",
            # cursor='SCROLL_XY',
            icon="ops.transform.translate",
            widget="VIEW3D_GGT_xform_gizmo",
            operator="transform.translate",
            keymap="3D View Tool: Move",
            draw_settings=draw_settings,
        )

    @ToolDef.from_fn
    def rotate():
        def draw_settings(context, layout, _tool):
            _defs_transform.draw_transform_sculpt_tool_settings(context, layout)
            _template_widget.VIEW3D_GGT_xform_gizmo.draw_settings_with_index(context, layout, 2)
        return dict(
            idname="builtin.rotate",
            label="Rotate",
            # cursor='SCROLL_XY',
            icon="ops.transform.rotate",
            widget="VIEW3D_GGT_xform_gizmo",
            operator="transform.rotate",
            keymap="3D View Tool: Rotate",
            draw_settings=draw_settings,
        )

    @ToolDef.from_fn
    def scale():
        def draw_settings(context, layout, _tool):
            _defs_transform.draw_transform_sculpt_tool_settings(context, layout)
            _template_widget.VIEW3D_GGT_xform_gizmo.draw_settings_with_index(context, layout, 3)
        return dict(
            idname="builtin.scale",
            label="Scale",
            # cursor='SCROLL_XY',
            icon="ops.transform.resize",
            widget="VIEW3D_GGT_xform_gizmo",
            operator="transform.resize",
            keymap="3D View Tool: Scale",
            draw_settings=draw_settings,
        )

    @ToolDef.from_fn
    def scale_cage():
        def draw_settings(context, layout, _tool):
            _template_widget.VIEW3D_GGT_xform_gizmo.draw_settings_with_index(context, layout, 3)
        return dict(
            idname="builtin.scale_cage",
            label="Scale Cage",
            icon="ops.transform.resize.cage",
            widget="VIEW3D_GGT_xform_cage",
            operator="transform.resize",
            keymap="3D View Tool: Scale",
            draw_settings=draw_settings,
        )

    @ToolDef.from_fn
    def shear():
        def draw_settings(context, layout, _tool):
            # props = tool.operator_properties("transform.shear")
            _template_widget.VIEW3D_GGT_xform_gizmo.draw_settings_with_index(context, layout, 2)
        return dict(
            idname="builtin.shear",
            label="Shear",
            icon="ops.transform.shear",
            widget="VIEW3D_GGT_xform_shear",
            keymap="3D View Tool: Shear",
            draw_settings=draw_settings,
        )

    @ToolDef.from_fn
    def transform():
        def draw_settings(context, layout, tool):
            if layout.use_property_split:
                layout.label(text="Gizmos:")

            show_drag = True
            tool_settings = context.tool_settings
            if tool_settings.workspace_tool_type == 'FALLBACK':
                show_drag = False

            if show_drag:
                props = tool.gizmo_group_properties("VIEW3D_GGT_xform_gizmo")
                layout.prop(props, "drag_action")

            _defs_transform.draw_transform_sculpt_tool_settings(context, layout)
            _template_widget.VIEW3D_GGT_xform_gizmo.draw_settings_with_index(context, layout, 1)

        return dict(
            idname="builtin.transform",
            label="Transform",
            description=(
                "Supports any combination of grab, rotate, and scale at once"
            ),
            icon="ops.transform.transform",
            widget="VIEW3D_GGT_xform_gizmo",
            keymap="3D View Tool: Transform",
            draw_settings=draw_settings,
        )


class _defs_view3d_select:

    @ToolDef.from_fn
    def select():
        return dict(
            idname="builtin.select",
            label="Tweak",
            icon="ops.generic.select",
            widget=None,
            keymap="3D View Tool: Tweak",
        )

    @ToolDef.from_fn
    def box():
        def draw_settings(_context, layout, tool):
            props = tool.operator_properties("view3d.select_box")
            row = layout.row()
            row.use_property_split = False
            row.prop(props, "mode", text="", expand=True, icon_only=True)

        return dict(
            idname="builtin.select_box",
            label="Select Box",
            icon="ops.generic.select_box",
            widget=None,
            keymap="3D View Tool: Select Box",
            draw_settings=draw_settings,
        )

    @ToolDef.from_fn
    def lasso():
        def draw_settings(_context, layout, tool):
            props = tool.operator_properties("view3d.select_lasso")
            row = layout.row()
            row.use_property_split = False
            row.prop(props, "mode", text="", expand=True, icon_only=True)

        return dict(
            idname="builtin.select_lasso",
            label="Select Lasso",
            icon="ops.generic.select_lasso",
            widget=None,
            keymap="3D View Tool: Select Lasso",
            draw_settings=draw_settings,
        )

    @ToolDef.from_fn
    def circle():
        def draw_settings(_context, layout, tool):
            props = tool.operator_properties("view3d.select_circle")
            row = layout.row()
            row.use_property_split = False
            row.prop(props, "mode", text="", expand=True, icon_only=True)
            layout.prop(props, "radius")

        def draw_cursor(_context, tool, xy):
            from gpu_extras.presets import draw_circle_2d
            props = tool.operator_properties("view3d.select_circle")
            radius = props.radius
            draw_circle_2d(xy, (1.0,) * 4, radius, segments=32)

        return dict(
            idname="builtin.select_circle",
            label="Select Circle",
            icon="ops.generic.select_circle",
            widget=None,
            keymap="3D View Tool: Select Circle",
            draw_settings=draw_settings,
            draw_cursor=draw_cursor,
        )


class _defs_view3d_add:

    @staticmethod
    def description_interactive_add(context, _item, _km, *, prefix):
        km = context.window_manager.keyconfigs.user.keymaps["View3D Placement Modal"]

        def keymap_item_from_propvalue(propvalue):
            for item in km.keymap_items:
                if item.propvalue == propvalue:
                    return item
            return None

        if km is not None:
            kmi_snap = keymap_item_from_propvalue('SNAP_ON')
            kmi_center = keymap_item_from_propvalue('PIVOT_CENTER_ON')
            kmi_fixed_aspect = keymap_item_from_propvalue('FIXED_ASPECT_ON')
        else:
            kmi_snap = None
            kmi_center = None
            kmi_fixed_aspect = None
        return tip_(
            "%s\n"
            "\u2022 %s toggles snap while dragging.\n"
            "\u2022 %s toggles dragging from the center.\n"
            "\u2022 %s toggles fixed aspect"
        ) % (
            prefix,
            kmi_to_string_or_none(kmi_snap),
            kmi_to_string_or_none(kmi_center),
            kmi_to_string_or_none(kmi_fixed_aspect),
        )

    # Layout tweaks here would be good to avoid,
    # this shows limits in layout engine, as buttons are using a lot of space.
    @staticmethod
    def draw_settings_interactive_add(layout, tool_settings, tool, extra):
        show_extra = False
        if not extra:
            row = layout.row()
            row.label(text="Depth:")
            row = layout.row()
            row.prop(tool_settings, "plane_depth", text="")
            row = layout.row()
            row.label(text="Orientation:")
            row = layout.row()
            row.prop(tool_settings, "plane_orientation", text="")
            row = layout.row()
            row.prop(tool_settings, "snap_elements_tool")

            region_is_header = bpy.context.region.type == 'TOOL_HEADER'
            if region_is_header:
                # Don't draw the "extra" popover here as we might have other settings & this should be last.
                show_extra = True
            else:
                extra = True

        if extra:
            props = tool.operator_properties("view3d.interactive_add")
            layout.use_property_split = True
<<<<<<< HEAD
            layout.row().prop(props, "plane_axis", expand=True)
            layout.use_property_split = False
            layout.row().prop(props, "plane_axis_auto")
            layout.use_property_split = True
=======
            layout.row().prop(tool_settings, "plane_axis", expand=True)
            layout.row().prop(tool_settings, "plane_axis_auto")
>>>>>>> 4485ae37

            layout.label(text="Base")
            row = layout.row()
            row.separator()
            row.prop(props, "plane_origin_base", expand=True)
            row = layout.row()
            row.separator()
            row.prop(props, "plane_aspect_base", expand=True)
            layout.label(text="Height")
            row = layout.row()
            row.separator()
            row.prop(props, "plane_origin_depth", expand=True)
            row = layout.row()
            row.separator()
            row.prop(props, "plane_aspect_depth", expand=True)
        return show_extra

    @ToolDef.from_fn
    def cube_add():
        def draw_settings(context, layout, tool, *, extra=False):
            show_extra = _defs_view3d_add.draw_settings_interactive_add(layout, context.tool_settings, tool, extra)
            if show_extra:
                layout.popover("TOPBAR_PT_tool_settings_extra", text="...")

        return dict(
            idname="builtin.primitive_cube_add",
            label="Add Cube",
            icon="ops.mesh.primitive_cube_add_gizmo",
            description=lambda *args: _defs_view3d_add.description_interactive_add(
                *args, prefix=tip_("Add cube to mesh interactively"),
            ),
            widget="VIEW3D_GGT_placement",
            keymap="3D View Tool: Object, Add Primitive",
            draw_settings=draw_settings,
        )

    @ToolDef.from_fn
    def cone_add():
        def draw_settings(context, layout, tool, *, extra=False):
            show_extra = _defs_view3d_add.draw_settings_interactive_add(layout, context.tool_settings, tool, extra)
            if extra:
                return

            props = tool.operator_properties("mesh.primitive_cone_add")
            layout.prop(props, "vertices")
            layout.prop(props, "end_fill_type")

            if show_extra:
                layout.popover("TOPBAR_PT_tool_settings_extra", text="...")

        return dict(
            idname="builtin.primitive_cone_add",
            label="Add Cone",
            icon="ops.mesh.primitive_cone_add_gizmo",
            description=lambda *args: _defs_view3d_add.description_interactive_add(
                *args, prefix=tip_("Add cone to mesh interactively"),
            ),
            widget="VIEW3D_GGT_placement",
            keymap="3D View Tool: Object, Add Primitive",
            draw_settings=draw_settings,
        )

    @ToolDef.from_fn
    def cylinder_add():
        def draw_settings(context, layout, tool, *, extra=False):
            show_extra = _defs_view3d_add.draw_settings_interactive_add(layout, context.tool_settings, tool, extra)
            if extra:
                return

            props = tool.operator_properties("mesh.primitive_cylinder_add")
            layout.prop(props, "vertices")
            layout.prop(props, "end_fill_type")

            if show_extra:
                layout.popover("TOPBAR_PT_tool_settings_extra", text="...")

        return dict(
            idname="builtin.primitive_cylinder_add",
            label="Add Cylinder",
            icon="ops.mesh.primitive_cylinder_add_gizmo",
            description=lambda *args: _defs_view3d_add.description_interactive_add(
                *args, prefix=tip_("Add cylinder to mesh interactively"),
            ),
            widget="VIEW3D_GGT_placement",
            keymap="3D View Tool: Object, Add Primitive",
            draw_settings=draw_settings,
        )

    @ToolDef.from_fn
    def uv_sphere_add():
        def draw_settings(context, layout, tool, *, extra=False):
            show_extra = _defs_view3d_add.draw_settings_interactive_add(layout, context.tool_settings, tool, extra)
            if extra:
                return

            props = tool.operator_properties("mesh.primitive_uv_sphere_add")
            layout.prop(props, "segments")
            layout.prop(props, "ring_count")

            if show_extra:
                layout.popover("TOPBAR_PT_tool_settings_extra", text="...")

        return dict(
            idname="builtin.primitive_uv_sphere_add",
            label="Add UV Sphere",
            icon="ops.mesh.primitive_sphere_add_gizmo",
            description=lambda *args: _defs_view3d_add.description_interactive_add(
                *args, prefix=tip_("Add sphere to mesh interactively"),
            ),
            widget="VIEW3D_GGT_placement",
            keymap="3D View Tool: Object, Add Primitive",
            draw_settings=draw_settings,
        )

    @ToolDef.from_fn
    def ico_sphere_add():
        def draw_settings(context, layout, tool, *, extra=False):
            show_extra = _defs_view3d_add.draw_settings_interactive_add(layout, context.tool_settings, tool, extra)
            if extra:
                return

            props = tool.operator_properties("mesh.primitive_ico_sphere_add")
            layout.prop(props, "subdivisions")

            if show_extra:
                layout.popover("TOPBAR_PT_tool_settings_extra", text="...")

        return dict(
            idname="builtin.primitive_ico_sphere_add",
            label="Add Ico Sphere",
            icon="ops.mesh.primitive_sphere_add_gizmo",
            description=lambda *args: _defs_view3d_add.description_interactive_add(
                *args, prefix=tip_("Add sphere to mesh interactively"),
            ),
            widget="VIEW3D_GGT_placement",
            keymap="3D View Tool: Object, Add Primitive",
            draw_settings=draw_settings,
        )


# -----------------------------------------------------------------------------
# Object Modes (named based on context.mode)

class _defs_edit_armature:

    @ToolDef.from_fn
    def roll():
        return dict(
            idname="builtin.roll",
            label="Roll",
            icon="ops.armature.bone.roll",
            widget="VIEW3D_GGT_tool_generic_handle_free",
            keymap=(),
        )

    @ToolDef.from_fn
    def bone_envelope():
        return dict(
            idname="builtin.bone_envelope",
            label="Bone Envelope",
            icon="ops.transform.bone_envelope",
            widget="VIEW3D_GGT_tool_generic_handle_free",
            keymap=(),
        )

    @ToolDef.from_fn
    def bone_size():
        return dict(
            idname="builtin.bone_size",
            label="Bone Size",
            icon="ops.transform.bone_size",
            widget="VIEW3D_GGT_tool_generic_handle_free",
            keymap=(),
        )

    @ToolDef.from_fn
    def extrude():
        return dict(
            idname="builtin.extrude",
            label="Extrude",
            icon="ops.armature.extrude_move",
            widget="VIEW3D_GGT_xform_extrude",
            keymap=(),
            draw_settings=_template_widget.VIEW3D_GGT_xform_extrude.draw_settings,
        )

    @ToolDef.from_fn
    def extrude_cursor():
        return dict(
            idname="builtin.extrude_to_cursor",
            label="Extrude to Cursor",
            cursor='CROSSHAIR',
            icon="ops.armature.extrude_cursor",
            widget=None,
            keymap=(),
        )


class _defs_edit_mesh:

    @ToolDef.from_fn
    def rip_region():
        def draw_settings(_context, layout, tool):
            props = tool.operator_properties("mesh.rip_move")
            props_macro = props.MESH_OT_rip
            layout.use_property_split = False
            layout.prop(props_macro, "use_fill")

        return dict(
            idname="builtin.rip_region",
            label="Rip Region",
            icon="ops.mesh.rip",
            widget="VIEW3D_GGT_tool_generic_handle_free",
            keymap=(),
            draw_settings=draw_settings,
        )

    @ToolDef.from_fn
    def rip_edge():
        return dict(
            idname="builtin.rip_edge",
            label="Rip Edge",
            icon="ops.mesh.rip_edge",
            widget="VIEW3D_GGT_tool_generic_handle_free",
            keymap=(),
        )

    @ToolDef.from_fn
    def poly_build():
        def draw_settings(_context, layout, tool):
            props = tool.operator_properties("mesh.polybuild_face_at_cursor_move")
            props_macro = props.MESH_OT_polybuild_face_at_cursor
            layout.use_property_split = False
            layout.prop(props_macro, "create_quads")
        return dict(
            idname="builtin.poly_build",
            label="Poly Build",
            icon="ops.mesh.polybuild_hover",
            widget="VIEW3D_GGT_mesh_preselect_elem",
            keymap=(),
            draw_settings=draw_settings,
        )

    @ToolDef.from_fn
    def edge_slide():
        def draw_settings(_context, layout, tool):
            props = tool.operator_properties("transform.edge_slide")
            layout.use_property_split = False
            layout.prop(props, "correct_uv")

        return dict(
            idname="builtin.edge_slide",
            label="Edge Slide",
            icon="ops.transform.edge_slide",
            widget="VIEW3D_GGT_tool_generic_handle_normal",
            keymap=(),
            draw_settings=draw_settings,
        )

    @ToolDef.from_fn
    def vert_slide():
        def draw_settings(_context, layout, tool):
            props = tool.operator_properties("transform.vert_slide")
            layout.use_property_split = False
            layout.prop(props, "correct_uv")

        return dict(
            idname="builtin.vertex_slide",
            label="Vertex Slide",
            icon="ops.transform.vert_slide",
            widget="VIEW3D_GGT_tool_generic_handle_free",
            keymap=(),
            draw_settings=draw_settings,
        )

    @ToolDef.from_fn
    def spin():
        def draw_settings(_context, layout, tool):
            props = tool.operator_properties("mesh.spin")
            layout.prop(props, "steps")
            props = tool.gizmo_group_properties("MESH_GGT_spin")
            layout.prop(props, "axis")

        return dict(
            idname="builtin.spin",
            label="Spin",
            icon="ops.mesh.spin",
            widget="MESH_GGT_spin",
            keymap=(),
            draw_settings=draw_settings,
        )

    @ToolDef.from_fn
    def spin_duplicate():
        def draw_settings(_context, layout, tool):
            props = tool.operator_properties("mesh.spin")
            layout.prop(props, "steps")
            props = tool.gizmo_group_properties("MESH_GGT_spin")
            layout.prop(props, "axis")

        return dict(
            idname="builtin.spin_duplicates",
            label="Spin Duplicates",
            icon="ops.mesh.spin.duplicate",
            widget="MESH_GGT_spin",
            keymap=(),
            draw_settings=draw_settings,
        )

    @ToolDef.from_fn
    def inset():
        def draw_settings(_context, layout, tool):
            props = tool.operator_properties("mesh.inset")
            layout.use_property_split = False
            layout.prop(props, "use_outset")
            layout.prop(props, "use_individual")
            layout.prop(props, "use_even_offset")
            layout.prop(props, "use_relative_offset")

        return dict(
            idname="builtin.inset_faces",
            label="Inset Faces",
            icon="ops.mesh.inset",
            widget="VIEW3D_GGT_tool_generic_handle_free",
            widget_properties=[
                ("radius", 75.0),
                ("backdrop_fill_alpha", 0.0),
            ],
            keymap=(),
            draw_settings=draw_settings,
        )

    @ToolDef.from_fn
    def bevel():
        def draw_settings(context, layout, tool, *, extra=False):
            props = tool.operator_properties("mesh.bevel")

            region_is_header = context.region.type == 'TOOL_HEADER'

            edge_bevel = props.affect == 'EDGES'

            if not extra:
                if region_is_header:
                    layout.prop(props, "offset_type", text="")
                else:
                    layout.row().prop(props, "affect", expand=True)
                    layout.separator()
                    layout.prop(props, "offset_type")

                layout.prop(props, "segments")

                if region_is_header:
                    layout.prop(props, "affect", text="")

                layout.prop(props, "profile", text="Shape", slider=True)

                if region_is_header:
                    layout.popover("TOPBAR_PT_tool_settings_extra", text="...")
                else:
                    extra = True

            if extra:
                layout.use_property_split = True
                layout.use_property_decorate = False

                layout.prop(props, "material")

                col = layout.column(align = True)
                col.use_property_split = False
                col.prop(props, "harden_normals")
                col.prop(props, "clamp_overlap")
                col.prop(props, "loop_slide")

                if edge_bevel:
                    col = layout.column(align = True)
                    col.use_property_split = False
                    col.label(text = "Mark")
                    row = col.row()
                    row.separator()
                    row.prop(props, "mark_seam", text="Seam")
                    row = col.row()
                    row.separator()
                    row.prop(props, "mark_sharp", text="Sharp")

                if edge_bevel:
                    col = layout.column()
                    col.prop(props, "miter_outer", text="Miter Outer")
                    col.prop(props, "miter_inner", text="Inner")
                if props.miter_inner == 'ARC':
                    col.prop(props, "spread")

                layout.separator()

                if edge_bevel:
                    col = layout.column()
                    col.prop(props, "vmesh_method", text="Intersections")

                    layout.separator()

                layout.prop(props, "face_strength_mode", text="Face Strength")

                layout.prop(props, "profile_type")

                layout.separator()

                if props.profile_type == 'CUSTOM':
                    tool_settings = context.tool_settings
                    layout.template_curveprofile(tool_settings, "custom_bevel_profile_preset")

        return dict(
            idname="builtin.bevel",
            label="Bevel",
            icon="ops.mesh.bevel",
            widget="VIEW3D_GGT_tool_generic_handle_normal",
            keymap=(),
            draw_settings=draw_settings,
        )

    @ToolDef.from_fn
    def extrude():
        return dict(
            idname="builtin.extrude_region",
            label="Extrude Region",
            # The operator description isn't useful in this case, give our own.
            description=(
                "Extrude freely or along an axis"
            ),
            icon="ops.mesh.extrude_region_move",
            widget="VIEW3D_GGT_xform_extrude",
            # Important to use same operator as 'E' key.
            operator="view3d.edit_mesh_extrude_move_normal",
            keymap=(),
            draw_settings=_template_widget.VIEW3D_GGT_xform_extrude.draw_settings,
        )

    @ToolDef.from_fn
    def extrude_manifold():
        return dict(
            idname="builtin.extrude_manifold",
            label="Extrude Manifold",
            description=(
                "Extrude, dissolves edges whose faces form a flat surface and intersect new edges"
            ),
            icon="ops.mesh.extrude_manifold",
            widget="VIEW3D_GGT_tool_generic_handle_normal",
            keymap=(),
        )

    @ToolDef.from_fn
    def extrude_normals():
        def draw_settings(_context, layout, tool):
            props = tool.operator_properties("mesh.extrude_region_shrink_fatten")
            props_macro = props.TRANSFORM_OT_shrink_fatten
            layout.use_property_split = False
            layout.prop(props_macro, "use_even_offset")
        return dict(
            idname="builtin.extrude_along_normals",
            label="Extrude Along Normals",
            icon="ops.mesh.extrude_region_shrink_fatten",
            widget="VIEW3D_GGT_tool_generic_handle_normal",
            operator="mesh.extrude_region_shrink_fatten",
            keymap=(),
            draw_settings=draw_settings,
        )

    @ToolDef.from_fn
    def extrude_individual():
        return dict(
            idname="builtin.extrude_individual",
            label="Extrude Individual",
            icon="ops.mesh.extrude_faces_move",
            widget="VIEW3D_GGT_tool_generic_handle_normal",
            keymap=(),
        )

    @ToolDef.from_fn
    def extrude_cursor():
        def draw_settings(_context, layout, tool):
            props = tool.operator_properties("mesh.dupli_extrude_cursor")
            layout.use_property_split = False
            layout.prop(props, "rotate_source")

        return dict(
            idname="builtin.extrude_to_cursor",
            label="Extrude to Cursor",
            cursor='CROSSHAIR',
            icon="ops.mesh.dupli_extrude_cursor",
            widget=None,
            keymap=(),
            draw_settings=draw_settings,
        )

    @ToolDef.from_fn
    def loopcut_slide():

        def draw_settings(_context, layout, tool):
            props = tool.operator_properties("mesh.loopcut_slide")
            props_macro = props.MESH_OT_loopcut
            layout.prop(props_macro, "number_cuts")
            props_macro = props.TRANSFORM_OT_edge_slide
            layout.use_property_split = False
            layout.prop(props_macro, "correct_uv")

        return dict(
            idname="builtin.loop_cut",
            label="Loop Cut",
            icon="ops.mesh.loopcut_slide",
            widget="VIEW3D_GGT_mesh_preselect_edgering",
            keymap=(),
            draw_settings=draw_settings,
        )

    @ToolDef.from_fn
    def offset_edge_loops_slide():
        return dict(
            idname="builtin.offset_edge_loop_cut",
            label="Offset Edge Loop Cut",
            icon="ops.mesh.offset_edge_loops_slide",
            widget=None,
            keymap=(),
        )

    @ToolDef.from_fn
    def vertex_smooth():
        def draw_settings(_context, layout, tool):
            props = tool.operator_properties("mesh.vertices_smooth")
            layout.prop(props, "repeat")
        return dict(
            idname="builtin.smooth",
            label="Smooth",
            icon="ops.mesh.vertices_smooth",
            widget="VIEW3D_GGT_tool_generic_handle_normal",
            keymap=(),
            draw_settings=draw_settings,
        )

    @ToolDef.from_fn
    def vertex_randomize():
        def draw_settings(_context, layout, tool):
            props = tool.operator_properties("transform.vertex_random")
            layout.prop(props, "uniform")
            layout.prop(props, "normal")
            layout.prop(props, "seed")
        return dict(
            idname="builtin.randomize",
            label="Randomize",
            icon="ops.transform.vertex_random",
            widget="VIEW3D_GGT_tool_generic_handle_normal",
            keymap=(),
            draw_settings=draw_settings,
        )

    @ToolDef.from_fn
    def tosphere():
        return dict(
            idname="builtin.to_sphere",
            label="To Sphere",
            icon="ops.transform.tosphere",
            widget=None,
            keymap=(),
        )

    @ToolDef.from_fn
    def shrink_fatten():
        def draw_settings(_context, layout, tool):
            props = tool.operator_properties("transform.shrink_fatten")
            layout.use_property_split = False
            layout.prop(props, "use_even_offset")

        return dict(
            idname="builtin.shrink_fatten",
            label="Shrink/Fatten",
            icon="ops.transform.shrink_fatten",
            widget="VIEW3D_GGT_tool_generic_handle_normal",
            keymap=(),
            draw_settings=draw_settings,
        )

    @ToolDef.from_fn
    def push_pull():
        return dict(
            idname="builtin.push_pull",
            label="Push/Pull",
            icon="ops.transform.push_pull",
            widget="VIEW3D_GGT_tool_generic_handle_normal",
            keymap=(),
        )

    @ToolDef.from_fn
    def knife():
        def draw_settings(_context, layout, tool, *, extra=False):
            show_extra = False
            props = tool.operator_properties("mesh.knife_tool")

            if not extra:
                layout.use_property_split = False
                layout.prop(props, "use_occlude_geometry")
                layout.prop(props, "only_selected")
                layout.prop(props, "xray")
                region_is_header = bpy.context.region.type == 'TOOL_HEADER'
                if region_is_header:
                    show_extra = True
                else:
                    extra = True

            if extra:
                layout.use_property_decorate = False
                layout.use_property_split = True

                layout.prop(props, "visible_measurements")
                layout.prop(props, "angle_snapping")
                layout.label(text="Angle Snapping Increment")
                layout.row().prop(props, "angle_snapping_increment", text="", expand=True)

            if show_extra:
                layout.popover("TOPBAR_PT_tool_settings_extra", text="Settings")

        return dict(
            idname="builtin.knife",
            label="Knife",
            cursor='KNIFE',
            icon="ops.mesh.knife_tool",
            widget=None,
            keymap=(),
            draw_settings=draw_settings,
            options={'KEYMAP_FALLBACK'},
        )

    @ToolDef.from_fn
    def bisect():
        def draw_settings(_context, layout, tool):
            props = tool.operator_properties("mesh.bisect")
            layout.use_property_split = False
            layout.prop(props, "use_fill")
            layout.prop(props, "clear_inner")
            layout.prop(props, "clear_outer")
            split = layout.split(factor = 0.45)
            row = split.row()
            row.label(text = "Axis Threshold:")
            row = split.row()
            row.prop(props, "threshold", text = "")

        return dict(
            idname="builtin.bisect",
            label="Bisect",
            icon="ops.mesh.bisect",
            widget=None,
            keymap=(),
            draw_settings=draw_settings,
        )


class _defs_edit_curve:

    @ToolDef.from_fn
    def draw():
        def draw_settings(context, layout, _tool, *, extra=False):
            # Tool settings initialize operator options.
            tool_settings = context.tool_settings
            cps = tool_settings.curve_paint_settings
            region_type = context.region.type

            if region_type == 'TOOL_HEADER':
                if not extra:
                    layout.prop(cps, "curve_type", text="")
                    layout.prop(cps, "depth_mode", expand=True)
                    layout.popover("TOPBAR_PT_tool_settings_extra", text="Draw Settings")
                    return

            layout.use_property_split = True
            layout.use_property_decorate = False

            if region_type != 'TOOL_HEADER':
                layout.prop(cps, "curve_type")
                layout.separator()
            if cps.curve_type == 'BEZIER':
                layout.prop(cps, "fit_method")
                layout.prop(cps, "error_threshold")

                split = layout.split()
                col = split.column()
                col.use_property_split = False
                col.prop(cps, "use_corners_detect")
                col = split.column()
                if cps.use_corners_detect:
                    col.use_property_split = False
                    col.prop(cps, "corner_angle", text="")
                else:
                    col.label(icon='DISCLOSURE_TRI_RIGHT')

                layout.separator()

            col = layout.column(align=True)
            col.prop(cps, "radius_taper_start", text="Taper Start", slider=True)
            col.prop(cps, "radius_taper_end", text="End", slider=True)
            col = layout.column(align=True)
            col.prop(cps, "radius_min", text="Radius Min")
            col.prop(cps, "radius_max", text="Max")
            col.prop(cps, "use_pressure_radius")

            if region_type != 'TOOL_HEADER' or cps.depth_mode == 'SURFACE':
                layout.separator()

            if region_type != 'TOOL_HEADER':
                row = layout.row()
                row.prop(cps, "depth_mode", expand=True)
            if cps.depth_mode == 'SURFACE':
                col = layout.column()
                col.prop(cps, "surface_offset")
                col.prop(cps, "use_offset_absolute")
                col.prop(cps, "use_stroke_endpoints")
                if cps.use_stroke_endpoints:
                    colsub = layout.column(align=True)
                    colsub.prop(cps, "surface_plane")

        return dict(
            idname="builtin.draw",
            label="Draw",
            cursor='PAINT_BRUSH',
            icon="ops.curve.draw",
            widget=None,
            keymap=(),
            draw_settings=draw_settings,
        )

    @ToolDef.from_fn
    def extrude():
        return dict(
            idname="builtin.extrude",
            label="Extrude",
            icon="ops.curve.extrude_move",
            widget="VIEW3D_GGT_xform_extrude",
            keymap=(),
            draw_settings=_template_widget.VIEW3D_GGT_xform_extrude.draw_settings,
        )

    @ToolDef.from_fn
    def pen():
        def draw_settings(_context, layout, tool):
            props = tool.operator_properties("curve.pen")
            layout.prop(props, "close_spline")
            layout.prop(props, "extrude_handle")
        return dict(
            idname="builtin.pen",
            label="Curve Pen",
            cursor='CROSSHAIR',
            icon="ops.curve.pen",
            widget=None,
            keymap=(),
            draw_settings=draw_settings,
        )

    @ToolDef.from_fn
    def extrude_cursor():
        return dict(
            idname="builtin.extrude_cursor",
            label="Extrude to Cursor",
            cursor='CROSSHAIR',
            icon="ops.curve.extrude_cursor",
            widget=None,
            keymap=(),
        )

    @ToolDef.from_fn
    def tilt():
        return dict(
            idname="builtin.tilt",
            label="Tilt",
            icon="ops.transform.tilt",
            widget="VIEW3D_GGT_tool_generic_handle_free",
            keymap=(),
        )

    @ToolDef.from_fn
    def curve_radius():
        return dict(
            idname="builtin.radius",
            label="Radius",
            description=(
                "Expand or contract the radius of the selected curve points"
            ),
            icon="ops.curve.radius",
            widget="VIEW3D_GGT_tool_generic_handle_free",
            keymap=(),
        )

    @ToolDef.from_fn
    def curve_vertex_randomize():
        def draw_settings(_context, layout, tool):
            props = tool.operator_properties("transform.vertex_random")
            layout.prop(props, "uniform")
            layout.prop(props, "normal")
            layout.prop(props, "seed")
        return dict(
            idname="builtin.randomize",
            label="Randomize",
            icon="ops.curve.vertex_random",
            widget="VIEW3D_GGT_tool_generic_handle_normal",
            keymap=(),
            draw_settings=draw_settings,
        )


class _defs_edit_text:

    @ToolDef.from_fn
    def select_text():
        return dict(
            idname="builtin.select_text",
            label="Select Text",
            cursor='TEXT',
            icon="ops.generic.select_box",
            widget=None,
            keymap=(),
        )


class _defs_pose:

    @ToolDef.from_fn
    def breakdown():
        return dict(
            idname="builtin.breakdowner",
            label="Breakdowner",
            icon="ops.pose.breakdowner",
            widget=None,
            keymap=(),
        )

    @ToolDef.from_fn
    def push():
        return dict(
            idname="builtin.push",
            label="Push",
            icon="ops.pose.push",
            widget=None,
            keymap=(),
        )

    @ToolDef.from_fn
    def relax():
        return dict(
            idname="builtin.relax",
            label="Relax",
            icon="ops.pose.relax",
            widget=None,
            keymap=(),
        )


class _defs_particle:

    @staticmethod
    def generate_from_brushes(context):
        return generate_from_enum_ex(
            context,
            idname_prefix="builtin_brush.",
            icon_prefix="brush.particle.",
            type=bpy.types.ParticleEdit,
            attr="tool",
        )


class _defs_sculpt:

    @staticmethod
    def generate_from_brushes(context):
        return generate_from_enum_ex(
            context,
            idname_prefix="builtin_brush.",
            icon_prefix="brush.sculpt.",
            type=bpy.types.Brush,
            attr="sculpt_tool",
            # TODO(@ideasman42): we may want to enable this,
            # it causes awkward grouping with 2x column button layout.
            use_separators=False,
        )

    @ToolDef.from_fn
    def hide_border():
        return dict(
            idname="builtin.box_hide",
            label="Box Hide",
            icon="ops.sculpt.border_hide",
            widget=None,
            keymap=(),
        )

    @ToolDef.from_fn
    def mask_border():
        def draw_settings(_context, layout, tool):
            props = tool.operator_properties("paint.mask_box_gesture")
            layout.use_property_split = False
            layout.prop(props, "use_front_faces_only", expand=False)

        return dict(
            idname="builtin.box_mask",
            label="Box Mask",
            icon="ops.sculpt.border_mask",
            widget=None,
            keymap=(),
            draw_settings=draw_settings,
        )

    @ToolDef.from_fn
    def mask_lasso():
        def draw_settings(_context, layout, tool):
            props = tool.operator_properties("paint.mask_lasso_gesture")
            layout.use_property_split = False
            layout.prop(props, "use_front_faces_only", expand=False)

        return dict(
            idname="builtin.lasso_mask",
            label="Lasso Mask",
            icon="ops.sculpt.lasso_mask",
            widget=None,
            keymap=(),
            draw_settings=draw_settings,
        )

    @ToolDef.from_fn
    def mask_line():
        def draw_settings(_context, layout, tool):
            props = tool.operator_properties("paint.mask_line_gesture")
            layout.use_property_split = False
            layout.prop(props, "use_front_faces_only", expand=False)
            layout.prop(props, "use_limit_to_segment", expand=False)

        return dict(
            idname="builtin.line_mask",
            label="Line Mask",
            icon="ops.sculpt.line_mask",
            widget=None,
            keymap=(),
            draw_settings=draw_settings,
        )

    @ToolDef.from_fn
    def face_set_box():
        def draw_settings(_context, layout, tool):
            props = tool.operator_properties("sculpt.face_set_box_gesture")
            layout.use_property_split = False
            layout.prop(props, "use_front_faces_only", expand=False)

        return dict(
            idname="builtin.box_face_set",
            label="Box Face Set",
            icon="ops.sculpt.border_face_set",
            widget=None,
            keymap=(),
            draw_settings=draw_settings,
        )

    @ToolDef.from_fn
    def face_set_lasso():
        def draw_settings(_context, layout, tool):
            props = tool.operator_properties("sculpt.face_set_lasso_gesture")
            layout.use_property_split = False
            layout.prop(props, "use_front_faces_only", expand=False)

        return dict(
            idname="builtin.lasso_face_set",
            label="Lasso Face Set",
            icon="ops.sculpt.lasso_face_set",
            widget=None,
            keymap=(),
            draw_settings=draw_settings,
        )

    @ToolDef.from_fn
    def trim_box():
        def draw_settings(_context, layout, tool):
            props = tool.operator_properties("sculpt.trim_box_gesture")
            layout.prop(props, "trim_mode", expand=False)
            layout.prop(props, "trim_orientation", expand=False)
            layout.prop(props, "trim_extrude_mode", expand=False)
            layout.use_property_split = False
            layout.prop(props, "use_cursor_depth", expand=False)
        return dict(
            idname="builtin.box_trim",
            label="Box Trim",
            icon="ops.sculpt.box_trim",
            widget=None,
            keymap=(),
            draw_settings=draw_settings,
        )

    @ToolDef.from_fn
    def trim_lasso():
        def draw_settings(_context, layout, tool):
            props = tool.operator_properties("sculpt.trim_lasso_gesture")
            layout.prop(props, "trim_mode", expand=False)
            layout.prop(props, "trim_orientation", expand=False)
            layout.prop(props, "trim_extrude_mode", expand=False)
            layout.use_property_split = False
            layout.prop(props, "use_cursor_depth", expand=False)
        return dict(
            idname="builtin.lasso_trim",
            label="Lasso Trim",
            icon="ops.sculpt.lasso_trim",
            widget=None,
            keymap=(),
            draw_settings=draw_settings,
        )

    @ToolDef.from_fn
    def project_line():
        def draw_settings(_context, layout, tool):
            props = tool.operator_properties("sculpt.project_line_gesture")
            layout.use_property_split = False
            layout.prop(props, "use_limit_to_segment", expand=False)

        return dict(
            idname="builtin.line_project",
            label="Line Project",
            icon="ops.sculpt.line_project",
            widget=None,
            keymap=(),
            draw_settings=draw_settings,
        )

    @ToolDef.from_fn
    def mesh_filter():
        def draw_settings(_context, layout, tool):
            props = tool.operator_properties("sculpt.mesh_filter")
            layout.prop(props, "type", expand=False)
            layout.prop(props, "strength")
            row = layout.row(align=True)
            row.prop(props, "deform_axis")
            layout.prop(props, "orientation", expand=False)
            if props.type == 'SURFACE_SMOOTH':
                layout.prop(props, "surface_smooth_shape_preservation", expand=False)
                layout.prop(props, "surface_smooth_current_vertex", expand=False)
            elif props.type == 'SHARPEN':
                layout.prop(props, "sharpen_smooth_ratio", expand=False)
                layout.prop(props, "sharpen_intensify_detail_strength", expand=False)
                layout.prop(props, "sharpen_curvature_smooth_iterations", expand=False)

        return dict(
            idname="builtin.mesh_filter",
            label="Mesh Filter",
            icon="ops.sculpt.mesh_filter",
            widget=None,
            keymap=(),
            draw_settings=draw_settings,
        )

    @ToolDef.from_fn
    def cloth_filter():
        def draw_settings(_context, layout, tool):
            props = tool.operator_properties("sculpt.cloth_filter")
            layout.prop(props, "type", expand=False)
            layout.prop(props, "strength")
            row = layout.row(align=True)
            row.prop(props, "force_axis")
            layout.prop(props, "orientation", expand=False)
            layout.prop(props, "cloth_mass")
            layout.prop(props, "cloth_damping")
            layout.use_property_split = False
            layout.prop(props, "use_face_sets")
            layout.prop(props, "use_collisions")

        return dict(
            idname="builtin.cloth_filter",
            label="Cloth Filter",
            icon="ops.sculpt.cloth_filter",
            widget=None,
            keymap=(),
            draw_settings=draw_settings,
        )

    @ToolDef.from_fn
    def color_filter():
        def draw_settings(_context, layout, tool):
            props = tool.operator_properties("sculpt.color_filter")
            layout.prop(props, "type", expand=False)
            if props.type == 'FILL':
                layout.prop(props, "fill_color", expand=False)
            layout.prop(props, "strength")

        return dict(
            idname="builtin.color_filter",
            label="Color Filter",
            icon="ops.sculpt.color_filter",
            widget=None,
            keymap=(),
            draw_settings=draw_settings,
        )

    @ToolDef.from_fn
    def mask_by_color():
        def draw_settings(_context, layout, tool):
            props = tool.operator_properties("sculpt.mask_by_color")
            layout.prop(props, "threshold")
            layout.use_property_split = False
            layout.prop(props, "contiguous")
            layout.prop(props, "invert")
            layout.prop(props, "preserve_previous_mask")

        return dict(
            idname="builtin.mask_by_color",
            label="Mask by Color",
            icon="ops.sculpt.mask_by_color",
            widget=None,
            keymap=(),
            draw_settings=draw_settings,
        )

    @ToolDef.from_fn
    def face_set_edit():
        def draw_settings(_context, layout, tool):
            props = tool.operator_properties("sculpt.face_set_edit")
            layout.prop(props, "mode", expand=False)
            layout.use_property_split = False
            layout.prop(props, "modify_hidden")

        return dict(
            idname="builtin.face_set_edit",
            label="Edit Face Set",
            icon="ops.sculpt.face_set_edit",
            widget=None,
            keymap="3D View Tool: Sculpt, Face Set Edit",
            draw_settings=draw_settings,
        )


class _defs_vertex_paint:

    @staticmethod
    def poll_select_mask(context):
        if context is None:
            return True
        ob = context.active_object
        return (ob and ob.type == 'MESH' and
                (ob.data.use_paint_mask or
                 ob.data.use_paint_mask_vertex))

    @staticmethod
    def generate_from_brushes(context):
        return generate_from_enum_ex(
            context,
            idname_prefix="builtin_brush.",
            icon_prefix="brush.paint_vertex.",
            type=bpy.types.Brush,
            attr="vertex_tool",
        )


class _defs_texture_paint:

    @staticmethod
    def poll_select_mask(context):
        if context is None:
            return True
        ob = context.active_object
        return (ob and ob.type == 'MESH' and
                (ob.data.use_paint_mask))

    @staticmethod
    def generate_from_brushes(context):
        return generate_from_enum_ex(
            context,
            idname_prefix="builtin_brush.",
            icon_prefix="brush.paint_texture.",
            type=bpy.types.Brush,
            attr="image_tool",
            cursor='PAINT_CROSS',
        )


class _defs_weight_paint:

    @staticmethod
    def poll_select_mask(context):
        if context is None:
            return True
        ob = context.active_object
        return (ob and ob.type == 'MESH' and
                (ob.data.use_paint_mask or
                 ob.data.use_paint_mask_vertex))

    @staticmethod
    def generate_from_brushes(context):
        return generate_from_enum_ex(
            context,
            idname_prefix="builtin_brush.",
            icon_prefix="brush.paint_weight.",
            type=bpy.types.Brush,
            attr="weight_tool",
        )

    @ToolDef.from_fn
    def sample_weight():
        def draw_settings(context, layout, _tool):
            if context.tool_settings.unified_paint_settings.use_unified_weight:
                weight = context.tool_settings.unified_paint_settings.weight
            elif context.tool_settings.weight_paint.brush:
                weight = context.tool_settings.weight_paint.brush.weight
            else:
                return
            layout.label(text="Weight: %.3f" % weight)
        return dict(
            idname="builtin.sample_weight",
            label="Sample Weight",
            icon="ops.paint.weight_sample",
            cursor='EYEDROPPER',
            widget=None,
            keymap=(),
            draw_settings=draw_settings
        )

    @ToolDef.from_fn
    def sample_weight_group():
        return dict(
            idname="builtin.sample_vertex_group",
            label="Sample Vertex Group",
            icon="ops.paint.weight_sample_group",
            cursor='EYEDROPPER',
            widget=None,
            keymap=(),
        )

    @ToolDef.from_fn
    def gradient():
        def draw_settings(context, layout, tool):
            brush = context.tool_settings.weight_paint.brush
            if brush is not None:
                from bl_ui.properties_paint_common import UnifiedPaintPanel
                UnifiedPaintPanel.prop_unified(
                    layout,
                    context,
                    brush,
                    "weight",
                    unified_name="use_unified_weight",
                    slider=True,
                    header=True
                )
                UnifiedPaintPanel.prop_unified(
                    layout,
                    context,
                    brush,
                    "strength",
                    unified_name="use_unified_strength",
                    header=True
                )

            props = tool.operator_properties("paint.weight_gradient")
            layout.prop(props, "type", expand=True)
            layout.popover("VIEW3D_PT_tools_weight_gradient")

        return dict(
            idname="builtin.gradient",
            label="Gradient",
            icon="ops.paint.weight_gradient",
            widget=None,
            keymap=(),
            draw_settings=draw_settings,
        )


class _defs_image_generic:

    @staticmethod
    def poll_uvedit(context):
        if context is None:
            return True
        ob = context.edit_object
        if ob is not None:
            data = ob.data
            if data is not None:
                return bool(getattr(data, "uv_layers", False))
        return False

    @ToolDef.from_fn
    def cursor():
        return dict(
            idname="builtin.cursor",
            label="Cursor",
            description=(
                "Set the cursor location, drag to transform"
            ),
            icon="ops.generic.cursor",
            keymap=(),
        )

    # Currently a place holder so we can switch away from the annotation tool.
    # Falls back to default image editor action.
    @ToolDef.from_fn
    def sample():
        def draw_settings(_context, layout, tool):
            props = tool.operator_properties("image.sample")
            layout.prop(props, "size")
        return dict(
            idname="builtin.sample",
            label="Sample",
            description=(
                "Sample pixel values under the cursor"
            ),
            icon="ops.paint.weight_sample",  # XXX, needs own icon.
            keymap="Image Editor Tool: Sample",
            draw_settings=draw_settings,
        )


class _defs_image_uv_transform:

    @ToolDef.from_fn
    def translate():
        return dict(
            idname="builtin.move",
            label="Move",
            icon="ops.transform.translate",
            widget="IMAGE_GGT_gizmo2d_translate",
            operator="transform.translate",
            keymap="Image Editor Tool: Uv, Move",
        )

    @ToolDef.from_fn
    def rotate():
        return dict(
            idname="builtin.rotate",
            label="Rotate",
            icon="ops.transform.rotate",
            widget="IMAGE_GGT_gizmo2d_rotate",
            operator="transform.rotate",
            keymap="Image Editor Tool: Uv, Rotate",
        )

    @ToolDef.from_fn
    def scale():
        return dict(
            idname="builtin.scale",
            label="Scale",
            icon="ops.transform.resize",
            widget="IMAGE_GGT_gizmo2d_resize",
            operator="transform.resize",
            keymap="Image Editor Tool: Uv, Scale",
        )

    @ToolDef.from_fn
    def transform():
        return dict(
            idname="builtin.transform",
            label="Transform",
            description=(
                "Supports any combination of grab, rotate, and scale at once"
            ),
            icon="ops.transform.transform",
            widget="IMAGE_GGT_gizmo2d",
            # No keymap default action, only for gizmo!
        )


class _defs_image_uv_select:

    @ToolDef.from_fn
    def select():
        return dict(
            idname="builtin.select",
            label="Tweak",
            icon="ops.generic.select",
            widget=None,
            keymap=(),
        )

    @ToolDef.from_fn
    def box():
        def draw_settings(_context, layout, tool):
            props = tool.operator_properties("uv.select_box")
            row = layout.row()
            row.use_property_split = False
            row.prop(props, "mode", text="", expand=True, icon_only=True)
        return dict(
            idname="builtin.select_box",
            label="Select Box",
            icon="ops.generic.select_box",
            widget=None,
            keymap=(),
            draw_settings=draw_settings,
        )

    @ToolDef.from_fn
    def lasso():
        def draw_settings(_context, layout, tool):
            props = tool.operator_properties("uv.select_lasso")
            row = layout.row()
            row.use_property_split = False
            row.prop(props, "mode", text="", expand=True, icon_only=True)
        return dict(
            idname="builtin.select_lasso",
            label="Select Lasso",
            icon="ops.generic.select_lasso",
            widget=None,
            keymap=(),
            draw_settings=draw_settings,
        )

    @ToolDef.from_fn
    def circle():
        def draw_settings(_context, layout, tool):
            props = tool.operator_properties("uv.select_circle")
            row = layout.row()
            row.use_property_split = False
            row.prop(props, "mode", text="", expand=True, icon_only=True)
            layout.prop(props, "radius")

        def draw_cursor(_context, tool, xy):
            from gpu_extras.presets import draw_circle_2d
            props = tool.operator_properties("uv.select_circle")
            radius = props.radius
            draw_circle_2d(xy, (1.0,) * 4, radius, segments=32)

        return dict(
            idname="builtin.select_circle",
            label="Select Circle",
            icon="ops.generic.select_circle",
            widget=None,
            keymap=(),
            draw_settings=draw_settings,
            draw_cursor=draw_cursor,
        )


class _defs_image_uv_edit:

    @ToolDef.from_fn
    def rip_region():
        return dict(
            idname="builtin.rip_region",
            label="Rip Region",
            icon="ops.mesh.rip",
            # TODO: generic operator (UV version of `VIEW3D_GGT_tool_generic_handle_free`).
            widget=None,
            keymap=(),
            options={'KEYMAP_FALLBACK'},
        )


class _defs_image_uv_sculpt:

    @staticmethod
    def generate_from_brushes(context):
        def draw_cursor(context, _tool, xy):
            from gpu_extras.presets import draw_circle_2d
            tool_settings = context.tool_settings
            uv_sculpt = tool_settings.uv_sculpt
            if not uv_sculpt.show_brush:
                return
            ups = tool_settings.unified_paint_settings
            if ups.use_unified_size:
                radius = ups.size
            else:
                brush = tool_settings.uv_sculpt.brush
                if brush is None:
                    return
                radius = brush.size
            draw_circle_2d(xy, (1.0,) * 4, radius)

        return generate_from_enum_ex(
            context,
            idname_prefix="builtin_brush.",
            icon_prefix="brush.uv_sculpt.",
            type=bpy.types.Brush,
            attr="uv_sculpt_tool",
            tooldef_keywords=dict(
                operator="sculpt.uv_sculpt_stroke",
                keymap="Image Editor Tool: Uv, Sculpt Stroke",
                draw_cursor=draw_cursor,
                options={'KEYMAP_FALLBACK'},
            ),
        )


class _defs_gpencil_paint:

    @staticmethod
    def gpencil_primitive_toolbar(context, layout, _tool, props):
        paint = context.tool_settings.gpencil_paint
        brush = paint.brush

        if brush is None:
            return False

        gp_settings = brush.gpencil_settings

        row = layout.row(align=True)
        tool_settings = context.scene.tool_settings
        settings = tool_settings.gpencil_paint
        row.template_ID_preview(settings, "brush", rows=3, cols=8, hide_buttons=True)

        from bl_ui.properties_paint_common import (
            brush_basic_gpencil_paint_settings,
            brush_basic__draw_color_selector,
        )

        brush_basic__draw_color_selector(context, layout, brush, gp_settings, props)
        brush_basic_gpencil_paint_settings(layout, context, brush, compact=True)
        return True

    @staticmethod
    def generate_from_brushes(context):
        return generate_from_enum_ex(
            context,
            idname_prefix="builtin_brush.",
            icon_prefix="brush.gpencil_draw.",
            type=bpy.types.Brush,
            attr="gpencil_tool",
            cursor='DOT',
            tooldef_keywords=dict(
                operator="gpencil.draw",
            ),
        )

    @ToolDef.from_fn
    def cutter():
        def draw_settings(_context, layout, tool):
            props = tool.operator_properties("gpencil.stroke_cutter")
            row = layout.row()
            row.use_property_split = False
            row.prop(props, "flat_caps")
        return dict(
            idname="builtin.cutter",
            label="Cutter",
            icon="ops.gpencil.stroke_cutter",
            cursor='KNIFE',
            widget=None,
            keymap=(),
            draw_settings=draw_settings,
        )

    @ToolDef.from_fn
    def line():
        def draw_settings(context, layout, tool):
            props = tool.operator_properties("gpencil.primitive_line")
            _defs_gpencil_paint.gpencil_primitive_toolbar(context, layout, tool, props)

        return dict(
            idname="builtin.line",
            label="Line",
            icon="ops.gpencil.primitive_line",
            cursor='CROSSHAIR',
            widget=None,
            keymap=(),
            draw_settings=draw_settings,
        )

    @ToolDef.from_fn
    def polyline():
        def draw_settings(context, layout, tool):
            props = tool.operator_properties("gpencil.primitive_polyline")
            _defs_gpencil_paint.gpencil_primitive_toolbar(context, layout, tool, props)

        return dict(
            idname="builtin.polyline",
            label="Polyline",
            icon="ops.gpencil.primitive_polyline",
            cursor='CROSSHAIR',
            widget=None,
            keymap=(),
            draw_settings=draw_settings,
        )

    @ToolDef.from_fn
    def box():
        def draw_settings(context, layout, tool):
            props = tool.operator_properties("gpencil.primitive_box")
            _defs_gpencil_paint.gpencil_primitive_toolbar(context, layout, tool, props)

        return dict(
            idname="builtin.box",
            label="Box",
            icon="ops.gpencil.primitive_box",
            cursor='CROSSHAIR',
            widget=None,
            keymap=(),
            draw_settings=draw_settings,
        )

    @ToolDef.from_fn
    def circle():
        def draw_settings(context, layout, tool):
            props = tool.operator_properties("gpencil.primitive_circle")
            _defs_gpencil_paint.gpencil_primitive_toolbar(context, layout, tool, props)

        return dict(
            idname="builtin.circle",
            label="Circle",
            icon="ops.gpencil.primitive_circle",
            cursor='CROSSHAIR',
            widget=None,
            keymap=(),
            draw_settings=draw_settings,
        )

    @ToolDef.from_fn
    def arc():
        def draw_settings(context, layout, tool):
            props = tool.operator_properties("gpencil.primitive_curve")
            _defs_gpencil_paint.gpencil_primitive_toolbar(context, layout, tool, props)

        return dict(
            idname="builtin.arc",
            label="Arc",
            icon="ops.gpencil.primitive_arc",
            cursor='CROSSHAIR',
            widget=None,
            keymap=(),
            draw_settings=draw_settings,
        )

    @ToolDef.from_fn
    def curve():
        def draw_settings(context, layout, tool):
            props = tool.operator_properties("gpencil.primitive_curve")
            _defs_gpencil_paint.gpencil_primitive_toolbar(context, layout, tool, props)

        return dict(
            idname="builtin.curve",
            label="Curve",
            icon="ops.gpencil.primitive_curve",
            cursor='CROSSHAIR',
            widget=None,
            keymap=(),
            draw_settings=draw_settings,
        )

    @ToolDef.from_fn
    def eyedropper():
        def draw_settings(_context, layout, tool):
            props = tool.operator_properties("ui.eyedropper_gpencil_color")
            row = layout.row()
            row.use_property_split = False
            row.prop(props, "mode", expand=True)
        return dict(
            idname="builtin.eyedropper",
            label="Eyedropper",
            icon="ops.paint.eyedropper_add",
            cursor='EYEDROPPER',
            widget=None,
            keymap=(),
            draw_settings=draw_settings,
        )

    @ToolDef.from_fn
    def interpolate():
        def draw_settings(_context, layout, tool):
            props = tool.operator_properties("gpencil.interpolate")

            layout.prop(props, "layers")
            layout.prop(props, "exclude_breakdowns")
            layout.prop(props, "flip")
            layout.prop(props, "smooth_factor")
            layout.prop(props, "smooth_steps")

        return dict(
            idname="builtin.interpolate",
            label="Interpolate",
            icon="ops.pose.breakdowner",
            cursor='DEFAULT',
            widget=None,
            keymap=(),
            draw_settings=draw_settings,
        )


class _defs_gpencil_edit:
    def is_segment(context):
        tool_settings = context.scene.tool_settings
        if context.mode == 'EDIT_GPENCIL':
            return tool_settings.gpencil_selectmode_edit == 'SEGMENT'
        elif context.mode == 'SCULPT_GPENCIL':
            return tool_settings.use_gpencil_select_mask_segment
        elif context.mode == 'VERTEX_GPENCIL':
            return tool_settings.use_gpencil_vertex_select_mask_segment
        else:
            return False

    @ToolDef.from_fn
    def bend():
        return dict(
            idname="builtin.bend",
            label="Bend",
            icon="ops.gpencil.edit_bend",
            widget=None,
            keymap=(),
        )

    @ToolDef.from_fn
    def select():
        def draw_settings(context, layout, _tool):
            if _defs_gpencil_edit.is_segment(context):
                layout.prop(context.tool_settings.gpencil_sculpt, "intersection_threshold")
        return dict(
            idname="builtin.select",
            label="Tweak",
            icon="ops.generic.select",
            widget=None,
            keymap=(),
            draw_settings=draw_settings,
        )

    @ToolDef.from_fn
    def box_select():
        def draw_settings(context, layout, tool):
            props = tool.operator_properties("gpencil.select_box")
            row = layout.row()
            row.use_property_split = False
            row.prop(props, "mode", text="", expand=True, icon_only=True)
            if _defs_gpencil_edit.is_segment(context):
                layout.prop(context.tool_settings.gpencil_sculpt, "intersection_threshold")
        return dict(
            idname="builtin.select_box",
            label="Select Box",
            icon="ops.generic.select_box",
            widget=None,
            keymap=(),
            draw_settings=draw_settings,
        )

    @ToolDef.from_fn
    def lasso_select():
        def draw_settings(context, layout, tool):
            props = tool.operator_properties("gpencil.select_lasso")
            row = layout.row()
            row.use_property_split = False
            row.prop(props, "mode", text="", expand=True, icon_only=True)
            if _defs_gpencil_edit.is_segment(context):
                layout.prop(context.tool_settings.gpencil_sculpt, "intersection_threshold")
        return dict(
            idname="builtin.select_lasso",
            label="Select Lasso",
            icon="ops.generic.select_lasso",
            widget=None,
            keymap=(),
            draw_settings=draw_settings,
        )

    @ToolDef.from_fn
    def circle_select():
        def draw_settings(context, layout, tool):
            props = tool.operator_properties("gpencil.select_circle")
            row = layout.row()
            row.use_property_split = False
            row.prop(props, "mode", text="", expand=True, icon_only=True)
            layout.prop(props, "radius")
            if _defs_gpencil_edit.is_segment(context):
                layout.prop(context.tool_settings.gpencil_sculpt, "intersection_threshold")

        def draw_cursor(_context, tool, xy):
            from gpu_extras.presets import draw_circle_2d
            props = tool.operator_properties("gpencil.select_circle")
            radius = props.radius
            draw_circle_2d(xy, (1.0,) * 4, radius, segments=32)

        return dict(
            idname="builtin.select_circle",
            label="Select Circle",
            icon="ops.generic.select_circle",
            widget=None,
            keymap=(),
            draw_settings=draw_settings,
            draw_cursor=draw_cursor,
        )

    @ToolDef.from_fn
    def radius():
        return dict(
            idname="builtin.radius",
            label="Radius",
            description=(
                "Expand or contract the radius of the selected points"
            ),
            icon="ops.gpencil.radius",

            widget=None,
            keymap=(),
        )

    @ToolDef.from_fn
    def shear():
        return dict(
            idname="builtin.shear",
            label="Shear",
            icon="ops.gpencil.edit_shear",
            widget=None,
            keymap=(),
        )

    @ToolDef.from_fn
    def tosphere():
        return dict(
            idname="builtin.to_sphere",
            label="To Sphere",
            icon="ops.transform.tosphere",
            widget=None,
            keymap=(),
        )

    @ToolDef.from_fn
    def extrude():
        return dict(
            idname="builtin.extrude",
            label="Extrude",
            icon="ops.gpencil.extrude_move",
            widget="VIEW3D_GGT_xform_extrude",
            keymap=(),
            draw_settings=_template_widget.VIEW3D_GGT_xform_extrude.draw_settings,
        )

    @ToolDef.from_fn
    def transform_fill():
        def draw_settings(_context, layout, tool):
            props = tool.operator_properties("gpencil.transform_fill")
            row = layout.row()
            row.use_property_split = False
            row.prop(props, "mode", expand=True)

        return dict(
            idname="builtin.transform_fill",
            label="Transform Fill",
            icon="ops.gpencil.transform_fill",
            cursor='DEFAULT',
            widget=None,
            keymap=(),
            draw_settings=draw_settings,
        )

    @ToolDef.from_fn
    def interpolate():
        def draw_settings(_context, layout, tool):
            props = tool.operator_properties("gpencil.interpolate")
            layout.prop(props, "layers")
            layout.prop(props, "interpolate_selected_only")
            layout.prop(props, "exclude_breakdowns")
            layout.prop(props, "flip")
            layout.prop(props, "smooth_factor")
            layout.prop(props, "smooth_steps")

        return dict(
            idname="builtin.interpolate",
            label="Interpolate",
            icon="ops.pose.breakdowner",
            cursor='DEFAULT',
            widget=None,
            keymap=(),
            draw_settings=draw_settings,
        )


class _defs_gpencil_sculpt:

    @staticmethod
    def poll_select_mask(context):
        if context is None:
            return True
        ob = context.active_object
        tool_settings = context.scene.tool_settings
        return (
            ob is not None and
            ob.type == 'GPENCIL' and (
                tool_settings.use_gpencil_select_mask_point or
                tool_settings.use_gpencil_select_mask_stroke or
                tool_settings.use_gpencil_select_mask_segment
            )
        )

    @staticmethod
    def generate_from_brushes(context):
        return generate_from_enum_ex(
            context,
            idname_prefix="builtin_brush.",
            icon_prefix="ops.gpencil.sculpt_",
            type=bpy.types.Brush,
            attr="gpencil_sculpt_tool",
            tooldef_keywords=dict(
                operator="gpencil.sculpt_paint",
            ),
        )


class _defs_gpencil_weight:

    @staticmethod
    def generate_from_brushes(context):
        return generate_from_enum_ex(
            context,
            idname_prefix="builtin_brush.",
            icon_prefix="ops.gpencil.sculpt_",
            type=bpy.types.Brush,
            attr="gpencil_weight_tool",
            tooldef_keywords=dict(
                operator="gpencil.weight_paint",
            ),
        )


class _defs_curves_sculpt:

    @staticmethod
    def generate_from_brushes(context):
        return generate_from_enum_ex(
            context,
            idname_prefix="builtin_brush.",
            icon_prefix="ops.curves.sculpt_",
            type=bpy.types.Brush,
            attr="curves_sculpt_tool",
            icon_map={
                # Use the generic icon for selection painting.
                "ops.curves.sculpt_selection_paint": "ops.generic.select_paint",
            },
        )


class _defs_gpencil_vertex:

    @staticmethod
    def poll_select_mask(context):
        if context is None:
            return True
        ob = context.active_object
        tool_settings = context.scene.tool_settings
        return (
            ob is not None and
            ob.type == 'GPENCIL' and (
                tool_settings.use_gpencil_vertex_select_mask_point or
                tool_settings.use_gpencil_vertex_select_mask_stroke or
                tool_settings.use_gpencil_vertex_select_mask_segment
            )
        )

    @staticmethod
    def generate_from_brushes(context):
        return generate_from_enum_ex(
            context,
            idname_prefix="builtin_brush.",
            icon_prefix="brush.paint_vertex.",
            type=bpy.types.Brush,
            attr="gpencil_vertex_tool",
            cursor='DOT',
            tooldef_keywords=dict(
                operator="gpencil.vertex_paint",
            ),
        )


class _defs_node_select:

    @ToolDef.from_fn
    def select():
        return dict(
            idname="builtin.select",
            label="Tweak",
            icon="ops.generic.select",
            widget=None,
            keymap="Node Tool: Tweak",
        )

    @ToolDef.from_fn
    def box():
        def draw_settings(_context, layout, tool):
            props = tool.operator_properties("node.select_box")
            row = layout.row()
            row.use_property_split = False
            row.prop(props, "mode", text="", expand=True, icon_only=True)
        return dict(
            idname="builtin.select_box",
            label="Select Box",
            icon="ops.generic.select_box",
            widget=None,
            keymap="Node Tool: Select Box",
            draw_settings=draw_settings,
        )

    @ToolDef.from_fn
    def lasso():
        def draw_settings(_context, layout, tool):
            props = tool.operator_properties("node.select_lasso")
            row = layout.row()
            row.use_property_split = False
            row.prop(props, "mode", text="", expand=True, icon_only=True)
        return dict(
            idname="builtin.select_lasso",
            label="Select Lasso",
            icon="ops.generic.select_lasso",
            widget=None,
            keymap="Node Tool: Select Lasso",
            draw_settings=draw_settings,
        )

    @ToolDef.from_fn
    def circle():
        def draw_settings(_context, layout, tool):
            props = tool.operator_properties("node.select_circle")
            row = layout.row()
            row.use_property_split = False
            row.prop(props, "mode", text="", expand=True, icon_only=True)
            layout.prop(props, "radius")

        def draw_cursor(_context, tool, xy):
            from gpu_extras.presets import draw_circle_2d
            props = tool.operator_properties("node.select_circle")
            radius = props.radius
            draw_circle_2d(xy, (1.0,) * 4, radius, segments=32)

        return dict(
            idname="builtin.select_circle",
            label="Select Circle",
            icon="ops.generic.select_circle",
            widget=None,
            keymap="Node Tool: Select Circle",
            draw_settings=draw_settings,
            draw_cursor=draw_cursor,
        )


class _defs_node_edit:

    @ToolDef.from_fn
    def links_cut():
        return dict(
            idname="builtin.links_cut",
            label="Links Cut",
            icon="ops.node.links_cut",
            widget=None,
            keymap="Node Tool: Links Cut",
            options={'KEYMAP_FALLBACK'},
        )


class _defs_sequencer_generic:

    @ToolDef.from_fn
    def cursor():
        return dict(
            idname="builtin.cursor",
            label="Cursor",
            description=(
                "Set the cursor location, drag to transform"
            ),
            icon="ops.generic.cursor",
            keymap="Sequencer Tool: Cursor",
        )

    @ToolDef.from_fn
    def blade():
        def draw_settings(_context, layout, tool):
            props = tool.operator_properties("sequencer.split")
            row = layout.row()
            row.use_property_split = False
            row.prop(props, "type", expand=True)
        return dict(
            idname="builtin.blade",
            label="Blade",
            icon="ops.sequencer.blade",
            cursor='CROSSHAIR',
            widget=None,
            keymap="Sequencer Tool: Blade",
            draw_settings=draw_settings,
            options={'KEYMAP_FALLBACK'},
        )

    @ToolDef.from_fn
    def retime():
        return dict(
            idname="builtin.retime",
            label="Retime",
            icon="ops.sequencer.retime",
            widget="SEQUENCER_GGT_gizmo_retime",
            operator=None,
            keymap=None,
            options={'KEYMAP_FALLBACK'},
        )

    @ToolDef.from_fn
    def sample():
        return dict(
            idname="builtin.sample",
            label="Sample",
            description=(
                "Sample pixel values under the cursor"
            ),
            icon="ops.paint.weight_sample",  # XXX, needs own icon.
            keymap="Sequencer Tool: Sample",
        )

    @ToolDef.from_fn
    def translate():
        return dict(
            idname="builtin.move",
            label="Move",
            icon="ops.transform.translate",
            widget="SEQUENCER_GGT_gizmo2d_translate",
            operator="transform.translate",
            keymap="Sequencer Tool: Move",
        )

    @ToolDef.from_fn
    def rotate():
        return dict(
            idname="builtin.rotate",
            label="Rotate",
            icon="ops.transform.rotate",
            widget="SEQUENCER_GGT_gizmo2d_rotate",
            operator="transform.rotate",
            keymap="Sequencer Tool: Rotate",
        )

    @ToolDef.from_fn
    def scale():
        return dict(
            idname="builtin.scale",
            label="Scale",
            icon="ops.transform.resize",
            widget="SEQUENCER_GGT_gizmo2d_resize",
            operator="transform.resize",
            keymap="Sequencer Tool: Scale",
        )

    @ToolDef.from_fn
    def transform():
        return dict(
            idname="builtin.transform",
            label="Transform",
            description=(
                "Supports any combination of grab, rotate, and scale at once"
            ),
            icon="ops.transform.transform",
            widget="SEQUENCER_GGT_gizmo2d",
            # No keymap default action, only for gizmo!
        )




class _defs_sequencer_select:
    @ToolDef.from_fn
    def select():
        return dict(
            idname="builtin.select",
            label="Tweak",
            icon="ops.generic.select",
            widget=None,
            keymap="Sequencer Tool: Tweak",
        )
    @ToolDef.from_fn
    def box():
        def draw_settings(_context, layout, tool):
            props = tool.operator_properties("sequencer.select_box")
            row = layout.row()
            row.use_property_split = False
            row.prop(props, "mode", text="", expand=True, icon_only=True)
        return dict(
            idname="builtin.select_box",
            label="Select Box",
            icon="ops.generic.select_box",
            widget=None,
            keymap="Sequencer Tool: Select Box",
            draw_settings=draw_settings,
        )


# ------------------------------------------------- Image editor  -------------------------------------------------------

class IMAGE_PT_tools_active(ToolSelectPanelHelper, Panel):
    bl_space_type = 'IMAGE_EDITOR'
    bl_region_type = 'TOOLS'
    bl_label = "Tools"
    bl_category = "Tools"
    # bl_options = {'HIDE_HEADER'} bfa - we need the header.
    bl_options = {'HIDE_BG'}

    # Satisfy the `ToolSelectPanelHelper` API.
    keymap_prefix = "Image Editor Tool:"

    # Default group to use as a fallback.
    tool_fallback_id = "builtin.select"

    @classmethod
    def tools_from_context(cls, context, mode=None):
        if mode is None:
            if context.space_data is None:
                mode = 'VIEW'
            else:
                mode = context.space_data.mode
        for tools in (cls._tools[None], cls._tools.get(mode, ())):
            for item in tools:
                if not (type(item) is ToolDef) and callable(item):
                    yield from item(context)
                else:
                    yield item

    @classmethod
    def tools_all(cls):
        yield from cls._tools.items()

    # Private tool lists for convenient reuse in `_tools`.

    _tools_transform = (
        _defs_image_uv_transform.translate,
        _defs_image_uv_transform.rotate,
        _defs_image_uv_transform.scale,
        _defs_image_uv_transform.transform,
    )

    _tools_select = (
        (
            _defs_image_uv_select.select,
            _defs_image_uv_select.box,
            _defs_image_uv_select.circle,
            _defs_image_uv_select.lasso,
        ),
    )

    _tools_annotate = (
        (
            _defs_annotate.scribble,
            _defs_annotate.line,
            _defs_annotate.poly,
            _defs_annotate.eraser,
        ),
    )

    # Private tools dictionary, store data to implement `tools_all` & `tools_from_context`.
    # The keys match image spaces modes: `context.space_data.mode`.
    # The values represent the tools, see `ToolSelectPanelHelper` for details.
    _tools = {
        None: [
            # for all modes
        ],
        'VIEW': [
            _defs_image_generic.sample,
            *_tools_annotate,
        ],
        'UV': [
            *_tools_select,
            _defs_image_generic.cursor,
            None,
            *_tools_transform,
            None,
            *_tools_annotate,
            None,
            _defs_image_uv_edit.rip_region,
            None,
            lambda context: (
                _defs_image_uv_sculpt.generate_from_brushes(context)
                if _defs_image_generic.poll_uvedit(context)
                else ()
            ),
        ],
        'MASK': [
            None,
        ],
        'PAINT': [
            _defs_texture_paint.generate_from_brushes,
            None,
            *_tools_annotate,
        ],
    }
# ------------------------------------------------- shader editor, compositor, texture node editor  -------------------------------------------------------

class NODE_PT_tools_active(ToolSelectPanelHelper, Panel):
    bl_space_type = 'NODE_EDITOR'
    bl_region_type = 'TOOLS'
    bl_label = "Tools"
    bl_category = "Tools"
    # bl_options = {'HIDE_HEADER'} bfa - we need the header.
    bl_options = {'HIDE_BG'}

    # Satisfy the `ToolSelectPanelHelper` API.
    keymap_prefix = "Node Editor Tool:"

    # Default group to use as a fallback.
    tool_fallback_id = "builtin.select"

    @classmethod
    def tools_from_context(cls, context, mode=None):
        if mode is None:
            if context.space_data is None:
                mode = None
            else:
                mode = context.space_data.tree_type
        for tools in (cls._tools[None], cls._tools.get(mode, ())):
            for item in tools:
                if not (type(item) is ToolDef) and callable(item):
                    yield from item(context)
                else:
                    yield item

    @classmethod
    def tools_all(cls):
        yield from cls._tools.items()

    # Private tool lists for convenient reuse in `_tools`.

    _tools_select = (
        (
            _defs_node_select.select,
            _defs_node_select.box,
            _defs_node_select.circle,
            _defs_node_select.lasso,
        ),
    )

    _tools_annotate = (
        (
            _defs_annotate.scribble,
            _defs_annotate.line,
            _defs_annotate.poly,
            _defs_annotate.eraser,
        ),
    )

    # Private tools dictionary, store data to implement `tools_all` & `tools_from_context`.
    # The keys match object-modes from: `context.mode`.
    # The values represent the tools, see `ToolSelectPanelHelper` for details.
    _tools = {
        None: [
            *_tools_select,
            None,
            *_tools_annotate,
            None,
            _defs_node_edit.links_cut,
        ],
    }
# ------------------------------------------------- 3d view -------------------------------------------------------


class VIEW3D_PT_tools_active(ToolSelectPanelHelper, Panel):
    bl_space_type = 'VIEW_3D'
    bl_region_type = 'TOOLS'
    bl_label = "Tools"
    bl_category = "Tools"
    #bl_options = {'HIDE_HEADER'} # bfa - we need the header for sorting the tabs
    bl_options = {'HIDE_BG'}

    # Satisfy the `ToolSelectPanelHelper` API.
    keymap_prefix = "3D View Tool:"

    # Default group to use as a fallback.
    tool_fallback_id = "builtin.select"

    @classmethod
    def tools_from_context(cls, context, mode=None):
        if mode is None:
            mode = context.mode
        for tools in (cls._tools[None], cls._tools.get(mode, ())):
            for item in tools:
                if not (type(item) is ToolDef) and callable(item):
                    yield from item(context)
                else:
                    yield item

    @classmethod
    def tools_all(cls):
        yield from cls._tools.items()

    # Private tool lists for convenient reuse in `_tools`.

    _tools_transform = (
        _defs_transform.translate,
        _defs_transform.rotate,
        (
            _defs_transform.scale,
            _defs_transform.scale_cage,
        ),
        _defs_transform.transform,
    )
    # select tools group
    _tools_select = (
        (
            _defs_view3d_select.select,
            _defs_view3d_select.box,
            _defs_view3d_select.circle,
            _defs_view3d_select.lasso,
        ),
    )

    _tools_annotate = (
        (
            _defs_annotate.scribble,
            _defs_annotate.line,
            _defs_annotate.poly,
            _defs_annotate.eraser,
        ),
    )

    _tools_gpencil_select = (
        (
            _defs_gpencil_edit.select,
            _defs_gpencil_edit.box_select,
            _defs_gpencil_edit.circle_select,
            _defs_gpencil_edit.lasso_select,
        ),
    )

    _tools_view3d_add = (
        _defs_view3d_add.cube_add,
        _defs_view3d_add.cone_add,
        _defs_view3d_add.cylinder_add,
        _defs_view3d_add.uv_sphere_add,
        _defs_view3d_add.ico_sphere_add,
    )

    _tools_default = (
        *_tools_select,
        _defs_view3d_generic.cursor,
        None,
        *_tools_transform,
        None,
        *_tools_annotate,
        _defs_view3d_generic.ruler,
    )

    # Private tools dictionary, store data to implement `tools_all` & `tools_from_context`.
    # The keys match object-modes from: `context.mode`.
    # The values represent the tools, see `ToolSelectPanelHelper` for details.
    _tools = {
        None: [
            # Don't use this! because of paint modes.
            # _defs_view3d_generic.cursor,
            # End group.
        ],
        'OBJECT': [
            *_tools_default,
            None,
            _tools_view3d_add,
        ],
        'POSE': [
            *_tools_default,
            None,
            (
                _defs_pose.breakdown,
                _defs_pose.push,
                _defs_pose.relax,
            ),
        ],
        'EDIT_ARMATURE': [
            *_tools_default,
            None,
            _defs_edit_armature.roll,
            (
                _defs_edit_armature.bone_size,
                _defs_edit_armature.bone_envelope,
            ),
            None,
            (
                _defs_edit_armature.extrude,
                _defs_edit_armature.extrude_cursor,
            ),
            _defs_transform.shear,
        ],
        'EDIT_MESH': [
            *_tools_default,

            None,
            _tools_view3d_add,
            None,
            (
                _defs_edit_mesh.extrude,
                _defs_edit_mesh.extrude_manifold,
                _defs_edit_mesh.extrude_normals,
                _defs_edit_mesh.extrude_individual,
                _defs_edit_mesh.extrude_cursor,
            ),
            _defs_edit_mesh.inset,
            _defs_edit_mesh.bevel,
            (
                _defs_edit_mesh.loopcut_slide,
                _defs_edit_mesh.offset_edge_loops_slide,
            ),
            (
                _defs_edit_mesh.knife,
                _defs_edit_mesh.bisect,
            ),
            _defs_edit_mesh.poly_build,
            (
                _defs_edit_mesh.spin,
                _defs_edit_mesh.spin_duplicate,
            ),
            (
                _defs_edit_mesh.vertex_smooth,
                _defs_edit_mesh.vertex_randomize,
            ),
            (
                _defs_edit_mesh.edge_slide,
                _defs_edit_mesh.vert_slide,
            ),
            (
                _defs_edit_mesh.shrink_fatten,
                _defs_edit_mesh.push_pull,
            ),
            (
                _defs_transform.shear,
                _defs_edit_mesh.tosphere,
            ),
            (
                _defs_edit_mesh.rip_region,
                _defs_edit_mesh.rip_edge,
            ),
        ],
        'EDIT_CURVE': [
            *_tools_default,
            None,
            _defs_edit_curve.draw,
            _defs_edit_curve.pen,
            (
                _defs_edit_curve.extrude,
                _defs_edit_curve.extrude_cursor,
            ),
            None,
            _defs_edit_curve.curve_radius,
            _defs_edit_curve.tilt,
            None,
            _defs_transform.shear,
            _defs_edit_curve.curve_vertex_randomize,
        ],
        'EDIT_CURVES': [
            *_tools_default,
        ],
        'EDIT_SURFACE': [
            *_tools_default,
            None,
            _defs_transform.shear,
        ],
        'EDIT_METABALL': [
            *_tools_default,
            None,
            _defs_transform.shear,
        ],
        'EDIT_LATTICE': [
            *_tools_default,
            None,
            _defs_transform.shear,
        ],
        'EDIT_TEXT': [
            _defs_edit_text.select_text,
            _defs_view3d_generic.cursor,
            None,
            *_tools_annotate,
            _defs_view3d_generic.ruler,
        ],
        'PARTICLE': [
            *_tools_select,
            _defs_view3d_generic.cursor,
            None,
            _defs_particle.generate_from_brushes,
        ],
       'SCULPT': [
            _defs_sculpt.generate_from_brushes,
            None,
            (
                _defs_sculpt.mask_border,
                _defs_sculpt.mask_lasso,
                _defs_sculpt.mask_line,
            ),
            _defs_sculpt.hide_border,
            (
                _defs_sculpt.face_set_box,
                _defs_sculpt.face_set_lasso,
            ),
            (
                _defs_sculpt.trim_box,
                _defs_sculpt.trim_lasso,
            ),
            _defs_sculpt.project_line,
            None,
            _defs_sculpt.mesh_filter,
            _defs_sculpt.cloth_filter,
            _defs_sculpt.color_filter,
            #None, #bfa - too big gap
            _defs_sculpt.face_set_edit,
            _defs_sculpt.mask_by_color,
            None,
            _defs_transform.translate,
            _defs_transform.rotate,
            _defs_transform.scale,
            _defs_transform.transform,
            None,
            *_tools_annotate,
        ],
        'PAINT_TEXTURE': [
            _defs_texture_paint.generate_from_brushes,
            None,
            lambda context: (
                VIEW3D_PT_tools_active._tools_select
                if _defs_texture_paint.poll_select_mask(context)
                else ()
            ),
            *_tools_annotate,
        ],
        'PAINT_VERTEX': [
            _defs_vertex_paint.generate_from_brushes,
            None,
            lambda context: (
                VIEW3D_PT_tools_active._tools_select
                if _defs_vertex_paint.poll_select_mask(context)
                else ()
            ),
            *_tools_annotate,
        ],
        'PAINT_WEIGHT': [
            _defs_weight_paint.generate_from_brushes,
            _defs_weight_paint.gradient,
            None,
            (
                _defs_weight_paint.sample_weight,
                _defs_weight_paint.sample_weight_group,
            ),
            None,
            lambda context: (
                (
                    _defs_view3d_generic.cursor,
                    None,
                    *VIEW3D_PT_tools_active._tools_transform,
                )
                if context is None or context.pose_object
                else ()
            ),
            #None, #bfa - too big gap
            lambda context: (
                VIEW3D_PT_tools_active._tools_select
                if _defs_weight_paint.poll_select_mask(context)
                else ()
            ),
            *_tools_annotate,
        ],
        'PAINT_GPENCIL': [
            _defs_view3d_generic.cursor,
            None,
            _defs_gpencil_paint.generate_from_brushes,
            _defs_gpencil_paint.cutter,
            None,
            _defs_gpencil_paint.eyedropper,
            None,
            _defs_gpencil_paint.line,
            _defs_gpencil_paint.polyline,
            _defs_gpencil_paint.arc,
            _defs_gpencil_paint.curve,
            _defs_gpencil_paint.box,
            _defs_gpencil_paint.circle,
            None,
            _defs_gpencil_paint.interpolate,
            None,
            *_tools_annotate,
        ],
        'EDIT_GPENCIL': [
            *_tools_gpencil_select,
            _defs_view3d_generic.cursor,
            None,
            *_tools_transform,
            None,
            _defs_gpencil_edit.extrude,
            _defs_gpencil_edit.radius,
            _defs_gpencil_edit.bend,
            (
                _defs_gpencil_edit.shear,
                _defs_gpencil_edit.tosphere,
            ),
            _defs_gpencil_edit.transform_fill,
            None,
            _defs_gpencil_edit.interpolate,
            None,
            *_tools_annotate,
        ],
        'SCULPT_GPENCIL': [
            _defs_gpencil_sculpt.generate_from_brushes,
            None,
            *_tools_annotate,
            lambda context: (
                VIEW3D_PT_tools_active._tools_gpencil_select
                if _defs_gpencil_sculpt.poll_select_mask(context)
                else ()
            ),
        ],
        'WEIGHT_GPENCIL': [
            _defs_gpencil_weight.generate_from_brushes,
            None,
            *_tools_annotate,
        ],
        'VERTEX_GPENCIL': [
            _defs_gpencil_vertex.generate_from_brushes,
            None,
            *_tools_annotate,
            None,
            lambda context: (
                VIEW3D_PT_tools_active._tools_gpencil_select
                if _defs_gpencil_vertex.poll_select_mask(context)
                else ()
            ),
        ],
        'SCULPT_CURVES': [
            _defs_curves_sculpt.generate_from_brushes,
            None,
            *_tools_annotate,
        ],
    }


class SEQUENCER_PT_tools_active(ToolSelectPanelHelper, Panel):
    bl_space_type = 'SEQUENCE_EDITOR'
    bl_region_type = 'TOOLS'
    bl_label = "Tools"
    bl_category = "Tools"
    bl_options = {'HIDE_BG'}

    # Satisfy the `ToolSelectPanelHelper` API.
    keymap_prefix = "Sequence Editor Tool:"

    # Default group to use as a fallback.
    tool_fallback_id = "builtin.select"

    @classmethod
    def tools_from_context(cls, context, mode=None):
        if mode is None:
            if context.space_data:
                mode = context.space_data.view_type
        for tools in (cls._tools[None], cls._tools.get(mode, ())):
            for item in tools:
                if not (type(item) is ToolDef) and callable(item):
                    yield from item(context)
                else:
                    yield item

    @classmethod
    def tools_all(cls):
        yield from cls._tools.items()

    # Private tool lists for convenient reuse in `_tools`.

    _tools_select = (
        (
            _defs_sequencer_select.select,
            _defs_sequencer_select.box,
        ),
    )
    _tools_annotate = (
        (
            _defs_annotate.scribble,
            _defs_annotate.line,
            _defs_annotate.poly,
            _defs_annotate.eraser,
        ),
    )

    # Private tools dictionary, store data to implement `tools_all` & `tools_from_context`.
    # The keys match sequence editors view type: `context.space_data.view_type`.
    # The values represent the tools, see `ToolSelectPanelHelper` for details.
    _tools = {
        None: [
        ],
        'PREVIEW': [
            *_tools_select,
            _defs_sequencer_generic.cursor,
            None,
            _defs_sequencer_generic.translate,
            _defs_sequencer_generic.rotate,
            _defs_sequencer_generic.scale,
            _defs_sequencer_generic.transform,
            None,
            _defs_sequencer_generic.sample,
            *_tools_annotate,
        ],
        'SEQUENCER': [
            *_tools_select,
            _defs_sequencer_generic.blade,
            _defs_sequencer_generic.retime,
        ],
        'SEQUENCER_PREVIEW': [
            *_tools_select,
            None,
            *_tools_annotate,
            None,
            _defs_sequencer_generic.blade,
        ],
    }


classes = (
    IMAGE_PT_tools_active,
    NODE_PT_tools_active,
    VIEW3D_PT_tools_active,
    SEQUENCER_PT_tools_active,
)

if __name__ == "__main__":  # only for live edit.
    from bpy.utils import register_class
    for cls in classes:
        register_class(cls)<|MERGE_RESOLUTION|>--- conflicted
+++ resolved
@@ -73,8 +73,8 @@
                     cursor=cursor,
                     data_block=idname,
                     **tooldef_keywords,
-                )
-            )
+                ),
+            ),
         )
     return tuple(tool_defs)
 
@@ -100,11 +100,11 @@
     def cursor():
         def draw_settings(_context, layout, tool):
             props = tool.operator_properties("view3d.cursor3d")
-            layout.use_property_split = False
+            layout.use_property_split = False #BFA
             layout.prop(props, "use_depth")
-            layout.use_property_split = True
+            layout.use_property_split = True #BFA
             layout.prop(props, "orientation")
-            layout.use_property_split = False
+            layout.use_property_split = False #BFA
         return dict(
             idname="builtin.cursor",
             label="Cursor",
@@ -541,15 +541,10 @@
         if extra:
             props = tool.operator_properties("view3d.interactive_add")
             layout.use_property_split = True
-<<<<<<< HEAD
             layout.row().prop(props, "plane_axis", expand=True)
             layout.use_property_split = False
             layout.row().prop(props, "plane_axis_auto")
             layout.use_property_split = True
-=======
-            layout.row().prop(tool_settings, "plane_axis", expand=True)
-            layout.row().prop(tool_settings, "plane_axis_auto")
->>>>>>> 4485ae37
 
             layout.label(text="Base")
             row = layout.row()
@@ -3252,8 +3247,8 @@
     bl_space_type = 'SEQUENCE_EDITOR'
     bl_region_type = 'TOOLS'
     bl_label = "Tools"
-    bl_category = "Tools"
-    bl_options = {'HIDE_BG'}
+    bl_category = "Tools" #BFA - tabs are visible
+    bl_options = {'HIDE_BG'}#BFA - panels has transparent background
 
     # Satisfy the `ToolSelectPanelHelper` API.
     keymap_prefix = "Sequence Editor Tool:"
