--- conflicted
+++ resolved
@@ -1356,18 +1356,12 @@
         def draw_settings(_context, layout, tool):
             region_type = _context.region.type # BFA - get region type for alignment
             props = tool.operator_properties("curve.pen")
-<<<<<<< HEAD
             # BFA - align left for sidebar and properties editor tools only
             if region_type == 'UI' or 'PROPERTIES':
                 row = layout.row()
                 row.use_property_split = False
                 row.prop(props, "close_spline")
             
-=======
-            layout.use_property_split = False # BFA - float property left
-            layout.prop(props, "close_spline")
-            layout.use_property_split = True # BFA
->>>>>>> 86794317
             layout.prop(props, "extrude_handle")
         return dict(
             idname="builtin.pen",
