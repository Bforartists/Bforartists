# SPDX-License-Identifier: GPL-2.0-or-later

# For documentation on tool definitions: see "bl_ui.space_toolsystem_common.ToolDef"
# where there are comments for each field and their use.

# For now group all tools together
# we may want to move these into per space-type files.
#
# For now keep this in a single file since it's an area that may change,
# so avoid making changes all over the place.

import bpy
from bpy.types import Panel

from bl_ui.space_toolsystem_common import (
    ToolSelectPanelHelper,
    ToolDef,
)

from bpy.app.translations import pgettext_tip as tip_


def kmi_to_string_or_none(kmi):
    return kmi.to_string() if kmi else "<none>"


def generate_from_enum_ex(
        _context, *,
        idname_prefix,
        icon_prefix,
        type,
        attr,
        cursor='DEFAULT',
<<<<<<< HEAD
        tooldef_keywords={},
        exclude_filter = {}
=======
        tooldef_keywords=None,
        icon_map=None,
        use_separators=True,
>>>>>>> a7775fd8
):
    if tooldef_keywords is None:
        tooldef_keywords = {}

    tool_defs = []

    enum_items = getattr(
        type.bl_rna.properties[attr],
        "enum_items_static_ui" if use_separators else
        "enum_items_static",
    )

    for enum in enum_items:
        if use_separators:
            if not (name := enum.name):
                # Empty string for a UI Separator.
                tool_defs.append(None)
                continue
            if not (idname := enum.identifier):
                # This is a heading, there is no purpose in showing headings here.
                continue
        else:
            name = enum.name
            idname = enum.identifier

        icon = icon_prefix + idname.lower()
        if icon_map is not None:
            icon = icon_map.get(icon, icon)

        tool_defs.append(
            ToolDef.from_dict(
                dict(
                    idname=idname_prefix + name,
                    label=name,
                    icon=icon,
                    cursor=cursor,
                    data_block=idname,
                    **tooldef_keywords,
                )
            )
        )
    return tuple(tool_defs)


# Use for shared widget data.
class _template_widget:
    class VIEW3D_GGT_xform_extrude:
        @staticmethod
        def draw_settings(_context, layout, tool):
            props = tool.gizmo_group_properties("VIEW3D_GGT_xform_extrude")
            layout.prop(props, "axis_type", expand=True)

    class VIEW3D_GGT_xform_gizmo:
        @staticmethod
        def draw_settings_with_index(context, layout, index):
            scene = context.scene
            orient_slot = scene.transform_orientation_slots[index]
            layout.prop(orient_slot, "type")


class _defs_view3d_generic:
    @ToolDef.from_fn
    def cursor():
        def draw_settings(_context, layout, tool):
            props = tool.operator_properties("view3d.cursor3d")
            layout.use_property_split = False
            layout.prop(props, "use_depth")
            layout.use_property_split = True
            layout.prop(props, "orientation")
            layout.use_property_split = False
        return dict(
            idname="builtin.cursor",
            label="Cursor",
            description=(
                "Set the cursor location, drag to transform"
            ),
            icon="ops.generic.cursor",
            keymap="3D View Tool: Cursor",
            draw_settings=draw_settings,
        )

    @ToolDef.from_fn
    def cursor_click():
        return dict(
            idname="builtin.none",
            label="None",
            icon="ops.generic.cursor",
            keymap=(),
        )

    @ToolDef.from_fn
    def ruler():
        def description(_context, _item, km):
            if km is not None:
                kmi_add = km.keymap_items.find_from_operator("view3d.ruler_add")
                kmi_remove = km.keymap_items.find_from_operator("view3d.ruler_remove")
            else:
                kmi_add = None
                kmi_remove = None
            return tip_(
                "Measure distance and angles.\n"
                "\u2022 %s anywhere for new measurement.\n"
                "\u2022 Drag ruler segment to measure an angle.\n"
                "\u2022 %s to remove the active ruler.\n"
                "\u2022 Ctrl while dragging to snap.\n"
                "\u2022 Shift while dragging to measure surface thickness"
            ) % (
                kmi_to_string_or_none(kmi_add),
                kmi_to_string_or_none(kmi_remove),
            )
        return dict(
            idname="builtin.measure",
            label="Measure",
            description=description,
            icon="ops.view3d.ruler",
            widget="VIEW3D_GGT_ruler",
            keymap="3D View Tool: Measure",
        )


class _defs_annotate:

    def draw_settings_common(context, layout, tool):
        gpd = context.annotation_data
        region_type = context.region.type

        if gpd is not None:
            if gpd.layers.active_note is not None:
                text = gpd.layers.active_note
                maxw = 25
                if len(text) > maxw:
                    text = text[:maxw - 5] + '..' + text[-3:]
            else:
                text = ""

            gpl = context.active_annotation_layer
            if gpl is not None:
                layout.label(text="Annotation:")
                if context.space_data.type in {'VIEW_3D', 'SEQUENCE_EDITOR'}:
                    if region_type == 'TOOL_HEADER':
                        sub = layout.split(align=True, factor=0.5)
                        sub.ui_units_x = 6.5
                        sub.prop(gpl, "color", text="")
                    else:
                        sub = layout.row(align=True)
                        sub.prop(gpl, "color", text="")
                    sub.popover(
                        panel="TOPBAR_PT_annotation_layers",
                        text=text,
                    )
                else:
                    layout.prop(gpl, "color", text="")

        space_type = tool.space_type
        tool_settings = context.tool_settings

        if space_type == 'VIEW_3D':
            row = layout.row(align=True)
            row.prop(tool_settings, "annotation_stroke_placement_view3d", text="Placement")
            if tool_settings.gpencil_stroke_placement_view3d == 'CURSOR':
                row.prop(tool_settings.gpencil_sculpt, "lockaxis")
            elif tool_settings.gpencil_stroke_placement_view3d in {'SURFACE', 'STROKE'}:
                row.prop(tool_settings, "use_gpencil_stroke_endpoints")

        elif space_type in {'IMAGE_EDITOR', 'NODE_EDITOR', 'SEQUENCE_EDITOR', 'CLIP_EDITOR'}:
            row = layout.row(align=True)
            row.prop(tool_settings, "annotation_stroke_placement_view2d", text="Placement")

        if tool.idname == "builtin.annotate_line":
            props = tool.operator_properties("gpencil.annotate")
            if region_type == 'TOOL_HEADER':
                row = layout.row()
                row.ui_units_x = 15
                row.prop(props, "arrowstyle_start", text="Start")
                row.separator()
                row.prop(props, "arrowstyle_end", text="End")
            else:
                col = layout.row().column(align=True)
                col.prop(props, "arrowstyle_start", text="Style Start")
                col.prop(props, "arrowstyle_end", text="End")
        elif tool.idname == "builtin.annotate":
            props = tool.operator_properties("gpencil.annotate")
            if region_type == 'TOOL_HEADER':
                row = layout.row()
                row.prop(props, "use_stabilizer", text="Stabilize Stroke")
                subrow = layout.row(align=False)
                if props.use_stabilizer:
                    subrow.prop(props, "stabilizer_radius", text="Radius", slider=True)
                    subrow.prop(props, "stabilizer_factor", text="Factor", slider=True)
            else:
                split = layout.split(factor=.6)
                split.use_property_split=False
                split.prop(props, "use_stabilizer", text="Stabilize Stroke")

                split.alignment = 'LEFT'
                if props.use_stabilizer:
                    split.label(icon='DISCLOSURE_TRI_DOWN')
                    col = layout.column()
                    row = col.row()
                    row.separator()
                    row.prop(props, "stabilizer_radius", text="Radius", slider=True)
                    row = col.row()
                    row.separator()
                    row.prop(props, "stabilizer_factor", text="Factor", slider=True)
                else:
                    split.label(icon='DISCLOSURE_TRI_RIGHT')


    @ToolDef.from_fn.with_args(draw_settings=draw_settings_common)
    def scribble(*, draw_settings):
        return dict(
            idname="builtin.annotate",
            label="Annotate",
            icon="ops.gpencil.draw",
            cursor='PAINT_BRUSH',
            keymap="Generic Tool: Annotate",
            draw_settings=draw_settings,
            options={'KEYMAP_FALLBACK'},
        )

    @ToolDef.from_fn.with_args(draw_settings=draw_settings_common)
    def line(*, draw_settings):
        return dict(
            idname="builtin.annotate_line",
            label="Annotate Line",
            icon="ops.gpencil.draw.line",
            cursor='PAINT_BRUSH',
            keymap="Generic Tool: Annotate Line",
            draw_settings=draw_settings,
            options={'KEYMAP_FALLBACK'},
        )

    @ToolDef.from_fn.with_args(draw_settings=draw_settings_common)
    def poly(*, draw_settings):
        return dict(
            idname="builtin.annotate_polygon",
            label="Annotate Polygon",
            icon="ops.gpencil.draw.poly",
            cursor='PAINT_BRUSH',
            keymap="Generic Tool: Annotate Polygon",
            draw_settings=draw_settings,
            options={'KEYMAP_FALLBACK'},
        )

    @ToolDef.from_fn
    def eraser():
        def draw_settings(context, layout, _tool):
            # TODO: Move this setting to tool_settings
            prefs = context.preferences
            layout.prop(prefs.edit, "grease_pencil_eraser_radius", text="Radius")
        return dict(
            idname="builtin.annotate_eraser",
            label="Annotate Eraser",
            icon="ops.gpencil.draw.eraser",
            cursor='ERASER',
            keymap="Generic Tool: Annotate Eraser",
            draw_settings=draw_settings,
            options={'KEYMAP_FALLBACK'},
        )


class _defs_transform:

    def draw_transform_sculpt_tool_settings(context, layout):
        if context.mode != 'SCULPT':
            return
        layout.prop(context.tool_settings.sculpt, "transform_mode")

    @ToolDef.from_fn
    def translate():
        def draw_settings(context, layout, _tool):
            _defs_transform.draw_transform_sculpt_tool_settings(context, layout)
            _template_widget.VIEW3D_GGT_xform_gizmo.draw_settings_with_index(context, layout, 1)
        return dict(
            idname="builtin.move",
            label="Move",
            # cursor='SCROLL_XY',
            icon="ops.transform.translate",
            widget="VIEW3D_GGT_xform_gizmo",
            operator="transform.translate",
            keymap="3D View Tool: Move",
            draw_settings=draw_settings,
        )

    @ToolDef.from_fn
    def rotate():
        def draw_settings(context, layout, _tool):
            _defs_transform.draw_transform_sculpt_tool_settings(context, layout)
            _template_widget.VIEW3D_GGT_xform_gizmo.draw_settings_with_index(context, layout, 2)
        return dict(
            idname="builtin.rotate",
            label="Rotate",
            # cursor='SCROLL_XY',
            icon="ops.transform.rotate",
            widget="VIEW3D_GGT_xform_gizmo",
            operator="transform.rotate",
            keymap="3D View Tool: Rotate",
            draw_settings=draw_settings,
        )

    @ToolDef.from_fn
    def scale():
        def draw_settings(context, layout, _tool):
            _defs_transform.draw_transform_sculpt_tool_settings(context, layout)
            _template_widget.VIEW3D_GGT_xform_gizmo.draw_settings_with_index(context, layout, 3)
        return dict(
            idname="builtin.scale",
            label="Scale",
            # cursor='SCROLL_XY',
            icon="ops.transform.resize",
            widget="VIEW3D_GGT_xform_gizmo",
            operator="transform.resize",
            keymap="3D View Tool: Scale",
            draw_settings=draw_settings,
        )

    @ToolDef.from_fn
    def scale_cage():
        def draw_settings(context, layout, _tool):
            _template_widget.VIEW3D_GGT_xform_gizmo.draw_settings_with_index(context, layout, 3)
        return dict(
            idname="builtin.scale_cage",
            label="Scale Cage",
            icon="ops.transform.resize.cage",
            widget="VIEW3D_GGT_xform_cage",
            operator="transform.resize",
            keymap="3D View Tool: Scale",
            draw_settings=draw_settings,
        )

    @ToolDef.from_fn
    def shear():
        def draw_settings(context, layout, _tool):
            # props = tool.operator_properties("transform.shear")
            _template_widget.VIEW3D_GGT_xform_gizmo.draw_settings_with_index(context, layout, 2)
        return dict(
            idname="builtin.shear",
            label="Shear",
            icon="ops.transform.shear",
            widget="VIEW3D_GGT_xform_shear",
            keymap="3D View Tool: Shear",
            draw_settings=draw_settings,
        )

    @ToolDef.from_fn
    def transform():
        def draw_settings(context, layout, tool):
            if layout.use_property_split:
                layout.label(text="Gizmos:")

            show_drag = True
            tool_settings = context.tool_settings
            if tool_settings.workspace_tool_type == 'FALLBACK':
                show_drag = False

            if show_drag:
                props = tool.gizmo_group_properties("VIEW3D_GGT_xform_gizmo")
                layout.prop(props, "drag_action")

            _defs_transform.draw_transform_sculpt_tool_settings(context, layout)
            _template_widget.VIEW3D_GGT_xform_gizmo.draw_settings_with_index(context, layout, 1)

        return dict(
            idname="builtin.transform",
            label="Transform",
            description=(
                "Supports any combination of grab, rotate, and scale at once"
            ),
            icon="ops.transform.transform",
            widget="VIEW3D_GGT_xform_gizmo",
            keymap="3D View Tool: Transform",
            draw_settings=draw_settings,
        )


class _defs_view3d_select:

    @ToolDef.from_fn
    def select():
        return dict(
            idname="builtin.select",
            label="Tweak",
            icon="ops.generic.select",
            widget=None,
            keymap="3D View Tool: Tweak",
        )

    @ToolDef.from_fn
    def box():
        def draw_settings(_context, layout, tool):
            props = tool.operator_properties("view3d.select_box")
            row = layout.row()
            row.use_property_split = False
            row.prop(props, "mode", text="", expand=True, icon_only=True)

        return dict(
            idname="builtin.select_box",
            label="Select Box",
            icon="ops.generic.select_box",
            widget=None,
            keymap="3D View Tool: Select Box",
            draw_settings=draw_settings,
        )

    @ToolDef.from_fn
    def lasso():
        def draw_settings(_context, layout, tool):
            props = tool.operator_properties("view3d.select_lasso")
            row = layout.row()
            row.use_property_split = False
            row.prop(props, "mode", text="", expand=True, icon_only=True)

        return dict(
            idname="builtin.select_lasso",
            label="Select Lasso",
            icon="ops.generic.select_lasso",
            widget=None,
            keymap="3D View Tool: Select Lasso",
            draw_settings=draw_settings,
        )

    @ToolDef.from_fn
    def circle():
        def draw_settings(_context, layout, tool):
            props = tool.operator_properties("view3d.select_circle")
            row = layout.row()
            row.use_property_split = False
            row.prop(props, "mode", text="", expand=True, icon_only=True)
            layout.prop(props, "radius")

        def draw_cursor(_context, tool, xy):
            from gpu_extras.presets import draw_circle_2d
            props = tool.operator_properties("view3d.select_circle")
            radius = props.radius
            draw_circle_2d(xy, (1.0,) * 4, radius, segments=32)

        return dict(
            idname="builtin.select_circle",
            label="Select Circle",
            icon="ops.generic.select_circle",
            widget=None,
            keymap="3D View Tool: Select Circle",
            draw_settings=draw_settings,
            draw_cursor=draw_cursor,
        )


class _defs_view3d_add:

    @staticmethod
    def description_interactive_add(context, _item, _km, *, prefix):
        km = context.window_manager.keyconfigs.user.keymaps["View3D Placement Modal"]

        def keymap_item_from_propvalue(propvalue):
            for item in km.keymap_items:
                if item.propvalue == propvalue:
                    return item
            return None

        if km is not None:
            kmi_snap = keymap_item_from_propvalue('SNAP_ON')
            kmi_center = keymap_item_from_propvalue('PIVOT_CENTER_ON')
            kmi_fixed_aspect = keymap_item_from_propvalue('FIXED_ASPECT_ON')
        else:
            kmi_snap = None
            kmi_center = None
            kmi_fixed_aspect = None
        return tip_(
            "%s\n"
            "\u2022 %s toggles snap while dragging.\n"
            "\u2022 %s toggles dragging from the center.\n"
            "\u2022 %s toggles fixed aspect"
        ) % (
            prefix,
            kmi_to_string_or_none(kmi_snap),
            kmi_to_string_or_none(kmi_center),
            kmi_to_string_or_none(kmi_fixed_aspect),
        )

    # Layout tweaks here would be good to avoid,
    # this shows limits in layout engine, as buttons are using a lot of space.
    @staticmethod
    def draw_settings_interactive_add(layout, tool, extra):
        show_extra = False
        props = tool.operator_properties("view3d.interactive_add")
        if not extra:
            row = layout.row()
            row.label(text="Depth:")
            row = layout.row()
            row.prop(props, "plane_depth", text="")
            row = layout.row()
            row.label(text="Orientation:")
            row = layout.row()
            row.prop(props, "plane_orientation", text="")
            row = layout.row()
            row.prop(props, "snap_target")

            region_is_header = bpy.context.region.type == 'TOOL_HEADER'

            if region_is_header:
                # Don't draw the "extra" popover here as we might have other settings & this should be last.
                show_extra = True
            else:
                extra = True

        if extra:
            layout.use_property_split = True
            layout.row().prop(props, "plane_axis", expand=True)
            layout.use_property_split = False
            layout.row().prop(props, "plane_axis_auto")
            layout.use_property_split = True

            layout.label(text="Base")
            row = layout.row()
            row.separator()
            row.prop(props, "plane_origin_base", expand=True)
            row = layout.row()
            row.separator()
            row.prop(props, "plane_aspect_base", expand=True)
            layout.label(text="Height")
            row = layout.row()
            row.separator()
            row.prop(props, "plane_origin_depth", expand=True)
            row = layout.row()
            row.separator()
            row.prop(props, "plane_aspect_depth", expand=True)
        return show_extra

    @ToolDef.from_fn
    def cube_add():
        def draw_settings(_context, layout, tool, *, extra=False):
            show_extra = _defs_view3d_add.draw_settings_interactive_add(layout, tool, extra)
            if show_extra:
                layout.popover("TOPBAR_PT_tool_settings_extra", text="...")

        return dict(
            idname="builtin.primitive_cube_add",
            label="Add Cube",
            icon="ops.mesh.primitive_cube_add_gizmo",
            description=lambda *args: _defs_view3d_add.description_interactive_add(
                *args, prefix=tip_("Add cube to mesh interactively"),
            ),
            widget="VIEW3D_GGT_placement",
            keymap="3D View Tool: Object, Add Primitive",
            draw_settings=draw_settings,
        )

    @ToolDef.from_fn
    def cone_add():
        def draw_settings(_context, layout, tool, *, extra=False):
            show_extra = _defs_view3d_add.draw_settings_interactive_add(layout, tool, extra)
            if extra:
                return

            props = tool.operator_properties("mesh.primitive_cone_add")
            layout.prop(props, "vertices")
            layout.prop(props, "end_fill_type")

            if show_extra:
                layout.popover("TOPBAR_PT_tool_settings_extra", text="...")

        return dict(
            idname="builtin.primitive_cone_add",
            label="Add Cone",
            icon="ops.mesh.primitive_cone_add_gizmo",
            description=lambda *args: _defs_view3d_add.description_interactive_add(
                *args, prefix=tip_("Add cone to mesh interactively"),
            ),
            widget="VIEW3D_GGT_placement",
            keymap="3D View Tool: Object, Add Primitive",
            draw_settings=draw_settings,
        )

    @ToolDef.from_fn
    def cylinder_add():
        def draw_settings(_context, layout, tool, *, extra=False):
            show_extra = _defs_view3d_add.draw_settings_interactive_add(layout, tool, extra)
            if extra:
                return

            props = tool.operator_properties("mesh.primitive_cylinder_add")
            layout.prop(props, "vertices")
            layout.prop(props, "end_fill_type")

            if show_extra:
                layout.popover("TOPBAR_PT_tool_settings_extra", text="...")

        return dict(
            idname="builtin.primitive_cylinder_add",
            label="Add Cylinder",
            icon="ops.mesh.primitive_cylinder_add_gizmo",
            description=lambda *args: _defs_view3d_add.description_interactive_add(
                *args, prefix=tip_("Add cylinder to mesh interactively"),
            ),
            widget="VIEW3D_GGT_placement",
            keymap="3D View Tool: Object, Add Primitive",
            draw_settings=draw_settings,
        )

    @ToolDef.from_fn
    def uv_sphere_add():
        def draw_settings(_context, layout, tool, *, extra=False):
            show_extra = _defs_view3d_add.draw_settings_interactive_add(layout, tool, extra)
            if extra:
                return

            props = tool.operator_properties("mesh.primitive_uv_sphere_add")
            layout.prop(props, "segments")
            layout.prop(props, "ring_count")

            if show_extra:
                layout.popover("TOPBAR_PT_tool_settings_extra", text="...")

        return dict(
            idname="builtin.primitive_uv_sphere_add",
            label="Add UV Sphere",
            icon="ops.mesh.primitive_sphere_add_gizmo",
            description=lambda *args: _defs_view3d_add.description_interactive_add(
                *args, prefix=tip_("Add sphere to mesh interactively"),
            ),
            widget="VIEW3D_GGT_placement",
            keymap="3D View Tool: Object, Add Primitive",
            draw_settings=draw_settings,
        )

    @ToolDef.from_fn
    def ico_sphere_add():
        def draw_settings(_context, layout, tool, *, extra=False):
            show_extra = _defs_view3d_add.draw_settings_interactive_add(layout, tool, extra)
            if extra:
                return

            props = tool.operator_properties("mesh.primitive_ico_sphere_add")
            layout.prop(props, "subdivisions")

            if show_extra:
                layout.popover("TOPBAR_PT_tool_settings_extra", text="...")

        return dict(
            idname="builtin.primitive_ico_sphere_add",
            label="Add Ico Sphere",
            icon="ops.mesh.primitive_sphere_add_gizmo",
            description=lambda *args: _defs_view3d_add.description_interactive_add(
                *args, prefix=tip_("Add sphere to mesh interactively"),
            ),
            widget="VIEW3D_GGT_placement",
            keymap="3D View Tool: Object, Add Primitive",
            draw_settings=draw_settings,
        )


# -----------------------------------------------------------------------------
# Object Modes (named based on context.mode)

class _defs_edit_armature:

    @ToolDef.from_fn
    def roll():
        return dict(
            idname="builtin.roll",
            label="Roll",
            icon="ops.armature.bone.roll",
            widget="VIEW3D_GGT_tool_generic_handle_free",
            keymap=(),
        )

    @ToolDef.from_fn
    def bone_envelope():
        return dict(
            idname="builtin.bone_envelope",
            label="Bone Envelope",
            icon="ops.transform.bone_envelope",
            widget="VIEW3D_GGT_tool_generic_handle_free",
            keymap=(),
        )

    @ToolDef.from_fn
    def bone_size():
        return dict(
            idname="builtin.bone_size",
            label="Bone Size",
            icon="ops.transform.bone_size",
            widget="VIEW3D_GGT_tool_generic_handle_free",
            keymap=(),
        )

    @ToolDef.from_fn
    def extrude():
        return dict(
            idname="builtin.extrude",
            label="Extrude",
            icon="ops.armature.extrude_move",
            widget="VIEW3D_GGT_xform_extrude",
            keymap=(),
            draw_settings=_template_widget.VIEW3D_GGT_xform_extrude.draw_settings,
        )

    @ToolDef.from_fn
    def extrude_cursor():
        return dict(
            idname="builtin.extrude_to_cursor",
            label="Extrude to Cursor",
            cursor='CROSSHAIR',
            icon="ops.armature.extrude_cursor",
            widget=None,
            keymap=(),
        )


class _defs_edit_mesh:

    @ToolDef.from_fn
    def rip_region():
        def draw_settings(_context, layout, tool):
            props = tool.operator_properties("mesh.rip_move")
            props_macro = props.MESH_OT_rip
            layout.use_property_split = False
            layout.prop(props_macro, "use_fill")

        return dict(
            idname="builtin.rip_region",
            label="Rip Region",
            icon="ops.mesh.rip",
            widget="VIEW3D_GGT_tool_generic_handle_free",
            keymap=(),
            draw_settings=draw_settings,
        )

    @ToolDef.from_fn
    def rip_edge():
        return dict(
            idname="builtin.rip_edge",
            label="Rip Edge",
            icon="ops.mesh.rip_edge",
            widget="VIEW3D_GGT_tool_generic_handle_free",
            keymap=(),
        )

    @ToolDef.from_fn
    def poly_build():
        def draw_settings(_context, layout, tool):
            props = tool.operator_properties("mesh.polybuild_face_at_cursor_move")
            props_macro = props.MESH_OT_polybuild_face_at_cursor
            layout.use_property_split = False
            layout.prop(props_macro, "create_quads")
        return dict(
            idname="builtin.poly_build",
            label="Poly Build",
            icon="ops.mesh.polybuild_hover",
            widget="VIEW3D_GGT_mesh_preselect_elem",
            keymap=(),
            draw_settings=draw_settings,
        )

    @ToolDef.from_fn
    def edge_slide():
        def draw_settings(_context, layout, tool):
            props = tool.operator_properties("transform.edge_slide")
            layout.use_property_split = False
            layout.prop(props, "correct_uv")

        return dict(
            idname="builtin.edge_slide",
            label="Edge Slide",
            icon="ops.transform.edge_slide",
            widget="VIEW3D_GGT_tool_generic_handle_normal",
            keymap=(),
            draw_settings=draw_settings,
        )

    @ToolDef.from_fn
    def vert_slide():
        def draw_settings(_context, layout, tool):
            props = tool.operator_properties("transform.vert_slide")
            layout.use_property_split = False
            layout.prop(props, "correct_uv")

        return dict(
            idname="builtin.vertex_slide",
            label="Vertex Slide",
            icon="ops.transform.vert_slide",
            widget="VIEW3D_GGT_tool_generic_handle_free",
            keymap=(),
            draw_settings=draw_settings,
        )

    @ToolDef.from_fn
    def spin():
        def draw_settings(_context, layout, tool):
            props = tool.operator_properties("mesh.spin")
            layout.prop(props, "steps")
            props = tool.gizmo_group_properties("MESH_GGT_spin")
            layout.prop(props, "axis")

        return dict(
            idname="builtin.spin",
            label="Spin",
            icon="ops.mesh.spin",
            widget="MESH_GGT_spin",
            keymap=(),
            draw_settings=draw_settings,
        )

    @ToolDef.from_fn
    def spin_duplicate():
        def draw_settings(_context, layout, tool):
            props = tool.operator_properties("mesh.spin")
            layout.prop(props, "steps")
            props = tool.gizmo_group_properties("MESH_GGT_spin")
            layout.prop(props, "axis")

        return dict(
            idname="builtin.spin_duplicates",
            label="Spin Duplicates",
            icon="ops.mesh.spin.duplicate",
            widget="MESH_GGT_spin",
            keymap=(),
            draw_settings=draw_settings,
        )

    @ToolDef.from_fn
    def inset():
        def draw_settings(_context, layout, tool):
            props = tool.operator_properties("mesh.inset")
            layout.use_property_split = False
            layout.prop(props, "use_outset")
            layout.prop(props, "use_individual")
            layout.prop(props, "use_even_offset")
            layout.prop(props, "use_relative_offset")

        return dict(
            idname="builtin.inset_faces",
            label="Inset Faces",
            icon="ops.mesh.inset",
            widget="VIEW3D_GGT_tool_generic_handle_free",
            widget_properties=[
                ("radius", 75.0),
                ("backdrop_fill_alpha", 0.0),
            ],
            keymap=(),
            draw_settings=draw_settings,
        )

    @ToolDef.from_fn
    def bevel():
        def draw_settings(context, layout, tool, *, extra=False):
            props = tool.operator_properties("mesh.bevel")

            region_is_header = context.region.type == 'TOOL_HEADER'

            edge_bevel = props.affect == 'EDGES'

            if not extra:
                if region_is_header:
                    layout.prop(props, "offset_type", text="")
                else:
                    layout.row().prop(props, "affect", expand=True)
                    layout.separator()
                    layout.prop(props, "offset_type")

                layout.prop(props, "segments")

                if region_is_header:
                    layout.prop(props, "affect", text="")

                layout.prop(props, "profile", text="Shape", slider=True)

                if region_is_header:
                    layout.popover("TOPBAR_PT_tool_settings_extra", text="...")
                else:
                    extra = True

            if extra:
                layout.use_property_split = True
                layout.use_property_decorate = False

                layout.prop(props, "material")

                col = layout.column(align = True)
                col.use_property_split = False
                col.prop(props, "harden_normals")
                col.prop(props, "clamp_overlap")
                col.prop(props, "loop_slide")

                if edge_bevel:
                    col = layout.column(align = True)
                    col.use_property_split = False
                    col.label(text = "Mark")
                    row = col.row()
                    row.separator()
                    row.prop(props, "mark_seam", text="Seam")
                    row = col.row()
                    row.separator()
                    row.prop(props, "mark_sharp", text="Sharp")

                if edge_bevel:
                    col = layout.column()
                    col.prop(props, "miter_outer", text="Miter Outer")
                    col.prop(props, "miter_inner", text="Inner")
                if props.miter_inner == 'ARC':
                    col.prop(props, "spread")

                layout.separator()

                if edge_bevel:
                    col = layout.column()
                    col.prop(props, "vmesh_method", text="Intersections")

                    layout.separator()

                layout.prop(props, "face_strength_mode", text="Face Strength")

                layout.prop(props, "profile_type")

                layout.separator()

                if props.profile_type == 'CUSTOM':
                    tool_settings = context.tool_settings
                    layout.template_curveprofile(tool_settings, "custom_bevel_profile_preset")

        return dict(
            idname="builtin.bevel",
            label="Bevel",
            icon="ops.mesh.bevel",
            widget="VIEW3D_GGT_tool_generic_handle_normal",
            keymap=(),
            draw_settings=draw_settings,
        )

    @ToolDef.from_fn
    def extrude():
        return dict(
            idname="builtin.extrude_region",
            label="Extrude Region",
            # The operator description isn't useful in this case, give our own.
            description=(
                "Extrude freely or along an axis"
            ),
            icon="ops.mesh.extrude_region_move",
            widget="VIEW3D_GGT_xform_extrude",
            # Important to use same operator as 'E' key.
            operator="view3d.edit_mesh_extrude_move_normal",
            keymap=(),
            draw_settings=_template_widget.VIEW3D_GGT_xform_extrude.draw_settings,
        )

    @ToolDef.from_fn
    def extrude_manifold():
        return dict(
            idname="builtin.extrude_manifold",
            label="Extrude Manifold",
            description=(
                "Extrude, dissolves edges whose faces form a flat surface and intersect new edges"
            ),
            icon="ops.mesh.extrude_manifold",
            widget="VIEW3D_GGT_tool_generic_handle_normal",
            keymap=(),
        )

    @ToolDef.from_fn
    def extrude_normals():
        def draw_settings(_context, layout, tool):
            props = tool.operator_properties("mesh.extrude_region_shrink_fatten")
            props_macro = props.TRANSFORM_OT_shrink_fatten
            layout.use_property_split = False
            layout.prop(props_macro, "use_even_offset")
        return dict(
            idname="builtin.extrude_along_normals",
            label="Extrude Along Normals",
            icon="ops.mesh.extrude_region_shrink_fatten",
            widget="VIEW3D_GGT_tool_generic_handle_normal",
            operator="mesh.extrude_region_shrink_fatten",
            keymap=(),
            draw_settings=draw_settings,
        )

    @ToolDef.from_fn
    def extrude_individual():
        return dict(
            idname="builtin.extrude_individual",
            label="Extrude Individual",
            icon="ops.mesh.extrude_faces_move",
            widget="VIEW3D_GGT_tool_generic_handle_normal",
            keymap=(),
        )

    @ToolDef.from_fn
    def extrude_cursor():
        def draw_settings(_context, layout, tool):
            props = tool.operator_properties("mesh.dupli_extrude_cursor")
            layout.use_property_split = False
            layout.prop(props, "rotate_source")

        return dict(
            idname="builtin.extrude_to_cursor",
            label="Extrude to Cursor",
            cursor='CROSSHAIR',
            icon="ops.mesh.dupli_extrude_cursor",
            widget=None,
            keymap=(),
            draw_settings=draw_settings,
        )

    @ToolDef.from_fn
    def loopcut_slide():

        def draw_settings(_context, layout, tool):
            props = tool.operator_properties("mesh.loopcut_slide")
            props_macro = props.MESH_OT_loopcut
            layout.prop(props_macro, "number_cuts")
            props_macro = props.TRANSFORM_OT_edge_slide
            layout.use_property_split = False
            layout.prop(props_macro, "correct_uv")

        return dict(
            idname="builtin.loop_cut",
            label="Loop Cut",
            icon="ops.mesh.loopcut_slide",
            widget="VIEW3D_GGT_mesh_preselect_edgering",
            keymap=(),
            draw_settings=draw_settings,
        )

    @ToolDef.from_fn
    def offset_edge_loops_slide():
        return dict(
            idname="builtin.offset_edge_loop_cut",
            label="Offset Edge Loop Cut",
            icon="ops.mesh.offset_edge_loops_slide",
            widget=None,
            keymap=(),
        )

    @ToolDef.from_fn
    def vertex_smooth():
        def draw_settings(_context, layout, tool):
            props = tool.operator_properties("mesh.vertices_smooth")
            layout.prop(props, "repeat")
        return dict(
            idname="builtin.smooth",
            label="Smooth",
            icon="ops.mesh.vertices_smooth",
            widget="VIEW3D_GGT_tool_generic_handle_normal",
            keymap=(),
            draw_settings=draw_settings,
        )

    @ToolDef.from_fn
    def vertex_randomize():
        def draw_settings(_context, layout, tool):
            props = tool.operator_properties("transform.vertex_random")
            layout.prop(props, "uniform")
            layout.prop(props, "normal")
            layout.prop(props, "seed")
        return dict(
            idname="builtin.randomize",
            label="Randomize",
            icon="ops.transform.vertex_random",
            widget="VIEW3D_GGT_tool_generic_handle_normal",
            keymap=(),
            draw_settings=draw_settings,
        )

    @ToolDef.from_fn
    def tosphere():
        return dict(
            idname="builtin.to_sphere",
            label="To Sphere",
            icon="ops.transform.tosphere",
            widget=None,
            keymap=(),
        )

    @ToolDef.from_fn
    def shrink_fatten():
        def draw_settings(_context, layout, tool):
            props = tool.operator_properties("transform.shrink_fatten")
            layout.use_property_split = False
            layout.prop(props, "use_even_offset")

        return dict(
            idname="builtin.shrink_fatten",
            label="Shrink/Fatten",
            icon="ops.transform.shrink_fatten",
            widget="VIEW3D_GGT_tool_generic_handle_normal",
            keymap=(),
            draw_settings=draw_settings,
        )

    @ToolDef.from_fn
    def push_pull():
        return dict(
            idname="builtin.push_pull",
            label="Push/Pull",
            icon="ops.transform.push_pull",
            widget="VIEW3D_GGT_tool_generic_handle_normal",
            keymap=(),
        )

    @ToolDef.from_fn
    def knife():
        def draw_settings(_context, layout, tool, *, extra=False):
            show_extra = False
            props = tool.operator_properties("mesh.knife_tool")

            if not extra:
                layout.use_property_split = False
                layout.prop(props, "use_occlude_geometry")
                layout.prop(props, "only_selected")
                layout.prop(props, "xray")
                region_is_header = bpy.context.region.type == 'TOOL_HEADER'
                if region_is_header:
                    show_extra = True
                else:
                    extra = True

            if extra:
                layout.use_property_decorate = False
                layout.use_property_split = True

                layout.prop(props, "visible_measurements")
                layout.prop(props, "angle_snapping")
                layout.label(text="Angle Snapping Increment")
                layout.row().prop(props, "angle_snapping_increment", text="", expand=True)

            if show_extra:
                layout.popover("TOPBAR_PT_tool_settings_extra", text="Settings")

        return dict(
            idname="builtin.knife",
            label="Knife",
            cursor='KNIFE',
            icon="ops.mesh.knife_tool",
            widget=None,
            keymap=(),
            draw_settings=draw_settings,
            options={'KEYMAP_FALLBACK'},
        )

    @ToolDef.from_fn
    def bisect():
        def draw_settings(_context, layout, tool):
            props = tool.operator_properties("mesh.bisect")
            layout.use_property_split = False
            layout.prop(props, "use_fill")
            layout.prop(props, "clear_inner")
            layout.prop(props, "clear_outer")
            split = layout.split(factor = 0.45)
            row = split.row()
            row.label(text = "Axis Threshold:")
            row = split.row()
            row.prop(props, "threshold", text = "")

        return dict(
            idname="builtin.bisect",
            label="Bisect",
            icon="ops.mesh.bisect",
            widget=None,
            keymap=(),
            draw_settings=draw_settings,
        )


class _defs_edit_curve:

    @ToolDef.from_fn
    def draw():
        def draw_settings(context, layout, _tool, *, extra=False):
            # Tool settings initialize operator options.
            tool_settings = context.tool_settings
            cps = tool_settings.curve_paint_settings
            region_type = context.region.type

            if region_type == 'TOOL_HEADER':
                if not extra:
                    layout.prop(cps, "curve_type", text="")
                    layout.prop(cps, "depth_mode", expand=True)
                    layout.popover("TOPBAR_PT_tool_settings_extra", text="Draw Settings")
                    return

            layout.use_property_split = True
            layout.use_property_decorate = False

            if region_type != 'TOOL_HEADER':
                layout.prop(cps, "curve_type")
                layout.separator()
            if cps.curve_type == 'BEZIER':
                layout.prop(cps, "fit_method")
                layout.prop(cps, "error_threshold")

                split = layout.split()
                col = split.column()
                col.use_property_split = False
                col.prop(cps, "use_corners_detect")
                col = split.column()
                if cps.use_corners_detect:
                    col.use_property_split = False
                    col.prop(cps, "corner_angle", text="")
                else:
                    col.label(icon='DISCLOSURE_TRI_RIGHT')

                layout.separator()

            col = layout.column(align=True)
            col.prop(cps, "radius_taper_start", text="Taper Start", slider=True)
            col.prop(cps, "radius_taper_end", text="End", slider=True)
            col = layout.column(align=True)
            col.prop(cps, "radius_min", text="Radius Min")
            col.prop(cps, "radius_max", text="Max")
            col.prop(cps, "use_pressure_radius")

            if region_type != 'TOOL_HEADER' or cps.depth_mode == 'SURFACE':
                layout.separator()

            if region_type != 'TOOL_HEADER':
                row = layout.row()
                row.prop(cps, "depth_mode", expand=True)
            if cps.depth_mode == 'SURFACE':
                col = layout.column()
                col.prop(cps, "surface_offset")
                col.prop(cps, "use_offset_absolute")
                col.prop(cps, "use_stroke_endpoints")
                if cps.use_stroke_endpoints:
                    colsub = layout.column(align=True)
                    colsub.prop(cps, "surface_plane")

        return dict(
            idname="builtin.draw",
            label="Draw",
            cursor='PAINT_BRUSH',
            icon="ops.curve.draw",
            widget=None,
            keymap=(),
            draw_settings=draw_settings,
        )

    @ToolDef.from_fn
    def extrude():
        return dict(
            idname="builtin.extrude",
            label="Extrude",
            icon="ops.curve.extrude_move",
            widget="VIEW3D_GGT_xform_extrude",
            keymap=(),
            draw_settings=_template_widget.VIEW3D_GGT_xform_extrude.draw_settings,
        )

    @ToolDef.from_fn
    def pen():
        def draw_settings(_context, layout, tool):
            props = tool.operator_properties("curve.pen")
            layout.prop(props, "close_spline")
            layout.prop(props, "extrude_handle")
        return dict(
            idname="builtin.pen",
            label="Curve Pen",
            cursor='CROSSHAIR',
            icon="ops.curve.pen",
            widget=None,
            keymap=(),
            draw_settings=draw_settings,
        )

    @ToolDef.from_fn
    def extrude_cursor():
        return dict(
            idname="builtin.extrude_cursor",
            label="Extrude to Cursor",
            cursor='CROSSHAIR',
            icon="ops.curve.extrude_cursor",
            widget=None,
            keymap=(),
        )

    @ToolDef.from_fn
    def tilt():
        return dict(
            idname="builtin.tilt",
            label="Tilt",
            icon="ops.transform.tilt",
            widget="VIEW3D_GGT_tool_generic_handle_free",
            keymap=(),
        )

    @ToolDef.from_fn
    def curve_radius():
        return dict(
            idname="builtin.radius",
            label="Radius",
            description=(
                "Expand or contract the radius of the selected curve points"
            ),
            icon="ops.curve.radius",
            widget="VIEW3D_GGT_tool_generic_handle_free",
            keymap=(),
        )

    @ToolDef.from_fn
    def curve_vertex_randomize():
        def draw_settings(_context, layout, tool):
            props = tool.operator_properties("transform.vertex_random")
            layout.prop(props, "uniform")
            layout.prop(props, "normal")
            layout.prop(props, "seed")
        return dict(
            idname="builtin.randomize",
            label="Randomize",
            icon="ops.curve.vertex_random",
            widget="VIEW3D_GGT_tool_generic_handle_normal",
            keymap=(),
            draw_settings=draw_settings,
        )


class _defs_pose:

    @ToolDef.from_fn
    def breakdown():
        return dict(
            idname="builtin.breakdowner",
            label="Breakdowner",
            icon="ops.pose.breakdowner",
            widget=None,
            keymap=(),
        )

    @ToolDef.from_fn
    def push():
        return dict(
            idname="builtin.push",
            label="Push",
            icon="ops.pose.push",
            widget=None,
            keymap=(),
        )

    @ToolDef.from_fn
    def relax():
        return dict(
            idname="builtin.relax",
            label="Relax",
            icon="ops.pose.relax",
            widget=None,
            keymap=(),
        )


class _defs_particle:

    @staticmethod
    def generate_from_brushes(context):
        return generate_from_enum_ex(
            context,
            idname_prefix="builtin_brush.",
            icon_prefix="brush.particle.",
            type=bpy.types.ParticleEdit,
            attr="tool",
        )


class _defs_sculpt:

    @staticmethod
    def generate_from_brushes(context):
        return generate_from_enum_ex(
            context,
            idname_prefix="builtin_brush.",
            icon_prefix="brush.sculpt.",
            type=bpy.types.Brush,
            attr="sculpt_tool",
            # TODO(@ideasman42): we may want to enable this,
            # it causes awkward grouping with 2x column button layout.
            use_separators=False,
        )

    @ToolDef.from_fn
    def hide_border():
        return dict(
            idname="builtin.box_hide",
            label="Box Hide",
            icon="ops.sculpt.border_hide",
            widget=None,
            keymap=(),
        )

    @ToolDef.from_fn
    def mask_border():
        def draw_settings(_context, layout, tool):
            props = tool.operator_properties("paint.mask_box_gesture")
            layout.use_property_split = False
            layout.prop(props, "use_front_faces_only", expand=False)

        return dict(
            idname="builtin.box_mask",
            label="Box Mask",
            icon="ops.sculpt.border_mask",
            widget=None,
            keymap=(),
            draw_settings=draw_settings,
        )

    @ToolDef.from_fn
    def mask_lasso():
        def draw_settings(_context, layout, tool):
            props = tool.operator_properties("paint.mask_lasso_gesture")
            layout.use_property_split = False
            layout.prop(props, "use_front_faces_only", expand=False)

        return dict(
            idname="builtin.lasso_mask",
            label="Lasso Mask",
            icon="ops.sculpt.lasso_mask",
            widget=None,
            keymap=(),
            draw_settings=draw_settings,
        )

    @ToolDef.from_fn
    def mask_line():
        def draw_settings(_context, layout, tool):
            props = tool.operator_properties("paint.mask_line_gesture")
            layout.use_property_split = False
            layout.prop(props, "use_front_faces_only", expand=False)
            layout.prop(props, "use_limit_to_segment", expand=False)

        return dict(
            idname="builtin.line_mask",
            label="Line Mask",
            icon="ops.sculpt.line_mask",
            widget=None,
            keymap=(),
            draw_settings=draw_settings,
        )

    @ToolDef.from_fn
    def face_set_box():
        def draw_settings(_context, layout, tool):
            props = tool.operator_properties("sculpt.face_set_box_gesture")
            layout.use_property_split = False
            layout.prop(props, "use_front_faces_only", expand=False)

        return dict(
            idname="builtin.box_face_set",
            label="Box Face Set",
            icon="ops.sculpt.border_face_set",
            widget=None,
            keymap=(),
            draw_settings=draw_settings,
        )

    @ToolDef.from_fn
    def face_set_lasso():
        def draw_settings(_context, layout, tool):
            props = tool.operator_properties("sculpt.face_set_lasso_gesture")
            layout.use_property_split = False
            layout.prop(props, "use_front_faces_only", expand=False)

        return dict(
            idname="builtin.lasso_face_set",
            label="Lasso Face Set",
            icon="ops.sculpt.lasso_face_set",
            widget=None,
            keymap=(),
            draw_settings=draw_settings,
        )

    @ToolDef.from_fn
    def trim_box():
        def draw_settings(_context, layout, tool):
            props = tool.operator_properties("sculpt.trim_box_gesture")
            layout.prop(props, "trim_mode", expand=False)
            layout.prop(props, "trim_orientation", expand=False)
            layout.prop(props, "trim_extrude_mode", expand=False)
            layout.use_property_split = False
            layout.prop(props, "use_cursor_depth", expand=False)
        return dict(
            idname="builtin.box_trim",
            label="Box Trim",
            icon="ops.sculpt.box_trim",
            widget=None,
            keymap=(),
            draw_settings=draw_settings,
        )

    @ToolDef.from_fn
    def trim_lasso():
        def draw_settings(_context, layout, tool):
            props = tool.operator_properties("sculpt.trim_lasso_gesture")
            layout.prop(props, "trim_mode", expand=False)
            layout.prop(props, "trim_orientation", expand=False)
            layout.prop(props, "trim_extrude_mode", expand=False)
            layout.use_property_split = False
            layout.prop(props, "use_cursor_depth", expand=False)
        return dict(
            idname="builtin.lasso_trim",
            label="Lasso Trim",
            icon="ops.sculpt.lasso_trim",
            widget=None,
            keymap=(),
            draw_settings=draw_settings,
        )

    @ToolDef.from_fn
    def project_line():
        def draw_settings(_context, layout, tool):
            props = tool.operator_properties("sculpt.project_line_gesture")
            layout.use_property_split = False
            layout.prop(props, "use_limit_to_segment", expand=False)

        return dict(
            idname="builtin.line_project",
            label="Line Project",
            icon="ops.sculpt.line_project",
            widget=None,
            keymap=(),
            draw_settings=draw_settings,
        )

    @ToolDef.from_fn
    def mesh_filter():
        def draw_settings(_context, layout, tool):
            props = tool.operator_properties("sculpt.mesh_filter")
            layout.prop(props, "type", expand=False)
            layout.prop(props, "strength")
            row = layout.row(align=True)
            row.prop(props, "deform_axis")
            layout.prop(props, "orientation", expand=False)
            if props.type == 'SURFACE_SMOOTH':
                layout.prop(props, "surface_smooth_shape_preservation", expand=False)
                layout.prop(props, "surface_smooth_current_vertex", expand=False)
            elif props.type == 'SHARPEN':
                layout.prop(props, "sharpen_smooth_ratio", expand=False)
                layout.prop(props, "sharpen_intensify_detail_strength", expand=False)
                layout.prop(props, "sharpen_curvature_smooth_iterations", expand=False)

        return dict(
            idname="builtin.mesh_filter",
            label="Mesh Filter",
            icon="ops.sculpt.mesh_filter",
            widget=None,
            keymap=(),
            draw_settings=draw_settings,
        )

    @ToolDef.from_fn
    def cloth_filter():
        def draw_settings(_context, layout, tool):
            props = tool.operator_properties("sculpt.cloth_filter")
            layout.prop(props, "type", expand=False)
            layout.prop(props, "strength")
            row = layout.row(align=True)
            row.prop(props, "force_axis")
            layout.prop(props, "orientation", expand=False)
            layout.prop(props, "cloth_mass")
            layout.prop(props, "cloth_damping")
            layout.use_property_split = False
            layout.prop(props, "use_face_sets")
            layout.prop(props, "use_collisions")

        return dict(
            idname="builtin.cloth_filter",
            label="Cloth Filter",
            icon="ops.sculpt.cloth_filter",
            widget=None,
            keymap=(),
            draw_settings=draw_settings,
        )

    @ToolDef.from_fn
    def color_filter():
        def draw_settings(_context, layout, tool):
            props = tool.operator_properties("sculpt.color_filter")
            layout.prop(props, "type", expand=False)
            if props.type == 'FILL':
                layout.prop(props, "fill_color", expand=False)
            layout.prop(props, "strength")

        return dict(
            idname="builtin.color_filter",
            label="Color Filter",
            icon="ops.sculpt.color_filter",
            widget=None,
            keymap=(),
            draw_settings=draw_settings,
        )

    @ToolDef.from_fn
    def mask_by_color():
        def draw_settings(_context, layout, tool):
            props = tool.operator_properties("sculpt.mask_by_color")
            layout.prop(props, "threshold")
            layout.use_property_split = False
            layout.prop(props, "contiguous")
            layout.prop(props, "invert")
            layout.prop(props, "preserve_previous_mask")

        return dict(
            idname="builtin.mask_by_color",
            label="Mask by Color",
            icon="ops.sculpt.mask_by_color",
            widget=None,
            keymap=(),
            draw_settings=draw_settings,
        )

    @ToolDef.from_fn
    def face_set_edit():
        def draw_settings(_context, layout, tool):
            props = tool.operator_properties("sculpt.face_set_edit")
            layout.prop(props, "mode", expand=False)
            layout.use_property_split = False
            layout.prop(props, "modify_hidden")

        return dict(
            idname="builtin.face_set_edit",
            label="Edit Face Set",
            icon="ops.sculpt.face_set_edit",
            widget=None,
            keymap="3D View Tool: Sculpt, Face Set Edit",
            draw_settings=draw_settings,
        )


class _defs_vertex_paint:

    @staticmethod
    def poll_select_mask(context):
        if context is None:
            return True
        ob = context.active_object
        return (ob and ob.type == 'MESH' and
                (ob.data.use_paint_mask or
                 ob.data.use_paint_mask_vertex))

    @staticmethod
    def generate_from_brushes(context):
        return generate_from_enum_ex(
            context,
            idname_prefix="builtin_brush.",
            icon_prefix="brush.paint_vertex.",
            type=bpy.types.Brush,
            attr="vertex_tool",
        )


class _defs_texture_paint:

    @staticmethod
    def poll_select_mask(context):
        if context is None:
            return True
        ob = context.active_object
        return (ob and ob.type == 'MESH' and
                (ob.data.use_paint_mask))

    @staticmethod
    def generate_from_brushes(context):
        return generate_from_enum_ex(
            context,
            idname_prefix="builtin_brush.",
            icon_prefix="brush.paint_texture.",
            type=bpy.types.Brush,
            attr="image_tool",
            cursor='PAINT_CROSS',
        )


class _defs_weight_paint:

    @staticmethod
    def poll_select_mask(context):
        if context is None:
            return True
        ob = context.active_object
        return (ob and ob.type == 'MESH' and
                (ob.data.use_paint_mask or
                 ob.data.use_paint_mask_vertex))

    @staticmethod
    def generate_from_brushes(context):
        return generate_from_enum_ex(
            context,
            idname_prefix="builtin_brush.",
            icon_prefix="brush.paint_weight.",
            type=bpy.types.Brush,
            attr="weight_tool",
        )

    @ToolDef.from_fn
    def sample_weight():
        def draw_settings(context, layout, _tool):
            if context.tool_settings.unified_paint_settings.use_unified_weight:
                weight = context.tool_settings.unified_paint_settings.weight
            elif context.tool_settings.weight_paint.brush:
                weight = context.tool_settings.weight_paint.brush.weight
            else:
                return
            layout.label(text="Weight: %.3f" % weight)
        return dict(
            idname="builtin.sample_weight",
            label="Sample Weight",
            icon="ops.paint.weight_sample",
            cursor='EYEDROPPER',
            widget=None,
            keymap=(),
            draw_settings=draw_settings
        )

    @ToolDef.from_fn
    def sample_weight_group():
        return dict(
            idname="builtin.sample_vertex_group",
            label="Sample Vertex Group",
            icon="ops.paint.weight_sample_group",
            cursor='EYEDROPPER',
            widget=None,
            keymap=(),
        )

    @ToolDef.from_fn
    def gradient():
        def draw_settings(context, layout, tool):
            brush = context.tool_settings.weight_paint.brush
            if brush is not None:
                from bl_ui.properties_paint_common import UnifiedPaintPanel
                UnifiedPaintPanel.prop_unified(
                    layout,
                    context,
                    brush,
                    "weight",
                    unified_name="use_unified_weight",
                    slider=True,
                    header=True
                )
                UnifiedPaintPanel.prop_unified(
                    layout,
                    context,
                    brush,
                    "strength",
                    unified_name="use_unified_strength",
                    header=True
                )

            props = tool.operator_properties("paint.weight_gradient")
            layout.prop(props, "type", expand=True)
            layout.popover("VIEW3D_PT_tools_weight_gradient")

        return dict(
            idname="builtin.gradient",
            label="Gradient",
            icon="ops.paint.weight_gradient",
            widget=None,
            keymap=(),
            draw_settings=draw_settings,
        )


class _defs_image_generic:

    @staticmethod
    def poll_uvedit(context):
        if context is None:
            return True
        ob = context.edit_object
        if ob is not None:
            data = ob.data
            if data is not None:
                return bool(getattr(data, "uv_layers", False))
        return False

    @ToolDef.from_fn
    def cursor():
        return dict(
            idname="builtin.cursor",
            label="Cursor",
            description=(
                "Set the cursor location, drag to transform"
            ),
            icon="ops.generic.cursor",
            keymap=(),
        )

    # Currently a place holder so we can switch away from the annotation tool.
    # Falls back to default image editor action.
    @ToolDef.from_fn
    def sample():
        def draw_settings(_context, layout, tool):
            props = tool.operator_properties("image.sample")
            layout.prop(props, "size")
        return dict(
            idname="builtin.sample",
            label="Sample",
            description=(
                "Sample pixel values under the cursor"
            ),
            icon="ops.paint.weight_sample",  # XXX, needs own icon.
            keymap="Image Editor Tool: Sample",
            draw_settings=draw_settings,
        )


class _defs_image_uv_transform:

    @ToolDef.from_fn
    def translate():
        return dict(
            idname="builtin.move",
            label="Move",
            icon="ops.transform.translate",
            widget="IMAGE_GGT_gizmo2d_translate",
            operator="transform.translate",
            keymap="Image Editor Tool: Uv, Move",
        )

    @ToolDef.from_fn
    def rotate():
        return dict(
            idname="builtin.rotate",
            label="Rotate",
            icon="ops.transform.rotate",
            widget="IMAGE_GGT_gizmo2d_rotate",
            operator="transform.rotate",
            keymap="Image Editor Tool: Uv, Rotate",
        )

    @ToolDef.from_fn
    def scale():
        return dict(
            idname="builtin.scale",
            label="Scale",
            icon="ops.transform.resize",
            widget="IMAGE_GGT_gizmo2d_resize",
            operator="transform.resize",
            keymap="Image Editor Tool: Uv, Scale",
        )

    @ToolDef.from_fn
    def transform():
        return dict(
            idname="builtin.transform",
            label="Transform",
            description=(
                "Supports any combination of grab, rotate, and scale at once"
            ),
            icon="ops.transform.transform",
            widget="IMAGE_GGT_gizmo2d",
            # No keymap default action, only for gizmo!
        )


class _defs_image_uv_select:

    @ToolDef.from_fn
    def select():
        return dict(
            idname="builtin.select",
            label="Tweak",
            icon="ops.generic.select",
            widget=None,
            keymap=(),
        )

    @ToolDef.from_fn
    def box():
        def draw_settings(_context, layout, tool):
            props = tool.operator_properties("uv.select_box")
            row = layout.row()
            row.use_property_split = False
            row.prop(props, "mode", text="", expand=True, icon_only=True)
        return dict(
            idname="builtin.select_box",
            label="Select Box",
            icon="ops.generic.select_box",
            widget=None,
            keymap=(),
            draw_settings=draw_settings,
        )

    @ToolDef.from_fn
    def lasso():
        def draw_settings(_context, layout, tool):
            props = tool.operator_properties("uv.select_lasso")
            row = layout.row()
            row.use_property_split = False
            row.prop(props, "mode", text="", expand=True, icon_only=True)
        return dict(
            idname="builtin.select_lasso",
            label="Select Lasso",
            icon="ops.generic.select_lasso",
            widget=None,
            keymap=(),
            draw_settings=draw_settings,
        )

    @ToolDef.from_fn
    def circle():
        def draw_settings(_context, layout, tool):
            props = tool.operator_properties("uv.select_circle")
            row = layout.row()
            row.use_property_split = False
            row.prop(props, "mode", text="", expand=True, icon_only=True)
            layout.prop(props, "radius")

        def draw_cursor(_context, tool, xy):
            from gpu_extras.presets import draw_circle_2d
            props = tool.operator_properties("uv.select_circle")
            radius = props.radius
            draw_circle_2d(xy, (1.0,) * 4, radius, segments=32)

        return dict(
            idname="builtin.select_circle",
            label="Select Circle",
            icon="ops.generic.select_circle",
            widget=None,
            keymap=(),
            draw_settings=draw_settings,
            draw_cursor=draw_cursor,
        )


class _defs_image_uv_edit:

    @ToolDef.from_fn
    def rip_region():
        return dict(
            idname="builtin.rip_region",
            label="Rip Region",
            icon="ops.mesh.rip",
            # TODO: generic operator (UV version of `VIEW3D_GGT_tool_generic_handle_free`).
            widget=None,
            keymap=(),
            options={'KEYMAP_FALLBACK'},
        )


class _defs_image_uv_sculpt:

    @staticmethod
    def generate_from_brushes(context):
        def draw_cursor(context, _tool, xy):
            from gpu_extras.presets import draw_circle_2d
            tool_settings = context.tool_settings
            uv_sculpt = tool_settings.uv_sculpt
            if not uv_sculpt.show_brush:
                return
            ups = tool_settings.unified_paint_settings
            if ups.use_unified_size:
                radius = ups.size
            else:
                brush = tool_settings.uv_sculpt.brush
                if brush is None:
                    return
                radius = brush.size
            draw_circle_2d(xy, (1.0,) * 4, radius)

        return generate_from_enum_ex(
            context,
            idname_prefix="builtin_brush.",
            icon_prefix="brush.uv_sculpt.",
            type=bpy.types.Brush,
            attr="uv_sculpt_tool",
            tooldef_keywords=dict(
                operator="sculpt.uv_sculpt_stroke",
                keymap="Image Editor Tool: Uv, Sculpt Stroke",
                draw_cursor=draw_cursor,
                options={'KEYMAP_FALLBACK'},
            ),
        )


class _defs_gpencil_paint:

    @staticmethod
    def gpencil_primitive_toolbar(context, layout, _tool, props):
        paint = context.tool_settings.gpencil_paint
        brush = paint.brush

        if brush is None:
            return False

        gp_settings = brush.gpencil_settings

        row = layout.row(align=True)
        tool_settings = context.scene.tool_settings
        settings = tool_settings.gpencil_paint
        row.template_ID_preview(settings, "brush", rows=3, cols=8, hide_buttons=True)

        from bl_ui.properties_paint_common import (
            brush_basic_gpencil_paint_settings,
            brush_basic__draw_color_selector,
        )

        brush_basic__draw_color_selector(context, layout, brush, gp_settings, props)
        brush_basic_gpencil_paint_settings(layout, context, brush, compact=True)
        return True

    @staticmethod
    def generate_from_brushes(context):
        return generate_from_enum_ex(
            context,
            idname_prefix="builtin_brush.",
            icon_prefix="brush.gpencil_draw.",
            type=bpy.types.Brush,
            attr="gpencil_tool",
            cursor='DOT',
            tooldef_keywords=dict(
                operator="gpencil.draw",
            ),
        )

    @ToolDef.from_fn
    def cutter():
        def draw_settings(_context, layout, tool):
            props = tool.operator_properties("gpencil.stroke_cutter")
            row = layout.row()
            row.use_property_split = False
            row.prop(props, "flat_caps")
        return dict(
            idname="builtin.cutter",
            label="Cutter",
            icon="ops.gpencil.stroke_cutter",
            cursor='KNIFE',
            widget=None,
            keymap=(),
            draw_settings=draw_settings,
        )

    @ToolDef.from_fn
    def line():
        def draw_settings(context, layout, tool):
            props = tool.operator_properties("gpencil.primitive_line")
            _defs_gpencil_paint.gpencil_primitive_toolbar(context, layout, tool, props)

        return dict(
            idname="builtin.line",
            label="Line",
            icon="ops.gpencil.primitive_line",
            cursor='CROSSHAIR',
            widget=None,
            keymap=(),
            draw_settings=draw_settings,
        )

    @ToolDef.from_fn
    def polyline():
        def draw_settings(context, layout, tool):
            props = tool.operator_properties("gpencil.primitive_polyline")
            _defs_gpencil_paint.gpencil_primitive_toolbar(context, layout, tool, props)

        return dict(
            idname="builtin.polyline",
            label="Polyline",
            icon="ops.gpencil.primitive_polyline",
            cursor='CROSSHAIR',
            widget=None,
            keymap=(),
            draw_settings=draw_settings,
        )

    @ToolDef.from_fn
    def box():
        def draw_settings(context, layout, tool):
            props = tool.operator_properties("gpencil.primitive_box")
            _defs_gpencil_paint.gpencil_primitive_toolbar(context, layout, tool, props)

        return dict(
            idname="builtin.box",
            label="Box",
            icon="ops.gpencil.primitive_box",
            cursor='CROSSHAIR',
            widget=None,
            keymap=(),
            draw_settings=draw_settings,
        )

    @ToolDef.from_fn
    def circle():
        def draw_settings(context, layout, tool):
            props = tool.operator_properties("gpencil.primitive_circle")
            _defs_gpencil_paint.gpencil_primitive_toolbar(context, layout, tool, props)

        return dict(
            idname="builtin.circle",
            label="Circle",
            icon="ops.gpencil.primitive_circle",
            cursor='CROSSHAIR',
            widget=None,
            keymap=(),
            draw_settings=draw_settings,
        )

    @ToolDef.from_fn
    def arc():
        def draw_settings(context, layout, tool):
            props = tool.operator_properties("gpencil.primitive_curve")
            _defs_gpencil_paint.gpencil_primitive_toolbar(context, layout, tool, props)

        return dict(
            idname="builtin.arc",
            label="Arc",
            icon="ops.gpencil.primitive_arc",
            cursor='CROSSHAIR',
            widget=None,
            keymap=(),
            draw_settings=draw_settings,
        )

    @ToolDef.from_fn
    def curve():
        def draw_settings(context, layout, tool):
            props = tool.operator_properties("gpencil.primitive_curve")
            _defs_gpencil_paint.gpencil_primitive_toolbar(context, layout, tool, props)

        return dict(
            idname="builtin.curve",
            label="Curve",
            icon="ops.gpencil.primitive_curve",
            cursor='CROSSHAIR',
            widget=None,
            keymap=(),
            draw_settings=draw_settings,
        )

    @ToolDef.from_fn
    def eyedropper():
        def draw_settings(_context, layout, tool):
            props = tool.operator_properties("ui.eyedropper_gpencil_color")
            row = layout.row()
            row.use_property_split = False
            row.prop(props, "mode", expand=True)
        return dict(
            idname="builtin.eyedropper",
            label="Eyedropper",
            icon="ops.paint.eyedropper_add",
            cursor='EYEDROPPER',
            widget=None,
            keymap=(),
            draw_settings=draw_settings,
        )

    @ToolDef.from_fn
    def interpolate():
        def draw_settings(_context, layout, tool):
            props = tool.operator_properties("gpencil.interpolate")

            layout.prop(props, "layers")
            layout.prop(props, "exclude_breakdowns")
            layout.prop(props, "flip")
            layout.prop(props, "smooth_factor")
            layout.prop(props, "smooth_steps")

        return dict(
            idname="builtin.interpolate",
            label="Interpolate",
            icon="ops.pose.breakdowner",
            cursor='DEFAULT',
            widget=None,
            keymap=(),
            draw_settings=draw_settings,
        )


class _defs_gpencil_edit:
    def is_segment(context):
        tool_settings = context.scene.tool_settings
        if context.mode == 'EDIT_GPENCIL':
            return tool_settings.gpencil_selectmode_edit == 'SEGMENT'
        elif context.mode == 'SCULPT_GPENCIL':
            return tool_settings.use_gpencil_select_mask_segment
        elif context.mode == 'VERTEX_GPENCIL':
            return tool_settings.use_gpencil_vertex_select_mask_segment
        else:
            return False

    @ToolDef.from_fn
    def bend():
        return dict(
            idname="builtin.bend",
            label="Bend",
            icon="ops.gpencil.edit_bend",
            widget=None,
            keymap=(),
        )

    @ToolDef.from_fn
    def select():
        def draw_settings(context, layout, _tool):
            if _defs_gpencil_edit.is_segment(context):
                layout.prop(context.tool_settings.gpencil_sculpt, "intersection_threshold")
        return dict(
            idname="builtin.select",
            label="Tweak",
            icon="ops.generic.select",
            widget=None,
            keymap=(),
            draw_settings=draw_settings,
        )

    @ToolDef.from_fn
    def box_select():
        def draw_settings(context, layout, tool):
            props = tool.operator_properties("gpencil.select_box")
            row = layout.row()
            row.use_property_split = False
            row.prop(props, "mode", text="", expand=True, icon_only=True)
            if _defs_gpencil_edit.is_segment(context):
                layout.prop(context.tool_settings.gpencil_sculpt, "intersection_threshold")
        return dict(
            idname="builtin.select_box",
            label="Select Box",
            icon="ops.generic.select_box",
            widget=None,
            keymap=(),
            draw_settings=draw_settings,
        )

    @ToolDef.from_fn
    def lasso_select():
        def draw_settings(context, layout, tool):
            props = tool.operator_properties("gpencil.select_lasso")
            row = layout.row()
            row.use_property_split = False
            row.prop(props, "mode", text="", expand=True, icon_only=True)
            if _defs_gpencil_edit.is_segment(context):
                layout.prop(context.tool_settings.gpencil_sculpt, "intersection_threshold")
        return dict(
            idname="builtin.select_lasso",
            label="Select Lasso",
            icon="ops.generic.select_lasso",
            widget=None,
            keymap=(),
            draw_settings=draw_settings,
        )

    @ToolDef.from_fn
    def circle_select():
        def draw_settings(context, layout, tool):
            props = tool.operator_properties("gpencil.select_circle")
            row = layout.row()
            row.use_property_split = False
            row.prop(props, "mode", text="", expand=True, icon_only=True)
            layout.prop(props, "radius")
            if _defs_gpencil_edit.is_segment(context):
                layout.prop(context.tool_settings.gpencil_sculpt, "intersection_threshold")

        def draw_cursor(_context, tool, xy):
            from gpu_extras.presets import draw_circle_2d
            props = tool.operator_properties("gpencil.select_circle")
            radius = props.radius
            draw_circle_2d(xy, (1.0,) * 4, radius, segments=32)

        return dict(
            idname="builtin.select_circle",
            label="Select Circle",
            icon="ops.generic.select_circle",
            widget=None,
            keymap=(),
            draw_settings=draw_settings,
            draw_cursor=draw_cursor,
        )

    @ToolDef.from_fn
    def radius():
        return dict(
            idname="builtin.radius",
            label="Radius",
            description=(
                "Expand or contract the radius of the selected points"
            ),
            icon="ops.gpencil.radius",

            widget=None,
            keymap=(),
        )

    @ToolDef.from_fn
    def shear():
        return dict(
            idname="builtin.shear",
            label="Shear",
            icon="ops.gpencil.edit_shear",
            widget=None,
            keymap=(),
        )

    @ToolDef.from_fn
    def tosphere():
        return dict(
            idname="builtin.to_sphere",
            label="To Sphere",
            icon="ops.transform.tosphere",
            widget=None,
            keymap=(),
        )

    @ToolDef.from_fn
    def extrude():
        return dict(
            idname="builtin.extrude",
            label="Extrude",
            icon="ops.gpencil.extrude_move",
            widget="VIEW3D_GGT_xform_extrude",
            keymap=(),
            draw_settings=_template_widget.VIEW3D_GGT_xform_extrude.draw_settings,
        )

    @ToolDef.from_fn
    def transform_fill():
        def draw_settings(_context, layout, tool):
            props = tool.operator_properties("gpencil.transform_fill")
            row = layout.row()
            row.use_property_split = False
            row.prop(props, "mode", expand=True)

        return dict(
            idname="builtin.transform_fill",
            label="Transform Fill",
            icon="ops.gpencil.transform_fill",
            cursor='DEFAULT',
            widget=None,
            keymap=(),
            draw_settings=draw_settings,
        )

    @ToolDef.from_fn
    def interpolate():
        def draw_settings(_context, layout, tool):
            props = tool.operator_properties("gpencil.interpolate")
            layout.prop(props, "layers")
            layout.prop(props, "interpolate_selected_only")
            layout.prop(props, "exclude_breakdowns")
            layout.prop(props, "flip")
            layout.prop(props, "smooth_factor")
            layout.prop(props, "smooth_steps")

        return dict(
            idname="builtin.interpolate",
            label="Interpolate",
            icon="ops.pose.breakdowner",
            cursor='DEFAULT',
            widget=None,
            keymap=(),
            draw_settings=draw_settings,
        )


class _defs_gpencil_sculpt:

    @staticmethod
    def poll_select_mask(context):
        if context is None:
            return True
        ob = context.active_object
        tool_settings = context.scene.tool_settings
        return (
            ob is not None and
            ob.type == 'GPENCIL' and (
                tool_settings.use_gpencil_select_mask_point or
                tool_settings.use_gpencil_select_mask_stroke or
                tool_settings.use_gpencil_select_mask_segment
            )
        )

    @staticmethod
    def generate_from_brushes(context):
        return generate_from_enum_ex(
            context,
            idname_prefix="builtin_brush.",
            icon_prefix="ops.gpencil.sculpt_",
            type=bpy.types.Brush,
            attr="gpencil_sculpt_tool",
            tooldef_keywords=dict(
                operator="gpencil.sculpt_paint",
            ),
        )


class _defs_gpencil_weight:

    @staticmethod
    def generate_from_brushes(context):
        return generate_from_enum_ex(
            context,
            idname_prefix="builtin_brush.",
            icon_prefix="ops.gpencil.sculpt_",
            type=bpy.types.Brush,
            attr="gpencil_weight_tool",
            tooldef_keywords=dict(
                operator="gpencil.weight_paint",
            ),
        )


class _defs_curves_sculpt:

<<<<<<< HEAD
    @ToolDef.from_fn
    def selection_paint():
        return dict(
            idname="builtin_brush.selection_paint",
            label="Selection Paint",
            icon="ops.generic.select_paint",
            data_block="SELECTION_PAINT"
        )

    @ToolDef.from_fn
    def comb():
        return dict(
            idname="builtin_brush.comb",
            label="Comb",
            icon="ops.curves.sculpt_comb",
            data_block='COMB'
        )

    @ToolDef.from_fn
    def add():
        return dict(
            idname="builtin_brush.add",
            label="Add",
            icon="ops.curves.sculpt_add",
            data_block='ADD'
        )

    @ToolDef.from_fn
    def delete():
        return dict(
            idname="builtin_brush.delete",
            label="Delete",
            icon="ops.curves.sculpt_delete",
            data_block='DELETE'
        )

    @ToolDef.from_fn
    def snake_hook():
        return dict(
            idname="builtin_brush.snake_hook",
            label="Snake Hook",
            icon="ops.curves.sculpt_snake_hook",
            data_block='SNAKE_HOOK'
        )

    @ToolDef.from_fn
    def grow_shrink():
        return dict(
            idname="builtin_brush.grow_shrink",
            label="Grow/Shrink",
            icon="ops.curves.sculpt_grow_shrink",
            data_block='GROW_SHRINK'
        )

    @ToolDef.from_fn
    def pinch():
        return dict(
            idname="builtin_brush.pinch",
            label="Pinch",
            icon="ops.curves.sculpt_pinch",
            data_block='PINCH'
        )

    @ToolDef.from_fn
    def smooth():
        return dict(
            idname="builtin_brush.smooth",
            label="Smooth",
            icon="ops.curves.sculpt_smooth",
            data_block='SMOOTH'
        )

    @ToolDef.from_fn
    def puff():
        return dict(
            idname="builtin_brush.puff",
            label="Puff",
            icon="ops.curves.sculpt_puff",
            data_block='PUFF'
        )

    @ToolDef.from_fn
    def density():
        return dict(
            idname="builtin_brush.density",
            label="Density",
            icon="ops.curves.sculpt_density",
            data_block="DENSITY"
        )

    @ToolDef.from_fn
    def slide():
        return dict(
            idname="builtin_brush.slide",
            label="Slide",
            icon="ops.curves.sculpt_slide",
            data_block="SLIDE"
=======
    @staticmethod
    def generate_from_brushes(context):
        return generate_from_enum_ex(
            context,
            idname_prefix="builtin_brush.",
            icon_prefix="ops.curves.sculpt_",
            type=bpy.types.Brush,
            attr="curves_sculpt_tool",
            icon_map={
                # Use the generic icon for selection painting.
                "ops.curves.sculpt_selection_paint": "ops.generic.select_paint",
            },
>>>>>>> a7775fd8
        )


class _defs_gpencil_vertex:

    @staticmethod
    def poll_select_mask(context):
        if context is None:
            return True
        ob = context.active_object
        tool_settings = context.scene.tool_settings
        return (
            ob is not None and
            ob.type == 'GPENCIL' and (
                tool_settings.use_gpencil_vertex_select_mask_point or
                tool_settings.use_gpencil_vertex_select_mask_stroke or
                tool_settings.use_gpencil_vertex_select_mask_segment
            )
        )

    @staticmethod
    def generate_from_brushes(context):
        return generate_from_enum_ex(
            context,
            idname_prefix="builtin_brush.",
            icon_prefix="brush.paint_vertex.",
            type=bpy.types.Brush,
            attr="gpencil_vertex_tool",
            cursor='DOT',
            tooldef_keywords=dict(
                operator="gpencil.vertex_paint",
            ),
        )


class _defs_node_select:

    @ToolDef.from_fn
    def select():
        return dict(
            idname="builtin.select",
            label="Tweak",
            icon="ops.generic.select",
            widget=None,
            keymap="Node Tool: Tweak",
        )

    @ToolDef.from_fn
    def box():
        def draw_settings(_context, layout, tool):
            props = tool.operator_properties("node.select_box")
            row = layout.row()
            row.use_property_split = False
            row.prop(props, "mode", text="", expand=True, icon_only=True)
        return dict(
            idname="builtin.select_box",
            label="Select Box",
            icon="ops.generic.select_box",
            widget=None,
            keymap="Node Tool: Select Box",
            draw_settings=draw_settings,
        )

    @ToolDef.from_fn
    def lasso():
        def draw_settings(_context, layout, tool):
            props = tool.operator_properties("node.select_lasso")
            row = layout.row()
            row.use_property_split = False
            row.prop(props, "mode", text="", expand=True, icon_only=True)
        return dict(
            idname="builtin.select_lasso",
            label="Select Lasso",
            icon="ops.generic.select_lasso",
            widget=None,
            keymap="Node Tool: Select Lasso",
            draw_settings=draw_settings,
        )

    @ToolDef.from_fn
    def circle():
        def draw_settings(_context, layout, tool):
            props = tool.operator_properties("node.select_circle")
            row = layout.row()
            row.use_property_split = False
            row.prop(props, "mode", text="", expand=True, icon_only=True)
            layout.prop(props, "radius")

        def draw_cursor(_context, tool, xy):
            from gpu_extras.presets import draw_circle_2d
            props = tool.operator_properties("node.select_circle")
            radius = props.radius
            draw_circle_2d(xy, (1.0,) * 4, radius, segments=32)

        return dict(
            idname="builtin.select_circle",
            label="Select Circle",
            icon="ops.generic.select_circle",
            widget=None,
            keymap="Node Tool: Select Circle",
            draw_settings=draw_settings,
            draw_cursor=draw_cursor,
        )


class _defs_node_edit:

    @ToolDef.from_fn
    def links_cut():
        return dict(
            idname="builtin.links_cut",
            label="Links Cut",
            icon="ops.node.links_cut",
            widget=None,
            keymap="Node Tool: Links Cut",
            options={'KEYMAP_FALLBACK'},
        )


class _defs_sequencer_generic:

    @ToolDef.from_fn
    def cursor():
        return dict(
            idname="builtin.cursor",
            label="Cursor",
            description=(
                "Set the cursor location, drag to transform"
            ),
            icon="ops.generic.cursor",
            keymap="Sequencer Tool: Cursor",
        )

    @ToolDef.from_fn
    def blade():
        def draw_settings(_context, layout, tool):
            props = tool.operator_properties("sequencer.split")
            row = layout.row()
            row.use_property_split = False
            row.prop(props, "type", expand=True)
        return dict(
            idname="builtin.blade",
            label="Blade",
            icon="ops.sequencer.blade",
            cursor='CROSSHAIR',
            widget=None,
            keymap="Sequencer Tool: Blade",
            draw_settings=draw_settings,
            options={'KEYMAP_FALLBACK'},
        )

    @ToolDef.from_fn
    def retime():
        return dict(
            idname="builtin.retime",
            label="Retime",
            icon="ops.sequencer.retime",
            widget="SEQUENCER_GGT_gizmo_retime",
            operator=None,
            keymap=None,
            options={'KEYMAP_FALLBACK'},
        )

    @ToolDef.from_fn
    def sample():
        return dict(
            idname="builtin.sample",
            label="Sample",
            description=(
                "Sample pixel values under the cursor"
            ),
            icon="ops.paint.weight_sample",  # XXX, needs own icon.
            keymap="Sequencer Tool: Sample",
        )

    @ToolDef.from_fn
    def translate():
        return dict(
            idname="builtin.move",
            label="Move",
            icon="ops.transform.translate",
            widget="SEQUENCER_GGT_gizmo2d_translate",
            operator="transform.translate",
            keymap="Sequencer Tool: Move",
        )

    @ToolDef.from_fn
    def rotate():
        return dict(
            idname="builtin.rotate",
            label="Rotate",
            icon="ops.transform.rotate",
            widget="SEQUENCER_GGT_gizmo2d_rotate",
            operator="transform.rotate",
            keymap="Sequencer Tool: Rotate",
        )

    @ToolDef.from_fn
    def scale():
        return dict(
            idname="builtin.scale",
            label="Scale",
            icon="ops.transform.resize",
            widget="SEQUENCER_GGT_gizmo2d_resize",
            operator="transform.resize",
            keymap="Sequencer Tool: Scale",
        )

    @ToolDef.from_fn
    def transform():
        return dict(
            idname="builtin.transform",
            label="Transform",
            description=(
                "Supports any combination of grab, rotate, and scale at once"
            ),
            icon="ops.transform.transform",
            widget="SEQUENCER_GGT_gizmo2d",
            # No keymap default action, only for gizmo!
        )




class _defs_sequencer_select:
    @ToolDef.from_fn
    def select():
        return dict(
            idname="builtin.select",
            label="Tweak",
            icon="ops.generic.select",
            widget=None,
            keymap="Sequencer Tool: Tweak",
        )
    @ToolDef.from_fn
    def box():
        def draw_settings(_context, layout, tool):
            props = tool.operator_properties("sequencer.select_box")
            row = layout.row()
            row.use_property_split = False
            row.prop(props, "mode", text="", expand=True, icon_only=True)
        return dict(
            idname="builtin.select_box",
            label="Select Box",
            icon="ops.generic.select_box",
            widget=None,
            keymap="Sequencer Tool: Select Box",
            draw_settings=draw_settings,
        )


# ------------------------------------------------- Image editor  -------------------------------------------------------

class IMAGE_PT_tools_active(ToolSelectPanelHelper, Panel):
    bl_space_type = 'IMAGE_EDITOR'
    bl_region_type = 'TOOLS'
    bl_label = "Tools"
    bl_category = "Tools"
    # bl_options = {'HIDE_HEADER'} bfa - we need the header.
    bl_options = {'HIDE_BG'}

    # Satisfy the 'ToolSelectPanelHelper' API.
    keymap_prefix = "Image Editor Tool:"

    # Default group to use as a fallback.
    tool_fallback_id = "builtin.select"

    @classmethod
    def tools_from_context(cls, context, mode=None):
        if mode is None:
            if context.space_data is None:
                mode = 'VIEW'
            else:
                mode = context.space_data.mode
        for tools in (cls._tools[None], cls._tools.get(mode, ())):
            for item in tools:
                if not (type(item) is ToolDef) and callable(item):
                    yield from item(context)
                else:
                    yield item

    @classmethod
    def tools_all(cls):
        yield from cls._tools.items()

    # Private tool lists for convenient reuse in `_tools`.

    _tools_transform = (
        _defs_image_uv_transform.translate,
        _defs_image_uv_transform.rotate,
        _defs_image_uv_transform.scale,
        _defs_image_uv_transform.transform,
    )

    _tools_select = (
        (
            _defs_image_uv_select.select,
            _defs_image_uv_select.box,
            _defs_image_uv_select.circle,
            _defs_image_uv_select.lasso,
        ),
    )

    _tools_annotate = (
        (
            _defs_annotate.scribble,
            _defs_annotate.line,
            _defs_annotate.poly,
            _defs_annotate.eraser,
        ),
    )

    # Private tools dictionary, store data to implement `tools_all` & `tools_from_context`.
    # The keys match image spaces modes: `context.space_data.mode`.
    # The values represent the tools, see `ToolSelectPanelHelper` for details.
    _tools = {
        None: [
            # for all modes
        ],
        'VIEW': [
            _defs_image_generic.sample,
            *_tools_annotate,
        ],
        'UV': [
            *_tools_select,
            _defs_image_generic.cursor,
            None,
            *_tools_transform,
            None,
            *_tools_annotate,
            None,
            _defs_image_uv_edit.rip_region,
            None,
            lambda context: (
                _defs_image_uv_sculpt.generate_from_brushes(context)
                if _defs_image_generic.poll_uvedit(context)
                else ()
            ),
        ],
        'MASK': [
            None,
        ],
        'PAINT': [
            _defs_texture_paint.generate_from_brushes,
            None,
            *_tools_annotate,
        ],
    }
# ------------------------------------------------- shader editor, compositor, texture node editor  -------------------------------------------------------

class NODE_PT_tools_active(ToolSelectPanelHelper, Panel):
    bl_space_type = 'NODE_EDITOR'
    bl_region_type = 'TOOLS'
    bl_label = "Tools"
    bl_category = "Tools"
    # bl_options = {'HIDE_HEADER'} bfa - we need the header.
    bl_options = {'HIDE_BG'}

    # Satisfy the 'ToolSelectPanelHelper' API.
    keymap_prefix = "Node Editor Tool:"

    # Default group to use as a fallback.
    tool_fallback_id = "builtin.select"

    @classmethod
    def tools_from_context(cls, context, mode=None):
        if mode is None:
            if context.space_data is None:
                mode = None
            else:
                mode = context.space_data.tree_type
        for tools in (cls._tools[None], cls._tools.get(mode, ())):
            for item in tools:
                if not (type(item) is ToolDef) and callable(item):
                    yield from item(context)
                else:
                    yield item

    @classmethod
    def tools_all(cls):
        yield from cls._tools.items()

    # Private tool lists for convenient reuse in `_tools`.

    _tools_select = (
        (
            _defs_node_select.select,
            _defs_node_select.box,
            _defs_node_select.circle,
            _defs_node_select.lasso,
        ),
    )

    _tools_annotate = (
        (
            _defs_annotate.scribble,
            _defs_annotate.line,
            _defs_annotate.poly,
            _defs_annotate.eraser,
        ),
    )

    # Private tools dictionary, store data to implement `tools_all` & `tools_from_context`.
    # The keys match object-modes from: `context.mode`.
    # The values represent the tools, see `ToolSelectPanelHelper` for details.
    _tools = {
        None: [
            *_tools_select,
            None,
            *_tools_annotate,
            None,
            _defs_node_edit.links_cut,
        ],
    }
# ------------------------------------------------- 3d view -------------------------------------------------------


class VIEW3D_PT_tools_active(ToolSelectPanelHelper, Panel):
    bl_space_type = 'VIEW_3D'
    bl_region_type = 'TOOLS'
    bl_label = "Tools"
    bl_category = "Tools"
    #bl_options = {'HIDE_HEADER'} # bfa - we need the header for sorting the tabs
    bl_options = {'HIDE_BG'}

    # Satisfy the 'ToolSelectPanelHelper' API.
    keymap_prefix = "3D View Tool:"

    # Default group to use as a fallback.
    tool_fallback_id = "builtin.select"

    @classmethod
    def tools_from_context(cls, context, mode=None):
        if mode is None:
            mode = context.mode
        for tools in (cls._tools[None], cls._tools.get(mode, ())):
            for item in tools:
                if not (type(item) is ToolDef) and callable(item):
                    yield from item(context)
                else:
                    yield item

    @classmethod
    def tools_all(cls):
        yield from cls._tools.items()

    # Private tool lists for convenient reuse in `_tools`.

    _tools_transform = (
        _defs_transform.translate,
        _defs_transform.rotate,
        (
            _defs_transform.scale,
            _defs_transform.scale_cage,
        ),
        _defs_transform.transform,
    )
    # select tools group
    _tools_select = (
        (
            _defs_view3d_select.select,
            _defs_view3d_select.box,
            _defs_view3d_select.circle,
            _defs_view3d_select.lasso,
        ),
    )

    _tools_annotate = (
        (
            _defs_annotate.scribble,
            _defs_annotate.line,
            _defs_annotate.poly,
            _defs_annotate.eraser,
        ),
    )

    _tools_gpencil_select = (
        (
            _defs_gpencil_edit.select,
            _defs_gpencil_edit.box_select,
            _defs_gpencil_edit.circle_select,
            _defs_gpencil_edit.lasso_select,
        ),
    )

    _tools_view3d_add = (
        _defs_view3d_add.cube_add,
        _defs_view3d_add.cone_add,
        _defs_view3d_add.cylinder_add,
        _defs_view3d_add.uv_sphere_add,
        _defs_view3d_add.ico_sphere_add,
    )

    _tools_default = (
        *_tools_select,
        _defs_view3d_generic.cursor,
        None,
        *_tools_transform,
        None,
        *_tools_annotate,
        _defs_view3d_generic.ruler,
    )

    # Private tools dictionary, store data to implement `tools_all` & `tools_from_context`.
    # The keys match object-modes from: `context.mode`.
    # The values represent the tools, see `ToolSelectPanelHelper` for details.
    _tools = {
        None: [
            # Don't use this! because of paint modes.
            # _defs_view3d_generic.cursor,
            # End group.
        ],
        'OBJECT': [
            *_tools_default,
            None,
            _tools_view3d_add,
        ],
        'POSE': [
            *_tools_default,
            None,
            (
                _defs_pose.breakdown,
                _defs_pose.push,
                _defs_pose.relax,
            ),
        ],
        'EDIT_ARMATURE': [
            *_tools_default,
            None,
            _defs_edit_armature.roll,
            (
                _defs_edit_armature.bone_size,
                _defs_edit_armature.bone_envelope,
            ),
            None,
            (
                _defs_edit_armature.extrude,
                _defs_edit_armature.extrude_cursor,
            ),
            _defs_transform.shear,
        ],
        'EDIT_MESH': [
            *_tools_default,

            None,
            _tools_view3d_add,
            None,
            (
                _defs_edit_mesh.extrude,
                _defs_edit_mesh.extrude_manifold,
                _defs_edit_mesh.extrude_normals,
                _defs_edit_mesh.extrude_individual,
                _defs_edit_mesh.extrude_cursor,
            ),
            _defs_edit_mesh.inset,
            _defs_edit_mesh.bevel,
            (
                _defs_edit_mesh.loopcut_slide,
                _defs_edit_mesh.offset_edge_loops_slide,
            ),
            (
                _defs_edit_mesh.knife,
                _defs_edit_mesh.bisect,
            ),
            _defs_edit_mesh.poly_build,
            (
                _defs_edit_mesh.spin,
                _defs_edit_mesh.spin_duplicate,
            ),
            (
                _defs_edit_mesh.vertex_smooth,
                _defs_edit_mesh.vertex_randomize,
            ),
            (
                _defs_edit_mesh.edge_slide,
                _defs_edit_mesh.vert_slide,
            ),
            (
                _defs_edit_mesh.shrink_fatten,
                _defs_edit_mesh.push_pull,
            ),
            (
                _defs_transform.shear,
                _defs_edit_mesh.tosphere,
            ),
            (
                _defs_edit_mesh.rip_region,
                _defs_edit_mesh.rip_edge,
            ),
        ],
        'EDIT_CURVE': [
            *_tools_default,
            None,
            _defs_edit_curve.draw,
            _defs_edit_curve.pen,
            (
                _defs_edit_curve.extrude,
                _defs_edit_curve.extrude_cursor,
            ),
            None,
            _defs_edit_curve.curve_radius,
            _defs_edit_curve.tilt,
            None,
            _defs_transform.shear,
            _defs_edit_curve.curve_vertex_randomize,
        ],
        'EDIT_CURVES': [
            *_tools_default,
        ],
        'EDIT_SURFACE': [
            *_tools_default,
            None,
            _defs_transform.shear,
        ],
        'EDIT_METABALL': [
            *_tools_default,
            None,
            _defs_transform.shear,
        ],
        'EDIT_LATTICE': [
            *_tools_default,
            None,
            _defs_transform.shear,
        ],
        'EDIT_TEXT': [
            _defs_view3d_select.select,
            _defs_view3d_generic.cursor,
            None,
            *_tools_annotate,
            _defs_view3d_generic.ruler,
        ],
        'PARTICLE': [
            *_tools_select,
            _defs_view3d_generic.cursor,
            None,
            _defs_particle.generate_from_brushes,
        ],
       'SCULPT': [
            _defs_sculpt.generate_from_brushes,
            None,
            (
                _defs_sculpt.mask_border,
                _defs_sculpt.mask_lasso,
                _defs_sculpt.mask_line,
            ),
            _defs_sculpt.hide_border,
            (
                _defs_sculpt.face_set_box,
                _defs_sculpt.face_set_lasso,
            ),
            (
                _defs_sculpt.trim_box,
                _defs_sculpt.trim_lasso,
            ),
            _defs_sculpt.project_line,
            None,
            _defs_sculpt.mesh_filter,
            _defs_sculpt.cloth_filter,
            _defs_sculpt.color_filter,
            #None, #bfa - too big gap
            _defs_sculpt.face_set_edit,
            _defs_sculpt.mask_by_color,
            None,
            _defs_transform.translate,
            _defs_transform.rotate,
            _defs_transform.scale,
            _defs_transform.transform,
            None,
            *_tools_annotate,
        ],
        'PAINT_TEXTURE': [
            _defs_texture_paint.generate_from_brushes,
            None,
            lambda context: (
                VIEW3D_PT_tools_active._tools_select
                if _defs_texture_paint.poll_select_mask(context)
                else ()
            ),
            *_tools_annotate,
        ],
        'PAINT_VERTEX': [
            _defs_vertex_paint.generate_from_brushes,
            None,
            lambda context: (
                VIEW3D_PT_tools_active._tools_select
                if _defs_vertex_paint.poll_select_mask(context)
                else ()
            ),
            *_tools_annotate,
        ],
        'PAINT_WEIGHT': [
            _defs_weight_paint.generate_from_brushes,
            _defs_weight_paint.gradient,
            None,
            (
                _defs_weight_paint.sample_weight,
                _defs_weight_paint.sample_weight_group,
            ),
            None,
            lambda context: (
                (
                    _defs_view3d_generic.cursor,
                    None,
                    *VIEW3D_PT_tools_active._tools_transform,
                )
                if context is None or context.pose_object
                else ()
            ),
            #None, #bfa - too big gap
            lambda context: (
                VIEW3D_PT_tools_active._tools_select
                if _defs_weight_paint.poll_select_mask(context)
                else ()
            ),
            *_tools_annotate,
        ],
        'PAINT_GPENCIL': [
            _defs_view3d_generic.cursor,
            None,
            _defs_gpencil_paint.generate_from_brushes,
            _defs_gpencil_paint.cutter,
            None,
            _defs_gpencil_paint.eyedropper,
            None,
            _defs_gpencil_paint.line,
            _defs_gpencil_paint.polyline,
            _defs_gpencil_paint.arc,
            _defs_gpencil_paint.curve,
            _defs_gpencil_paint.box,
            _defs_gpencil_paint.circle,
            None,
            _defs_gpencil_paint.interpolate,
            None,
            *_tools_annotate,
        ],
        'EDIT_GPENCIL': [
            *_tools_gpencil_select,
            _defs_view3d_generic.cursor,
            None,
            *_tools_transform,
            None,
            _defs_gpencil_edit.extrude,
            _defs_gpencil_edit.radius,
            _defs_gpencil_edit.bend,
            (
                _defs_gpencil_edit.shear,
                _defs_gpencil_edit.tosphere,
            ),
            _defs_gpencil_edit.transform_fill,
            None,
            _defs_gpencil_edit.interpolate,
            None,
            *_tools_annotate,
        ],
        'SCULPT_GPENCIL': [
            _defs_gpencil_sculpt.generate_from_brushes,
            None,
            *_tools_annotate,
            lambda context: (
                VIEW3D_PT_tools_active._tools_gpencil_select
                if _defs_gpencil_sculpt.poll_select_mask(context)
                else ()
            ),
        ],
        'WEIGHT_GPENCIL': [
            _defs_gpencil_weight.generate_from_brushes,
            None,
            *_tools_annotate,
        ],
        'VERTEX_GPENCIL': [
            _defs_gpencil_vertex.generate_from_brushes,
            None,
            *_tools_annotate,
            None,
            lambda context: (
                VIEW3D_PT_tools_active._tools_gpencil_select
                if _defs_gpencil_vertex.poll_select_mask(context)
                else ()
            ),
        ],
        'SCULPT_CURVES': [
            _defs_curves_sculpt.generate_from_brushes,
            None,
            *_tools_annotate,
        ],
    }


class SEQUENCER_PT_tools_active(ToolSelectPanelHelper, Panel):
    bl_space_type = 'SEQUENCE_EDITOR'
    bl_region_type = 'TOOLS'
    bl_label = "Tools"
    bl_category = "Tools"
    bl_options = {'HIDE_BG'}

    # Satisfy the 'ToolSelectPanelHelper' API.
    keymap_prefix = "Sequence Editor Tool:"

    # Default group to use as a fallback.
    tool_fallback_id = "builtin.select"

    @classmethod
    def tools_from_context(cls, context, mode=None):
        if mode is None:
            if context.space_data:
                mode = context.space_data.view_type
        for tools in (cls._tools[None], cls._tools.get(mode, ())):
            for item in tools:
                if not (type(item) is ToolDef) and callable(item):
                    yield from item(context)
                else:
                    yield item

    @classmethod
    def tools_all(cls):
        yield from cls._tools.items()

    # Private tool lists for convenient reuse in `_tools`.

    _tools_select = (
        (
            _defs_sequencer_select.select,
            _defs_sequencer_select.box,
        ),
    )
    _tools_annotate = (
        (
            _defs_annotate.scribble,
            _defs_annotate.line,
            _defs_annotate.poly,
            _defs_annotate.eraser,
        ),
    )

    # Private tools dictionary, store data to implement `tools_all` & `tools_from_context`.
    # The keys match object-modes from: `context.mode`.
    # The values represent the tools, see `ToolSelectPanelHelper` for details.
    _tools = {
        None: [
        ],
        'PREVIEW': [
            *_tools_select,
            _defs_sequencer_generic.cursor,
            None,
            _defs_sequencer_generic.translate,
            _defs_sequencer_generic.rotate,
            _defs_sequencer_generic.scale,
            _defs_sequencer_generic.transform,
            None,
            _defs_sequencer_generic.sample,
            *_tools_annotate,
        ],
        'SEQUENCER': [
            *_tools_select,
            _defs_sequencer_generic.blade,
            _defs_sequencer_generic.retime,
        ],
        'SEQUENCER_PREVIEW': [
            *_tools_select,
            None,
            *_tools_annotate,
            None,
            _defs_sequencer_generic.blade,
        ],
    }


classes = (
    IMAGE_PT_tools_active,
    NODE_PT_tools_active,
    VIEW3D_PT_tools_active,
    SEQUENCER_PT_tools_active,
)

if __name__ == "__main__":  # only for live edit.
    from bpy.utils import register_class
    for cls in classes:
        register_class(cls)<|MERGE_RESOLUTION|>--- conflicted
+++ resolved
@@ -31,14 +31,9 @@
         type,
         attr,
         cursor='DEFAULT',
-<<<<<<< HEAD
-        tooldef_keywords={},
-        exclude_filter = {}
-=======
         tooldef_keywords=None,
         icon_map=None,
         use_separators=True,
->>>>>>> a7775fd8
 ):
     if tooldef_keywords is None:
         tooldef_keywords = {}
@@ -2434,105 +2429,6 @@
 
 class _defs_curves_sculpt:
 
-<<<<<<< HEAD
-    @ToolDef.from_fn
-    def selection_paint():
-        return dict(
-            idname="builtin_brush.selection_paint",
-            label="Selection Paint",
-            icon="ops.generic.select_paint",
-            data_block="SELECTION_PAINT"
-        )
-
-    @ToolDef.from_fn
-    def comb():
-        return dict(
-            idname="builtin_brush.comb",
-            label="Comb",
-            icon="ops.curves.sculpt_comb",
-            data_block='COMB'
-        )
-
-    @ToolDef.from_fn
-    def add():
-        return dict(
-            idname="builtin_brush.add",
-            label="Add",
-            icon="ops.curves.sculpt_add",
-            data_block='ADD'
-        )
-
-    @ToolDef.from_fn
-    def delete():
-        return dict(
-            idname="builtin_brush.delete",
-            label="Delete",
-            icon="ops.curves.sculpt_delete",
-            data_block='DELETE'
-        )
-
-    @ToolDef.from_fn
-    def snake_hook():
-        return dict(
-            idname="builtin_brush.snake_hook",
-            label="Snake Hook",
-            icon="ops.curves.sculpt_snake_hook",
-            data_block='SNAKE_HOOK'
-        )
-
-    @ToolDef.from_fn
-    def grow_shrink():
-        return dict(
-            idname="builtin_brush.grow_shrink",
-            label="Grow/Shrink",
-            icon="ops.curves.sculpt_grow_shrink",
-            data_block='GROW_SHRINK'
-        )
-
-    @ToolDef.from_fn
-    def pinch():
-        return dict(
-            idname="builtin_brush.pinch",
-            label="Pinch",
-            icon="ops.curves.sculpt_pinch",
-            data_block='PINCH'
-        )
-
-    @ToolDef.from_fn
-    def smooth():
-        return dict(
-            idname="builtin_brush.smooth",
-            label="Smooth",
-            icon="ops.curves.sculpt_smooth",
-            data_block='SMOOTH'
-        )
-
-    @ToolDef.from_fn
-    def puff():
-        return dict(
-            idname="builtin_brush.puff",
-            label="Puff",
-            icon="ops.curves.sculpt_puff",
-            data_block='PUFF'
-        )
-
-    @ToolDef.from_fn
-    def density():
-        return dict(
-            idname="builtin_brush.density",
-            label="Density",
-            icon="ops.curves.sculpt_density",
-            data_block="DENSITY"
-        )
-
-    @ToolDef.from_fn
-    def slide():
-        return dict(
-            idname="builtin_brush.slide",
-            label="Slide",
-            icon="ops.curves.sculpt_slide",
-            data_block="SLIDE"
-=======
     @staticmethod
     def generate_from_brushes(context):
         return generate_from_enum_ex(
@@ -2545,7 +2441,6 @@
                 # Use the generic icon for selection painting.
                 "ops.curves.sculpt_selection_paint": "ops.generic.select_paint",
             },
->>>>>>> a7775fd8
         )
 
 
