--- conflicted
+++ resolved
@@ -3081,11 +3081,7 @@
             _defs_transform.shear,
         ],
         'EDIT_TEXT': [
-<<<<<<< HEAD
-            _defs_view3d_select.select,
-=======
             _defs_edit_text.select_text,
->>>>>>> a06529e6
             _defs_view3d_generic.cursor,
             None,
             *_tools_annotate,
