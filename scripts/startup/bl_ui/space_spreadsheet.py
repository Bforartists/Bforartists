# SPDX-FileCopyrightText: 2009-2023 Blender Authors
#
# SPDX-License-Identifier: GPL-2.0-or-later

import bpy
from bpy.types import Header, Menu, Panel

# bfa - show hide the editormenu, editor suffix is needed.
class ALL_MT_editormenu_spreadsheet(Menu):
    bl_label = ""

    def draw(self, context):
        self.draw_menus(self.layout, context)

    @staticmethod
    def draw_menus(layout, context):

        row = layout.row(align=True)
        row.template_header() # editor type menus


class SPREADSHEET_HT_header(bpy.types.Header):
    bl_space_type = 'SPREADSHEET'

    def draw(self, context):
        layout = self.layout
        space = context.space_data

<<<<<<< HEAD
        #layout.template_header()
        viewer_path = space.viewer_path.path

        ALL_MT_editormenu_spreadsheet.draw_hidden(context, layout) # bfa - show hide the editormenu, editor suffix is needed.

        if len(viewer_path) == 0:
            self.draw_without_viewer_path(layout)
            return
        root_context = viewer_path[0]
        if root_context.type != 'ID':
            self.draw_without_viewer_path(layout)
            return
        if not isinstance(root_context.id, bpy.types.Object):
            self.draw_without_viewer_path(layout)
            return
        obj = root_context.id
        if obj is None:
            self.draw_without_viewer_path(layout)
            return

        layout.prop(space, "object_eval_state", text="")

        if space.object_eval_state == 'ORIGINAL':
            # Only show first context.
            viewer_path = viewer_path[:1]
        if space.display_viewer_path_collapsed:
            self.draw_collapsed_viewer_path(context, layout, viewer_path)
        else:
            self.draw_full_viewer_path(context, layout, viewer_path)

        pin_icon = 'PINNED' if space.is_pinned else 'UNPINNED'
        layout.operator("spreadsheet.toggle_pin", text="", icon=pin_icon, emboss=False)

        if space.object_eval_state == 'VIEWER_NODE' and len(viewer_path) < 3:
            layout.label(text="No active viewer node", icon='INFO')

=======
        layout.template_header()
        SPREADSHEET_MT_editor_menus.draw_collapsible(context, layout)
>>>>>>> f812af9b
        layout.separator_spacer()

        row = layout.row(align=True)
        sub = row.row(align=True)
        sub.active = self.selection_filter_available(space)
        sub.prop(space, "show_only_selected", text="")
        row.prop(space, "use_filter", toggle=True, icon='FILTER', icon_only=True)

<<<<<<< HEAD
    def draw_without_viewer_path(self, layout):
        layout.label(text="No active context")

    def draw_full_viewer_path(self, context, layout, viewer_path):
        space = context.space_data
        row = layout.row()
        for ctx in viewer_path[:-1]:
            subrow = row.row(align=True)
            self.draw_spreadsheet_context(subrow, ctx)
            self.draw_spreadsheet_viewer_path_icon(subrow, space)

        self.draw_spreadsheet_context(row, viewer_path[-1])

    def draw_collapsed_viewer_path(self, context, layout, viewer_path):
        space = context.space_data
        row = layout.row(align=True)
        self.draw_spreadsheet_context(row, viewer_path[0])
        if len(viewer_path) == 1:
            return
        self.draw_spreadsheet_viewer_path_icon(row, space)
        if len(viewer_path) > 2:
            self.draw_spreadsheet_viewer_path_icon(row, space, icon='DOT')
            self.draw_spreadsheet_viewer_path_icon(row, space)
        self.draw_spreadsheet_context(row, viewer_path[-1])

    def draw_spreadsheet_context(self, layout, ctx):
        if ctx.type == 'ID':
            if ctx.id is not None and isinstance(ctx.id, bpy.types.Object):
                layout.label(text=ctx.id.name, icon='OBJECT_DATA')
            else:
                layout.label(text="Invalid id")
        elif ctx.type == 'MODIFIER':
            layout.label(text=ctx.ui_name, icon='MODIFIER')
        elif ctx.type == 'GROUP_NODE':
            layout.label(text=ctx.ui_name, icon='NODE')
        elif ctx.type == 'SIMULATION_ZONE':
            layout.label(text="Simulation Zone")
        elif ctx.type == 'REPEAT_ZONE':
            layout.label(text="Repeat Zone")
        elif ctx.type == 'VIEWER_NODE':
            layout.label(text=ctx.ui_name)
        elif ctx.type == 'EVALUATE_CLOSURE':
            layout.label(text="Evaluate Closure")

    def draw_spreadsheet_viewer_path_icon(self, layout, space, icon='RIGHTARROW_THIN'):
        layout.prop(space, "display_viewer_path_collapsed", icon_only=True, emboss=False, icon=icon)

=======
>>>>>>> f812af9b
    def selection_filter_available(self, space):
        root_context = space.viewer_path.path[0]
        if root_context.type != 'ID':
            return False
        if not isinstance(root_context.id, bpy.types.Object):
            return False
        obj = root_context.id
        if obj is None:
            return False
        if obj.type == 'MESH':
            return obj.mode == 'EDIT'
        if obj.type == 'CURVES':
            return obj.mode in {'SCULPT_CURVES', 'EDIT'}
        if obj.type == 'POINTCLOUD':
            return obj.mode == 'EDIT'
        return False


class SPREADSHEET_MT_editor_menus(bpy.types.Menu):
    bl_idname = "SPREADSHEET_MT_editor_menus"
    bl_label = ""

    def draw(self, context):
        del context
        layout = self.layout
        layout.menu("SPREADSHEET_MT_view")


class SPREADSHEET_MT_view(bpy.types.Menu):
    bl_label = "View"

    def draw(self, context):
        layout = self.layout
        sspreadsheet = context.space_data

        layout.prop(sspreadsheet, "show_region_toolbar")
        layout.prop(sspreadsheet, "show_region_ui")

        layout.separator()

        layout.menu("INFO_MT_area")


classes = (
    SPREADSHEET_HT_header,
<<<<<<< HEAD
    ALL_MT_editormenu_spreadsheet,
=======

    SPREADSHEET_MT_editor_menus,
    SPREADSHEET_MT_view,
>>>>>>> f812af9b
)

if __name__ == "__main__":  # Only for live edit.
    from bpy.utils import register_class
    for cls in classes:
        register_class(cls)<|MERGE_RESOLUTION|>--- conflicted
+++ resolved
@@ -26,47 +26,10 @@
         layout = self.layout
         space = context.space_data
 
-<<<<<<< HEAD
-        #layout.template_header()
-        viewer_path = space.viewer_path.path
-
+        layout.template_header()
         ALL_MT_editormenu_spreadsheet.draw_hidden(context, layout) # bfa - show hide the editormenu, editor suffix is needed.
 
-        if len(viewer_path) == 0:
-            self.draw_without_viewer_path(layout)
-            return
-        root_context = viewer_path[0]
-        if root_context.type != 'ID':
-            self.draw_without_viewer_path(layout)
-            return
-        if not isinstance(root_context.id, bpy.types.Object):
-            self.draw_without_viewer_path(layout)
-            return
-        obj = root_context.id
-        if obj is None:
-            self.draw_without_viewer_path(layout)
-            return
-
-        layout.prop(space, "object_eval_state", text="")
-
-        if space.object_eval_state == 'ORIGINAL':
-            # Only show first context.
-            viewer_path = viewer_path[:1]
-        if space.display_viewer_path_collapsed:
-            self.draw_collapsed_viewer_path(context, layout, viewer_path)
-        else:
-            self.draw_full_viewer_path(context, layout, viewer_path)
-
-        pin_icon = 'PINNED' if space.is_pinned else 'UNPINNED'
-        layout.operator("spreadsheet.toggle_pin", text="", icon=pin_icon, emboss=False)
-
-        if space.object_eval_state == 'VIEWER_NODE' and len(viewer_path) < 3:
-            layout.label(text="No active viewer node", icon='INFO')
-
-=======
-        layout.template_header()
         SPREADSHEET_MT_editor_menus.draw_collapsible(context, layout)
->>>>>>> f812af9b
         layout.separator_spacer()
 
         row = layout.row(align=True)
@@ -75,56 +38,6 @@
         sub.prop(space, "show_only_selected", text="")
         row.prop(space, "use_filter", toggle=True, icon='FILTER', icon_only=True)
 
-<<<<<<< HEAD
-    def draw_without_viewer_path(self, layout):
-        layout.label(text="No active context")
-
-    def draw_full_viewer_path(self, context, layout, viewer_path):
-        space = context.space_data
-        row = layout.row()
-        for ctx in viewer_path[:-1]:
-            subrow = row.row(align=True)
-            self.draw_spreadsheet_context(subrow, ctx)
-            self.draw_spreadsheet_viewer_path_icon(subrow, space)
-
-        self.draw_spreadsheet_context(row, viewer_path[-1])
-
-    def draw_collapsed_viewer_path(self, context, layout, viewer_path):
-        space = context.space_data
-        row = layout.row(align=True)
-        self.draw_spreadsheet_context(row, viewer_path[0])
-        if len(viewer_path) == 1:
-            return
-        self.draw_spreadsheet_viewer_path_icon(row, space)
-        if len(viewer_path) > 2:
-            self.draw_spreadsheet_viewer_path_icon(row, space, icon='DOT')
-            self.draw_spreadsheet_viewer_path_icon(row, space)
-        self.draw_spreadsheet_context(row, viewer_path[-1])
-
-    def draw_spreadsheet_context(self, layout, ctx):
-        if ctx.type == 'ID':
-            if ctx.id is not None and isinstance(ctx.id, bpy.types.Object):
-                layout.label(text=ctx.id.name, icon='OBJECT_DATA')
-            else:
-                layout.label(text="Invalid id")
-        elif ctx.type == 'MODIFIER':
-            layout.label(text=ctx.ui_name, icon='MODIFIER')
-        elif ctx.type == 'GROUP_NODE':
-            layout.label(text=ctx.ui_name, icon='NODE')
-        elif ctx.type == 'SIMULATION_ZONE':
-            layout.label(text="Simulation Zone")
-        elif ctx.type == 'REPEAT_ZONE':
-            layout.label(text="Repeat Zone")
-        elif ctx.type == 'VIEWER_NODE':
-            layout.label(text=ctx.ui_name)
-        elif ctx.type == 'EVALUATE_CLOSURE':
-            layout.label(text="Evaluate Closure")
-
-    def draw_spreadsheet_viewer_path_icon(self, layout, space, icon='RIGHTARROW_THIN'):
-        layout.prop(space, "display_viewer_path_collapsed", icon_only=True, emboss=False, icon=icon)
-
-=======
->>>>>>> f812af9b
     def selection_filter_available(self, space):
         root_context = space.viewer_path.path[0]
         if root_context.type != 'ID':
@@ -170,13 +83,11 @@
 
 classes = (
     SPREADSHEET_HT_header,
-<<<<<<< HEAD
-    ALL_MT_editormenu_spreadsheet,
-=======
 
     SPREADSHEET_MT_editor_menus,
     SPREADSHEET_MT_view,
->>>>>>> f812af9b
+
+    ALL_MT_editormenu_spreadsheet, # BFA - menu
 )
 
 if __name__ == "__main__":  # Only for live edit.
