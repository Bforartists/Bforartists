--- conflicted
+++ resolved
@@ -57,11 +57,7 @@
     def draw(self, context):
         layout = self.layout
         node_add_menu.add_node_type(layout, "CompositorNodeRLayers")
-<<<<<<< HEAD
-        node_add_menu.add_node_type_with_subnames(context, layout, "CompositorNodeSceneTime", ["Frame", "Seconds"])
-=======
         node_add_menu.add_node_type_with_outputs(context, layout, "CompositorNodeSceneTime", ["Frame", "Seconds"])
->>>>>>> 5898c1b9
         node_add_menu.add_node_type(layout, "CompositorNodeTime")
 
         node_add_menu.draw_assets_for_catalog(layout, "Input/Scene")
@@ -337,7 +333,7 @@
 
         node_add_menu.draw_assets_for_catalog(layout, self.bl_label)
 
-
+# BFA - Menu
 class NODE_MT_category_compositor_LAYOUT(Menu):
     bl_idname = "NODE_MT_category_compositor_LAYOUT"
     bl_label = "Layout"
@@ -380,6 +376,7 @@
 
 classes = (
     NODE_MT_compositor_node_add_all,
+    NODE_MT_category_compositor_LAYOUT, # BFA - menu
     NODE_MT_category_compositor_input,
     NODE_MT_category_compositor_input_constant,
     NODE_MT_category_compositor_input_scene,
