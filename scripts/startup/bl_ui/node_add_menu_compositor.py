# SPDX-FileCopyrightText: 2022-2023 Blender Authors
#
# SPDX-License-Identifier: GPL-2.0-or-later

from bl_ui import node_add_menu
from bpy.app.translations import (
    contexts as i18n_contexts,
)


class NODE_MT_compositor_node_input_base(node_add_menu.NodeMenu):
    bl_label = "Input"

    def draw(self, context):
        del context
        layout = self.layout
        self.draw_menu(layout, path="Input/Constant")
        layout.separator()
        self.node_operator(layout, "NodeGroupInput")
        self.node_operator(layout, "CompositorNodeBokehImage")
        self.node_operator(layout, "CompositorNodeImage")
        self.node_operator(layout, "CompositorNodeImageInfo")
        self.node_operator(layout, "CompositorNodeImageCoordinates")
        self.node_operator(layout, "CompositorNodeMask")
        self.node_operator(layout, "CompositorNodeMovieClip")

        layout.separator()
        self.draw_menu(layout, path="Input/Scene")

        self.draw_assets_for_catalog(layout, self.bl_label)


class NODE_MT_compositor_node_input_constant_base(node_add_menu.NodeMenu):
    bl_label = "Constant"
    menu_path = "Input/Constant"

    def draw(self, _context):
        layout = self.layout
        self.node_operator(layout, "CompositorNodeRGB")
        self.node_operator(layout, "ShaderNodeValue")
        self.node_operator(layout, "CompositorNodeNormal")

        self.draw_assets_for_catalog(layout, self.menu_path)


class NODE_MT_compositor_node_input_scene_base(node_add_menu.NodeMenu):
    bl_label = "Scene"
    menu_path = "Input/Scene"

    def draw(self, context):
        layout = self.layout
        if context.space_data.node_tree_sub_type == 'SCENE':
            self.node_operator(layout, "CompositorNodeRLayers")
        self.node_operator_with_outputs(context, layout, "CompositorNodeSceneTime", ["Frame", "Seconds"])
        self.node_operator(layout, "CompositorNodeTime")

        self.draw_assets_for_catalog(layout, self.menu_path)


class NODE_MT_compositor_node_output_base(node_add_menu.NodeMenu):
    bl_label = "Output"

    def draw(self, context):
        layout = self.layout
        self.node_operator(layout, "NodeGroupOutput")
        self.node_operator(layout, "CompositorNodeViewer")
        if context.space_data.node_tree_sub_type == 'SCENE':
            layout.separator()
            self.node_operator(layout, "CompositorNodeOutputFile")

        self.draw_assets_for_catalog(layout, self.bl_label)


class NODE_MT_compositor_node_color_base(node_add_menu.NodeMenu):
    bl_label = "Color"

    def draw(self, _context):
        layout = self.layout
        self.draw_menu(layout, path="Color/Adjust")
        layout.separator()
        self.draw_menu(layout, path="Color/Mix")
        layout.separator()
        self.node_operator(layout, "CompositorNodePremulKey")
        self.node_operator(layout, "ShaderNodeBlackbody")
        self.node_operator(layout, "ShaderNodeValToRGB")
        self.node_operator(layout, "CompositorNodeConvertColorSpace")
        self.node_operator(layout, "CompositorNodeConvertToDisplay")
        self.node_operator(layout, "CompositorNodeSetAlpha")
        layout.separator()
        self.node_operator(layout, "CompositorNodeInvert")
        self.node_operator(layout, "CompositorNodeRGBToBW")

        self.draw_assets_for_catalog(layout, self.bl_label)


class NODE_MT_compositor_node_color_adjust_base(node_add_menu.NodeMenu):
    bl_label = "Adjust"
    menu_path = "Color/Adjust"

    def draw(self, _context):
        layout = self.layout
        self.node_operator(layout, "CompositorNodeBrightContrast")
        self.node_operator(layout, "CompositorNodeColorBalance")
        self.node_operator(layout, "CompositorNodeColorCorrection")
        self.node_operator(layout, "CompositorNodeExposure")
        self.node_operator(layout, "ShaderNodeGamma")
        self.node_operator(layout, "CompositorNodeHueCorrect")
        self.node_operator(layout, "CompositorNodeHueSat")
        self.node_operator(layout, "CompositorNodeCurveRGB")
        self.node_operator(layout, "CompositorNodeTonemap")

        self.draw_assets_for_catalog(layout, self.menu_path)


class NODE_MT_compositor_node_color_mix_base(node_add_menu.NodeMenu):
    bl_label = "Mix"
    menu_path = "Color/Mix"

    def draw(self, context):
        layout = self.layout
        self.node_operator(layout, "CompositorNodeAlphaOver")
        layout.separator()
        self.node_operator(layout, "CompositorNodeCombineColor")
        self.node_operator(layout, "CompositorNodeSeparateColor")
        layout.separator()
        self.node_operator(layout, "CompositorNodeZcombine")
        self.color_mix_node(context, layout)

        self.draw_assets_for_catalog(layout, self.menu_path)


class NODE_MT_compositor_node_filter_base(node_add_menu.NodeMenu):
    bl_label = "Filter"

    def draw(self, context):
        layout = self.layout
        self.draw_menu(layout, path="Filter/Blur")
        layout.separator()
        self.node_operator(layout, "CompositorNodeAntiAliasing")
        self.node_operator(layout, "CompositorNodeConvolve")
        self.node_operator(layout, "CompositorNodeDenoise")
        self.node_operator(layout, "CompositorNodeDespeckle")
        layout.separator()
        self.node_operator(layout, "CompositorNodeDilateErode")
        self.node_operator(layout, "CompositorNodeInpaint")
        layout.separator()
        self.node_operator_with_searchable_enum_socket(
            context, layout, "CompositorNodeFilter", "Type", [
                "Soften", "Box Sharpen", "Diamond Sharpen", "Laplace", "Sobel", "Prewitt", "Kirsch", "Shadow"])
        self.node_operator_with_searchable_enum_socket(
            context, layout, "CompositorNodeGlare", "Type", [
                "Bloom", "Ghosts", "Streaks", "Fog Glow", "Simple Star", "Sun Beams", "Kernel"])
        self.node_operator(layout, "CompositorNodeKuwahara")
        self.node_operator(layout, "CompositorNodePixelate")
        self.node_operator(layout, "CompositorNodePosterize")

        self.draw_assets_for_catalog(layout, self.bl_label)


class NODE_MT_compositor_node_filter_blur_base(node_add_menu.NodeMenu):
    bl_label = "Blur"
    menu_path = "Filter/Blur"

    def draw(self, _context):
        layout = self.layout
        self.node_operator(layout, "CompositorNodeBilateralblur")
        self.node_operator(layout, "CompositorNodeBlur")
        self.node_operator(layout, "CompositorNodeBokehBlur")
        self.node_operator(layout, "CompositorNodeDefocus")
        self.node_operator(layout, "CompositorNodeDBlur")
        self.node_operator(layout, "CompositorNodeVecBlur")

        self.draw_assets_for_catalog(layout, self.menu_path)


class NODE_MT_compositor_node_keying_base(node_add_menu.NodeMenu):
    bl_label = "Keying"

    def draw(self, _context):
        layout = self.layout
        self.node_operator(layout, "CompositorNodeChannelMatte")
        self.node_operator(layout, "CompositorNodeChromaMatte")
        self.node_operator(layout, "CompositorNodeColorMatte")
        self.node_operator(layout, "CompositorNodeColorSpill")
        self.node_operator(layout, "CompositorNodeDiffMatte")
        self.node_operator(layout, "CompositorNodeDistanceMatte")
        self.node_operator(layout, "CompositorNodeKeying")
        self.node_operator(layout, "CompositorNodeKeyingScreen")
        self.node_operator(layout, "CompositorNodeLumaMatte")

        self.draw_assets_for_catalog(layout, self.bl_label)


class NODE_MT_compositor_node_mask_base(node_add_menu.NodeMenu):
    bl_label = "Mask"

    def draw(self, _context):
        layout = self.layout
        self.node_operator(layout, "CompositorNodeCryptomatteV2")
        self.node_operator(layout, "CompositorNodeCryptomatte")
        layout.separator()
        self.node_operator(layout, "CompositorNodeBoxMask")
        self.node_operator(layout, "CompositorNodeEllipseMask")
        layout.separator()
        self.node_operator(layout, "CompositorNodeDoubleEdgeMask")
        self.node_operator(layout, "CompositorNodeIDMask")

        self.draw_assets_for_catalog(layout, self.bl_label)


class NODE_MT_compositor_node_tracking_base(node_add_menu.NodeMenu):
    bl_label = "Tracking"
    bl_translation_context = i18n_contexts.id_movieclip

    def draw(self, _context):
        layout = self.layout
        self.node_operator(layout, "CompositorNodePlaneTrackDeform")
        self.node_operator(layout, "CompositorNodeStabilize")
        self.node_operator(layout, "CompositorNodeTrackPos")

        self.draw_assets_for_catalog(layout, self.bl_label)


class NODE_MT_compositor_node_transform_base(node_add_menu.NodeMenu):
    bl_label = "Transform"

    def draw(self, _context):
        layout = self.layout
        self.node_operator(layout, "CompositorNodeRotate")
        self.node_operator(layout, "CompositorNodeScale")
        self.node_operator(layout, "CompositorNodeTransform")
        self.node_operator(layout, "CompositorNodeTranslate")
        layout.separator()
        self.node_operator(layout, "CompositorNodeCornerPin")
        self.node_operator(layout, "CompositorNodeCrop")
        layout.separator()
        self.node_operator(layout, "CompositorNodeDisplace")
        self.node_operator(layout, "CompositorNodeFlip")
        self.node_operator(layout, "CompositorNodeMapUV")
        layout.separator()
        self.node_operator(layout, "CompositorNodeLensdist")
        self.node_operator(layout, "CompositorNodeMovieDistortion")

        self.draw_assets_for_catalog(layout, self.bl_label)


class NODE_MT_compositor_node_texture_base(node_add_menu.NodeMenu):
    bl_label = "Texture"

    def draw(self, _context):
        layout = self.layout

        self.node_operator(layout, "ShaderNodeTexBrick")
        self.node_operator(layout, "ShaderNodeTexChecker")
        self.node_operator(layout, "ShaderNodeTexGabor")
        self.node_operator(layout, "ShaderNodeTexGradient")
        self.node_operator(layout, "ShaderNodeTexMagic")
        self.node_operator(layout, "ShaderNodeTexNoise")
        self.node_operator(layout, "ShaderNodeTexVoronoi")
        self.node_operator(layout, "ShaderNodeTexWave")
        self.node_operator(layout, "ShaderNodeTexWhiteNoise")

        self.draw_assets_for_catalog(layout, self.bl_label)


class NODE_MT_compositor_node_utilities_base(node_add_menu.NodeMenu):
    bl_label = "Utilities"

    def draw(self, context):
        layout = self.layout
        self.node_operator(layout, "ShaderNodeMapRange")
        self.node_operator_with_searchable_enum(context, layout, "ShaderNodeMath", "operation")
        self.node_operator(layout, "ShaderNodeMix")
        self.node_operator(layout, "ShaderNodeClamp")
        self.node_operator(layout, "ShaderNodeFloatCurve")
        layout.separator()
        self.node_operator(layout, "CompositorNodeLevels")
        self.node_operator(layout, "CompositorNodeNormalize")
        layout.separator()
        self.node_operator(layout, "CompositorNodeSplit")
        self.node_operator(layout, "CompositorNodeSwitch")
        self.node_operator(layout, "GeometryNodeMenuSwitch")
        self.node_operator(
            layout, "CompositorNodeSwitchView",
            label="Switch Stereo View")
        layout.separator()
        self.node_operator(layout, "CompositorNodeRelativeToPixel")

        self.draw_assets_for_catalog(layout, self.bl_label)


class NODE_MT_compositor_node_vector_base(node_add_menu.NodeMenu):
    bl_label = "Vector"

    def draw(self, context):
        layout = self.layout
        self.node_operator(layout, "ShaderNodeCombineXYZ")
        self.node_operator(layout, "ShaderNodeSeparateXYZ")
        layout.separator()
        props = self.node_operator(layout, "ShaderNodeMix", label="Mix Vector")
        ops = props.settings.add()
        ops.name = "data_type"
        ops.value = "'VECTOR'"
        self.node_operator(layout, "ShaderNodeRadialTiling")
        self.node_operator(layout, "ShaderNodeVectorCurve")
        self.node_operator_with_searchable_enum(context, layout, "ShaderNodeVectorMath", "operation")
        self.node_operator(layout, "ShaderNodeVectorRotate")

        self.draw_assets_for_catalog(layout, self.bl_label)

# BFA menu
class NODE_MT_category_compositor_LAYOUT(Menu):
    bl_idname = "NODE_MT_category_compositor_LAYOUT"
    bl_label = "Layout"

    def draw(self, _context):
        layout = self.layout
        node_add_menu.add_node_type(layout, "NodeFrame", search_weight=-1)
        node_add_menu.add_node_type(layout, "NodeReroute")

        node_add_menu.draw_assets_for_catalog(layout, self.bl_label)


class NODE_MT_compositor_node_all_base(node_add_menu.NodeMenu):
    bl_label = ""
    menu_path = "Root"
    bl_translation_context = i18n_contexts.operator_default

    # NOTE: Menus are looked up via their label, this is so that both the Add
    # & Swap menus can share the same layout while each using their
    # corresponding menus
    def draw(self, context):
        del context
        layout = self.layout
        self.draw_menu(layout, "Input")
        self.draw_menu(layout, "Output")
        layout.separator()
        self.draw_menu(layout, "Color")
        self.draw_menu(layout, "Filter")
        layout.separator()
        self.draw_menu(layout, "Keying")
        self.draw_menu(layout, "Mask")
        layout.separator()
        self.draw_menu(layout, "Tracking")
        layout.separator()
        self.draw_menu(layout, "Texture")
        self.draw_menu(layout, "Transform")
        self.draw_menu(layout, "Utilities")
        self.draw_menu(layout, "Vector")
        layout.separator()
        self.draw_menu(layout, "Group")
        self.draw_menu(layout, "Layout")

        self.draw_root_assets(layout)


add_menus = {
    # menu bl_idname: baseclass
    "NODE_MT_category_compositor_input": NODE_MT_compositor_node_input_base,
    "NODE_MT_category_compositor_input_constant": NODE_MT_compositor_node_input_constant_base,
    "NODE_MT_category_compositor_input_scene": NODE_MT_compositor_node_input_scene_base,
    "NODE_MT_category_compositor_output": NODE_MT_compositor_node_output_base,
    "NODE_MT_category_compositor_color": NODE_MT_compositor_node_color_base,
    "NODE_MT_category_compositor_color_adjust": NODE_MT_compositor_node_color_adjust_base,
    "NODE_MT_category_compositor_color_mix": NODE_MT_compositor_node_color_mix_base,
    "NODE_MT_category_compositor_filter": NODE_MT_compositor_node_filter_base,
    "NODE_MT_category_compositor_filter_blur": NODE_MT_compositor_node_filter_blur_base,
    "NODE_MT_category_compositor_texture": NODE_MT_compositor_node_texture_base,
    "NODE_MT_category_compositor_keying": NODE_MT_compositor_node_keying_base,
    "NODE_MT_category_compositor_mask": NODE_MT_compositor_node_mask_base,
    "NODE_MT_category_compositor_tracking": NODE_MT_compositor_node_tracking_base,
    "NODE_MT_category_compositor_transform": NODE_MT_compositor_node_transform_base,
    "NODE_MT_category_compositor_utilities": NODE_MT_compositor_node_utilities_base,
    "NODE_MT_category_compositor_vector": NODE_MT_compositor_node_vector_base,
    "NODE_MT_compositor_node_add_all": NODE_MT_compositor_node_all_base,
}
add_menus = node_add_menu.generate_menus(
    add_menus,
    template=node_add_menu.AddNodeMenu,
    base_dict=node_add_menu.add_base_pathing_dict
)


swap_menus = {
    # menu bl_idname: baseclass
    "NODE_MT_compositor_node_input_swap": NODE_MT_compositor_node_input_base,
    "NODE_MT_compositor_node_input_constant_swap": NODE_MT_compositor_node_input_constant_base,
    "NODE_MT_compositor_node_input_scene_swap": NODE_MT_compositor_node_input_scene_base,
    "NODE_MT_compositor_node_output_swap": NODE_MT_compositor_node_output_base,
    "NODE_MT_compositor_node_color_swap": NODE_MT_compositor_node_color_base,
    "NODE_MT_compositor_node_color_adjust_swap": NODE_MT_compositor_node_color_adjust_base,
    "NODE_MT_compositor_node_color_mix_swap": NODE_MT_compositor_node_color_mix_base,
    "NODE_MT_compositor_node_filter_swap": NODE_MT_compositor_node_filter_base,
    "NODE_MT_compositor_node_filter_blur_swap": NODE_MT_compositor_node_filter_blur_base,
    "NODE_MT_compositor_node_texture_swap": NODE_MT_compositor_node_texture_base,
    "NODE_MT_compositor_node_keying_swap": NODE_MT_compositor_node_keying_base,
    "NODE_MT_compositor_node_mask_swap": NODE_MT_compositor_node_mask_base,
    "NODE_MT_compositor_node_tracking_swap": NODE_MT_compositor_node_tracking_base,
    "NODE_MT_compositor_node_transform_swap": NODE_MT_compositor_node_transform_base,
    "NODE_MT_compositor_node_utilities_swap": NODE_MT_compositor_node_utilities_base,
    "NODE_MT_compositor_node_vector_swap": NODE_MT_compositor_node_vector_base,
    "NODE_MT_compositor_node_swap_all": NODE_MT_compositor_node_all_base,
}
swap_menus = node_add_menu.generate_menus(
    swap_menus,
    template=node_add_menu.SwapNodeMenu,
    base_dict=node_add_menu.swap_base_pathing_dict
)


classes = (
<<<<<<< HEAD
    NODE_MT_category_compositor_LAYOUT, # BFA menu
    NODE_MT_compositor_node_add_all,
    NODE_MT_category_compositor_input,
    NODE_MT_category_compositor_input_constant,
    NODE_MT_category_compositor_input_scene,
    NODE_MT_category_compositor_output,
    NODE_MT_category_compositor_color,
    NODE_MT_category_compositor_color_adjust,
    NODE_MT_category_compositor_color_mix,
    NODE_MT_category_compositor_filter,
    NODE_MT_category_compositor_filter_blur,
    NODE_MT_category_compositor_texture,
    NODE_MT_category_compositor_keying,
    NODE_MT_category_compositor_mask,
    NODE_MT_category_compositor_tracking,
    NODE_MT_category_compositor_transform,
    NODE_MT_category_compositor_utilities,
    NODE_MT_category_compositor_vector,
    NODE_MT_category_compositor_group,
=======
    *add_menus,
    *swap_menus,
>>>>>>> ea43fa08
)

if __name__ == "__main__":  # only for live edit.
    from bpy.utils import register_class
    for cls in classes:
        register_class(cls)<|MERGE_RESOLUTION|>--- conflicted
+++ resolved
@@ -409,30 +409,9 @@
 
 
 classes = (
-<<<<<<< HEAD
-    NODE_MT_category_compositor_LAYOUT, # BFA menu
-    NODE_MT_compositor_node_add_all,
-    NODE_MT_category_compositor_input,
-    NODE_MT_category_compositor_input_constant,
-    NODE_MT_category_compositor_input_scene,
-    NODE_MT_category_compositor_output,
-    NODE_MT_category_compositor_color,
-    NODE_MT_category_compositor_color_adjust,
-    NODE_MT_category_compositor_color_mix,
-    NODE_MT_category_compositor_filter,
-    NODE_MT_category_compositor_filter_blur,
-    NODE_MT_category_compositor_texture,
-    NODE_MT_category_compositor_keying,
-    NODE_MT_category_compositor_mask,
-    NODE_MT_category_compositor_tracking,
-    NODE_MT_category_compositor_transform,
-    NODE_MT_category_compositor_utilities,
-    NODE_MT_category_compositor_vector,
-    NODE_MT_category_compositor_group,
-=======
+    NODE_MT_category_compositor_LAYOUT,  # BFA menu
     *add_menus,
     *swap_menus,
->>>>>>> ea43fa08
 )
 
 if __name__ == "__main__":  # only for live edit.
