# SPDX-FileCopyrightText: 2022-2023 Blender Authors
#
# SPDX-License-Identifier: GPL-2.0-or-later
import bpy
from bl_ui import node_add_menu
from bpy.app.translations import (
    contexts as i18n_contexts,
)


class NODE_MT_compositor_node_input_base(node_add_menu.NodeMenu):
    bl_label = "Input"

    def draw(self, context):
        layout = self.layout
        self.draw_menu(layout, path="Input/Constant")
        layout.separator()
<<<<<<< HEAD
        # self.node_operator(layout, "NodeGroupInput") # BFA - Remove double entry
=======
>>>>>>> fa2e2246
        self.node_operator(layout, "CompositorNodeBokehImage")
        self.node_operator(layout, "NodeGroupInput")
        self.node_operator(layout, "CompositorNodeImage")
        self.node_operator(layout, "CompositorNodeImageInfo")
        self.node_operator(layout, "CompositorNodeImageCoordinates")
        self.node_operator(layout, "CompositorNodeMask")
        self.node_operator(layout, "CompositorNodeMovieClip")
        if context.space_data.node_tree_sub_type == 'SEQUENCER':
            self.node_operator(layout, "CompositorNodeSequencerStripInfo")

        layout.separator()
        self.draw_menu(layout, path="Input/Scene")

        self.draw_assets_for_catalog(layout, self.bl_label)


class NODE_MT_compositor_node_input_constant_base(node_add_menu.NodeMenu):
    bl_label = "Constant"
    menu_path = "Input/Constant"

    def draw(self, _context):
        layout = self.layout
        self.node_operator(layout, "CompositorNodeRGB")
        self.node_operator(layout, "CompositorNodeNormal")
        self.node_operator(layout, "ShaderNodeValue")

        self.draw_assets_for_catalog(layout, self.menu_path)


class NODE_MT_compositor_node_input_scene_base(node_add_menu.NodeMenu):
    bl_label = "Scene"
    menu_path = "Input/Scene"

    def draw(self, context):
        layout = self.layout
        if context.space_data.node_tree_sub_type == 'SCENE':
            self.node_operator(layout, "CompositorNodeRLayers")
        self.node_operator_with_outputs(context, layout, "CompositorNodeSceneTime", ["Frame", "Seconds"])
        self.node_operator(layout, "CompositorNodeTime")

        self.draw_assets_for_catalog(layout, self.menu_path)


class NODE_MT_compositor_node_output_base(node_add_menu.NodeMenu):
    bl_label = "Output"

    def draw(self, context):
        layout = self.layout
        self.node_operator(layout, "NodeEnableOutput")
        # self.node_operator(layout, "NodeGroupOutput") # BFA - Remove double entry
        self.node_operator(layout, "CompositorNodeViewer")
        if context.space_data.node_tree_sub_type == 'SCENE':
            layout.separator()
            self.node_operator(layout, "CompositorNodeOutputFile")

        self.draw_assets_for_catalog(layout, self.bl_label)


class NODE_MT_compositor_node_color_base(node_add_menu.NodeMenu):
    bl_label = "Color"

    def draw(self, context):
        layout = self.layout
        self.draw_menu(layout, path="Color/Adjust")
        layout.separator()
        self.node_operator(layout, "CompositorNodePremulKey")
        self.node_operator(layout, "CompositorNodeAlphaOver")
        self.node_operator(layout, "CompositorNodeSetAlpha")
        layout.separator()
        self.node_operator(layout, "CompositorNodeCombineColor")
        self.node_operator(layout, "CompositorNodeSeparateColor")
        layout.separator()
        self.node_operator(layout, "CompositorNodeZcombine")
        self.color_mix_node(context, layout)
        layout.separator()
        self.node_operator(layout, "ShaderNodeBlackbody")
        self.node_operator(layout, "ShaderNodeValToRGB")
        self.node_operator(layout, "CompositorNodeConvertColorSpace")
        self.node_operator(layout, "CompositorNodeConvertToDisplay")
        layout.separator()
        self.node_operator(layout, "CompositorNodeInvert")
        self.node_operator(layout, "CompositorNodeRGBToBW")

        self.draw_assets_for_catalog(layout, self.bl_label)


class NODE_MT_compositor_node_color_adjust_base(node_add_menu.NodeMenu):
    bl_label = "Adjust"
    menu_path = "Color/Adjust"

    def draw(self, _context):
        layout = self.layout
        self.node_operator(layout, "CompositorNodeBrightContrast")
        self.node_operator(layout, "CompositorNodeColorBalance")
        self.node_operator(layout, "CompositorNodeColorCorrection")
        self.node_operator(layout, "CompositorNodeExposure")
        self.node_operator(layout, "ShaderNodeGamma")
        self.node_operator(layout, "CompositorNodeHueCorrect")
        self.node_operator(layout, "CompositorNodeHueSat")
        self.node_operator(layout, "CompositorNodeCurveRGB")
        self.node_operator(layout, "CompositorNodeTonemap")

        self.draw_assets_for_catalog(layout, self.menu_path)


class NODE_MT_compositor_node_color_mix_base(node_add_menu.NodeMenu):
    bl_label = "Mix"
    menu_path = "Color/Mix"

    def draw(self, context):
        del context
        layout = self.layout

        self.draw_assets_for_catalog(layout, self.menu_path)


class NODE_MT_compositor_node_filter_base(node_add_menu.NodeMenu):
    bl_label = "Filter"

    def draw(self, context):
        layout = self.layout
        self.draw_menu(layout, path="Filter/Blur")
        layout.separator()
        self.node_operator(layout, "CompositorNodeAntiAliasing")
        self.node_operator(layout, "CompositorNodeConvolve")
        self.node_operator(layout, "CompositorNodeDenoise")
        self.node_operator(layout, "CompositorNodeDespeckle")
        layout.separator()
        self.node_operator(layout, "CompositorNodeDilateErode")
        self.node_operator(layout, "CompositorNodeInpaint")
        layout.separator()
        self.node_operator_with_searchable_enum_socket(
            context, layout, "CompositorNodeFilter", "Type", [
                "Soften", "Box Sharpen", "Diamond Sharpen", "Laplace", "Sobel", "Prewitt", "Kirsch", "Shadow",
            ],
        )
        self.node_operator_with_searchable_enum_socket(
            context, layout, "CompositorNodeGlare", "Type", [
                "Bloom", "Ghosts", "Streaks", "Fog Glow", "Simple Star", "Sun Beams", "Kernel",
            ],
        )

        self.draw_assets_for_catalog(layout, self.bl_label)


class NODE_MT_compositor_node_filter_blur_base(node_add_menu.NodeMenu):
    bl_label = "Blur"
    menu_path = "Filter/Blur"

    def draw(self, _context):
        layout = self.layout
        self.node_operator(layout, "CompositorNodeBilateralblur")
        self.node_operator(layout, "CompositorNodeBlur")
        self.node_operator(layout, "CompositorNodeBokehBlur")
        self.node_operator(layout, "CompositorNodeDefocus")
        self.node_operator(layout, "CompositorNodeDBlur")
        self.node_operator(layout, "CompositorNodeVecBlur")

        self.draw_assets_for_catalog(layout, self.menu_path)


class NODE_MT_compositor_node_keying_base(node_add_menu.NodeMenu):
    bl_label = "Keying"

    def draw(self, _context):
        layout = self.layout
        self.node_operator(layout, "CompositorNodeChannelMatte")
        self.node_operator(layout, "CompositorNodeChromaMatte")
        self.node_operator(layout, "CompositorNodeColorMatte")
        self.node_operator(layout, "CompositorNodeColorSpill")
        self.node_operator(layout, "CompositorNodeDiffMatte")
        self.node_operator(layout, "CompositorNodeDistanceMatte")
        self.node_operator(layout, "CompositorNodeKeying")
        self.node_operator(layout, "CompositorNodeKeyingScreen")
        self.node_operator(layout, "CompositorNodeLumaMatte")

        self.draw_assets_for_catalog(layout, self.bl_label)


class NODE_MT_compositor_node_mask_base(node_add_menu.NodeMenu):
    bl_label = "Mask"

    def draw(self, _context):
        layout = self.layout
        self.node_operator(layout, "CompositorNodeCryptomatteV2")
        self.node_operator(layout, "CompositorNodeCryptomatte")
        layout.separator()
        self.node_operator(layout, "CompositorNodeBoxMask")
        self.node_operator(layout, "CompositorNodeEllipseMask")
        layout.separator()
        self.node_operator(layout, "CompositorNodeDoubleEdgeMask")
        self.node_operator(layout, "CompositorNodeIDMask")

        self.draw_assets_for_catalog(layout, self.bl_label)


class NODE_MT_compositor_node_tracking_base(node_add_menu.NodeMenu):
    bl_label = "Tracking"
    bl_translation_context = i18n_contexts.id_movieclip

    def draw(self, _context):
        layout = self.layout
        self.node_operator(layout, "CompositorNodePlaneTrackDeform")
        self.node_operator(layout, "CompositorNodeStabilize")
        self.node_operator(layout, "CompositorNodeTrackPos")

        self.draw_assets_for_catalog(layout, self.bl_label)


class NODE_MT_compositor_node_transform_base(node_add_menu.NodeMenu):
    bl_label = "Transform"

    def draw(self, _context):
        layout = self.layout
        self.node_operator(layout, "CompositorNodeRotate")
        self.node_operator(layout, "CompositorNodeScale")
        self.node_operator(layout, "CompositorNodeTransform")
        self.node_operator(layout, "CompositorNodeTranslate")
        layout.separator()
        self.node_operator(layout, "CompositorNodeCornerPin")
        self.node_operator(layout, "CompositorNodeCrop")
        layout.separator()
        self.node_operator(layout, "CompositorNodeDisplace")
        self.node_operator(layout, "CompositorNodeFlip")
        self.node_operator(layout, "CompositorNodeMapUV")
        layout.separator()
        self.node_operator(layout, "CompositorNodeLensdist")
        self.node_operator(layout, "CompositorNodeMovieDistortion")

        self.draw_assets_for_catalog(layout, self.bl_label)


class NODE_MT_compositor_node_texture_base(node_add_menu.NodeMenu):
    bl_label = "Texture"

    def draw(self, _context):
        layout = self.layout

        self.node_operator(layout, "ShaderNodeTexBrick")
        self.node_operator(layout, "ShaderNodeTexChecker")
        self.node_operator(layout, "ShaderNodeTexGabor")
        self.node_operator(layout, "ShaderNodeTexGradient")
        self.node_operator(layout, "ShaderNodeTexMagic")
        self.node_operator(layout, "ShaderNodeTexNoise")
        self.node_operator(layout, "ShaderNodeTexVoronoi")
        self.node_operator(layout, "ShaderNodeTexWave")
        self.node_operator(layout, "ShaderNodeTexWhiteNoise")

        self.draw_assets_for_catalog(layout, self.bl_label)


class NODE_MT_compositor_node_utilities_base(node_add_menu.NodeMenu):
    bl_label = "Utilities"

    def draw(self, context):
        del context
        layout = self.layout
        self.draw_menu(layout, path="Utilities/Math")
        self.draw_menu(layout, path="Utilities/Vector")
        layout.separator()
        self.node_operator(layout, "CompositorNodeLevels")
        self.node_operator(layout, "CompositorNodeNormalize")
        layout.separator()
        self.node_operator(layout, "CompositorNodeSplit")
        self.node_operator(layout, "CompositorNodeSwitch")
        self.node_operator(layout, "GeometryNodeIndexSwitch")
        self.node_operator(layout, "GeometryNodeMenuSwitch")
        self.node_operator(
            layout, "CompositorNodeSwitchView",
            label="Switch Stereo View")
        layout.separator()
        self.node_operator(layout, "CompositorNodeRelativeToPixel")

        self.draw_assets_for_catalog(layout, self.bl_label)


class NODE_MT_compositor_node_vector_base(node_add_menu.NodeMenu):
    bl_label = "Vector"
    menu_path = "Utilities/Vector"

    def draw(self, context):
        layout = self.layout
        self.node_operator(layout, "ShaderNodeCombineXYZ")
        props = self.node_operator(layout, "ShaderNodeMapRange")
        ops = props.settings.add()
        ops.name = "data_type"
        ops.value = "'FLOAT_VECTOR'"
        props = self.node_operator(layout, "ShaderNodeMix", label="Mix Vector")
        ops = props.settings.add()
        ops.name = "data_type"
        ops.value = "'VECTOR'"
        self.node_operator(layout, "ShaderNodeSeparateXYZ")
        layout.separator()
        self.node_operator(layout, "ShaderNodeRadialTiling")
        self.node_operator(layout, "ShaderNodeVectorCurve")
        self.node_operator_with_searchable_enum(context, layout, "ShaderNodeVectorMath", "operation")
        self.node_operator(layout, "ShaderNodeVectorRotate")

        self.draw_assets_for_catalog(layout, self.menu_path)


class NODE_MT_compositor_node_math_base(node_add_menu.NodeMenu):
    bl_label = "Math"
    menu_path = "Utilities/Math"

    def draw(self, context):
        layout = self.layout

        self.node_operator(layout, "ShaderNodeClamp")
        self.node_operator(layout, "ShaderNodeFloatCurve")
        self.node_operator(layout, "ShaderNodeMapRange")
        self.node_operator_with_searchable_enum(context, layout, "ShaderNodeMath", "operation")
        self.node_operator(layout, "ShaderNodeMix")

        self.draw_assets_for_catalog(layout, self.menu_path)


class NODE_MT_compositor_node_creative_base(node_add_menu.NodeMenu):
    bl_label = "Creative"

    def draw(self, _context):
        layout = self.layout
        self.node_operator(layout, "CompositorNodeKuwahara")
        self.node_operator(layout, "CompositorNodePixelate")
        self.node_operator(layout, "CompositorNodePosterize")

        self.draw_assets_for_catalog(layout, self.bl_label)

# BFA menu
class NODE_MT_category_compositor_LAYOUT(bpy.types.Menu):
    bl_idname = "NODE_MT_category_compositor_LAYOUT"
    bl_label = "Layout"

    def draw(self, _context):
        layout = self.layout
        node_add_menu.add_node_type(layout, "NodeFrame", search_weight=-1)
        node_add_menu.add_node_type(layout, "NodeReroute")

        node_add_menu.draw_assets_for_catalog(layout, self.bl_label)


class NODE_MT_compositor_node_all_base(node_add_menu.NodeMenu):
    bl_label = ""
    menu_path = "Root"
    bl_translation_context = i18n_contexts.operator_default

    # NOTE: Menus are looked up via their label, this is so that both the Add
    # & Swap menus can share the same layout while each using their
    # corresponding menus
    def draw(self, context):
        del context
        layout = self.layout
        self.draw_menu(layout, "Input")
        self.draw_menu(layout, "Output")
        layout.separator()
        self.draw_menu(layout, "Color")
        self.draw_menu(layout, "Creative")
        self.draw_menu(layout, "Filter")
        layout.separator()
        self.draw_menu(layout, "Keying")
        self.draw_menu(layout, "Mask")
        layout.separator()
        self.draw_menu(layout, "Tracking")
        layout.separator()
        self.draw_menu(layout, "Texture")
        self.draw_menu(layout, "Transform")
        self.draw_menu(layout, "Utilities")
        layout.separator()
        self.draw_root_assets(layout)
        layout.separator()
        self.draw_menu(layout, "Group")
        self.draw_menu(layout, "Layout")


add_menus = {
    # menu bl_idname: baseclass
    "NODE_MT_category_compositor_input": NODE_MT_compositor_node_input_base,
    "NODE_MT_category_compositor_input_constant": NODE_MT_compositor_node_input_constant_base,
    "NODE_MT_category_compositor_input_scene": NODE_MT_compositor_node_input_scene_base,
    "NODE_MT_category_compositor_output": NODE_MT_compositor_node_output_base,
    "NODE_MT_category_compositor_color": NODE_MT_compositor_node_color_base,
    "NODE_MT_category_compositor_color_adjust": NODE_MT_compositor_node_color_adjust_base,
    "NODE_MT_category_compositor_filter": NODE_MT_compositor_node_filter_base,
    "NODE_MT_category_compositor_filter_blur": NODE_MT_compositor_node_filter_blur_base,
    "NODE_MT_category_compositor_creative": NODE_MT_compositor_node_creative_base,
    "NODE_MT_category_compositor_texture": NODE_MT_compositor_node_texture_base,
    "NODE_MT_category_compositor_keying": NODE_MT_compositor_node_keying_base,
    "NODE_MT_category_compositor_mask": NODE_MT_compositor_node_mask_base,
    "NODE_MT_category_compositor_tracking": NODE_MT_compositor_node_tracking_base,
    "NODE_MT_category_compositor_transform": NODE_MT_compositor_node_transform_base,
    "NODE_MT_category_compositor_utilities": NODE_MT_compositor_node_utilities_base,
    "NODE_MT_category_compositor_vector": NODE_MT_compositor_node_vector_base,
    "NODE_MT_category_compositor_math": NODE_MT_compositor_node_math_base,
    "NODE_MT_compositor_node_add_all": NODE_MT_compositor_node_all_base,
}
add_menus = node_add_menu.generate_menus(
    add_menus,
    template=node_add_menu.AddNodeMenu,
    base_dict=node_add_menu.add_base_pathing_dict
)


swap_menus = {
    # menu bl_idname: baseclass
    "NODE_MT_compositor_node_input_swap": NODE_MT_compositor_node_input_base,
    "NODE_MT_compositor_node_input_constant_swap": NODE_MT_compositor_node_input_constant_base,
    "NODE_MT_compositor_node_input_scene_swap": NODE_MT_compositor_node_input_scene_base,
    "NODE_MT_compositor_node_output_swap": NODE_MT_compositor_node_output_base,
    "NODE_MT_compositor_node_color_swap": NODE_MT_compositor_node_color_base,
    "NODE_MT_compositor_node_color_adjust_swap": NODE_MT_compositor_node_color_adjust_base,
    "NODE_MT_compositor_node_filter_swap": NODE_MT_compositor_node_filter_base,
    "NODE_MT_compositor_node_filter_blur_swap": NODE_MT_compositor_node_filter_blur_base,
    "NODE_MT_category_compositor_creative_swap": NODE_MT_compositor_node_creative_base,
    "NODE_MT_compositor_node_texture_swap": NODE_MT_compositor_node_texture_base,
    "NODE_MT_compositor_node_keying_swap": NODE_MT_compositor_node_keying_base,
    "NODE_MT_compositor_node_mask_swap": NODE_MT_compositor_node_mask_base,
    "NODE_MT_compositor_node_tracking_swap": NODE_MT_compositor_node_tracking_base,
    "NODE_MT_compositor_node_transform_swap": NODE_MT_compositor_node_transform_base,
    "NODE_MT_compositor_node_utilities_swap": NODE_MT_compositor_node_utilities_base,
    "NODE_MT_compositor_node_vector_swap": NODE_MT_compositor_node_vector_base,
    "NODE_MT_compositor_node_math_swap": NODE_MT_compositor_node_math_base,
    "NODE_MT_compositor_node_swap_all": NODE_MT_compositor_node_all_base,
}
swap_menus = node_add_menu.generate_menus(
    swap_menus,
    template=node_add_menu.SwapNodeMenu,
    base_dict=node_add_menu.swap_base_pathing_dict
)


classes = (
    NODE_MT_category_compositor_LAYOUT,  # BFA menu
    *add_menus,
    *swap_menus,
)

if __name__ == "__main__":  # only for live edit.
    from bpy.utils import register_class
    for cls in classes:
        register_class(cls)<|MERGE_RESOLUTION|>--- conflicted
+++ resolved
@@ -15,10 +15,7 @@
         layout = self.layout
         self.draw_menu(layout, path="Input/Constant")
         layout.separator()
-<<<<<<< HEAD
         # self.node_operator(layout, "NodeGroupInput") # BFA - Remove double entry
-=======
->>>>>>> fa2e2246
         self.node_operator(layout, "CompositorNodeBokehImage")
         self.node_operator(layout, "NodeGroupInput")
         self.node_operator(layout, "CompositorNodeImage")
