--- conflicted
+++ resolved
@@ -28,11 +28,6 @@
         node_add_menu.add_node_type(layout, "CompositorNodeMask")
         node_add_menu.add_node_type(layout, "CompositorNodeMovieClip")
         node_add_menu.add_node_type(layout, "CompositorNodeTexture")
-<<<<<<< HEAD
-        node_add_menu.add_node_type(layout, "CompositorNodeImageInfo")
-        node_add_menu.add_node_type(layout, "CompositorNodeImageCoordinates")
-=======
->>>>>>> 9a41dc73
 
         if is_group:
             layout.separator()
