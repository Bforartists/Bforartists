# SPDX-FileCopyrightText: 2009-2023 Blender Authors
#
# SPDX-License-Identifier: GPL-2.0-or-later

import bpy
from bpy.types import Panel, Menu, UIList
from rna_prop_ui import PropertyPanel

from bl_ui.properties_animviz import (
    MotionPathButtonsPanel,
    MotionPathButtonsPanel_display,
)


class ArmatureButtonsPanel:
    bl_space_type = 'PROPERTIES'
    bl_region_type = 'WINDOW'
    bl_context = "data"

    @classmethod
    def poll(cls, context):
        return context.armature


class DATA_PT_context_arm(ArmatureButtonsPanel, Panel):
    bl_label = ""
    bl_options = {'HIDE_HEADER'}

    def draw(self, context):
        layout = self.layout

        ob = context.object
        arm = context.armature
        space = context.space_data

        if ob:
            layout.template_ID(ob, "data")
        elif arm:
            layout.template_ID(space, "pin_id")


class DATA_PT_pose(ArmatureButtonsPanel, Panel):
    bl_label = "Pose"

    def draw(self, context):
        layout = self.layout

        arm = context.armature

        layout.row().prop(arm, "pose_position", expand=True)


class DATA_PT_display(ArmatureButtonsPanel, Panel):
    bl_label = "Viewport Display"
    bl_options = {'DEFAULT_CLOSED'}

    def draw(self, context):
        layout = self.layout
        layout.use_property_split = True

        ob = context.object
        arm = context.armature

        layout.prop(arm, "display_type", text="Display As")

        col = layout.column(align=True)
        col.label( text = "Show")
        col.use_property_split = False
        row = col.row()
        row.separator()
        row.prop(arm, "show_names", text="Names")
        row.prop_decorator(arm, "show_names")
        row = col.row()
        row.separator()
        row.prop(arm, "show_bone_custom_shapes", text="Shapes")
        row.prop_decorator(arm, "show_bone_custom_shapes")
        row = col.row()
        row.separator()
        row.prop(arm, "show_bone_colors", text="Bone Colors")
        row.prop_decorator(arm, "show_bone_colors")

        if ob:
            row = col.row()
            row.separator()
            row.prop(ob, "show_in_front", text="In Front")
            row.prop_decorator(ob, "show_in_front")

        split = col.split(factor = 0.38)
        col = split.column()
        col.use_property_split = False
        row = col.row()
        row.separator()
        row.prop(arm, "show_axes", text="Axes")
        col = split.column()
        if arm.show_axes:
            row = col.row()
            row.use_property_split = False
            row.prop(arm, "axes_position", text="")

        else:
            row = col.row()
            row.label(icon='DISCLOSURE_TRI_RIGHT')
        subrow = row.row()
        subrow.alignment='RIGHT'
        subrow.prop_decorator(arm, "show_axes")

        sub = col.row(align=True)
        sub.prop(arm, "relation_line_position", text="Relations", expand=True)


class DATA_UL_bone_collections(UIList):
    def draw_item(self, _context, layout, armature, bcoll, _icon, _active_data, _active_propname, _index):
        active_bone = armature.edit_bones.active or armature.bones.active
        has_active_bone = active_bone and bcoll.name in active_bone.collections

        layout.prop(bcoll, "name", text="", emboss=False,
                    icon='DOT' if has_active_bone else 'BLANK1')

        if armature.override_library:
            icon = 'LIBRARY_DATA_OVERRIDE' if bcoll.is_local_override else 'BLANK1'
            layout.prop(
                bcoll,
                "is_local_override",
                text="",
                emboss=False,
                icon=icon)

        layout.prop(bcoll, "is_visible", text="", emboss=False,
                    icon='HIDE_OFF' if bcoll.is_visible else 'HIDE_ON')


class DATA_PT_bone_collections(ArmatureButtonsPanel, Panel):
    bl_label = "Bone Collections"

    def draw(self, context):
        layout = self.layout

        arm = context.armature
        active_bcoll = arm.collections.active

        row = layout.row()
        row.template_bone_collection_tree()

        col = row.column(align=True)
        col.operator("armature.collection_add", icon='ADD', text="")
        col.operator("armature.collection_remove", icon='REMOVE', text="")
        if active_bcoll:
            col.separator()
            col.operator("armature.collection_move", icon='TRIA_UP', text="").direction = 'UP'
            col.operator("armature.collection_move", icon='TRIA_DOWN', text="").direction = 'DOWN'
            col.separator()

        col.menu("ARMATURE_MT_collection_context_menu", icon='DOWNARROW_HLT', text="")

        row = layout.row()

        sub = row.row(align=True)
        sub.operator("armature.collection_assign", icon='COLLECTION_BONE_ADD', text="Assign")
        sub.operator("armature.collection_unassign", icon='COLLECTION_BONE_REMOVE', text="Remove")

        sub = row.row(align=True)
        sub.operator("armature.collection_select", icon='RESTRICT_SELECT_OFF', text="Select")
        sub.operator("armature.collection_deselect", icon='SELECT_NONE', text="Deselect")


class ARMATURE_MT_collection_context_menu(Menu):
    bl_label = "Bone Collection Specials"

    def draw(self, context):
        layout = self.layout

<<<<<<< HEAD
        arm = context.armature
        active_bcoll = arm.collections.active

        active_bcoll_is_locked = arm.collections.active and not arm.collections.active.is_editable

        # The poll function doesn't have access to the parent index property, so
        # it cannot disable this operator depending on whether the parent is
        # editable or not. That means this menu has to do the disabling for it.
        sub = layout.column()
        sub.enabled = not active_bcoll_is_locked
        props = sub.operator(
            "armature.collection_add", text="Add Child Collection", icon="COLLECTION_NEW"
        )
        props.parent_index = arm.collections.active_index

        props = layout.operator("armature.collection_solo_visibility", icon='HIDE_UNSELECTED')
        props.name = active_bcoll.name if active_bcoll else ""
        layout.operator("armature.collection_show_all", icon='SHOW_UNSELECTED')
=======
        layout.operator("armature.collection_show_all")
        layout.operator("armature.collection_unsolo_all")
        layout.separator()
        layout.operator("armature.collection_remove_unused", text="Remove Unused")
>>>>>>> 0c55ef1f


class ARMATURE_MT_collection_tree_context_menu(Menu):
    bl_label = "Bone Collections"

    def draw(self, context):
        layout = self.layout
        arm = context.armature

        active_bcoll_is_locked = arm.collections.active and not arm.collections.active.is_editable

        # The poll function doesn't have access to the parent index property, so
        # it cannot disable this operator depending on whether the parent is
        # editable or not. That means this menu has to do the disabling for it.
        sub = layout.column()
        sub.enabled = not active_bcoll_is_locked
<<<<<<< HEAD
        props = sub.operator(
            "armature.collection_add", text="Add Child Collection", icon="COLLECTION_NEW"
        )
        props.parent_index = arm.collections.active_index
        sub.operator("armature.collection_remove", icon="REMOVE")

        layout.separator()

        layout.operator("armature.collection_solo_visibility", icon="HIDE_UNSELECTED")
        layout.operator("armature.collection_show_all", icon="SHOW_UNSELECTED")
=======
        sub.operator("armature.collection_add", text="Add Child Collection")
        sub.operator("armature.collection_remove")
        sub.operator("armature.collection_remove_unused", text="Remove Unused Collections")

        layout.separator()

        layout.operator("armature.collection_show_all")
        layout.operator("armature.collection_unsolo_all")
>>>>>>> 0c55ef1f

        layout.separator()

        # These operators can be used to assign to a named collection as well, and
        # don't necessarily always use the active bone collection. That means that
        # they have the same limitation as described above.
        sub = layout.column()
        sub.enabled = not active_bcoll_is_locked
        sub.operator("armature.collection_assign", text="Assign Selected Bones", icon="COLLECTION_BONE_ADD")
        sub.operator("armature.collection_unassign", text="Remove Selected Bones", icon="COLLECTION_BONE_REMOVE")

        layout.separator()

        layout.operator("armature.collection_select", text="Select Bones", icon="RESTRICT_SELECT_OFF")
        layout.operator("armature.collection_deselect", text="Deselect Bones", icon="SELECT_NONE")


class DATA_PT_iksolver_itasc(ArmatureButtonsPanel, Panel):
    bl_label = "Inverse Kinematics"
    bl_options = {'DEFAULT_CLOSED'}

    @classmethod
    def poll(cls, context):
        ob = context.object
        return ob and ob.pose

    def draw(self, context):
        layout = self.layout
        layout.use_property_split = True

        ob = context.object
        itasc = ob.pose.ik_param

        layout.prop(ob.pose, "ik_solver")

        if itasc:
            layout.prop(itasc, "mode")
            layout.prop(itasc, "translate_root_bones")
            simulation = (itasc.mode == 'SIMULATION')
            if simulation:
                layout.prop(itasc, "reiteration_method", expand=False)

            col = layout.column()
            col.active = not simulation or itasc.reiteration_method != 'NEVER'
            col.prop(itasc, "precision")
            col.prop(itasc, "iterations")

            col.prop(itasc, "solver")
            if simulation:
                col.prop(itasc, "feedback")
                col.prop(itasc, "velocity_max")
            if itasc.solver == 'DLS':
                col.separator()
                col.prop(itasc, "damping_max", text="Damping Max", slider=True)
                col.prop(itasc, "damping_epsilon", text="Damping Epsilon", slider=True)

            if simulation:
                col.use_property_split = False
                col.prop(itasc, "use_auto_step")
                col.use_property_split = True
                sub = layout.column(align=True)
                if itasc.use_auto_step:
                    sub.prop(itasc, "step_min", text="Steps Min")
                    sub.prop(itasc, "step_max", text="Max")
                else:
                    sub.prop(itasc, "step_count", text="Steps")


class DATA_PT_motion_paths(MotionPathButtonsPanel, Panel):
    # bl_label = "Bones Motion Paths"
    bl_options = {'DEFAULT_CLOSED'}
    bl_context = "data"

    @classmethod
    def poll(cls, context):
        # XXX: include pose-mode check?
        return (context.object) and (context.armature)

    def draw(self, context):
        # layout = self.layout

        ob = context.object
        avs = ob.pose.animation_visualization

        pchan = context.active_pose_bone
        mpath = pchan.motion_path if pchan else None

        self.draw_settings(context, avs, mpath, bones=True)


class DATA_PT_motion_paths_display(MotionPathButtonsPanel_display, Panel):
    # bl_label = "Bones Motion Paths"
    bl_context = "data"
    bl_parent_id = "DATA_PT_motion_paths"
    bl_options = {'DEFAULT_CLOSED'}

    @classmethod
    def poll(cls, context):
        # XXX: include pose-mode check?
        return (context.object) and (context.armature)

    def draw(self, context):
        # layout = self.layout

        ob = context.object
        avs = ob.pose.animation_visualization

        pchan = context.active_pose_bone
        mpath = pchan.motion_path if pchan else None

        self.draw_settings(context, avs, mpath, bones=True)


class DATA_PT_custom_props_arm(ArmatureButtonsPanel, PropertyPanel, Panel):
    COMPAT_ENGINES = {'BLENDER_RENDER', 'BLENDER_EEVEE', 'BLENDER_WORKBENCH'}
    _context_path = "object.data"
    _property_type = bpy.types.Armature


class DATA_PT_custom_props_bcoll(ArmatureButtonsPanel, PropertyPanel, Panel):
    COMPAT_ENGINES = {'BLENDER_RENDER', 'BLENDER_EEVEE', 'BLENDER_WORKBENCH'}
    _context_path = "armature.collections.active"
    _property_type = bpy.types.BoneCollection
    bl_parent_id = "DATA_PT_bone_collections"

    @classmethod
    def poll(cls, context):
        arm = context.armature
        if not arm:
            return False

        is_lib_override = arm.id_data.override_library and arm.id_data.override_library.reference
        if is_lib_override:
            # This is due to a limitation in scripts/modules/rna_prop_ui.py; if that
            # limitation is lifted, this poll function should be adjusted.
            return False

        return arm.collections.active


classes = (
    DATA_PT_context_arm,
    DATA_PT_pose,
    DATA_PT_bone_collections,
    DATA_UL_bone_collections,
    ARMATURE_MT_collection_context_menu,
    ARMATURE_MT_collection_tree_context_menu,
    DATA_PT_motion_paths,
    DATA_PT_motion_paths_display,
    DATA_PT_display,
    DATA_PT_iksolver_itasc,
    DATA_PT_custom_props_arm,
    DATA_PT_custom_props_bcoll,
)

if __name__ == "__main__":  # only for live edit.
    from bpy.utils import register_class
    for cls in classes:
        register_class(cls)<|MERGE_RESOLUTION|>--- conflicted
+++ resolved
@@ -169,12 +169,8 @@
     def draw(self, context):
         layout = self.layout
 
-<<<<<<< HEAD
-        arm = context.armature
-        active_bcoll = arm.collections.active
-
+        arm = context.armature
         active_bcoll_is_locked = arm.collections.active and not arm.collections.active.is_editable
-
         # The poll function doesn't have access to the parent index property, so
         # it cannot disable this operator depending on whether the parent is
         # editable or not. That means this menu has to do the disabling for it.
@@ -184,16 +180,10 @@
             "armature.collection_add", text="Add Child Collection", icon="COLLECTION_NEW"
         )
         props.parent_index = arm.collections.active_index
-
-        props = layout.operator("armature.collection_solo_visibility", icon='HIDE_UNSELECTED')
-        props.name = active_bcoll.name if active_bcoll else ""
         layout.operator("armature.collection_show_all", icon='SHOW_UNSELECTED')
-=======
-        layout.operator("armature.collection_show_all")
         layout.operator("armature.collection_unsolo_all")
         layout.separator()
         layout.operator("armature.collection_remove_unused", text="Remove Unused")
->>>>>>> 0c55ef1f
 
 
 class ARMATURE_MT_collection_tree_context_menu(Menu):
@@ -210,27 +200,17 @@
         # editable or not. That means this menu has to do the disabling for it.
         sub = layout.column()
         sub.enabled = not active_bcoll_is_locked
-<<<<<<< HEAD
         props = sub.operator(
             "armature.collection_add", text="Add Child Collection", icon="COLLECTION_NEW"
         )
         props.parent_index = arm.collections.active_index
         sub.operator("armature.collection_remove", icon="REMOVE")
+        sub.operator("armature.collection_remove_unused", text="Remove Unused Collections")
 
         layout.separator()
 
-        layout.operator("armature.collection_solo_visibility", icon="HIDE_UNSELECTED")
         layout.operator("armature.collection_show_all", icon="SHOW_UNSELECTED")
-=======
-        sub.operator("armature.collection_add", text="Add Child Collection")
-        sub.operator("armature.collection_remove")
-        sub.operator("armature.collection_remove_unused", text="Remove Unused Collections")
-
-        layout.separator()
-
-        layout.operator("armature.collection_show_all")
         layout.operator("armature.collection_unsolo_all")
->>>>>>> 0c55ef1f
 
         layout.separator()
 
