--- conflicted
+++ resolved
@@ -63,7 +63,6 @@
 
         layout.prop(arm, "display_type", text="Display As")
 
-<<<<<<< HEAD
         col = layout.column(align=True)
         col.label( text = "Show")
         col.use_property_split = False
@@ -77,14 +76,8 @@
         row.prop_decorator(arm, "show_bone_custom_shapes")
         row = col.row()
         row.separator()
-        row.prop(arm, "show_group_colors", text="Group Colors")
-        row.prop_decorator(arm, "show_group_colors")
-=======
-        col = layout.column(heading="Show")
-        col.prop(arm, "show_names", text="Names")
-        col.prop(arm, "show_bone_custom_shapes", text="Shapes")
-        col.prop(arm, "show_bone_colors", text="Bone Colors")
->>>>>>> 825cc14e
+        row.prop(arm, "show_bone_colors", text="Bone Colors")
+        row.prop_decorator(arm, "show_bone_colors")
 
         if ob:
             row = col.row()
