--- conflicted
+++ resolved
@@ -87,24 +87,7 @@
         row = layout.row()
 
         row.popover(panel="NLA_PT_filters", text="", icon='FILTER')
-        row.prop(st, "auto_snap", text="")
         row.popover(panel="NLA_PT_view_view_options", text="Options")
-
-<<<<<<< HEAD
-
-# bfa - show hide the editormenu
-class ALL_MT_editormenu(Menu):
-    bl_label = ""
-
-    def draw(self, context):
-        self.draw_menus(self.layout, context)
-
-    @staticmethod
-    def draw_menus(layout, context):
-
-        row = layout.row(align=True)
-        row.template_header()  # editor type menus
-=======
         row = layout.row(align=True)
         tool_settings = context.tool_settings
         row.prop(tool_settings, "use_snap_anim", text="")
@@ -129,7 +112,20 @@
         col.prop(tool_settings, "snap_anim_element", expand=True)
         if tool_settings.snap_anim_element not in ('MARKER', ):
             col.prop(tool_settings, "use_snap_time_absolute")
->>>>>>> 46f35f3f
+
+
+# bfa - show hide the editormenu
+class ALL_MT_editormenu(Menu):
+    bl_label = ""
+
+    def draw(self, context):
+        self.draw_menus(self.layout, context)
+
+    @staticmethod
+    def draw_menus(layout, context):
+
+        row = layout.row(align=True)
+        row.template_header()  # editor type menus
 
 
 class NLA_PT_filters(DopesheetFilterPopoverBase, Panel):
