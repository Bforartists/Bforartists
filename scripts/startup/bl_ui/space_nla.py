--- conflicted
+++ resolved
@@ -11,19 +11,6 @@
     dopesheet_filter,
 )
 from bl_ui.space_time import playback_controls
-<<<<<<< HEAD
-from bl_ui.utils import (
-    PlayheadSnappingPanel,
-)
-
-from bl_ui.space_toolsystem_common import PlayheadSnappingPanel
-
-# BFA - Added icons and floated properties left
-
-class NLA_PT_playhead_snapping(PlayheadSnappingPanel, Panel):
-    bl_space_type = 'NLA_EDITOR'
-=======
->>>>>>> e2b24f0f
 
 ################################ Switch between the editors ##########################################
 
@@ -116,16 +103,8 @@
             text="",
         )
 
-<<<<<<< HEAD
-        row = layout.row(align=True)
-        row.prop(tool_settings, "use_snap_playhead", text="") # BFA - Exposed to top level
-        row.popover(panel="NLA_PT_playhead_snapping")
-
         row = layout.row(align=True)
         row.popover(panel="NLA_PT_view_view_options", text="Options")  # BFA - moved to end
-
-=======
->>>>>>> e2b24f0f
 
 class NLA_HT_playback_controls(Header):
     bl_space_type = 'NLA_EDITOR'
