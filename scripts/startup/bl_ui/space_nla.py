# SPDX-FileCopyrightText: 2009-2023 Blender Authors
#
# SPDX-License-Identifier: GPL-2.0-or-later

import bpy
from bpy.types import Header, Menu, Panel
from bpy.app.translations import contexts as i18n_contexts
from bl_ui.space_dopesheet import (
    DopesheetFilterPopoverBase,
    DopesheetActionPanelBase,
    dopesheet_filter,
)

<<<<<<< HEAD
################################ Switch between the editors ##########################################

# The blank button, we don't want to switch to the editor in which we are already.


class ANIM_OT_switch_editors_in_nla(bpy.types.Operator):
    """You are in Nonlinear Animation Editor"""  # blender will use this as a tooltip for menu items and buttons.

    bl_idname = "wm.switch_editor_in_nla"  # unique identifier for buttons and menu items to reference.
    bl_label = "Nonlinear Animation Editor"  # display name in the interface.
    bl_options = {"REGISTER", "UNDO"}  # enable undo for the operator.

    def execute(self, context):  # Blank button, we don't execute anything here.
        return {"FINISHED"}


##########################################
=======
from bl_ui.space_toolsystem_common import PlayheadSnappingPanel


class NLA_PT_playhead_snapping(PlayheadSnappingPanel, Panel):
    bl_space_type = 'NLA_EDITOR'
>>>>>>> f812af9b


class NLA_HT_header(Header):
    bl_space_type = 'NLA_EDITOR'

    def draw(self, context):
        layout = self.layout

        st = context.space_data
        scene = context.scene

        preferences = context.preferences
        addon_prefs = preferences.addons["bforartists_toolbar_settings"].preferences

        ALL_MT_editormenu_nla.draw_hidden(context, layout)  # bfa - show hide the editormenu, editor suffix is needed.

        # Switch between the editors

        # bfa - The tabs to switch between the four animation editors. The classes are in space_dopesheet.py
        row = layout.row(align=True)

        row.operator("wm.switch_editor_to_dopesheet", text="", icon="ACTION")
        row.operator("wm.switch_editor_to_graph", text="", icon="GRAPH")
        row.operator("wm.switch_editor_to_driver", text="", icon="DRIVER")
        row.operator("wm.switch_editor_in_nla", text="", icon="NLA_ACTIVE")

        # tweak strip actions

        row = layout.row(align=True)

        if addon_prefs.nla_tweak_isolate_action:
            if scene.is_nla_tweakmode:
                row.active_default = True
                row.operator(
                    "nla.tweakmode_exit", text="Tweak", icon="ACTION_TWEAK_SOLO"
                ).isolate_action = True
                row.label(icon="CHECKBOX_HLT", text="Isolate")
            else:
                row.operator(
                    "nla.tweakmode_enter", text="Tweak", icon="ACTION_TWEAK_SOLO"
                ).isolate_action = True
                row.prop(addon_prefs, "nla_tweak_isolate_action")

        else:
            if scene.is_nla_tweakmode:
                row.active_default = True
                row.operator("nla.tweakmode_exit", text="Tweak", icon="ACTION_TWEAK")
                row.label(icon="CHECKBOX_DEHLT", text="Isolate")
            else:
                row.operator(
                    "nla.tweakmode_enter", text="Tweak", icon="ACTION_TWEAK"
                ).use_upper_stack_evaluation = True
                row.prop(addon_prefs, "nla_tweak_isolate_action")

        ##########################

        NLA_MT_editor_menus.draw_collapsible(context, layout)

        layout.separator_spacer()

        dopesheet_filter(layout, context)

        row = layout.row()

        row.popover(panel="NLA_PT_filters", text="", icon="FILTER")
        row.popover(panel="NLA_PT_view_view_options", text="Options")
        row = layout.row(align=True)
        tool_settings = context.tool_settings
        row.prop(tool_settings, "use_snap_anim", text="")
        sub = row.row(align=True)
        sub.popover(
            panel="NLA_PT_snapping",
            text="",
        )
        layout.popover(panel="NLA_PT_playhead_snapping")


class NLA_PT_snapping(Panel):
    bl_space_type = "NLA_EDITOR"
    bl_region_type = "HEADER"
    bl_label = "Snapping"

    def draw(self, context):
        layout = self.layout
        col = layout.column()
        col.label(text="Snap To")
        tool_settings = context.tool_settings
        col.prop(tool_settings, "snap_anim_element", expand=True)
        if tool_settings.snap_anim_element != "MARKER":
            col.prop(tool_settings, "use_snap_time_absolute")


# bfa - show hide the editormenu, editor suffix is needed.
class ALL_MT_editormenu_nla(Menu):
    bl_label = ""

    def draw(self, context):
        self.draw_menus(self.layout, context)

    @staticmethod
    def draw_menus(layout, context):
        row = layout.row(align=True)
        row.template_header()  # editor type menus


class NLA_PT_filters(DopesheetFilterPopoverBase, Panel):
    bl_space_type = "NLA_EDITOR"
    bl_region_type = "HEADER"
    bl_label = "Filters"

    def draw(self, context):
        layout = self.layout

        # bfa - we have the props in the header already
        # DopesheetFilterPopoverBase.draw_generic_filters(context, layout)
        # layout.separator()
        DopesheetFilterPopoverBase.draw_search_filters(context, layout)
        layout.separator()
        DopesheetFilterPopoverBase.draw_standard_filters(context, layout)


class NLA_PT_action(DopesheetActionPanelBase, Panel):
    bl_space_type = "NLA_EDITOR"
    bl_category = "Strip"
    bl_options = {"DEFAULT_CLOSED"}

    @classmethod
    def poll(cls, context):
        strip = context.active_nla_strip
        return strip and strip.type == "CLIP" and strip.action

    def draw(self, context):
        action = context.active_nla_strip.action
        self.draw_generic_panel(context, self.layout, action)


class NLA_MT_editor_menus(Menu):
    bl_idname = "NLA_MT_editor_menus"
    bl_label = ""

    def draw(self, context):
        st = context.space_data
        layout = self.layout
        layout.menu("SCREEN_MT_user_menu", text="Quick")  # Quick favourites menu
        layout.menu("NLA_MT_view")
        layout.menu("NLA_MT_select")
        if st.show_markers:
            layout.menu("NLA_MT_marker")
        layout.menu("NLA_MT_add")
        layout.menu("NLA_MT_tracks")
        layout.menu("NLA_MT_strips")


class NLA_MT_view(Menu):
    bl_label = "View"

    def draw(self, context):
        layout = self.layout

        st = context.space_data

        layout.prop(st, "show_region_channels")  # bfa - channels
        layout.prop(st, "show_region_ui")
        layout.prop(st, "show_region_hud")
        layout.separator()

        layout.operator("anim.previewrange_set", icon="BORDER_RECT")
        layout.operator("anim.previewrange_clear", icon="CLEAR")
        layout.operator("nla.previewrange_set", icon="BORDER_RECT")
        if context.scene.use_preview_range:
            layout.operator("anim.scene_range_frame", text="Frame Preview Range", icon='FRAME_PREVIEW_RANGE')
        else:
            layout.operator("anim.scene_range_frame", text="Frame Scene Range", icon='FRAME_SCENE_RANGE')
        layout.separator()

        layout.operator("view2d.zoom_in", text="Zoom In", icon="ZOOM_IN")
        layout.operator("view2d.zoom_out", text="Zoom Out", icon="ZOOM_OUT")
        layout.operator("view2d.zoom_border", icon="ZOOM_BORDER")

        layout.separator()

        layout.operator("nla.view_all", icon="VIEWALL")
        layout.operator("nla.view_selected", icon="VIEW_SELECTED")
        layout.operator("nla.view_frame", icon="VIEW_FRAME")

        layout.separator()

        layout.menu("NLA_MT_view_pie_menus")
        layout.menu("INFO_MT_area")


class NLA_MT_view_pie_menus(Menu):
    bl_label = "Pie menus"

    def draw(self, _context):
        layout = self.layout

        layout.operator(
            "wm.call_menu_pie", text="Snap", icon="MENU_PANEL"
        ).name = "NLA_MT_snap_pie"
        layout.operator(
            "wm.call_menu_pie", text="View", icon="MENU_PANEL"
        ).name = "NLA_MT_view_pie"


class NLA_PT_view_view_options(Panel):
    bl_label = "View Options"
    bl_space_type = "NLA_EDITOR"
    bl_region_type = "HEADER"
    bl_category = "View"

    def draw(self, context):
        layout = self.layout

        st = context.space_data
        tool_settings = context.tool_settings

        col = layout.column(align=True)

        col.prop(st, "use_realtime_update")
        col.prop(st, "show_seconds")
        col.prop(st, "show_locked_time")
        col.separator()

        col.prop(st, "show_strip_curves")

        col.separator()
        col.prop(st, "show_markers")
        col.prop(st, "show_local_markers")
        col.prop(tool_settings, "lock_markers")


class NLA_MT_select(Menu):
    bl_label = "Select"

    def draw(self, _context):
        layout = self.layout

        layout.operator(
            "nla.select_all", text="All", icon="SELECT_ALL"
        ).action = "SELECT"
        layout.operator(
            "nla.select_all", text="None", icon="SELECT_NONE"
        ).action = "DESELECT"
        layout.operator(
            "nla.select_all", text="Invert", icon="INVERSE"
        ).action = "INVERT"

        layout.separator()
        layout.operator("nla.select_box", icon="BORDER_RECT").axis_range = False
        layout.operator(
            "nla.select_box", text="Box Select (Axis Range)", icon="BORDER_RECT"
        ).axis_range = True

        layout.separator()
        props = layout.operator(
            "nla.select_leftright",
            text="Before Current Frame",
            icon="BEFORE_CURRENT_FRAME",
        )
        props.extend = False
        props.mode = "LEFT"
        props = layout.operator(
            "nla.select_leftright",
            text="After Current Frame",
            icon="BEFORE_CURRENT_FRAME",
        )
        props.extend = False
        props.mode = "RIGHT"


class NLA_MT_marker(Menu):
    bl_label = "Marker"

    def draw(self, context):
        layout = self.layout

        from bl_ui.space_time import marker_menu_generic

        marker_menu_generic(layout, context)


class NLA_MT_marker_select(Menu):
    bl_label = "Select"

    def draw(self, _context):
        layout = self.layout

        layout.operator(
            "marker.select_all", text="All", icon="SELECT_ALL"
        ).action = "SELECT"
        layout.operator(
            "marker.select_all", text="None", icon="SELECT_NONE"
        ).action = "DESELECT"
        layout.operator(
            "marker.select_all", text="Invert", icon="INVERSE"
        ).action = "INVERT"

        layout.separator()

        layout.operator(
            "marker.select_leftright",
            text="Before Current Frame",
            icon="BEFORE_CURRENT_FRAME",
        ).mode = "LEFT"
        layout.operator(
            "marker.select_leftright",
            text="After Current Frame",
            icon="AFTER_CURRENT_FRAME",
        ).mode = "RIGHT"


class NLA_MT_add(Menu):
    bl_label = "Add"
    bl_translation_context = i18n_contexts.operator_default

    def draw(self, _context):
        layout = self.layout

        layout.operator("nla.actionclip_add", text="Action")
        layout.operator("nla.transition_add", text="Transition")
        layout.operator("nla.soundclip_add", text="Sound")

        layout.separator()

        layout.operator("nla.selected_objects_add", text="Selected Objects")


class NLA_MT_tracks(Menu):
    bl_label = "Track"
    bl_translation_context = i18n_contexts.id_action

    def draw(self, _context):
        layout = self.layout

        layout.operator("nla.tracks_delete", text="Delete", icon='DELETE')

        layout.separator()

        layout.operator_menu_enum("anim.channels_move", "direction", text="Track Ordering")

        layout.separator()

        layout.operator("anim.channels_clean_empty", icon="CLEAN_CHANNELS")


class NLA_MT_strips(Menu):
    bl_label = "Strip"

    def draw(self, context):
        layout = self.layout

        scene = context.scene

        layout.menu("NLA_MT_strips_transform", text="Transform")
        layout.operator_menu_enum("nla.snap", "type", text="Snap")

        layout.separator()

        layout.operator("nla.bake", text="Bake Action", icon="BAKE_ACTION")
        layout.operator(
            "nla.duplicate", text="Duplicate", icon="DUPLICATE"
        ).linked = False
        layout.operator(
            "nla.duplicate", text="Linked Duplicate", icon="DUPLICATE"
        ).linked = True
        layout.operator("nla.split", icon="SPLIT")
        props = layout.operator("wm.call_panel", text="Rename", icon="RENAME")
        props.name = "TOPBAR_PT_name"
        props.keep_open = False
        layout.operator("nla.delete", icon="DELETE")
        layout.operator("nla.tracks_delete", icon="DELETE")

        layout.separator()

        layout.operator("nla.mute_toggle", icon="MUTE_IPO_ON")

        layout.separator()

        layout.operator("nla.apply_scale", icon="APPLYSCALE")
        layout.operator("nla.clear_scale", icon="CLEARSCALE")
        layout.operator("nla.action_sync_length", icon="SYNC").active = False

        layout.separator()

        layout.operator("nla.make_single_user", icon="MAKE_SINGLE_USER")

        layout.separator()

        layout.operator("nla.swap", icon="SWAP")
        layout.operator("nla.move_up", icon="MOVE_UP")
        layout.operator("nla.move_down", icon="MOVE_DOWN")

        layout.separator()

        layout.operator("anim.channels_clean_empty", icon="CLEAN_CHANNELS")

        if not scene.is_nla_tweakmode:
            layout.separator()
            layout.operator(
                "nla.tweakmode_enter",
                text="Tweak Action (Lower Stack)",
                icon="ACTION_TWEAK",
            ).use_upper_stack_evaluation = False


class NLA_MT_add(Menu):
    bl_label = "Add"
    bl_translation_context = i18n_contexts.operator_default

    def draw(self, _context):
        layout = self.layout

        layout.operator("nla.actionclip_add", icon="ADD_STRIP")
        layout.operator("nla.transition_add", icon="TRANSITION")
        layout.operator("nla.soundclip_add", icon="SOUND")

        layout.separator()
        layout.operator("nla.meta_add", icon="ADD_METASTRIP")
        layout.operator("nla.meta_remove", icon="REMOVE_METASTRIP")

        layout.separator()
        layout.operator("nla.tracks_add", icon="ADD_TRACK").above_selected = False
        layout.operator(
            "nla.tracks_add", text="Add Tracks Above Selected", icon="ADD_TRACK_ABOVE"
        ).above_selected = True

        layout.separator()
        layout.operator(
            "nla.selected_objects_add", text="Selected Objects", icon="ADD_SELECTED"
        )


class NLA_MT_strips_transform(Menu):
    bl_label = "Transform"

    def draw(self, _context):
        layout = self.layout

        layout.operator("transform.translate", text="Grab/Move", icon="TRANSFORM_MOVE")
        layout.operator(
            "transform.transform", text="Extend", icon="SHRINK_FATTEN"
        ).mode = "TIME_EXTEND"
        layout.operator(
            "transform.transform", text="Scale", icon="TRANSFORM_SCALE"
        ).mode = "TIME_SCALE"

        # BFA - moved up to top level
        # layout.separator()
        # layout.operator("nla.swap", text="Swap")

        # layout.separator()
        # layout.operator("nla.move_up", text="Move Up")
        # layout.operator("nla.move_down", text="Move Down")


class NLA_MT_snap_pie(Menu):
    bl_label = "Snap"

    def draw(self, _context):
        layout = self.layout
        pie = layout.menu_pie()

        pie.operator(
            "nla.snap", text="Selection to Current Frame", icon="SNAP_CURRENTFRAME"
        ).type = "CFRA"
        pie.operator(
            "nla.snap", text="Selection to Nearest Frame", icon="SNAP_NEARESTFRAME"
        ).type = "NEAREST_FRAME"
        pie.operator(
            "nla.snap", text="Selection to Nearest Second", icon="SNAP_NEARESTSECOND"
        ).type = "NEAREST_SECOND"
        pie.operator(
            "nla.snap", text="Selection to Nearest Marker", icon="SNAP_NEARESTMARKER"
        ).type = "NEAREST_MARKER"


class NLA_MT_view_pie(Menu):
    bl_label = "View"

    def draw(self, context):
        layout = self.layout

        pie = layout.menu_pie()

        pie.operator("nla.view_all", icon="VIEWALL")
        pie.operator("nla.view_selected", icon="VIEW_SELECTED")
        pie.operator("nla.view_frame", icon="VIEW_FRAME")
        if context.scene.use_preview_range:
            pie.operator("anim.scene_range_frame", text="Frame Preview Range")
        else:
            pie.operator("anim.scene_range_frame", text="Frame Scene Range")


class NLA_MT_context_menu(Menu):
    bl_label = "NLA"

    def draw(self, context):
        layout = self.layout
        scene = context.scene

        if scene.is_nla_tweakmode:
            layout.operator(
                "nla.tweakmode_exit",
                text="Stop Tweaking Isolated Action",
                icon="ACTION_TWEAK_SOLO",
            ).isolate_action = True
            layout.operator(
                "nla.tweakmode_exit", text="Stop Tweaking Action", icon="ACTION_TWEAK"
            )
        else:
            layout.operator(
                "nla.tweakmode_enter",
                text="Tweak Isolated Action",
                icon="ACTION_TWEAK_SOLO",
            ).isolate_action = True
            layout.operator(
                "nla.tweakmode_enter",
                text="Tweak Action (Full Stack)",
                icon="ACTION_TWEAK",
            ).use_upper_stack_evaluation = True
            layout.operator(
                "nla.tweakmode_enter",
                text="Tweak Action (Lower Stack)",
                icon="ACTION_TWEAK",
            ).use_upper_stack_evaluation = False

        layout.separator()

        props = layout.operator("wm.call_panel", text="Rename", icon="RENAME")
        props.name = "TOPBAR_PT_name"
        props.keep_open = False
        layout.operator("nla.duplicate_move", text="Duplicate", icon="DUPLICATE")
        layout.operator(
            "nla.duplicate_linked_move", text="Linked Duplicate", icon="DUPLICATE"
        )

        layout.separator()

        layout.operator("nla.split", icon="SPLIT")
        layout.operator("nla.delete", icon="DELETE")

        layout.separator()

        layout.operator("nla.meta_add", icon="ADD_METASTRIP")
        layout.operator("nla.meta_remove", icon="REMOVE_METASTRIP")

        layout.separator()

        layout.operator("nla.swap", icon="SWAP")

        layout.separator()

        layout.operator_menu_enum("nla.snap", "type", text="Snap")


class NLA_MT_channel_context_menu(Menu):
    bl_label = "NLA Tracks"

    def draw(self, _context):
        layout = self.layout

        layout.operator_menu_enum(
            "anim.channels_move", "direction", text="Track Ordering..."
        )
        layout.operator("anim.channels_clean_empty", icon="CLEAN_CHANNELS")


classes = (
    ANIM_OT_switch_editors_in_nla,
    ALL_MT_editormenu_nla,
    NLA_HT_header,
    NLA_MT_editor_menus,
    NLA_MT_view,
    NLA_MT_view_pie_menus,
    NLA_PT_view_view_options,
    NLA_MT_select,
    NLA_MT_marker,
    NLA_MT_marker_select,
    NLA_MT_add,
    NLA_MT_tracks,
    NLA_MT_strips,
    NLA_MT_strips_transform,
    NLA_MT_snap_pie,
    NLA_MT_view_pie,
    NLA_MT_context_menu,
    NLA_MT_channel_context_menu,
    NLA_PT_filters,
    NLA_PT_action,
    NLA_PT_snapping,
    NLA_PT_playhead_snapping,
)

if __name__ == "__main__":  # only for live edit.
    from bpy.utils import register_class
    for cls in classes:
        register_class(cls)<|MERGE_RESOLUTION|>--- conflicted
+++ resolved
@@ -11,7 +11,11 @@
     dopesheet_filter,
 )
 
-<<<<<<< HEAD
+from bl_ui.space_toolsystem_common import PlayheadSnappingPanel
+
+class NLA_PT_playhead_snapping(PlayheadSnappingPanel, Panel):
+    bl_space_type = 'NLA_EDITOR'
+
 ################################ Switch between the editors ##########################################
 
 # The blank button, we don't want to switch to the editor in which we are already.
@@ -29,13 +33,6 @@
 
 
 ##########################################
-=======
-from bl_ui.space_toolsystem_common import PlayheadSnappingPanel
-
-
-class NLA_PT_playhead_snapping(PlayheadSnappingPanel, Panel):
-    bl_space_type = 'NLA_EDITOR'
->>>>>>> f812af9b
 
 
 class NLA_HT_header(Header):
