# SPDX-FileCopyrightText: 2009-2023 Blender Authors
#
# SPDX-License-Identifier: GPL-2.0-or-later

import bpy
from bpy.types import Header, Menu, Panel
from bpy.app.translations import contexts as i18n_contexts
from bl_ui.space_dopesheet import (
    DopesheetFilterPopoverBase,
    DopesheetActionPanelBase,
    dopesheet_filter,
)

################################ Switch between the editors ##########################################

# The blank button, we don't want to switch to the editor in which we are already.


class ANIM_OT_switch_editors_in_nla(bpy.types.Operator):
    """You are in Nonlinear Animation Editor"""  # blender will use this as a tooltip for menu items and buttons.

    bl_idname = "wm.switch_editor_in_nla"  # unique identifier for buttons and menu items to reference.
    bl_label = "Nonlinear Animation Editor"  # display name in the interface.
    bl_options = {"REGISTER", "UNDO"}  # enable undo for the operator.

    def execute(self, context):  # Blank button, we don't execute anything here.
        return {"FINISHED"}


##########################################


class NLA_HT_header(Header):
    bl_space_type = 'NLA_EDITOR'

    def draw(self, context):
        layout = self.layout

        st = context.space_data
        scene = context.scene

        preferences = context.preferences
        addon_prefs = preferences.addons["bforartists_toolbar_settings"].preferences

        ALL_MT_editormenu_nla.draw_hidden(context, layout)  # bfa - show hide the editormenu, editor suffix is needed.

        # Switch between the editors

        # bfa - The tabs to switch between the four animation editors. The classes are in space_dopesheet.py
        row = layout.row(align=True)

        row.operator("wm.switch_editor_to_dopesheet", text="", icon="ACTION")
        row.operator("wm.switch_editor_to_graph", text="", icon="GRAPH")
        row.operator("wm.switch_editor_to_driver", text="", icon="DRIVER")
        row.operator("wm.switch_editor_in_nla", text="", icon="NLA_ACTIVE")

        # tweak strip actions

        row = layout.row(align=True)

        if addon_prefs.nla_tweak_isolate_action:
            if scene.is_nla_tweakmode:
                row.active_default = True
                row.operator(
                    "nla.tweakmode_exit", text="Tweak", icon="ACTION_TWEAK_SOLO"
                ).isolate_action = True
                row.label(icon="CHECKBOX_HLT", text="Isolate")
            else:
                row.operator(
                    "nla.tweakmode_enter", text="Tweak", icon="ACTION_TWEAK_SOLO"
                ).isolate_action = True
                row.prop(addon_prefs, "nla_tweak_isolate_action")

        else:
            if scene.is_nla_tweakmode:
                row.active_default = True
                row.operator("nla.tweakmode_exit", text="Tweak", icon="ACTION_TWEAK")
                row.label(icon="CHECKBOX_DEHLT", text="Isolate")
            else:
                row.operator(
                    "nla.tweakmode_enter", text="Tweak", icon="ACTION_TWEAK"
                ).use_upper_stack_evaluation = True
                row.prop(addon_prefs, "nla_tweak_isolate_action")

        ##########################

        NLA_MT_editor_menus.draw_collapsible(context, layout)

        layout.separator_spacer()

        dopesheet_filter(layout, context)

        row = layout.row()

        row.popover(panel="NLA_PT_filters", text="", icon="FILTER")
        row.popover(panel="NLA_PT_view_view_options", text="Options")
        row = layout.row(align=True)
        tool_settings = context.tool_settings
        row.prop(tool_settings, "use_snap_anim", text="")
        sub = row.row(align=True)
        sub.popover(
            panel="NLA_PT_snapping",
            text="",
        )


class NLA_PT_snapping(Panel):
    bl_space_type = "NLA_EDITOR"
    bl_region_type = "HEADER"
    bl_label = "Snapping"

    def draw(self, context):
        layout = self.layout
        col = layout.column()
        col.label(text="Snap To")
        tool_settings = context.tool_settings
        col.prop(tool_settings, "snap_anim_element", expand=True)
        if tool_settings.snap_anim_element != "MARKER":
            col.prop(tool_settings, "use_snap_time_absolute")


# bfa - show hide the editormenu, editor suffix is needed.
class ALL_MT_editormenu_nla(Menu):
    bl_label = ""

    def draw(self, context):
        self.draw_menus(self.layout, context)

    @staticmethod
    def draw_menus(layout, context):
        row = layout.row(align=True)
        row.template_header()  # editor type menus


class NLA_PT_filters(DopesheetFilterPopoverBase, Panel):
    bl_space_type = "NLA_EDITOR"
    bl_region_type = "HEADER"
    bl_label = "Filters"

    def draw(self, context):
        layout = self.layout

        # bfa - we have the props in the header already
        # DopesheetFilterPopoverBase.draw_generic_filters(context, layout)
        # layout.separator()
        DopesheetFilterPopoverBase.draw_search_filters(context, layout)
        layout.separator()
        DopesheetFilterPopoverBase.draw_standard_filters(context, layout)


class NLA_PT_action(DopesheetActionPanelBase, Panel):
    bl_space_type = "NLA_EDITOR"
    bl_category = "Strip"
    bl_options = {"DEFAULT_CLOSED"}

    @classmethod
    def poll(cls, context):
        strip = context.active_nla_strip
        return strip and strip.type == "CLIP" and strip.action

    def draw(self, context):
        action = context.active_nla_strip.action
        self.draw_generic_panel(context, self.layout, action)


class NLA_MT_editor_menus(Menu):
    bl_idname = "NLA_MT_editor_menus"
    bl_label = ""

    def draw(self, context):
        st = context.space_data
        layout = self.layout
        layout.menu("SCREEN_MT_user_menu", text="Quick")  # Quick favourites menu
        layout.menu("NLA_MT_view")
        layout.menu("NLA_MT_select")
        if st.show_markers:
            layout.menu("NLA_MT_marker")
        layout.menu("NLA_MT_add")
        layout.menu("NLA_MT_tracks")
        layout.menu("NLA_MT_strips")


class NLA_MT_view(Menu):
    bl_label = "View"

    def draw(self, context):
        layout = self.layout

        st = context.space_data

        layout.prop(st, "show_region_channels")  # bfa - channels
        layout.prop(st, "show_region_ui")
        layout.prop(st, "show_region_hud")
        layout.separator()

<<<<<<< HEAD
        layout.operator("anim.previewrange_set", icon="BORDER_RECT")
        layout.operator("anim.previewrange_clear", icon="CLEAR")
        layout.operator("nla.previewrange_set", icon="BORDER_RECT")
=======
        layout.operator("nla.view_selected")
        layout.operator("nla.view_all")
        if context.scene.use_preview_range:
            layout.operator("anim.scene_range_frame", text="Frame Preview Range")
        else:
            layout.operator("anim.scene_range_frame", text="Frame Scene Range")
        layout.operator("nla.view_frame")
        layout.separator()
>>>>>>> 22854c8b

        layout.separator()

        layout.operator("view2d.zoom_in", text="Zoom In", icon="ZOOM_IN")
        layout.operator("view2d.zoom_out", text="Zoom Out", icon="ZOOM_OUT")
        layout.operator("view2d.zoom_border", icon="ZOOM_BORDER")

        layout.separator()

        layout.operator("nla.view_all", icon="VIEWALL")
        layout.operator("nla.view_selected", icon="VIEW_SELECTED")
        layout.operator("nla.view_frame", icon="VIEW_FRAME")

        layout.separator()

        layout.menu("NLA_MT_view_pie_menus")
        layout.menu("INFO_MT_area")


class NLA_MT_view_pie_menus(Menu):
    bl_label = "Pie menus"

    def draw(self, _context):
        layout = self.layout

        layout.operator(
            "wm.call_menu_pie", text="Snap", icon="MENU_PANEL"
        ).name = "NLA_MT_snap_pie"
        layout.operator(
            "wm.call_menu_pie", text="View", icon="MENU_PANEL"
        ).name = "NLA_MT_view_pie"


class NLA_PT_view_view_options(Panel):
    bl_label = "View Options"
    bl_space_type = "NLA_EDITOR"
    bl_region_type = "HEADER"
    bl_category = "View"

    def draw(self, context):
        layout = self.layout

        st = context.space_data
        tool_settings = context.tool_settings

        col = layout.column(align=True)

        col.prop(st, "use_realtime_update")
        col.prop(st, "show_seconds")
        col.prop(st, "show_locked_time")
        col.separator()

        col.prop(st, "show_strip_curves")

        col.separator()
        col.prop(st, "show_markers")
        col.prop(st, "show_local_markers")
        col.prop(tool_settings, "lock_markers")


class NLA_MT_select(Menu):
    bl_label = "Select"

    def draw(self, _context):
        layout = self.layout

        layout.operator(
            "nla.select_all", text="All", icon="SELECT_ALL"
        ).action = "SELECT"
        layout.operator(
            "nla.select_all", text="None", icon="SELECT_NONE"
        ).action = "DESELECT"
        layout.operator(
            "nla.select_all", text="Invert", icon="INVERSE"
        ).action = "INVERT"

        layout.separator()
        layout.operator("nla.select_box", icon="BORDER_RECT").axis_range = False
        layout.operator(
            "nla.select_box", text="Box Select (Axis Range)", icon="BORDER_RECT"
        ).axis_range = True

        layout.separator()
        props = layout.operator(
            "nla.select_leftright",
            text="Before Current Frame",
            icon="BEFORE_CURRENT_FRAME",
        )
        props.extend = False
        props.mode = "LEFT"
        props = layout.operator(
            "nla.select_leftright",
            text="After Current Frame",
            icon="BEFORE_CURRENT_FRAME",
        )
        props.extend = False
        props.mode = "RIGHT"


class NLA_MT_marker(Menu):
    bl_label = "Marker"

    def draw(self, context):
        layout = self.layout

        from bl_ui.space_time import marker_menu_generic

        marker_menu_generic(layout, context)


class NLA_MT_marker_select(Menu):
    bl_label = "Select"

    def draw(self, _context):
        layout = self.layout

        layout.operator(
            "marker.select_all", text="All", icon="SELECT_ALL"
        ).action = "SELECT"
        layout.operator(
            "marker.select_all", text="None", icon="SELECT_NONE"
        ).action = "DESELECT"
        layout.operator(
            "marker.select_all", text="Invert", icon="INVERSE"
        ).action = "INVERT"

        layout.separator()

        layout.operator(
            "marker.select_leftright",
            text="Before Current Frame",
            icon="BEFORE_CURRENT_FRAME",
        ).mode = "LEFT"
        layout.operator(
            "marker.select_leftright",
            text="After Current Frame",
            icon="AFTER_CURRENT_FRAME",
        ).mode = "RIGHT"


class NLA_MT_add(Menu):
    bl_label = "Add"
    bl_translation_context = i18n_contexts.operator_default

    def draw(self, _context):
        layout = self.layout

        layout.operator("nla.actionclip_add", text="Action")
        layout.operator("nla.transition_add", text="Transition")
        layout.operator("nla.soundclip_add", text="Sound")

        layout.separator()

        layout.operator("nla.selected_objects_add", text="Selected Objects")


class NLA_MT_tracks(Menu):
    bl_label = "Track"
    bl_translation_context = i18n_contexts.id_action

    def draw(self, _context):
        layout = self.layout

        layout.operator("nla.tracks_delete", text="Delete", icon='DELETE')

        layout.separator()

        layout.operator_menu_enum("anim.channels_move", "direction", text="Track Ordering")

        layout.separator()

        layout.operator("anim.channels_clean_empty", icon="CLEAN_CHANNELS")


class NLA_MT_strips(Menu):
    bl_label = "Strip"

    def draw(self, context):
        layout = self.layout

        scene = context.scene

        layout.menu("NLA_MT_strips_transform", text="Transform")
        layout.operator_menu_enum("nla.snap", "type", text="Snap")

        layout.separator()

        layout.operator("nla.bake", text="Bake Action", icon="BAKE_ACTION")
        layout.operator(
            "nla.duplicate", text="Duplicate", icon="DUPLICATE"
        ).linked = False
        layout.operator(
            "nla.duplicate", text="Linked Duplicate", icon="DUPLICATE"
        ).linked = True
        layout.operator("nla.split", icon="SPLIT")
        props = layout.operator("wm.call_panel", text="Rename", icon="RENAME")
        props.name = "TOPBAR_PT_name"
        props.keep_open = False
        layout.operator("nla.delete", icon="DELETE")
        layout.operator("nla.tracks_delete", icon="DELETE")

        layout.separator()

        layout.operator("nla.mute_toggle", icon="MUTE_IPO_ON")

        layout.separator()

        layout.operator("nla.apply_scale", icon="APPLYSCALE")
        layout.operator("nla.clear_scale", icon="CLEARSCALE")
        layout.operator("nla.action_sync_length", icon="SYNC").active = False

        layout.separator()

        layout.operator("nla.make_single_user", icon="MAKE_SINGLE_USER")

        layout.separator()

        layout.operator("nla.swap", icon="SWAP")
        layout.operator("nla.move_up", icon="MOVE_UP")
        layout.operator("nla.move_down", icon="MOVE_DOWN")

        layout.separator()

        layout.operator("anim.channels_clean_empty", icon="CLEAN_CHANNELS")

        if not scene.is_nla_tweakmode:
            layout.separator()
            layout.operator(
                "nla.tweakmode_enter",
                text="Tweak Action (Lower Stack)",
                icon="ACTION_TWEAK",
            ).use_upper_stack_evaluation = False


class NLA_MT_add(Menu):
    bl_label = "Add"
    bl_translation_context = i18n_contexts.operator_default

    def draw(self, _context):
        layout = self.layout

        layout.operator("nla.actionclip_add", icon="ADD_STRIP")
        layout.operator("nla.transition_add", icon="TRANSITION")
        layout.operator("nla.soundclip_add", icon="SOUND")

        layout.separator()
        layout.operator("nla.meta_add", icon="ADD_METASTRIP")
        layout.operator("nla.meta_remove", icon="REMOVE_METASTRIP")

        layout.separator()
        layout.operator("nla.tracks_add", icon="ADD_TRACK").above_selected = False
        layout.operator(
            "nla.tracks_add", text="Add Tracks Above Selected", icon="ADD_TRACK_ABOVE"
        ).above_selected = True

        layout.separator()
        layout.operator(
            "nla.selected_objects_add", text="Selected Objects", icon="ADD_SELECTED"
        )


class NLA_MT_strips_transform(Menu):
    bl_label = "Transform"

    def draw(self, _context):
        layout = self.layout

        layout.operator("transform.translate", text="Grab/Move", icon="TRANSFORM_MOVE")
        layout.operator(
            "transform.transform", text="Extend", icon="SHRINK_FATTEN"
        ).mode = "TIME_EXTEND"
        layout.operator(
            "transform.transform", text="Scale", icon="TRANSFORM_SCALE"
        ).mode = "TIME_SCALE"

        # BFA - moved up to top level
        # layout.separator()
        # layout.operator("nla.swap", text="Swap")

        # layout.separator()
        # layout.operator("nla.move_up", text="Move Up")
        # layout.operator("nla.move_down", text="Move Down")


class NLA_MT_snap_pie(Menu):
    bl_label = "Snap"

    def draw(self, _context):
        layout = self.layout
        pie = layout.menu_pie()

        pie.operator(
            "nla.snap", text="Selection to Current Frame", icon="SNAP_CURRENTFRAME"
        ).type = "CFRA"
        pie.operator(
            "nla.snap", text="Selection to Nearest Frame", icon="SNAP_NEARESTFRAME"
        ).type = "NEAREST_FRAME"
        pie.operator(
            "nla.snap", text="Selection to Nearest Second", icon="SNAP_NEARESTSECOND"
        ).type = "NEAREST_SECOND"
        pie.operator(
            "nla.snap", text="Selection to Nearest Marker", icon="SNAP_NEARESTMARKER"
        ).type = "NEAREST_MARKER"


class NLA_MT_view_pie(Menu):
    bl_label = "View"

    def draw(self, context):
        layout = self.layout

        pie = layout.menu_pie()
        pie.operator("nla.view_all")
        pie.operator("nla.view_selected", icon="ZOOM_SELECTED")
        pie.operator("nla.view_frame")
        if context.scene.use_preview_range:
            pie.operator("anim.scene_range_frame", text="Frame Preview Range")
        else:
            pie.operator("anim.scene_range_frame", text="Frame Scene Range")


class NLA_MT_context_menu(Menu):
    bl_label = "NLA"

    def draw(self, context):
        layout = self.layout
        scene = context.scene

        if scene.is_nla_tweakmode:
            layout.operator(
                "nla.tweakmode_exit",
                text="Stop Tweaking Isolated Action",
                icon="ACTION_TWEAK_SOLO",
            ).isolate_action = True
            layout.operator(
                "nla.tweakmode_exit", text="Stop Tweaking Action", icon="ACTION_TWEAK"
            )
        else:
            layout.operator(
                "nla.tweakmode_enter",
                text="Tweak Isolated Action",
                icon="ACTION_TWEAK_SOLO",
            ).isolate_action = True
            layout.operator(
                "nla.tweakmode_enter",
                text="Tweak Action (Full Stack)",
                icon="ACTION_TWEAK",
            ).use_upper_stack_evaluation = True
            layout.operator(
                "nla.tweakmode_enter",
                text="Tweak Action (Lower Stack)",
                icon="ACTION_TWEAK",
            ).use_upper_stack_evaluation = False

        layout.separator()

        props = layout.operator("wm.call_panel", text="Rename", icon="RENAME")
        props.name = "TOPBAR_PT_name"
        props.keep_open = False
        layout.operator("nla.duplicate_move", text="Duplicate", icon="DUPLICATE")
        layout.operator(
            "nla.duplicate_linked_move", text="Linked Duplicate", icon="DUPLICATE"
        )

        layout.separator()

        layout.operator("nla.split", icon="SPLIT")
        layout.operator("nla.delete", icon="DELETE")

        layout.separator()

        layout.operator("nla.meta_add", icon="ADD_METASTRIP")
        layout.operator("nla.meta_remove", icon="REMOVE_METASTRIP")

        layout.separator()

        layout.operator("nla.swap", icon="SWAP")

        layout.separator()

        layout.operator_menu_enum("nla.snap", "type", text="Snap")


class NLA_MT_channel_context_menu(Menu):
    bl_label = "NLA Tracks"

    def draw(self, _context):
        layout = self.layout

        layout.operator_menu_enum(
            "anim.channels_move", "direction", text="Track Ordering..."
        )
        layout.operator("anim.channels_clean_empty", icon="CLEAN_CHANNELS")


classes = (
    ANIM_OT_switch_editors_in_nla,
    ALL_MT_editormenu_nla,
    NLA_HT_header,
    NLA_MT_editor_menus,
    NLA_MT_view,
    NLA_MT_view_pie_menus,
    NLA_PT_view_view_options,
    NLA_MT_select,
    NLA_MT_marker,
    NLA_MT_marker_select,
    NLA_MT_add,
    NLA_MT_tracks,
    NLA_MT_strips,
    NLA_MT_strips_transform,
    NLA_MT_snap_pie,
    NLA_MT_view_pie,
    NLA_MT_context_menu,
    NLA_MT_channel_context_menu,
    NLA_PT_filters,
    NLA_PT_action,
    NLA_PT_snapping,
)

if __name__ == "__main__":  # only for live edit.
    from bpy.utils import register_class
    for cls in classes:
        register_class(cls)<|MERGE_RESOLUTION|>--- conflicted
+++ resolved
@@ -193,21 +193,13 @@
         layout.prop(st, "show_region_hud")
         layout.separator()
 
-<<<<<<< HEAD
         layout.operator("anim.previewrange_set", icon="BORDER_RECT")
         layout.operator("anim.previewrange_clear", icon="CLEAR")
         layout.operator("nla.previewrange_set", icon="BORDER_RECT")
-=======
-        layout.operator("nla.view_selected")
-        layout.operator("nla.view_all")
         if context.scene.use_preview_range:
             layout.operator("anim.scene_range_frame", text="Frame Preview Range")
         else:
             layout.operator("anim.scene_range_frame", text="Frame Scene Range")
-        layout.operator("nla.view_frame")
-        layout.separator()
->>>>>>> 22854c8b
-
         layout.separator()
 
         layout.operator("view2d.zoom_in", text="Zoom In", icon="ZOOM_IN")
@@ -519,9 +511,10 @@
         layout = self.layout
 
         pie = layout.menu_pie()
-        pie.operator("nla.view_all")
-        pie.operator("nla.view_selected", icon="ZOOM_SELECTED")
-        pie.operator("nla.view_frame")
+        
+        pie.operator("nla.view_all", icon="VIEWALL")
+        pie.operator("nla.view_selected", icon="VIEW_SELECTED")
+        pie.operator("nla.view_frame", icon="VIEW_FRAME")
         if context.scene.use_preview_range:
             pie.operator("anim.scene_range_frame", text="Frame Preview Range")
         else:
