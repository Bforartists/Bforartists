--- conflicted
+++ resolved
@@ -30,12 +30,11 @@
 
 
 class NLA_HT_header(Header):
-    bl_space_type = "NLA_EDITOR"
-
-    def draw(self, context):
-        layout = self.layout
-
-<<<<<<< HEAD
+    bl_space_type = 'NLA_EDITOR'
+
+    def draw(self, context):
+        layout = self.layout
+
         st = context.space_data
         scene = context.scene
 
@@ -83,9 +82,6 @@
                 row.prop(addon_prefs, "nla_tweak_isolate_action")
 
         ##########################
-=======
-        layout.template_header()
->>>>>>> c0e0c134
 
         NLA_MT_editor_menus.draw_collapsible(context, layout)
 
@@ -614,6 +610,5 @@
 
 if __name__ == "__main__":  # only for live edit.
     from bpy.utils import register_class
-
     for cls in classes:
         register_class(cls)