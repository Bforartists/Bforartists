# SPDX-FileCopyrightText: 2012-2023 Blender Authors
#
# SPDX-License-Identifier: GPL-2.0-or-later

# Panels get sub-classed (not registered directly).
# Menus are referenced as-is.

from bpy.types import Menu, UIList
from bpy.app.translations import contexts as i18n_contexts


# Use by both image & clip context menus.
def draw_mask_context_menu(layout, _context):
    layout.operator_menu_enum("mask.handle_type_set", "type")
    layout.operator("mask.switch_direction", icon = "SWITCH_DIRECTION")
    layout.operator("mask.cyclic_toggle", icon = "TOGGLE_CYCLIC")

    layout.separator()
    layout.operator("mask.copy_splines", icon='COPYDOWN')
    layout.operator("mask.paste_splines", icon='PASTEDOWN')

    layout.separator()

    layout.operator("mask.shape_key_rekey", text="Re-Key Shape Points", icon = "SHAPEKEY_DATA")
    layout.operator("mask.feather_weight_clear", icon = "KEYFRAMES_CLEAR")
    layout.operator("mask.shape_key_feather_reset", text="Reset Feather Animation", icon = "RESET")

    layout.separator()

    layout.operator("mask.parent_set", icon = "PARENT_SET")
    layout.operator("mask.parent_clear", icon = "PARENT_CLEAR")

    layout.separator()

    layout.operator("mask.delete", icon = "DELETE")


class MASK_UL_layers(UIList):
    def draw_item(self, _context, layout, _data, item, icon, _active_data, _active_propname, _index):
        # assert(isinstance(item, bpy.types.MaskLayer)
        mask = item
        if self.layout_type in {'DEFAULT', 'COMPACT'}:
            layout.prop(mask, "name", text="", emboss=False, icon_value=icon)
            row = layout.row(align=True)
            row.prop(mask, "hide", text="", emboss=False)
            row.prop(mask, "hide_select", text="", emboss=False)
            row.prop(mask, "hide_render", text="", emboss=False)
        elif self.layout_type == 'GRID':
            layout.alignment = 'CENTER'
            layout.label(text="", icon_value=icon)


class MASK_PT_mask:
    # subclasses must define...
    # ~ bl_space_type = 'CLIP_EDITOR'
    # ~ bl_region_type = 'UI'
    bl_label = "Mask Settings"
    bl_options = {'DEFAULT_CLOSED'}

    @classmethod
    def poll(cls, context):
        space_data = context.space_data
        return space_data.mask and space_data.mode == 'MASK'

    def draw(self, context):
        layout = self.layout
        layout.use_property_split = True
        layout.use_property_decorate = False

        sc = context.space_data
        mask = sc.mask

        col = layout.column(align=True)
        col.prop(mask, "frame_start")
        col.prop(mask, "frame_end")


class MASK_PT_layers:
    # subclasses must define...
    # ~ bl_space_type = 'CLIP_EDITOR'
    # ~ bl_region_type = 'UI'
    bl_label = "Mask Layers"

    @classmethod
    def poll(cls, context):
        space_data = context.space_data
        return space_data.mask and space_data.mode == 'MASK'

    def draw(self, context):
        layout = self.layout
        layout.use_property_split = True
        layout.use_property_decorate = False

        sc = context.space_data
        mask = sc.mask
        active_layer = mask.layers.active

        rows = 4 if active_layer else 1

        row = layout.row()
        row.template_list(
            "MASK_UL_layers", "", mask, "layers",
            mask, "active_layer_index", rows=rows,
        )

        sub = row.column(align=True)

        sub.operator("mask.layer_new", icon='ADD', text="")
        sub.operator("mask.layer_remove", icon='REMOVE', text="")

        if active_layer:
            sub.separator()

            sub.operator("mask.layer_move", icon='TRIA_UP', text="").direction = 'UP'
            sub.operator("mask.layer_move", icon='TRIA_DOWN', text="").direction = 'DOWN'

            # blending
            row = layout.row(align=True)
            row.prop(active_layer, "alpha")
            row.prop(active_layer, "invert", text="", icon='IMAGE_ALPHA')

            layout.prop(active_layer, "blend")
            layout.prop(active_layer, "falloff")

            col = layout.column()
            col.use_property_split = False
            col.prop(active_layer, "use_fill_overlap", text="Overlap")
            col.prop(active_layer, "use_fill_holes", text="Holes")


class MASK_PT_spline:
    # subclasses must define...
    # ~ bl_space_type = 'CLIP_EDITOR'
    # ~ bl_region_type = 'UI'
    bl_label = "Active Spline"

    @classmethod
    def poll(cls, context):
        sc = context.space_data
        mask = sc.mask

        if mask and sc.mode == 'MASK':
            return mask.layers.active and mask.layers.active.splines.active

        return False

    def draw(self, context):
        layout = self.layout
        layout.use_property_split = True
        layout.use_property_decorate = False

        sc = context.space_data
        mask = sc.mask
        spline = mask.layers.active.splines.active

        col = layout.column()
        col.prop(spline, "offset_mode")
        col.prop(spline, "weight_interpolation", text="Interpolation")

        col.use_property_split = False
        col.prop(spline, "use_cyclic")
        col.prop(spline, "use_fill")
        col.prop(spline, "use_self_intersection_check")


class MASK_PT_point:
    # subclasses must define...
    # ~ bl_space_type = 'CLIP_EDITOR'
    # ~ bl_region_type = 'UI'
    bl_label = "Active Point"

    @classmethod
    def poll(cls, context):
        sc = context.space_data
        mask = sc.mask

        if mask and sc.mode == 'MASK':
            mask_layer_active = mask.layers.active
            return (mask_layer_active and
                    mask_layer_active.splines.active_point)

        return False

    def draw(self, context):
        layout = self.layout
        layout.use_property_split = True
        layout.use_property_decorate = False

        sc = context.space_data
        mask = sc.mask
        point = mask.layers.active.splines.active_point
        parent = point.parent

        col = layout.column()
        # Currently only parenting the movie-clip is allowed,
        # so do not over-complicate things for now by using single template_ID
        # col.template_any_ID(parent, "id", "id_type", text="")

        col.label(text="Parent:")
        col.prop(parent, "id", text="")

        if parent.id_type == 'MOVIECLIP' and parent.id:
            clip = parent.id
            tracking = clip.tracking

            row = col.row()
            row.prop(parent, "type", expand=True)

            col.prop_search(parent, "parent", tracking, "objects", text = "Object", icon='OBJECT_DATA')

            tracks_list = "tracks" if parent.type == 'POINT_TRACK' else "plane_tracks"

            if parent.parent in tracking.objects:
                ob = tracking.objects[parent.parent]
                col.prop_search(parent, "sub_parent", ob,
                                tracks_list, icon='ANIM_DATA', text="Track", text_ctxt=i18n_contexts.id_movieclip)
            else:
                col.prop_search(parent, "sub_parent", tracking,
                                tracks_list, icon='ANIM_DATA', text="Track", text_ctxt=i18n_contexts.id_movieclip)


class MASK_PT_display:
    # subclasses must define...
    # ~ bl_space_type = 'CLIP_EDITOR'
    # ~ bl_region_type = 'HEADER'
    bl_label = "Mask Display"

    @classmethod
    def poll(cls, context):
        space_data = context.space_data
        return space_data.mask and space_data.mode == 'MASK'

    def draw(self, context):
        layout = self.layout
        layout.label(text="Mask Display")

        space_data = context.space_data

        row = layout.row(align=True)
        row.prop(space_data, "show_mask_spline", text="Spline")
        sub = row.row()
        if space_data.show_mask_spline:
            sub.active = space_data.show_mask_spline
            sub.prop(space_data, "mask_display_type", text="")
        else:
            row.label(icon='DISCLOSURE_TRI_RIGHT')

        row = layout.row(align=True)
        row.prop(space_data, "show_mask_overlay", text="Overlay")
<<<<<<< HEAD
        if space_data.show_mask_overlay:
            sub = row.row()
            sub.active = space_data.show_mask_overlay
            sub.prop(space_data, "mask_overlay_mode", text="")

            row = layout.row()
            row.active = (space_data.mask_overlay_mode in ['COMBINED'] and space_data.show_mask_overlay)
            row.prop(space_data, "blend_factor", text="Blending Factor")
        else:
            row.label(icon='DISCLOSURE_TRI_RIGHT')
=======
        sub = row.row()
        sub.active = space_data.show_mask_overlay
        sub.prop(space_data, "mask_overlay_mode", text="")
        row = layout.row()
        row.active = space_data.show_mask_overlay and (space_data.mask_overlay_mode == 'COMBINED')
        row.prop(space_data, "blend_factor", text="Blending Factor")
>>>>>>> c5203ef7


class MASK_PT_transforms:
    # subclasses must define...
    # ~ bl_space_type = 'CLIP_EDITOR'
    # ~ bl_region_type = 'TOOLS'
    bl_label = "Transforms"
    bl_category = "Mask"

    @classmethod
    def poll(cls, context):
        space_data = context.space_data
        return space_data.mask and space_data.mode == 'MASK'

    def draw(self, _context):
        layout = self.layout

        col = layout.column(align=True)
        col.label(text="Transform:")
        col.operator("transform.translate")
        col.operator("transform.rotate")
        col.operator("transform.resize", text="Scale")
        col.operator("transform.transform", text="Scale Feather").mode = 'MASK_SHRINKFATTEN'

# bfa - former mask tools panel. Keeping code for compatibility reasons
# class MASK_PT_tools:
#     bl_label = "Mask Tools"
#     bl_category = "Mask"

#     @classmethod
#     def poll(cls, context):
#         space_data = context.space_data
#         return space_data.mask and space_data.mode == 'MASK'

#     def draw(self, _context):
#         layout = self.layout

#         col = layout.column(align=True)
#         col.label(text="Spline:")
#         col.operator("mask.delete", icon = "DELETE")
#         col.operator("mask.cyclic_toggle", icon = "TOGGLE_CYCLIC")
#         col.operator("mask.switch_direction", icon = "SWITCH_DIRECTION")
#         col.operator("mask.handle_type_set", icon = "HANDLE_VECTOR").type = 'VECTOR'
#         col.operator("mask.feather_weight_clear", icon = "CLEAR")

#         col = layout.column(align=True)
#         col.label(text="Parenting:")
#         row = col.row(align=True)
#         row.operator("mask.parent_set", text="Parent", icon = "PARENT_SET")
#         row.operator("mask.parent_clear", text="Clear", icon = "PARENT_CLEAR")

#         col = layout.column(align=True)
#         col.label(text="Animation:")
#         row = col.row(align=True)
#         row.operator("mask.shape_key_insert", text="Insert Key", icon = "KEYFRAME")
#         row.operator("mask.shape_key_clear", text="Clear Key", icon = "KEYFRAMES_CLEAR")
#         col.operator("mask.shape_key_feather_reset", text="Reset Feather Animation", icon = "RESET")
#         col.operator("mask.shape_key_rekey", text="Re-Key Shape Points", icon = "SHAPEKEY_DATA")


class MASK_MT_mask(Menu):
    bl_label = "Mask"

    def draw(self, _context):
        layout = self.layout

        layout.menu("MASK_MT_transform") #BFA - made consistent with other transform panels

        layout.separator()

        layout.operator("mask.duplicate_move", text = "Duplicate", icon = "DUPLICATE")
        layout.operator("mask.delete", icon = "DELETE")

        layout.separator()

        layout.operator("mask.copy_splines", icon = "COPYDOWN")
        layout.operator("mask.paste_splines", icon = "PASTEDOWN")

        layout.separator()

        layout.operator("mask.parent_set", icon = "PARENT_SET")
        layout.operator("mask.parent_clear", icon = "PARENT_CLEAR")

        layout.separator()

        layout.operator("mask.cyclic_toggle", icon = 'TOGGLE_CYCLIC')
        layout.operator("mask.switch_direction", icon = 'SWITCH_DIRECTION')
        layout.operator("mask.normals_make_consistent", icon = "RECALC_NORMALS")
        layout.operator_menu_enum("mask.handle_type_set", "type")

        layout.separator()

        layout.menu("MASK_MT_animation")
        layout.menu("MASK_MT_visibility")


class MASK_MT_add(Menu):
    bl_idname = "MASK_MT_add"
    bl_label = "Add"
    bl_translation_context = i18n_contexts.operator_default

    def draw(self, _context):
        layout = self.layout

        layout.operator_context = 'INVOKE_REGION_WIN'
        layout.operator("mask.primitive_circle_add", text="Circle", icon='MESH_CIRCLE')
        layout.operator("mask.primitive_square_add", text="Square", icon='MESH_PLANE')

        layout.separator()

        layout.operator("mask.add_vertex_slide", text="Add Vertex and Slide", icon='SLIDE_VERTEX')


class MASK_MT_visibility(Menu):
    bl_label = "Show/Hide"

    def draw(self, _context):
        layout = self.layout

        layout.operator("mask.hide_view_clear", text = "Show Hidden", icon = "HIDE_OFF")
        layout.operator("mask.hide_view_set", text = "Hide Selected", icon = "HIDE_ON").unselected = False
        layout.operator("mask.hide_view_set", text = "Hide Unselected", icon = "HIDE_UNSELECTED").unselected = True


class MASK_MT_transform(Menu):
    bl_label = "Transform"

    def draw(self, _context):
        layout = self.layout

        layout.operator("transform.translate", icon = "TRANSFORM_MOVE")
        layout.operator("transform.rotate", icon = "TRANSFORM_ROTATE")
        layout.operator("transform.resize", text = "Scale",  icon = "TRANSFORM_SCALE")

        layout.separator()

        layout.operator("transform.tosphere", icon = "TOSPHERE")
        layout.operator("transform.shear", icon = "SHEAR")
        layout.operator("transform.push_pull", icon = "PUSH_PULL")

        layout.separator()

        layout.operator("transform.transform", text = "Scale Feather", icon = 'SHRINK_FATTEN').mode = 'MASK_SHRINKFATTEN'
        layout.operator("mask.feather_weight_clear", text = "Clear Feather Weight", icon = "CLEAR")


class MASK_MT_animation(Menu):
    bl_label = "Animation"

    def draw(self, _context):
        layout = self.layout

        layout.operator("mask.shape_key_insert", icon = "KEYFRAMES_INSERT")
        layout.operator("mask.shape_key_clear", icon = "CLEAR")
        layout.operator("mask.shape_key_feather_reset", text="Reset Feather Animation", icon='RESET')
        layout.operator("mask.shape_key_rekey", text="Re-key Shape Points", icon = "SHAPEKEY_DATA")


class MASK_MT_select(Menu):
    bl_label = "Select"

    def draw(self, _context):
        layout = self.layout

        layout.operator("mask.select_all", text = "All", icon = 'SELECT_ALL').action = 'SELECT'
        layout.operator("mask.select_all", text = "None", icon = 'SELECT_NONE').action = 'DESELECT'
        layout.operator("mask.select_all", text = "Invert", icon = 'INVERSE').action = 'INVERT'

        layout.separator()

        layout.operator("mask.select_box", icon = 'BORDER_RECT')
        layout.operator("mask.select_circle", icon = 'CIRCLE_SELECT')
        layout.operator_menu_enum("mask.select_lasso", "mode")

        layout.separator()

        layout.operator("mask.select_linked", text = "Linked", icon = "LINKED")

        layout.separator()

        layout.operator("mask.select_more", text = "More", icon = "SELECTMORE")
        layout.operator("mask.select_less", text = "Less", icon = "SELECTLESS")


classes = (
    MASK_UL_layers,
    MASK_MT_mask,
    MASK_MT_add,
    MASK_MT_visibility,
    MASK_MT_transform,
    MASK_MT_animation,
    MASK_MT_select,
)

if __name__ == "__main__":  # only for live edit.
    from bpy.utils import register_class
    for cls in classes:
        register_class(cls)<|MERGE_RESOLUTION|>--- conflicted
+++ resolved
@@ -247,25 +247,16 @@
 
         row = layout.row(align=True)
         row.prop(space_data, "show_mask_overlay", text="Overlay")
-<<<<<<< HEAD
         if space_data.show_mask_overlay:
             sub = row.row()
             sub.active = space_data.show_mask_overlay
             sub.prop(space_data, "mask_overlay_mode", text="")
 
             row = layout.row()
-            row.active = (space_data.mask_overlay_mode in ['COMBINED'] and space_data.show_mask_overlay)
+            row.active = space_data.show_mask_overlay and (space_data.mask_overlay_mode == 'COMBINED')
             row.prop(space_data, "blend_factor", text="Blending Factor")
         else:
             row.label(icon='DISCLOSURE_TRI_RIGHT')
-=======
-        sub = row.row()
-        sub.active = space_data.show_mask_overlay
-        sub.prop(space_data, "mask_overlay_mode", text="")
-        row = layout.row()
-        row.active = space_data.show_mask_overlay and (space_data.mask_overlay_mode == 'COMBINED')
-        row.prop(space_data, "blend_factor", text="Blending Factor")
->>>>>>> c5203ef7
 
 
 class MASK_PT_transforms:
