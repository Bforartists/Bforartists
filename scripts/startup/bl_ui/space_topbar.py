--- conflicted
+++ resolved
@@ -482,13 +482,10 @@
     bl_owner_use_filter = False
 
     def draw(self, _context):
-<<<<<<< HEAD
-        if bpy.app.build_options.collada:
+        if bpy.app.build_options.collada: # BFA - moved up
             self.layout.operator(
                 "wm.collada_import", text="Collada (.dae) (legacy)", icon="LOAD_DAE"
             )
-=======
->>>>>>> 5898c1b9
         if bpy.app.build_options.alembic:
             self.layout.operator(
                 "wm.alembic_import", text="Alembic (.abc)", icon="LOAD_ABC"
@@ -531,13 +528,10 @@
     bl_owner_use_filter = False
 
     def draw(self, _context):
-<<<<<<< HEAD
-        if bpy.app.build_options.collada:
+        if bpy.app.build_options.collada:  # BFA - moved up
             self.layout.operator(
                 "wm.collada_export", text="Collada (.dae) (legacy)", icon="SAVE_DAE"
             )
-=======
->>>>>>> 5898c1b9
         if bpy.app.build_options.alembic:
             self.layout.operator(
                 "wm.alembic_export", text="Alembic (.abc)", icon="SAVE_ABC"
@@ -574,13 +568,7 @@
                 "wm.ply_export", text="Stanford PLY (.ply)", icon="SAVE_PLY"
             )
         if bpy.app.build_options.io_stl:
-<<<<<<< HEAD
             self.layout.operator("wm.stl_export", text="STL (.stl)", icon="SAVE_STL")
-=======
-            self.layout.operator("wm.stl_export", text="STL (.stl)")
-        if bpy.app.build_options.collada:
-            self.layout.operator("wm.collada_export", text="Collada (.dae) (Legacy)")
->>>>>>> 5898c1b9
 
 
 class TOPBAR_MT_file_external_data(Menu):
