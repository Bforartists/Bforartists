--- conflicted
+++ resolved
@@ -3,11 +3,11 @@
 # SPDX-License-Identifier: GPL-2.0-or-later
 
 import bpy
-import os
-from pathlib import Path
-
-user_path = Path(bpy.utils.resource_path('USER')).parent
-local_path = Path(bpy.utils.resource_path('LOCAL')).parent
+import os # BFA
+from pathlib import Path # BFA
+
+user_path = Path(bpy.utils.resource_path('USER')).parent # BFA
+local_path = Path(bpy.utils.resource_path('LOCAL')).parent # BFA
 
 from bpy.types import Header, Menu, Panel
 
@@ -500,11 +500,7 @@
                 "wm.usd_import", text="Universal Scene Description (.usd*)", icon="LOAD_USD")
 
         if bpy.app.build_options.io_gpencil:
-<<<<<<< HEAD
-            self.layout.operator("wm.gpencil_import_svg", text="SVG as Grease Pencil", icon="LOAD_SVG_GPENCIL")
-=======
-            self.layout.operator("wm.grease_pencil_import_svg", text="SVG as Grease Pencil")
->>>>>>> e3795fc1
+            self.layout.operator("wm.grease_pencil_import_svg", text="SVG as Grease Pencil", icon="LOAD_SVG_GPENCIL")
 
         if bpy.app.build_options.io_wavefront_obj:
             self.layout.operator("wm.obj_import", text="Wavefront (.obj)", icon="LOAD_OBJ")
@@ -531,17 +527,10 @@
         if bpy.app.build_options.io_gpencil:
             # PUGIXML library dependency.
             if bpy.app.build_options.pugixml:
-<<<<<<< HEAD
-                self.layout.operator("wm.gpencil_export_svg", text="Grease Pencil as SVG", icon="SAVE_SVG")
+                self.layout.operator("wm.grease_pencil_export_svg", text="Grease Pencil as SVG", icon="SAVE_SVG")
             # HARU library dependency.
             if bpy.app.build_options.haru:
-                self.layout.operator("wm.gpencil_export_pdf", text="Grease Pencil as PDF", icon="SAVE_PDF")
-=======
-                self.layout.operator("wm.grease_pencil_export_svg", text="Grease Pencil as SVG")
-            # HARU library dependency.
-            if bpy.app.build_options.haru:
-                self.layout.operator("wm.grease_pencil_export_pdf", text="Grease Pencil as PDF")
->>>>>>> e3795fc1
+                self.layout.operator("wm.grease_pencil_export_pdf", text="Grease Pencil as PDF", icon="SAVE_PDF")
 
         if bpy.app.build_options.io_wavefront_obj:
             self.layout.operator("wm.obj_export", text="Wavefront (.obj)", icon="SAVE_OBJ")
