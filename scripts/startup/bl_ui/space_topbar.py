--- conflicted
+++ resolved
@@ -329,25 +329,16 @@
         splash_limit = 6
 
         if use_splash:
-<<<<<<< HEAD
             icon = "FILE_NEW"
-=======
->>>>>>> ea43fa08
             show_more = len(paths) > (splash_limit - 1)
             if show_more:
                 paths = paths[: splash_limit - 2]
         elif use_more:
-<<<<<<< HEAD
             icon = "FILE_NEW"
-            paths = paths[splash_limit - 2 :]
+            paths = paths[splash_limit - 2:]
             show_more = False
         else:
             icon = "NONE"
-=======
-            paths = paths[splash_limit - 2:]
-            show_more = False
-        else:
->>>>>>> ea43fa08
             show_more = False
 
         # Draw application templates.
