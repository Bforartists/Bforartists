# SPDX-FileCopyrightText: 2009-2023 Blender Authors
#
# SPDX-License-Identifier: GPL-2.0-or-later

import bpy
import os  # BFA
from pathlib import Path  # BFA

user_path = Path(bpy.utils.resource_path("USER")).parent  # BFA
local_path = Path(bpy.utils.resource_path("LOCAL")).parent  # BFA

from bpy.types import Header, Menu, Panel

from bpy.app.translations import (
    pgettext_iface as iface_,
    contexts as i18n_contexts,
)

# BFA - Added icons and floated properties left

class TOPBAR_HT_upper_bar(Header):
    bl_space_type = 'TOPBAR'

    def draw(self, context):
        region = context.region

        if region.alignment == 'RIGHT':
            self.draw_right(context)
        else:
            self.draw_left(context)

    def draw_left(self, context):
        layout = self.layout

        window = context.window
        screen = context.screen

        TOPBAR_MT_editor_menus.draw_collapsible(context, layout)

        layout.separator(type='LINE')

        if not screen.show_fullscreen:
            layout.template_ID_tabs(
                window,
                "workspace",
                new="workspace.add",
                menu="TOPBAR_MT_workspace_menu",
            )
        else:
            layout.operator(
                "screen.back_to_previous", icon="SCREEN_BACK", text="Back to Previous"
            )

    def draw_right(self, context):
        layout = self.layout

        window = context.window
        screen = context.screen
        scene = window.scene

        # If statusbar is hidden, still show messages at the top
        if not screen.show_statusbar:
            layout.template_reports_banner()
            layout.template_running_jobs()
        # BFA - now in the toolbar as an opt-in
        # Active workspace view-layer is retrieved through window, not through workspace.
        # layout.template_ID(window, "scene", new="scene.new", unlink="scene.delete")

        # row = layout.row(align=True)
        # row.template_search(
        #    window, "view_layer",
        #    scene, "view_layers",
        #    new="scene.view_layer_add",
        #    unlink="scene.view_layer_remove",
        # )


class TOPBAR_PT_tool_settings_extra(Panel):
    """
    Popover panel for adding extra options that don't fit in the tool settings header
    """
    bl_idname = "TOPBAR_PT_tool_settings_extra"
    bl_region_type = 'HEADER'
    bl_space_type = 'TOPBAR'
    bl_label = "Extra Options"
    bl_description = "Extra options"

    def draw(self, context):
        from bl_ui.space_toolsystem_common import ToolSelectPanelHelper
        layout = self.layout

        # Get the active tool
        space_type, mode = ToolSelectPanelHelper._tool_key_from_context(context)
        cls = ToolSelectPanelHelper._tool_class_from_space_type(space_type)
        item, tool, _ = cls._tool_get_active(context, space_type, mode, with_icon=True)
        if item is None:
            return

        # Draw the extra settings
        item.draw_settings(context, layout, tool, extra=True)


class TOPBAR_PT_tool_fallback(Panel):
    bl_space_type = 'VIEW_3D'
    bl_region_type = 'HEADER'
    bl_label = "Layers"
    bl_ui_units_x = 8

    def draw(self, context):
        from bl_ui.space_toolsystem_common import ToolSelectPanelHelper
        layout = self.layout

        tool_settings = context.tool_settings
        ToolSelectPanelHelper.draw_fallback_tool_items(layout, context)
        if tool_settings.workspace_tool_type == 'FALLBACK':
            tool = context.tool
            ToolSelectPanelHelper.draw_active_tool_fallback(context, layout, tool)


class TOPBAR_MT_editor_menus(Menu):
    bl_idname = "TOPBAR_MT_editor_menus"
    bl_label = ""

    def draw(self, context):
        layout = self.layout

        # BFA - removed, not needed
        # Allow calling this menu directly (this might not be a header area).
        # if getattr(context.area, "show_menus", False):
        #    layout.menu("TOPBAR_MT_blender", text="", icon='BLENDER')
        # else:
        #    layout.menu("TOPBAR_MT_blender", text="Blender")

        layout.menu("TOPBAR_MT_file")
        layout.menu("TOPBAR_MT_edit")

        layout.menu("TOPBAR_MT_render")

        layout.menu("TOPBAR_MT_window")
        layout.menu("TOPBAR_MT_help")


# BFA - not used
class TOPBAR_MT_blender(Menu):
    bl_label = "Blender"

    def draw(self, _context):
        layout = self.layout

        layout.operator("wm.splash")
        layout.operator("wm.splash_about")

        layout.separator()

        layout.operator(
            "preferences.app_template_install", text="Install Application Template..."
        )

        layout.separator()

        layout.menu("TOPBAR_MT_blender_system")


class TOPBAR_MT_file_cleanup(Menu):
    bl_label = "Clean Up"

    def draw(self, _context):
        layout = self.layout
        layout.separator()

        context = bpy.context

        props = layout.operator(
            "outliner.orphans_purge", text="Unused Data", icon="CLEAN_CHANNELS"
        )
        props.do_local_ids = True
        props.do_linked_ids = True
        props.do_recursive = False
        props = layout.operator(
            "outliner.orphans_purge",
            text="Recursive Unused Data",
            icon="CLEAN_CHANNELS",
        )
        props.do_local_ids = True
        props.do_linked_ids = True
        props.do_recursive = True

        layout.separator()
        props = layout.operator(
            "outliner.orphans_purge", text="Unused Linked Data", icon="CLEAN_CHANNELS"
        )
        props.do_local_ids = False
        props.do_linked_ids = True
        props.do_recursive = False
        props = layout.operator(
            "outliner.orphans_purge",
            text="Recursive Unused Linked Data",
            icon="CLEAN_CHANNELS",
        )
        props.do_local_ids = False
        props.do_linked_ids = True
        props.do_recursive = True

        layout.separator()
        props = layout.operator(
            "outliner.orphans_purge", text="Unused Local Data", icon="CLEAN_CHANNELS"
        )
        props.do_local_ids = True
        props.do_linked_ids = False
        props.do_recursive = False
        props = layout.operator(
            "outliner.orphans_purge",
            text="Recursive Unused Local Data",
            icon="CLEAN_CHANNELS",
        )
        props.do_local_ids = True
        props.do_linked_ids = False
        props.do_recursive = True

        # BFA - only shows in drop down in the File topbar menu entry, but not in the outliner dropdown.
        if not (
            context.area.type == "OUTLINER"
            and context.space_data.display_mode == "ORPHAN_DATA"
        ):
            layout.separator()
            layout.operator(
                "outliner.orphans_manage", text="Manage Unused Data", icon="ORPHAN_DATA"
            )


class TOPBAR_MT_file(Menu):
    bl_label = "File"

    # BFA - incremental save calculation
    @staticmethod
    def _save_calculate_incremental_name():
        import re

        dirname, base_name = os.path.split(bpy.data.filepath)
        base_name_no_ext, ext = os.path.splitext(base_name)
        match = re.match(r"(.*)_([\d]+)$", base_name_no_ext)
        if match:
            prefix, number = match.groups()
            number = int(number) + 1
        else:
            prefix, number = base_name_no_ext, 1
        prefix = os.path.join(dirname, prefix)
        while os.path.isfile(output := "%s_%03d%s" % (prefix, number, ext)):
            number += 1
        return output

    def draw(self, context):
        layout = self.layout

        layout.operator_context = "INVOKE_AREA"
        layout.operator("wm.read_homefile", text="New", icon="NEW")
        layout.menu(
            "TOPBAR_MT_file_new",
            text="New from Template",
            text_ctxt=i18n_contexts.id_windowmanager,
        )
        layout.operator("wm.open_mainfile", text="Open", icon="FILE_FOLDER")
        layout.menu("TOPBAR_MT_file_open_recent")
        layout.operator("wm.revert_mainfile", icon="FILE_REFRESH")
        layout.operator("wm.recover_last_session", icon="RECOVER_LAST")
        layout.operator(
            "wm.recover_auto_save", text="Recover Auto Save", icon="RECOVER_AUTO"
        )

        layout.separator()

        layout.operator_context = (
            "EXEC_AREA" if context.blend_data.is_saved else "INVOKE_AREA"
        )
        layout.operator("wm.save_mainfile", text="Save", icon="FILE_TICK")

        sub = layout.row()
        sub.enabled = context.blend_data.is_saved
        if bpy.data.is_saved:
            sub.operator(
                "wm.save_mainfile", text="Save Incremental", icon="SAVE_AS"
            ).incremental = True
        else:
            sub.operator(
                "wm.save_mainfile", text="Save Incremental (Unsaved)", icon="SAVE_AS"
            ).incremental = True

        layout.operator_context = "INVOKE_AREA"
        layout.operator("wm.save_as_mainfile", text="Save As", icon="SAVE_AS")
        layout.operator_context = "INVOKE_AREA"
        layout.operator(
            "wm.save_as_mainfile", text="Save Copy", icon="SAVE_COPY"
        ).copy = True

        layout.separator()

        layout.operator_context = "INVOKE_AREA"
        layout.operator("wm.link", text="Link", icon="LINK_BLEND")
        layout.operator("wm.append", text="Append", icon="APPEND_BLEND")
        layout.menu("TOPBAR_MT_file_previews")

        layout.separator()

        layout.menu("TOPBAR_MT_file_import", icon="IMPORT")
        layout.menu("TOPBAR_MT_file_export", icon="EXPORT")
        row = layout.row()
        row.operator("wm.collection_export_all", icon="EXPORT_COLLECTION")
        row.enabled = context.view_layer.has_export_collections

        layout.separator()

        layout.menu("TOPBAR_MT_file_external_data")
        layout.menu("TOPBAR_MT_file_cleanup")

        layout.separator()

        layout.operator("wm.quit_blender", text="Quit", icon="QUIT")


class TOPBAR_MT_file_new(Menu):
    bl_label = "New File from Template"

    @staticmethod
    def app_template_paths():
        import os

        template_paths = bpy.utils.app_template_paths()

        # Expand template paths.

        # Use a set to avoid duplicate user/system templates.
        # This is a corner case, but users managed to do it! #76849.
        app_templates = set()
        for path in template_paths:
            for d in os.listdir(path):
                if d.startswith(("__", ".")):
                    continue
                template = os.path.join(path, d)
                if os.path.isdir(template):
                    app_templates.add(d)

        return sorted(app_templates)

    @staticmethod
    def draw_ex(layout, _context, *, use_splash=False, use_more=False):
        layout.operator_context = "INVOKE_DEFAULT"

        # Limit number of templates in splash screen, spill over into more menu.
        paths = TOPBAR_MT_file_new.app_template_paths()
        splash_limit = 5

        if use_splash:
            icon = "FILE_NEW"
            show_more = len(paths) > (splash_limit - 1)
            if show_more:
                paths = paths[: splash_limit - 2]
        elif use_more:
            icon = "FILE_NEW"
            paths = paths[splash_limit - 2 :]
            show_more = False
        else:
            icon = "NONE"
            show_more = False

        # Draw application templates.
        if not use_more:
            props = layout.operator("wm.read_homefile", text="General", icon=icon)
            props.app_template = ""

        for d in paths:
            props = layout.operator(
                "wm.read_homefile", text=bpy.path.display_name(iface_(d)), icon=icon
            )
            props.app_template = d

        layout.operator_context = "EXEC_DEFAULT"

        if show_more:
            layout.menu("TOPBAR_MT_templates_more", text="...")

    def draw(self, context):
        TOPBAR_MT_file_new.draw_ex(self.layout, context)


# BFA - Not used, exposed to top level, icons added though


class TOPBAR_MT_file_recover(Menu):
    bl_label = "Recover"

    def draw(self, _context):
        layout = self.layout
        layout.operator("wm.revert_mainfile", icon="FILE_REFRESH")
        layout.operator("wm.recover_last_session", icon="RECOVER_LAST")


# BFA - Not used, exposed to top level, icons added though


class TOPBAR_MT_file_defaults(Menu):
    bl_label = "Defaults"

    def draw(self, context):
        layout = self.layout
        prefs = context.preferences

        layout.operator_context = "INVOKE_AREA"

        if any(bpy.utils.app_template_paths()):
            app_template = prefs.app_template
        else:
            app_template = None

        if app_template:
            layout.label(
                text=iface_(
                    bpy.path.display_name(app_template, has_ext=False),
                    i18n_contexts.id_workspace,
                ),
                translate=False,
            )

        layout.operator("wm.save_homefile", icon="SAVE_PREFS")
        if app_template:
            display_name = bpy.path.display_name(iface_(app_template))
            props = layout.operator(
                "wm.read_factory_settings",
                text="Load Factory Blender Settings",
                icon="LOAD_FACTORY",
            )
            props.app_template = app_template
            props = layout.operator(
                "wm.read_factory_settings",
                text=iface_(
                    "Load Factory {:s} Settings", i18n_contexts.operator_default
                ).format(display_name),
                translate=False,
                icon="LOAD_FACTORY",
            )  # BFA
            props.app_template = app_template
            props.use_factory_startup_app_template_only = True
            del display_name
        else:
            layout.operator("wm.read_factory_settings", icon="LOAD_FACTORY")


# Include technical operators here which would otherwise have no way for users to access.
class TOPBAR_MT_blender_system(Menu):
    bl_label = "System"

    def draw(self, _context):
        layout = self.layout

        layout.operator_menu_enum("wm.redraw_timer", "type")
        layout.operator("wm.debug_menu", icon="DEBUG")
        layout.operator("script.reload", icon="FILE_REFRESH")

        layout.separator()

        layout.operator("screen.spacedata_cleanup", icon="APPTEMPLATE")
        layout.operator("wm.memory_statistics", icon="SYSTEM")
        layout.operator("wm.operator_presets_cleanup", icon="CLEAN_CHANNELS")


class TOPBAR_MT_templates_more(Menu):
    bl_label = "Templates"

    def draw(self, context):
        bpy.types.TOPBAR_MT_file_new.draw_ex(self.layout, context, use_more=True)


class TOPBAR_MT_file_import(Menu):
    bl_idname = "TOPBAR_MT_file_import"
    bl_label = "Import"
    bl_owner_use_filter = False

    def draw(self, _context):
        if bpy.app.build_options.alembic:
            self.layout.operator(
                "wm.alembic_import", text="Alembic (.abc)", icon="LOAD_ABC"
            )

        if bpy.app.build_options.usd:
            self.layout.operator(
                "wm.usd_import",
                text="Universal Scene Description (.usd*)",
                icon="LOAD_USD",
            )

        if bpy.app.build_options.io_gpencil:
            self.layout.operator(
                "wm.grease_pencil_import_svg",
                text="SVG as Grease Pencil",
                icon="LOAD_SVG_GPENCIL",
            )

        if bpy.app.build_options.io_fbx:
            self.layout.operator("wm.fbx_import", text="FBX (.fbx)", icon='LOAD_FBX')

        if bpy.app.build_options.io_wavefront_obj:
            self.layout.operator(
                "wm.obj_import", text="Wavefront (.obj)", icon="LOAD_OBJ"
            )
        if bpy.app.build_options.io_ply:
            self.layout.operator(
                "wm.ply_import", text="Stanford PLY (.ply)", icon="LOAD_PLY"
            )
        if bpy.app.build_options.io_stl:
            self.layout.operator("wm.stl_import", text="STL (.stl)", icon="LOAD_STL")




class TOPBAR_MT_file_export(Menu):
    bl_idname = "TOPBAR_MT_file_export"
    bl_label = "Export"
    bl_owner_use_filter = False

    def draw(self, _context):
        if bpy.app.build_options.alembic:
            self.layout.operator(
                "wm.alembic_export", text="Alembic (.abc)", icon="SAVE_ABC"
            )
        if bpy.app.build_options.usd:
            self.layout.operator(
                "wm.usd_export",
                text="Universal Scene Description (.usd*)",
                icon="SAVE_USD",
            )

        if bpy.app.build_options.io_gpencil:
            # PUGIXML library dependency.
            if bpy.app.build_options.pugixml:
                self.layout.operator(
                    "wm.grease_pencil_export_svg",
                    text="Grease Pencil as SVG",
                    icon="SAVE_SVG",
                )
            # HARU library dependency.
            if bpy.app.build_options.haru:
                self.layout.operator(
                    "wm.grease_pencil_export_pdf",
                    text="Grease Pencil as PDF",
                    icon="SAVE_PDF",
                )

        # BFA - WIP - future fbx api?
        #if bpy.app.build_options.io_fbx:
        #    self.layout.operator("wm.fbx_export", text="FBX (.fbx)", icon='SAVE_FBX')

        if bpy.app.build_options.io_wavefront_obj:
            self.layout.operator(
                "wm.obj_export", text="Wavefront (.obj)", icon="SAVE_OBJ"
            )
        if bpy.app.build_options.io_ply:
            self.layout.operator(
                "wm.ply_export", text="Stanford PLY (.ply)", icon="SAVE_PLY"
            )
        if bpy.app.build_options.io_stl:
            self.layout.operator("wm.stl_export", text="STL (.stl)", icon="SAVE_STL")


class TOPBAR_MT_file_external_data(Menu):
    bl_label = "External Data"

    def draw(self, _context):
        layout = self.layout

        icon = "CHECKBOX_HLT" if bpy.data.use_autopack else "CHECKBOX_DEHLT"
        layout.operator("file.autopack_toggle", icon=icon)

        layout.separator()

        # BFA - Open Blend File Folder Operator
        wm = bpy.context.window_manager
        if hasattr(wm, 'BFA_UI_addon_props') and wm.BFA_UI_addon_props.BFA_PROP_toggle_file:
            layout.operator("bfa.open_blend_file_window", icon="FOLDER_REDIRECT")
            layout.separator()

        pack_all = layout.row()
        pack_all.operator("file.pack_all", icon="PACKAGE")
        pack_all.active = not bpy.data.use_autopack

        layout.separator()

        layout.operator("file.pack_libraries", icon="PACKAGE")
        layout.operator("file.unpack_libraries", icon="PACKAGE")

        unpack_all = layout.row()
        unpack_all.operator("file.unpack_all", icon="PACKAGE")
        unpack_all.active = not bpy.data.use_autopack

        layout.separator()

        layout.operator("file.make_paths_relative", icon="RELATIVEPATH")
        layout.operator("file.make_paths_absolute", icon="ABSOLUTEPATH")

        layout.separator()

        layout.operator("file.report_missing_files", icon="ERROR")
        layout.operator(
            "file.find_missing_files", icon="VIEWZOOM", text="Find Missing Files"
        )


class TOPBAR_MT_file_previews(Menu):
    bl_label = "Data Previews"

    def draw(self, _context):
        layout = self.layout

        layout.operator("wm.previews_ensure", icon="FILE_REFRESH")
        layout.operator(
            "wm.previews_batch_generate",
            icon="BATCH_GENERATE",
            text="Batch-Generate Preview",
        )

        layout.separator()

        layout.operator(
            "wm.previews_clear",
            icon="DATABLOCK_CLEAR",
            text="Clear Data-Block Previews",
        )
        layout.operator(
            "wm.previews_batch_clear",
            icon="BATCH_GENERATE_CLEAR",
            text="Batch-Clear Previews",
        )


class TOPBAR_MT_render(Menu):
    bl_label = "Render"

    def draw(self, context):
        layout = self.layout

        rd = context.scene.render

        layout.operator(
            "render.render", text="Render Image", icon="RENDER_STILL"
        ).use_viewport = True
        props = layout.operator(
            "render.render", text="Render Animation", icon="RENDER_ANIMATION"
        )
        props.animation = True
        props.use_viewport = True

        layout.separator()

        layout.operator("sound.mixdown", text="Mixdown Audio", icon="PLAY_AUDIO")

        layout.separator()
        # BFA - Exposed hidden operators
        layout.operator(
            "render.opengl", text="OpenGL Render Image", icon="RENDER_STILL_VIEW"
        )
        layout.operator(
            "render.opengl", text="OpenGL Render Animation", icon="RENDER_ANI_VIEW"
        ).animation = True

        layout.separator()

        layout.operator(
            "render.view_show", text="Show/Hide Render", icon="HIDE_RENDERVIEW"
        )
        layout.operator(
            "render.play_rendered_anim", text="Play rendered Animation", icon="PLAY"
        )

        layout.separator()

        layout.prop(rd, "use_lock_interface", text="Lock Interface")


class TOPBAR_MT_edit(Menu):
    bl_label = "Edit"

    def draw(self, context):
        layout = self.layout

        layout.operator("ed.undo", icon="UNDO")
        layout.operator("ed.redo", icon="REDO")

        layout.separator()

        layout.menu("TOPBAR_MT_undo_history")

        layout.separator()

        layout.operator(
            "screen.repeat_last",
            icon="REPEAT",
        )
        layout.operator(
            "screen.repeat_history",
            text="Repeat History",
            icon="REDO_HISTORY",
        )

        layout.separator()

        layout.operator(
            "screen.redo_last", text="Adjust Last Operation", icon="LASTOPERATOR"
        )

        layout.separator()

        layout.operator("wm.search_menu", text="Menu Search", icon="SEARCH_MENU")
        layout.operator("wm.search_operator", text="Operator Search", icon="VIEWZOOM")

        layout.separator()

        # Mainly to expose shortcut since this depends on the context.
        props = layout.operator(
            "wm.call_panel", text="Rename Active Item", icon="RENAME"
        )
        props.name = "TOPBAR_PT_name"
        props.keep_open = False

        layout.operator("wm.batch_rename", text="Batch Rename", icon="RENAME")

        layout.separator()

        layout.operator(
            "preferences.app_template_install",
            text="Install Application Template",
            icon="APPTEMPLATE",
        )

        layout.separator()
        # BFa - app template system
        layout.operator_context = "INVOKE_AREA"

        if any(bpy.utils.app_template_paths()):
            app_template = context.preferences.app_template
        else:
            app_template = None

        if app_template:
            layout.label(
                text=iface_(
                    "-- Template: "
                    + bpy.path.display_name(app_template, has_ext=False)
                    + " --",
                    i18n_contexts.id_workspace,
                ),
                translate=False,
            )

        layout.operator("wm.save_homefile", icon="SAVE_PREFS")
        if app_template:
            display_name = bpy.path.display_name(iface_(app_template))
            props = layout.operator(
                "wm.read_factory_settings",
                text="Load Factory Settings",
                icon="LOAD_FACTORY",
            )
            props.app_template = app_template
            props = layout.operator(
                "wm.read_factory_settings",
                text="Load Factory %s Settings" % display_name,
                icon="LOAD_FACTORY",
            )
            props.app_template = app_template
            props.use_factory_startup_app_template_only = True
            del display_name
        else:
            layout.operator("wm.read_factory_settings", icon="LOAD_FACTORY")

        layout.separator()

        # BFA - preferences path exists
        if os.path.isdir(Path(bpy.utils.resource_path("USER"))):
            layout.operator(
                "wm.path_open", text="Open Preferences Folder", icon="FOLDER_REDIRECT"
            ).filepath = str(user_path)
        # BFA - preferences path does not exist yet
        else:
            # layout.operator("wm.path_open", text="Open Preferences Folder", icon = "FOLDER_REDIRECT").filepath = str(local_path)
            layout.operator(
                "topbar.no_prefsfolder",
                text="Open Preferences Folder",
                icon="FOLDER_REDIRECT",
            )

        layout.operator("screen.userpref_show", text="Preferences", icon="PREFERENCES")


# BFA - Workaround to separate the tooltips for the preferences folder
class TOPBAR_MT_edit_no_prefsfolder(bpy.types.Operator):
    """The preferences folder does not exist yet\nThe file browser will open at the installation directory instead\nPlease click at Next in the splash sceen first"""

    bl_idname = "topbar.no_prefsfolder"  # unique identifier for buttons and menu items to reference.
    bl_label = "Open Installation folder"  # display name in the interface.
    bl_options = {"REGISTER", "UNDO"}  # enable undo for the operator.

    def execute(
        self, context
    ):  # execute() is called by blender when running the operator.
        bpy.ops.wm.path_open(filepath=str(local_path))
        return {"FINISHED"}


class TOPBAR_MT_window(Menu):
    bl_label = "Window"

    def draw(self, context):
        import sys
        from bl_ui_utils.layout import operator_context

        layout = self.layout

        layout.prop(context.screen, "show_bfa_topbar")
        layout.prop(context.screen, "show_statusbar")

        layout.separator()

        layout.operator("wm.window_new", icon="NEW_WINDOW")
        layout.operator("wm.window_new_main", icon="NEW_WINDOW_MAIN")
        layout.operator("wm.window_close", icon="WINDOW_CLOSE") # BFA - added close window operator and icon

        layout.separator()

        layout.operator("wm.window_fullscreen_toggle", icon='FULLSCREEN_ENTER')

        layout.separator()

        layout.operator(
            "screen.workspace_cycle", text="Next Workspace", icon="FRAME_NEXT"
        ).direction = "NEXT"
        layout.operator(
            "screen.workspace_cycle", text="Previous Workspace", icon="FRAME_PREV"
        ).direction = "PREV"

        layout.separator()

        layout.operator("screen.screenshot", icon="MAKE_SCREENSHOT")

        # Showing the status in the area doesn't work well in this case.
        # - From the top-bar, the text replaces the file-menu (not so bad but strange).
        # - From menu-search it replaces the area that the user may want to screen-shot.
        # Setting the context to screen causes the status to show in the global status-bar.
        with operator_context(layout, "INVOKE_SCREEN"):
            layout.operator("screen.screenshot_area", icon="MAKE_SCREENSHOT_AREA")

        if sys.platform[:3] == "win":
            layout.separator()
            layout.operator("wm.console_toggle", icon="CONSOLE")

            # BFA - moved to the VIEW3D_PT_view3d_stereo in the space_3dview.py file


# BFA - these links are heavily different


class TOPBAR_MT_help(Menu):
    bl_label = "Help"

    def draw(self, context):
        layout = self.layout

        layout.operator(
            "wm.url_open", text="Manual", icon="HELP"
        ).url = "https://www.bforartists.de/bforartists-2-reference-manual/"
        layout.operator(
            "wm.url_open", text="Release notes", icon="URL"
        ).url = "https://www.bforartists.de/release-notes/"

        layout.separator()

        layout.operator(
            "wm.url_open", text="Bforartists Website", icon="URL"
        ).url = "https://www.bforartists.de"
        layout.operator(
            "wm.url_open", text="Quickstart Learning Videos (Youtube)", icon="URL"
        ).url = "https://www.youtube.com/watch?v=sZlqqMAGgMs&list=PLB0iqEbIPQTZArhZspyYSJOS_00jURpUB"

        layout.separator()

        layout.operator(
            "wm.url_open", text="Report a Bug", icon="URL"
        ).url = "https://github.com/Bforartists/Bforartists/issues"

        layout.separator()

        layout.operator(
            "wm.url_open_preset", text="Python API Reference", icon="URL"
        ).type = "API"
        layout.operator("wm.sysinfo", icon="TEXT")

        layout.separator()

        layout.operator("wm.splash", icon="BLENDER")
        layout.operator("wm.splash_about", icon="BLENDER")  # BFA - show about window


class TOPBAR_MT_file_context_menu(Menu):
    bl_label = "File"

    def draw(self, _context):
        layout = self.layout

        layout.operator_context = "INVOKE_AREA"
        layout.menu(
            "TOPBAR_MT_file_new",
            text="New",
            text_ctxt=i18n_contexts.id_windowmanager,
            icon="FILE_NEW",
        )
        layout.operator("wm.open_mainfile", text="Open...", icon="FILE_FOLDER")
        layout.menu("TOPBAR_MT_file_open_recent")

        layout.separator()

        layout.operator("wm.link", text="Link...", icon="LINK_BLEND")
        layout.operator("wm.append", text="Append...", icon="APPEND_BLEND")

        layout.separator()

        layout.menu("TOPBAR_MT_file_import", icon="IMPORT")
        layout.menu("TOPBAR_MT_file_export", icon="EXPORT")

        layout.separator()

        layout.operator(
            "screen.userpref_show", text="Preferences...", icon="PREFERENCES"
        )


class TOPBAR_MT_workspace_menu(Menu):
    bl_label = "Workspace"

    def draw(self, _context):
        layout = self.layout

<<<<<<< HEAD
        layout.operator("workspace.duplicate", text="Duplicate", icon="DUPLICATE")
        if len(bpy.data.workspaces) > 1:
            layout.operator("workspace.delete", text="Delete", icon="DELETE")
=======
        layout.operator("workspace.duplicate", text="Duplicate", icon='DUPLICATE')
        if len(bpy.data.workspaces) <= 1:
            return

        layout.operator("workspace.delete", text="Delete", icon='REMOVE')
>>>>>>> baf21e61

        layout.separator()

        layout.operator(
            "workspace.reorder_to_front", text="Reorder to Front", icon="TRIA_LEFT_BAR"
        )
        layout.operator(
            "workspace.reorder_to_back", text="Reorder to Back", icon="TRIA_RIGHT_BAR"
        )

        layout.separator()

        # For key binding discoverability.
        props = layout.operator(
            "screen.workspace_cycle", text="Previous Workspace", icon="BACK"
        )
        props.direction = "PREV"
        props = layout.operator(
            "screen.workspace_cycle", text="Next Workspace", icon="FORWARD"
        )
        props.direction = "NEXT"

        layout.separator()

        layout.operator("workspace.delete_all_others")


# Grease Pencil Object - Primitive curve
class TOPBAR_PT_gpencil_primitive(Panel):
    bl_space_type = 'VIEW_3D'
    bl_region_type = 'HEADER'
    bl_label = "Primitives"

    def draw(self, context):
        settings = context.tool_settings.gpencil_sculpt

        layout = self.layout
        # Curve
        layout.template_curve_mapping(settings, "thickness_primitive_curve", brush=True)


# Only a popover
class TOPBAR_PT_name(Panel):
    bl_space_type = 'TOPBAR'  # dummy
    bl_region_type = 'HEADER'
    bl_label = "Rename Active Item"
    bl_ui_units_x = 14

    def draw(self, context):
        layout = self.layout

        # Edit first editable button in popup
        def row_with_icon(layout, icon):
            row = layout.row()
            row.activate_init = True
            row.label(icon=icon)
            return row

        mode = context.mode
        space = context.space_data
        space_type = None if (space is None) else space.type
        found = False
        if space_type == "SEQUENCE_EDITOR":
            layout.label(text="Sequence Strip Name")
            item = context.active_strip
            if item:
                row = row_with_icon(layout, "SEQUENCE")
                row.prop(item, "name", text="")
                found = True
        elif space_type == "NODE_EDITOR":
            layout.label(text="Node Label")
            item = context.active_node
            if item:
                row = row_with_icon(layout, "NODE")
                row.prop(item, "label", text="")
                found = True
        elif space_type == "NLA_EDITOR":
            layout.label(text="NLA Strip Name")
            item = next(
                (strip for strip in context.selected_nla_strips if strip.active), None
            )
            if item:
                row = row_with_icon(layout, "NLA")
                row.prop(item, "name", text="")
                found = True
        else:
            if mode == "POSE" or (mode == "WEIGHT_PAINT" and context.pose_object):
                layout.label(text="Bone Name")
                item = context.active_pose_bone
                if item:
                    row = row_with_icon(layout, "BONE_DATA")
                    row.prop(item, "name", text="")
                    found = True
            elif mode == "EDIT_ARMATURE":
                layout.label(text="Bone Name")
                item = context.active_bone
                if item:
                    row = row_with_icon(layout, "BONE_DATA")
                    row.prop(item, "name", text="")
                    found = True
            else:
                layout.label(text="Object Name")
                item = context.object
                if item:
                    row = row_with_icon(layout, "OBJECT_DATA")
                    row.prop(item, "name", text="")
                    found = True

        if not found:
            row = row_with_icon(layout, "ERROR")
            row.label(text="No active item")


class TOPBAR_PT_name_marker(Panel):
    bl_space_type = 'TOPBAR'  # dummy
    bl_region_type = 'HEADER'
    bl_label = "Rename Marker"
    bl_ui_units_x = 14

    @staticmethod
    def is_using_pose_markers(context):
        sd = context.space_data
        return (
            sd.type == "DOPESHEET_EDITOR"
            and sd.mode in {"ACTION", "SHAPEKEY"}
            and sd.show_pose_markers
            and sd.action
        )

    @staticmethod
    def get_selected_marker(context):
        if TOPBAR_PT_name_marker.is_using_pose_markers(context):
            markers = context.space_data.action.pose_markers
        else:
            markers = context.scene.timeline_markers

        for marker in markers:
            if marker.select:
                return marker
        return None

    @staticmethod
    def row_with_icon(layout, icon):
        row = layout.row()
        row.activate_init = True
        row.label(icon=icon)
        return row

    def draw(self, context):
        layout = self.layout

        layout.label(text="Marker Name")

        scene = context.scene
        if scene.tool_settings.lock_markers:
            row = self.row_with_icon(layout, "ERROR")
            label = "Markers are locked"
            row.label(text=label)
            return

        marker = self.get_selected_marker(context)
        if marker is None:
            row = self.row_with_icon(layout, "ERROR")
            row.label(text="No active marker")
            return

        icon = "TIME"
        if marker.camera is not None:
            icon = "CAMERA_DATA"
        elif self.is_using_pose_markers(context):
            icon = "ARMATURE_DATA"
        row = self.row_with_icon(layout, icon)
        row.prop(marker, "name", text="")


class TOPBAR_PT_grease_pencil_layers(Panel):
    bl_space_type = 'VIEW_3D'
    bl_region_type = 'HEADER'
    bl_label = "Layers"
    bl_ui_units_x = 14

    @classmethod
    def poll(cls, context):
        object = context.object
        if object is None:
            return False
        if object.type != 'GREASEPENCIL':
            return False

        return True

    def draw(self, context):
        from .properties_data_grease_pencil import DATA_PT_grease_pencil_layers

        layout = self.layout
        grease_pencil = context.object.data

        DATA_PT_grease_pencil_layers.draw_settings(layout, grease_pencil)


classes = (
    TOPBAR_HT_upper_bar,
    TOPBAR_MT_file_context_menu,
    TOPBAR_MT_workspace_menu,
    TOPBAR_MT_editor_menus,
    TOPBAR_MT_blender,  # BFA - not used
    TOPBAR_MT_blender_system,  # BFA - not used
    TOPBAR_MT_file,
    TOPBAR_MT_file_new,
    TOPBAR_MT_file_recover,  # BFA - not used
    TOPBAR_MT_file_defaults,  # BFA - not used
    TOPBAR_MT_templates_more,
    TOPBAR_MT_file_import,
    TOPBAR_MT_file_export,
    TOPBAR_MT_file_external_data,
    TOPBAR_MT_file_cleanup,
    TOPBAR_MT_file_previews,
    TOPBAR_MT_edit,
    TOPBAR_MT_render,
    TOPBAR_MT_window,
    TOPBAR_MT_edit_no_prefsfolder,  # BFA
    TOPBAR_MT_help,
    TOPBAR_PT_tool_fallback,
    TOPBAR_PT_tool_settings_extra,
    TOPBAR_PT_gpencil_primitive,
    TOPBAR_PT_name,
    TOPBAR_PT_name_marker,
    TOPBAR_PT_grease_pencil_layers,
)

if __name__ == "__main__":  # only for live edit.
    from bpy.utils import register_class
    for cls in classes:
        register_class(cls)<|MERGE_RESOLUTION|>--- conflicted
+++ resolved
@@ -935,26 +935,14 @@
     def draw(self, _context):
         layout = self.layout
 
-<<<<<<< HEAD
         layout.operator("workspace.duplicate", text="Duplicate", icon="DUPLICATE")
-        if len(bpy.data.workspaces) > 1:
+        if len(bpy.data.workspaces) > 1: # BFA - simpler logic
             layout.operator("workspace.delete", text="Delete", icon="DELETE")
-=======
-        layout.operator("workspace.duplicate", text="Duplicate", icon='DUPLICATE')
-        if len(bpy.data.workspaces) <= 1:
-            return
-
-        layout.operator("workspace.delete", text="Delete", icon='REMOVE')
->>>>>>> baf21e61
-
-        layout.separator()
-
-        layout.operator(
-            "workspace.reorder_to_front", text="Reorder to Front", icon="TRIA_LEFT_BAR"
-        )
-        layout.operator(
-            "workspace.reorder_to_back", text="Reorder to Back", icon="TRIA_RIGHT_BAR"
-        )
+
+        layout.separator()
+
+        layout.operator("workspace.reorder_to_front", text="Reorder to Front", icon="TRIA_LEFT_BAR")
+        layout.operator("workspace.reorder_to_back", text="Reorder to Back", icon="TRIA_RIGHT_BAR")
 
         layout.separator()
 
