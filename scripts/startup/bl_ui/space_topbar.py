# SPDX-License-Identifier: GPL-2.0-or-later
import bpy
import os
from pathlib import Path

user_path = Path(bpy.utils.resource_path('USER')).parent
local_path = Path(bpy.utils.resource_path('LOCAL')).parent

from bpy.types import Header, Menu, Panel
from bl_ui_utils.layout import operator_context

from bpy.app.translations import (
    pgettext_iface as iface_,
    contexts as i18n_contexts,
)


class TOPBAR_HT_upper_bar(Header):
    bl_space_type = 'TOPBAR'

    def draw(self, context):
        region = context.region

        if region.alignment == 'RIGHT':
            self.draw_right(context)
        else:
            self.draw_left(context)

    def draw_left(self, context):
        layout = self.layout

        window = context.window
        screen = context.screen

        TOPBAR_MT_editor_menus.draw_collapsible(context, layout)

        layout.separator()

        if not screen.show_fullscreen:
            layout.template_ID_tabs(
                window, "workspace",
                new="workspace.add",
                menu="TOPBAR_MT_workspace_menu",
            )
        else:
            layout.operator(
                "screen.back_to_previous",
                icon='SCREEN_BACK',
                text="Back to Previous",
            )

    def draw_right(self, context):
        layout = self.layout

        window = context.window
        screen = context.screen
        scene = window.scene

        # If statusbar is hidden, still show messages at the top
        if not screen.show_statusbar:
            layout.template_reports_banner()
            layout.template_running_jobs()


class TOPBAR_PT_tool_settings_extra(Panel):
    """
    Popover panel for adding extra options that don't fit in the tool settings header
    """
    bl_idname = "TOPBAR_PT_tool_settings_extra"
    bl_region_type = 'HEADER'
    bl_space_type = 'TOPBAR'
    bl_label = "Extra Options"

    def draw(self, context):
        from bl_ui.space_toolsystem_common import ToolSelectPanelHelper
        layout = self.layout

        # Get the active tool
        space_type, mode = ToolSelectPanelHelper._tool_key_from_context(
            context)
        cls = ToolSelectPanelHelper._tool_class_from_space_type(space_type)
        item, tool, _ = cls._tool_get_active(
            context, space_type, mode, with_icon=True)
        if item is None:
            return

        # Draw the extra settings
        item.draw_settings(context, layout, tool, extra=True)


class TOPBAR_PT_tool_fallback(Panel):
    bl_space_type = 'VIEW_3D'
    bl_region_type = 'HEADER'
    bl_label = "Layers"
    bl_ui_units_x = 8

    def draw(self, context):
        from bl_ui.space_toolsystem_common import ToolSelectPanelHelper
        layout = self.layout

        tool_settings = context.tool_settings
        ToolSelectPanelHelper.draw_fallback_tool_items(layout, context)
        if tool_settings.workspace_tool_type == 'FALLBACK':
            tool = context.tool
            ToolSelectPanelHelper.draw_active_tool_fallback(context, layout, tool)


class TOPBAR_PT_gpencil_layers(Panel):
    bl_space_type = 'VIEW_3D'
    bl_region_type = 'HEADER'
    bl_label = "Layers"
    bl_ui_units_x = 14

    @classmethod
    def poll(cls, context):
        if context.gpencil_data is None:
            return False

        ob = context.object
        if ob is not None and ob.type == 'GPENCIL':
            return True

        return False

    def draw(self, context):
        layout = self.layout
        gpd = context.gpencil_data

        # Grease Pencil data...
        if (gpd is None) or (not gpd.layers):
            layout.operator("gpencil.layer_add", text="New Layer")
        else:
            self.draw_layers(context, layout, gpd)

    def draw_layers(self, context, layout, gpd):
        row = layout.row()

        col = row.column()
        layer_rows = 10
        col.template_list("GPENCIL_UL_layer", "", gpd, "layers", gpd.layers, "active_index",
                          rows=layer_rows, sort_reverse=True, sort_lock=True)

        gpl = context.active_gpencil_layer
        if gpl:
            srow = col.row(align=True)
            srow.prop(gpl, "blend_mode", text="Blend")

            srow = col.row(align=True)
            srow.prop(gpl, "opacity", text="Opacity", slider=True)
            srow.prop(gpl, "use_mask_layer", text="",
                      icon='MOD_MASK' if gpl.use_mask_layer else 'MOD_MASK_OFF')

            srow = col.row(align=True)
            srow.prop(gpl, "use_lights")

        col = row.column()

        sub = col.column(align=True)
        sub.operator("gpencil.layer_add", icon='ADD', text="")
        sub.operator("gpencil.layer_remove", icon='REMOVE', text="")

        gpl = context.active_gpencil_layer
        if gpl:
            sub.menu("GPENCIL_MT_layer_context_menu", icon='DOWNARROW_HLT', text="")

            if len(gpd.layers) > 1:
                col.separator()

                sub = col.column(align=True)
                sub.operator("gpencil.layer_move", icon='TRIA_UP', text="").type = 'UP'
                sub.operator("gpencil.layer_move", icon='TRIA_DOWN', text="").type = 'DOWN'

                col.separator()

                sub = col.column(align=True)
                sub.operator("gpencil.layer_isolate", icon='HIDE_OFF', text="").affect_visibility = True
                sub.operator("gpencil.layer_isolate", icon='LOCKED', text="").affect_visibility = False


class TOPBAR_MT_editor_menus(Menu):
    bl_idname = "TOPBAR_MT_editor_menus"
    bl_label = ""

    def draw(self, context):
        layout = self.layout

        layout.menu("TOPBAR_MT_file")
        layout.menu("TOPBAR_MT_edit")

        layout.menu("TOPBAR_MT_render")

        layout.menu("TOPBAR_MT_window")
        layout.menu("TOPBAR_MT_help")


class TOPBAR_MT_file_cleanup(Menu):
    bl_label = "Clean Up"

    def draw(self, _context):
        layout = self.layout
        layout.separator()

        op_props = layout.operator("outliner.orphans_purge", text="Unused Data", icon = "CLEAN_CHANNELS")
        op_props.do_local_ids = True
        op_props.do_linked_ids = True
        op_props.do_recursive = False
        op_props = layout.operator("outliner.orphans_purge", text="Recursive Unused Data", icon = "CLEAN_CHANNELS")
        op_props.do_local_ids = True
        op_props.do_linked_ids = True
        op_props.do_recursive = True

        layout.separator()
        op_props = layout.operator("outliner.orphans_purge", text="Unused Linked Data", icon = "CLEAN_CHANNELS")
        op_props.do_local_ids = False
        op_props.do_linked_ids = True
        op_props.do_recursive = False
        op_props = layout.operator("outliner.orphans_purge", text="Recursive Unused Linked Data", icon = "CLEAN_CHANNELS")
        op_props.do_local_ids = False
        op_props.do_linked_ids = True
        op_props.do_recursive = True

        layout.separator()
        op_props = layout.operator("outliner.orphans_purge", text="Unused Local Data", icon = "CLEAN_CHANNELS")
        op_props.do_local_ids = True
        op_props.do_linked_ids = False
        op_props.do_recursive = False
        op_props = layout.operator("outliner.orphans_purge", text="Recursive Unused Local Data", icon = "CLEAN_CHANNELS")
        op_props.do_local_ids = True
        op_props.do_linked_ids = False
        op_props.do_recursive = True


class TOPBAR_MT_file(Menu):
    bl_label = "File"

    #bfa - incremental save calculation
    @staticmethod
    def _save_calculate_incremental_name():
        import re
        dirname, base_name = os.path.split(bpy.data.filepath)
        base_name_no_ext, ext = os.path.splitext(base_name)
        match = re.match(r"(.*)_([\d]+)$", base_name_no_ext)
        if match:
            prefix, number = match.groups()
            number = int(number) + 1
        else:
            prefix, number = base_name_no_ext, 1
        prefix = os.path.join(dirname, prefix)
        while os.path.isfile(output := "%s_%03d%s" % (prefix, number, ext)):
            number += 1
        return output

    def draw(self, context):
        layout = self.layout

        layout.operator_context = 'INVOKE_AREA'
        layout.operator("wm.read_homefile", text="New", icon='NEW')
        layout.menu("TOPBAR_MT_file_new", text="New from Template", text_ctxt=i18n_contexts.id_windowmanager)
        layout.operator("wm.open_mainfile", text="Open", icon='FILE_FOLDER')
        layout.menu("TOPBAR_MT_file_open_recent")
        layout.operator("wm.revert_mainfile", icon='FILE_REFRESH')
        layout.operator("wm.recover_last_session", icon='RECOVER_LAST')
        layout.operator("wm.recover_auto_save", text="Recover Auto Save", icon='RECOVER_AUTO')

        layout.separator()

        layout.operator_context = 'EXEC_AREA' if context.blend_data.is_saved else 'INVOKE_AREA'
        layout.operator("wm.save_mainfile", text="Save", icon='FILE_TICK')

        layout.operator_context = 'INVOKE_AREA'
        layout.operator("wm.save_as_mainfile", text="Save As", icon='SAVE_AS')
        layout.operator_context = 'INVOKE_AREA'
        layout.operator("wm.save_as_mainfile", text="Save Copy", icon='SAVE_COPY').copy = True

        if bpy.data.is_saved:
            default_operator_contest = layout.operator_context
            layout.operator_context = 'EXEC_DEFAULT'
            layout.operator( "wm.save_as_mainfile", text="Incremental Save", icon='SAVE_AS').filepath = self._save_calculate_incremental_name()
            layout.operator_context = default_operator_contest
        else:
            col = layout.column()
            col.active = bpy.data.is_saved
            col.operator( "wm.save_as_mainfile", text="Incremental Save (Unsaved)", icon='SAVE_AS').filepath = "" #bfa dummy unsaved

        layout.separator()

        layout.operator_context = 'INVOKE_AREA'
        layout.operator("wm.link", text="Link", icon='LINK_BLEND')
        layout.operator("wm.append", text="Append", icon='APPEND_BLEND')
        layout.menu("TOPBAR_MT_file_previews")

        layout.separator()

        layout.menu("TOPBAR_MT_file_import")
        layout.menu("TOPBAR_MT_file_export")

        layout.separator()

        layout.menu("TOPBAR_MT_file_external_data")
        layout.menu("TOPBAR_MT_file_cleanup")

        layout.separator()

        layout.operator("wm.quit_blender", text="Quit", icon='QUIT')


class TOPBAR_MT_file_new(Menu):
    bl_label = "New File from Template"

    @staticmethod
    def app_template_paths():
        import os

        template_paths = bpy.utils.app_template_paths()

        # Expand template paths.

        # Use a set to avoid duplicate user/system templates.
        # This is a corner case, but users managed to do it! #76849.
        app_templates = set()
        for path in template_paths:
            for d in os.listdir(path):
                if d.startswith(("__", ".")):
                    continue
                template = os.path.join(path, d)
                if os.path.isdir(template):
                    app_templates.add(d)

        return sorted(app_templates)

    @staticmethod
    def draw_ex(layout, _context, *, use_splash=False, use_more=False):
        layout.operator_context = 'INVOKE_DEFAULT'

        # Limit number of templates in splash screen, spill over into more menu.
        paths = TOPBAR_MT_file_new.app_template_paths()
        splash_limit = 5

        if use_splash:
            icon = 'FILE_NEW'
            show_more = len(paths) > (splash_limit - 1)
            if show_more:
                paths = paths[:splash_limit - 2]
        elif use_more:
            icon = 'FILE_NEW'
            paths = paths[splash_limit - 2:]
            show_more = False
        else:
            icon = 'NONE'
            show_more = False

        # Draw application templates.
        if not use_more:
            props = layout.operator("wm.read_homefile", text="General", icon=icon)
            props.app_template = ""

        for d in paths:
            props = layout.operator(
                "wm.read_homefile",
                text=bpy.path.display_name(iface_(d)),
                icon=icon,
            )
            props.app_template = d

        layout.operator_context = 'EXEC_DEFAULT'

        if show_more:
            layout.menu("TOPBAR_MT_templates_more", text="...")

    def draw(self, context):
        TOPBAR_MT_file_new.draw_ex(self.layout, context)


class TOPBAR_MT_templates_more(Menu):
    bl_label = "Templates"

    def draw(self, context):
        bpy.types.TOPBAR_MT_file_new.draw_ex(self.layout, context, use_more=True)


class TOPBAR_MT_file_import(Menu):
    bl_idname = "TOPBAR_MT_file_import"
    bl_label = "Import"
    bl_owner_use_filter = False

    def draw(self, _context):
        if bpy.app.build_options.collada:
            self.layout.operator("wm.collada_import", text="Collada (.dae)", icon = "LOAD_DAE")
        if bpy.app.build_options.alembic:
            self.layout.operator("wm.alembic_import", text="Alembic (.abc)", icon = "LOAD_ABC")

        if bpy.app.build_options.usd:
            self.layout.operator(
                "wm.usd_import", text="Universal Scene Description (.usd*)", icon = "LOAD_USD")

        if bpy.app.build_options.io_gpencil:
            self.layout.operator("wm.gpencil_import_svg", text="SVG as Grease Pencil", icon = "LOAD_SVG_GPENCIL")

        if bpy.app.build_options.io_wavefront_obj:
            self.layout.operator("wm.obj_import", text="Wavefront (.obj)", icon="LOAD_OBJ")
        if bpy.app.build_options.io_ply:
            self.layout.operator("wm.ply_import", text="Stanford PLY (.ply) (experimental)", icon="LOAD_PLY")
        if bpy.app.build_options.io_stl:
            self.layout.operator("wm.stl_import", text="STL (.stl) (experimental)", icon="LOAD_STL")


class TOPBAR_MT_file_export(Menu):
    bl_idname = "TOPBAR_MT_file_export"
    bl_label = "Export"
    bl_owner_use_filter = False

    def draw(self, _context):
        if bpy.app.build_options.collada:
            self.layout.operator("wm.collada_export", text="Collada (.dae)", icon = "SAVE_DAE")
        if bpy.app.build_options.alembic:
            self.layout.operator("wm.alembic_export", text="Alembic (.abc)", icon = "SAVE_ABC")
        if bpy.app.build_options.usd:
            self.layout.operator(
                "wm.usd_export", text="Universal Scene Description (.usd*)", icon = "SAVE_USD")

        if bpy.app.build_options.io_gpencil:
            # Pugixml lib dependency
            if bpy.app.build_options.pugixml:
                self.layout.operator("wm.gpencil_export_svg", text="Grease Pencil as SVG", icon = "SAVE_SVG")
            # Haru lib dependency
            if bpy.app.build_options.haru:
                self.layout.operator("wm.gpencil_export_pdf", text="Grease Pencil as PDF", icon = "SAVE_PDF")

        if bpy.app.build_options.io_wavefront_obj:
            self.layout.operator("wm.obj_export", text="Wavefront (.obj)", icon = "SAVE_OBJ")
        if bpy.app.build_options.io_ply:
            self.layout.operator("wm.ply_export", text="Stanford PLY (.ply) (experimental)", icon = "SAVE_PLY")


class TOPBAR_MT_file_external_data(Menu):
    bl_label = "External Data"

    def draw(self, _context):
        layout = self.layout

        icon = 'CHECKBOX_HLT' if bpy.data.use_autopack else 'CHECKBOX_DEHLT'
        layout.operator("file.autopack_toggle", icon=icon)

        layout.separator()

        pack_all = layout.row()
        pack_all.operator("file.pack_all", icon = "PACKAGE")
        pack_all.active = not bpy.data.use_autopack

        layout.separator()

        layout.operator("file.pack_libraries", icon = "PACKAGE")
        layout.operator("file.unpack_libraries", icon = "PACKAGE")

        unpack_all = layout.row()
        unpack_all.operator("file.unpack_all", icon = "PACKAGE")
        unpack_all.active = not bpy.data.use_autopack

        layout.separator()

        layout.operator("file.make_paths_relative", icon = "RELATIVEPATH")
        layout.operator("file.make_paths_absolute", icon = "ABSOLUTEPATH")

        layout.separator()

        layout.operator("file.report_missing_files", icon = "ERROR")
        layout.operator("file.find_missing_files", icon = "VIEWZOOM")


class TOPBAR_MT_file_previews(Menu):
    bl_label = "Data Previews"

    def draw(self, _context):
        layout = self.layout

        layout.operator("wm.previews_ensure", icon = "FILE_REFRESH")
        layout.operator("wm.previews_batch_generate", icon = "BATCH_GENERATE")

        layout.separator()

        layout.operator("wm.previews_clear", icon = "DATABLOCK_CLEAR")
        layout.operator("wm.previews_batch_clear", icon = "BATCH_GENERATE_CLEAR")


class TOPBAR_MT_render(Menu):
    bl_label = "Render"

    def draw(self, context):
        layout = self.layout

        rd = context.scene.render

        layout.operator("render.render", text="Render Image", icon='RENDER_STILL').use_viewport = True
        props = layout.operator("render.render", text="Render Animation", icon='RENDER_ANIMATION')
        props.animation = True
        props.use_viewport = True

        layout.separator()

        layout.operator("sound.mixdown", text="Mixdown Audio", icon='PLAY_AUDIO')

        layout.separator()

        layout.operator("render.opengl", text="OpenGL Render Image", icon = 'RENDER_STILL_VIEW')
        layout.operator("render.opengl", text="OpenGL Render Animation", icon = 'RENDER_ANI_VIEW').animation = True


        layout.separator()

        layout.operator("render.view_show", text="Show/Hide Render", icon = 'HIDE_RENDERVIEW')
        layout.operator("render.play_rendered_anim", text="Play rendered Animation", icon='PLAY')

        layout.separator()

        layout.prop(rd, "use_lock_interface", text="Lock Interface")


class TOPBAR_MT_edit(Menu):
    bl_label = "Edit"

    def draw(self, context):
        layout = self.layout

        layout.operator("ed.undo", icon='UNDO')
        layout.operator("ed.redo", icon='REDO')

        layout.separator()

        layout.menu("TOPBAR_MT_undo_history")

        layout.separator()

        layout.operator("screen.repeat_last", icon='REPEAT',)
        layout.operator("screen.repeat_history", text="Repeat History", icon='REDO_HISTORY',)

        layout.separator()

        layout.operator("screen.redo_last", text="Adjust Last Operation", icon = "LASTOPERATOR")

        layout.separator()

        layout.operator("wm.search_menu", text="Menu Search", icon='SEARCH_MENU')
        layout.operator("wm.search_operator", text="Operator Search", icon='VIEWZOOM')

        layout.separator()

        # Mainly to expose shortcut since this depends on the context.
        props = layout.operator("wm.call_panel", text="Rename Active Item", icon='RENAME')
        props.name = "TOPBAR_PT_name"
        props.keep_open = False

        layout.operator("wm.batch_rename", text = "Batch Rename", icon='RENAME')

        layout.separator()

        layout.operator("preferences.app_template_install", text="Install Application Template", icon = "APPTEMPLATE")

        layout.separator()

        layout.operator_context = 'INVOKE_AREA'

        if any(bpy.utils.app_template_paths()):
            app_template = context.preferences.app_template
        else:
            app_template = None

        if app_template:
            layout.label(text= iface_("-- Template: " + bpy.path.display_name(app_template, has_ext=False)+" --", i18n_contexts.id_workspace), translate=False)

        layout.operator("wm.save_homefile", icon='SAVE_PREFS')
        if app_template:
            display_name = bpy.path.display_name(iface_(app_template))
            props = layout.operator("wm.read_factory_settings", text="Load Factory Settings", icon="LOAD_FACTORY")
            props.app_template = app_template
            props = layout.operator("wm.read_factory_settings", text="Load Factory %s Settings" % display_name, icon="LOAD_FACTORY")
            props.app_template = app_template
            props.use_factory_startup_app_template_only = True
            del display_name
        else:
            layout.operator("wm.read_factory_settings", icon="LOAD_FACTORY")

        layout.separator()

        #bfa - preferences path exists
        if os.path.isdir(Path(bpy.utils.resource_path('USER'))):
            layout.operator("wm.path_open", text="Open Preferences Folder", icon = "FOLDER_REDIRECT").filepath = str(user_path)
        #bfa - preferences path does not exist yet
        else:
            #layout.operator("wm.path_open", text="Open Preferences Folder", icon = "FOLDER_REDIRECT").filepath = str(local_path)
            layout.operator("topbar.no_prefsfolder", text="Open Preferences Folder", icon = "FOLDER_REDIRECT")

        layout.operator("screen.userpref_show", text="Preferences", icon='PREFERENCES')


# Workaround to separate the tooltips for the preferences folder
class TOPBAR_MT_edit_no_prefsfolder(bpy.types.Operator):
    """The preferences folder does not exist yet\nThe file browser will open at the installation directory instead\nPlease click at Next in the splash sceen first"""
    bl_idname = "topbar.no_prefsfolder"        # unique identifier for buttons and menu items to reference.
    bl_label = "Open Installation folder"         # display name in the interface.
    bl_options = {'REGISTER', 'UNDO'}  # enable undo for the operator.

    def execute(self, context):        # execute() is called by blender when running the operator.
        bpy.ops.wm.path_open(filepath = str(local_path))
        return {'FINISHED'}


class TOPBAR_MT_window(Menu):
    bl_label = "Window"

    def draw(self, context):
        import sys

        layout = self.layout
        operator_context_default = layout.operator_context

        layout.operator("wm.window_new", icon = "NEW_WINDOW")
        layout.operator("wm.window_new_main", icon = "NEW_WINDOW_MAIN")

        layout.separator()

        layout.operator("wm.window_fullscreen_toggle", icon='FULLSCREEN_ENTER')

        layout.separator()

        layout.operator("screen.workspace_cycle", text="Next Workspace", icon = "FRAME_NEXT").direction = 'NEXT'
        layout.operator("screen.workspace_cycle", text="Previous Workspace", icon = "FRAME_PREV").direction = 'PREV'

        layout.separator()

        layout.prop(context.screen, "show_statusbar")

        layout.separator()

        layout.operator("screen.screenshot", icon='MAKE_SCREENSHOT')


        # Showing the status in the area doesn't work well in this case.
        # - From the top-bar, the text replaces the file-menu (not so bad but strange).
        # - From menu-search it replaces the area that the user may want to screen-shot.
        # Setting the context to screen causes the status to show in the global status-bar.
<<<<<<< HEAD
        layout.operator_context = 'INVOKE_SCREEN'
        layout.operator("screen.screenshot_area", icon = "MAKE_SCREENSHOT_AREA")
        layout.operator_context = operator_context_default
=======
        with operator_context(layout, 'INVOKE_SCREEN'):
            layout.operator("screen.screenshot_area")
>>>>>>> 8e5d12a8

        if sys.platform[:3] == "win":
            layout.separator()
            layout.operator("wm.console_toggle", icon='CONSOLE')


class TOPBAR_MT_help(Menu):
    bl_label = "Help"

    def draw(self, context):
        layout = self.layout

        layout.operator("wm.url_open", text="Manual", icon='HELP').url = "https://www.bforartists.de/bforartists-2-reference-manual/"
        layout.operator("wm.url_open", text="Release notes", icon='URL').url = "https://www.bforartists.de/release-notes/"

        layout.separator()

        layout.operator("wm.url_open", text="Bforartists Website", icon='URL').url = "https://www.bforartists.de"
        layout.operator("wm.url_open", text="Quickstart Learning Videos (Youtube)", icon='URL').url = "https://www.youtube.com/watch?v=sZlqqMAGgMs&list=PLB0iqEbIPQTZArhZspyYSJOS_00jURpUB"

        layout.separator()

        layout.operator("wm.url_open", text="Report a Bug", icon='URL').url = "https://github.com/Bforartists/Bforartists/issues"

        layout.separator()

        layout.operator("wm.url_open_preset", text="Python API Reference", icon='URL').type = 'API'
        layout.operator("wm.sysinfo", icon='TEXT')

        layout.separator()

        layout.operator("wm.splash", icon='BLENDER')


class TOPBAR_MT_file_context_menu(Menu):
    bl_label = "File Context Menu"

    def draw(self, _context):
        layout = self.layout

        layout.operator_context = 'INVOKE_AREA'
        layout.menu("TOPBAR_MT_file_new", text="New", text_ctxt=i18n_contexts.id_windowmanager, icon='FILE_NEW')
        layout.operator("wm.open_mainfile", text="Open...", icon='FILE_FOLDER')

        layout.separator()

        layout.operator("wm.link", text="Link...", icon='LINK_BLEND')
        layout.operator("wm.append", text="Append...", icon='APPEND_BLEND')

        layout.separator()

        layout.menu("TOPBAR_MT_file_import", icon='IMPORT')
        layout.menu("TOPBAR_MT_file_export", icon='EXPORT')

        layout.separator()

        layout.operator("screen.userpref_show", text="Preferences...", icon='PREFERENCES')


class TOPBAR_MT_workspace_menu(Menu):
    bl_label = "Workspace"

    def draw(self, _context):
        layout = self.layout

        layout.operator("workspace.duplicate", text="Duplicate", icon='DUPLICATE')
        if len(bpy.data.workspaces) > 1:
            layout.operator("workspace.delete", text="Delete", icon='DELETE')

        layout.separator()

        layout.operator("workspace.reorder_to_front", text="Reorder to Front", icon='TRIA_LEFT_BAR')
        layout.operator("workspace.reorder_to_back", text="Reorder to Back", icon='TRIA_RIGHT_BAR')

        layout.separator()

        # For key binding discoverability.
        props = layout.operator("screen.workspace_cycle", text="Previous Workspace", icon='BACK')
        props.direction = 'PREV'
        props = layout.operator("screen.workspace_cycle", text="Next Workspace", icon='FORWARD')
        props.direction = 'NEXT'


# Grease Pencil Object - Primitive curve
class TOPBAR_PT_gpencil_primitive(Panel):
    bl_space_type = 'VIEW_3D'
    bl_region_type = 'HEADER'
    bl_label = "Primitives"

    def draw(self, context):
        settings = context.tool_settings.gpencil_sculpt

        layout = self.layout
        # Curve
        layout.template_curve_mapping(settings, "thickness_primitive_curve", brush=True)


# Only a popover
class TOPBAR_PT_name(Panel):
    bl_space_type = 'TOPBAR'  # dummy
    bl_region_type = 'HEADER'
    bl_label = "Rename Active Item"
    bl_ui_units_x = 14

    def draw(self, context):
        layout = self.layout

        # Edit first editable button in popup
        def row_with_icon(layout, icon):
            row = layout.row()
            row.activate_init = True
            row.label(icon=icon)
            return row

        mode = context.mode
        space = context.space_data
        space_type = None if (space is None) else space.type
        found = False
        if space_type == 'SEQUENCE_EDITOR':
            layout.label(text="Sequence Strip Name")
            item = context.active_sequence_strip
            if item:
                row = row_with_icon(layout, 'SEQUENCE')
                row.prop(item, "label", text="")
                found = True
        elif space_type == 'NODE_EDITOR':
            layout.label(text="Node Label")
            item = context.active_node
            if item:
                row = row_with_icon(layout, 'NODE')
                row.prop(item, "label", text="")
                found = True
        elif space_type == 'NLA_EDITOR':
            layout.label(text="NLA Strip Name")
            item = next(
                (strip for strip in context.selected_nla_strips if strip.active), None)
            if item:
                row = row_with_icon(layout, 'NLA')
                row.prop(item, "name", text="")
                found = True
        else:
            if mode == 'POSE' or (mode == 'WEIGHT_PAINT' and context.pose_object):
                layout.label(text="Bone Name")
                item = context.active_pose_bone
                if item:
                    row = row_with_icon(layout, 'BONE_DATA')
                    row.prop(item, "name", text="")
                    found = True
            elif mode == 'EDIT_ARMATURE':
                layout.label(text="Bone Name")
                item = context.active_bone
                if item:
                    row = row_with_icon(layout, 'BONE_DATA')
                    row.prop(item, "name", text="")
                    found = True
            else:
                layout.label(text="Object Name")
                item = context.object
                if item:
                    row = row_with_icon(layout, 'OBJECT_DATA')
                    row.prop(item, "name", text="")
                    found = True

        if not found:
            row = row_with_icon(layout, 'ERROR')
            row.label(text="No active item")


class TOPBAR_PT_name_marker(Panel):
    bl_space_type = 'TOPBAR'  # dummy
    bl_region_type = 'HEADER'
    bl_label = "Rename Marker"
    bl_ui_units_x = 14

    @staticmethod
    def is_using_pose_markers(context):
        sd = context.space_data
        return (sd.type == 'DOPESHEET_EDITOR' and sd.mode in {'ACTION', 'SHAPEKEY'} and
                sd.show_pose_markers and sd.action)

    @staticmethod
    def get_selected_marker(context):
        if TOPBAR_PT_name_marker.is_using_pose_markers(context):
            markers = context.space_data.action.pose_markers
        else:
            markers = context.scene.timeline_markers

        for marker in markers:
            if marker.select:
                return marker
        return None

    @staticmethod
    def row_with_icon(layout, icon):
        row = layout.row()
        row.activate_init = True
        row.label(icon=icon)
        return row

    def draw(self, context):
        layout = self.layout

        layout.label(text="Marker Name")

        scene = context.scene
        if scene.tool_settings.lock_markers:
            row = self.row_with_icon(layout, 'ERROR')
            label = "Markers are locked"
            row.label(text=label)
            return

        marker = self.get_selected_marker(context)
        if marker is None:
            row = self.row_with_icon(layout, 'ERROR')
            row.label(text="No active marker")
            return

        icon = 'TIME'
        if marker.camera is not None:
            icon = 'CAMERA_DATA'
        elif self.is_using_pose_markers(context):
            icon = 'ARMATURE_DATA'
        row = self.row_with_icon(layout, icon)
        row.prop(marker, "name", text="")


classes = (
    TOPBAR_HT_upper_bar,
    TOPBAR_MT_file_context_menu,
    TOPBAR_MT_workspace_menu,
    TOPBAR_MT_editor_menus,
    TOPBAR_MT_file,
    TOPBAR_MT_file_new,
    TOPBAR_MT_templates_more,
    TOPBAR_MT_file_import,
    TOPBAR_MT_file_export,
    TOPBAR_MT_file_external_data,
    TOPBAR_MT_file_cleanup,
    TOPBAR_MT_file_previews,
    TOPBAR_MT_edit,
    TOPBAR_MT_render,
    TOPBAR_MT_window,
    TOPBAR_MT_edit_no_prefsfolder,
    TOPBAR_MT_help,
    TOPBAR_PT_tool_fallback,
    TOPBAR_PT_tool_settings_extra,
    TOPBAR_PT_gpencil_layers,
    TOPBAR_PT_gpencil_primitive,
    TOPBAR_PT_name,
    TOPBAR_PT_name_marker,
)

if __name__ == "__main__":  # only for live edit.
    from bpy.utils import register_class
    for cls in classes:
        register_class(cls)<|MERGE_RESOLUTION|>--- conflicted
+++ resolved
@@ -638,14 +638,8 @@
         # - From the top-bar, the text replaces the file-menu (not so bad but strange).
         # - From menu-search it replaces the area that the user may want to screen-shot.
         # Setting the context to screen causes the status to show in the global status-bar.
-<<<<<<< HEAD
-        layout.operator_context = 'INVOKE_SCREEN'
-        layout.operator("screen.screenshot_area", icon = "MAKE_SCREENSHOT_AREA")
-        layout.operator_context = operator_context_default
-=======
         with operator_context(layout, 'INVOKE_SCREEN'):
-            layout.operator("screen.screenshot_area")
->>>>>>> 8e5d12a8
+            layout.operator("screen.screenshot_area", icon="MAKE_SCREENSHOT_AREA")
 
         if sys.platform[:3] == "win":
             layout.separator()
