--- conflicted
+++ resolved
@@ -436,15 +436,10 @@
             props = layout.operator("wm.read_factory_settings", text="Load Factory Blender Settings", icon="LOAD_FACTORY")
             props.app_template = app_template
             props = layout.operator("wm.read_factory_settings",
-<<<<<<< HEAD
-            						icon="LOAD_FACTORY",
-                                    text=iface_("Load Factory %s Settings",
-                                                i18n_contexts.operator_default) % display_name,
-=======
                                     text=iface_("Load Factory {:s} Settings",
                                                 i18n_contexts.operator_default).format(display_name),
->>>>>>> 858bb9cd
-                                    translate=False)
+                                    translate=False,
+                                    icon="LOAD_FACTORY") # BFA
             props.app_template = app_template
             props.use_factory_startup_app_template_only = True
             del display_name
