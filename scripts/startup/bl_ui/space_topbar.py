--- conflicted
+++ resolved
@@ -475,13 +475,6 @@
     bl_owner_use_filter = False
 
     def draw(self, _context):
-<<<<<<< HEAD
-        if bpy.app.build_options.collada:
-            self.layout.operator(
-                "wm.collada_import", text="Collada (.dae) (legacy)", icon="LOAD_DAE"
-            )
-=======
->>>>>>> 9a41dc73
         if bpy.app.build_options.alembic:
             self.layout.operator(
                 "wm.alembic_import", text="Alembic (.abc)", icon="LOAD_ABC"
@@ -514,8 +507,6 @@
 
         if bpy.app.build_options.io_fbx:
             self.layout.operator("wm.fbx_import", text="FBX (.fbx) (experimental)")
-        if bpy.app.build_options.collada:
-            self.layout.operator("wm.collada_import", text="Collada (.dae) (Legacy)")
 
 
 class TOPBAR_MT_file_export(Menu):
@@ -524,13 +515,6 @@
     bl_owner_use_filter = False
 
     def draw(self, _context):
-<<<<<<< HEAD
-        if bpy.app.build_options.collada:
-            self.layout.operator(
-                "wm.collada_export", text="Collada (.dae) (legacy)", icon="SAVE_DAE"
-            )
-=======
->>>>>>> 9a41dc73
         if bpy.app.build_options.alembic:
             self.layout.operator(
                 "wm.alembic_export", text="Alembic (.abc)", icon="SAVE_ABC"
