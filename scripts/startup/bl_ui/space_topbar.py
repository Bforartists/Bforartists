--- conflicted
+++ resolved
@@ -639,16 +639,13 @@
     def draw(self, context):
         layout = self.layout
 
+        show_developer = context.preferences.view.show_developer_ui
+
         layout.operator("ed.undo", icon="UNDO")
         layout.operator("ed.redo", icon="REDO")
 
         layout.separator()
 
-<<<<<<< HEAD
-=======
-        layout.operator("ed.undo", icon='LOOP_BACK')
-        layout.operator("ed.redo", icon='LOOP_FORWARDS')
->>>>>>> 72f09824
         layout.menu("TOPBAR_MT_undo_history")
 
         layout.separator()
