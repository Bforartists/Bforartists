# SPDX-FileCopyrightText: 2009-2023 Blender Authors
#
# SPDX-License-Identifier: GPL-2.0-or-later

import bpy
import os # BFA
from pathlib import Path # BFA

user_path = Path(bpy.utils.resource_path('USER')).parent # BFA
local_path = Path(bpy.utils.resource_path('LOCAL')).parent # BFA

from bpy.types import Header, Menu, Panel

from bpy.app.translations import (
    pgettext_iface as iface_,
    contexts as i18n_contexts,
)


class TOPBAR_HT_upper_bar(Header):
    bl_space_type = 'TOPBAR'

    def draw(self, context):
        region = context.region

        if region.alignment == 'RIGHT':
            self.draw_right(context)
        else:
            self.draw_left(context)

    def draw_left(self, context):
        layout = self.layout

        window = context.window
        screen = context.screen

        TOPBAR_MT_editor_menus.draw_collapsible(context, layout)

        layout.separator()

        if not screen.show_fullscreen:
            layout.template_ID_tabs(window, "workspace", new="workspace.add", menu="TOPBAR_MT_workspace_menu")
        else:
            layout.operator("screen.back_to_previous", icon='SCREEN_BACK', text="Back to Previous")

    def draw_right(self, context):
        layout = self.layout

        window = context.window
        screen = context.screen
        scene = window.scene

        # If statusbar is hidden, still show messages at the top
        if not screen.show_statusbar:
            layout.template_reports_banner()
            layout.template_running_jobs()
        # BFA - now in the toolbar as an opt-in
        # Active workspace view-layer is retrieved through window, not through workspace.
        # layout.template_ID(window, "scene", new="scene.new", unlink="scene.delete")

<<<<<<< HEAD
        # row = layout.row(align=True)
        # row.template_search(
        #    window, "view_layer",
        #    scene, "view_layers",
        #    new="scene.view_layer_add",
        #    unlink="scene.view_layer_remove")
=======
        row = layout.row(align=True)
        row.template_search(
            window, "view_layer",
            scene, "view_layers",
            new="scene.view_layer_add",
            unlink="scene.view_layer_remove",
        )
>>>>>>> 386365ae


class TOPBAR_PT_tool_settings_extra(Panel):
    """
    Popover panel for adding extra options that don't fit in the tool settings header
    """
    bl_idname = "TOPBAR_PT_tool_settings_extra"
    bl_region_type = 'HEADER'
    bl_space_type = 'TOPBAR'
    bl_label = "Extra Options"
    bl_description = "Extra options"

    def draw(self, context):
        from bl_ui.space_toolsystem_common import ToolSelectPanelHelper
        layout = self.layout

        # Get the active tool
        space_type, mode = ToolSelectPanelHelper._tool_key_from_context(context)
        cls = ToolSelectPanelHelper._tool_class_from_space_type(space_type)
        item, tool, _ = cls._tool_get_active(context, space_type, mode, with_icon=True)
        if item is None:
            return

        # Draw the extra settings
        item.draw_settings(context, layout, tool, extra=True)


class TOPBAR_PT_tool_fallback(Panel):
    bl_space_type = 'VIEW_3D'
    bl_region_type = 'HEADER'
    bl_label = "Layers"
    bl_ui_units_x = 8

    def draw(self, context):
        from bl_ui.space_toolsystem_common import ToolSelectPanelHelper
        layout = self.layout

        tool_settings = context.tool_settings
        ToolSelectPanelHelper.draw_fallback_tool_items(layout, context)
        if tool_settings.workspace_tool_type == 'FALLBACK':
            tool = context.tool
            ToolSelectPanelHelper.draw_active_tool_fallback(context, layout, tool)


class TOPBAR_MT_editor_menus(Menu):
    bl_idname = "TOPBAR_MT_editor_menus"
    bl_label = ""

    def draw(self, context):
        layout = self.layout

        # BFA - removed, not needed
        # Allow calling this menu directly (this might not be a header area).
        # if getattr(context.area, "show_menus", False):
        #    layout.menu("TOPBAR_MT_blender", text="", icon='BLENDER')
        # else:
        #    layout.menu("TOPBAR_MT_blender", text="Blender")

        layout.menu("TOPBAR_MT_file")
        layout.menu("TOPBAR_MT_edit")

        layout.menu("TOPBAR_MT_render")

        layout.menu("TOPBAR_MT_window")
        layout.menu("TOPBAR_MT_help")

# BFA - not used


class TOPBAR_MT_blender(Menu):
    bl_label = "Blender"

    def draw(self, _context):
        layout = self.layout

        layout.operator("wm.splash")
        layout.operator("wm.splash_about")

        layout.separator()

        layout.operator("preferences.app_template_install", text="Install Application Template...")

        layout.separator()

        layout.menu("TOPBAR_MT_blender_system")


class TOPBAR_MT_file_cleanup(Menu):
    bl_label = "Clean Up"

    def draw(self, _context):
        layout = self.layout
        layout.separator()

        context = bpy.context

        props = layout.operator("outliner.orphans_purge", text="Unused Data", icon="CLEAN_CHANNELS")
        props.do_local_ids = True
        props.do_linked_ids = True
        props.do_recursive = False
        props = layout.operator("outliner.orphans_purge", text="Recursive Unused Data", icon="CLEAN_CHANNELS")
        props.do_local_ids = True
        props.do_linked_ids = True
        props.do_recursive = True

        layout.separator()
        props = layout.operator("outliner.orphans_purge", text="Unused Linked Data", icon="CLEAN_CHANNELS")
        props.do_local_ids = False
        props.do_linked_ids = True
        props.do_recursive = False
        props = layout.operator("outliner.orphans_purge", text="Recursive Unused Linked Data", icon="CLEAN_CHANNELS")
        props.do_local_ids = False
        props.do_linked_ids = True
        props.do_recursive = True

        layout.separator()
        props = layout.operator("outliner.orphans_purge", text="Unused Local Data", icon="CLEAN_CHANNELS")
        props.do_local_ids = True
        props.do_linked_ids = False
        props.do_recursive = False
        props = layout.operator("outliner.orphans_purge", text="Recursive Unused Local Data", icon="CLEAN_CHANNELS")
        props.do_local_ids = True
        props.do_linked_ids = False
        props.do_recursive = True

        # BFA - only shows in drop down in the File topbar menu entry, but not in the outliner dropdown.
        if not (context.area.type == 'OUTLINER' and context.space_data.display_mode == 'ORPHAN_DATA'):
            layout.separator()
            layout.operator("outliner.orphans_manage", text="Manage Unused Data", icon="ORPHAN_DATA")


class TOPBAR_MT_file(Menu):
    bl_label = "File"

    # BFA - incremental save calculation
    @staticmethod
    def _save_calculate_incremental_name():
        import re
        dirname, base_name = os.path.split(bpy.data.filepath)
        base_name_no_ext, ext = os.path.splitext(base_name)
        match = re.match(r"(.*)_([\d]+)$", base_name_no_ext)
        if match:
            prefix, number = match.groups()
            number = int(number) + 1
        else:
            prefix, number = base_name_no_ext, 1
        prefix = os.path.join(dirname, prefix)
        while os.path.isfile(output := "%s_%03d%s" % (prefix, number, ext)):
            number += 1
        return output

    def draw(self, context):
        layout = self.layout

        layout.operator_context = 'INVOKE_AREA'
        layout.operator("wm.read_homefile", text="New", icon='NEW')
        layout.menu("TOPBAR_MT_file_new", text="New from Template", text_ctxt=i18n_contexts.id_windowmanager)
        layout.operator("wm.open_mainfile", text="Open", icon='FILE_FOLDER')
        layout.menu("TOPBAR_MT_file_open_recent")
        layout.operator("wm.revert_mainfile", icon='FILE_REFRESH')
        layout.operator("wm.recover_last_session", icon='RECOVER_LAST')
        layout.operator("wm.recover_auto_save", text="Recover Auto Save", icon='RECOVER_AUTO')

        layout.separator()

        layout.operator_context = 'EXEC_AREA' if context.blend_data.is_saved else 'INVOKE_AREA'
        layout.operator("wm.save_mainfile", text="Save", icon='FILE_TICK')

        sub = layout.row()
        sub.enabled = context.blend_data.is_saved
        if bpy.data.is_saved:
            sub.operator("wm.save_mainfile", text="Save Incremental", icon='SAVE_AS').incremental = True
        else:
            sub.operator("wm.save_mainfile", text="Save Incremental (Unsaved)", icon='SAVE_AS').incremental = True

        layout.operator_context = 'INVOKE_AREA'
        layout.operator("wm.save_as_mainfile", text="Save As", icon='SAVE_AS')
        layout.operator_context = 'INVOKE_AREA'
        layout.operator("wm.save_as_mainfile", text="Save Copy", icon='SAVE_COPY').copy = True

        layout.separator()

        layout.operator_context = 'INVOKE_AREA'
        layout.operator("wm.link", text="Link", icon='LINK_BLEND')
        layout.operator("wm.append", text="Append", icon='APPEND_BLEND')
        layout.menu("TOPBAR_MT_file_previews")

        layout.separator()

        layout.menu("TOPBAR_MT_file_import", icon='IMPORT')
        layout.menu("TOPBAR_MT_file_export", icon='EXPORT')
        row = layout.row()
        row.operator("wm.collection_export_all", icon='EXPORT_COLLECTION')
        row.enabled = context.view_layer.has_export_collections

        layout.separator()

        layout.menu("TOPBAR_MT_file_external_data")
        layout.menu("TOPBAR_MT_file_cleanup")

        layout.separator()

        layout.operator("wm.quit_blender", text="Quit", icon='QUIT')


class TOPBAR_MT_file_new(Menu):
    bl_label = "New File from Template"

    @staticmethod
    def app_template_paths():
        import os

        template_paths = bpy.utils.app_template_paths()

        # Expand template paths.

        # Use a set to avoid duplicate user/system templates.
        # This is a corner case, but users managed to do it! #76849.
        app_templates = set()
        for path in template_paths:
            for d in os.listdir(path):
                if d.startswith(("__", ".")):
                    continue
                template = os.path.join(path, d)
                if os.path.isdir(template):
                    app_templates.add(d)

        return sorted(app_templates)

    @staticmethod
    def draw_ex(layout, _context, *, use_splash=False, use_more=False):
        layout.operator_context = 'INVOKE_DEFAULT'

        # Limit number of templates in splash screen, spill over into more menu.
        paths = TOPBAR_MT_file_new.app_template_paths()
        splash_limit = 5

        if use_splash:
            icon = 'FILE_NEW'
            show_more = len(paths) > (splash_limit - 1)
            if show_more:
                paths = paths[:splash_limit - 2]
        elif use_more:
            icon = 'FILE_NEW'
            paths = paths[splash_limit - 2:]
            show_more = False
        else:
            icon = 'NONE'
            show_more = False

        # Draw application templates.
        if not use_more:
            props = layout.operator("wm.read_homefile", text="General", icon=icon)
            props.app_template = ""

        for d in paths:
            props = layout.operator("wm.read_homefile", text=bpy.path.display_name(iface_(d)), icon=icon)
            props.app_template = d

        layout.operator_context = 'EXEC_DEFAULT'

        if show_more:
            layout.menu("TOPBAR_MT_templates_more", text="...")

    def draw(self, context):
        TOPBAR_MT_file_new.draw_ex(self.layout, context)

# BFA - Not used, exposed to top level, icons added though


class TOPBAR_MT_file_recover(Menu):
    bl_label = "Recover"

    def draw(self, _context):
        layout = self.layout
        layout.operator("wm.revert_mainfile", icon='FILE_REFRESH')
        layout.operator("wm.recover_last_session", icon='RECOVER_LAST')

# BFA - Not used, exposed to top level, icons added though


class TOPBAR_MT_file_defaults(Menu):
    bl_label = "Defaults"

    def draw(self, context):
        layout = self.layout
        prefs = context.preferences

        layout.operator_context = 'INVOKE_AREA'

        if any(bpy.utils.app_template_paths()):
            app_template = prefs.app_template
        else:
            app_template = None

        if app_template:
            layout.label(
                text=iface_(bpy.path.display_name(app_template, has_ext=False), i18n_contexts.id_workspace),
                translate=False,
            )

        layout.operator("wm.save_homefile", icon='SAVE_PREFS')
        if app_template:
            display_name = bpy.path.display_name(iface_(app_template))
            props = layout.operator(
                "wm.read_factory_settings",
                text="Load Factory Blender Settings",
                icon="LOAD_FACTORY")
            props.app_template = app_template
            props = layout.operator("wm.read_factory_settings",
                                    text=iface_("Load Factory {:s} Settings",
                                                i18n_contexts.operator_default).format(display_name),
                                    translate=False,
                                    icon="LOAD_FACTORY")  # BFA
            props.app_template = app_template
            props.use_factory_startup_app_template_only = True
            del display_name
        else:
            layout.operator("wm.read_factory_settings", icon="LOAD_FACTORY")

# BFA - these are located in the Text Editor now, this has been made consistent though
# Include technical operators here which would otherwise have no way for users to access.


class TOPBAR_MT_blender_system(Menu):
    bl_label = "System"

    def draw(self, _context):
        layout = self.layout

        layout.operator_menu_enum("wm.redraw_timer", "type")
        layout.operator("wm.debug_menu", icon='DEBUG')
        layout.operator("script.reload", icon='FILE_REFRESH')

        layout.separator()

        layout.operator("screen.spacedata_cleanup", icon="APPTEMPLATE")
        layout.operator("wm.memory_statistics", icon="SYSTEM")
        layout.operator("wm.operator_presets_cleanup", icon="CLEAN_CHANNELS")


class TOPBAR_MT_templates_more(Menu):
    bl_label = "Templates"

    def draw(self, context):
        bpy.types.TOPBAR_MT_file_new.draw_ex(self.layout, context, use_more=True)


class TOPBAR_MT_file_import(Menu):
    bl_idname = "TOPBAR_MT_file_import"
    bl_label = "Import"
    bl_owner_use_filter = False

    def draw(self, _context):
        if bpy.app.build_options.collada:
            self.layout.operator("wm.collada_import", text="Collada (.dae)", icon="LOAD_DAE")
        if bpy.app.build_options.alembic:
            self.layout.operator("wm.alembic_import", text="Alembic (.abc)", icon="LOAD_ABC")

        if bpy.app.build_options.usd:
            self.layout.operator(
                "wm.usd_import", text="Universal Scene Description (.usd*)", icon="LOAD_USD")

        if bpy.app.build_options.io_gpencil:
            self.layout.operator("wm.grease_pencil_import_svg", text="SVG as Grease Pencil", icon="LOAD_SVG_GPENCIL")

        if bpy.app.build_options.io_wavefront_obj:
            self.layout.operator("wm.obj_import", text="Wavefront (.obj)", icon="LOAD_OBJ")
        if bpy.app.build_options.io_ply:
            self.layout.operator("wm.ply_import", text="Stanford PLY (.ply)", icon="LOAD_PLY")
        if bpy.app.build_options.io_stl:
            self.layout.operator("wm.stl_import", text="STL (.stl)", icon="LOAD_STL")


class TOPBAR_MT_file_export(Menu):
    bl_idname = "TOPBAR_MT_file_export"
    bl_label = "Export"
    bl_owner_use_filter = False

    def draw(self, _context):
        if bpy.app.build_options.collada:
            self.layout.operator("wm.collada_export", text="Collada (.dae)", icon="SAVE_DAE")
        if bpy.app.build_options.alembic:
            self.layout.operator("wm.alembic_export", text="Alembic (.abc)", icon="SAVE_ABC")
        if bpy.app.build_options.usd:
            self.layout.operator(
                "wm.usd_export", text="Universal Scene Description (.usd*)", icon="SAVE_USD")

        if bpy.app.build_options.io_gpencil:
            # PUGIXML library dependency.
            if bpy.app.build_options.pugixml:
                self.layout.operator("wm.grease_pencil_export_svg", text="Grease Pencil as SVG", icon="SAVE_SVG")
            # HARU library dependency.
            if bpy.app.build_options.haru:
                self.layout.operator("wm.grease_pencil_export_pdf", text="Grease Pencil as PDF", icon="SAVE_PDF")

        if bpy.app.build_options.io_wavefront_obj:
            self.layout.operator("wm.obj_export", text="Wavefront (.obj)", icon="SAVE_OBJ")
        if bpy.app.build_options.io_ply:
            self.layout.operator("wm.ply_export", text="Stanford PLY (.ply)", icon="SAVE_PLY")
        if bpy.app.build_options.io_stl:
            self.layout.operator("wm.stl_export", text="STL (.stl)", icon="SAVE_STL")


class TOPBAR_MT_file_external_data(Menu):
    bl_label = "External Data"

    def draw(self, _context):
        layout = self.layout

        icon = 'CHECKBOX_HLT' if bpy.data.use_autopack else 'CHECKBOX_DEHLT'
        layout.operator("file.autopack_toggle", icon=icon)

        layout.separator()

        pack_all = layout.row()
        pack_all.operator("file.pack_all", icon="PACKAGE")
        pack_all.active = not bpy.data.use_autopack

        layout.separator()

        layout.operator("file.pack_libraries", icon="PACKAGE")
        layout.operator("file.unpack_libraries", icon="PACKAGE")

        unpack_all = layout.row()
        unpack_all.operator("file.unpack_all", icon="PACKAGE")
        unpack_all.active = not bpy.data.use_autopack

        layout.separator()

        layout.operator("file.make_paths_relative", icon="RELATIVEPATH")
        layout.operator("file.make_paths_absolute", icon="ABSOLUTEPATH")

        layout.separator()

        layout.operator("file.report_missing_files", icon="ERROR")
        layout.operator("file.find_missing_files", icon="VIEWZOOM", text="Find Missing Files")


class TOPBAR_MT_file_previews(Menu):
    bl_label = "Data Previews"

    def draw(self, _context):
        layout = self.layout

        layout.operator("wm.previews_ensure", icon="FILE_REFRESH")
        layout.operator("wm.previews_batch_generate", icon="BATCH_GENERATE", text="Batch-Generate Preview")

        layout.separator()

        layout.operator("wm.previews_clear", icon="DATABLOCK_CLEAR", text="Clear Data-Block Previews")
        layout.operator("wm.previews_batch_clear", icon="BATCH_GENERATE_CLEAR", text="Batch-Clear Previews")


class TOPBAR_MT_render(Menu):
    bl_label = "Render"

    def draw(self, context):
        layout = self.layout

        rd = context.scene.render

        layout.operator("render.render", text="Render Image", icon='RENDER_STILL').use_viewport = True
        props = layout.operator("render.render", text="Render Animation", icon='RENDER_ANIMATION')
        props.animation = True
        props.use_viewport = True

        layout.separator()

        layout.operator("sound.mixdown", text="Mixdown Audio", icon='PLAY_AUDIO')

        layout.separator()
        # BFA - Exposed hidden operators
        layout.operator("render.opengl", text="OpenGL Render Image", icon='RENDER_STILL_VIEW')
        layout.operator("render.opengl", text="OpenGL Render Animation", icon='RENDER_ANI_VIEW').animation = True

        layout.separator()

        layout.operator("render.view_show", text="Show/Hide Render", icon='HIDE_RENDERVIEW')
        layout.operator("render.play_rendered_anim", text="Play rendered Animation", icon='PLAY')

        layout.separator()

        layout.prop(rd, "use_lock_interface", text="Lock Interface")


class TOPBAR_MT_edit(Menu):
    bl_label = "Edit"

    def draw(self, context):
        layout = self.layout

        layout.operator("ed.undo", icon='UNDO')
        layout.operator("ed.redo", icon='REDO')

        layout.separator()

        layout.menu("TOPBAR_MT_undo_history")

        layout.separator()

        layout.operator("screen.repeat_last", icon='REPEAT',)
        layout.operator("screen.repeat_history", text="Repeat History", icon='REDO_HISTORY',)

        layout.separator()

        layout.operator("screen.redo_last", text="Adjust Last Operation", icon="LASTOPERATOR")

        layout.separator()

        layout.operator("wm.search_menu", text="Menu Search", icon='SEARCH_MENU')
        layout.operator("wm.search_operator", text="Operator Search", icon='VIEWZOOM')

        layout.separator()

        # Mainly to expose shortcut since this depends on the context.
        props = layout.operator("wm.call_panel", text="Rename Active Item", icon='RENAME')
        props.name = "TOPBAR_PT_name"
        props.keep_open = False

        layout.operator("wm.batch_rename", text="Batch Rename", icon='RENAME')

        layout.separator()

        layout.operator("preferences.app_template_install", text="Install Application Template", icon="APPTEMPLATE")

        layout.separator()
		# BFa - app template system
        layout.operator_context = 'INVOKE_AREA'

        if any(bpy.utils.app_template_paths()):
            app_template = context.preferences.app_template
        else:
            app_template = None

        if app_template:
            layout.label(
                text=iface_(
                    "-- Template: " +
                    bpy.path.display_name(
                        app_template,
                        has_ext=False) +
                    " --",
                    i18n_contexts.id_workspace),
                translate=False)

        layout.operator("wm.save_homefile", icon='SAVE_PREFS')
        if app_template:
            display_name = bpy.path.display_name(iface_(app_template))
            props = layout.operator("wm.read_factory_settings", text="Load Factory Settings", icon="LOAD_FACTORY")
            props.app_template = app_template
            props = layout.operator(
                "wm.read_factory_settings",
                text="Load Factory %s Settings" %
                display_name,
                icon="LOAD_FACTORY")
            props.app_template = app_template
            props.use_factory_startup_app_template_only = True
            del display_name
        else:
            layout.operator("wm.read_factory_settings", icon="LOAD_FACTORY")

        layout.separator()

        # BFA - preferences path exists
        if os.path.isdir(Path(bpy.utils.resource_path('USER'))):
            layout.operator("wm.path_open", text="Open Preferences Folder",
                            icon="FOLDER_REDIRECT").filepath = str(user_path)
        # BFA - preferences path does not exist yet
        else:
            # layout.operator("wm.path_open", text="Open Preferences Folder", icon = "FOLDER_REDIRECT").filepath = str(local_path)
            layout.operator("topbar.no_prefsfolder", text="Open Preferences Folder", icon="FOLDER_REDIRECT")

        layout.operator("screen.userpref_show", text="Preferences", icon='PREFERENCES')


# BFA - Workaround to separate the tooltips for the preferences folder
class TOPBAR_MT_edit_no_prefsfolder(bpy.types.Operator):
    """The preferences folder does not exist yet\nThe file browser will open at the installation directory instead\nPlease click at Next in the splash sceen first"""
    bl_idname = "topbar.no_prefsfolder"        # unique identifier for buttons and menu items to reference.
    bl_label = "Open Installation folder"         # display name in the interface.
    bl_options = {'REGISTER', 'UNDO'}  # enable undo for the operator.

    def execute(self, context):        # execute() is called by blender when running the operator.
        bpy.ops.wm.path_open(filepath=str(local_path))
        return {'FINISHED'}


class TOPBAR_MT_window(Menu):
    bl_label = "Window"

    def draw(self, context):
        import sys
        from bl_ui_utils.layout import operator_context

        layout = self.layout

        layout.prop(context.screen, "show_bfa_topbar")
        layout.prop(context.screen, "show_statusbar")

        layout.separator()

        layout.operator("wm.window_new", icon="NEW_WINDOW")
        layout.operator("wm.window_new_main", icon="NEW_WINDOW_MAIN")

        layout.separator()

        layout.operator("screen.workspace_cycle", text="Next Workspace", icon="FRAME_NEXT").direction = 'NEXT'
        layout.operator("screen.workspace_cycle", text="Previous Workspace", icon="FRAME_PREV").direction = 'PREV'

        layout.separator()

        layout.operator("screen.screenshot", icon='MAKE_SCREENSHOT')

        # Showing the status in the area doesn't work well in this case.
        # - From the top-bar, the text replaces the file-menu (not so bad but strange).
        # - From menu-search it replaces the area that the user may want to screen-shot.
        # Setting the context to screen causes the status to show in the global status-bar.
        with operator_context(layout, 'INVOKE_SCREEN'):
            layout.operator("screen.screenshot_area", icon="MAKE_SCREENSHOT_AREA")

        if sys.platform[:3] == "win":
            layout.separator()
            layout.operator("wm.console_toggle", icon='CONSOLE')

            # BFA - moved to the VIEW3D_PT_view3d_stereo in the space_3dview.py file
# BFA - these links are heavily different


class TOPBAR_MT_help(Menu):
    bl_label = "Help"

    def draw(self, context):
        layout = self.layout

        layout.operator(
            "wm.url_open",
            text="Manual",
            icon='HELP').url = "https://www.bforartists.de/bforartists-2-reference-manual/"
        layout.operator(
            "wm.url_open",
            text="Release notes",
            icon='URL').url = "https://www.bforartists.de/release-notes/"

        layout.separator()

        layout.operator("wm.url_open", text="Bforartists Website", icon='URL').url = "https://www.bforartists.de"
        layout.operator(
            "wm.url_open",
            text="Quickstart Learning Videos (Youtube)",
            icon='URL').url = "https://www.youtube.com/watch?v=sZlqqMAGgMs&list=PLB0iqEbIPQTZArhZspyYSJOS_00jURpUB"

        layout.separator()

        layout.operator(
            "wm.url_open",
            text="Report a Bug",
            icon='URL').url = "https://github.com/Bforartists/Bforartists/issues"

        layout.separator()

        layout.operator("wm.url_open_preset", text="Python API Reference", icon='URL').type = 'API'
        layout.operator("wm.sysinfo", icon='TEXT')

        layout.separator()

        layout.operator("wm.splash", icon='BLENDER')
        layout.operator("wm.splash_about", icon='BLENDER') # BFA - show about window


class TOPBAR_MT_file_context_menu(Menu):
    bl_label = "File"

    def draw(self, _context):
        layout = self.layout

        layout.operator_context = 'INVOKE_AREA'
        layout.menu("TOPBAR_MT_file_new", text="New", text_ctxt=i18n_contexts.id_windowmanager, icon='FILE_NEW')
        layout.operator("wm.open_mainfile", text="Open...", icon='FILE_FOLDER')
        layout.menu("TOPBAR_MT_file_open_recent")

        layout.separator()

        layout.operator("wm.link", text="Link...", icon='LINK_BLEND')
        layout.operator("wm.append", text="Append...", icon='APPEND_BLEND')

        layout.separator()

        layout.menu("TOPBAR_MT_file_import", icon='IMPORT')
        layout.menu("TOPBAR_MT_file_export", icon='EXPORT')

        layout.separator()

        layout.operator("screen.userpref_show", text="Preferences...", icon='PREFERENCES')


class TOPBAR_MT_workspace_menu(Menu):
    bl_label = "Workspace"

    def draw(self, _context):
        layout = self.layout

        layout.operator("workspace.duplicate", text="Duplicate", icon='DUPLICATE')
        if len(bpy.data.workspaces) > 1:
            layout.operator("workspace.delete", text="Delete", icon='DELETE')

        layout.separator()

        layout.operator("workspace.reorder_to_front", text="Reorder to Front", icon='TRIA_LEFT_BAR')
        layout.operator("workspace.reorder_to_back", text="Reorder to Back", icon='TRIA_RIGHT_BAR')

        layout.separator()

        # For key binding discoverability.
        props = layout.operator("screen.workspace_cycle", text="Previous Workspace", icon='BACK')
        props.direction = 'PREV'
        props = layout.operator("screen.workspace_cycle", text="Next Workspace", icon='FORWARD')
        props.direction = 'NEXT'


# Grease Pencil Object - Primitive curve
class TOPBAR_PT_gpencil_primitive(Panel):
    bl_space_type = 'VIEW_3D'
    bl_region_type = 'HEADER'
    bl_label = "Primitives"

    def draw(self, context):
        settings = context.tool_settings.gpencil_sculpt

        layout = self.layout
        # Curve
        layout.template_curve_mapping(settings, "thickness_primitive_curve", brush=True)


# Only a popover
class TOPBAR_PT_name(Panel):
    bl_space_type = 'TOPBAR'  # dummy
    bl_region_type = 'HEADER'
    bl_label = "Rename Active Item"
    bl_ui_units_x = 14

    def draw(self, context):
        layout = self.layout

        # Edit first editable button in popup
        def row_with_icon(layout, icon):
            row = layout.row()
            row.activate_init = True
            row.label(icon=icon)
            return row

        mode = context.mode
        space = context.space_data
        space_type = None if (space is None) else space.type
        found = False
        if space_type == 'SEQUENCE_EDITOR':
            layout.label(text="Sequence Strip Name")
            item = context.active_sequence_strip
            if item:
                row = row_with_icon(layout, 'SEQUENCE')
                row.prop(item, "name", text="")
                found = True
        elif space_type == 'NODE_EDITOR':
            layout.label(text="Node Label")
            item = context.active_node
            if item:
                row = row_with_icon(layout, 'NODE')
                row.prop(item, "label", text="")
                found = True
        elif space_type == 'NLA_EDITOR':
            layout.label(text="NLA Strip Name")
            item = next(
                (strip for strip in context.selected_nla_strips if strip.active), None)
            if item:
                row = row_with_icon(layout, 'NLA')
                row.prop(item, "name", text="")
                found = True
        else:
            if mode == 'POSE' or (mode == 'WEIGHT_PAINT' and context.pose_object):
                layout.label(text="Bone Name")
                item = context.active_pose_bone
                if item:
                    row = row_with_icon(layout, 'BONE_DATA')
                    row.prop(item, "name", text="")
                    found = True
            elif mode == 'EDIT_ARMATURE':
                layout.label(text="Bone Name")
                item = context.active_bone
                if item:
                    row = row_with_icon(layout, 'BONE_DATA')
                    row.prop(item, "name", text="")
                    found = True
            else:
                layout.label(text="Object Name")
                item = context.object
                if item:
                    row = row_with_icon(layout, 'OBJECT_DATA')
                    row.prop(item, "name", text="")
                    found = True

        if not found:
            row = row_with_icon(layout, 'ERROR')
            row.label(text="No active item")


class TOPBAR_PT_name_marker(Panel):
    bl_space_type = 'TOPBAR'  # dummy
    bl_region_type = 'HEADER'
    bl_label = "Rename Marker"
    bl_ui_units_x = 14

    @staticmethod
    def is_using_pose_markers(context):
        sd = context.space_data
        return (sd.type == 'DOPESHEET_EDITOR' and sd.mode in {'ACTION', 'SHAPEKEY'} and
                sd.show_pose_markers and sd.action)

    @staticmethod
    def get_selected_marker(context):
        if TOPBAR_PT_name_marker.is_using_pose_markers(context):
            markers = context.space_data.action.pose_markers
        else:
            markers = context.scene.timeline_markers

        for marker in markers:
            if marker.select:
                return marker
        return None

    @staticmethod
    def row_with_icon(layout, icon):
        row = layout.row()
        row.activate_init = True
        row.label(icon=icon)
        return row

    def draw(self, context):
        layout = self.layout

        layout.label(text="Marker Name")

        scene = context.scene
        if scene.tool_settings.lock_markers:
            row = self.row_with_icon(layout, 'ERROR')
            label = "Markers are locked"
            row.label(text=label)
            return

        marker = self.get_selected_marker(context)
        if marker is None:
            row = self.row_with_icon(layout, 'ERROR')
            row.label(text="No active marker")
            return

        icon = 'TIME'
        if marker.camera is not None:
            icon = 'CAMERA_DATA'
        elif self.is_using_pose_markers(context):
            icon = 'ARMATURE_DATA'
        row = self.row_with_icon(layout, icon)
        row.prop(marker, "name", text="")


class TOPBAR_PT_grease_pencil_layers(Panel):
    bl_space_type = 'VIEW_3D'
    bl_region_type = 'HEADER'
    bl_label = "Layers"
    bl_ui_units_x = 14

    @classmethod
    def poll(cls, context):
        object = context.object
        if object is None:
            return False
        if object.type != "GREASEPENCIL":
            return False

        return True

    def draw(self, context):
        from .properties_data_grease_pencil import DATA_PT_grease_pencil_layers

        layout = self.layout
        grease_pencil = context.object.data

        DATA_PT_grease_pencil_layers.draw_settings(layout, grease_pencil)


classes = (
    TOPBAR_HT_upper_bar,
    TOPBAR_MT_file_context_menu,
    TOPBAR_MT_workspace_menu,
    TOPBAR_MT_editor_menus,
    TOPBAR_MT_blender,  # BFA - not used
    TOPBAR_MT_blender_system,  # BFA - not used
    TOPBAR_MT_file,
    TOPBAR_MT_file_new,
    TOPBAR_MT_file_recover,  # BFA - not used
    TOPBAR_MT_file_defaults,  # BFA - not used
    TOPBAR_MT_templates_more,
    TOPBAR_MT_file_import,
    TOPBAR_MT_file_export,
    TOPBAR_MT_file_external_data,
    TOPBAR_MT_file_cleanup,
    TOPBAR_MT_file_previews,
    TOPBAR_MT_edit,
    TOPBAR_MT_render,
    TOPBAR_MT_window,
    TOPBAR_MT_edit_no_prefsfolder,  # BFA
    TOPBAR_MT_help,
    TOPBAR_PT_tool_fallback,
    TOPBAR_PT_tool_settings_extra,
    TOPBAR_PT_gpencil_primitive,
    TOPBAR_PT_name,
    TOPBAR_PT_name_marker,
    TOPBAR_PT_grease_pencil_layers,
)

if __name__ == "__main__":  # only for live edit.
    from bpy.utils import register_class
    for cls in classes:
        register_class(cls)<|MERGE_RESOLUTION|>--- conflicted
+++ resolved
@@ -3,11 +3,11 @@
 # SPDX-License-Identifier: GPL-2.0-or-later
 
 import bpy
-import os # BFA
-from pathlib import Path # BFA
-
-user_path = Path(bpy.utils.resource_path('USER')).parent # BFA
-local_path = Path(bpy.utils.resource_path('LOCAL')).parent # BFA
+import os  # BFA
+from pathlib import Path  # BFA
+
+user_path = Path(bpy.utils.resource_path("USER")).parent  # BFA
+local_path = Path(bpy.utils.resource_path("LOCAL")).parent  # BFA
 
 from bpy.types import Header, Menu, Panel
 
@@ -18,12 +18,12 @@
 
 
 class TOPBAR_HT_upper_bar(Header):
-    bl_space_type = 'TOPBAR'
+    bl_space_type = "TOPBAR"
 
     def draw(self, context):
         region = context.region
 
-        if region.alignment == 'RIGHT':
+        if region.alignment == "RIGHT":
             self.draw_right(context)
         else:
             self.draw_left(context)
@@ -39,9 +39,16 @@
         layout.separator()
 
         if not screen.show_fullscreen:
-            layout.template_ID_tabs(window, "workspace", new="workspace.add", menu="TOPBAR_MT_workspace_menu")
+            layout.template_ID_tabs(
+                window,
+                "workspace",
+                new="workspace.add",
+                menu="TOPBAR_MT_workspace_menu",
+            )
         else:
-            layout.operator("screen.back_to_previous", icon='SCREEN_BACK', text="Back to Previous")
+            layout.operator(
+                "screen.back_to_previous", icon="SCREEN_BACK", text="Back to Previous"
+            )
 
     def draw_right(self, context):
         layout = self.layout
@@ -58,36 +65,29 @@
         # Active workspace view-layer is retrieved through window, not through workspace.
         # layout.template_ID(window, "scene", new="scene.new", unlink="scene.delete")
 
-<<<<<<< HEAD
         # row = layout.row(align=True)
         # row.template_search(
         #    window, "view_layer",
         #    scene, "view_layers",
         #    new="scene.view_layer_add",
-        #    unlink="scene.view_layer_remove")
-=======
-        row = layout.row(align=True)
-        row.template_search(
-            window, "view_layer",
-            scene, "view_layers",
-            new="scene.view_layer_add",
-            unlink="scene.view_layer_remove",
-        )
->>>>>>> 386365ae
+        #    unlink="scene.view_layer_remove",
+        # )
 
 
 class TOPBAR_PT_tool_settings_extra(Panel):
     """
     Popover panel for adding extra options that don't fit in the tool settings header
     """
+
     bl_idname = "TOPBAR_PT_tool_settings_extra"
-    bl_region_type = 'HEADER'
-    bl_space_type = 'TOPBAR'
+    bl_region_type = "HEADER"
+    bl_space_type = "TOPBAR"
     bl_label = "Extra Options"
     bl_description = "Extra options"
 
     def draw(self, context):
         from bl_ui.space_toolsystem_common import ToolSelectPanelHelper
+
         layout = self.layout
 
         # Get the active tool
@@ -102,18 +102,19 @@
 
 
 class TOPBAR_PT_tool_fallback(Panel):
-    bl_space_type = 'VIEW_3D'
-    bl_region_type = 'HEADER'
+    bl_space_type = "VIEW_3D"
+    bl_region_type = "HEADER"
     bl_label = "Layers"
     bl_ui_units_x = 8
 
     def draw(self, context):
         from bl_ui.space_toolsystem_common import ToolSelectPanelHelper
+
         layout = self.layout
 
         tool_settings = context.tool_settings
         ToolSelectPanelHelper.draw_fallback_tool_items(layout, context)
-        if tool_settings.workspace_tool_type == 'FALLBACK':
+        if tool_settings.workspace_tool_type == "FALLBACK":
             tool = context.tool
             ToolSelectPanelHelper.draw_active_tool_fallback(context, layout, tool)
 
@@ -140,6 +141,7 @@
         layout.menu("TOPBAR_MT_window")
         layout.menu("TOPBAR_MT_help")
 
+
 # BFA - not used
 
 
@@ -154,7 +156,9 @@
 
         layout.separator()
 
-        layout.operator("preferences.app_template_install", text="Install Application Template...")
+        layout.operator(
+            "preferences.app_template_install", text="Install Application Template..."
+        )
 
         layout.separator()
 
@@ -170,39 +174,62 @@
 
         context = bpy.context
 
-        props = layout.operator("outliner.orphans_purge", text="Unused Data", icon="CLEAN_CHANNELS")
+        props = layout.operator(
+            "outliner.orphans_purge", text="Unused Data", icon="CLEAN_CHANNELS"
+        )
         props.do_local_ids = True
         props.do_linked_ids = True
         props.do_recursive = False
-        props = layout.operator("outliner.orphans_purge", text="Recursive Unused Data", icon="CLEAN_CHANNELS")
+        props = layout.operator(
+            "outliner.orphans_purge",
+            text="Recursive Unused Data",
+            icon="CLEAN_CHANNELS",
+        )
         props.do_local_ids = True
         props.do_linked_ids = True
         props.do_recursive = True
 
         layout.separator()
-        props = layout.operator("outliner.orphans_purge", text="Unused Linked Data", icon="CLEAN_CHANNELS")
+        props = layout.operator(
+            "outliner.orphans_purge", text="Unused Linked Data", icon="CLEAN_CHANNELS"
+        )
         props.do_local_ids = False
         props.do_linked_ids = True
         props.do_recursive = False
-        props = layout.operator("outliner.orphans_purge", text="Recursive Unused Linked Data", icon="CLEAN_CHANNELS")
+        props = layout.operator(
+            "outliner.orphans_purge",
+            text="Recursive Unused Linked Data",
+            icon="CLEAN_CHANNELS",
+        )
         props.do_local_ids = False
         props.do_linked_ids = True
         props.do_recursive = True
 
         layout.separator()
-        props = layout.operator("outliner.orphans_purge", text="Unused Local Data", icon="CLEAN_CHANNELS")
+        props = layout.operator(
+            "outliner.orphans_purge", text="Unused Local Data", icon="CLEAN_CHANNELS"
+        )
         props.do_local_ids = True
         props.do_linked_ids = False
         props.do_recursive = False
-        props = layout.operator("outliner.orphans_purge", text="Recursive Unused Local Data", icon="CLEAN_CHANNELS")
+        props = layout.operator(
+            "outliner.orphans_purge",
+            text="Recursive Unused Local Data",
+            icon="CLEAN_CHANNELS",
+        )
         props.do_local_ids = True
         props.do_linked_ids = False
         props.do_recursive = True
 
         # BFA - only shows in drop down in the File topbar menu entry, but not in the outliner dropdown.
-        if not (context.area.type == 'OUTLINER' and context.space_data.display_mode == 'ORPHAN_DATA'):
+        if not (
+            context.area.type == "OUTLINER"
+            and context.space_data.display_mode == "ORPHAN_DATA"
+        ):
             layout.separator()
-            layout.operator("outliner.orphans_manage", text="Manage Unused Data", icon="ORPHAN_DATA")
+            layout.operator(
+                "outliner.orphans_manage", text="Manage Unused Data", icon="ORPHAN_DATA"
+            )
 
 
 class TOPBAR_MT_file(Menu):
@@ -212,6 +239,7 @@
     @staticmethod
     def _save_calculate_incremental_name():
         import re
+
         dirname, base_name = os.path.split(bpy.data.filepath)
         base_name_no_ext, ext = os.path.splitext(base_name)
         match = re.match(r"(.*)_([\d]+)$", base_name_no_ext)
@@ -228,45 +256,59 @@
     def draw(self, context):
         layout = self.layout
 
-        layout.operator_context = 'INVOKE_AREA'
-        layout.operator("wm.read_homefile", text="New", icon='NEW')
-        layout.menu("TOPBAR_MT_file_new", text="New from Template", text_ctxt=i18n_contexts.id_windowmanager)
-        layout.operator("wm.open_mainfile", text="Open", icon='FILE_FOLDER')
+        layout.operator_context = "INVOKE_AREA"
+        layout.operator("wm.read_homefile", text="New", icon="NEW")
+        layout.menu(
+            "TOPBAR_MT_file_new",
+            text="New from Template",
+            text_ctxt=i18n_contexts.id_windowmanager,
+        )
+        layout.operator("wm.open_mainfile", text="Open", icon="FILE_FOLDER")
         layout.menu("TOPBAR_MT_file_open_recent")
-        layout.operator("wm.revert_mainfile", icon='FILE_REFRESH')
-        layout.operator("wm.recover_last_session", icon='RECOVER_LAST')
-        layout.operator("wm.recover_auto_save", text="Recover Auto Save", icon='RECOVER_AUTO')
-
-        layout.separator()
-
-        layout.operator_context = 'EXEC_AREA' if context.blend_data.is_saved else 'INVOKE_AREA'
-        layout.operator("wm.save_mainfile", text="Save", icon='FILE_TICK')
+        layout.operator("wm.revert_mainfile", icon="FILE_REFRESH")
+        layout.operator("wm.recover_last_session", icon="RECOVER_LAST")
+        layout.operator(
+            "wm.recover_auto_save", text="Recover Auto Save", icon="RECOVER_AUTO"
+        )
+
+        layout.separator()
+
+        layout.operator_context = (
+            "EXEC_AREA" if context.blend_data.is_saved else "INVOKE_AREA"
+        )
+        layout.operator("wm.save_mainfile", text="Save", icon="FILE_TICK")
 
         sub = layout.row()
         sub.enabled = context.blend_data.is_saved
         if bpy.data.is_saved:
-            sub.operator("wm.save_mainfile", text="Save Incremental", icon='SAVE_AS').incremental = True
+            sub.operator(
+                "wm.save_mainfile", text="Save Incremental", icon="SAVE_AS"
+            ).incremental = True
         else:
-            sub.operator("wm.save_mainfile", text="Save Incremental (Unsaved)", icon='SAVE_AS').incremental = True
-
-        layout.operator_context = 'INVOKE_AREA'
-        layout.operator("wm.save_as_mainfile", text="Save As", icon='SAVE_AS')
-        layout.operator_context = 'INVOKE_AREA'
-        layout.operator("wm.save_as_mainfile", text="Save Copy", icon='SAVE_COPY').copy = True
-
-        layout.separator()
-
-        layout.operator_context = 'INVOKE_AREA'
-        layout.operator("wm.link", text="Link", icon='LINK_BLEND')
-        layout.operator("wm.append", text="Append", icon='APPEND_BLEND')
+            sub.operator(
+                "wm.save_mainfile", text="Save Incremental (Unsaved)", icon="SAVE_AS"
+            ).incremental = True
+
+        layout.operator_context = "INVOKE_AREA"
+        layout.operator("wm.save_as_mainfile", text="Save As", icon="SAVE_AS")
+        layout.operator_context = "INVOKE_AREA"
+        layout.operator(
+            "wm.save_as_mainfile", text="Save Copy", icon="SAVE_COPY"
+        ).copy = True
+
+        layout.separator()
+
+        layout.operator_context = "INVOKE_AREA"
+        layout.operator("wm.link", text="Link", icon="LINK_BLEND")
+        layout.operator("wm.append", text="Append", icon="APPEND_BLEND")
         layout.menu("TOPBAR_MT_file_previews")
 
         layout.separator()
 
-        layout.menu("TOPBAR_MT_file_import", icon='IMPORT')
-        layout.menu("TOPBAR_MT_file_export", icon='EXPORT')
+        layout.menu("TOPBAR_MT_file_import", icon="IMPORT")
+        layout.menu("TOPBAR_MT_file_export", icon="EXPORT")
         row = layout.row()
-        row.operator("wm.collection_export_all", icon='EXPORT_COLLECTION')
+        row.operator("wm.collection_export_all", icon="EXPORT_COLLECTION")
         row.enabled = context.view_layer.has_export_collections
 
         layout.separator()
@@ -276,7 +318,7 @@
 
         layout.separator()
 
-        layout.operator("wm.quit_blender", text="Quit", icon='QUIT')
+        layout.operator("wm.quit_blender", text="Quit", icon="QUIT")
 
 
 class TOPBAR_MT_file_new(Menu):
@@ -305,23 +347,23 @@
 
     @staticmethod
     def draw_ex(layout, _context, *, use_splash=False, use_more=False):
-        layout.operator_context = 'INVOKE_DEFAULT'
+        layout.operator_context = "INVOKE_DEFAULT"
 
         # Limit number of templates in splash screen, spill over into more menu.
         paths = TOPBAR_MT_file_new.app_template_paths()
         splash_limit = 5
 
         if use_splash:
-            icon = 'FILE_NEW'
+            icon = "FILE_NEW"
             show_more = len(paths) > (splash_limit - 1)
             if show_more:
-                paths = paths[:splash_limit - 2]
+                paths = paths[: splash_limit - 2]
         elif use_more:
-            icon = 'FILE_NEW'
-            paths = paths[splash_limit - 2:]
+            icon = "FILE_NEW"
+            paths = paths[splash_limit - 2 :]
             show_more = False
         else:
-            icon = 'NONE'
+            icon = "NONE"
             show_more = False
 
         # Draw application templates.
@@ -330,10 +372,12 @@
             props.app_template = ""
 
         for d in paths:
-            props = layout.operator("wm.read_homefile", text=bpy.path.display_name(iface_(d)), icon=icon)
+            props = layout.operator(
+                "wm.read_homefile", text=bpy.path.display_name(iface_(d)), icon=icon
+            )
             props.app_template = d
 
-        layout.operator_context = 'EXEC_DEFAULT'
+        layout.operator_context = "EXEC_DEFAULT"
 
         if show_more:
             layout.menu("TOPBAR_MT_templates_more", text="...")
@@ -341,6 +385,7 @@
     def draw(self, context):
         TOPBAR_MT_file_new.draw_ex(self.layout, context)
 
+
 # BFA - Not used, exposed to top level, icons added though
 
 
@@ -349,8 +394,9 @@
 
     def draw(self, _context):
         layout = self.layout
-        layout.operator("wm.revert_mainfile", icon='FILE_REFRESH')
-        layout.operator("wm.recover_last_session", icon='RECOVER_LAST')
+        layout.operator("wm.revert_mainfile", icon="FILE_REFRESH")
+        layout.operator("wm.recover_last_session", icon="RECOVER_LAST")
+
 
 # BFA - Not used, exposed to top level, icons added though
 
@@ -362,7 +408,7 @@
         layout = self.layout
         prefs = context.preferences
 
-        layout.operator_context = 'INVOKE_AREA'
+        layout.operator_context = "INVOKE_AREA"
 
         if any(bpy.utils.app_template_paths()):
             app_template = prefs.app_template
@@ -371,29 +417,37 @@
 
         if app_template:
             layout.label(
-                text=iface_(bpy.path.display_name(app_template, has_ext=False), i18n_contexts.id_workspace),
+                text=iface_(
+                    bpy.path.display_name(app_template, has_ext=False),
+                    i18n_contexts.id_workspace,
+                ),
                 translate=False,
             )
 
-        layout.operator("wm.save_homefile", icon='SAVE_PREFS')
+        layout.operator("wm.save_homefile", icon="SAVE_PREFS")
         if app_template:
             display_name = bpy.path.display_name(iface_(app_template))
             props = layout.operator(
                 "wm.read_factory_settings",
                 text="Load Factory Blender Settings",
-                icon="LOAD_FACTORY")
+                icon="LOAD_FACTORY",
+            )
             props.app_template = app_template
-            props = layout.operator("wm.read_factory_settings",
-                                    text=iface_("Load Factory {:s} Settings",
-                                                i18n_contexts.operator_default).format(display_name),
-                                    translate=False,
-                                    icon="LOAD_FACTORY")  # BFA
+            props = layout.operator(
+                "wm.read_factory_settings",
+                text=iface_(
+                    "Load Factory {:s} Settings", i18n_contexts.operator_default
+                ).format(display_name),
+                translate=False,
+                icon="LOAD_FACTORY",
+            )  # BFA
             props.app_template = app_template
             props.use_factory_startup_app_template_only = True
             del display_name
         else:
             layout.operator("wm.read_factory_settings", icon="LOAD_FACTORY")
 
+
 # BFA - these are located in the Text Editor now, this has been made consistent though
 # Include technical operators here which would otherwise have no way for users to access.
 
@@ -405,8 +459,8 @@
         layout = self.layout
 
         layout.operator_menu_enum("wm.redraw_timer", "type")
-        layout.operator("wm.debug_menu", icon='DEBUG')
-        layout.operator("script.reload", icon='FILE_REFRESH')
+        layout.operator("wm.debug_menu", icon="DEBUG")
+        layout.operator("script.reload", icon="FILE_REFRESH")
 
         layout.separator()
 
@@ -429,21 +483,36 @@
 
     def draw(self, _context):
         if bpy.app.build_options.collada:
-            self.layout.operator("wm.collada_import", text="Collada (.dae)", icon="LOAD_DAE")
+            self.layout.operator(
+                "wm.collada_import", text="Collada (.dae)", icon="LOAD_DAE"
+            )
         if bpy.app.build_options.alembic:
-            self.layout.operator("wm.alembic_import", text="Alembic (.abc)", icon="LOAD_ABC")
+            self.layout.operator(
+                "wm.alembic_import", text="Alembic (.abc)", icon="LOAD_ABC"
+            )
 
         if bpy.app.build_options.usd:
             self.layout.operator(
-                "wm.usd_import", text="Universal Scene Description (.usd*)", icon="LOAD_USD")
+                "wm.usd_import",
+                text="Universal Scene Description (.usd*)",
+                icon="LOAD_USD",
+            )
 
         if bpy.app.build_options.io_gpencil:
-            self.layout.operator("wm.grease_pencil_import_svg", text="SVG as Grease Pencil", icon="LOAD_SVG_GPENCIL")
+            self.layout.operator(
+                "wm.grease_pencil_import_svg",
+                text="SVG as Grease Pencil",
+                icon="LOAD_SVG_GPENCIL",
+            )
 
         if bpy.app.build_options.io_wavefront_obj:
-            self.layout.operator("wm.obj_import", text="Wavefront (.obj)", icon="LOAD_OBJ")
+            self.layout.operator(
+                "wm.obj_import", text="Wavefront (.obj)", icon="LOAD_OBJ"
+            )
         if bpy.app.build_options.io_ply:
-            self.layout.operator("wm.ply_import", text="Stanford PLY (.ply)", icon="LOAD_PLY")
+            self.layout.operator(
+                "wm.ply_import", text="Stanford PLY (.ply)", icon="LOAD_PLY"
+            )
         if bpy.app.build_options.io_stl:
             self.layout.operator("wm.stl_import", text="STL (.stl)", icon="LOAD_STL")
 
@@ -455,25 +524,44 @@
 
     def draw(self, _context):
         if bpy.app.build_options.collada:
-            self.layout.operator("wm.collada_export", text="Collada (.dae)", icon="SAVE_DAE")
+            self.layout.operator(
+                "wm.collada_export", text="Collada (.dae)", icon="SAVE_DAE"
+            )
         if bpy.app.build_options.alembic:
-            self.layout.operator("wm.alembic_export", text="Alembic (.abc)", icon="SAVE_ABC")
+            self.layout.operator(
+                "wm.alembic_export", text="Alembic (.abc)", icon="SAVE_ABC"
+            )
         if bpy.app.build_options.usd:
             self.layout.operator(
-                "wm.usd_export", text="Universal Scene Description (.usd*)", icon="SAVE_USD")
+                "wm.usd_export",
+                text="Universal Scene Description (.usd*)",
+                icon="SAVE_USD",
+            )
 
         if bpy.app.build_options.io_gpencil:
             # PUGIXML library dependency.
             if bpy.app.build_options.pugixml:
-                self.layout.operator("wm.grease_pencil_export_svg", text="Grease Pencil as SVG", icon="SAVE_SVG")
+                self.layout.operator(
+                    "wm.grease_pencil_export_svg",
+                    text="Grease Pencil as SVG",
+                    icon="SAVE_SVG",
+                )
             # HARU library dependency.
             if bpy.app.build_options.haru:
-                self.layout.operator("wm.grease_pencil_export_pdf", text="Grease Pencil as PDF", icon="SAVE_PDF")
+                self.layout.operator(
+                    "wm.grease_pencil_export_pdf",
+                    text="Grease Pencil as PDF",
+                    icon="SAVE_PDF",
+                )
 
         if bpy.app.build_options.io_wavefront_obj:
-            self.layout.operator("wm.obj_export", text="Wavefront (.obj)", icon="SAVE_OBJ")
+            self.layout.operator(
+                "wm.obj_export", text="Wavefront (.obj)", icon="SAVE_OBJ"
+            )
         if bpy.app.build_options.io_ply:
-            self.layout.operator("wm.ply_export", text="Stanford PLY (.ply)", icon="SAVE_PLY")
+            self.layout.operator(
+                "wm.ply_export", text="Stanford PLY (.ply)", icon="SAVE_PLY"
+            )
         if bpy.app.build_options.io_stl:
             self.layout.operator("wm.stl_export", text="STL (.stl)", icon="SAVE_STL")
 
@@ -484,7 +572,7 @@
     def draw(self, _context):
         layout = self.layout
 
-        icon = 'CHECKBOX_HLT' if bpy.data.use_autopack else 'CHECKBOX_DEHLT'
+        icon = "CHECKBOX_HLT" if bpy.data.use_autopack else "CHECKBOX_DEHLT"
         layout.operator("file.autopack_toggle", icon=icon)
 
         layout.separator()
@@ -510,7 +598,9 @@
         layout.separator()
 
         layout.operator("file.report_missing_files", icon="ERROR")
-        layout.operator("file.find_missing_files", icon="VIEWZOOM", text="Find Missing Files")
+        layout.operator(
+            "file.find_missing_files", icon="VIEWZOOM", text="Find Missing Files"
+        )
 
 
 class TOPBAR_MT_file_previews(Menu):
@@ -520,12 +610,24 @@
         layout = self.layout
 
         layout.operator("wm.previews_ensure", icon="FILE_REFRESH")
-        layout.operator("wm.previews_batch_generate", icon="BATCH_GENERATE", text="Batch-Generate Preview")
-
-        layout.separator()
-
-        layout.operator("wm.previews_clear", icon="DATABLOCK_CLEAR", text="Clear Data-Block Previews")
-        layout.operator("wm.previews_batch_clear", icon="BATCH_GENERATE_CLEAR", text="Batch-Clear Previews")
+        layout.operator(
+            "wm.previews_batch_generate",
+            icon="BATCH_GENERATE",
+            text="Batch-Generate Preview",
+        )
+
+        layout.separator()
+
+        layout.operator(
+            "wm.previews_clear",
+            icon="DATABLOCK_CLEAR",
+            text="Clear Data-Block Previews",
+        )
+        layout.operator(
+            "wm.previews_batch_clear",
+            icon="BATCH_GENERATE_CLEAR",
+            text="Batch-Clear Previews",
+        )
 
 
 class TOPBAR_MT_render(Menu):
@@ -536,24 +638,36 @@
 
         rd = context.scene.render
 
-        layout.operator("render.render", text="Render Image", icon='RENDER_STILL').use_viewport = True
-        props = layout.operator("render.render", text="Render Animation", icon='RENDER_ANIMATION')
+        layout.operator(
+            "render.render", text="Render Image", icon="RENDER_STILL"
+        ).use_viewport = True
+        props = layout.operator(
+            "render.render", text="Render Animation", icon="RENDER_ANIMATION"
+        )
         props.animation = True
         props.use_viewport = True
 
         layout.separator()
 
-        layout.operator("sound.mixdown", text="Mixdown Audio", icon='PLAY_AUDIO')
+        layout.operator("sound.mixdown", text="Mixdown Audio", icon="PLAY_AUDIO")
 
         layout.separator()
         # BFA - Exposed hidden operators
-        layout.operator("render.opengl", text="OpenGL Render Image", icon='RENDER_STILL_VIEW')
-        layout.operator("render.opengl", text="OpenGL Render Animation", icon='RENDER_ANI_VIEW').animation = True
-
-        layout.separator()
-
-        layout.operator("render.view_show", text="Show/Hide Render", icon='HIDE_RENDERVIEW')
-        layout.operator("render.play_rendered_anim", text="Play rendered Animation", icon='PLAY')
+        layout.operator(
+            "render.opengl", text="OpenGL Render Image", icon="RENDER_STILL_VIEW"
+        )
+        layout.operator(
+            "render.opengl", text="OpenGL Render Animation", icon="RENDER_ANI_VIEW"
+        ).animation = True
+
+        layout.separator()
+
+        layout.operator(
+            "render.view_show", text="Show/Hide Render", icon="HIDE_RENDERVIEW"
+        )
+        layout.operator(
+            "render.play_rendered_anim", text="Play rendered Animation", icon="PLAY"
+        )
 
         layout.separator()
 
@@ -566,8 +680,8 @@
     def draw(self, context):
         layout = self.layout
 
-        layout.operator("ed.undo", icon='UNDO')
-        layout.operator("ed.redo", icon='REDO')
+        layout.operator("ed.undo", icon="UNDO")
+        layout.operator("ed.redo", icon="REDO")
 
         layout.separator()
 
@@ -575,34 +689,49 @@
 
         layout.separator()
 
-        layout.operator("screen.repeat_last", icon='REPEAT',)
-        layout.operator("screen.repeat_history", text="Repeat History", icon='REDO_HISTORY',)
-
-        layout.separator()
-
-        layout.operator("screen.redo_last", text="Adjust Last Operation", icon="LASTOPERATOR")
-
-        layout.separator()
-
-        layout.operator("wm.search_menu", text="Menu Search", icon='SEARCH_MENU')
-        layout.operator("wm.search_operator", text="Operator Search", icon='VIEWZOOM')
+        layout.operator(
+            "screen.repeat_last",
+            icon="REPEAT",
+        )
+        layout.operator(
+            "screen.repeat_history",
+            text="Repeat History",
+            icon="REDO_HISTORY",
+        )
+
+        layout.separator()
+
+        layout.operator(
+            "screen.redo_last", text="Adjust Last Operation", icon="LASTOPERATOR"
+        )
+
+        layout.separator()
+
+        layout.operator("wm.search_menu", text="Menu Search", icon="SEARCH_MENU")
+        layout.operator("wm.search_operator", text="Operator Search", icon="VIEWZOOM")
 
         layout.separator()
 
         # Mainly to expose shortcut since this depends on the context.
-        props = layout.operator("wm.call_panel", text="Rename Active Item", icon='RENAME')
+        props = layout.operator(
+            "wm.call_panel", text="Rename Active Item", icon="RENAME"
+        )
         props.name = "TOPBAR_PT_name"
         props.keep_open = False
 
-        layout.operator("wm.batch_rename", text="Batch Rename", icon='RENAME')
-
-        layout.separator()
-
-        layout.operator("preferences.app_template_install", text="Install Application Template", icon="APPTEMPLATE")
-
-        layout.separator()
-		# BFa - app template system
-        layout.operator_context = 'INVOKE_AREA'
+        layout.operator("wm.batch_rename", text="Batch Rename", icon="RENAME")
+
+        layout.separator()
+
+        layout.operator(
+            "preferences.app_template_install",
+            text="Install Application Template",
+            icon="APPTEMPLATE",
+        )
+
+        layout.separator()
+        # BFa - app template system
+        layout.operator_context = "INVOKE_AREA"
 
         if any(bpy.utils.app_template_paths()):
             app_template = context.preferences.app_template
@@ -612,24 +741,28 @@
         if app_template:
             layout.label(
                 text=iface_(
-                    "-- Template: " +
-                    bpy.path.display_name(
-                        app_template,
-                        has_ext=False) +
-                    " --",
-                    i18n_contexts.id_workspace),
-                translate=False)
-
-        layout.operator("wm.save_homefile", icon='SAVE_PREFS')
+                    "-- Template: "
+                    + bpy.path.display_name(app_template, has_ext=False)
+                    + " --",
+                    i18n_contexts.id_workspace,
+                ),
+                translate=False,
+            )
+
+        layout.operator("wm.save_homefile", icon="SAVE_PREFS")
         if app_template:
             display_name = bpy.path.display_name(iface_(app_template))
-            props = layout.operator("wm.read_factory_settings", text="Load Factory Settings", icon="LOAD_FACTORY")
+            props = layout.operator(
+                "wm.read_factory_settings",
+                text="Load Factory Settings",
+                icon="LOAD_FACTORY",
+            )
             props.app_template = app_template
             props = layout.operator(
                 "wm.read_factory_settings",
-                text="Load Factory %s Settings" %
-                display_name,
-                icon="LOAD_FACTORY")
+                text="Load Factory %s Settings" % display_name,
+                icon="LOAD_FACTORY",
+            )
             props.app_template = app_template
             props.use_factory_startup_app_template_only = True
             del display_name
@@ -639,27 +772,35 @@
         layout.separator()
 
         # BFA - preferences path exists
-        if os.path.isdir(Path(bpy.utils.resource_path('USER'))):
-            layout.operator("wm.path_open", text="Open Preferences Folder",
-                            icon="FOLDER_REDIRECT").filepath = str(user_path)
+        if os.path.isdir(Path(bpy.utils.resource_path("USER"))):
+            layout.operator(
+                "wm.path_open", text="Open Preferences Folder", icon="FOLDER_REDIRECT"
+            ).filepath = str(user_path)
         # BFA - preferences path does not exist yet
         else:
             # layout.operator("wm.path_open", text="Open Preferences Folder", icon = "FOLDER_REDIRECT").filepath = str(local_path)
-            layout.operator("topbar.no_prefsfolder", text="Open Preferences Folder", icon="FOLDER_REDIRECT")
-
-        layout.operator("screen.userpref_show", text="Preferences", icon='PREFERENCES')
+            layout.operator(
+                "topbar.no_prefsfolder",
+                text="Open Preferences Folder",
+                icon="FOLDER_REDIRECT",
+            )
+
+        layout.operator("screen.userpref_show", text="Preferences", icon="PREFERENCES")
 
 
 # BFA - Workaround to separate the tooltips for the preferences folder
 class TOPBAR_MT_edit_no_prefsfolder(bpy.types.Operator):
     """The preferences folder does not exist yet\nThe file browser will open at the installation directory instead\nPlease click at Next in the splash sceen first"""
-    bl_idname = "topbar.no_prefsfolder"        # unique identifier for buttons and menu items to reference.
-    bl_label = "Open Installation folder"         # display name in the interface.
-    bl_options = {'REGISTER', 'UNDO'}  # enable undo for the operator.
-
-    def execute(self, context):        # execute() is called by blender when running the operator.
+
+    bl_idname = "topbar.no_prefsfolder"  # unique identifier for buttons and menu items to reference.
+    bl_label = "Open Installation folder"  # display name in the interface.
+    bl_options = {"REGISTER", "UNDO"}  # enable undo for the operator.
+
+    def execute(
+        self, context
+    ):  # execute() is called by blender when running the operator.
         bpy.ops.wm.path_open(filepath=str(local_path))
-        return {'FINISHED'}
+        return {"FINISHED"}
 
 
 class TOPBAR_MT_window(Menu):
@@ -681,25 +822,31 @@
 
         layout.separator()
 
-        layout.operator("screen.workspace_cycle", text="Next Workspace", icon="FRAME_NEXT").direction = 'NEXT'
-        layout.operator("screen.workspace_cycle", text="Previous Workspace", icon="FRAME_PREV").direction = 'PREV'
-
-        layout.separator()
-
-        layout.operator("screen.screenshot", icon='MAKE_SCREENSHOT')
+        layout.operator(
+            "screen.workspace_cycle", text="Next Workspace", icon="FRAME_NEXT"
+        ).direction = "NEXT"
+        layout.operator(
+            "screen.workspace_cycle", text="Previous Workspace", icon="FRAME_PREV"
+        ).direction = "PREV"
+
+        layout.separator()
+
+        layout.operator("screen.screenshot", icon="MAKE_SCREENSHOT")
 
         # Showing the status in the area doesn't work well in this case.
         # - From the top-bar, the text replaces the file-menu (not so bad but strange).
         # - From menu-search it replaces the area that the user may want to screen-shot.
         # Setting the context to screen causes the status to show in the global status-bar.
-        with operator_context(layout, 'INVOKE_SCREEN'):
+        with operator_context(layout, "INVOKE_SCREEN"):
             layout.operator("screen.screenshot_area", icon="MAKE_SCREENSHOT_AREA")
 
         if sys.platform[:3] == "win":
             layout.separator()
-            layout.operator("wm.console_toggle", icon='CONSOLE')
+            layout.operator("wm.console_toggle", icon="CONSOLE")
 
             # BFA - moved to the VIEW3D_PT_view3d_stereo in the space_3dview.py file
+
+
 # BFA - these links are heavily different
 
 
@@ -710,38 +857,38 @@
         layout = self.layout
 
         layout.operator(
-            "wm.url_open",
-            text="Manual",
-            icon='HELP').url = "https://www.bforartists.de/bforartists-2-reference-manual/"
-        layout.operator(
-            "wm.url_open",
-            text="Release notes",
-            icon='URL').url = "https://www.bforartists.de/release-notes/"
-
-        layout.separator()
-
-        layout.operator("wm.url_open", text="Bforartists Website", icon='URL').url = "https://www.bforartists.de"
-        layout.operator(
-            "wm.url_open",
-            text="Quickstart Learning Videos (Youtube)",
-            icon='URL').url = "https://www.youtube.com/watch?v=sZlqqMAGgMs&list=PLB0iqEbIPQTZArhZspyYSJOS_00jURpUB"
-
-        layout.separator()
-
-        layout.operator(
-            "wm.url_open",
-            text="Report a Bug",
-            icon='URL').url = "https://github.com/Bforartists/Bforartists/issues"
-
-        layout.separator()
-
-        layout.operator("wm.url_open_preset", text="Python API Reference", icon='URL').type = 'API'
-        layout.operator("wm.sysinfo", icon='TEXT')
-
-        layout.separator()
-
-        layout.operator("wm.splash", icon='BLENDER')
-        layout.operator("wm.splash_about", icon='BLENDER') # BFA - show about window
+            "wm.url_open", text="Manual", icon="HELP"
+        ).url = "https://www.bforartists.de/bforartists-2-reference-manual/"
+        layout.operator(
+            "wm.url_open", text="Release notes", icon="URL"
+        ).url = "https://www.bforartists.de/release-notes/"
+
+        layout.separator()
+
+        layout.operator(
+            "wm.url_open", text="Bforartists Website", icon="URL"
+        ).url = "https://www.bforartists.de"
+        layout.operator(
+            "wm.url_open", text="Quickstart Learning Videos (Youtube)", icon="URL"
+        ).url = "https://www.youtube.com/watch?v=sZlqqMAGgMs&list=PLB0iqEbIPQTZArhZspyYSJOS_00jURpUB"
+
+        layout.separator()
+
+        layout.operator(
+            "wm.url_open", text="Report a Bug", icon="URL"
+        ).url = "https://github.com/Bforartists/Bforartists/issues"
+
+        layout.separator()
+
+        layout.operator(
+            "wm.url_open_preset", text="Python API Reference", icon="URL"
+        ).type = "API"
+        layout.operator("wm.sysinfo", icon="TEXT")
+
+        layout.separator()
+
+        layout.operator("wm.splash", icon="BLENDER")
+        layout.operator("wm.splash_about", icon="BLENDER")  # BFA - show about window
 
 
 class TOPBAR_MT_file_context_menu(Menu):
@@ -750,24 +897,31 @@
     def draw(self, _context):
         layout = self.layout
 
-        layout.operator_context = 'INVOKE_AREA'
-        layout.menu("TOPBAR_MT_file_new", text="New", text_ctxt=i18n_contexts.id_windowmanager, icon='FILE_NEW')
-        layout.operator("wm.open_mainfile", text="Open...", icon='FILE_FOLDER')
+        layout.operator_context = "INVOKE_AREA"
+        layout.menu(
+            "TOPBAR_MT_file_new",
+            text="New",
+            text_ctxt=i18n_contexts.id_windowmanager,
+            icon="FILE_NEW",
+        )
+        layout.operator("wm.open_mainfile", text="Open...", icon="FILE_FOLDER")
         layout.menu("TOPBAR_MT_file_open_recent")
 
         layout.separator()
 
-        layout.operator("wm.link", text="Link...", icon='LINK_BLEND')
-        layout.operator("wm.append", text="Append...", icon='APPEND_BLEND')
-
-        layout.separator()
-
-        layout.menu("TOPBAR_MT_file_import", icon='IMPORT')
-        layout.menu("TOPBAR_MT_file_export", icon='EXPORT')
-
-        layout.separator()
-
-        layout.operator("screen.userpref_show", text="Preferences...", icon='PREFERENCES')
+        layout.operator("wm.link", text="Link...", icon="LINK_BLEND")
+        layout.operator("wm.append", text="Append...", icon="APPEND_BLEND")
+
+        layout.separator()
+
+        layout.menu("TOPBAR_MT_file_import", icon="IMPORT")
+        layout.menu("TOPBAR_MT_file_export", icon="EXPORT")
+
+        layout.separator()
+
+        layout.operator(
+            "screen.userpref_show", text="Preferences...", icon="PREFERENCES"
+        )
 
 
 class TOPBAR_MT_workspace_menu(Menu):
@@ -776,28 +930,36 @@
     def draw(self, _context):
         layout = self.layout
 
-        layout.operator("workspace.duplicate", text="Duplicate", icon='DUPLICATE')
+        layout.operator("workspace.duplicate", text="Duplicate", icon="DUPLICATE")
         if len(bpy.data.workspaces) > 1:
-            layout.operator("workspace.delete", text="Delete", icon='DELETE')
-
-        layout.separator()
-
-        layout.operator("workspace.reorder_to_front", text="Reorder to Front", icon='TRIA_LEFT_BAR')
-        layout.operator("workspace.reorder_to_back", text="Reorder to Back", icon='TRIA_RIGHT_BAR')
+            layout.operator("workspace.delete", text="Delete", icon="DELETE")
+
+        layout.separator()
+
+        layout.operator(
+            "workspace.reorder_to_front", text="Reorder to Front", icon="TRIA_LEFT_BAR"
+        )
+        layout.operator(
+            "workspace.reorder_to_back", text="Reorder to Back", icon="TRIA_RIGHT_BAR"
+        )
 
         layout.separator()
 
         # For key binding discoverability.
-        props = layout.operator("screen.workspace_cycle", text="Previous Workspace", icon='BACK')
-        props.direction = 'PREV'
-        props = layout.operator("screen.workspace_cycle", text="Next Workspace", icon='FORWARD')
-        props.direction = 'NEXT'
+        props = layout.operator(
+            "screen.workspace_cycle", text="Previous Workspace", icon="BACK"
+        )
+        props.direction = "PREV"
+        props = layout.operator(
+            "screen.workspace_cycle", text="Next Workspace", icon="FORWARD"
+        )
+        props.direction = "NEXT"
 
 
 # Grease Pencil Object - Primitive curve
 class TOPBAR_PT_gpencil_primitive(Panel):
-    bl_space_type = 'VIEW_3D'
-    bl_region_type = 'HEADER'
+    bl_space_type = "VIEW_3D"
+    bl_region_type = "HEADER"
     bl_label = "Primitives"
 
     def draw(self, context):
@@ -810,8 +972,8 @@
 
 # Only a popover
 class TOPBAR_PT_name(Panel):
-    bl_space_type = 'TOPBAR'  # dummy
-    bl_region_type = 'HEADER'
+    bl_space_type = "TOPBAR"  # dummy
+    bl_region_type = "HEADER"
     bl_label = "Rename Active Item"
     bl_ui_units_x = 14
 
@@ -829,67 +991,72 @@
         space = context.space_data
         space_type = None if (space is None) else space.type
         found = False
-        if space_type == 'SEQUENCE_EDITOR':
+        if space_type == "SEQUENCE_EDITOR":
             layout.label(text="Sequence Strip Name")
             item = context.active_sequence_strip
             if item:
-                row = row_with_icon(layout, 'SEQUENCE')
+                row = row_with_icon(layout, "SEQUENCE")
                 row.prop(item, "name", text="")
                 found = True
-        elif space_type == 'NODE_EDITOR':
+        elif space_type == "NODE_EDITOR":
             layout.label(text="Node Label")
             item = context.active_node
             if item:
-                row = row_with_icon(layout, 'NODE')
+                row = row_with_icon(layout, "NODE")
                 row.prop(item, "label", text="")
                 found = True
-        elif space_type == 'NLA_EDITOR':
+        elif space_type == "NLA_EDITOR":
             layout.label(text="NLA Strip Name")
             item = next(
-                (strip for strip in context.selected_nla_strips if strip.active), None)
+                (strip for strip in context.selected_nla_strips if strip.active), None
+            )
             if item:
-                row = row_with_icon(layout, 'NLA')
+                row = row_with_icon(layout, "NLA")
                 row.prop(item, "name", text="")
                 found = True
         else:
-            if mode == 'POSE' or (mode == 'WEIGHT_PAINT' and context.pose_object):
+            if mode == "POSE" or (mode == "WEIGHT_PAINT" and context.pose_object):
                 layout.label(text="Bone Name")
                 item = context.active_pose_bone
                 if item:
-                    row = row_with_icon(layout, 'BONE_DATA')
+                    row = row_with_icon(layout, "BONE_DATA")
                     row.prop(item, "name", text="")
                     found = True
-            elif mode == 'EDIT_ARMATURE':
+            elif mode == "EDIT_ARMATURE":
                 layout.label(text="Bone Name")
                 item = context.active_bone
                 if item:
-                    row = row_with_icon(layout, 'BONE_DATA')
+                    row = row_with_icon(layout, "BONE_DATA")
                     row.prop(item, "name", text="")
                     found = True
             else:
                 layout.label(text="Object Name")
                 item = context.object
                 if item:
-                    row = row_with_icon(layout, 'OBJECT_DATA')
+                    row = row_with_icon(layout, "OBJECT_DATA")
                     row.prop(item, "name", text="")
                     found = True
 
         if not found:
-            row = row_with_icon(layout, 'ERROR')
+            row = row_with_icon(layout, "ERROR")
             row.label(text="No active item")
 
 
 class TOPBAR_PT_name_marker(Panel):
-    bl_space_type = 'TOPBAR'  # dummy
-    bl_region_type = 'HEADER'
+    bl_space_type = "TOPBAR"  # dummy
+    bl_region_type = "HEADER"
     bl_label = "Rename Marker"
     bl_ui_units_x = 14
 
     @staticmethod
     def is_using_pose_markers(context):
         sd = context.space_data
-        return (sd.type == 'DOPESHEET_EDITOR' and sd.mode in {'ACTION', 'SHAPEKEY'} and
-                sd.show_pose_markers and sd.action)
+        return (
+            sd.type == "DOPESHEET_EDITOR"
+            and sd.mode in {"ACTION", "SHAPEKEY"}
+            and sd.show_pose_markers
+            and sd.action
+        )
 
     @staticmethod
     def get_selected_marker(context):
@@ -917,29 +1084,29 @@
 
         scene = context.scene
         if scene.tool_settings.lock_markers:
-            row = self.row_with_icon(layout, 'ERROR')
+            row = self.row_with_icon(layout, "ERROR")
             label = "Markers are locked"
             row.label(text=label)
             return
 
         marker = self.get_selected_marker(context)
         if marker is None:
-            row = self.row_with_icon(layout, 'ERROR')
+            row = self.row_with_icon(layout, "ERROR")
             row.label(text="No active marker")
             return
 
-        icon = 'TIME'
+        icon = "TIME"
         if marker.camera is not None:
-            icon = 'CAMERA_DATA'
+            icon = "CAMERA_DATA"
         elif self.is_using_pose_markers(context):
-            icon = 'ARMATURE_DATA'
+            icon = "ARMATURE_DATA"
         row = self.row_with_icon(layout, icon)
         row.prop(marker, "name", text="")
 
 
 class TOPBAR_PT_grease_pencil_layers(Panel):
-    bl_space_type = 'VIEW_3D'
-    bl_region_type = 'HEADER'
+    bl_space_type = "VIEW_3D"
+    bl_region_type = "HEADER"
     bl_label = "Layers"
     bl_ui_units_x = 14
 
@@ -994,5 +1161,6 @@
 
 if __name__ == "__main__":  # only for live edit.
     from bpy.utils import register_class
+
     for cls in classes:
         register_class(cls)