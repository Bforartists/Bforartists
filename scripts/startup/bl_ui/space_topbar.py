--- conflicted
+++ resolved
@@ -1011,15 +1011,8 @@
     def is_using_pose_markers(context):
         sd = context.space_data
         return (
-<<<<<<< HEAD
-            sd.type == "DOPESHEET_EDITOR"
-            and sd.mode in {"ACTION", "SHAPEKEY"}
-            and sd.show_pose_markers
-            and context.active_action
-=======
             sd.type == 'DOPESHEET_EDITOR' and sd.mode in {'ACTION', 'SHAPEKEY'} and
             sd.show_pose_markers and context.active_action
->>>>>>> 88c2c67a
         )
 
     @staticmethod
