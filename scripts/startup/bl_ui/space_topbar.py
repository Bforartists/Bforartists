# SPDX-FileCopyrightText: 2009-2023 Blender Authors
#
# SPDX-License-Identifier: GPL-2.0-or-later

import bpy
import os
from pathlib import Path

user_path = Path(bpy.utils.resource_path('USER')).parent
local_path = Path(bpy.utils.resource_path('LOCAL')).parent

from bpy.types import Header, Menu, Panel

from bpy.app.translations import (
    pgettext_iface as iface_,
    contexts as i18n_contexts,
)


class TOPBAR_HT_upper_bar(Header):
    bl_space_type = 'TOPBAR'

    def draw(self, context):
        region = context.region

        if region.alignment == 'RIGHT':
            self.draw_right(context)
        else:
            self.draw_left(context)

    def draw_left(self, context):
        layout = self.layout

        window = context.window
        screen = context.screen

        TOPBAR_MT_editor_menus.draw_collapsible(context, layout)

        layout.separator()

        if not screen.show_fullscreen:
            layout.template_ID_tabs(window, "workspace", new="workspace.add", menu="TOPBAR_MT_workspace_menu")
        else:
            layout.operator("screen.back_to_previous", icon='SCREEN_BACK', text="Back to Previous")

    def draw_right(self, context):
        layout = self.layout

        window = context.window
        screen = context.screen
        scene = window.scene

        # If statusbar is hidden, still show messages at the top
        if not screen.show_statusbar:
            layout.template_reports_banner()
            layout.template_running_jobs()

<<<<<<< HEAD
=======
        # Active workspace view-layer is retrieved through window, not through workspace.
        layout.template_ID(window, "scene", new="scene.new", unlink="scene.delete")

        row = layout.row(align=True)
        row.template_search(
            window, "view_layer",
            scene, "view_layers",
            new="scene.view_layer_add",
            unlink="scene.view_layer_remove")

>>>>>>> f3e212c8

class TOPBAR_PT_tool_settings_extra(Panel):
    """
    Popover panel for adding extra options that don't fit in the tool settings header
    """
    bl_idname = "TOPBAR_PT_tool_settings_extra"
    bl_region_type = 'HEADER'
    bl_space_type = 'TOPBAR'
    bl_label = "Extra Options"
    bl_description = "Extra options"

    def draw(self, context):
        from bl_ui.space_toolsystem_common import ToolSelectPanelHelper
        layout = self.layout

        # Get the active tool
        space_type, mode = ToolSelectPanelHelper._tool_key_from_context(context)
        cls = ToolSelectPanelHelper._tool_class_from_space_type(space_type)
        item, tool, _ = cls._tool_get_active(context, space_type, mode, with_icon=True)
        if item is None:
            return

        # Draw the extra settings
        item.draw_settings(context, layout, tool, extra=True)


class TOPBAR_PT_tool_fallback(Panel):
    bl_space_type = 'VIEW_3D'
    bl_region_type = 'HEADER'
    bl_label = "Layers"
    bl_ui_units_x = 8

    def draw(self, context):
        from bl_ui.space_toolsystem_common import ToolSelectPanelHelper
        layout = self.layout

        tool_settings = context.tool_settings
        ToolSelectPanelHelper.draw_fallback_tool_items(layout, context)
        if tool_settings.workspace_tool_type == 'FALLBACK':
            tool = context.tool
            ToolSelectPanelHelper.draw_active_tool_fallback(context, layout, tool)


class TOPBAR_PT_gpencil_layers(Panel):
    bl_space_type = 'VIEW_3D'
    bl_region_type = 'HEADER'
    bl_label = "Layers"
    bl_ui_units_x = 14

    @classmethod
    def poll(cls, context):
        if context.gpencil_data is None:
            return False

        ob = context.object
        if ob is not None and ob.type == 'GPENCIL':
            return True

        return False

    def draw(self, context):
        layout = self.layout
        gpd = context.gpencil_data

        # Grease Pencil data...
        if (gpd is None) or (not gpd.layers):
            layout.operator("gpencil.layer_add", text="New Layer")
        else:
            self.draw_layers(context, layout, gpd)

    def draw_layers(self, context, layout, gpd):
        row = layout.row()

        col = row.column()
        layer_rows = 10
        col.template_list("GPENCIL_UL_layer", "", gpd, "layers", gpd.layers, "active_index",
                          rows=layer_rows, sort_reverse=True, sort_lock=True)

        gpl = context.active_gpencil_layer
        if gpl:
            srow = col.row(align=True)
            srow.prop(gpl, "blend_mode", text="Blend")

            srow = col.row(align=True)
            srow.prop(gpl, "opacity", text="Opacity", slider=True)
<<<<<<< HEAD
            srow.prop(gpl, "use_mask_layer", text="",
                      icon='MOD_MASK' if gpl.use_mask_layer else 'MOD_MASK_OFF')
=======
            srow.prop(gpl, "use_mask_layer", text="", icon='CLIPUV_DEHLT' if gpl.use_mask_layer else 'CLIPUV_HLT')
>>>>>>> f3e212c8

            srow = col.row(align=True)
            srow.prop(gpl, "use_lights", text="Lights")

        col = row.column()

        sub = col.column(align=True)
        sub.operator("gpencil.layer_add", icon='ADD', text="")
        sub.operator("gpencil.layer_remove", icon='REMOVE', text="")

        gpl = context.active_gpencil_layer
        if gpl:
            sub.menu("GPENCIL_MT_layer_context_menu", icon='DOWNARROW_HLT', text="")

            if len(gpd.layers) > 1:
                col.separator()

                sub = col.column(align=True)
                sub.operator("gpencil.layer_move", icon='TRIA_UP', text="").type = 'UP'
                sub.operator("gpencil.layer_move", icon='TRIA_DOWN', text="").type = 'DOWN'

                col.separator()

                sub = col.column(align=True)
                sub.operator("gpencil.layer_isolate", icon='HIDE_OFF', text="").affect_visibility = True
                sub.operator("gpencil.layer_isolate", icon='LOCKED', text="").affect_visibility = False


class TOPBAR_MT_editor_menus(Menu):
    bl_idname = "TOPBAR_MT_editor_menus"
    bl_label = ""

    def draw(self, context):
        layout = self.layout

        layout.menu("TOPBAR_MT_file")
        layout.menu("TOPBAR_MT_edit")

        layout.menu("TOPBAR_MT_render")

        layout.menu("TOPBAR_MT_window")
        layout.menu("TOPBAR_MT_help")


class TOPBAR_MT_file_cleanup(Menu):
    bl_label = "Clean Up"

    def draw(self, _context):
        layout = self.layout
        layout.separator()

<<<<<<< HEAD
        props = layout.operator("outliner.orphans_purge", text="Unused Data", icon = "CLEAN_CHANNELS")
        props.do_local_ids = True
        props.do_linked_ids = True
        props.do_recursive = False
        props = layout.operator("outliner.orphans_purge", text="Recursive Unused Data", icon = "CLEAN_CHANNELS")
        props.do_local_ids = True
        props.do_linked_ids = True
        props.do_recursive = True
=======
        layout.operator("preferences.app_template_install", text="Install Application Template...")
>>>>>>> f3e212c8

        layout.separator()
        props = layout.operator("outliner.orphans_purge", text="Unused Linked Data", icon = "CLEAN_CHANNELS")
        props.do_local_ids = False
        props.do_linked_ids = True
        props.do_recursive = False
        props = layout.operator("outliner.orphans_purge", text="Recursive Unused Linked Data", icon = "CLEAN_CHANNELS")
        props.do_local_ids = False
        props.do_linked_ids = True
        props.do_recursive = True

        layout.separator()
        props = layout.operator("outliner.orphans_purge", text="Unused Local Data", icon = "CLEAN_CHANNELS")
        props.do_local_ids = True
        props.do_linked_ids = False
        props.do_recursive = False
        props = layout.operator("outliner.orphans_purge", text="Recursive Unused Local Data", icon = "CLEAN_CHANNELS")
        props.do_local_ids = True
        props.do_linked_ids = False
        props.do_recursive = True

        layout.operator("outliner.orphans_manage", text="Manage Unused Data")


class TOPBAR_MT_file(Menu):
    bl_label = "File"

    #bfa - incremental save calculation
    @staticmethod
    def _save_calculate_incremental_name():
        import re
        dirname, base_name = os.path.split(bpy.data.filepath)
        base_name_no_ext, ext = os.path.splitext(base_name)
        match = re.match(r"(.*)_([\d]+)$", base_name_no_ext)
        if match:
            prefix, number = match.groups()
            number = int(number) + 1
        else:
            prefix, number = base_name_no_ext, 1
        prefix = os.path.join(dirname, prefix)
        while os.path.isfile(output := "%s_%03d%s" % (prefix, number, ext)):
            number += 1
        return output

    def draw(self, context):
        layout = self.layout

        layout.operator_context = 'INVOKE_AREA'
        layout.operator("wm.read_homefile", text="New", icon='NEW')
        layout.menu("TOPBAR_MT_file_new", text="New from Template", text_ctxt=i18n_contexts.id_windowmanager)
        layout.operator("wm.open_mainfile", text="Open", icon='FILE_FOLDER')
        layout.menu("TOPBAR_MT_file_open_recent")
        layout.operator("wm.revert_mainfile", icon='FILE_REFRESH')
        layout.operator("wm.recover_last_session", icon='RECOVER_LAST')
        layout.operator("wm.recover_auto_save", text="Recover Auto Save", icon='RECOVER_AUTO')

        layout.separator()

        layout.operator_context = 'EXEC_AREA' if context.blend_data.is_saved else 'INVOKE_AREA'
        layout.operator("wm.save_mainfile", text="Save", icon='FILE_TICK')

        sub = layout.row()
        sub.enabled = context.blend_data.is_saved
        if bpy.data.is_saved:
            sub.operator("wm.save_mainfile", text="Save Incremental", icon='SAVE_AS').incremental = True
        else:
            sub.operator("wm.save_mainfile", text="Save Incremental (Unsaved)", icon='SAVE_AS').incremental = True

        layout.operator_context = 'INVOKE_AREA'
        layout.operator("wm.save_as_mainfile", text="Save As", icon='SAVE_AS')
        layout.operator_context = 'INVOKE_AREA'
        layout.operator("wm.save_as_mainfile", text="Save Copy", icon='SAVE_COPY').copy = True

        layout.separator()

        layout.operator_context = 'INVOKE_AREA'
        layout.operator("wm.link", text="Link", icon='LINK_BLEND')
        layout.operator("wm.append", text="Append", icon='APPEND_BLEND')
        layout.menu("TOPBAR_MT_file_previews")

        layout.separator()

        layout.menu("TOPBAR_MT_file_import")
        layout.menu("TOPBAR_MT_file_export")

        layout.separator()

        layout.menu("TOPBAR_MT_file_external_data")
        layout.menu("TOPBAR_MT_file_cleanup")

        layout.separator()

        layout.operator("wm.quit_blender", text="Quit", icon='QUIT')


class TOPBAR_MT_file_new(Menu):
    bl_label = "New File from Template"

    @staticmethod
    def app_template_paths():
        import os

        template_paths = bpy.utils.app_template_paths()

        # Expand template paths.

        # Use a set to avoid duplicate user/system templates.
        # This is a corner case, but users managed to do it! #76849.
        app_templates = set()
        for path in template_paths:
            for d in os.listdir(path):
                if d.startswith(("__", ".")):
                    continue
                template = os.path.join(path, d)
                if os.path.isdir(template):
                    app_templates.add(d)

        return sorted(app_templates)

    @staticmethod
    def draw_ex(layout, _context, *, use_splash=False, use_more=False):
        layout.operator_context = 'INVOKE_DEFAULT'

        # Limit number of templates in splash screen, spill over into more menu.
        paths = TOPBAR_MT_file_new.app_template_paths()
        splash_limit = 5

        if use_splash:
            icon = 'FILE_NEW'
            show_more = len(paths) > (splash_limit - 1)
            if show_more:
                paths = paths[:splash_limit - 2]
        elif use_more:
            icon = 'FILE_NEW'
            paths = paths[splash_limit - 2:]
            show_more = False
        else:
            icon = 'NONE'
            show_more = False

        # Draw application templates.
        if not use_more:
            props = layout.operator("wm.read_homefile", text="General", icon=icon)
            props.app_template = ""

        for d in paths:
            props = layout.operator("wm.read_homefile", text=bpy.path.display_name(iface_(d)), icon=icon)
            props.app_template = d

        layout.operator_context = 'EXEC_DEFAULT'

        if show_more:
            layout.menu("TOPBAR_MT_templates_more", text="...")

    def draw(self, context):
        TOPBAR_MT_file_new.draw_ex(self.layout, context)


<<<<<<< HEAD
=======
class TOPBAR_MT_file_recover(Menu):
    bl_label = "Recover"

    def draw(self, _context):
        layout = self.layout

        layout.operator("wm.recover_last_session", text="Last Session")
        layout.operator("wm.recover_auto_save", text="Auto Save...")


class TOPBAR_MT_file_defaults(Menu):
    bl_label = "Defaults"

    def draw(self, context):
        layout = self.layout
        prefs = context.preferences

        layout.operator_context = 'INVOKE_AREA'

        if any(bpy.utils.app_template_paths()):
            app_template = prefs.app_template
        else:
            app_template = None

        if app_template:
            layout.label(
                text=iface_(bpy.path.display_name(app_template, has_ext=False),
                            i18n_contexts.id_workspace), translate=False)

        layout.operator("wm.save_homefile")
        if app_template:
            display_name = bpy.path.display_name(iface_(app_template))
            props = layout.operator("wm.read_factory_settings", text="Load Factory Blender Settings")
            props.app_template = app_template
            props = layout.operator("wm.read_factory_settings",
                                    text=iface_("Load Factory %s Settings",
                                                i18n_contexts.operator_default) % display_name,
                                    translate=False)
            props.app_template = app_template
            props.use_factory_startup_app_template_only = True
            del display_name
        else:
            layout.operator("wm.read_factory_settings")


# Include technical operators here which would otherwise have no way for users to access.
class TOPBAR_MT_blender_system(Menu):
    bl_label = "System"

    def draw(self, _context):
        layout = self.layout

        layout.operator("script.reload")

        layout.separator()

        layout.operator("wm.memory_statistics")
        layout.operator("wm.debug_menu")
        layout.operator_menu_enum("wm.redraw_timer", "type")

        layout.separator()

        layout.operator("screen.spacedata_cleanup")
        layout.operator("wm.operator_presets_cleanup")


>>>>>>> f3e212c8
class TOPBAR_MT_templates_more(Menu):
    bl_label = "Templates"

    def draw(self, context):
        bpy.types.TOPBAR_MT_file_new.draw_ex(self.layout, context, use_more=True)


class TOPBAR_MT_file_import(Menu):
    bl_idname = "TOPBAR_MT_file_import"
    bl_label = "Import"
    bl_owner_use_filter = False

    def draw(self, _context):
        if bpy.app.build_options.collada:
            self.layout.operator("wm.collada_import", text="Collada (.dae)", icon = "LOAD_DAE")
        if bpy.app.build_options.alembic:
            self.layout.operator("wm.alembic_import", text="Alembic (.abc)", icon = "LOAD_ABC")

        if bpy.app.build_options.usd:
            self.layout.operator(
                "wm.usd_import", text="Universal Scene Description (.usd*)", icon = "LOAD_USD")

        if bpy.app.build_options.io_gpencil:
            self.layout.operator("wm.gpencil_import_svg", text="SVG as Grease Pencil", icon = "LOAD_SVG_GPENCIL")

        if bpy.app.build_options.io_wavefront_obj:
            self.layout.operator("wm.obj_import", text="Wavefront (.obj)", icon="LOAD_OBJ")
        if bpy.app.build_options.io_ply:
            self.layout.operator("wm.ply_import", text="Stanford PLY (.ply)", icon="LOAD_PLY")
        if bpy.app.build_options.io_stl:
            self.layout.operator("wm.stl_import", text="STL (.stl)", icon="LOAD_STL")


class TOPBAR_MT_file_export(Menu):
    bl_idname = "TOPBAR_MT_file_export"
    bl_label = "Export"
    bl_owner_use_filter = False

    def draw(self, _context):
        if bpy.app.build_options.collada:
            self.layout.operator("wm.collada_export", text="Collada (.dae)", icon = "SAVE_DAE")
        if bpy.app.build_options.alembic:
            self.layout.operator("wm.alembic_export", text="Alembic (.abc)", icon = "SAVE_ABC")
        if bpy.app.build_options.usd:
            self.layout.operator(
                "wm.usd_export", text="Universal Scene Description (.usd*)", icon = "SAVE_USD")

        if bpy.app.build_options.io_gpencil:
            # PUGIXML library dependency.
            if bpy.app.build_options.pugixml:
                self.layout.operator("wm.gpencil_export_svg", text="Grease Pencil as SVG", icon = "SAVE_SVG")
            # HARU library dependency.
            if bpy.app.build_options.haru:
                self.layout.operator("wm.gpencil_export_pdf", text="Grease Pencil as PDF", icon = "SAVE_PDF")

        if bpy.app.build_options.io_wavefront_obj:
            self.layout.operator("wm.obj_export", text="Wavefront (.obj)", icon = "SAVE_OBJ")
        if bpy.app.build_options.io_ply:
            self.layout.operator("wm.ply_export", text="Stanford PLY (.ply)", icon = "SAVE_PLY")
        if bpy.app.build_options.io_stl:
            self.layout.operator("wm.stl_export", text="STL (.stl)",icon = "SAVE_STL")


class TOPBAR_MT_file_external_data(Menu):
    bl_label = "External Data"

    def draw(self, _context):
        layout = self.layout

        icon = 'CHECKBOX_HLT' if bpy.data.use_autopack else 'CHECKBOX_DEHLT'
        layout.operator("file.autopack_toggle", icon=icon)

        layout.separator()

        pack_all = layout.row()
        pack_all.operator("file.pack_all", icon = "PACKAGE")
        pack_all.active = not bpy.data.use_autopack

        layout.separator()

        layout.operator("file.pack_libraries", icon = "PACKAGE")
        layout.operator("file.unpack_libraries", icon = "PACKAGE")

        unpack_all = layout.row()
        unpack_all.operator("file.unpack_all", icon = "PACKAGE")
        unpack_all.active = not bpy.data.use_autopack

        layout.separator()

        layout.operator("file.make_paths_relative", icon = "RELATIVEPATH")
        layout.operator("file.make_paths_absolute", icon = "ABSOLUTEPATH")

        layout.separator()

        layout.operator("file.report_missing_files", icon = "ERROR")
        layout.operator("file.find_missing_files", icon = "VIEWZOOM")


class TOPBAR_MT_file_previews(Menu):
    bl_label = "Data Previews"

    def draw(self, _context):
        layout = self.layout

        layout.operator("wm.previews_ensure", icon = "FILE_REFRESH")
        layout.operator("wm.previews_batch_generate", icon = "BATCH_GENERATE")

        layout.separator()

        layout.operator("wm.previews_clear", icon = "DATABLOCK_CLEAR")
        layout.operator("wm.previews_batch_clear", icon = "BATCH_GENERATE_CLEAR")


class TOPBAR_MT_render(Menu):
    bl_label = "Render"

    def draw(self, context):
        layout = self.layout

        rd = context.scene.render

        layout.operator("render.render", text="Render Image", icon='RENDER_STILL').use_viewport = True
        props = layout.operator("render.render", text="Render Animation", icon='RENDER_ANIMATION')
        props.animation = True
        props.use_viewport = True

        layout.separator()

        layout.operator("sound.mixdown", text="Mixdown Audio", icon='PLAY_AUDIO')

        layout.separator()

        layout.operator("render.opengl", text="OpenGL Render Image", icon = 'RENDER_STILL_VIEW')
        layout.operator("render.opengl", text="OpenGL Render Animation", icon = 'RENDER_ANI_VIEW').animation = True


        layout.separator()

        layout.operator("render.view_show", text="Show/Hide Render", icon = 'HIDE_RENDERVIEW')
        layout.operator("render.play_rendered_anim", text="Play rendered Animation", icon='PLAY')

        layout.separator()

        layout.prop(rd, "use_lock_interface", text="Lock Interface")


class TOPBAR_MT_edit(Menu):
    bl_label = "Edit"

    def draw(self, context):
        layout = self.layout

        layout.operator("ed.undo", icon='UNDO')
        layout.operator("ed.redo", icon='REDO')

        layout.separator()

        layout.menu("TOPBAR_MT_undo_history")

        layout.separator()

        layout.operator("screen.repeat_last", icon='REPEAT',)
        layout.operator("screen.repeat_history", text="Repeat History", icon='REDO_HISTORY',)

        layout.separator()

        layout.operator("screen.redo_last", text="Adjust Last Operation", icon = "LASTOPERATOR")

        layout.separator()

        layout.operator("wm.search_menu", text="Menu Search", icon='SEARCH_MENU')
        layout.operator("wm.search_operator", text="Operator Search", icon='VIEWZOOM')

        layout.separator()

        # Mainly to expose shortcut since this depends on the context.
        props = layout.operator("wm.call_panel", text="Rename Active Item", icon='RENAME')
        props.name = "TOPBAR_PT_name"
        props.keep_open = False

        layout.operator("wm.batch_rename", text = "Batch Rename", icon='RENAME')

        layout.separator()

        layout.operator("preferences.app_template_install", text="Install Application Template", icon = "APPTEMPLATE")

        layout.separator()

        layout.operator_context = 'INVOKE_AREA'

        if any(bpy.utils.app_template_paths()):
            app_template = context.preferences.app_template
        else:
            app_template = None

        if app_template:
            layout.label(text= iface_("-- Template: " + bpy.path.display_name(app_template, has_ext=False)+" --", i18n_contexts.id_workspace), translate=False)

        layout.operator("wm.save_homefile", icon='SAVE_PREFS')
        if app_template:
            display_name = bpy.path.display_name(iface_(app_template))
            props = layout.operator("wm.read_factory_settings", text="Load Factory Settings", icon="LOAD_FACTORY")
            props.app_template = app_template
            props = layout.operator("wm.read_factory_settings", text="Load Factory %s Settings" % display_name, icon="LOAD_FACTORY")
            props.app_template = app_template
            props.use_factory_startup_app_template_only = True
            del display_name
        else:
            layout.operator("wm.read_factory_settings", icon="LOAD_FACTORY")

        layout.separator()

<<<<<<< HEAD
        #bfa - preferences path exists
        if os.path.isdir(Path(bpy.utils.resource_path('USER'))):
            layout.operator("wm.path_open", text="Open Preferences Folder", icon = "FOLDER_REDIRECT").filepath = str(user_path)
        #bfa - preferences path does not exist yet
        else:
            #layout.operator("wm.path_open", text="Open Preferences Folder", icon = "FOLDER_REDIRECT").filepath = str(local_path)
            layout.operator("topbar.no_prefsfolder", text="Open Preferences Folder", icon = "FOLDER_REDIRECT")

        layout.operator("screen.userpref_show", text="Preferences", icon='PREFERENCES')


# Workaround to separate the tooltips for the preferences folder
class TOPBAR_MT_edit_no_prefsfolder(bpy.types.Operator):
    """The preferences folder does not exist yet\nThe file browser will open at the installation directory instead\nPlease click at Next in the splash sceen first"""
    bl_idname = "topbar.no_prefsfolder"        # unique identifier for buttons and menu items to reference.
    bl_label = "Open Installation folder"         # display name in the interface.
    bl_options = {'REGISTER', 'UNDO'}  # enable undo for the operator.

    def execute(self, context):        # execute() is called by blender when running the operator.
        bpy.ops.wm.path_open(filepath = str(local_path))
        return {'FINISHED'}
=======
        layout.operator("screen.userpref_show", text="Preferences...", icon='PREFERENCES')
>>>>>>> f3e212c8


class TOPBAR_MT_window(Menu):
    bl_label = "Window"

    def draw(self, context):
        import sys
        from bl_ui_utils.layout import operator_context

        layout = self.layout

        layout.prop(context.screen, "show_statusbar")

        layout.separator()

        layout.operator("wm.window_new", icon = "NEW_WINDOW")
        layout.operator("wm.window_new_main", icon = "NEW_WINDOW_MAIN")

        layout.separator()

<<<<<<< HEAD
        layout.operator("wm.window_fullscreen_toggle", icon='FULLSCREEN_ENTER')
=======
        layout.operator("screen.workspace_cycle", text="Next Workspace").direction = 'NEXT'
        layout.operator("screen.workspace_cycle", text="Previous Workspace").direction = 'PREV'
>>>>>>> f3e212c8

        layout.separator()

        layout.operator("screen.workspace_cycle", text="Next Workspace", icon = "FRAME_NEXT").direction = 'NEXT'
        layout.operator("screen.workspace_cycle", text="Previous Workspace", icon = "FRAME_PREV").direction = 'PREV'

        layout.separator()

        layout.operator("screen.screenshot", icon='MAKE_SCREENSHOT')


        # Showing the status in the area doesn't work well in this case.
        # - From the top-bar, the text replaces the file-menu (not so bad but strange).
        # - From menu-search it replaces the area that the user may want to screen-shot.
        # Setting the context to screen causes the status to show in the global status-bar.
        with operator_context(layout, 'INVOKE_SCREEN'):
            layout.operator("screen.screenshot_area", icon="MAKE_SCREENSHOT_AREA")

        if sys.platform[:3] == "win":
            layout.separator()
            layout.operator("wm.console_toggle", icon='CONSOLE')


class TOPBAR_MT_help(Menu):
    bl_label = "Help"

    def draw(self, context):
        layout = self.layout

        layout.operator("wm.url_open", text="Manual", icon='HELP').url = "https://www.bforartists.de/bforartists-2-reference-manual/"
        layout.operator("wm.url_open", text="Release notes", icon='URL').url = "https://www.bforartists.de/release-notes/"

        layout.separator()

        layout.operator("wm.url_open", text="Bforartists Website", icon='URL').url = "https://www.bforartists.de"
        layout.operator("wm.url_open", text="Quickstart Learning Videos (Youtube)", icon='URL').url = "https://www.youtube.com/watch?v=sZlqqMAGgMs&list=PLB0iqEbIPQTZArhZspyYSJOS_00jURpUB"

        layout.separator()

        layout.operator("wm.url_open", text="Report a Bug", icon='URL').url = "https://github.com/Bforartists/Bforartists/issues"

        layout.separator()

        layout.operator("wm.url_open_preset", text="Python API Reference", icon='URL').type = 'API'
        layout.operator("wm.sysinfo", icon='TEXT')

        layout.separator()

        layout.operator("wm.splash", icon='BLENDER')


class TOPBAR_MT_file_context_menu(Menu):
    bl_label = "File"

    def draw(self, _context):
        layout = self.layout

        layout.operator_context = 'INVOKE_AREA'
        layout.menu("TOPBAR_MT_file_new", text="New", text_ctxt=i18n_contexts.id_windowmanager, icon='FILE_NEW')
        layout.operator("wm.open_mainfile", text="Open...", icon='FILE_FOLDER')
        layout.menu("TOPBAR_MT_file_open_recent")

        layout.separator()

        layout.operator("wm.link", text="Link...", icon='LINK_BLEND')
        layout.operator("wm.append", text="Append...", icon='APPEND_BLEND')

        layout.separator()

        layout.menu("TOPBAR_MT_file_import", icon='IMPORT')
        layout.menu("TOPBAR_MT_file_export", icon='EXPORT')

        layout.separator()

        layout.operator("screen.userpref_show", text="Preferences...", icon='PREFERENCES')


class TOPBAR_MT_workspace_menu(Menu):
    bl_label = "Workspace"

    def draw(self, _context):
        layout = self.layout

        layout.operator("workspace.duplicate", text="Duplicate", icon='DUPLICATE')
        if len(bpy.data.workspaces) > 1:
            layout.operator("workspace.delete", text="Delete", icon='DELETE')

        layout.separator()

        layout.operator("workspace.reorder_to_front", text="Reorder to Front", icon='TRIA_LEFT_BAR')
        layout.operator("workspace.reorder_to_back", text="Reorder to Back", icon='TRIA_RIGHT_BAR')

        layout.separator()

        # For key binding discoverability.
<<<<<<< HEAD
        props = layout.operator("screen.workspace_cycle", text="Previous Workspace", icon='BACK')
        props.direction = 'PREV'
        props = layout.operator("screen.workspace_cycle", text="Next Workspace", icon='FORWARD')
=======
        props = layout.operator("screen.workspace_cycle", text="Previous Workspace")
        props.direction = 'PREV'
        props = layout.operator("screen.workspace_cycle", text="Next Workspace")
>>>>>>> f3e212c8
        props.direction = 'NEXT'


# Grease Pencil Object - Primitive curve
class TOPBAR_PT_gpencil_primitive(Panel):
    bl_space_type = 'VIEW_3D'
    bl_region_type = 'HEADER'
    bl_label = "Primitives"

    def draw(self, context):
        settings = context.tool_settings.gpencil_sculpt

        layout = self.layout
        # Curve
        layout.template_curve_mapping(settings, "thickness_primitive_curve", brush=True)


# Only a popover
class TOPBAR_PT_name(Panel):
    bl_space_type = 'TOPBAR'  # dummy
    bl_region_type = 'HEADER'
    bl_label = "Rename Active Item"
    bl_ui_units_x = 14

    def draw(self, context):
        layout = self.layout

        # Edit first editable button in popup
        def row_with_icon(layout, icon):
            row = layout.row()
            row.activate_init = True
            row.label(icon=icon)
            return row

        mode = context.mode
        space = context.space_data
        space_type = None if (space is None) else space.type
        found = False
        if space_type == 'SEQUENCE_EDITOR':
            layout.label(text="Sequence Strip Name")
            item = context.active_sequence_strip
            if item:
                row = row_with_icon(layout, 'SEQUENCE')
                row.prop(item, "name", text="")
                found = True
        elif space_type == 'NODE_EDITOR':
            layout.label(text="Node Label")
            item = context.active_node
            if item:
                row = row_with_icon(layout, 'NODE')
                row.prop(item, "label", text="")
                found = True
        elif space_type == 'NLA_EDITOR':
            layout.label(text="NLA Strip Name")
            item = next(
                (strip for strip in context.selected_nla_strips if strip.active), None)
            if item:
                row = row_with_icon(layout, 'NLA')
                row.prop(item, "name", text="")
                found = True
        else:
            if mode == 'POSE' or (mode == 'WEIGHT_PAINT' and context.pose_object):
                layout.label(text="Bone Name")
                item = context.active_pose_bone
                if item:
                    row = row_with_icon(layout, 'BONE_DATA')
                    row.prop(item, "name", text="")
                    found = True
            elif mode == 'EDIT_ARMATURE':
                layout.label(text="Bone Name")
                item = context.active_bone
                if item:
                    row = row_with_icon(layout, 'BONE_DATA')
                    row.prop(item, "name", text="")
                    found = True
            else:
                layout.label(text="Object Name")
                item = context.object
                if item:
                    row = row_with_icon(layout, 'OBJECT_DATA')
                    row.prop(item, "name", text="")
                    found = True

        if not found:
            row = row_with_icon(layout, 'ERROR')
            row.label(text="No active item")


class TOPBAR_PT_name_marker(Panel):
    bl_space_type = 'TOPBAR'  # dummy
    bl_region_type = 'HEADER'
    bl_label = "Rename Marker"
    bl_ui_units_x = 14

    @staticmethod
    def is_using_pose_markers(context):
        sd = context.space_data
        return (sd.type == 'DOPESHEET_EDITOR' and sd.mode in {'ACTION', 'SHAPEKEY'} and
                sd.show_pose_markers and sd.action)

    @staticmethod
    def get_selected_marker(context):
        if TOPBAR_PT_name_marker.is_using_pose_markers(context):
            markers = context.space_data.action.pose_markers
        else:
            markers = context.scene.timeline_markers

        for marker in markers:
            if marker.select:
                return marker
        return None

    @staticmethod
    def row_with_icon(layout, icon):
        row = layout.row()
        row.activate_init = True
        row.label(icon=icon)
        return row

    def draw(self, context):
        layout = self.layout

        layout.label(text="Marker Name")

        scene = context.scene
        if scene.tool_settings.lock_markers:
            row = self.row_with_icon(layout, 'ERROR')
            label = "Markers are locked"
            row.label(text=label)
            return

        marker = self.get_selected_marker(context)
        if marker is None:
            row = self.row_with_icon(layout, 'ERROR')
            row.label(text="No active marker")
            return

        icon = 'TIME'
        if marker.camera is not None:
            icon = 'CAMERA_DATA'
        elif self.is_using_pose_markers(context):
            icon = 'ARMATURE_DATA'
        row = self.row_with_icon(layout, icon)
        row.prop(marker, "name", text="")


classes = (
    TOPBAR_HT_upper_bar,
    TOPBAR_MT_file_context_menu,
    TOPBAR_MT_workspace_menu,
    TOPBAR_MT_editor_menus,
    TOPBAR_MT_file,
    TOPBAR_MT_file_new,
    TOPBAR_MT_templates_more,
    TOPBAR_MT_file_import,
    TOPBAR_MT_file_export,
    TOPBAR_MT_file_external_data,
    TOPBAR_MT_file_cleanup,
    TOPBAR_MT_file_previews,
    TOPBAR_MT_edit,
    TOPBAR_MT_render,
    TOPBAR_MT_window,
    TOPBAR_MT_edit_no_prefsfolder,
    TOPBAR_MT_help,
    TOPBAR_PT_tool_fallback,
    TOPBAR_PT_tool_settings_extra,
    TOPBAR_PT_gpencil_layers,
    TOPBAR_PT_gpencil_primitive,
    TOPBAR_PT_name,
    TOPBAR_PT_name_marker,
)

if __name__ == "__main__":  # only for live edit.
    from bpy.utils import register_class
    for cls in classes:
        register_class(cls)<|MERGE_RESOLUTION|>--- conflicted
+++ resolved
@@ -55,8 +55,6 @@
             layout.template_reports_banner()
             layout.template_running_jobs()
 
-<<<<<<< HEAD
-=======
         # Active workspace view-layer is retrieved through window, not through workspace.
         layout.template_ID(window, "scene", new="scene.new", unlink="scene.delete")
 
@@ -67,7 +65,6 @@
             new="scene.view_layer_add",
             unlink="scene.view_layer_remove")
 
->>>>>>> f3e212c8
 
 class TOPBAR_PT_tool_settings_extra(Panel):
     """
@@ -153,12 +150,7 @@
 
             srow = col.row(align=True)
             srow.prop(gpl, "opacity", text="Opacity", slider=True)
-<<<<<<< HEAD
-            srow.prop(gpl, "use_mask_layer", text="",
-                      icon='MOD_MASK' if gpl.use_mask_layer else 'MOD_MASK_OFF')
-=======
             srow.prop(gpl, "use_mask_layer", text="", icon='CLIPUV_DEHLT' if gpl.use_mask_layer else 'CLIPUV_HLT')
->>>>>>> f3e212c8
 
             srow = col.row(align=True)
             srow.prop(gpl, "use_lights", text="Lights")
@@ -194,6 +186,13 @@
     def draw(self, context):
         layout = self.layout
 
+        # BFA - removed, not needed
+        # Allow calling this menu directly (this might not be a header area).
+        #if getattr(context.area, "show_menus", False):
+        #    layout.menu("TOPBAR_MT_blender", text="", icon='BLENDER')
+        #else:
+        #    layout.menu("TOPBAR_MT_blender", text="Blender")
+
         layout.menu("TOPBAR_MT_file")
         layout.menu("TOPBAR_MT_edit")
 
@@ -202,6 +201,24 @@
         layout.menu("TOPBAR_MT_window")
         layout.menu("TOPBAR_MT_help")
 
+# BFA - not used
+class TOPBAR_MT_blender(Menu):
+    bl_label = "Blender"
+
+    def draw(self, _context):
+        layout = self.layout
+
+        layout.operator("wm.splash")
+        layout.operator("wm.splash_about")
+
+        layout.separator()
+
+        layout.operator("preferences.app_template_install", text="Install Application Template...")
+
+        layout.separator()
+
+        layout.menu("TOPBAR_MT_blender_system")
+
 
 class TOPBAR_MT_file_cleanup(Menu):
     bl_label = "Clean Up"
@@ -210,7 +227,6 @@
         layout = self.layout
         layout.separator()
 
-<<<<<<< HEAD
         props = layout.operator("outliner.orphans_purge", text="Unused Data", icon = "CLEAN_CHANNELS")
         props.do_local_ids = True
         props.do_linked_ids = True
@@ -219,9 +235,6 @@
         props.do_local_ids = True
         props.do_linked_ids = True
         props.do_recursive = True
-=======
-        layout.operator("preferences.app_template_install", text="Install Application Template...")
->>>>>>> f3e212c8
 
         layout.separator()
         props = layout.operator("outliner.orphans_purge", text="Unused Linked Data", icon = "CLEAN_CHANNELS")
@@ -243,13 +256,15 @@
         props.do_linked_ids = False
         props.do_recursive = True
 
+		layout.separator()
+		
         layout.operator("outliner.orphans_manage", text="Manage Unused Data")
 
 
 class TOPBAR_MT_file(Menu):
     bl_label = "File"
 
-    #bfa - incremental save calculation
+    #BFA - incremental save calculation
     @staticmethod
     def _save_calculate_incremental_name():
         import re
@@ -379,19 +394,16 @@
     def draw(self, context):
         TOPBAR_MT_file_new.draw_ex(self.layout, context)
 
-
-<<<<<<< HEAD
-=======
+# BFA - Not used, exposed to top level, icons added though
 class TOPBAR_MT_file_recover(Menu):
     bl_label = "Recover"
 
     def draw(self, _context):
         layout = self.layout
-
-        layout.operator("wm.recover_last_session", text="Last Session")
-        layout.operator("wm.recover_auto_save", text="Auto Save...")
-
-
+        layout.operator("wm.revert_mainfile", icon='FILE_REFRESH')
+        layout.operator("wm.recover_last_session", icon='RECOVER_LAST')
+
+# BFA - Not used, exposed to top level, icons added though
 class TOPBAR_MT_file_defaults(Menu):
     bl_label = "Defaults"
 
@@ -411,12 +423,13 @@
                 text=iface_(bpy.path.display_name(app_template, has_ext=False),
                             i18n_contexts.id_workspace), translate=False)
 
-        layout.operator("wm.save_homefile")
+        layout.operator("wm.save_homefile", icon='SAVE_PREFS'))
         if app_template:
             display_name = bpy.path.display_name(iface_(app_template))
-            props = layout.operator("wm.read_factory_settings", text="Load Factory Blender Settings")
+            props = layout.operator("wm.read_factory_settings", text="Load Factory Blender Settings", icon="LOAD_FACTORY")
             props.app_template = app_template
             props = layout.operator("wm.read_factory_settings",
+            						icon="LOAD_FACTORY",
                                     text=iface_("Load Factory %s Settings",
                                                 i18n_contexts.operator_default) % display_name,
                                     translate=False)
@@ -424,9 +437,9 @@
             props.use_factory_startup_app_template_only = True
             del display_name
         else:
-            layout.operator("wm.read_factory_settings")
-
-
+            layout.operator("wm.read_factory_settings", icon="LOAD_FACTORY")
+
+# BFA - these are located in the Text Editor now, this has been made consistent though
 # Include technical operators here which would otherwise have no way for users to access.
 class TOPBAR_MT_blender_system(Menu):
     bl_label = "System"
@@ -434,21 +447,17 @@
     def draw(self, _context):
         layout = self.layout
 
-        layout.operator("script.reload")
-
-        layout.separator()
-
-        layout.operator("wm.memory_statistics")
-        layout.operator("wm.debug_menu")
         layout.operator_menu_enum("wm.redraw_timer", "type")
-
-        layout.separator()
-
-        layout.operator("screen.spacedata_cleanup")
-        layout.operator("wm.operator_presets_cleanup")
-
-
->>>>>>> f3e212c8
+        layout.operator("wm.debug_menu", icon='DEBUG')
+        layout.operator("script.reload", icon='FILE_REFRESH')
+
+        layout.separator()
+
+        layout.operator("screen.spacedata_cleanup", icon = "APPTEMPLATE")
+        layout.operator("wm.memory_statistics", icon = "SYSTEM")
+        layout.operator("wm.operator_presets_cleanup", icon = "CLEAN_CHANNELS")
+
+
 class TOPBAR_MT_templates_more(Menu):
     bl_label = "Templates"
 
@@ -661,7 +670,6 @@
 
         layout.separator()
 
-<<<<<<< HEAD
         #bfa - preferences path exists
         if os.path.isdir(Path(bpy.utils.resource_path('USER'))):
             layout.operator("wm.path_open", text="Open Preferences Folder", icon = "FOLDER_REDIRECT").filepath = str(user_path)
@@ -683,9 +691,6 @@
     def execute(self, context):        # execute() is called by blender when running the operator.
         bpy.ops.wm.path_open(filepath = str(local_path))
         return {'FINISHED'}
-=======
-        layout.operator("screen.userpref_show", text="Preferences...", icon='PREFERENCES')
->>>>>>> f3e212c8
 
 
 class TOPBAR_MT_window(Menu):
@@ -706,12 +711,10 @@
 
         layout.separator()
 
-<<<<<<< HEAD
-        layout.operator("wm.window_fullscreen_toggle", icon='FULLSCREEN_ENTER')
-=======
-        layout.operator("screen.workspace_cycle", text="Next Workspace").direction = 'NEXT'
-        layout.operator("screen.workspace_cycle", text="Previous Workspace").direction = 'PREV'
->>>>>>> f3e212c8
+        layout.operator("screen.workspace_cycle",
+                        text="Next Workspace").direction = 'NEXT'
+        layout.operator("screen.workspace_cycle",
+                        text="Previous Workspace").direction = 'PREV'
 
         layout.separator()
 
@@ -734,7 +737,7 @@
             layout.separator()
             layout.operator("wm.console_toggle", icon='CONSOLE')
 
-
+# BFA - these links are heavily different
 class TOPBAR_MT_help(Menu):
     bl_label = "Help"
 
@@ -807,15 +810,9 @@
         layout.separator()
 
         # For key binding discoverability.
-<<<<<<< HEAD
         props = layout.operator("screen.workspace_cycle", text="Previous Workspace", icon='BACK')
         props.direction = 'PREV'
         props = layout.operator("screen.workspace_cycle", text="Next Workspace", icon='FORWARD')
-=======
-        props = layout.operator("screen.workspace_cycle", text="Previous Workspace")
-        props.direction = 'PREV'
-        props = layout.operator("screen.workspace_cycle", text="Next Workspace")
->>>>>>> f3e212c8
         props.direction = 'NEXT'
 
 
@@ -967,8 +964,12 @@
     TOPBAR_MT_file_context_menu,
     TOPBAR_MT_workspace_menu,
     TOPBAR_MT_editor_menus,
+    TOPBAR_MT_blender,  # BFA - not used
+    TOPBAR_MT_blender_system,  # BFA - not used
     TOPBAR_MT_file,
     TOPBAR_MT_file_new,
+    TOPBAR_MT_file_recover, # BFA - not used
+    TOPBAR_MT_file_defaults, # BFA - not used
     TOPBAR_MT_templates_more,
     TOPBAR_MT_file_import,
     TOPBAR_MT_file_export,
