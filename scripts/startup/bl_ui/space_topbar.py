# SPDX-FileCopyrightText: 2009-2023 Blender Authors
#
# SPDX-License-Identifier: GPL-2.0-or-later

import bpy
import os
from pathlib import Path

user_path = Path(bpy.utils.resource_path('USER')).parent
local_path = Path(bpy.utils.resource_path('LOCAL')).parent

from bpy.types import Header, Menu, Panel

from bpy.app.translations import (
    pgettext_iface as iface_,
    contexts as i18n_contexts,
)


class TOPBAR_HT_upper_bar(Header):
    bl_space_type = 'TOPBAR'

    def draw(self, context):
        region = context.region

        if region.alignment == 'RIGHT':
            self.draw_right(context)
        else:
            self.draw_left(context)

    def draw_left(self, context):
        layout = self.layout

        window = context.window
        screen = context.screen

        TOPBAR_MT_editor_menus.draw_collapsible(context, layout)

        layout.separator()

        if not screen.show_fullscreen:
            layout.template_ID_tabs(window, "workspace", new="workspace.add", menu="TOPBAR_MT_workspace_menu")
        else:
            layout.operator("screen.back_to_previous", icon='SCREEN_BACK', text="Back to Previous")

    def draw_right(self, context):
        layout = self.layout

        window = context.window
        screen = context.screen
        scene = window.scene

        # If statusbar is hidden, still show messages at the top
        if not screen.show_statusbar:
            layout.template_reports_banner()
            layout.template_running_jobs()
        # BFA - now in the toolbar as an opt-in
        # Active workspace view-layer is retrieved through window, not through workspace.
        #layout.template_ID(window, "scene", new="scene.new", unlink="scene.delete")

        #row = layout.row(align=True)
        #row.template_search(
        #    window, "view_layer",
        #    scene, "view_layers",
        #    new="scene.view_layer_add",
        #    unlink="scene.view_layer_remove")


class TOPBAR_PT_tool_settings_extra(Panel):
    """
    Popover panel for adding extra options that don't fit in the tool settings header
    """
    bl_idname = "TOPBAR_PT_tool_settings_extra"
    bl_region_type = 'HEADER'
    bl_space_type = 'TOPBAR'
    bl_label = "Extra Options"
    bl_description = "Extra options"

    def draw(self, context):
        from bl_ui.space_toolsystem_common import ToolSelectPanelHelper
        layout = self.layout

        # Get the active tool
        space_type, mode = ToolSelectPanelHelper._tool_key_from_context(context)
        cls = ToolSelectPanelHelper._tool_class_from_space_type(space_type)
        item, tool, _ = cls._tool_get_active(context, space_type, mode, with_icon=True)
        if item is None:
            return

        # Draw the extra settings
        item.draw_settings(context, layout, tool, extra=True)


class TOPBAR_PT_tool_fallback(Panel):
    bl_space_type = 'VIEW_3D'
    bl_region_type = 'HEADER'
    bl_label = "Layers"
    bl_ui_units_x = 8

    def draw(self, context):
        from bl_ui.space_toolsystem_common import ToolSelectPanelHelper
        layout = self.layout

        tool_settings = context.tool_settings
        ToolSelectPanelHelper.draw_fallback_tool_items(layout, context)
        if tool_settings.workspace_tool_type == 'FALLBACK':
            tool = context.tool
            ToolSelectPanelHelper.draw_active_tool_fallback(context, layout, tool)


class TOPBAR_PT_gpencil_layers(Panel):
    bl_space_type = 'VIEW_3D'
    bl_region_type = 'HEADER'
    bl_label = "Layers"
    bl_ui_units_x = 14

    @classmethod
    def poll(cls, context):
        if context.gpencil_data is None:
            return False

        ob = context.object
        if ob is not None and ob.type == 'GPENCIL':
            return True

        return False

    def draw(self, context):
        layout = self.layout
        gpd = context.gpencil_data

        # Grease Pencil data...
        if (gpd is None) or (not gpd.layers):
            layout.operator("gpencil.layer_add", text="New Layer")
        else:
            self.draw_layers(context, layout, gpd)

    def draw_layers(self, context, layout, gpd):
        row = layout.row()

        col = row.column()
        layer_rows = 10
        col.template_list(
            "GPENCIL_UL_layer", "", gpd, "layers", gpd.layers, "active_index",
            rows=layer_rows, sort_reverse=True, sort_lock=True,
        )

        gpl = context.active_gpencil_layer
        if gpl:
            srow = col.row(align=True)
            srow.prop(gpl, "blend_mode", text="Blend")

            srow = col.row(align=True)
            srow.prop(gpl, "opacity", text="Opacity", slider=True)
            srow.prop(gpl, "use_mask_layer", text="", icon='CLIPUV_DEHLT' if gpl.use_mask_layer else 'CLIPUV_HLT')

            srow = col.row(align=True)
            srow.prop(gpl, "use_lights", text="Lights")

        col = row.column()

        sub = col.column(align=True)
        sub.operator("gpencil.layer_add", icon='ADD', text="")
        sub.operator("gpencil.layer_remove", icon='REMOVE', text="")

        gpl = context.active_gpencil_layer
        if gpl:
            sub.menu("GPENCIL_MT_layer_context_menu", icon='DOWNARROW_HLT', text="")

            if len(gpd.layers) > 1:
                col.separator()

                sub = col.column(align=True)
                sub.operator("gpencil.layer_move", icon='TRIA_UP', text="").type = 'UP'
                sub.operator("gpencil.layer_move", icon='TRIA_DOWN', text="").type = 'DOWN'

                col.separator()

                sub = col.column(align=True)
                sub.operator("gpencil.layer_isolate", icon='HIDE_OFF', text="").affect_visibility = True
                sub.operator("gpencil.layer_isolate", icon='LOCKED', text="").affect_visibility = False


class TOPBAR_MT_editor_menus(Menu):
    bl_idname = "TOPBAR_MT_editor_menus"
    bl_label = ""

    def draw(self, context):
        layout = self.layout

        # BFA - removed, not needed
        # Allow calling this menu directly (this might not be a header area).
        #if getattr(context.area, "show_menus", False):
        #    layout.menu("TOPBAR_MT_blender", text="", icon='BLENDER')
        #else:
        #    layout.menu("TOPBAR_MT_blender", text="Blender")

        layout.menu("TOPBAR_MT_file")
        layout.menu("TOPBAR_MT_edit")

        layout.menu("TOPBAR_MT_render")

        layout.menu("TOPBAR_MT_window")
        layout.menu("TOPBAR_MT_help")

# BFA - not used
class TOPBAR_MT_blender(Menu):
    bl_label = "Blender"

    def draw(self, _context):
        layout = self.layout

        layout.operator("wm.splash")
        layout.operator("wm.splash_about")

        layout.separator()

        layout.operator("preferences.app_template_install", text="Install Application Template...")

        layout.separator()

        layout.menu("TOPBAR_MT_blender_system")


class TOPBAR_MT_file_cleanup(Menu):
    bl_label = "Clean Up"

    def draw(self, _context):
        layout = self.layout
        layout.separator()

        context = bpy.context

        props = layout.operator("outliner.orphans_purge", text="Unused Data", icon = "CLEAN_CHANNELS")
        props.do_local_ids = True
        props.do_linked_ids = True
        props.do_recursive = False
        props = layout.operator("outliner.orphans_purge", text="Recursive Unused Data", icon = "CLEAN_CHANNELS")
        props.do_local_ids = True
        props.do_linked_ids = True
        props.do_recursive = True

        layout.separator()
        props = layout.operator("outliner.orphans_purge", text="Unused Linked Data", icon = "CLEAN_CHANNELS")
        props.do_local_ids = False
        props.do_linked_ids = True
        props.do_recursive = False
        props = layout.operator("outliner.orphans_purge", text="Recursive Unused Linked Data", icon = "CLEAN_CHANNELS")
        props.do_local_ids = False
        props.do_linked_ids = True
        props.do_recursive = True

        layout.separator()
        props = layout.operator("outliner.orphans_purge", text="Unused Local Data", icon = "CLEAN_CHANNELS")
        props.do_local_ids = True
        props.do_linked_ids = False
        props.do_recursive = False
        props = layout.operator("outliner.orphans_purge", text="Recursive Unused Local Data", icon = "CLEAN_CHANNELS")
        props.do_local_ids = True
        props.do_linked_ids = False
        props.do_recursive = True

        # BFA - only shows in drop down in the File topbar menu entry, but not in the outliner dropdown.
        if not (context.area.type == 'OUTLINER' and context.space_data.display_mode == 'ORPHAN_DATA'):
            layout.separator()
            layout.operator("outliner.orphans_manage", text="Manage Unused Data", icon = "ORPHAN_DATA")



class TOPBAR_MT_file(Menu):
    bl_label = "File"

    #BFA - incremental save calculation
    @staticmethod
    def _save_calculate_incremental_name():
        import re
        dirname, base_name = os.path.split(bpy.data.filepath)
        base_name_no_ext, ext = os.path.splitext(base_name)
        match = re.match(r"(.*)_([\d]+)$", base_name_no_ext)
        if match:
            prefix, number = match.groups()
            number = int(number) + 1
        else:
            prefix, number = base_name_no_ext, 1
        prefix = os.path.join(dirname, prefix)
        while os.path.isfile(output := "%s_%03d%s" % (prefix, number, ext)):
            number += 1
        return output

    def draw(self, context):
        layout = self.layout

        layout.operator_context = 'INVOKE_AREA'
        layout.operator("wm.read_homefile", text="New", icon='NEW')
        layout.menu("TOPBAR_MT_file_new", text="New from Template", text_ctxt=i18n_contexts.id_windowmanager)
        layout.operator("wm.open_mainfile", text="Open", icon='FILE_FOLDER')
        layout.menu("TOPBAR_MT_file_open_recent")
        layout.operator("wm.revert_mainfile", icon='FILE_REFRESH')
        layout.operator("wm.recover_last_session", icon='RECOVER_LAST')
        layout.operator("wm.recover_auto_save", text="Recover Auto Save", icon='RECOVER_AUTO')

        layout.separator()

        layout.operator_context = 'EXEC_AREA' if context.blend_data.is_saved else 'INVOKE_AREA'
        layout.operator("wm.save_mainfile", text="Save", icon='FILE_TICK')

        sub = layout.row()
        sub.enabled = context.blend_data.is_saved
        if bpy.data.is_saved:
            sub.operator("wm.save_mainfile", text="Save Incremental", icon='SAVE_AS').incremental = True
        else:
            sub.operator("wm.save_mainfile", text="Save Incremental (Unsaved)", icon='SAVE_AS').incremental = True

        layout.operator_context = 'INVOKE_AREA'
        layout.operator("wm.save_as_mainfile", text="Save As", icon='SAVE_AS')
        layout.operator_context = 'INVOKE_AREA'
        layout.operator("wm.save_as_mainfile", text="Save Copy", icon='SAVE_COPY').copy = True

        layout.separator()

        layout.operator_context = 'INVOKE_AREA'
        layout.operator("wm.link", text="Link", icon='LINK_BLEND')
        layout.operator("wm.append", text="Append", icon='APPEND_BLEND')
        layout.menu("TOPBAR_MT_file_previews")

        layout.separator()

        layout.menu("TOPBAR_MT_file_import", icon='IMPORT')
        layout.menu("TOPBAR_MT_file_export", icon='EXPORT')
        row = layout.row()
        row.operator("wm.collection_export_all", icon='EXPORT_COLLECTION')
        row.enabled = context.view_layer.has_export_collections

        layout.separator()

        layout.menu("TOPBAR_MT_file_external_data")
        layout.menu("TOPBAR_MT_file_cleanup")

        layout.separator()

        layout.operator("wm.quit_blender", text="Quit", icon='QUIT')


class TOPBAR_MT_file_new(Menu):
    bl_label = "New File from Template"

    @staticmethod
    def app_template_paths():
        import os

        template_paths = bpy.utils.app_template_paths()

        # Expand template paths.

        # Use a set to avoid duplicate user/system templates.
        # This is a corner case, but users managed to do it! #76849.
        app_templates = set()
        for path in template_paths:
            for d in os.listdir(path):
                if d.startswith(("__", ".")):
                    continue
                template = os.path.join(path, d)
                if os.path.isdir(template):
                    app_templates.add(d)

        return sorted(app_templates)

    @staticmethod
    def draw_ex(layout, _context, *, use_splash=False, use_more=False):
        layout.operator_context = 'INVOKE_DEFAULT'

        # Limit number of templates in splash screen, spill over into more menu.
        paths = TOPBAR_MT_file_new.app_template_paths()
        splash_limit = 5

        if use_splash:
            icon = 'FILE_NEW'
            show_more = len(paths) > (splash_limit - 1)
            if show_more:
                paths = paths[:splash_limit - 2]
        elif use_more:
            icon = 'FILE_NEW'
            paths = paths[splash_limit - 2:]
            show_more = False
        else:
            icon = 'NONE'
            show_more = False

        # Draw application templates.
        if not use_more:
            props = layout.operator("wm.read_homefile", text="General", icon=icon)
            props.app_template = ""

        for d in paths:
            props = layout.operator("wm.read_homefile", text=bpy.path.display_name(iface_(d)), icon=icon)
            props.app_template = d

        layout.operator_context = 'EXEC_DEFAULT'

        if show_more:
            layout.menu("TOPBAR_MT_templates_more", text="...")

    def draw(self, context):
        TOPBAR_MT_file_new.draw_ex(self.layout, context)

# BFA - Not used, exposed to top level, icons added though
class TOPBAR_MT_file_recover(Menu):
    bl_label = "Recover"

    def draw(self, _context):
        layout = self.layout
        layout.operator("wm.revert_mainfile", icon='FILE_REFRESH')
        layout.operator("wm.recover_last_session", icon='RECOVER_LAST')

# BFA - Not used, exposed to top level, icons added though
class TOPBAR_MT_file_defaults(Menu):
    bl_label = "Defaults"

    def draw(self, context):
        layout = self.layout
        prefs = context.preferences

        layout.operator_context = 'INVOKE_AREA'

        if any(bpy.utils.app_template_paths()):
            app_template = prefs.app_template
        else:
            app_template = None

        if app_template:
            layout.label(
                text=iface_(bpy.path.display_name(app_template, has_ext=False),
                            i18n_contexts.id_workspace), translate=False)

        layout.operator("wm.save_homefile", icon='SAVE_PREFS')
        if app_template:
            display_name = bpy.path.display_name(iface_(app_template))
            props = layout.operator("wm.read_factory_settings", text="Load Factory Blender Settings", icon="LOAD_FACTORY")
            props.app_template = app_template
<<<<<<< HEAD
            props = layout.operator("wm.read_factory_settings",
                                    text=iface_("Load Factory {:s} Settings",
                                                i18n_contexts.operator_default).format(display_name),
                                    translate=False,
                                    icon="LOAD_FACTORY") # BFA
=======
            props = layout.operator(
                "wm.read_factory_settings",
                text=iface_("Load Factory {:s} Settings", i18n_contexts.operator_default).format(display_name),
                translate=False,
            )
>>>>>>> a5c9de40
            props.app_template = app_template
            props.use_factory_startup_app_template_only = True
            del display_name
        else:
            layout.operator("wm.read_factory_settings", icon="LOAD_FACTORY")

# BFA - these are located in the Text Editor now, this has been made consistent though
# Include technical operators here which would otherwise have no way for users to access.
class TOPBAR_MT_blender_system(Menu):
    bl_label = "System"

    def draw(self, _context):
        layout = self.layout

        layout.operator_menu_enum("wm.redraw_timer", "type")
        layout.operator("wm.debug_menu", icon='DEBUG')
        layout.operator("script.reload", icon='FILE_REFRESH')

        layout.separator()

        layout.operator("screen.spacedata_cleanup", icon = "APPTEMPLATE")
        layout.operator("wm.memory_statistics", icon = "SYSTEM")
        layout.operator("wm.operator_presets_cleanup", icon = "CLEAN_CHANNELS")


class TOPBAR_MT_templates_more(Menu):
    bl_label = "Templates"

    def draw(self, context):
        bpy.types.TOPBAR_MT_file_new.draw_ex(self.layout, context, use_more=True)


class TOPBAR_MT_file_import(Menu):
    bl_idname = "TOPBAR_MT_file_import"
    bl_label = "Import"
    bl_owner_use_filter = False

    def draw(self, _context):
        if bpy.app.build_options.collada:
            self.layout.operator("wm.collada_import", text="Collada (.dae)", icon = "LOAD_DAE")
        if bpy.app.build_options.alembic:
            self.layout.operator("wm.alembic_import", text="Alembic (.abc)", icon = "LOAD_ABC")

        if bpy.app.build_options.usd:
            self.layout.operator(
                "wm.usd_import", text="Universal Scene Description (.usd*)", icon = "LOAD_USD")

        if bpy.app.build_options.io_gpencil:
            self.layout.operator("wm.gpencil_import_svg", text="SVG as Grease Pencil", icon = "LOAD_SVG_GPENCIL")

        if bpy.app.build_options.io_wavefront_obj:
            self.layout.operator("wm.obj_import", text="Wavefront (.obj)", icon="LOAD_OBJ")
        if bpy.app.build_options.io_ply:
            self.layout.operator("wm.ply_import", text="Stanford PLY (.ply)", icon="LOAD_PLY")
        if bpy.app.build_options.io_stl:
            self.layout.operator("wm.stl_import", text="STL (.stl)", icon="LOAD_STL")


class TOPBAR_MT_file_export(Menu):
    bl_idname = "TOPBAR_MT_file_export"
    bl_label = "Export"
    bl_owner_use_filter = False

    def draw(self, _context):
        if bpy.app.build_options.collada:
            self.layout.operator("wm.collada_export", text="Collada (.dae)", icon = "SAVE_DAE")
        if bpy.app.build_options.alembic:
            self.layout.operator("wm.alembic_export", text="Alembic (.abc)", icon = "SAVE_ABC")
        if bpy.app.build_options.usd:
            self.layout.operator(
                "wm.usd_export", text="Universal Scene Description (.usd*)", icon = "SAVE_USD")

        if bpy.app.build_options.io_gpencil:
            # PUGIXML library dependency.
            if bpy.app.build_options.pugixml:
                self.layout.operator("wm.gpencil_export_svg", text="Grease Pencil as SVG", icon = "SAVE_SVG")
            # HARU library dependency.
            if bpy.app.build_options.haru:
                self.layout.operator("wm.gpencil_export_pdf", text="Grease Pencil as PDF", icon = "SAVE_PDF")

        if bpy.app.build_options.io_wavefront_obj:
            self.layout.operator("wm.obj_export", text="Wavefront (.obj)", icon = "SAVE_OBJ")
        if bpy.app.build_options.io_ply:
            self.layout.operator("wm.ply_export", text="Stanford PLY (.ply)", icon = "SAVE_PLY")
        if bpy.app.build_options.io_stl:
            self.layout.operator("wm.stl_export", text="STL (.stl)",icon = "SAVE_STL")


class TOPBAR_MT_file_external_data(Menu):
    bl_label = "External Data"

    def draw(self, _context):
        layout = self.layout

        icon = 'CHECKBOX_HLT' if bpy.data.use_autopack else 'CHECKBOX_DEHLT'
        layout.operator("file.autopack_toggle", icon=icon)

        layout.separator()

        pack_all = layout.row()
        pack_all.operator("file.pack_all", icon = "PACKAGE")
        pack_all.active = not bpy.data.use_autopack

        layout.separator()

        layout.operator("file.pack_libraries", icon = "PACKAGE")
        layout.operator("file.unpack_libraries", icon = "PACKAGE")

        unpack_all = layout.row()
        unpack_all.operator("file.unpack_all", icon = "PACKAGE")
        unpack_all.active = not bpy.data.use_autopack

        layout.separator()

        layout.operator("file.make_paths_relative", icon = "RELATIVEPATH")
        layout.operator("file.make_paths_absolute", icon = "ABSOLUTEPATH")

        layout.separator()

        layout.operator("file.report_missing_files", icon = "ERROR")
        layout.operator("file.find_missing_files", icon = "VIEWZOOM")


class TOPBAR_MT_file_previews(Menu):
    bl_label = "Data Previews"

    def draw(self, _context):
        layout = self.layout

        layout.operator("wm.previews_ensure", icon = "FILE_REFRESH")
        layout.operator("wm.previews_batch_generate", icon = "BATCH_GENERATE")

        layout.separator()

        layout.operator("wm.previews_clear", icon = "DATABLOCK_CLEAR")
        layout.operator("wm.previews_batch_clear", icon = "BATCH_GENERATE_CLEAR")


class TOPBAR_MT_render(Menu):
    bl_label = "Render"

    def draw(self, context):
        layout = self.layout

        rd = context.scene.render

        layout.operator("render.render", text="Render Image", icon='RENDER_STILL').use_viewport = True
        props = layout.operator("render.render", text="Render Animation", icon='RENDER_ANIMATION')
        props.animation = True
        props.use_viewport = True

        layout.separator()

        layout.operator("sound.mixdown", text="Mixdown Audio", icon='PLAY_AUDIO')

        layout.separator()
		# BFA - Exposed hidden operators
        layout.operator("render.opengl", text="OpenGL Render Image", icon = 'RENDER_STILL_VIEW')
        layout.operator("render.opengl", text="OpenGL Render Animation", icon = 'RENDER_ANI_VIEW').animation = True


        layout.separator()

        layout.operator("render.view_show", text="Show/Hide Render", icon = 'HIDE_RENDERVIEW')
        layout.operator("render.play_rendered_anim", text="Play rendered Animation", icon='PLAY')

        layout.separator()

        layout.prop(rd, "use_lock_interface", text="Lock Interface")


class TOPBAR_MT_edit(Menu):
    bl_label = "Edit"

    def draw(self, context):
        layout = self.layout

        layout.operator("ed.undo", icon='UNDO')
        layout.operator("ed.redo", icon='REDO')

        layout.separator()

        layout.menu("TOPBAR_MT_undo_history")

        layout.separator()

        layout.operator("screen.repeat_last", icon='REPEAT',)
        layout.operator("screen.repeat_history", text="Repeat History", icon='REDO_HISTORY',)

        layout.separator()

        layout.operator("screen.redo_last", text="Adjust Last Operation", icon = "LASTOPERATOR")

        layout.separator()

        layout.operator("wm.search_menu", text="Menu Search", icon='SEARCH_MENU')
        layout.operator("wm.search_operator", text="Operator Search", icon='VIEWZOOM')

        layout.separator()

        # Mainly to expose shortcut since this depends on the context.
        props = layout.operator("wm.call_panel", text="Rename Active Item", icon='RENAME')
        props.name = "TOPBAR_PT_name"
        props.keep_open = False

        layout.operator("wm.batch_rename", text = "Batch Rename", icon='RENAME')

        layout.separator()

        layout.operator("preferences.app_template_install", text="Install Application Template", icon = "APPTEMPLATE")

        layout.separator()

        layout.operator_context = 'INVOKE_AREA'

        if any(bpy.utils.app_template_paths()):
            app_template = context.preferences.app_template
        else:
            app_template = None

        if app_template:
            layout.label(text= iface_("-- Template: " + bpy.path.display_name(app_template, has_ext=False)+" --", i18n_contexts.id_workspace), translate=False)

        layout.operator("wm.save_homefile", icon='SAVE_PREFS')
        if app_template:
            display_name = bpy.path.display_name(iface_(app_template))
            props = layout.operator("wm.read_factory_settings", text="Load Factory Settings", icon="LOAD_FACTORY")
            props.app_template = app_template
            props = layout.operator("wm.read_factory_settings", text="Load Factory %s Settings" % display_name, icon="LOAD_FACTORY")
            props.app_template = app_template
            props.use_factory_startup_app_template_only = True
            del display_name
        else:
            layout.operator("wm.read_factory_settings", icon="LOAD_FACTORY")

        layout.separator()

        #BFA - preferences path exists
        if os.path.isdir(Path(bpy.utils.resource_path('USER'))):
            layout.operator("wm.path_open", text="Open Preferences Folder", icon = "FOLDER_REDIRECT").filepath = str(user_path)
        #BFA - preferences path does not exist yet
        else:
            #layout.operator("wm.path_open", text="Open Preferences Folder", icon = "FOLDER_REDIRECT").filepath = str(local_path)
            layout.operator("topbar.no_prefsfolder", text="Open Preferences Folder", icon = "FOLDER_REDIRECT")

        layout.operator("screen.userpref_show", text="Preferences", icon='PREFERENCES')


# BFA - Workaround to separate the tooltips for the preferences folder
class TOPBAR_MT_edit_no_prefsfolder(bpy.types.Operator):
    """The preferences folder does not exist yet\nThe file browser will open at the installation directory instead\nPlease click at Next in the splash sceen first"""
    bl_idname = "topbar.no_prefsfolder"        # unique identifier for buttons and menu items to reference.
    bl_label = "Open Installation folder"         # display name in the interface.
    bl_options = {'REGISTER', 'UNDO'}  # enable undo for the operator.

    def execute(self, context):        # execute() is called by blender when running the operator.
        bpy.ops.wm.path_open(filepath = str(local_path))
        return {'FINISHED'}


class TOPBAR_MT_window(Menu):
    bl_label = "Window"

    def draw(self, context):
        import sys
        from bl_ui_utils.layout import operator_context

        layout = self.layout

        layout.prop(context.screen, "show_bfa_topbar")
        layout.prop(context.screen, "show_statusbar")

        layout.separator()

        layout.operator("wm.window_new", icon = "NEW_WINDOW")
        layout.operator("wm.window_new_main", icon = "NEW_WINDOW_MAIN")

        layout.separator()

        layout.operator("screen.workspace_cycle", text="Next Workspace", icon = "FRAME_NEXT").direction = 'NEXT'
        layout.operator("screen.workspace_cycle", text="Previous Workspace", icon = "FRAME_PREV").direction = 'PREV'

        layout.separator()

        layout.operator("screen.screenshot", icon='MAKE_SCREENSHOT')


        # Showing the status in the area doesn't work well in this case.
        # - From the top-bar, the text replaces the file-menu (not so bad but strange).
        # - From menu-search it replaces the area that the user may want to screen-shot.
        # Setting the context to screen causes the status to show in the global status-bar.
        with operator_context(layout, 'INVOKE_SCREEN'):
            layout.operator("screen.screenshot_area", icon="MAKE_SCREENSHOT_AREA")

        if sys.platform[:3] == "win":
            layout.separator()
            layout.operator("wm.console_toggle", icon='CONSOLE')

		#BFA - moved to the VIEW3D_PT_view3d_stereo in the space_3dview.py file
# BFA - these links are heavily different
class TOPBAR_MT_help(Menu):
    bl_label = "Help"

    def draw(self, context):
        layout = self.layout

        layout.operator("wm.url_open", text="Manual", icon='HELP').url = "https://www.bforartists.de/bforartists-2-reference-manual/"
        layout.operator("wm.url_open", text="Release notes", icon='URL').url = "https://www.bforartists.de/release-notes/"

        layout.separator()

        layout.operator("wm.url_open", text="Bforartists Website", icon='URL').url = "https://www.bforartists.de"
        layout.operator("wm.url_open", text="Quickstart Learning Videos (Youtube)", icon='URL').url = "https://www.youtube.com/watch?v=sZlqqMAGgMs&list=PLB0iqEbIPQTZArhZspyYSJOS_00jURpUB"

        layout.separator()

        layout.operator("wm.url_open", text="Report a Bug", icon='URL').url = "https://github.com/Bforartists/Bforartists/issues"

        layout.separator()

        layout.operator("wm.url_open_preset", text="Python API Reference", icon='URL').type = 'API'
        layout.operator("wm.sysinfo", icon='TEXT')

        layout.separator()

        layout.operator("wm.splash", icon='BLENDER')


class TOPBAR_MT_file_context_menu(Menu):
    bl_label = "File"

    def draw(self, _context):
        layout = self.layout

        layout.operator_context = 'INVOKE_AREA'
        layout.menu("TOPBAR_MT_file_new", text="New", text_ctxt=i18n_contexts.id_windowmanager, icon='FILE_NEW')
        layout.operator("wm.open_mainfile", text="Open...", icon='FILE_FOLDER')
        layout.menu("TOPBAR_MT_file_open_recent")

        layout.separator()

        layout.operator("wm.link", text="Link...", icon='LINK_BLEND')
        layout.operator("wm.append", text="Append...", icon='APPEND_BLEND')

        layout.separator()

        layout.menu("TOPBAR_MT_file_import", icon='IMPORT')
        layout.menu("TOPBAR_MT_file_export", icon='EXPORT')

        layout.separator()

        layout.operator("screen.userpref_show", text="Preferences...", icon='PREFERENCES')


class TOPBAR_MT_workspace_menu(Menu):
    bl_label = "Workspace"

    def draw(self, _context):
        layout = self.layout

        layout.operator("workspace.duplicate", text="Duplicate", icon='DUPLICATE')
        if len(bpy.data.workspaces) > 1:
            layout.operator("workspace.delete", text="Delete", icon='DELETE')

        layout.separator()

        layout.operator("workspace.reorder_to_front", text="Reorder to Front", icon='TRIA_LEFT_BAR')
        layout.operator("workspace.reorder_to_back", text="Reorder to Back", icon='TRIA_RIGHT_BAR')

        layout.separator()

        # For key binding discoverability.
        props = layout.operator("screen.workspace_cycle", text="Previous Workspace", icon='BACK')
        props.direction = 'PREV'
        props = layout.operator("screen.workspace_cycle", text="Next Workspace", icon='FORWARD')
        props.direction = 'NEXT'


# Grease Pencil Object - Primitive curve
class TOPBAR_PT_gpencil_primitive(Panel):
    bl_space_type = 'VIEW_3D'
    bl_region_type = 'HEADER'
    bl_label = "Primitives"

    def draw(self, context):
        settings = context.tool_settings.gpencil_sculpt

        layout = self.layout
        # Curve
        layout.template_curve_mapping(settings, "thickness_primitive_curve", brush=True)


# Only a popover
class TOPBAR_PT_name(Panel):
    bl_space_type = 'TOPBAR'  # dummy
    bl_region_type = 'HEADER'
    bl_label = "Rename Active Item"
    bl_ui_units_x = 14

    def draw(self, context):
        layout = self.layout

        # Edit first editable button in popup
        def row_with_icon(layout, icon):
            row = layout.row()
            row.activate_init = True
            row.label(icon=icon)
            return row

        mode = context.mode
        space = context.space_data
        space_type = None if (space is None) else space.type
        found = False
        if space_type == 'SEQUENCE_EDITOR':
            layout.label(text="Sequence Strip Name")
            item = context.active_sequence_strip
            if item:
                row = row_with_icon(layout, 'SEQUENCE')
                row.prop(item, "name", text="")
                found = True
        elif space_type == 'NODE_EDITOR':
            layout.label(text="Node Label")
            item = context.active_node
            if item:
                row = row_with_icon(layout, 'NODE')
                row.prop(item, "label", text="")
                found = True
        elif space_type == 'NLA_EDITOR':
            layout.label(text="NLA Strip Name")
            item = next(
                (strip for strip in context.selected_nla_strips if strip.active), None)
            if item:
                row = row_with_icon(layout, 'NLA')
                row.prop(item, "name", text="")
                found = True
        else:
            if mode == 'POSE' or (mode == 'WEIGHT_PAINT' and context.pose_object):
                layout.label(text="Bone Name")
                item = context.active_pose_bone
                if item:
                    row = row_with_icon(layout, 'BONE_DATA')
                    row.prop(item, "name", text="")
                    found = True
            elif mode == 'EDIT_ARMATURE':
                layout.label(text="Bone Name")
                item = context.active_bone
                if item:
                    row = row_with_icon(layout, 'BONE_DATA')
                    row.prop(item, "name", text="")
                    found = True
            else:
                layout.label(text="Object Name")
                item = context.object
                if item:
                    row = row_with_icon(layout, 'OBJECT_DATA')
                    row.prop(item, "name", text="")
                    found = True

        if not found:
            row = row_with_icon(layout, 'ERROR')
            row.label(text="No active item")


class TOPBAR_PT_name_marker(Panel):
    bl_space_type = 'TOPBAR'  # dummy
    bl_region_type = 'HEADER'
    bl_label = "Rename Marker"
    bl_ui_units_x = 14

    @staticmethod
    def is_using_pose_markers(context):
        sd = context.space_data
        return (sd.type == 'DOPESHEET_EDITOR' and sd.mode in {'ACTION', 'SHAPEKEY'} and
                sd.show_pose_markers and sd.action)

    @staticmethod
    def get_selected_marker(context):
        if TOPBAR_PT_name_marker.is_using_pose_markers(context):
            markers = context.space_data.action.pose_markers
        else:
            markers = context.scene.timeline_markers

        for marker in markers:
            if marker.select:
                return marker
        return None

    @staticmethod
    def row_with_icon(layout, icon):
        row = layout.row()
        row.activate_init = True
        row.label(icon=icon)
        return row

    def draw(self, context):
        layout = self.layout

        layout.label(text="Marker Name")

        scene = context.scene
        if scene.tool_settings.lock_markers:
            row = self.row_with_icon(layout, 'ERROR')
            label = "Markers are locked"
            row.label(text=label)
            return

        marker = self.get_selected_marker(context)
        if marker is None:
            row = self.row_with_icon(layout, 'ERROR')
            row.label(text="No active marker")
            return

        icon = 'TIME'
        if marker.camera is not None:
            icon = 'CAMERA_DATA'
        elif self.is_using_pose_markers(context):
            icon = 'ARMATURE_DATA'
        row = self.row_with_icon(layout, icon)
        row.prop(marker, "name", text="")


classes = (
    TOPBAR_HT_upper_bar,
    TOPBAR_MT_file_context_menu,
    TOPBAR_MT_workspace_menu,
    TOPBAR_MT_editor_menus,
    TOPBAR_MT_blender,  # BFA - not used
    TOPBAR_MT_blender_system,  # BFA - not used
    TOPBAR_MT_file,
    TOPBAR_MT_file_new,
    TOPBAR_MT_file_recover, # BFA - not used
    TOPBAR_MT_file_defaults, # BFA - not used
    TOPBAR_MT_templates_more,
    TOPBAR_MT_file_import,
    TOPBAR_MT_file_export,
    TOPBAR_MT_file_external_data,
    TOPBAR_MT_file_cleanup,
    TOPBAR_MT_file_previews,
    TOPBAR_MT_edit,
    TOPBAR_MT_render,
    TOPBAR_MT_window,
    TOPBAR_MT_edit_no_prefsfolder,# BFA
    TOPBAR_MT_help,
    TOPBAR_PT_tool_fallback,
    TOPBAR_PT_tool_settings_extra,
    TOPBAR_PT_gpencil_layers,
    TOPBAR_PT_gpencil_primitive,
    TOPBAR_PT_name,
    TOPBAR_PT_name_marker,
)

if __name__ == "__main__":  # only for live edit.
    from bpy.utils import register_class
    for cls in classes:
        register_class(cls)<|MERGE_RESOLUTION|>--- conflicted
+++ resolved
@@ -56,10 +56,10 @@
             layout.template_running_jobs()
         # BFA - now in the toolbar as an opt-in
         # Active workspace view-layer is retrieved through window, not through workspace.
-        #layout.template_ID(window, "scene", new="scene.new", unlink="scene.delete")
-
-        #row = layout.row(align=True)
-        #row.template_search(
+        # layout.template_ID(window, "scene", new="scene.new", unlink="scene.delete")
+
+        # row = layout.row(align=True)
+        # row.template_search(
         #    window, "view_layer",
         #    scene, "view_layers",
         #    new="scene.view_layer_add",
@@ -190,9 +190,9 @@
 
         # BFA - removed, not needed
         # Allow calling this menu directly (this might not be a header area).
-        #if getattr(context.area, "show_menus", False):
+        # if getattr(context.area, "show_menus", False):
         #    layout.menu("TOPBAR_MT_blender", text="", icon='BLENDER')
-        #else:
+        # else:
         #    layout.menu("TOPBAR_MT_blender", text="Blender")
 
         layout.menu("TOPBAR_MT_file")
@@ -204,6 +204,8 @@
         layout.menu("TOPBAR_MT_help")
 
 # BFA - not used
+
+
 class TOPBAR_MT_blender(Menu):
     bl_label = "Blender"
 
@@ -231,31 +233,31 @@
 
         context = bpy.context
 
-        props = layout.operator("outliner.orphans_purge", text="Unused Data", icon = "CLEAN_CHANNELS")
+        props = layout.operator("outliner.orphans_purge", text="Unused Data", icon="CLEAN_CHANNELS")
         props.do_local_ids = True
         props.do_linked_ids = True
         props.do_recursive = False
-        props = layout.operator("outliner.orphans_purge", text="Recursive Unused Data", icon = "CLEAN_CHANNELS")
+        props = layout.operator("outliner.orphans_purge", text="Recursive Unused Data", icon="CLEAN_CHANNELS")
         props.do_local_ids = True
         props.do_linked_ids = True
         props.do_recursive = True
 
         layout.separator()
-        props = layout.operator("outliner.orphans_purge", text="Unused Linked Data", icon = "CLEAN_CHANNELS")
+        props = layout.operator("outliner.orphans_purge", text="Unused Linked Data", icon="CLEAN_CHANNELS")
         props.do_local_ids = False
         props.do_linked_ids = True
         props.do_recursive = False
-        props = layout.operator("outliner.orphans_purge", text="Recursive Unused Linked Data", icon = "CLEAN_CHANNELS")
+        props = layout.operator("outliner.orphans_purge", text="Recursive Unused Linked Data", icon="CLEAN_CHANNELS")
         props.do_local_ids = False
         props.do_linked_ids = True
         props.do_recursive = True
 
         layout.separator()
-        props = layout.operator("outliner.orphans_purge", text="Unused Local Data", icon = "CLEAN_CHANNELS")
+        props = layout.operator("outliner.orphans_purge", text="Unused Local Data", icon="CLEAN_CHANNELS")
         props.do_local_ids = True
         props.do_linked_ids = False
         props.do_recursive = False
-        props = layout.operator("outliner.orphans_purge", text="Recursive Unused Local Data", icon = "CLEAN_CHANNELS")
+        props = layout.operator("outliner.orphans_purge", text="Recursive Unused Local Data", icon="CLEAN_CHANNELS")
         props.do_local_ids = True
         props.do_linked_ids = False
         props.do_recursive = True
@@ -263,14 +265,13 @@
         # BFA - only shows in drop down in the File topbar menu entry, but not in the outliner dropdown.
         if not (context.area.type == 'OUTLINER' and context.space_data.display_mode == 'ORPHAN_DATA'):
             layout.separator()
-            layout.operator("outliner.orphans_manage", text="Manage Unused Data", icon = "ORPHAN_DATA")
-
+            layout.operator("outliner.orphans_manage", text="Manage Unused Data", icon="ORPHAN_DATA")
 
 
 class TOPBAR_MT_file(Menu):
     bl_label = "File"
 
-    #BFA - incremental save calculation
+    # BFA - incremental save calculation
     @staticmethod
     def _save_calculate_incremental_name():
         import re
@@ -404,6 +405,8 @@
         TOPBAR_MT_file_new.draw_ex(self.layout, context)
 
 # BFA - Not used, exposed to top level, icons added though
+
+
 class TOPBAR_MT_file_recover(Menu):
     bl_label = "Recover"
 
@@ -413,6 +416,8 @@
         layout.operator("wm.recover_last_session", icon='RECOVER_LAST')
 
 # BFA - Not used, exposed to top level, icons added though
+
+
 class TOPBAR_MT_file_defaults(Menu):
     bl_label = "Defaults"
 
@@ -435,21 +440,16 @@
         layout.operator("wm.save_homefile", icon='SAVE_PREFS')
         if app_template:
             display_name = bpy.path.display_name(iface_(app_template))
-            props = layout.operator("wm.read_factory_settings", text="Load Factory Blender Settings", icon="LOAD_FACTORY")
+            props = layout.operator(
+                "wm.read_factory_settings",
+                text="Load Factory Blender Settings",
+                icon="LOAD_FACTORY")
             props.app_template = app_template
-<<<<<<< HEAD
             props = layout.operator("wm.read_factory_settings",
                                     text=iface_("Load Factory {:s} Settings",
                                                 i18n_contexts.operator_default).format(display_name),
                                     translate=False,
-                                    icon="LOAD_FACTORY") # BFA
-=======
-            props = layout.operator(
-                "wm.read_factory_settings",
-                text=iface_("Load Factory {:s} Settings", i18n_contexts.operator_default).format(display_name),
-                translate=False,
-            )
->>>>>>> a5c9de40
+                                    icon="LOAD_FACTORY")  # BFA
             props.app_template = app_template
             props.use_factory_startup_app_template_only = True
             del display_name
@@ -458,6 +458,8 @@
 
 # BFA - these are located in the Text Editor now, this has been made consistent though
 # Include technical operators here which would otherwise have no way for users to access.
+
+
 class TOPBAR_MT_blender_system(Menu):
     bl_label = "System"
 
@@ -470,9 +472,9 @@
 
         layout.separator()
 
-        layout.operator("screen.spacedata_cleanup", icon = "APPTEMPLATE")
-        layout.operator("wm.memory_statistics", icon = "SYSTEM")
-        layout.operator("wm.operator_presets_cleanup", icon = "CLEAN_CHANNELS")
+        layout.operator("screen.spacedata_cleanup", icon="APPTEMPLATE")
+        layout.operator("wm.memory_statistics", icon="SYSTEM")
+        layout.operator("wm.operator_presets_cleanup", icon="CLEAN_CHANNELS")
 
 
 class TOPBAR_MT_templates_more(Menu):
@@ -489,16 +491,16 @@
 
     def draw(self, _context):
         if bpy.app.build_options.collada:
-            self.layout.operator("wm.collada_import", text="Collada (.dae)", icon = "LOAD_DAE")
+            self.layout.operator("wm.collada_import", text="Collada (.dae)", icon="LOAD_DAE")
         if bpy.app.build_options.alembic:
-            self.layout.operator("wm.alembic_import", text="Alembic (.abc)", icon = "LOAD_ABC")
+            self.layout.operator("wm.alembic_import", text="Alembic (.abc)", icon="LOAD_ABC")
 
         if bpy.app.build_options.usd:
             self.layout.operator(
-                "wm.usd_import", text="Universal Scene Description (.usd*)", icon = "LOAD_USD")
+                "wm.usd_import", text="Universal Scene Description (.usd*)", icon="LOAD_USD")
 
         if bpy.app.build_options.io_gpencil:
-            self.layout.operator("wm.gpencil_import_svg", text="SVG as Grease Pencil", icon = "LOAD_SVG_GPENCIL")
+            self.layout.operator("wm.gpencil_import_svg", text="SVG as Grease Pencil", icon="LOAD_SVG_GPENCIL")
 
         if bpy.app.build_options.io_wavefront_obj:
             self.layout.operator("wm.obj_import", text="Wavefront (.obj)", icon="LOAD_OBJ")
@@ -515,27 +517,27 @@
 
     def draw(self, _context):
         if bpy.app.build_options.collada:
-            self.layout.operator("wm.collada_export", text="Collada (.dae)", icon = "SAVE_DAE")
+            self.layout.operator("wm.collada_export", text="Collada (.dae)", icon="SAVE_DAE")
         if bpy.app.build_options.alembic:
-            self.layout.operator("wm.alembic_export", text="Alembic (.abc)", icon = "SAVE_ABC")
+            self.layout.operator("wm.alembic_export", text="Alembic (.abc)", icon="SAVE_ABC")
         if bpy.app.build_options.usd:
             self.layout.operator(
-                "wm.usd_export", text="Universal Scene Description (.usd*)", icon = "SAVE_USD")
+                "wm.usd_export", text="Universal Scene Description (.usd*)", icon="SAVE_USD")
 
         if bpy.app.build_options.io_gpencil:
             # PUGIXML library dependency.
             if bpy.app.build_options.pugixml:
-                self.layout.operator("wm.gpencil_export_svg", text="Grease Pencil as SVG", icon = "SAVE_SVG")
+                self.layout.operator("wm.gpencil_export_svg", text="Grease Pencil as SVG", icon="SAVE_SVG")
             # HARU library dependency.
             if bpy.app.build_options.haru:
-                self.layout.operator("wm.gpencil_export_pdf", text="Grease Pencil as PDF", icon = "SAVE_PDF")
+                self.layout.operator("wm.gpencil_export_pdf", text="Grease Pencil as PDF", icon="SAVE_PDF")
 
         if bpy.app.build_options.io_wavefront_obj:
-            self.layout.operator("wm.obj_export", text="Wavefront (.obj)", icon = "SAVE_OBJ")
+            self.layout.operator("wm.obj_export", text="Wavefront (.obj)", icon="SAVE_OBJ")
         if bpy.app.build_options.io_ply:
-            self.layout.operator("wm.ply_export", text="Stanford PLY (.ply)", icon = "SAVE_PLY")
+            self.layout.operator("wm.ply_export", text="Stanford PLY (.ply)", icon="SAVE_PLY")
         if bpy.app.build_options.io_stl:
-            self.layout.operator("wm.stl_export", text="STL (.stl)",icon = "SAVE_STL")
+            self.layout.operator("wm.stl_export", text="STL (.stl)", icon="SAVE_STL")
 
 
 class TOPBAR_MT_file_external_data(Menu):
@@ -550,27 +552,27 @@
         layout.separator()
 
         pack_all = layout.row()
-        pack_all.operator("file.pack_all", icon = "PACKAGE")
+        pack_all.operator("file.pack_all", icon="PACKAGE")
         pack_all.active = not bpy.data.use_autopack
 
         layout.separator()
 
-        layout.operator("file.pack_libraries", icon = "PACKAGE")
-        layout.operator("file.unpack_libraries", icon = "PACKAGE")
+        layout.operator("file.pack_libraries", icon="PACKAGE")
+        layout.operator("file.unpack_libraries", icon="PACKAGE")
 
         unpack_all = layout.row()
-        unpack_all.operator("file.unpack_all", icon = "PACKAGE")
+        unpack_all.operator("file.unpack_all", icon="PACKAGE")
         unpack_all.active = not bpy.data.use_autopack
 
         layout.separator()
 
-        layout.operator("file.make_paths_relative", icon = "RELATIVEPATH")
-        layout.operator("file.make_paths_absolute", icon = "ABSOLUTEPATH")
-
-        layout.separator()
-
-        layout.operator("file.report_missing_files", icon = "ERROR")
-        layout.operator("file.find_missing_files", icon = "VIEWZOOM")
+        layout.operator("file.make_paths_relative", icon="RELATIVEPATH")
+        layout.operator("file.make_paths_absolute", icon="ABSOLUTEPATH")
+
+        layout.separator()
+
+        layout.operator("file.report_missing_files", icon="ERROR")
+        layout.operator("file.find_missing_files", icon="VIEWZOOM")
 
 
 class TOPBAR_MT_file_previews(Menu):
@@ -579,13 +581,13 @@
     def draw(self, _context):
         layout = self.layout
 
-        layout.operator("wm.previews_ensure", icon = "FILE_REFRESH")
-        layout.operator("wm.previews_batch_generate", icon = "BATCH_GENERATE")
-
-        layout.separator()
-
-        layout.operator("wm.previews_clear", icon = "DATABLOCK_CLEAR")
-        layout.operator("wm.previews_batch_clear", icon = "BATCH_GENERATE_CLEAR")
+        layout.operator("wm.previews_ensure", icon="FILE_REFRESH")
+        layout.operator("wm.previews_batch_generate", icon="BATCH_GENERATE")
+
+        layout.separator()
+
+        layout.operator("wm.previews_clear", icon="DATABLOCK_CLEAR")
+        layout.operator("wm.previews_batch_clear", icon="BATCH_GENERATE_CLEAR")
 
 
 class TOPBAR_MT_render(Menu):
@@ -606,14 +608,13 @@
         layout.operator("sound.mixdown", text="Mixdown Audio", icon='PLAY_AUDIO')
 
         layout.separator()
-		# BFA - Exposed hidden operators
-        layout.operator("render.opengl", text="OpenGL Render Image", icon = 'RENDER_STILL_VIEW')
-        layout.operator("render.opengl", text="OpenGL Render Animation", icon = 'RENDER_ANI_VIEW').animation = True
-
-
-        layout.separator()
-
-        layout.operator("render.view_show", text="Show/Hide Render", icon = 'HIDE_RENDERVIEW')
+        # BFA - Exposed hidden operators
+        layout.operator("render.opengl", text="OpenGL Render Image", icon='RENDER_STILL_VIEW')
+        layout.operator("render.opengl", text="OpenGL Render Animation", icon='RENDER_ANI_VIEW').animation = True
+
+        layout.separator()
+
+        layout.operator("render.view_show", text="Show/Hide Render", icon='HIDE_RENDERVIEW')
         layout.operator("render.play_rendered_anim", text="Play rendered Animation", icon='PLAY')
 
         layout.separator()
@@ -641,7 +642,7 @@
 
         layout.separator()
 
-        layout.operator("screen.redo_last", text="Adjust Last Operation", icon = "LASTOPERATOR")
+        layout.operator("screen.redo_last", text="Adjust Last Operation", icon="LASTOPERATOR")
 
         layout.separator()
 
@@ -655,11 +656,11 @@
         props.name = "TOPBAR_PT_name"
         props.keep_open = False
 
-        layout.operator("wm.batch_rename", text = "Batch Rename", icon='RENAME')
-
-        layout.separator()
-
-        layout.operator("preferences.app_template_install", text="Install Application Template", icon = "APPTEMPLATE")
+        layout.operator("wm.batch_rename", text="Batch Rename", icon='RENAME')
+
+        layout.separator()
+
+        layout.operator("preferences.app_template_install", text="Install Application Template", icon="APPTEMPLATE")
 
         layout.separator()
 
@@ -671,14 +672,26 @@
             app_template = None
 
         if app_template:
-            layout.label(text= iface_("-- Template: " + bpy.path.display_name(app_template, has_ext=False)+" --", i18n_contexts.id_workspace), translate=False)
+            layout.label(
+                text=iface_(
+                    "-- Template: " +
+                    bpy.path.display_name(
+                        app_template,
+                        has_ext=False) +
+                    " --",
+                    i18n_contexts.id_workspace),
+                translate=False)
 
         layout.operator("wm.save_homefile", icon='SAVE_PREFS')
         if app_template:
             display_name = bpy.path.display_name(iface_(app_template))
             props = layout.operator("wm.read_factory_settings", text="Load Factory Settings", icon="LOAD_FACTORY")
             props.app_template = app_template
-            props = layout.operator("wm.read_factory_settings", text="Load Factory %s Settings" % display_name, icon="LOAD_FACTORY")
+            props = layout.operator(
+                "wm.read_factory_settings",
+                text="Load Factory %s Settings" %
+                display_name,
+                icon="LOAD_FACTORY")
             props.app_template = app_template
             props.use_factory_startup_app_template_only = True
             del display_name
@@ -687,13 +700,14 @@
 
         layout.separator()
 
-        #BFA - preferences path exists
+        # BFA - preferences path exists
         if os.path.isdir(Path(bpy.utils.resource_path('USER'))):
-            layout.operator("wm.path_open", text="Open Preferences Folder", icon = "FOLDER_REDIRECT").filepath = str(user_path)
-        #BFA - preferences path does not exist yet
-        else:
-            #layout.operator("wm.path_open", text="Open Preferences Folder", icon = "FOLDER_REDIRECT").filepath = str(local_path)
-            layout.operator("topbar.no_prefsfolder", text="Open Preferences Folder", icon = "FOLDER_REDIRECT")
+            layout.operator("wm.path_open", text="Open Preferences Folder",
+                            icon="FOLDER_REDIRECT").filepath = str(user_path)
+        # BFA - preferences path does not exist yet
+        else:
+            # layout.operator("wm.path_open", text="Open Preferences Folder", icon = "FOLDER_REDIRECT").filepath = str(local_path)
+            layout.operator("topbar.no_prefsfolder", text="Open Preferences Folder", icon="FOLDER_REDIRECT")
 
         layout.operator("screen.userpref_show", text="Preferences", icon='PREFERENCES')
 
@@ -706,7 +720,7 @@
     bl_options = {'REGISTER', 'UNDO'}  # enable undo for the operator.
 
     def execute(self, context):        # execute() is called by blender when running the operator.
-        bpy.ops.wm.path_open(filepath = str(local_path))
+        bpy.ops.wm.path_open(filepath=str(local_path))
         return {'FINISHED'}
 
 
@@ -724,18 +738,17 @@
 
         layout.separator()
 
-        layout.operator("wm.window_new", icon = "NEW_WINDOW")
-        layout.operator("wm.window_new_main", icon = "NEW_WINDOW_MAIN")
-
-        layout.separator()
-
-        layout.operator("screen.workspace_cycle", text="Next Workspace", icon = "FRAME_NEXT").direction = 'NEXT'
-        layout.operator("screen.workspace_cycle", text="Previous Workspace", icon = "FRAME_PREV").direction = 'PREV'
+        layout.operator("wm.window_new", icon="NEW_WINDOW")
+        layout.operator("wm.window_new_main", icon="NEW_WINDOW_MAIN")
+
+        layout.separator()
+
+        layout.operator("screen.workspace_cycle", text="Next Workspace", icon="FRAME_NEXT").direction = 'NEXT'
+        layout.operator("screen.workspace_cycle", text="Previous Workspace", icon="FRAME_PREV").direction = 'PREV'
 
         layout.separator()
 
         layout.operator("screen.screenshot", icon='MAKE_SCREENSHOT')
-
 
         # Showing the status in the area doesn't work well in this case.
         # - From the top-bar, the text replaces the file-menu (not so bad but strange).
@@ -748,25 +761,39 @@
             layout.separator()
             layout.operator("wm.console_toggle", icon='CONSOLE')
 
-		#BFA - moved to the VIEW3D_PT_view3d_stereo in the space_3dview.py file
+            # BFA - moved to the VIEW3D_PT_view3d_stereo in the space_3dview.py file
 # BFA - these links are heavily different
+
+
 class TOPBAR_MT_help(Menu):
     bl_label = "Help"
 
     def draw(self, context):
         layout = self.layout
 
-        layout.operator("wm.url_open", text="Manual", icon='HELP').url = "https://www.bforartists.de/bforartists-2-reference-manual/"
-        layout.operator("wm.url_open", text="Release notes", icon='URL').url = "https://www.bforartists.de/release-notes/"
+        layout.operator(
+            "wm.url_open",
+            text="Manual",
+            icon='HELP').url = "https://www.bforartists.de/bforartists-2-reference-manual/"
+        layout.operator(
+            "wm.url_open",
+            text="Release notes",
+            icon='URL').url = "https://www.bforartists.de/release-notes/"
 
         layout.separator()
 
         layout.operator("wm.url_open", text="Bforartists Website", icon='URL').url = "https://www.bforartists.de"
-        layout.operator("wm.url_open", text="Quickstart Learning Videos (Youtube)", icon='URL').url = "https://www.youtube.com/watch?v=sZlqqMAGgMs&list=PLB0iqEbIPQTZArhZspyYSJOS_00jURpUB"
-
-        layout.separator()
-
-        layout.operator("wm.url_open", text="Report a Bug", icon='URL').url = "https://github.com/Bforartists/Bforartists/issues"
+        layout.operator(
+            "wm.url_open",
+            text="Quickstart Learning Videos (Youtube)",
+            icon='URL').url = "https://www.youtube.com/watch?v=sZlqqMAGgMs&list=PLB0iqEbIPQTZArhZspyYSJOS_00jURpUB"
+
+        layout.separator()
+
+        layout.operator(
+            "wm.url_open",
+            text="Report a Bug",
+            icon='URL').url = "https://github.com/Bforartists/Bforartists/issues"
 
         layout.separator()
 
@@ -980,8 +1007,8 @@
     TOPBAR_MT_blender_system,  # BFA - not used
     TOPBAR_MT_file,
     TOPBAR_MT_file_new,
-    TOPBAR_MT_file_recover, # BFA - not used
-    TOPBAR_MT_file_defaults, # BFA - not used
+    TOPBAR_MT_file_recover,  # BFA - not used
+    TOPBAR_MT_file_defaults,  # BFA - not used
     TOPBAR_MT_templates_more,
     TOPBAR_MT_file_import,
     TOPBAR_MT_file_export,
@@ -991,7 +1018,7 @@
     TOPBAR_MT_edit,
     TOPBAR_MT_render,
     TOPBAR_MT_window,
-    TOPBAR_MT_edit_no_prefsfolder,# BFA
+    TOPBAR_MT_edit_no_prefsfolder,  # BFA
     TOPBAR_MT_help,
     TOPBAR_PT_tool_fallback,
     TOPBAR_PT_tool_settings_extra,
