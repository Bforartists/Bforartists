--- conflicted
+++ resolved
@@ -18,13 +18,14 @@
 
 # BFA - Added icons and floated properties left
 
+
 class TOPBAR_HT_upper_bar(Header):
-    bl_space_type = 'TOPBAR'
+    bl_space_type = "TOPBAR"
 
     def draw(self, context):
         region = context.region
 
-        if region.alignment == 'RIGHT':
+        if region.alignment == "RIGHT":
             self.draw_right(context)
         else:
             self.draw_left(context)
@@ -37,7 +38,7 @@
 
         TOPBAR_MT_editor_menus.draw_collapsible(context, layout)
 
-        layout.separator(type='LINE')
+        layout.separator(type="LINE")
 
         if not screen.show_fullscreen:
             layout.template_ID_tabs(
@@ -47,9 +48,7 @@
                 menu="TOPBAR_MT_workspace_menu",
             )
         else:
-            layout.operator(
-                "screen.back_to_previous", icon="SCREEN_BACK", text="Back to Previous"
-            )
+            layout.operator("screen.back_to_previous", icon="SCREEN_BACK", text="Back to Previous")
 
     def draw_right(self, context):
         layout = self.layout
@@ -79,14 +78,16 @@
     """
     Popover panel for adding extra options that don't fit in the tool settings header
     """
+
     bl_idname = "TOPBAR_PT_tool_settings_extra"
-    bl_region_type = 'HEADER'
-    bl_space_type = 'TOPBAR'
+    bl_region_type = "HEADER"
+    bl_space_type = "TOPBAR"
     bl_label = "Extra Options"
     bl_description = "Extra options"
 
     def draw(self, context):
         from bl_ui.space_toolsystem_common import ToolSelectPanelHelper
+
         layout = self.layout
 
         # Get the active tool
@@ -101,18 +102,19 @@
 
 
 class TOPBAR_PT_tool_fallback(Panel):
-    bl_space_type = 'VIEW_3D'
-    bl_region_type = 'HEADER'
+    bl_space_type = "VIEW_3D"
+    bl_region_type = "HEADER"
     bl_label = "Layers"
     bl_ui_units_x = 8
 
     def draw(self, context):
         from bl_ui.space_toolsystem_common import ToolSelectPanelHelper
+
         layout = self.layout
 
         tool_settings = context.tool_settings
         ToolSelectPanelHelper.draw_fallback_tool_items(layout, context)
-        if tool_settings.workspace_tool_type == 'FALLBACK':
+        if tool_settings.workspace_tool_type == "FALLBACK":
             tool = context.tool
             ToolSelectPanelHelper.draw_active_tool_fallback(context, layout, tool)
 
@@ -152,9 +154,7 @@
 
         layout.separator()
 
-        layout.operator(
-            "preferences.app_template_install", text="Install Application Template..."
-        )
+        layout.operator("preferences.app_template_install", text="Install Application Template...")
 
         layout.separator()
 
@@ -170,9 +170,7 @@
 
         context = bpy.context
 
-        props = layout.operator(
-            "outliner.orphans_purge", text="Unused Data", icon="CLEAN_CHANNELS"
-        )
+        props = layout.operator("outliner.orphans_purge", text="Unused Data", icon="CLEAN_CHANNELS")
         props.do_local_ids = True
         props.do_linked_ids = True
         props.do_recursive = False
@@ -186,9 +184,7 @@
         props.do_recursive = True
 
         layout.separator()
-        props = layout.operator(
-            "outliner.orphans_purge", text="Unused Linked Data", icon="CLEAN_CHANNELS"
-        )
+        props = layout.operator("outliner.orphans_purge", text="Unused Linked Data", icon="CLEAN_CHANNELS")
         props.do_local_ids = False
         props.do_linked_ids = True
         props.do_recursive = False
@@ -202,9 +198,7 @@
         props.do_recursive = True
 
         layout.separator()
-        props = layout.operator(
-            "outliner.orphans_purge", text="Unused Local Data", icon="CLEAN_CHANNELS"
-        )
+        props = layout.operator("outliner.orphans_purge", text="Unused Local Data", icon="CLEAN_CHANNELS")
         props.do_local_ids = True
         props.do_linked_ids = False
         props.do_recursive = False
@@ -218,14 +212,9 @@
         props.do_recursive = True
 
         # BFA - only shows in drop down in the File topbar menu entry, but not in the outliner dropdown.
-        if not (
-            context.area.type == "OUTLINER"
-            and context.space_data.display_mode == "ORPHAN_DATA"
-        ):
+        if not (context.area.type == "OUTLINER" and context.space_data.display_mode == "ORPHAN_DATA"):
             layout.separator()
-            layout.operator(
-                "outliner.orphans_manage", text="Manage Unused Data", icon="ORPHAN_DATA"
-            )
+            layout.operator("outliner.orphans_manage", text="Manage Unused Data", icon="ORPHAN_DATA")
 
 
 class TOPBAR_MT_file(Menu):
@@ -263,34 +252,24 @@
         layout.menu("TOPBAR_MT_file_open_recent")
         layout.operator("wm.revert_mainfile", icon="FILE_REFRESH")
         layout.operator("wm.recover_last_session", icon="RECOVER_LAST")
-        layout.operator(
-            "wm.recover_auto_save", text="Recover Auto Save", icon="RECOVER_AUTO"
-        )
-
-        layout.separator()
-
-        layout.operator_context = (
-            "EXEC_AREA" if context.blend_data.is_saved else "INVOKE_AREA"
-        )
+        layout.operator("wm.recover_auto_save", text="Recover Auto Save", icon="RECOVER_AUTO")
+
+        layout.separator()
+
+        layout.operator_context = "EXEC_AREA" if context.blend_data.is_saved else "INVOKE_AREA"
         layout.operator("wm.save_mainfile", text="Save", icon="FILE_TICK")
 
         sub = layout.row()
         sub.enabled = context.blend_data.is_saved
         if bpy.data.is_saved:
-            sub.operator(
-                "wm.save_mainfile", text="Save Incremental", icon="SAVE_AS"
-            ).incremental = True
-        else:
-            sub.operator(
-                "wm.save_mainfile", text="Save Incremental (Unsaved)", icon="SAVE_AS"
-            ).incremental = True
+            sub.operator("wm.save_mainfile", text="Save Incremental", icon="SAVE_AS").incremental = True
+        else:
+            sub.operator("wm.save_mainfile", text="Save Incremental (Unsaved)", icon="SAVE_AS").incremental = True
 
         layout.operator_context = "INVOKE_AREA"
         layout.operator("wm.save_as_mainfile", text="Save As", icon="SAVE_AS")
         layout.operator_context = "INVOKE_AREA"
-        layout.operator(
-            "wm.save_as_mainfile", text="Save Copy", icon="SAVE_COPY"
-        ).copy = True
+        layout.operator("wm.save_as_mainfile", text="Save Copy", icon="SAVE_COPY").copy = True
 
         layout.separator()
 
@@ -368,9 +347,7 @@
             props.app_template = ""
 
         for d in paths:
-            props = layout.operator(
-                "wm.read_homefile", text=bpy.path.display_name(iface_(d)), icon=icon
-            )
+            props = layout.operator("wm.read_homefile", text=bpy.path.display_name(iface_(d)), icon=icon)
             props.app_template = d
 
         layout.operator_context = "EXEC_DEFAULT"
@@ -431,9 +408,7 @@
             props.app_template = app_template
             props = layout.operator(
                 "wm.read_factory_settings",
-                text=iface_(
-                    "Load Factory {:s} Settings", i18n_contexts.operator_default
-                ).format(display_name),
+                text=iface_("Load Factory {:s} Settings", i18n_contexts.operator_default).format(display_name),
                 translate=False,
                 icon="LOAD_FACTORY",
             )  # BFA
@@ -476,9 +451,7 @@
 
     def draw(self, _context):
         if bpy.app.build_options.alembic:
-            self.layout.operator(
-                "wm.alembic_import", text="Alembic (.abc)", icon="LOAD_ABC"
-            )
+            self.layout.operator("wm.alembic_import", text="Alembic (.abc)", icon="LOAD_ABC")
 
         if bpy.app.build_options.usd:
             self.layout.operator(
@@ -495,20 +468,14 @@
             )
 
         if bpy.app.build_options.io_fbx:
-            self.layout.operator("wm.fbx_import", text="FBX (.fbx)", icon='LOAD_FBX')
+            self.layout.operator("wm.fbx_import", text="FBX (.fbx)", icon="LOAD_FBX")
 
         if bpy.app.build_options.io_wavefront_obj:
-            self.layout.operator(
-                "wm.obj_import", text="Wavefront (.obj)", icon="LOAD_OBJ"
-            )
+            self.layout.operator("wm.obj_import", text="Wavefront (.obj)", icon="LOAD_OBJ")
         if bpy.app.build_options.io_ply:
-            self.layout.operator(
-                "wm.ply_import", text="Stanford PLY (.ply)", icon="LOAD_PLY"
-            )
+            self.layout.operator("wm.ply_import", text="Stanford PLY (.ply)", icon="LOAD_PLY")
         if bpy.app.build_options.io_stl:
             self.layout.operator("wm.stl_import", text="STL (.stl)", icon="LOAD_STL")
-
-
 
 
 class TOPBAR_MT_file_export(Menu):
@@ -518,9 +485,7 @@
 
     def draw(self, _context):
         if bpy.app.build_options.alembic:
-            self.layout.operator(
-                "wm.alembic_export", text="Alembic (.abc)", icon="SAVE_ABC"
-            )
+            self.layout.operator("wm.alembic_export", text="Alembic (.abc)", icon="SAVE_ABC")
         if bpy.app.build_options.usd:
             self.layout.operator(
                 "wm.usd_export",
@@ -545,17 +510,13 @@
                 )
 
         # BFA - WIP - future fbx api?
-        #if bpy.app.build_options.io_fbx:
+        # if bpy.app.build_options.io_fbx:
         #    self.layout.operator("wm.fbx_export", text="FBX (.fbx)", icon='SAVE_FBX')
 
         if bpy.app.build_options.io_wavefront_obj:
-            self.layout.operator(
-                "wm.obj_export", text="Wavefront (.obj)", icon="SAVE_OBJ"
-            )
+            self.layout.operator("wm.obj_export", text="Wavefront (.obj)", icon="SAVE_OBJ")
         if bpy.app.build_options.io_ply:
-            self.layout.operator(
-                "wm.ply_export", text="Stanford PLY (.ply)", icon="SAVE_PLY"
-            )
+            self.layout.operator("wm.ply_export", text="Stanford PLY (.ply)", icon="SAVE_PLY")
         if bpy.app.build_options.io_stl:
             self.layout.operator("wm.stl_export", text="STL (.stl)", icon="SAVE_STL")
 
@@ -573,7 +534,7 @@
 
         # BFA - Open Blend File Folder Operator
         wm = bpy.context.window_manager
-        if hasattr(wm, 'BFA_UI_addon_props') and wm.BFA_UI_addon_props.BFA_PROP_toggle_file:
+        if hasattr(wm, "BFA_UI_addon_props") and wm.BFA_UI_addon_props.BFA_PROP_toggle_file:
             layout.operator("bfa.open_blend_file_window", icon="FOLDER_REDIRECT")
             layout.separator()
 
@@ -598,9 +559,7 @@
         layout.separator()
 
         layout.operator("file.report_missing_files", icon="ERROR")
-        layout.operator(
-            "file.find_missing_files", icon="VIEWZOOM", text="Find Missing Files"
-        )
+        layout.operator("file.find_missing_files", icon="VIEWZOOM", text="Find Missing Files")
 
 
 class TOPBAR_MT_file_previews(Menu):
@@ -638,12 +597,8 @@
 
         rd = context.scene.render
 
-        layout.operator(
-            "render.render", text="Render Image", icon="RENDER_STILL"
-        ).use_viewport = True
-        props = layout.operator(
-            "render.render", text="Render Animation", icon="RENDER_ANIMATION"
-        )
+        layout.operator("render.render", text="Render Image", icon="RENDER_STILL").use_viewport = True
+        props = layout.operator("render.render", text="Render Animation", icon="RENDER_ANIMATION")
         props.animation = True
         props.use_viewport = True
 
@@ -653,21 +608,13 @@
 
         layout.separator()
         # BFA - Exposed hidden operators
-        layout.operator(
-            "render.opengl", text="OpenGL Render Image", icon="RENDER_STILL_VIEW"
-        )
-        layout.operator(
-            "render.opengl", text="OpenGL Render Animation", icon="RENDER_ANI_VIEW"
-        ).animation = True
-
-        layout.separator()
-
-        layout.operator(
-            "render.view_show", text="Show/Hide Render", icon="HIDE_RENDERVIEW"
-        )
-        layout.operator(
-            "render.play_rendered_anim", text="Play rendered Animation", icon="PLAY"
-        )
+        layout.operator("render.opengl", text="OpenGL Render Image", icon="RENDER_STILL_VIEW")
+        layout.operator("render.opengl", text="OpenGL Render Animation", icon="RENDER_ANI_VIEW").animation = True
+
+        layout.separator()
+
+        layout.operator("render.view_show", text="Show/Hide Render", icon="HIDE_RENDERVIEW")
+        layout.operator("render.play_rendered_anim", text="Play rendered Animation", icon="PLAY")
 
         layout.separator()
 
@@ -701,9 +648,7 @@
 
         layout.separator()
 
-        layout.operator(
-            "screen.redo_last", text="Adjust Last Operation", icon="LASTOPERATOR"
-        )
+        layout.operator("screen.redo_last", text="Adjust Last Operation", icon="LASTOPERATOR")
 
         layout.separator()
 
@@ -713,9 +658,7 @@
         layout.separator()
 
         # Mainly to expose shortcut since this depends on the context.
-        props = layout.operator(
-            "wm.call_panel", text="Rename Active Item", icon="RENAME"
-        )
+        props = layout.operator("wm.call_panel", text="Rename Active Item", icon="RENAME")
         props.name = "TOPBAR_PT_name"
         props.keep_open = False
 
@@ -741,9 +684,7 @@
         if app_template:
             layout.label(
                 text=iface_(
-                    "-- Template: "
-                    + bpy.path.display_name(app_template, has_ext=False)
-                    + " --",
+                    "-- Template: " + bpy.path.display_name(app_template, has_ext=False) + " --",
                     i18n_contexts.id_workspace,
                 ),
                 translate=False,
@@ -773,9 +714,9 @@
 
         # BFA - preferences path exists
         if os.path.isdir(Path(bpy.utils.resource_path("USER"))):
-            layout.operator(
-                "wm.path_open", text="Open Preferences Folder", icon="FOLDER_REDIRECT"
-            ).filepath = str(user_path)
+            layout.operator("wm.path_open", text="Open Preferences Folder", icon="FOLDER_REDIRECT").filepath = str(
+                user_path
+            )
         # BFA - preferences path does not exist yet
         else:
             # layout.operator("wm.path_open", text="Open Preferences Folder", icon = "FOLDER_REDIRECT").filepath = str(local_path)
@@ -796,9 +737,7 @@
     bl_label = "Open Installation folder"  # display name in the interface.
     bl_options = {"REGISTER", "UNDO"}  # enable undo for the operator.
 
-    def execute(
-        self, context
-    ):  # execute() is called by blender when running the operator.
+    def execute(self, context):  # execute() is called by blender when running the operator.
         bpy.ops.wm.path_open(filepath=str(local_path))
         return {"FINISHED"}
 
@@ -819,20 +758,16 @@
 
         layout.operator("wm.window_new", icon="NEW_WINDOW")
         layout.operator("wm.window_new_main", icon="NEW_WINDOW_MAIN")
-        layout.operator("wm.window_close", icon="WINDOW_CLOSE") # BFA - added close window operator and icon
-
-        layout.separator()
-
-        layout.operator("wm.window_fullscreen_toggle", icon='FULLSCREEN_ENTER')
-
-        layout.separator()
-
-        layout.operator(
-            "screen.workspace_cycle", text="Next Workspace", icon="FRAME_NEXT"
-        ).direction = "NEXT"
-        layout.operator(
-            "screen.workspace_cycle", text="Previous Workspace", icon="FRAME_PREV"
-        ).direction = "PREV"
+        layout.operator("wm.window_close", icon="WINDOW_CLOSE")  # BFA - added close window operator and icon
+
+        layout.separator()
+
+        layout.operator("wm.window_fullscreen_toggle", icon="FULLSCREEN_ENTER")
+
+        layout.separator()
+
+        layout.operator("screen.workspace_cycle", text="Next Workspace", icon="FRAME_NEXT").direction = "NEXT"
+        layout.operator("screen.workspace_cycle", text="Previous Workspace", icon="FRAME_PREV").direction = "PREV"
 
         layout.separator()
 
@@ -870,9 +805,7 @@
 
         layout.separator()
 
-        layout.operator(
-            "wm.url_open", text="Bforartists Website", icon="URL"
-        ).url = "https://www.bforartists.de"
+        layout.operator("wm.url_open", text="Bforartists Website", icon="URL").url = "https://www.bforartists.de"
         layout.operator(
             "wm.url_open", text="Quickstart Learning Videos (Youtube)", icon="URL"
         ).url = "https://www.youtube.com/watch?v=sZlqqMAGgMs&list=PLB0iqEbIPQTZArhZspyYSJOS_00jURpUB"
@@ -885,9 +818,7 @@
 
         layout.separator()
 
-        layout.operator(
-            "wm.url_open_preset", text="Python API Reference", icon="URL"
-        ).type = "API"
+        layout.operator("wm.url_open_preset", text="Python API Reference", icon="URL").type = "API"
         layout.operator("wm.sysinfo", icon="TEXT")
 
         layout.separator()
@@ -924,9 +855,7 @@
 
         layout.separator()
 
-        layout.operator(
-            "screen.userpref_show", text="Preferences...", icon="PREFERENCES"
-        )
+        layout.operator("screen.userpref_show", text="Preferences...", icon="PREFERENCES")
 
 
 class TOPBAR_MT_workspace_menu(Menu):
@@ -936,7 +865,7 @@
         layout = self.layout
 
         layout.operator("workspace.duplicate", text="Duplicate", icon="DUPLICATE")
-        if len(bpy.data.workspaces) > 1: # BFA - simpler logic
+        if len(bpy.data.workspaces) > 1:  # BFA - simpler logic
             layout.operator("workspace.delete", text="Delete", icon="DELETE")
 
         layout.separator()
@@ -947,13 +876,9 @@
         layout.separator()
 
         # For key binding discoverability.
-        props = layout.operator(
-            "screen.workspace_cycle", text="Previous Workspace", icon="BACK"
-        )
+        props = layout.operator("screen.workspace_cycle", text="Previous Workspace", icon="BACK")
         props.direction = "PREV"
-        props = layout.operator(
-            "screen.workspace_cycle", text="Next Workspace", icon="FORWARD"
-        )
+        props = layout.operator("screen.workspace_cycle", text="Next Workspace", icon="FORWARD")
         props.direction = "NEXT"
 
         layout.separator()
@@ -963,8 +888,8 @@
 
 # Grease Pencil Object - Primitive curve
 class TOPBAR_PT_gpencil_primitive(Panel):
-    bl_space_type = 'VIEW_3D'
-    bl_region_type = 'HEADER'
+    bl_space_type = "VIEW_3D"
+    bl_region_type = "HEADER"
     bl_label = "Primitives"
 
     def draw(self, context):
@@ -977,8 +902,8 @@
 
 # Only a popover
 class TOPBAR_PT_name(Panel):
-    bl_space_type = 'TOPBAR'  # dummy
-    bl_region_type = 'HEADER'
+    bl_space_type = "TOPBAR"  # dummy
+    bl_region_type = "HEADER"
     bl_label = "Rename Active Item"
     bl_ui_units_x = 14
 
@@ -1012,9 +937,7 @@
                 found = True
         elif space_type == "NLA_EDITOR":
             layout.label(text="NLA Strip Name")
-            item = next(
-                (strip for strip in context.selected_nla_strips if strip.active), None
-            )
+            item = next((strip for strip in context.selected_nla_strips if strip.active), None)
             if item:
                 row = row_with_icon(layout, "NLA")
                 row.prop(item, "name", text="")
@@ -1048,25 +971,20 @@
 
 
 class TOPBAR_PT_name_marker(Panel):
-    bl_space_type = 'TOPBAR'  # dummy
-    bl_region_type = 'HEADER'
+    bl_space_type = "TOPBAR"  # dummy
+    bl_region_type = "HEADER"
     bl_label = "Rename Marker"
     bl_ui_units_x = 14
 
     @staticmethod
     def is_using_pose_markers(context):
         sd = context.space_data
-<<<<<<< HEAD
         return (
             sd.type == "DOPESHEET_EDITOR"
             and sd.mode in {"ACTION", "SHAPEKEY"}
             and sd.show_pose_markers
-            and sd.action
-        )
-=======
-        return (sd.type == 'DOPESHEET_EDITOR' and sd.mode in {'ACTION', 'SHAPEKEY'} and
-                sd.show_pose_markers and context.active_action)
->>>>>>> 45dca5c9
+            and context.active_action
+        )
 
     @staticmethod
     def get_selected_marker(context):
@@ -1115,8 +1033,8 @@
 
 
 class TOPBAR_PT_grease_pencil_layers(Panel):
-    bl_space_type = 'VIEW_3D'
-    bl_region_type = 'HEADER'
+    bl_space_type = "VIEW_3D"
+    bl_region_type = "HEADER"
     bl_label = "Layers"
     bl_ui_units_x = 14
 
@@ -1125,7 +1043,7 @@
         object = context.object
         if object is None:
             return False
-        if object.type != 'GREASEPENCIL':
+        if object.type != "GREASEPENCIL":
             return False
 
         return True
@@ -1171,5 +1089,6 @@
 
 if __name__ == "__main__":  # only for live edit.
     from bpy.utils import register_class
+
     for cls in classes:
         register_class(cls)