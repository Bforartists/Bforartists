# SPDX-FileCopyrightText: 2009-2023 Blender Authors
#
# SPDX-License-Identifier: GPL-2.0-or-later

import bpy
from bpy.types import (
    Header,
    Menu,
    Panel,
)
from bpy.app.translations import (
    contexts as i18n_contexts,
    pgettext_iface as iface_,
)
from bl_ui.properties_grease_pencil_common import (
    AnnotationDataPanel,
    AnnotationOnionSkin,
)
from bl_ui.space_toolsystem_common import (
    ToolActivePanelHelper,
)
from rna_prop_ui import PropertyPanel


def _space_view_types(st):
    view_type = st.view_type
    return (
        view_type in {'SEQUENCER', 'SEQUENCER_PREVIEW'},
        view_type == 'PREVIEW',
    )


def selected_sequences_len(context):
    selected_sequences = getattr(context, "selected_sequences", None)
    if selected_sequences is None:
        return 0
    return len(selected_sequences)


def draw_color_balance(layout, color_balance):

    layout.prop(color_balance, "correction_method")

    layout.use_property_split = False

    flow = layout.grid_flow(row_major=True, columns=0, even_columns=True, even_rows=False, align=False)

    if color_balance.correction_method == 'LIFT_GAMMA_GAIN':
        col = flow.column()

        box = col.box()
        split = box.split(factor=0.35)
        col = split.column(align=True)
        col.label(text="Lift:")
        col.separator()
        col.separator()
        col.prop(color_balance, "lift", text="")
        col.prop(color_balance, "invert_lift", text="Invert", icon='ARROW_LEFTRIGHT')
        split.template_color_picker(color_balance, "lift", value_slider=True, cubic=True)

        col = flow.column()

        box = col.box()
        split = box.split(factor=0.35)
        col = split.column(align=True)
        col.label(text="Gamma:")
        col.separator()
        col.separator()
        col.prop(color_balance, "gamma", text="")
        col.prop(color_balance, "invert_gamma", text="Invert", icon='ARROW_LEFTRIGHT')
        split.template_color_picker(color_balance, "gamma", value_slider=True, lock_luminosity=True, cubic=True)

        col = flow.column()

        box = col.box()
        split = box.split(factor=0.35)
        col = split.column(align=True)
        col.label(text="Gain:")
        col.separator()
        col.separator()
        col.prop(color_balance, "gain", text="")
        col.prop(color_balance, "invert_gain", text="Invert", icon='ARROW_LEFTRIGHT')
        split.template_color_picker(color_balance, "gain", value_slider=True, lock_luminosity=True, cubic=True)

    elif color_balance.correction_method == 'OFFSET_POWER_SLOPE':
        col = flow.column()

        box = col.box()
        split = box.split(factor=0.35)
        col = split.column(align=True)
        col.label(text="Offset:")
        col.separator()
        col.separator()
        col.prop(color_balance, "offset", text="")
        col.prop(color_balance, "invert_offset", text="Invert", icon='ARROW_LEFTRIGHT')
        split.template_color_picker(color_balance, "offset", value_slider=True, cubic=True)

        col = flow.column()

        box = col.box()
        split = box.split(factor=0.35)
        col = split.column(align=True)
        col.label(text="Power:")
        col.separator()
        col.separator()
        col.prop(color_balance, "power", text="")
        col.prop(color_balance, "invert_power", text="Invert", icon='ARROW_LEFTRIGHT')
        split.template_color_picker(color_balance, "power", value_slider=True, cubic=True)

        col = flow.column()

        box = col.box()
        split = box.split(factor=0.35)
        col = split.column(align=True)
        col.label(text="Slope:")
        col.separator()
        col.separator()
        col.prop(color_balance, "slope", text="")
        col.prop(color_balance, "invert_slope", text="Invert", icon='ARROW_LEFTRIGHT')
        split.template_color_picker(color_balance, "slope", value_slider=True, cubic=True)


class SEQUENCER_PT_active_tool(ToolActivePanelHelper, Panel):
    bl_space_type = 'SEQUENCE_EDITOR'
    bl_region_type = 'UI'
    bl_category = "Tool"


class SEQUENCER_HT_tool_header(Header):
    bl_space_type = 'SEQUENCE_EDITOR'
    bl_region_type = 'TOOL_HEADER'

    def draw(self, context):
        # layout = self.layout

        self.draw_tool_settings(context)

        # TODO: options popover.

    def draw_tool_settings(self, context):
        layout = self.layout

        # Active Tool
        # -----------
        from bl_ui.space_toolsystem_common import ToolSelectPanelHelper
        # Most callers assign the `tool` & `tool_mode`, currently the result is not used.
        """
        tool = ToolSelectPanelHelper.draw_active_tool_header(context, layout)
        tool_mode = context.mode if tool is None else tool.mode
        """
        # Only draw the header.
        ToolSelectPanelHelper.draw_active_tool_header(context, layout)


class SEQUENCER_HT_header(Header):
    bl_space_type = 'SEQUENCE_EDITOR'

    def draw(self, context):
        layout = self.layout

        st = context.space_data

        ALL_MT_editormenu.draw_hidden(context, layout) # bfa - show hide the editormenu
        layout.prop(st, "view_type", text="")
        SEQUENCER_MT_editor_menus.draw_collapsible(context, layout)
        tool_settings = context.tool_settings
        sequencer_tool_settings = tool_settings.sequencer_tool_settings

        layout.separator_spacer()

        if st.view_type == 'PREVIEW':
            row = layout.row(align=True)
            row.prop(sequencer_tool_settings, "pivot_point", text="", icon_only=True)

        if st.view_type in {'SEQUENCER', 'SEQUENCER_PREVIEW'}:
            row = layout.row(align=True)
            row.prop(sequencer_tool_settings, "overlap_mode", text="")

        if st.view_type in {'SEQUENCER', 'SEQUENCER_PREVIEW'}:
            row = layout.row(align=True)
            row.prop(tool_settings, "use_snap_sequencer", text="")
            sub = row.row(align=True)
            sub.popover(panel="SEQUENCER_PT_snapping", text = "")

        if st.view_type in {'PREVIEW', 'SEQUENCER_PREVIEW'}:
            layout.prop(st, "display_mode", text="", icon_only=True)
            layout.prop(st, "preview_channels", text="", icon_only=True)

            # Gizmo toggle & popover.
            row = layout.row(align=True)
            # FIXME: place-holder icon.
            row.prop(st, "show_gizmo", text="", toggle=True, icon='GIZMO')
            sub = row.row(align=True)
            sub.active = st.show_gizmo
            sub.popover(panel="SEQUENCER_PT_gizmo_display",text="")

        row = layout.row(align=True)
        row.prop(st, "show_overlays", text="", icon='OVERLAY')
        sub = row.row(align=True)
        sub.popover(panel="SEQUENCER_PT_overlay", text="")
        sub.active = st.show_overlays

        row.popover(panel = "SEQUENCER_PT_view_options", text = "Options")
		## BFA - moved "class SEQUENCER_MT_editor_menus" below


class SEQUENCER_PT_gizmo_display(Panel):
    bl_space_type = 'SEQUENCE_EDITOR'
    bl_region_type = 'HEADER'
    bl_label = "Gizmos"
    bl_ui_units_x = 8

    def draw(self, context):
        layout = self.layout

        st = context.space_data

        col = layout.column()
        col.label(text="Viewport Gizmos")
        col.separator()

        col.active = st.show_gizmo
        colsub = col.column()
        colsub.prop(st, "show_gizmo_navigate", text="Navigate")
        colsub.prop(st, "show_gizmo_tool", text="Active Tools")
        # colsub.prop(st, "show_gizmo_context", text="Active Object")  # Currently unused.


class SEQUENCER_PT_overlay(Panel):
    bl_space_type = 'SEQUENCE_EDITOR'
    bl_region_type = 'HEADER'
    bl_label = "Overlays"
    bl_ui_units_x = 7

    def draw(self, _context):
        pass


class SEQUENCER_PT_preview_overlay(Panel):
    bl_space_type = 'SEQUENCE_EDITOR'
    bl_region_type = 'HEADER'
    bl_parent_id = 'SEQUENCER_PT_overlay'
    bl_label = "Preview Overlays"

    @classmethod
    def poll(cls, context):
        st = context.space_data
        return st.view_type in {'PREVIEW', 'SEQUENCER_PREVIEW'} and st.display_mode == 'IMAGE'

    def draw(self, context):
        ed = context.scene.sequence_editor
        st = context.space_data
        overlay_settings = st.preview_overlay
        layout = self.layout

        layout.active = st.show_overlays
        layout.prop(overlay_settings, "show_image_outline")
        layout.prop(overlay_settings, "show_cursor")
        layout.prop(ed, "show_overlay_frame", text="Frame Overlay")
        layout.prop(overlay_settings, "show_safe_areas", text="Safe Areas")
        layout.prop(overlay_settings, "show_metadata", text="Metadata")
        layout.prop(overlay_settings, "show_annotation", text="Annotations")


class SEQUENCER_PT_sequencer_overlay(Panel):
    bl_space_type = 'SEQUENCE_EDITOR'
    bl_region_type = 'HEADER'
    bl_parent_id = 'SEQUENCER_PT_overlay'
    bl_label = "Sequencer Overlays"

    @classmethod
    def poll(cls, context):
        st = context.space_data
        return st.view_type in {'SEQUENCER', 'SEQUENCER_PREVIEW'}

    def draw(self, context):
        st = context.space_data
        overlay_settings = st.timeline_overlay
        layout = self.layout

        layout.active = st.show_overlays

        layout.prop(overlay_settings, "show_strip_name", text="Name")
        layout.prop(overlay_settings, "show_strip_source", text="Source")
        layout.prop(overlay_settings, "show_strip_duration", text="Duration")
        layout.prop(overlay_settings, "show_strip_tag_color", text="Color Tags")

        layout.separator()

        layout.prop(overlay_settings, "show_strip_offset", text="Offsets")
        layout.prop(overlay_settings, "show_fcurves", text="F-Curves")
        layout.prop(overlay_settings, "show_thumbnails", text="Thumbnails")
        layout.prop(overlay_settings, "show_grid", text="Grid")

        layout.separator()

        layout.prop_menu_enum(overlay_settings, "waveform_display_type")


# bfa - show hide the editormenu
class ALL_MT_editormenu(Menu):
    bl_label = ""

    def draw(self, context):
        self.draw_menus(self.layout, context)

    @staticmethod
    def draw_menus(layout, context):

        row = layout.row(align=True)
        row.template_header() # editor type menus


class SEQUENCER_MT_editor_menus(Menu):
    bl_idname = "SEQUENCER_MT_editor_menus"
    bl_label = ""

    def draw(self, context):
        layout = self.layout
        st = context.space_data
        has_sequencer, _has_preview = _space_view_types(st)

        layout.menu("SCREEN_MT_user_menu", text = "Quick") # Quick favourites menu
        layout.menu("SEQUENCER_MT_view")
        layout.menu("SEQUENCER_MT_select")
        layout.menu("SEQUENCER_MT_export")

        if has_sequencer:
            layout.menu("SEQUENCER_MT_navigation")
            if st.show_markers:
                layout.menu("SEQUENCER_MT_marker")
            layout.menu("SEQUENCER_MT_add")

        layout.menu("SEQUENCER_MT_strip")

        if st.view_type in {'SEQUENCER', 'PREVIEW'}:
            layout.menu("SEQUENCER_MT_image")

class SEQUENCER_MT_view_cache(Menu):
    bl_label = "Cache"

    def draw(self, context):
        layout = self.layout

        ed = context.scene.sequence_editor
        layout.prop(ed, "show_cache")
        layout.separator()

        col = layout.column()
        col.enabled = ed.show_cache

        col.prop(ed, "show_cache_final_out")
        col.prop(ed, "show_cache_raw")
        col.prop(ed, "show_cache_preprocessed")
        col.prop(ed, "show_cache_composite")


class SEQUENCER_MT_range(Menu):
    bl_label = "Range"

    def draw(self, _context):
        layout = self.layout

        layout.operator("anim.previewrange_set", text="Set Preview Range", icon = "PREVIEW_RANGE")
        layout.operator("sequencer.set_range_to_strips", text="Set Preview Range to Strips", icon = "PREVIEW_RANGE").preview = True
        layout.operator("anim.previewrange_clear", text="Clear Preview Range", icon = "CLEAR")

        layout.separator()

        layout.operator("anim.start_frame_set", text="Set Start Frame", icon = "AFTER_CURRENT_FRAME")
        layout.operator("anim.end_frame_set", text="Set End Frame", icon = "BEFORE_CURRENT_FRAME")
        layout.operator("sequencer.set_range_to_strips", text="Set Frame Range to Strips", icon = "PREVIEW_RANGE")

class SEQUENCER_MT_preview_zoom(Menu):
    bl_label = "Fractional Zoom"

    def draw(self, _context):
        layout = self.layout
        layout.operator_context = 'INVOKE_REGION_PREVIEW'

        ratios = ((1, 8), (1, 4), (1, 2), (1, 1), (2, 1), (4, 1), (8, 1))

        for i, (a, b) in enumerate(ratios):
            if i in {3, 4}:  # Draw separators around Zoom 1:1.
                layout.separator()

            layout.operator(
                "sequencer.view_zoom_ratio",
                text=iface_("Zoom %d:%d") % (a, b), icon = "ZOOM_SET",
                translate=False,
            ).ratio = a / b
        layout.operator_context = 'INVOKE_DEFAULT'


class SEQUENCER_MT_proxy(Menu):
    bl_label = "Proxy"

    def draw(self, context):
        layout = self.layout

        st = context.space_data
        col = layout.column()
        col.operator("sequencer.enable_proxies", text="Setup")
        col.operator("sequencer.rebuild_proxy", text="Rebuild")
        col.enabled = selected_sequences_len(context) >= 1
        layout.prop(st, "proxy_render_size", text="")


class SEQUENCER_MT_view_pie_menus(Menu):
    bl_label = "Pie menus"

    def draw(self, context):
        layout = self.layout

        st = context.space_data

        layout.operator_context = 'INVOKE_REGION_PREVIEW'
        if st.view_type == 'PREVIEW':
            layout.operator("wm.call_menu_pie", text = "Pivot Point", icon = "MENU_PANEL").name = 'SEQUENCER_MT_pivot_pie'
        layout.operator("wm.call_menu_pie", text = "View", icon = "MENU_PANEL").name = 'SEQUENCER_MT_preview_view_pie'

## BFA - this menu has most of the property toggles now show exclusively in the property shelf.
class SEQUENCER_MT_view(Menu):
    bl_label = "View"

    def draw(self, context):
        layout = self.layout

        st = context.space_data
        is_preview = st.view_type in {'PREVIEW', 'SEQUENCER_PREVIEW'}
        is_sequencer_view = st.view_type in {'SEQUENCER', 'SEQUENCER_PREVIEW'}

        preferences = context.preferences
        addon_prefs = preferences.addons["bforartists_toolbar_settings"].preferences

        # bfa - we have it already separated with correct invoke.

        # if st.view_type == 'PREVIEW':
        #     # Specifying the REGION_PREVIEW context is needed in preview-only
        #     # mode, else the lookup for the shortcut will fail in
        #     # wm_keymap_item_find_props() (see #32595).
        #     layout.operator_context = 'INVOKE_REGION_PREVIEW'
        layout.prop(st, "show_region_toolbar")
        layout.prop(st, "show_region_ui")
        layout.prop(st, "show_region_tool_header")

        layout.operator_context = 'INVOKE_DEFAULT'

        if is_sequencer_view:
            layout.prop(st, "show_region_hud")
            layout.prop(st, "show_region_channels")

        layout.prop(addon_prefs, "vse_show_toolshelf_tabs")

        layout.separator()

        layout.menu("SEQUENCER_MT_view_annotations")

        layout.separator()

        layout.separator()

        layout.operator_context = 'INVOKE_REGION_WIN'
        layout.operator("view2d.zoom_in", icon = "ZOOM_IN")
        layout.operator("view2d.zoom_out", icon = "ZOOM_OUT")

        if is_sequencer_view:
            layout.operator_context = 'INVOKE_REGION_WIN'
            layout.operator("view2d.zoom_border", text = "Zoom Border", icon = "ZOOM_BORDER")

            layout.separator()

            layout.operator("sequencer.view_all", text="Frame All", icon = "VIEWALL" )
            layout.operator("sequencer.view_frame", icon = "VIEW_FRAME" )
            layout.operator("sequencer.view_selected", text = "Frame Selected", icon='VIEW_SELECTED')

        if is_preview:
            layout.operator_context = 'INVOKE_REGION_PREVIEW'

            if is_sequencer_view:
                layout.menu("SEQUENCER_MT_preview_zoom", text="Fractional Preview Zoom")
            else:
                layout.operator("view2d.zoom_border", text="Zoom Border", icon = "ZOOM_BORDER")
                layout.menu("SEQUENCER_MT_preview_zoom")

            layout.separator()

            layout.operator("sequencer.view_all_preview", text="Fit Preview in window", icon = "VIEW_FIT")
            layout.operator("sequencer.view_selected", text = "Frame Selected", icon='VIEW_SELECTED')

            layout.separator()

            layout.menu("SEQUENCER_MT_proxy")

            layout.operator_context = 'INVOKE_DEFAULT'

        layout.separator()

        layout.operator_context = 'INVOKE_REGION_WIN'
        layout.operator("sequencer.refresh_all", icon='FILE_REFRESH', text="Refresh All")
        layout.operator_context = 'INVOKE_DEFAULT'

        layout.separator()

        layout.operator("render.opengl", text="Sequence Render Image", icon='RENDER_STILL').sequencer = True
        props = layout.operator("render.opengl", text="Sequence Render Animation", icon='RENDER_ANIMATION')
        props.animation = True
        props.sequencer = True

        layout.separator()

        # Note that the context is needed for the shortcut to display properly.
        layout.operator_context = 'INVOKE_REGION_PREVIEW' if is_preview else 'INVOKE_REGION_WIN'
        props = layout.operator(
            "wm.context_toggle_enum",
            text="Toggle Sequencer/Preview",
            icon='SEQ_SEQUENCER' if is_preview else 'SEQ_PREVIEW',
        )
        props.data_path = "space_data.view_type"
        props.value_1 = 'SEQUENCER'
        props.value_2 = 'PREVIEW'
        layout.operator_context = 'INVOKE_DEFAULT'


        layout.menu("SEQUENCER_MT_view_pie_menus")

        layout.separator()

        layout.menu("INFO_MT_area")

# BFA - Hidden legacy operators exposed to GUI
class SEQUENCER_MT_view_annotations(Menu):
    bl_label = "Annotations (Legacy)"

    def draw(self, context):
        layout = self.layout

        layout.operator("gpencil.annotate", text="Draw Annotation", icon='PAINT_DRAW',).mode = 'DRAW'
        layout.operator("gpencil.annotate", text="Draw Line Annotation", icon='PAINT_DRAW').mode = 'DRAW_STRAIGHT'
        layout.operator("gpencil.annotate", text="Draw Polyline Annotation", icon='PAINT_DRAW').mode = 'DRAW_POLY'
        layout.operator("gpencil.annotate", text="Erase Annotation", icon='ERASE').mode = 'ERASER'

        layout.separator()

        layout.operator("gpencil.annotation_add", text="Add Annotation Layer", icon='ADD')
        layout.operator("gpencil.annotation_active_frame_delete", text="Erase Annotation Active Keyframe", icon='DELETE')

class SEQUENCER_MT_export(Menu):
    bl_label = "Export"

    def draw(self, context):
        layout = self.layout

        layout.operator("sequencer.export_subtitles", text="Export Subtitles", icon='EXPORT')


class SEQUENCER_MT_select_handle(Menu):
    bl_label = "Select Handle"

    def draw(self, _context):
        layout = self.layout

        layout.operator("sequencer.select_handles", text="Both", icon = "SELECT_HANDLE_BOTH").side = 'BOTH'
        layout.operator("sequencer.select_handles", text="Left", icon = "SELECT_HANDLE_LEFT").side = 'LEFT'
        layout.operator("sequencer.select_handles", text="Right", icon = "SELECT_HANDLE_RIGHT").side = 'RIGHT'

        layout.separator()

        layout.operator("sequencer.select_handles", text="Both Neighbors", icon = "SELECT_HANDLE_BOTH").side = 'BOTH_NEIGHBORS'
        layout.operator("sequencer.select_handles", text="Left Neighbor", icon = "SELECT_HANDLE_LEFT").side = 'LEFT_NEIGHBOR'
        layout.operator("sequencer.select_handles", text="Right Neighbor", icon = "SELECT_HANDLE_RIGHT").side = 'RIGHT_NEIGHBOR'


class SEQUENCER_MT_select_channel(Menu):
    bl_label = "Select Channel"

    def draw(self, _context):
        layout = self.layout

        layout.operator("sequencer.select_side", text="Left", icon = "RESTRICT_SELECT_OFF").side = 'LEFT'
        layout.operator("sequencer.select_side", text="Right", icon = "RESTRICT_SELECT_OFF").side = 'RIGHT'
        layout.separator()
        layout.operator("sequencer.select_side", text="Both Sides", icon = "RESTRICT_SELECT_OFF").side = 'BOTH'


class SEQUENCER_MT_select_linked(Menu):
    bl_label = "Select Linked"

    def draw(self, _context):
        layout = self.layout

        layout.operator("sequencer.select_linked", text="All", icon='SELECT_ALL')
        layout.operator("sequencer.select_less", text="Less", icon = "SELECTLESS")
        layout.operator("sequencer.select_more", text="More", icon = "SELECTMORE")


class SEQUENCER_MT_select(Menu):
    bl_label = "Select"

    def draw(self, _context):
        layout = self.layout
        st = _context.space_data
        has_sequencer, _has_preview = _space_view_types(st)

        layout.operator("sequencer.select_all", text="All", icon='SELECT_ALL').action = 'SELECT'
        layout.operator("sequencer.select_all", text="None", icon='SELECT_NONE').action = 'DESELECT'
        layout.operator("sequencer.select_all", text="Invert", icon='INVERSE').action = 'INVERT'

        layout.separator()

        layout.operator("sequencer.select_box", text="Box Select", icon='BORDER_RECT')
        if has_sequencer:
            props = layout.operator("sequencer.select_box", text="Box Select (Include Handles)", icon='BORDER_RECT')
            props.include_handles = True

        layout.separator()

        if has_sequencer:
            layout.operator_menu_enum("sequencer.select_side_of_frame", "side", text="Side of Frame")
            layout.menu("SEQUENCER_MT_select_handle", text="Handle")
            layout.menu("SEQUENCER_MT_select_channel", text="Channel")
            layout.menu("SEQUENCER_MT_select_linked", text="Linked")

        layout.separator()

        layout.operator_menu_enum("sequencer.select_grouped", "type", text="Grouped")


class SEQUENCER_MT_marker(Menu):
    bl_label = "Marker"

    def draw(self, context):
        layout = self.layout

        st = context.space_data
        is_sequencer_view = st.view_type in {'SEQUENCER', 'SEQUENCER_PREVIEW'}

        from bl_ui.space_time import marker_menu_generic
        marker_menu_generic(layout, context)


class SEQUENCER_MT_change(Menu):
    bl_label = "Change"

    def draw(self, context):
        layout = self.layout
        strip = context.active_sequence_strip

        # BFA - Changed the Change contextual operator visibility to be based on strip type selection
        # BFA - This is done by listing the strip types then checking if it exists for the relevant operators
        # BFA - If there is no correct strip selected, a label will advise what to do
        try:
            layout.operator_context = 'INVOKE_REGION_WIN'
            if strip and strip.type == 'SCENE':
                bpy_data_scenes_len = len(bpy.data.scenes)
                if bpy_data_scenes_len > 10:
                    layout.operator_context = 'INVOKE_DEFAULT'
                    layout.operator("sequencer.change_scene", text="Change Scene...")
                elif bpy_data_scenes_len > 1:
                    layout.operator_menu_enum("sequencer.change_scene", "scene", text="Change Scene")
                del bpy_data_scenes_len
            else:
                layout.operator_context = 'INVOKE_DEFAULT'

                strip_type = strip.type
                data_strips = ['IMAGE', 'MOVIE', 'SOUND']
                effect_strips = ['GAUSSIAN_BLUR', 'SPEED', 'GLOW', 'TRANSFORM', 'MULTICAM', 'ADD', 'SUBRACT', 'ALPHA_OVER', 'ALPHA_UNDER', 'COLORMIX']

                if strip_type in data_strips:
                    layout.operator_context = 'INVOKE_DEFAULT'
                    props = layout.operator("sequencer.change_path", text="Path/Files", icon='FILE_MOVIE')

                    if strip:
                        strip_type = strip.type

                        if strip_type == 'IMAGE':
                            props.filter_image = True
                        elif strip_type == 'MOVIE':
                            props.filter_movie = True
                        elif strip_type == 'SOUND':
                            props.filter_sound = True
                elif strip_type in effect_strips:
                    layout.operator_context = 'INVOKE_DEFAULT'
                    layout.operator_menu_enum("sequencer.change_effect_input", "swap")
                    layout.operator_menu_enum("sequencer.change_effect_type", "type")
                else:
                    layout.label(text="Please select a changeable strip")
        except:
            layout.label(text="Please select a strip")
        # BFA - End of changes

class SEQUENCER_MT_navigation(Menu):
    bl_label = "Navi"

    def draw(self, _context):
        layout = self.layout

        layout.operator("screen.animation_play", icon='PLAY')

        layout.separator()

        props = layout.operator("sequencer.strip_jump", text="Jump to Previous Strip", icon='PREVIOUSACTIVE')
        props.next = False
        props.center = False
        props = layout.operator("sequencer.strip_jump", text="Jump to Next Strip", icon='NEXTACTIVE')
        props.next = True
        props.center = False

        layout.separator()

        props = layout.operator("sequencer.strip_jump", text="Jump to Previous Strip (Center)", icon='PREVIOUSACTIVE')
        props.next = False
        props.center = True
        props = layout.operator("sequencer.strip_jump", text="Jump to Next Strip (Center)", icon='NEXTACTIVE')
        props.next = True
        props.center = True

        layout.separator()

        layout.menu("SEQUENCER_MT_range")


class SEQUENCER_MT_add(Menu):
    bl_label = "Add"
    bl_translation_context = i18n_contexts.operator_default

    def draw(self, context):

        layout = self.layout
        layout.operator_context = 'INVOKE_REGION_WIN'

        layout.menu("SEQUENCER_MT_add_scene", text="Scene", icon='SCENE_DATA')

        bpy_data_movieclips_len = len(bpy.data.movieclips)
        if bpy_data_movieclips_len > 10:
            layout.operator_context = 'INVOKE_DEFAULT'
            layout.operator("sequencer.movieclip_strip_add", text="Clip...", icon='TRACKER')
        elif bpy_data_movieclips_len > 0:
            layout.operator_menu_enum("sequencer.movieclip_strip_add", "clip", text="Clip", icon='TRACKER')
        else:
            layout.menu("SEQUENCER_MT_add_empty", text="Clip", text_ctxt=i18n_contexts.id_movieclip, icon='TRACKER')
        del bpy_data_movieclips_len

        bpy_data_masks_len = len(bpy.data.masks)
        if bpy_data_masks_len > 10:
            layout.operator_context = 'INVOKE_DEFAULT'
            layout.operator("sequencer.mask_strip_add", text="Mask...", icon='MOD_MASK')
        elif bpy_data_masks_len > 0:
            layout.operator_menu_enum("sequencer.mask_strip_add", "mask", text="Mask", icon='MOD_MASK')
        else:
            layout.menu("SEQUENCER_MT_add_empty", text="Mask", icon='MOD_MASK')
        del bpy_data_masks_len

        layout.separator()

        layout.operator("sequencer.movie_strip_add", text="Movie", icon='FILE_MOVIE')
        layout.operator("sequencer.sound_strip_add", text="Sound", icon='FILE_SOUND')
        layout.operator("sequencer.image_strip_add", text="Image/Sequence", icon='FILE_IMAGE')

        layout.separator()

        layout.operator_context = 'INVOKE_REGION_WIN'
        layout.operator("sequencer.effect_strip_add", text="Color", icon='COLOR').type = 'COLOR'
        layout.operator("sequencer.effect_strip_add", text="Text", icon='FONT_DATA').type = 'TEXT'

        layout.separator()

        layout.operator("sequencer.effect_strip_add", text="Adjustment Layer", icon='COLOR').type = 'ADJUSTMENT'

        layout.operator_context = 'INVOKE_DEFAULT'
        layout.menu("SEQUENCER_MT_add_effect", icon='SHADERFX')

        col = layout.column()
        col.menu("SEQUENCER_MT_add_transitions", icon='ARROW_LEFTRIGHT')
        col.enabled = selected_sequences_len(context) >= 2

        col = layout.column()
        #col.operator_menu_enum("sequencer.fades_add", "type", text="Fade", icon='IPO_EASE_IN_OUT')
        col.menu("SEQUENCER_MT_fades_add", icon='IPO_EASE_IN_OUT')
        col.enabled = selected_sequences_len(context) >= 1

        col.operator("sequencer.fades_clear", text="Clear Fade", icon="CLEAR")


class SEQUENCER_MT_add_scene(Menu):
    bl_label = "Scene"
    bl_translation_context = i18n_contexts.operator_default

    def draw(self, context):

        layout = self.layout
        layout.operator_context = 'INVOKE_REGION_WIN'
        layout.operator("sequencer.scene_strip_add_new", text="New Scene", icon='ADD').type = 'NEW'

        bpy_data_scenes_len = len(bpy.data.scenes)
        if bpy_data_scenes_len > 10:
            layout.separator()
            layout.operator_context = 'INVOKE_DEFAULT'
            layout.operator("sequencer.scene_strip_add", text="Scene...")
        elif bpy_data_scenes_len > 1:
            layout.separator()
            scene = context.scene
            for sc_item in bpy.data.scenes:
                if sc_item == scene:
                    continue

                layout.operator_context = 'INVOKE_REGION_WIN'
                layout.operator("sequencer.scene_strip_add", text=sc_item.name).scene = sc_item.name

        del bpy_data_scenes_len


class SEQUENCER_MT_add_empty(Menu):
    bl_label = "Empty"

    def draw(self, _context):
        layout = self.layout

        layout.label(text="No Items Available")


class SEQUENCER_MT_add_transitions(Menu):
    bl_label = "Transition"

    def draw(self, context):

        layout = self.layout

        col = layout.column()

        col.operator("sequencer.crossfade_sounds", text="Sound Crossfade", icon='SPEAKER')

        col.separator()

        col.operator("sequencer.effect_strip_add", text="Cross", icon='NODE_VECTOR').type = 'CROSS'
        col.operator("sequencer.effect_strip_add", text="Gamma Cross", icon='NODE_GAMMA').type = 'GAMMA_CROSS'

        col.separator()

        col.operator("sequencer.effect_strip_add", text="Wipe", icon='NODE_VECTOR_TRANSFORM').type = 'WIPE'
        col.enabled = selected_sequences_len(context) >= 2


class SEQUENCER_MT_add_effect(Menu):
    bl_label = "Effect Strip"

    def draw(self, context):

        layout = self.layout
        layout.operator_context = 'INVOKE_REGION_WIN'

        col = layout.column()
        col.operator("sequencer.effect_strip_add", text="Add", icon='SEQ_ADD').type = 'ADD'
        col.operator("sequencer.effect_strip_add", text="Subtract", icon='NODE_INVERT').type = 'SUBTRACT'
        col.operator("sequencer.effect_strip_add", text="Multiply", icon='SEQ_MULTIPLY').type = 'MULTIPLY'
        col.operator("sequencer.effect_strip_add", text="Over Drop", icon='SEQ_ALPHA_OVER').type = 'OVER_DROP'
        col.operator("sequencer.effect_strip_add", text="Alpha Over", icon='IMAGE_ALPHA').type = 'ALPHA_OVER'
        col.operator("sequencer.effect_strip_add", text="Alpha Under", icon='NODE_HOLDOUTSHADER').type = 'ALPHA_UNDER'
        col.operator("sequencer.effect_strip_add", text="Color Mix", icon='NODE_MIXRGB').type = 'COLORMIX'
        col.enabled = selected_sequences_len(context) >= 2

        layout.separator()

        layout.operator("sequencer.effect_strip_add", text="Multicam Selector", icon='SEQ_MULTICAM').type = 'MULTICAM'

        layout.separator()

        col = layout.column()
        col.operator("sequencer.effect_strip_add", text="Transform", icon='TRANSFORM_MOVE').type = 'TRANSFORM'
        col.operator("sequencer.effect_strip_add", text="Speed Control", icon='NODE_CURVE_TIME').type = 'SPEED'

        col.separator()

        col.operator("sequencer.effect_strip_add", text="Glow", icon='LIGHT_SUN').type = 'GLOW'
        col.operator("sequencer.effect_strip_add", text="Gaussian Blur", icon='NODE_BLUR').type = 'GAUSSIAN_BLUR'
        col.enabled = selected_sequences_len(context) != 0


class SEQUENCER_MT_strip_transform(Menu):
    bl_label = "Transform"

    def draw(self, context):
        layout = self.layout
        st = context.space_data
        has_sequencer, has_preview = _space_view_types(st)

        if has_preview:
            layout.operator_context = 'INVOKE_REGION_PREVIEW'
        else:
            layout.operator_context = 'INVOKE_REGION_WIN'

        if has_preview:
            layout.operator("transform.translate", text="Move", icon = "TRANSFORM_MOVE")
            layout.operator("transform.rotate", text="Rotate", icon = "TRANSFORM_ROTATE")
            layout.operator("transform.resize", text="Scale", icon = "TRANSFORM_SCALE")
        else:
            layout.operator("transform.seq_slide", text="Move", icon = "TRANSFORM_MOVE").view2d_edge_pan = True
            layout.operator("transform.transform", text="Move/Extend from Current Frame", icon = "SEQ_MOVE_EXTEND").mode = 'TIME_EXTEND'
            layout.operator("sequencer.slip", text="Slip Strip Contents", icon = "SEQ_SLIP_CONTENTS")

        # TODO (for preview)
        if has_sequencer:
            layout.separator()
            layout.operator("sequencer.snap", icon = "SEQ_SNAP_STRIP")
            layout.operator("sequencer.offset_clear", icon = "SEQ_CLEAR_OFFSET")

            layout.separator()

        if has_sequencer:
            layout.operator("sequencer.swap", text="Swap Strip Left", icon = "SEQ_SWAP_LEFT").side = 'LEFT'
            layout.operator("sequencer.swap", text="Swap Strip Right", icon = "SEQ_SWAP_RIGHT").side = 'RIGHT'

            layout.separator()

            layout.operator("sequencer.gap_remove", icon = "SEQ_REMOVE_GAPS").all = False
            layout.operator("sequencer.gap_insert", icon = "SEQ_INSERT_GAPS")


class SEQUENCER_MT_strip_input(Menu):
    bl_label = "Inputs"

    def draw(self, context):
        layout = self.layout
        strip = context.active_sequence_strip

        layout.operator("sequencer.reload", text="Reload Strips", icon = "FILE_REFRESH")
        layout.operator("sequencer.reload", text="Reload Strips and Adjust Length", icon = "FILE_REFRESH").adjust_length = True
        props = layout.operator("sequencer.change_path", text="Change Path/Files", icon = "FILE_MOVIE")
        layout.operator("sequencer.swap_data", text="Swap Data", icon = "SWAP")

        if strip:
            strip_type = strip.type

            if strip_type == 'IMAGE':
                props.filter_image = True
            elif strip_type == 'MOVIE':
                props.filter_movie = True
            elif strip_type == 'SOUND':
                props.filter_sound = True


class SEQUENCER_MT_strip_lock_mute(Menu):
    bl_label = "Lock/Mute"

    def draw(self, _context):
        layout = self.layout

        layout.operator("sequencer.lock", icon='LOCKED')
        layout.operator("sequencer.unlock", icon='UNLOCKED')

        layout.separator()

        layout.operator("sequencer.mute", icon='HIDE_ON').unselected = False
        layout.operator("sequencer.unmute", icon='HIDE_OFF').unselected = False
        layout.operator("sequencer.mute", text="Mute Unselected Strips", icon='HIDE_UNSELECTED').unselected = True
        layout.operator("sequencer.unmute", text="Unmute Deselected Strips", icon='SHOW_UNSELECTED').unselected = True


class SEQUENCER_MT_strip_effect(Menu):
    bl_label = "Effect Strip"

    def draw(self, _context):
        layout = self.layout

        layout.operator("sequencer.reassign_inputs", icon='RANDOMIZE_TRANSFORM')
        layout.operator("sequencer.swap_inputs", icon='RANDOMIZE')


class SEQUENCER_MT_strip_movie(Menu):
    bl_label = "Movie Strip"

    def draw(self, _context):
        layout = self.layout

        layout.operator("sequencer.rendersize", icon='RENDER_REGION')
        layout.operator("sequencer.deinterlace_selected_movies", icon='SEQ_DEINTERLACE')


class SEQUENCER_MT_strip(Menu):
    bl_label = "Strip"

    def draw(self, context):
        layout = self.layout
        st = context.space_data
        has_sequencer, _has_preview = _space_view_types(st)

        layout.menu("SEQUENCER_MT_strip_transform")
        layout.separator()

        if has_sequencer:
            layout.operator("sequencer.split", text="Split", icon='CUT').type = 'SOFT'
            layout.operator("sequencer.split", text="Hold Split", icon='HOLD_SPLIT').type = 'HARD'

            layout.separator()

        if has_sequencer:
            layout.operator("sequencer.copy", text="Copy", icon='COPYDOWN')
            layout.operator("sequencer.paste", text="Paste", icon='PASTEDOWN')
            layout.operator("sequencer.duplicate_move", icon='DUPLICATE')

        layout.operator("sequencer.delete", text="Delete", icon='DELETE')

        strip = context.active_sequence_strip

        if strip and strip.type == 'SCENE':
            layout.operator("sequencer.delete", text="Delete Strip & Data", icon='DELETE_DUPLICATE').delete_data = True
            layout.operator("sequencer.scene_frame_range_update", icon = 'NODE_MAP_RANGE')

        layout.separator()
        layout.menu("SEQUENCER_MT_change")

        if has_sequencer:
            if strip:
                strip_type = strip.type

                if strip_type != 'SOUND':
                    layout.separator()
<<<<<<< HEAD
                layout.operator_menu_enum("sequencer.strip_modifier_add", "type", text="Add Strip Modifier")
                layout.operator("sequencer.strip_modifier_copy", text="Copy Modifiers to Selection", icon='COPYDOWN')
=======
                    layout.operator_menu_enum("sequencer.strip_video_modifier_add", "type", text="Add Modifier")
                    layout.operator("sequencer.strip_modifier_copy", text="Copy Modifiers to Selection")
                else:
                    layout.separator()
                    layout.operator_menu_enum("sequencer.strip_sound_modifier_add", "type", text="Add Modifier")
                    layout.operator("sequencer.strip_modifier_copy", text="Copy Modifiers to Selection")
>>>>>>> 4c913899

                if strip_type in {
                        'CROSS', 'ADD', 'SUBTRACT', 'ALPHA_OVER', 'ALPHA_UNDER',
                        'GAMMA_CROSS', 'MULTIPLY', 'OVER_DROP', 'WIPE', 'GLOW',
                        'TRANSFORM', 'COLOR', 'SPEED', 'MULTICAM', 'ADJUSTMENT',
                        'GAUSSIAN_BLUR',
                }:
                    layout.separator()
                    layout.menu("SEQUENCER_MT_strip_effect")
                elif strip_type == 'MOVIE':
                    layout.separator()
                    layout.menu("SEQUENCER_MT_strip_movie")
                elif strip_type == 'IMAGE':
                    layout.separator()
                    layout.operator("sequencer.rendersize", icon='RENDER_REGION')
                    layout.operator("sequencer.images_separate", icon='SEPARATE')
                elif strip_type == 'TEXT':
                    layout.separator()
                    layout.menu("SEQUENCER_MT_strip_effect")
                elif strip_type == 'META':
                    layout.separator()
                    layout.operator("sequencer.meta_make", icon='ADD_METASTRIP')
                    layout.operator("sequencer.meta_separate", icon='REMOVE_METASTRIP')
                    layout.operator("sequencer.meta_toggle", text="Toggle Meta", icon='TOGGLE_META')
                if strip_type != 'META':
                    layout.separator()
                    layout.operator("sequencer.meta_make", icon='ADD_METASTRIP')
                    layout.operator("sequencer.meta_toggle", text="Toggle Meta", icon='TOGGLE_META')

        if has_sequencer:
            layout.separator()
            layout.menu("SEQUENCER_MT_color_tag_picker")

            layout.separator()
            layout.menu("SEQUENCER_MT_strip_lock_mute")

            layout.separator()
            layout.menu("SEQUENCER_MT_strip_input")


class SEQUENCER_MT_image(Menu):
    bl_label = "Image"

    def draw(self, context):
        layout = self.layout
        st = context.space_data

        if st.view_type == {'PREVIEW', 'SEQUENCER_PREVIEW'}:
            layout.menu("SEQUENCER_MT_image_transform")

        layout.menu("SEQUENCER_MT_image_clear")

        layout.separator()

        layout.operator("sequencer.strip_transform_fit", text="Scale To Fit", icon = "VIEW_FIT").fit_method = 'FIT'
        layout.operator("sequencer.strip_transform_fit", text="Scale to Fill", icon = "VIEW_FILL").fit_method = 'FILL'
        layout.operator("sequencer.strip_transform_fit", text="Stretch To Fill", icon = "VIEW_STRETCH").fit_method = 'STRETCH'



class SEQUENCER_MT_image_transform(Menu):
    bl_label = "Transform"

    def draw(self, _context):
        layout = self.layout

        layout.operator_context = 'INVOKE_REGION_PREVIEW'

        layout.operator("transform.translate", icon = "TRANSFORM_MOVE")
        layout.operator("transform.rotate", icon = "TRANSFORM_ROTATE")
        layout.operator("transform.resize", text="Scale", icon = "TRANSFORM_SCALE")


class SEQUENCER_MT_image_clear(Menu):
    bl_label = "Clear"

    def draw(self, _context):
        layout = self.layout

        layout.operator("sequencer.strip_transform_clear", text="Position", icon = "CLEARMOVE").property = 'POSITION'
        layout.operator("sequencer.strip_transform_clear", text="Scale", icon = "CLEARSCALE").property = 'SCALE'
        layout.operator("sequencer.strip_transform_clear", text="Rotation", icon = "CLEARROTATE").property = 'ROTATION'
        layout.operator("sequencer.strip_transform_clear", text="All Transforms", icon = "CLEAR").property = 'ALL'

# bfa - Was used in the image menu. But not used in the UI anymore, remains for compatibility
class SEQUENCER_MT_image_apply(Menu):
    bl_label = "Apply"

    def draw(self, _context):
        layout = self.layout

        layout.operator("sequencer.strip_transform_fit", text="Scale To Fit", icon = "VIEW_FIT").fit_method = 'FIT'
        layout.operator("sequencer.strip_transform_fit", text="Scale to Fill", icon = "VIEW_FILL").fit_method = 'FILL'
        layout.operator("sequencer.strip_transform_fit", text="Stretch To Fill", icon = "VIEW_STRETCH").fit_method = 'STRETCH'


class SEQUENCER_MT_context_menu(Menu):
    bl_label = "Sequencer Context Menu"

    def draw(self, context):
        layout = self.layout

        layout.operator_context = 'INVOKE_REGION_WIN'

        layout.operator("sequencer.split", text="Split", icon='CUT').type = 'SOFT'

        layout.separator()

        layout.operator("sequencer.copy", text="Copy", icon='COPYDOWN')
        layout.operator("sequencer.paste", text="Paste", icon='PASTEDOWN')
        layout.operator("sequencer.duplicate_move", icon='DUPLICATE')
        props = layout.operator("wm.call_panel", text="Rename", icon = "RENAME")
        props.name = "TOPBAR_PT_name"
        props.keep_open = False
        layout.operator("sequencer.delete", text="Delete", icon='DELETE')

        strip = context.active_sequence_strip
        if strip and strip.type == 'SCENE':
            layout.operator("sequencer.delete", text="Delete Strip & Data", icon='DELETE_DUPLICATE').delete_data = True
            layout.operator("sequencer.scene_frame_range_update")

        layout.separator()
        layout.menu("SEQUENCER_MT_change")

        layout.separator()

        layout.operator("sequencer.slip", text="Slip Strip Contents", icon = "SEQ_SLIP_CONTENTS")
        layout.operator("sequencer.snap", icon = "SEQ_SNAP_STRIP")

        layout.separator()

        layout.operator("sequencer.set_range_to_strips", text="Set Preview Range to Strips", icon = "PREVIEW_RANGE").preview = True

        layout.separator()

        layout.operator("sequencer.gap_remove", icon = "SEQ_REMOVE_GAPS").all = False
        layout.operator("sequencer.gap_insert", icon = "SEQ_INSERT_GAPS")

        layout.separator()

        strip = context.active_sequence_strip

        if strip:
            strip_type = strip.type
            selected_sequences_count = selected_sequences_len(context)

            if strip_type != 'SOUND':
                layout.separator()
<<<<<<< HEAD
                layout.operator_menu_enum("sequencer.strip_modifier_add", "type", text="Add Modifier")
                layout.operator("sequencer.strip_modifier_copy", text="Copy Modifiers to Selection", icon='COPYDOWN')

=======
                layout.operator_menu_enum("sequencer.strip_video_modifier_add", "type", text="Add Modifier")
                layout.operator("sequencer.strip_modifier_copy", text="Copy Modifiers to Selection")
>>>>>>> 4c913899
                if selected_sequences_count >= 2:
                    layout.separator()
                    col = layout.column()
                    col.menu("SEQUENCER_MT_add_transitions", text="Add Transition")
            else:
                layout.separator()
<<<<<<< HEAD
                layout.operator("sequencer.crossfade_sounds", text="Crossfade Sounds", icon='SPEAKER')
=======
                layout.operator_menu_enum("sequencer.strip_sound_modifier_add", "type", text="Add Modifier")
                layout.operator("sequencer.strip_modifier_copy", text="Copy Modifiers to Selection")
                if selected_sequences_count >= 2:
                    layout.separator()
                    layout.operator("sequencer.crossfade_sounds", text="Crossfade Sounds")
>>>>>>> 4c913899

            if selected_sequences_count >= 1:
                col = layout.column()
                #col.operator_menu_enum("sequencer.fades_add", "type", text="Fade")
                col.menu("SEQUENCER_MT_fades_add", text ="Fade", icon='IPO_EASE_IN_OUT')
                layout.operator("sequencer.fades_clear", text="Clear Fade", icon="CLEAR")

            if strip_type in {
                    'CROSS', 'ADD', 'SUBTRACT', 'ALPHA_OVER', 'ALPHA_UNDER',
                    'GAMMA_CROSS', 'MULTIPLY', 'OVER_DROP', 'WIPE', 'GLOW',
                    'TRANSFORM', 'COLOR', 'SPEED', 'MULTICAM', 'ADJUSTMENT',
                    'GAUSSIAN_BLUR',
            }:
                layout.separator()
                layout.menu("SEQUENCER_MT_strip_effect")
            elif strip_type == 'MOVIE':
                layout.separator()
                layout.menu("SEQUENCER_MT_strip_movie")
            elif strip_type == 'IMAGE':
                layout.separator()
                layout.operator("sequencer.rendersize", icon='RENDER_REGION')
                layout.operator("sequencer.images_separate", icon='SEPARATE')
            elif strip_type == 'TEXT':
                layout.separator()
                layout.menu("SEQUENCER_MT_strip_effect")
            elif strip_type == 'META':
                layout.separator()
                layout.operator("sequencer.meta_make", icon='ADD_METASTRIP')
                layout.operator("sequencer.meta_separate", icon='REMOVE_METASTRIP')
                layout.operator("sequencer.meta_toggle", text="Toggle Meta", icon='TOGGLE_META')
            if strip_type != 'META':
                layout.separator()
                layout.operator("sequencer.meta_make", icon='ADD_METASTRIP')
                layout.operator("sequencer.meta_toggle", text="Toggle Meta", icon='TOGGLE_META')

        layout.separator()

        layout.menu("SEQUENCER_MT_color_tag_picker")

        layout.separator()

        layout.menu("SEQUENCER_MT_strip_lock_mute")


class SEQUENCER_MT_preview_context_menu(Menu):
    bl_label = "Sequencer Preview Context Menu"

    def draw(self, context):
        layout = self.layout

        layout.operator_context = 'INVOKE_REGION_WIN'

        props = layout.operator("wm.call_panel", text="Rename", icon='RENAME')
        props.name = "TOPBAR_PT_name"
        props.keep_open = False

        # TODO: support in preview.
        # layout.operator("sequencer.delete", text="Delete")

        strip = context.active_sequence_strip

        if strip:
            pass


class SEQUENCER_MT_pivot_pie(Menu):
    bl_label = "Pivot Point"

    def draw(self, context):
        layout = self.layout
        pie = layout.menu_pie()

        sequencer_tool_settings = context.tool_settings.sequencer_tool_settings

        pie.prop_enum(sequencer_tool_settings, "pivot_point", value='CENTER')
        pie.prop_enum(sequencer_tool_settings, "pivot_point", value='CURSOR')
        pie.prop_enum(sequencer_tool_settings, "pivot_point", value='INDIVIDUAL_ORIGINS')
        pie.prop_enum(sequencer_tool_settings, "pivot_point", value='MEDIAN')


class SEQUENCER_MT_view_pie(Menu):
    bl_label = "View"

    def draw(self, _context):
        layout = self.layout

        pie = layout.menu_pie()
        pie.operator("sequencer.view_all")
        pie.operator("sequencer.view_selected", text="Frame Selected", icon='ZOOM_SELECTED')


class SEQUENCER_MT_preview_view_pie(Menu):
    bl_label = "View"

    def draw(self, _context):
        layout = self.layout

        pie = layout.menu_pie()
        pie.operator_context = 'INVOKE_REGION_PREVIEW'
        pie.operator("sequencer.view_all_preview")
        pie.operator("sequencer.view_selected", text="Frame Selected", icon='ZOOM_SELECTED')
        pie.separator()
        pie.operator("sequencer.view_zoom_ratio", text="Zoom 1:1").ratio = 1


class SequencerButtonsPanel:
    bl_space_type = 'SEQUENCE_EDITOR'
    bl_region_type = 'UI'

    @staticmethod
    def has_sequencer(context):
        return (context.space_data.view_type in {'SEQUENCER', 'SEQUENCER_PREVIEW'})

    @classmethod
    def poll(cls, context):
        return cls.has_sequencer(context) and (context.active_sequence_strip is not None)


class SequencerButtonsPanel_Output:
    bl_space_type = 'SEQUENCE_EDITOR'
    bl_region_type = 'UI'

    @staticmethod
    def has_preview(context):
        st = context.space_data
        return (st.view_type in {'PREVIEW', 'SEQUENCER_PREVIEW'}) or st.show_backdrop

    @classmethod
    def poll(cls, context):
        return cls.has_preview(context)


class SequencerColorTagPicker:
    bl_space_type = 'SEQUENCE_EDITOR'
    bl_region_type = 'UI'

    @staticmethod
    def has_sequencer(context):
        return (context.space_data.view_type in {'SEQUENCER', 'SEQUENCER_PREVIEW'})

    @classmethod
    def poll(cls, context):
        return cls.has_sequencer(context) and context.active_sequence_strip is not None


class SEQUENCER_PT_color_tag_picker(SequencerColorTagPicker, Panel):
    bl_label = "Color Tag"
    bl_category = "Strip"
    bl_options = {'HIDE_HEADER', 'INSTANCED'}

    def draw(self, _context):
        layout = self.layout

        row = layout.row(align=True)
        row.operator("sequencer.strip_color_tag_set", icon="X").color = 'NONE'
        for i in range(1, 10):
            icon = 'SEQUENCE_COLOR_%02d' % i
            row.operator("sequencer.strip_color_tag_set", icon=icon).color = 'COLOR_%02d' % i


class SEQUENCER_MT_color_tag_picker(SequencerColorTagPicker, Menu):
    bl_label = "Set Color Tag"

    def draw(self, _context):
        layout = self.layout

        row = layout.row(align=True)
        row.operator_enum("sequencer.strip_color_tag_set", "color", icon_only=True)


class SEQUENCER_PT_strip(SequencerButtonsPanel, Panel):
    bl_label = ""
    bl_options = {'HIDE_HEADER'}
    bl_category = "Strip"

    def draw(self, context):
        layout = self.layout
        strip = context.active_sequence_strip
        strip_type = strip.type

        if strip_type in {
                'ADD', 'SUBTRACT', 'ALPHA_OVER', 'ALPHA_UNDER', 'MULTIPLY',
                'OVER_DROP', 'GLOW', 'TRANSFORM', 'SPEED', 'MULTICAM',
                'GAUSSIAN_BLUR', 'COLORMIX',
        }:
            icon_header = 'SHADERFX'
        elif strip_type in {
                'CROSS', 'GAMMA_CROSS', 'WIPE',
        }:
            icon_header = 'ARROW_LEFTRIGHT'
        elif strip_type == 'SCENE':
            icon_header = 'SCENE_DATA'
        elif strip_type == 'MOVIECLIP':
            icon_header = 'TRACKER'
        elif strip_type == 'MASK':
            icon_header = 'MOD_MASK'
        elif strip_type == 'MOVIE':
            icon_header = 'FILE_MOVIE'
        elif strip_type == 'SOUND':
            icon_header = 'FILE_SOUND'
        elif strip_type == 'IMAGE':
            icon_header = 'FILE_IMAGE'
        elif strip_type == 'COLOR':
            icon_header = 'COLOR'
        elif strip_type == 'TEXT':
            icon_header = 'FONT_DATA'
        elif strip_type == 'ADJUSTMENT':
            icon_header = 'COLOR'
        elif strip_type == 'META':
            icon_header = 'SEQ_STRIP_META'
        else:
            icon_header = 'SEQ_SEQUENCER'

        row = layout.row(align=True)
        row.use_property_decorate = False
        row.label(text="", icon=icon_header)
        row.separator()
        row.prop(strip, "name", text="")

        sub = row.row(align=True)
        if strip.color_tag == 'NONE':
            sub.popover(panel="SEQUENCER_PT_color_tag_picker", text="", icon='COLOR')
        else:
            icon = 'SEQUENCE_' + strip.color_tag
            sub.popover(panel="SEQUENCER_PT_color_tag_picker", text="", icon=icon)

        row.separator()
        row.prop(strip, "mute", toggle=True, icon_only=True, emboss=False)


class SEQUENCER_PT_adjust_crop(SequencerButtonsPanel, Panel):
    bl_label = "Crop"
    bl_options = {'DEFAULT_CLOSED'}
    bl_category = "Strip"

    @classmethod
    def poll(cls, context):
        if not cls.has_sequencer(context):
            return False

        strip = context.active_sequence_strip
        if not strip:
            return False

        return strip.type != 'SOUND'

    def draw(self, context):
        strip = context.active_sequence_strip
        layout = self.layout
        layout.use_property_split = True
        layout.active = not strip.mute

        col = layout.column(align=True)
        col.prop(strip.crop, "min_x")
        col.prop(strip.crop, "max_x")
        col.prop(strip.crop, "max_y")
        col.prop(strip.crop, "min_y")


class SEQUENCER_PT_effect(SequencerButtonsPanel, Panel):
    bl_label = "Effect Strip"
    bl_category = "Strip"

    @classmethod
    def poll(cls, context):
        if not cls.has_sequencer(context):
            return False

        strip = context.active_sequence_strip
        if not strip:
            return False

        return strip.type in {
            'ADD', 'SUBTRACT', 'ALPHA_OVER', 'ALPHA_UNDER',
            'CROSS', 'GAMMA_CROSS', 'MULTIPLY', 'OVER_DROP',
            'WIPE', 'GLOW', 'TRANSFORM', 'COLOR', 'SPEED',
            'MULTICAM', 'GAUSSIAN_BLUR', 'TEXT', 'COLORMIX',
        }

    def draw(self, context):
        layout = self.layout
        layout.use_property_split = True
        layout.use_property_decorate = False

        strip = context.active_sequence_strip

        layout.active = not strip.mute

        if strip.input_count > 0:
            col = layout.column()
            row = col.row()
            row.prop(strip, "input_1")

            if strip.input_count > 1:
                row.operator("sequencer.swap_inputs", text="", icon='SORT_ASC')
                row = col.row()
                row.prop(strip, "input_2")
                row.operator("sequencer.swap_inputs", text="", icon='SORT_DESC')

        strip_type = strip.type

        if strip_type == 'COLOR':
            layout.template_color_picker(strip, "color", value_slider=True, cubic=True)
            layout.prop(strip, "color", text="")

        elif strip_type == 'WIPE':
            col = layout.column()
            col.prop(strip, "transition_type")
            col.alignment = 'RIGHT'
            col.row().prop(strip, "direction", expand=True)

            col = layout.column()
            col.prop(strip, "blur_width", slider=True)
            if strip.transition_type in {'SINGLE', 'DOUBLE'}:
                col.prop(strip, "angle")

        elif strip_type == 'GLOW':
            flow = layout.column_flow()
            flow.prop(strip, "threshold", slider=True)
            flow.prop(strip, "clamp", slider=True)
            flow.prop(strip, "boost_factor")
            flow.prop(strip, "blur_radius")
            flow.prop(strip, "quality", slider=True)
            flow.use_property_split = False
            flow.prop(strip, "use_only_boost")

        elif strip_type == 'SPEED':
            col = layout.column(align=True)
            col.prop(strip, "speed_control", text="Speed Control")
            if strip.speed_control == 'MULTIPLY':
                col.prop(strip, "speed_factor", text=" ")
            elif strip.speed_control == 'LENGTH':
                col.prop(strip, "speed_length", text=" ")
            elif strip.speed_control == 'FRAME_NUMBER':
                col.prop(strip, "speed_frame_number", text=" ")

            row = layout.row(align=True)
            if strip.speed_control != 'STRETCH':
                row.use_property_split = False
                row.prop(strip, "use_frame_interpolate", text="Interpolation")

        elif strip_type == 'TRANSFORM':
            col = layout.column()

            col.prop(strip, "interpolation")
            col.prop(strip, "translation_unit")
            col = layout.column(align=True)
            col.prop(strip, "translate_start_x", text="Position X")
            col.prop(strip, "translate_start_y", text="Y")

            col.separator()

            colsub = col.column(align=True)
            colsub.use_property_split = False
            colsub.prop(strip, "use_uniform_scale")

            if strip.use_uniform_scale:
                colsub = col.column(align=True)
                colsub.prop(strip, "scale_start_x", text="Scale")
            else:
                col.prop(strip, "scale_start_x", text="Scale X")
                col.prop(strip, "scale_start_y", text="Y")

            col = layout.column(align=True)
            col.prop(strip, "rotation_start", text="Rotation")

        elif strip_type == 'MULTICAM':
            col = layout.column(align=True)
            strip_channel = strip.channel

            col.prop(strip, "multicam_source", text="Source Channel")

            # The multicam strip needs at least 2 strips to be useful
            if strip_channel > 2:
                BT_ROW = 4
                col.label(text="Cut To")
                row = col.row()

                for i in range(1, strip_channel):
                    if (i % BT_ROW) == 1:
                        row = col.row(align=True)

                    # Workaround - .enabled has to have a separate UI block to work
                    if i == strip.multicam_source:
                        sub = row.row(align=True)
                        sub.enabled = False
                        sub.operator("sequencer.split_multicam", text="%d" % i).camera = i
                    else:
                        sub_1 = row.row(align=True)
                        sub_1.enabled = True
                        sub_1.operator("sequencer.split_multicam", text="%d" % i).camera = i

                if strip.channel > BT_ROW and (strip_channel - 1) % BT_ROW:
                    for i in range(strip.channel, strip_channel + ((BT_ROW + 1 - strip_channel) % BT_ROW)):
                        row.label(text="")
            else:
                col.separator()
                col.label(text="Two or more channels are needed below this strip", icon='INFO')

        elif strip_type == 'TEXT':
            layout = self.layout
            col = layout.column()
            col.scale_x = 1.3
            col.scale_y = 1.3
            col.use_property_split = False
            col.prop(strip, "text", text="")
            col.use_property_split = True
            layout.prop(strip, "wrap_width", text="Wrap Width")

        col = layout.column(align=True)
        if strip_type in {'CROSS', 'GAMMA_CROSS', 'WIPE', 'ALPHA_OVER', 'ALPHA_UNDER', 'OVER_DROP'}:
            col.use_property_split = False
            col.prop(strip, "use_default_fade", text="Default Fade")
            col.use_property_split = True
            if not strip.use_default_fade:
                col.prop(strip, "effect_fader", text="Effect Fader")
        elif strip_type == 'GAUSSIAN_BLUR':
            col = layout.column(align=True)
            col.prop(strip, "size_x", text="Size X")
            col.prop(strip, "size_y", text="Y")
        elif strip_type == 'COLORMIX':
            layout.prop(strip, "blend_effect", text="Blend Mode")
            row = layout.row(align=True)
            row.prop(strip, "factor", slider=True)


class SEQUENCER_PT_effect_text_layout(SequencerButtonsPanel, Panel):
    bl_label = "Layout"
    bl_parent_id = "SEQUENCER_PT_effect"
    bl_category = "Strip"

    @classmethod
    def poll(cls, context):
        strip = context.active_sequence_strip
        return strip.type == 'TEXT'

    def draw(self, context):
        strip = context.active_sequence_strip
        layout = self.layout
        layout.use_property_split = True
        col = layout.column()
        col.prop(strip, "location", text="Location")
        col.prop(strip, "align_x", text="Anchor X")
        col.prop(strip, "align_y", text="Y")


class SEQUENCER_PT_effect_text_style(SequencerButtonsPanel, Panel):
    bl_label = "Style"
    bl_parent_id = "SEQUENCER_PT_effect"
    bl_category = "Strip"

    @classmethod
    def poll(cls, context):
        strip = context.active_sequence_strip
        return strip.type == 'TEXT'

    def draw(self, context):
        strip = context.active_sequence_strip
        layout = self.layout
        layout.use_property_split = True
        col = layout.column()

        row = col.row(align=True)
        row.use_property_decorate = False
        row.template_ID(strip, "font", open="font.open", unlink="font.unlink")
        row.prop(strip, "use_bold", text="", icon="BOLD")
        row.prop(strip, "use_italic", text="", icon="ITALIC")

        col = layout.column()
        split = col.split(factor=.4, align=True)
        split.label(text="Size")
        split.prop(strip, "font_size", text="")

        split = col.split(factor=.4, align=True)
        split.label(text="Color")
        split.prop(strip, "color", text="")

        split = col.split(factor=.4, align=True)
        row = split.row()
        row.use_property_decorate = False
        row.use_property_split = False
        row = row.prop(strip, "use_shadow", text="Shadow")
        if (strip.use_shadow and (not strip.mute)):
            split.prop(strip, "shadow_color", text="")
        else:
            split.label(icon='DISCLOSURE_TRI_RIGHT')

        split = col.split(factor=.4, align=True)
        col = split.column(align=True)
        col.use_property_decorate = False
        col.use_property_split = False
        col.prop(strip, "use_box", text="Box")

        sub = split.column()
        if (strip.use_box and (not strip.mute)):
            sub.prop(strip, "box_color", text="")
            row = col.row()
            row.separator()
            row.label(text="Box Margin")
            sub.prop(strip, "box_margin", text="")
        else:
            sub.label(icon='DISCLOSURE_TRI_RIGHT')


class SEQUENCER_PT_source(SequencerButtonsPanel, Panel):
    bl_label = "Source"
    bl_options = {'DEFAULT_CLOSED'}
    bl_category = "Strip"

    @classmethod
    def poll(cls, context):
        if not cls.has_sequencer(context):
            return False

        strip = context.active_sequence_strip
        if not strip:
            return False

        return strip.type in {'MOVIE', 'IMAGE', 'SOUND'}

    def draw(self, context):
        layout = self.layout
        layout.use_property_split = True
        layout.use_property_decorate = False

        scene = context.scene
        strip = context.active_sequence_strip
        strip_type = strip.type

        layout.active = not strip.mute

        # Draw a filename if we have one.
        if strip_type == 'SOUND':
            sound = strip.sound
            layout.template_ID(strip, "sound", open="sound.open")
            if sound is not None:

                col = layout.column()
                col.prop(sound, "filepath", text="")

                col.alignment = 'RIGHT'
                sub = col.column(align=True)
                split = sub.split(factor=0.5, align=True)
                split.alignment = 'RIGHT'
                if sound.packed_file:
                    split.label(text="Unpack")
                    split.operator("sound.unpack", icon='PACKAGE', text="")
                else:
                    split.label(text="Pack")
                    split.operator("sound.pack", icon='UGLYPACKAGE', text="")

                layout.use_property_split = False
                layout.prop(sound, "use_memory_cache")

                col = layout.box()
                col = col.column(align=True)
                split = col.split(factor=0.5, align=False)
                split.alignment = 'RIGHT'
                split.label(text="Sample Rate")
                split.alignment = 'LEFT'
                if sound.samplerate <= 0:
                    split.label(text="Unknown")
                else:
                    split.label(text="%d Hz" % sound.samplerate, translate=False)

                split = col.split(factor=0.5, align=False)
                split.alignment = 'RIGHT'
                split.label(text="Channels")
                split.alignment = 'LEFT'

                # FIXME(@campbellbarton): this is ugly, we may want to support a way of showing a label from an enum.
                channel_enum_items = sound.bl_rna.properties["channels"].enum_items
                split.label(text=channel_enum_items[channel_enum_items.find(sound.channels)].name)
                del channel_enum_items
        else:
            if strip_type == 'IMAGE':
                col = layout.column()
                col.prop(strip, "directory", text="")

                # Current element for the filename.
                elem = strip.strip_elem_from_frame(scene.frame_current)
                if elem:
                    col.prop(elem, "filename", text="")  # strip.elements[0] could be a fallback

                col.prop(strip.colorspace_settings, "name", text="Color Space")

                col.prop(strip, "alpha_mode", text="Alpha")
                sub = col.column(align=True)
                sub.operator("sequencer.change_path", text="Change Data/Files", icon='FILE_MOVIE').filter_image = True
            else:  # elif strip_type == 'MOVIE':
                elem = strip.elements[0]

                col = layout.column()
                col.prop(strip, "filepath", text="")
                col.prop(strip.colorspace_settings, "name", text="Color Space")
                col.prop(strip, "stream_index")

                col.use_property_split = False
                col.prop(strip, "use_deinterlace")
                col.use_property_split = True

            if scene.render.use_multiview:
                layout.prop(strip, "use_multiview")

                col = layout.column()
                col.active = strip.use_multiview

                col.row().prop(strip, "views_format", expand=True)

                box = col.box()
                box.active = strip.views_format == 'STEREO_3D'
                box.template_image_stereo_3d(strip.stereo_3d_format)

            # Resolution.
            col = layout.box()
            col = col.column(align=True)
            split = col.split(factor=0.5, align=False)
            split.alignment = 'RIGHT'
            split.label(text="Resolution")
            size = (elem.orig_width, elem.orig_height) if elem else (0, 0)
            if size[0] and size[1]:
                split.alignment = 'LEFT'
                split.label(text="%dx%d" % size, translate=False)
            else:
                split.label(text="None")
            # FPS
            if elem.orig_fps:
                split = col.split(factor=0.5, align=False)
                split.alignment = 'RIGHT'
                split.label(text="FPS")
                split.alignment = 'LEFT'
                split.label(text="%.2f" % elem.orig_fps, translate=False)


class SEQUENCER_PT_scene(SequencerButtonsPanel, Panel):
    bl_label = "Scene"
    bl_category = "Strip"

    @classmethod
    def poll(cls, context):
        if not cls.has_sequencer(context):
            return False

        strip = context.active_sequence_strip
        if not strip:
            return False

        return (strip.type == 'SCENE')

    def draw(self, context):
        strip = context.active_sequence_strip
        scene = strip.scene

        layout = self.layout
        layout.use_property_split = True
        layout.use_property_decorate = False
        layout.active = not strip.mute

        layout.template_ID(strip, "scene", text="Scene", new="scene.new_sequencer")
        layout.prop(strip, "scene_input", text="Input")

        if strip.scene_input == 'CAMERA':
            layout.template_ID(strip, "scene_camera", text="Camera")

        if scene:
            # Build a manual split layout as a hack to get proper alignment with the rest of the buttons.
            sub = layout.row(align=True)
            sub.use_property_decorate = True
            split = sub.split(factor=0.4, align=True)
            split.alignment = 'RIGHT'
            split.label(text="Volume", text_ctxt=i18n_contexts.id_sound)
            split.prop(scene, "audio_volume", text="")
            sub.use_property_decorate = False

        if strip.scene_input == 'CAMERA':
            layout = layout.column(align = True)
            layout.label(text = "Show")
            layout.use_property_split = False
            row = layout.row()
            row.separator()
            layout.prop(strip, "use_annotations", text="Annotations")
            if scene:
                # Warning, this is not a good convention to follow.
                # Expose here because setting the alpha from the "Render" menu is very inconvenient.
                row = layout.row()
                row.separator()
                row.prop(scene.render, "film_transparent")


class SEQUENCER_PT_mask(SequencerButtonsPanel, Panel):
    bl_label = "Mask"
    bl_category = "Strip"

    @classmethod
    def poll(cls, context):
        if not cls.has_sequencer(context):
            return False

        strip = context.active_sequence_strip
        if not strip:
            return False

        return (strip.type == 'MASK')

    def draw(self, context):
        layout = self.layout
        layout.use_property_split = True

        strip = context.active_sequence_strip

        layout.active = not strip.mute

        layout.template_ID(strip, "mask")

        mask = strip.mask

        if mask:
            sta = mask.frame_start
            end = mask.frame_end
            layout.label(text=iface_("Original frame range: %d-%d (%d)") % (sta, end, end - sta + 1), translate=False)


class SEQUENCER_PT_time(SequencerButtonsPanel, Panel):
    bl_label = "Time"
    bl_options = {'DEFAULT_CLOSED'}
    bl_category = "Strip"

    @classmethod
    def poll(cls, context):
        if not cls.has_sequencer(context):
            return False

        strip = context.active_sequence_strip
        if not strip:
            return False

        return strip.type

    def draw_header_preset(self, context):
        layout = self.layout
        layout.alignment = 'RIGHT'
        strip = context.active_sequence_strip

        layout.prop(strip, "lock", text="", icon_only=True, emboss=False)

    def draw(self, context):
        from bpy.utils import smpte_from_frame

        layout = self.layout
        layout.use_property_split = False
        layout.use_property_decorate = False

        scene = context.scene
        frame_current = scene.frame_current
        strip = context.active_sequence_strip

        is_effect = isinstance(strip, bpy.types.EffectSequence)

        # Get once.
        frame_start = strip.frame_start
        frame_final_start = strip.frame_final_start
        frame_final_end = strip.frame_final_end
        frame_final_duration = strip.frame_final_duration
        frame_offset_start = strip.frame_offset_start
        frame_offset_end = strip.frame_offset_end

        length_list = (
            str(frame_start),
            str(frame_final_end),
            str(frame_final_duration),
            str(frame_offset_start),
            str(frame_offset_end),
        )

        if not is_effect:
            length_list = length_list + (
                str(strip.animation_offset_start),
                str(strip.animation_offset_end),
            )

        max_length = max(len(x) for x in length_list)
        max_factor = (1.9 - max_length) / 30

        layout.enabled = not strip.lock
        layout.active = not strip.mute

        sub = layout.row(align=True)
        split = sub.split(factor=0.5 + max_factor)
        split.alignment = 'RIGHT'
        split.label(text="Channel")
        split.prop(strip, "channel", text="")

        if strip.type == 'SOUND':
            split = layout.split(factor=0.5 + max_factor)
            split.alignment = 'RIGHT'
            split.label(text="Speed Factor")
            split.prop(strip, "speed_factor", text="")

        sub = layout.column(align=True)
        split = sub.split(factor=0.5 + max_factor, align=True)
        split.alignment = 'RIGHT'
        split.label(text="Start")
        split.prop(strip, "frame_start", text=smpte_from_frame(frame_start))

        split = sub.split(factor=0.5 + max_factor, align=True)
        split.alignment = 'RIGHT'
        split.label(text="Duration")
        split.prop(strip, "frame_final_duration", text=smpte_from_frame(frame_final_duration))

        # Use label, editing this value from the UI allows negative values,
        # users can adjust duration.
        split = sub.split(factor=0.5 + max_factor, align=True)
        split.alignment = 'RIGHT'
        split.label(text="End")
        split = split.split(factor=0.8 + max_factor, align=True)
        split.label(text="%14s" % smpte_from_frame(frame_final_end))
        split.alignment = 'RIGHT'
        split.label(text=str(frame_final_end) + " ")

        if not is_effect:

            layout.alignment = 'RIGHT'
            sub = layout.column(align=True)

            split = sub.split(factor=0.5 + max_factor, align=True)
            split.alignment = 'RIGHT'
            split.label(text="Strip Offset Start")
            split.prop(strip, "frame_offset_start", text=smpte_from_frame(frame_offset_start))

            split = sub.split(factor=0.5 + max_factor, align=True)
            split.alignment = 'RIGHT'
            split.label(text="End")
            split.prop(strip, "frame_offset_end", text=smpte_from_frame(frame_offset_end))

            layout.alignment = 'RIGHT'
            sub = layout.column(align=True)

            split = sub.split(factor=0.5 + max_factor, align=True)
            split.alignment = 'RIGHT'
            split.label(text="Hold Offset Start")
            split.prop(strip, "animation_offset_start", text=smpte_from_frame(strip.animation_offset_start))

            split = sub.split(factor=0.5 + max_factor, align=True)
            split.alignment = 'RIGHT'
            split.label(text="End")
            split.prop(strip, "animation_offset_end", text=smpte_from_frame(strip.animation_offset_end))

        col = layout.column(align=True)
        col = col.box()
        col.active = (
            (frame_current >= frame_final_start) and
            (frame_current <= frame_final_start + frame_final_duration)
        )

        split = col.split(factor=0.5 + max_factor, align=True)
        split.alignment = 'RIGHT'
        split.label(text="Current Frame")
        split = split.split(factor=0.8 + max_factor, align=True)
        frame_display = frame_current - frame_final_start
        split.label(text="%14s" % smpte_from_frame(frame_display))
        split.alignment = 'RIGHT'
        split.label(text=str(frame_display) + " ")

        if strip.type == 'SCENE':
            scene = strip.scene

            if scene:
                sta = scene.frame_start
                end = scene.frame_end
                split = col.split(factor=0.5 + max_factor)
                split.alignment = 'RIGHT'
                split.label(text="Original Frame Range")
                split.alignment = 'LEFT'
                split.label(text="%d-%d (%d)" % (sta, end, end - sta + 1), translate=False)


class SEQUENCER_PT_adjust_sound(SequencerButtonsPanel, Panel):
    bl_label = "Sound"
    bl_category = "Strip"

    @classmethod
    def poll(cls, context):
        if not cls.has_sequencer(context):
            return False

        strip = context.active_sequence_strip
        if not strip:
            return False

        return strip.type == 'SOUND'

    def draw(self, context):
        layout = self.layout
        layout.use_property_split = False

        st = context.space_data
        strip = context.active_sequence_strip
        sound = strip.sound
        overlay_settings = st.timeline_overlay

        layout.active = not strip.mute

        if sound is not None:
            layout.use_property_split = True
            col = layout.column()

            split = col.split(factor=0.4)
            split.alignment = 'RIGHT'
            split.label(text="Volume", text_ctxt=i18n_contexts.id_sound)
            split.prop(strip, "volume", text="")

            audio_channels = context.scene.render.ffmpeg.audio_channels
            pan_enabled = sound.use_mono and audio_channels != 'MONO'
            pan_text = "%.2f°" % (strip.pan * 90)

            split = col.split(factor=0.4)
            split.alignment = 'RIGHT'
            split.label(text="Pan", text_ctxt=i18n_contexts.id_sound)
            split.prop(strip, "pan", text="")
            split.enabled = pan_enabled

            if audio_channels not in {'MONO', 'STEREO'}:
                split = col.split(factor=0.4)
                split.alignment = 'RIGHT'
                split.label(text="Pan Angle")
                split.enabled = pan_enabled
                subsplit = split.row()
                subsplit.alignment = 'CENTER'
                subsplit.label(text=pan_text)
                subsplit.label(text=" ")  # Compensate for no decorate.
                subsplit.enabled = pan_enabled

            layout.use_property_split = False
            col = layout.column()

            col.prop(sound, "use_mono")
            if overlay_settings.waveform_display_type == 'DEFAULT_WAVEFORMS':
                col.prop(strip, "show_waveform")


class SEQUENCER_PT_adjust_comp(SequencerButtonsPanel, Panel):
    bl_label = "Compositing"
    bl_category = "Strip"

    @classmethod
    def poll(cls, context):
        if not cls.has_sequencer(context):
            return False

        strip = context.active_sequence_strip
        if not strip:
            return False

        return strip.type != 'SOUND'

    def draw(self, context):
        layout = self.layout
        layout.use_property_split = True

        strip = context.active_sequence_strip

        layout.active = not strip.mute

        col = layout.column()
        col.prop(strip, "blend_type", text="Blend")
        col.prop(strip, "blend_alpha", text="Opacity", slider=True)


class SEQUENCER_PT_adjust_transform(SequencerButtonsPanel, Panel):
    bl_label = "Transform"
    bl_category = "Strip"
    bl_options = {'DEFAULT_CLOSED'}

    @classmethod
    def poll(cls, context):
        if not cls.has_sequencer(context):
            return False

        strip = context.active_sequence_strip
        if not strip:
            return False

        return strip.type != 'SOUND'

    def draw(self, context):
        strip = context.active_sequence_strip
        layout = self.layout
        layout.use_property_split = True
        layout.active = not strip.mute

        col = layout.column(align=True)
        col.prop(strip.transform, "filter", text="Filter")

        col = layout.column(align=True)
        col.prop(strip.transform, "offset_x", text="Position X")
        col.prop(strip.transform, "offset_y", text="Y")

        col = layout.column(align=True)
        col.prop(strip.transform, "scale_x", text="Scale X")
        col.prop(strip.transform, "scale_y", text="Y")

        col = layout.column(align=True)
        col.prop(strip.transform, "rotation", text="Rotation")

        row = layout.row(heading="Mirror")
        sub = row.row(align=True)
        sub.prop(strip, "use_flip_x", text="X", toggle=True)
        sub.prop(strip, "use_flip_y", text="Y", toggle=True)


class SEQUENCER_PT_adjust_video(SequencerButtonsPanel, Panel):
    bl_label = "Video"
    bl_options = {'DEFAULT_CLOSED'}
    bl_category = "Strip"

    @classmethod
    def poll(cls, context):
        if not cls.has_sequencer(context):
            return False

        strip = context.active_sequence_strip
        if not strip:
            return False

        return strip.type in {
            'MOVIE', 'IMAGE', 'SCENE', 'MOVIECLIP', 'MASK',
            'META', 'ADD', 'SUBTRACT', 'ALPHA_OVER',
            'ALPHA_UNDER', 'CROSS', 'GAMMA_CROSS', 'MULTIPLY',
            'OVER_DROP', 'WIPE', 'GLOW', 'TRANSFORM', 'COLOR',
            'MULTICAM', 'SPEED', 'ADJUSTMENT', 'COLORMIX',
        }

    def draw(self, context):
        layout = self.layout

        layout.use_property_split = True

        col = layout.column()

        strip = context.active_sequence_strip

        layout.active = not strip.mute

        col.prop(strip, "strobe")

        if strip.type == 'MOVIECLIP':
            col = layout.column()
            col.label(text="Tracker")
            col = layout.column(align = True)
            row = col.row()
            row.separator()
            row.use_property_split = False
            row.prop(strip, "stabilize2d")
            row.prop_decorator(strip, "stabilize2d")

            col = layout.column()
            col.label(text="Distortion")
            col = layout.column(align = True)
            row = col.row()
            row.separator()
            row.use_property_split = False
            row.prop(strip, "undistort")
            row.prop_decorator(strip, "undistort")
            col.separator()

        row = col.row()
        row.use_property_split = False
        row.prop(strip, "use_reverse_frames")
        row.prop_decorator(strip, "use_reverse_frames")


class SEQUENCER_PT_adjust_color(SequencerButtonsPanel, Panel):
    bl_label = "Color"
    bl_options = {'DEFAULT_CLOSED'}
    bl_category = "Strip"

    @classmethod
    def poll(cls, context):
        if not cls.has_sequencer(context):
            return False

        strip = context.active_sequence_strip
        if not strip:
            return False

        return strip.type in {
            'MOVIE', 'IMAGE', 'SCENE', 'MOVIECLIP', 'MASK',
            'META', 'ADD', 'SUBTRACT', 'ALPHA_OVER',
            'ALPHA_UNDER', 'CROSS', 'GAMMA_CROSS', 'MULTIPLY',
            'OVER_DROP', 'WIPE', 'GLOW', 'TRANSFORM', 'COLOR',
            'MULTICAM', 'SPEED', 'ADJUSTMENT', 'COLORMIX',
        }

    def draw(self, context):
        layout = self.layout
        layout.use_property_split = True

        strip = context.active_sequence_strip

        layout.active = not strip.mute

        col = layout.column()
        col.prop(strip, "color_saturation", text="Saturation")
        col.prop(strip, "color_multiply", text="Multiply")
        row = col.row()
        row.use_property_split = False
        row.prop(strip, "use_float", text="Convert to Float")
        row.prop_decorator(strip, "use_float")


class SEQUENCER_PT_cache_settings(SequencerButtonsPanel, Panel):
    bl_label = "Cache Settings"
    bl_category = "Cache"

    @classmethod
    def poll(cls, context):
        show_developer_ui = context.preferences.view.show_developer_ui
        return cls.has_sequencer(context) and context.scene.sequence_editor and show_developer_ui

    def draw(self, context):
        layout = self.layout
        layout.use_property_split = False
        layout.use_property_decorate = False

        ed = context.scene.sequence_editor

        col = layout.column()

        col.prop(ed, "use_cache_raw", text="Raw")
        col.prop(ed, "use_cache_preprocessed", text="Preprocessed")
        col.prop(ed, "use_cache_composite", text="Composite")
        col.prop(ed, "use_cache_final", text="Final")


class SEQUENCER_PT_proxy_settings(SequencerButtonsPanel, Panel):
    bl_label = "Proxy Settings"
    bl_category = "Proxy"

    @classmethod
    def poll(cls, context):
        return cls.has_sequencer(context) and context.scene.sequence_editor

    def draw(self, context):
        layout = self.layout
        layout.use_property_split = True
        layout.use_property_decorate = False

        ed = context.scene.sequence_editor
        flow = layout.column_flow()
        flow.prop(ed, "proxy_storage", text="Storage")

        if ed.proxy_storage == 'PROJECT':
            flow.prop(ed, "proxy_dir", text="Directory")

        col = layout.column()
        col.operator("sequencer.enable_proxies")
        col.operator("sequencer.rebuild_proxy", icon='LASTOPERATOR')


class SEQUENCER_PT_strip_proxy(SequencerButtonsPanel, Panel):
    bl_label = "Strip Proxy & Timecode"
    bl_category = "Proxy"

    @classmethod
    def poll(cls, context):
        if not cls.has_sequencer(context) and context.scene.sequence_editor:
            return False

        strip = context.active_sequence_strip
        if not strip:
            return False

        return strip.type in {'MOVIE', 'IMAGE'}

    def draw_header(self, context):
        strip = context.active_sequence_strip

        self.layout.prop(strip, "use_proxy", text="")

    def draw(self, context):
        layout = self.layout
        layout.use_property_split = False
        layout.use_property_decorate = False

        ed = context.scene.sequence_editor

        strip = context.active_sequence_strip

        if strip.proxy:
            proxy = strip.proxy

            if ed.proxy_storage == 'PER_STRIP':
                col = layout.column(align = True)
                col.label(text = "Custom Proxy")
                row = col.row()
                row.separator()
                row.prop(proxy, "use_proxy_custom_directory")
                row = col.row()
                row.separator()
                row.prop(proxy, "use_proxy_custom_file")
                col.use_property_split = True
                if proxy.use_proxy_custom_directory and not proxy.use_proxy_custom_file:
                    col.prop(proxy, "directory")
                if proxy.use_proxy_custom_file:
                    col.prop(proxy, "filepath")

            layout.use_property_split = True
            row = layout.row(heading="Resolutions", align=True)
            row.prop(strip.proxy, "build_25", toggle=True)
            row.prop(strip.proxy, "build_50", toggle=True)
            row.prop(strip.proxy, "build_75", toggle=True)
            row.prop(strip.proxy, "build_100", toggle=True)

            layout.use_property_split = False
            layout.prop(proxy, "use_overwrite")

            layout.use_property_split = True

            col = layout.column()
            col.prop(proxy, "quality", text="Quality")

            if strip.type == 'MOVIE':
                col = layout.column()

                col.prop(proxy, "timecode", text="Timecode Index")


class SEQUENCER_PT_strip_cache(SequencerButtonsPanel, Panel):
    bl_label = "Strip Cache"
    bl_category = "Cache"
    bl_options = {'DEFAULT_CLOSED'}

    @classmethod
    def poll(cls, context):
        show_developer_ui = context.preferences.view.show_developer_ui
        if not cls.has_sequencer(context):
            return False
        if context.active_sequence_strip is not None and show_developer_ui:
            return True
        return False

    def draw_header(self, context):
        strip = context.active_sequence_strip
        self.layout.prop(strip, "override_cache_settings", text="")

    def draw(self, context):
        layout = self.layout
        layout.use_property_split = False
        layout.use_property_decorate = False

        strip = context.active_sequence_strip
        layout.active = strip.override_cache_settings

        col = layout.column()
        col.prop(strip, "use_cache_raw")
        col.prop(strip, "use_cache_preprocessed", text="Preprocessed")
        col.prop(strip, "use_cache_composite")


class SEQUENCER_PT_preview(SequencerButtonsPanel_Output, Panel):
    bl_label = "Scene Strip Display"
    bl_space_type = 'SEQUENCE_EDITOR'
    bl_region_type = 'UI'
    bl_options = {'DEFAULT_CLOSED'}
    bl_category = "View"

    def draw(self, context):
        layout = self.layout
        layout.use_property_split = True
        layout.use_property_decorate = False

        render = context.scene.render

        col = layout.column()
        col.prop(render, "sequencer_gl_preview", text="Shading")

        if render.sequencer_gl_preview in {'SOLID', 'WIREFRAME'}:
            col.use_property_split = False
            col.prop(render, "use_sequencer_override_scene_strip")


class SEQUENCER_PT_view(SequencerButtonsPanel_Output, Panel):
    bl_label = "View Settings"
    bl_category = "View"

    def draw(self, context):
        layout = self.layout
        layout.use_property_split = True
        layout.use_property_decorate = False

        st = context.space_data
        ed = context.scene.sequence_editor

        col = layout.column()

        col.prop(st, "proxy_render_size")

        col = layout.column()
        col.use_property_split = False
        prop = col.prop(st, "use_proxies")
        if st.proxy_render_size in {'NONE', 'SCENE'}:
            col.enabled = False

        col = layout.column()
        if ed:
            col.use_property_split = False
            col.prop(ed, "use_prefetch")
            col.use_property_split = True

        col.prop(st, "display_channel", text="Channel")

        if st.display_mode == 'IMAGE':
            col.prop(st, "show_overexposed")

        elif st.display_mode == 'WAVEFORM':
            col.use_property_split = False
            col.prop(st, "show_separate_color")


class SEQUENCER_PT_view_cursor(SequencerButtonsPanel_Output, Panel):
    bl_category = "View"
    bl_label = "2D Cursor"

    def draw(self, context):
        layout = self.layout

        st = context.space_data

        layout.use_property_split = True
        layout.use_property_decorate = False

        col = layout.column()
        col.prop(st, "cursor_location", text="Location")


class SEQUENCER_PT_frame_overlay(SequencerButtonsPanel_Output, Panel):
    bl_label = "Frame Overlay"
    bl_category = "View"
    bl_options = {'DEFAULT_CLOSED'}

    @classmethod
    def poll(cls, context):
        if not context.scene.sequence_editor:
            return False
        return SequencerButtonsPanel_Output.poll(context)

    def draw_header(self, context):
        scene = context.scene
        ed = scene.sequence_editor

        self.layout.prop(ed, "show_overlay_frame", text="")

    def draw(self, context):
        layout = self.layout

        layout.operator_context = 'INVOKE_REGION_PREVIEW'
        layout.operator("sequencer.view_ghost_border", text="Set Overlay Region")
        layout.operator_context = 'INVOKE_DEFAULT'

        layout.use_property_split = True
        layout.use_property_decorate = False

        st = context.space_data
        scene = context.scene
        ed = scene.sequence_editor

        layout.active = ed.show_overlay_frame

        col = layout.column()
        col.prop(ed, "overlay_frame", text="Frame Offset")
        col.prop(st, "overlay_frame_type")
        col.use_property_split = False
        col.prop(ed, "use_overlay_frame_lock")


class SEQUENCER_PT_view_safe_areas(SequencerButtonsPanel_Output, Panel):
    bl_label = "Safe Areas"
    bl_options = {'DEFAULT_CLOSED'}
    bl_category = "View"

    @classmethod
    def poll(cls, context):
        st = context.space_data
        is_preview = st.view_type in {'PREVIEW', 'SEQUENCER_PREVIEW'}
        return is_preview and (st.display_mode == 'IMAGE')

    def draw_header(self, context):
        overlay_settings = context.space_data.preview_overlay
        self.layout.prop(overlay_settings, "show_safe_areas", text="")

    def draw(self, context):
        layout = self.layout
        layout.use_property_split = True
        overlay_settings = context.space_data.preview_overlay
        safe_data = context.scene.safe_areas

        layout.active = overlay_settings.show_safe_areas

        col = layout.column()

        sub = col.column()
        sub.prop(safe_data, "title", slider=True)
        sub.prop(safe_data, "action", slider=True)


class SEQUENCER_PT_view_safe_areas_center_cut(SequencerButtonsPanel_Output, Panel):
    bl_label = "Center-Cut Safe Areas"
    bl_parent_id = "SEQUENCER_PT_view_safe_areas"
    bl_options = {'DEFAULT_CLOSED'}
    bl_category = "View"

    def draw_header(self, context):
        st = context.space_data

        layout = self.layout
        overlay_settings = context.space_data.preview_overlay
        layout.active = overlay_settings.show_safe_areas
        layout.prop(overlay_settings, "show_safe_center", text="")

    def draw(self, context):
        layout = self.layout
        layout.use_property_split = True
        safe_data = context.scene.safe_areas
        overlay_settings = context.space_data.preview_overlay

        layout.active = overlay_settings.show_safe_areas and overlay_settings.show_safe_center

        col = layout.column()
        col.prop(safe_data, "title_center", slider=True)
        col.prop(safe_data, "action_center", slider=True)


class SEQUENCER_PT_modifiers(SequencerButtonsPanel, Panel):
    bl_label = "Modifiers"
    bl_category = "Modifiers"

    def draw(self, context):
        layout = self.layout
        layout.use_property_split = True

        strip = context.active_sequence_strip
        ed = context.scene.sequence_editor
        if strip.type == 'SOUND':
            sound = strip.sound
        else:
            sound = None

<<<<<<< HEAD
        row = layout.row()
        row.use_property_split = False
        row.prop(strip, "use_linear_modifiers")
        row.prop_decorator(strip, "use_linear_modifiers")
=======
        if sound is None:
            layout.prop(strip, "use_linear_modifiers")
>>>>>>> 4c913899

        layout.operator_menu_enum("sequencer.strip_modifier_add", "type")
        layout.operator("sequencer.strip_modifier_copy", icon='COPYDOWN')

        for mod in strip.modifiers:
            box = layout.box()

            row = box.row()
            row.use_property_decorate = False
            row.prop(mod, "show_expanded", text="", emboss=False)
            row.prop(mod, "name", text="")

            row.prop(mod, "mute", text="")
            row.use_property_decorate = True

            sub = row.row(align=True)
            props = sub.operator("sequencer.strip_modifier_move", text="", icon='TRIA_UP')
            props.name = mod.name
            props.direction = 'UP'
            props = sub.operator("sequencer.strip_modifier_move", text="", icon='TRIA_DOWN')
            props.name = mod.name
            props.direction = 'DOWN'

            row.operator("sequencer.strip_modifier_remove", text="", icon='X', emboss=False).name = mod.name

            if mod.show_expanded:
                if sound is None:
                    row = box.row()
                    row.prop(mod, "input_mask_type", expand=True)

                    if mod.input_mask_type == 'STRIP':
                        sequences_object = ed
                        if ed.meta_stack:
                            sequences_object = ed.meta_stack[-1]
                        box.prop_search(mod, "input_mask_strip", sequences_object, "sequences", text="Mask")
                    else:
                        box.prop(mod, "input_mask_id")
                        row = box.row()
                        row.prop(mod, "mask_time", expand=True)

                    if mod.type == 'COLOR_BALANCE':
                        box.prop(mod, "color_multiply")
                        draw_color_balance(box, mod.color_balance)
                    elif mod.type == 'CURVES':
                        box.template_curve_mapping(mod, "curve_mapping", type='COLOR', show_tone=True)
                    elif mod.type == 'HUE_CORRECT':
                        box.template_curve_mapping(mod, "curve_mapping", type='HUE')
                    elif mod.type == 'BRIGHT_CONTRAST':
                        col = box.column()
                        col.prop(mod, "bright")
                        col.prop(mod, "contrast")
                    elif mod.type == 'WHITE_BALANCE':
                        col = box.column()
                        col.prop(mod, "white_value")
                    elif mod.type == 'TONEMAP':
                        col = box.column()
                        col.prop(mod, "tonemap_type")
                        if mod.tonemap_type == 'RD_PHOTORECEPTOR':
                            col.prop(mod, "intensity")
                            col.prop(mod, "contrast")
                            col.prop(mod, "adaptation")
                            col.prop(mod, "correction")
                        elif mod.tonemap_type == 'RH_SIMPLE':
                            col.prop(mod, "key")
                            col.prop(mod, "offset")
                            col.prop(mod, "gamma")
                else:
                    if mod.type == 'SOUND_EQUALIZER':
                        eq_row = box.row()
                        # eq_graphs = eq_row.operator_menu_enum("sequencer.strip_modifier_equalizer_redefine", "graphs")
                        # eq_graphs.name = mod.name
                        flow = box.grid_flow(
                            row_major=True,
                            columns=0,
                            even_columns=True,
                            even_rows=False,
                            align=False,
                        )
                        for sound_eq in mod.graphics:
                            col = flow.column()
                            box = col.box()
                            split = box.split(factor=0.4)
                            split.label(text="%.2f" % sound_eq.curve_mapping.clip_min_x)
                            split.label(text="Hz")
                            split.alignment = "RIGHT"
                            split.label(text="%.2f" % sound_eq.curve_mapping.clip_max_x)
                            box.template_curve_mapping(
                                sound_eq,
                                "curve_mapping",
                                type='NONE',
                                levels=False,
                                brush=True,
                                use_negative_slope=True,
                                show_tone=False,
                            )
                            second_row = col.row()
                            second_row.label(text="dB")
                            second_row.alignment = 'CENTER'


class SEQUENCER_PT_annotation(AnnotationDataPanel, SequencerButtonsPanel_Output, Panel):
    bl_space_type = 'SEQUENCE_EDITOR'
    bl_region_type = 'UI'
    bl_category = "View"

    @staticmethod
    def has_preview(context):
        st = context.space_data
        return st.view_type in {'PREVIEW', 'SEQUENCER_PREVIEW'}

    @classmethod
    def poll(cls, context):
        return cls.has_preview(context)

    # NOTE: this is just a wrapper around the generic GP Panel
    # But, it should only show up when there are images in the preview region


class SEQUENCER_PT_annotation_onion(AnnotationOnionSkin, SequencerButtonsPanel_Output, Panel):
    bl_space_type = 'SEQUENCE_EDITOR'
    bl_region_type = 'UI'
    bl_category = "View"

    @staticmethod
    def has_preview(context):
        st = context.space_data
        return st.view_type in {'PREVIEW', 'SEQUENCER_PREVIEW'}

    @classmethod
    def poll(cls, context):
        if context.annotation_data_owner is None:
            return False
        elif type(context.annotation_data_owner) is bpy.types.Object:
            return False
        else:
            gpl = context.active_annotation_layer
            if gpl is None:
                return False

        return cls.has_preview(context)

    # NOTE: this is just a wrapper around the generic GP Panel
    # But, it should only show up when there are images in the preview region


class SEQUENCER_PT_custom_props(SequencerButtonsPanel, PropertyPanel, Panel):
    COMPAT_ENGINES = {'BLENDER_RENDER', 'BLENDER_EEVEE', 'BLENDER_WORKBENCH'}
    _context_path = "active_sequence_strip"
    _property_type = (bpy.types.Sequence,)
    bl_category = "Strip"


class SEQUENCER_PT_snapping(Panel):
    bl_space_type = 'SEQUENCE_EDITOR'
    bl_region_type = 'HEADER'
    bl_label = "Snapping"

    def draw(self, context):
        tool_settings = context.tool_settings
        sequencer_tool_settings = tool_settings.sequencer_tool_settings

        layout = self.layout
        layout.use_property_split = False
        layout.use_property_decorate = False

        col = layout.column(align = True)
        col.label(text = "Snap to")
        row = col.row()
        row.separator()
        row.prop(sequencer_tool_settings, "snap_to_current_frame")
        row = col.row()
        row.separator()
        row.prop(sequencer_tool_settings, "snap_to_hold_offset")

        col = layout.column(align = True)
        col.label(text = "Ignore")
        row = col.row()
        row.separator()
        row.prop(sequencer_tool_settings, "snap_ignore_muted", text="Muted Strips")
        row = col.row()
        row.separator()
        row.prop(sequencer_tool_settings, "snap_ignore_sound",text="Sound Strips")

        col = layout.column(align = True)
        col.label(text = "Current Frame")
        row = col.row()
        row.separator()
        row.prop(sequencer_tool_settings, "use_snap_current_frame_to_strips", text="Snap to Strips")


class SEQUENCER_PT_view_options(bpy.types.Panel):
    bl_label = "View Options"
    bl_category = "View"
    bl_space_type = 'SEQUENCE_EDITOR'
    bl_region_type = 'HEADER'

    def draw(self, context):
        layout = self.layout

        st = context.space_data
        overlay_settings = st.preview_overlay
        is_preview = st.view_type in {'PREVIEW', 'SEQUENCER_PREVIEW'}
        is_sequencer_view = st.view_type in {'SEQUENCER', 'SEQUENCER_PREVIEW'}
        tool_settings = context.tool_settings

        if is_sequencer_view:

            col = layout.column(align = True)
            if st.view_type == 'SEQUENCER':

                split = layout.split(factor = 0.6)
                col = split.column()
                col.use_property_split = False
                col.prop(st, "show_backdrop", text="Preview as Backdrop")
                col = split.column()
                if st.show_backdrop:
                    col.label(icon='DISCLOSURE_TRI_DOWN')
                else:
                    col.label(icon='DISCLOSURE_TRI_RIGHT')

                if is_preview or st.show_backdrop:
                    row = layout.row()
                    row.separator()
                    row.prop(st, "show_transform_preview", text="Preview During Transform")

            else:

                col.prop(st, "show_transform_preview", text="Preview During Transform")

            col = layout.column(align = True)
            col.prop(st, "show_seconds")
            col.prop(st, "show_locked_time")

            layout.menu("SEQUENCER_MT_view_cache")

            layout.use_property_split = False
            layout.prop(st, "show_markers")

        if is_preview:
            layout.use_property_split = False
            if st.display_mode == 'IMAGE':
                layout.prop(overlay_settings, "show_metadata")

            layout.use_property_split = False
            layout.prop(st, "use_zoom_to_fit")


        if is_sequencer_view:

            col = layout.column(align = True)
            col.prop(tool_settings, "lock_markers")
            col.prop(st, "use_marker_sync")
            col.prop(st, "use_clamp_view")


class SEQUENCER_MT_fades_add(Menu):
    bl_label = "Fade"

    def draw(self, context):
        layout = self.layout

        layout.operator("sequencer.fades_add", text="Fade In and Out", icon='IPO_EASE_IN_OUT').type = 'IN_OUT'
        layout.operator("sequencer.fades_add", text="Fade In", icon='IPO_EASE_IN').type = 'IN'
        layout.operator("sequencer.fades_add", text="Fade Out", icon='IPO_EASE_OUT').type = 'OUT'
        layout.operator("sequencer.fades_add", text="From current Frame", icon='BEFORE_CURRENT_FRAME').type = 'CURSOR_FROM'
        layout.operator("sequencer.fades_add", text="To current Frame", icon='AFTER_CURRENT_FRAME').type = 'CURSOR_TO'


classes = (
    ALL_MT_editormenu,
    SEQUENCER_MT_change,
    SEQUENCER_HT_tool_header,
    SEQUENCER_HT_header,
    SEQUENCER_MT_editor_menus,
    SEQUENCER_MT_range,
    SEQUENCER_MT_view_pie_menus,
    SEQUENCER_MT_view,
    SEQUENCER_MT_view_annotations,
    SEQUENCER_MT_export,
    SEQUENCER_MT_view_cache,
    SEQUENCER_MT_preview_zoom,
    SEQUENCER_MT_proxy,
    SEQUENCER_MT_select_handle,
    SEQUENCER_MT_select_channel,
    SEQUENCER_MT_select_linked,
    SEQUENCER_MT_select,
    SEQUENCER_MT_marker,
    SEQUENCER_MT_navigation,
    SEQUENCER_MT_add,
    SEQUENCER_MT_add_scene,
    SEQUENCER_MT_add_effect,
    SEQUENCER_MT_add_transitions,
    SEQUENCER_MT_add_empty,
    SEQUENCER_MT_strip_effect,
    SEQUENCER_MT_strip_movie,
    SEQUENCER_MT_strip,
    SEQUENCER_MT_strip_transform,
    SEQUENCER_MT_strip_input,
    SEQUENCER_MT_strip_lock_mute,
    SEQUENCER_MT_image,
    SEQUENCER_MT_image_transform,
    SEQUENCER_MT_image_clear,
    SEQUENCER_MT_image_apply,
    SEQUENCER_MT_color_tag_picker,
    SEQUENCER_MT_context_menu,
    SEQUENCER_MT_preview_context_menu,
    SEQUENCER_MT_pivot_pie,
    SEQUENCER_MT_view_pie,
    SEQUENCER_MT_preview_view_pie,

    SEQUENCER_PT_color_tag_picker,

    SEQUENCER_PT_active_tool,
    SEQUENCER_PT_strip,

    SEQUENCER_PT_gizmo_display,
    SEQUENCER_PT_overlay,
    SEQUENCER_PT_preview_overlay,
    SEQUENCER_PT_sequencer_overlay,

    SEQUENCER_PT_effect,
    SEQUENCER_PT_scene,
    SEQUENCER_PT_mask,
    SEQUENCER_PT_effect_text_style,
    SEQUENCER_PT_effect_text_layout,

    SEQUENCER_PT_adjust_comp,
    SEQUENCER_PT_adjust_transform,
    SEQUENCER_PT_adjust_crop,
    SEQUENCER_PT_adjust_video,
    SEQUENCER_PT_adjust_color,
    SEQUENCER_PT_adjust_sound,

    SEQUENCER_PT_time,
    SEQUENCER_PT_source,

    SEQUENCER_PT_modifiers,

    SEQUENCER_PT_cache_settings,
    SEQUENCER_PT_strip_cache,
    SEQUENCER_PT_proxy_settings,
    SEQUENCER_PT_strip_proxy,

    SEQUENCER_PT_custom_props,

    SEQUENCER_PT_view,
    SEQUENCER_PT_view_cursor,
    SEQUENCER_PT_frame_overlay,
    SEQUENCER_PT_view_safe_areas,
    SEQUENCER_PT_view_safe_areas_center_cut,
    SEQUENCER_PT_preview,

    SEQUENCER_PT_annotation,
    SEQUENCER_PT_annotation_onion,

    SEQUENCER_PT_snapping,

#BFA
    SEQUENCER_PT_view_options,
    SEQUENCER_MT_fades_add
)

if __name__ == "__main__":  # only for live edit.
    from bpy.utils import register_class
    for cls in classes:
        register_class(cls)<|MERGE_RESOLUTION|>--- conflicted
+++ resolved
@@ -1012,20 +1012,13 @@
         if has_sequencer:
             if strip:
                 strip_type = strip.type
+                layout.separator()
 
                 if strip_type != 'SOUND':
-                    layout.separator()
-<<<<<<< HEAD
-                layout.operator_menu_enum("sequencer.strip_modifier_add", "type", text="Add Strip Modifier")
+                    layout.operator_menu_enum("sequencer.strip_video_modifier_add", "type", text="Add Video Strip Modifier")
+                else:
+                    layout.operator_menu_enum("sequencer.strip_sound_modifier_add", "type", text="Add Audio Strip Modifier")
                 layout.operator("sequencer.strip_modifier_copy", text="Copy Modifiers to Selection", icon='COPYDOWN')
-=======
-                    layout.operator_menu_enum("sequencer.strip_video_modifier_add", "type", text="Add Modifier")
-                    layout.operator("sequencer.strip_modifier_copy", text="Copy Modifiers to Selection")
-                else:
-                    layout.separator()
-                    layout.operator_menu_enum("sequencer.strip_sound_modifier_add", "type", text="Add Modifier")
-                    layout.operator("sequencer.strip_modifier_copy", text="Copy Modifiers to Selection")
->>>>>>> 4c913899
 
                 if strip_type in {
                         'CROSS', 'ADD', 'SUBTRACT', 'ALPHA_OVER', 'ALPHA_UNDER',
@@ -1174,29 +1167,19 @@
 
             if strip_type != 'SOUND':
                 layout.separator()
-<<<<<<< HEAD
-                layout.operator_menu_enum("sequencer.strip_modifier_add", "type", text="Add Modifier")
+                layout.operator_menu_enum("sequencer.strip_video_modifier_add", "type", text="Add Video Strip Modifier")
                 layout.operator("sequencer.strip_modifier_copy", text="Copy Modifiers to Selection", icon='COPYDOWN')
-
-=======
-                layout.operator_menu_enum("sequencer.strip_video_modifier_add", "type", text="Add Modifier")
-                layout.operator("sequencer.strip_modifier_copy", text="Copy Modifiers to Selection")
->>>>>>> 4c913899
                 if selected_sequences_count >= 2:
                     layout.separator()
                     col = layout.column()
                     col.menu("SEQUENCER_MT_add_transitions", text="Add Transition")
             else:
                 layout.separator()
-<<<<<<< HEAD
-                layout.operator("sequencer.crossfade_sounds", text="Crossfade Sounds", icon='SPEAKER')
-=======
-                layout.operator_menu_enum("sequencer.strip_sound_modifier_add", "type", text="Add Modifier")
-                layout.operator("sequencer.strip_modifier_copy", text="Copy Modifiers to Selection")
+                layout.operator_menu_enum("sequencer.strip_sound_modifier_add", "type", text="Add Audio Strip Modifier")
+                layout.operator("sequencer.strip_modifier_copy", text="Copy Modifiers to Selection", icon='COPYDOWN')
                 if selected_sequences_count >= 2:
                     layout.separator()
-                    layout.operator("sequencer.crossfade_sounds", text="Crossfade Sounds")
->>>>>>> 4c913899
+                    layout.operator("sequencer.crossfade_sounds", text="Crossfade Sounds", icon='SPEAKER')
 
             if selected_sequences_count >= 1:
                 col = layout.column()
@@ -2644,15 +2627,11 @@
         else:
             sound = None
 
-<<<<<<< HEAD
-        row = layout.row()
-        row.use_property_split = False
-        row.prop(strip, "use_linear_modifiers")
-        row.prop_decorator(strip, "use_linear_modifiers")
-=======
         if sound is None:
-            layout.prop(strip, "use_linear_modifiers")
->>>>>>> 4c913899
+            row = layout.row()
+            row.use_property_split = False
+            row.prop(strip, "use_linear_modifiers")
+            row.prop_decorator(strip, "use_linear_modifiers")
 
         layout.operator_menu_enum("sequencer.strip_modifier_add", "type")
         layout.operator("sequencer.strip_modifier_copy", icon='COPYDOWN')
