# SPDX-FileCopyrightText: 2009-2023 Blender Authors
#
# SPDX-License-Identifier: GPL-2.0-or-later

import bpy
from bpy.types import (
    Header,
    Menu,
    Panel,
)
from bpy.app.translations import (
    contexts as i18n_contexts,
    pgettext_iface as iface_,
    pgettext_rpt as rpt_,
)
from bl_ui.properties_grease_pencil_common import (
    AnnotationDataPanel,
    AnnotationOnionSkin,
)
from bl_ui.space_toolsystem_common import (
    ToolActivePanelHelper,
)
from rna_prop_ui import PropertyPanel


def _space_view_types(st):
    view_type = st.view_type
    return (
        view_type in {'SEQUENCER', 'SEQUENCER_PREVIEW'},
        view_type == 'PREVIEW',
    )


def selected_sequences_len(context):
    selected_sequences = getattr(context, "selected_sequences", None)
    if selected_sequences is None:
        return 0
    return len(selected_sequences)


def draw_color_balance(layout, color_balance):

    layout.prop(color_balance, "correction_method")

    layout.use_property_split = False

    flow = layout.grid_flow(row_major=True, columns=0, even_columns=True, even_rows=False, align=False)

    if color_balance.correction_method == 'LIFT_GAMMA_GAIN':
        col = flow.column()

        box = col.box()
        split = box.split(factor=0.35)
        col = split.column(align=True)
        col.label(text="Lift:")
        col.separator()
        col.separator()
        col.prop(color_balance, "lift", text="")
        col.prop(color_balance, "invert_lift", text="Invert", icon='ARROW_LEFTRIGHT')
        split.template_color_picker(color_balance, "lift", value_slider=True, cubic=True)

        col = flow.column()

        box = col.box()
        split = box.split(factor=0.35)
        col = split.column(align=True)
        col.label(text="Gamma:")
        col.separator()
        col.separator()
        col.prop(color_balance, "gamma", text="")
        col.prop(color_balance, "invert_gamma", text="Invert", icon='ARROW_LEFTRIGHT')
        split.template_color_picker(color_balance, "gamma", value_slider=True, lock_luminosity=True, cubic=True)

        col = flow.column()

        box = col.box()
        split = box.split(factor=0.35)
        col = split.column(align=True)
        col.label(text="Gain:")
        col.separator()
        col.separator()
        col.prop(color_balance, "gain", text="")
        col.prop(color_balance, "invert_gain", text="Invert", icon='ARROW_LEFTRIGHT')
        split.template_color_picker(color_balance, "gain", value_slider=True, lock_luminosity=True, cubic=True)

    elif color_balance.correction_method == 'OFFSET_POWER_SLOPE':
        col = flow.column()

        box = col.box()
        split = box.split(factor=0.35)
        col = split.column(align=True)
        col.label(text="Offset:")
        col.separator()
        col.separator()
        col.prop(color_balance, "offset", text="")
        col.prop(color_balance, "invert_offset", text="Invert", icon='ARROW_LEFTRIGHT')
        split.template_color_picker(color_balance, "offset", value_slider=True, cubic=True)

        col = flow.column()

        box = col.box()
        split = box.split(factor=0.35)
        col = split.column(align=True)
        col.label(text="Power:")
        col.separator()
        col.separator()
        col.prop(color_balance, "power", text="")
        col.prop(color_balance, "invert_power", text="Invert", icon='ARROW_LEFTRIGHT')
        split.template_color_picker(color_balance, "power", value_slider=True, cubic=True)

        col = flow.column()

        box = col.box()
        split = box.split(factor=0.35)
        col = split.column(align=True)
        col.label(text="Slope:")
        col.separator()
        col.separator()
        col.prop(color_balance, "slope", text="")
        col.prop(color_balance, "invert_slope", text="Invert", icon='ARROW_LEFTRIGHT')
        split.template_color_picker(color_balance, "slope", value_slider=True, cubic=True)

class SEQUENCER_PT_active_tool(ToolActivePanelHelper, Panel):
    bl_space_type = 'SEQUENCE_EDITOR'
    bl_region_type = 'UI'
    bl_category = "Tool"


class SEQUENCER_HT_tool_header(Header):
    bl_space_type = 'SEQUENCE_EDITOR'
    bl_region_type = 'TOOL_HEADER'

    def draw(self, context):
        # layout = self.layout

        self.draw_tool_settings(context)

        # TODO: options popover.

    def draw_tool_settings(self, context):
        layout = self.layout

        # Active Tool
        # -----------
        from bl_ui.space_toolsystem_common import ToolSelectPanelHelper
        # Most callers assign the `tool` & `tool_mode`, currently the result is not used.
        """
        tool = ToolSelectPanelHelper.draw_active_tool_header(context, layout)
        tool_mode = context.mode if tool is None else tool.mode
        """
        # Only draw the header.
        ToolSelectPanelHelper.draw_active_tool_header(context, layout)


class SEQUENCER_HT_header(Header):
    bl_space_type = 'SEQUENCE_EDITOR'

    def draw_seq(self, layout, context): # BFA - 3D Sequencer
        pass

    def draw(self, context):
        layout = self.layout

        st = context.space_data

        ALL_MT_editormenu.draw_hidden(context, layout) # bfa - show hide the editormenu

        layout.prop(st, "view_type", text="")
        SEQUENCER_MT_editor_menus.draw_collapsible(context, layout)
        tool_settings = context.tool_settings
        sequencer_tool_settings = tool_settings.sequencer_tool_settings

        layout.separator_spacer()
        row = layout.row() # BFA - 3D Sequencer
        row.label(text="Timeline:", icon="VIEW3D") # BFA - 3D Sequencer
        row.template_ID(st, "scene_override", unlink="sequencer.remove_scene_override") # BFA - 3D Sequencer

        if st.view_type == 'PREVIEW':
            row = layout.row(align=True)
            row.prop(sequencer_tool_settings, "pivot_point", text="", icon_only=True)

        if st.view_type in {'SEQUENCER', 'SEQUENCER_PREVIEW'}:
            row = layout.row(align=True)
            row.prop(sequencer_tool_settings, "overlap_mode", text="")

        if st.view_type in {'SEQUENCER', 'SEQUENCER_PREVIEW'}:
            row = layout.row(align=True)
            row.prop(tool_settings, "use_snap_sequencer", text="")
            sub = row.row(align=True)
            sub.popover(panel="SEQUENCER_PT_snapping", text = "")

        if st.view_type in {'PREVIEW', 'SEQUENCER_PREVIEW'}:
            layout.prop(st, "display_mode", text="", icon_only=True)
            layout.prop(st, "preview_channels", text="", icon_only=True)

            # Gizmo toggle & popover.
            row = layout.row(align=True)
            # FIXME: place-holder icon.
            row.prop(st, "show_gizmo", text="", toggle=True, icon='GIZMO')
            sub = row.row(align=True)
            sub.active = st.show_gizmo
            sub.popover(panel="SEQUENCER_PT_gizmo_display",text="")

        row = layout.row(align=True)
        row.prop(st, "show_overlays", text="", icon='OVERLAY')
        sub = row.row(align=True)
        sub.popover(panel="SEQUENCER_PT_overlay", text="")
        sub.active = st.show_overlays

        row.popover(panel = "SEQUENCER_PT_view_options", text = "Options")
		## BFA - moved "class SEQUENCER_MT_editor_menus" below


class SEQUENCER_PT_gizmo_display(Panel):
    bl_space_type = 'SEQUENCE_EDITOR'
    bl_region_type = 'HEADER'
    bl_label = "Gizmos"
    bl_ui_units_x = 8

    def draw(self, context):
        layout = self.layout

        st = context.space_data

        col = layout.column()
        col.label(text="Viewport Gizmos")
        col.separator()

        col.active = st.show_gizmo
        colsub = col.column()
        colsub.prop(st, "show_gizmo_navigate", text="Navigate")
        colsub.prop(st, "show_gizmo_tool", text="Active Tools")
        # colsub.prop(st, "show_gizmo_context", text="Active Object")  # Currently unused.


class SEQUENCER_PT_overlay(Panel):
    bl_space_type = 'SEQUENCE_EDITOR'
    bl_region_type = 'HEADER'
    bl_label = "Overlays"
    bl_ui_units_x = 7

    def draw(self, _context):
        pass


class SEQUENCER_PT_preview_overlay(Panel):
    bl_space_type = 'SEQUENCE_EDITOR'
    bl_region_type = 'HEADER'
    bl_parent_id = "SEQUENCER_PT_overlay"
    bl_label = "Preview Overlays"

    @classmethod
    def poll(cls, context):
        st = context.space_data
        return st.view_type in {'PREVIEW', 'SEQUENCER_PREVIEW'} and st.display_mode == 'IMAGE'

    def draw(self, context):
        ed = context.scene.sequence_editor
        st = context.space_data
        overlay_settings = st.preview_overlay
        layout = self.layout

        layout.active = st.show_overlays
        layout.prop(overlay_settings, "show_image_outline")
        layout.prop(overlay_settings, "show_cursor")
        layout.prop(ed, "show_overlay_frame", text="Frame Overlay")
        layout.prop(overlay_settings, "show_safe_areas", text="Safe Areas")
        layout.prop(overlay_settings, "show_metadata", text="Metadata")
        layout.prop(overlay_settings, "show_annotation", text="Annotations")


class SEQUENCER_PT_sequencer_overlay(Panel):
    bl_space_type = 'SEQUENCE_EDITOR'
    bl_region_type = 'HEADER'
    bl_parent_id = "SEQUENCER_PT_overlay"
    bl_label = "Sequencer Overlays"

    @classmethod
    def poll(cls, context):
        st = context.space_data
        return st.view_type in {'SEQUENCER', 'SEQUENCER_PREVIEW'}

    def draw(self, context):
        st = context.space_data
        overlay_settings = st.timeline_overlay
        layout = self.layout

        layout.active = st.show_overlays

        layout.prop(overlay_settings, "show_strip_name", text="Name")
        layout.prop(overlay_settings, "show_strip_source", text="Source")
        layout.prop(overlay_settings, "show_strip_duration", text="Duration")
        layout.prop(overlay_settings, "show_strip_tag_color", text="Color Tags")

        layout.separator()

        layout.prop(overlay_settings, "show_strip_offset", text="Offsets")
        layout.prop(overlay_settings, "show_fcurves", text="F-Curves")
        layout.prop(overlay_settings, "show_strip_retiming", text="Retiming")
        layout.prop(overlay_settings, "show_thumbnails", text="Thumbnails")
        layout.prop(overlay_settings, "show_grid", text="Grid")

        layout.separator()

        layout.label(text="Waveforms")
        layout.row().prop(overlay_settings, "waveform_display_type", expand=True)
        layout.label(text="Waveform Style")
        layout.row().prop(overlay_settings, "waveform_display_style", expand=True)


# bfa - show hide the editormenu
class ALL_MT_editormenu(Menu):
    bl_label = ""

    def draw(self, context):
        self.draw_menus(self.layout, context)

    @staticmethod
    def draw_menus(layout, context):

        row = layout.row(align=True)
        row.template_header() # editor type menus


class SEQUENCER_MT_editor_menus(Menu):
    bl_idname = "SEQUENCER_MT_editor_menus"
    bl_label = ""

    def draw(self, context):
        layout = self.layout
        st = context.space_data
        has_sequencer, _has_preview = _space_view_types(st)

        layout.menu("SCREEN_MT_user_menu", text = "Quick") # Quick favourites menu
        layout.menu("SEQUENCER_MT_view")
        layout.menu("SEQUENCER_MT_select")
        layout.menu("SEQUENCER_MT_export")

        if has_sequencer:
            layout.menu("SEQUENCER_MT_navigation")
            if st.show_markers:
                layout.menu("SEQUENCER_MT_marker")
            layout.menu("SEQUENCER_MT_add")

        layout.menu("SEQUENCER_MT_strip")

        if st.view_type in {'SEQUENCER', 'PREVIEW'}:
            layout.menu("SEQUENCER_MT_image")

class SEQUENCER_MT_view_cache(Menu):
    bl_label = "Cache"

    def draw(self, context):
        layout = self.layout

        ed = context.scene.sequence_editor
        layout.prop(ed, "show_cache")
        layout.separator()

        col = layout.column()
        col.enabled = ed.show_cache

        col.prop(ed, "show_cache_final_out")
        col.prop(ed, "show_cache_raw")
        col.prop(ed, "show_cache_preprocessed")
        col.prop(ed, "show_cache_composite")


class SEQUENCER_MT_range(Menu):
    bl_label = "Range"

    def draw(self, _context):
        layout = self.layout

        layout.operator("anim.previewrange_set", text="Set Preview Range", icon = "PREVIEW_RANGE")
        layout.operator("sequencer.set_range_to_strips", text="Set Preview Range to Strips", icon = "PREVIEW_RANGE").preview = True
        layout.operator("anim.previewrange_clear", text="Clear Preview Range", icon = "CLEAR")

        layout.separator()

        layout.operator("anim.start_frame_set", text="Set Start Frame", icon = "AFTER_CURRENT_FRAME")
        layout.operator("anim.end_frame_set", text="Set End Frame", icon = "BEFORE_CURRENT_FRAME")
        layout.operator("sequencer.set_range_to_strips", text="Set Frame Range to Strips", icon = "PREVIEW_RANGE")

class SEQUENCER_MT_preview_zoom(Menu):
    bl_label = "Fractional Zoom"

    def draw(self, _context):
        layout = self.layout
        layout.operator_context = 'INVOKE_REGION_PREVIEW'

        ratios = ((1, 8), (1, 4), (1, 2), (1, 1), (2, 1), (4, 1), (8, 1))

        for i, (a, b) in enumerate(ratios):
            if i in {3, 4}:  # Draw separators around Zoom 1:1.
                layout.separator()

            layout.operator(
                "sequencer.view_zoom_ratio",
                text=iface_("Zoom %d:%d") % (a, b), icon = "ZOOM_SET",
                translate=False,
            ).ratio = a / b
        layout.operator_context = 'INVOKE_DEFAULT'


class SEQUENCER_MT_proxy(Menu):
    bl_label = "Proxy"

    def draw(self, context):
        layout = self.layout

        st = context.space_data
        col = layout.column()
        col.operator("sequencer.enable_proxies", text="Setup")
        col.operator("sequencer.rebuild_proxy", text="Rebuild")
        col.enabled = selected_sequences_len(context) >= 1
        layout.prop(st, "proxy_render_size", text="")


class SEQUENCER_MT_view_pie_menus(Menu):
    bl_label = "Pie menus"

    def draw(self, context):
        layout = self.layout

        st = context.space_data

        layout.operator_context = 'INVOKE_REGION_PREVIEW'
        if st.view_type == 'PREVIEW':
            layout.operator("wm.call_menu_pie", text = "Pivot Point", icon = "MENU_PANEL").name = 'SEQUENCER_MT_pivot_pie'
        layout.operator("wm.call_menu_pie", text = "View", icon = "MENU_PANEL").name = 'SEQUENCER_MT_preview_view_pie'

## BFA - this menu has most of the property toggles now show exclusively in the property shelf.
class SEQUENCER_MT_view(Menu):
    bl_label = "View"

    def draw(self, context):
        layout = self.layout

        st = context.space_data
        is_preview = st.view_type in {'PREVIEW', 'SEQUENCER_PREVIEW'}
        is_sequencer_view = st.view_type in {'SEQUENCER', 'SEQUENCER_PREVIEW'}

        preferences = context.preferences
        addon_prefs = preferences.addons["bforartists_toolbar_settings"].preferences

        # bfa - we have it already separated with correct invoke.

        # if st.view_type == 'PREVIEW':
        #     # Specifying the REGION_PREVIEW context is needed in preview-only
        #     # mode, else the lookup for the shortcut will fail in
        #     # wm_keymap_item_find_props() (see #32595).
        #     layout.operator_context = 'INVOKE_REGION_PREVIEW'
        layout.prop(st, "show_region_toolbar")
        layout.prop(st, "show_region_ui")
        layout.prop(st, "show_region_tool_header")

        layout.operator_context = 'INVOKE_DEFAULT'

        if is_sequencer_view:
            layout.prop(st, "show_region_hud")
            layout.prop(st, "show_region_channels")

        layout.prop(addon_prefs, "vse_show_toolshelf_tabs")

        layout.separator()

        layout.menu("SEQUENCER_MT_view_annotations")

        layout.separator()

        layout.separator()

        layout.operator_context = 'INVOKE_REGION_WIN'
        layout.operator("view2d.zoom_in", icon = "ZOOM_IN")
        layout.operator("view2d.zoom_out", icon = "ZOOM_OUT")

        if is_sequencer_view:
            layout.operator_context = 'INVOKE_REGION_WIN'
            layout.operator("view2d.zoom_border", text = "Zoom Border", icon = "ZOOM_BORDER")

            layout.separator()

            layout.operator("sequencer.view_all", text="Frame All", icon = "VIEWALL" )
            layout.operator("sequencer.view_frame", icon = "VIEW_FRAME" )
            layout.operator("sequencer.view_selected", text = "Frame Selected", icon='VIEW_SELECTED')

        if is_preview:
            layout.operator_context = 'INVOKE_REGION_PREVIEW'

            if is_sequencer_view:
                layout.menu("SEQUENCER_MT_preview_zoom", text="Fractional Preview Zoom")
            else:
                layout.operator("view2d.zoom_border", text="Zoom Border", icon = "ZOOM_BORDER")
                layout.menu("SEQUENCER_MT_preview_zoom")

            layout.separator()

            layout.operator("sequencer.view_all_preview", text="Fit Preview in window", icon = "VIEW_FIT")
            layout.operator("sequencer.view_selected", text = "Frame Selected", icon='VIEW_SELECTED')

            layout.separator()

            layout.menu("SEQUENCER_MT_proxy")

            layout.operator_context = 'INVOKE_DEFAULT'

        layout.separator()

        layout.operator_context = 'INVOKE_REGION_WIN'
        layout.operator("sequencer.refresh_all", icon='FILE_REFRESH', text="Refresh All")
        layout.operator_context = 'INVOKE_DEFAULT'

        layout.separator()

        layout.operator("render.opengl", text="Sequence Render Image", icon='RENDER_STILL').sequencer = True
        props = layout.operator("render.opengl", text="Sequence Render Animation", icon='RENDER_ANIMATION')
        props.animation = True
        props.sequencer = True

        layout.separator()

        # Note that the context is needed for the shortcut to display properly.
        layout.operator_context = 'INVOKE_REGION_PREVIEW' if is_preview else 'INVOKE_REGION_WIN'
        props = layout.operator(
            "wm.context_toggle_enum",
            text="Toggle Sequencer/Preview",
            icon='SEQ_SEQUENCER' if is_preview else 'SEQ_PREVIEW',
        )
        props.data_path = "space_data.view_type"
        props.value_1 = 'SEQUENCER'
        props.value_2 = 'PREVIEW'
        layout.operator_context = 'INVOKE_DEFAULT'


        layout.menu("SEQUENCER_MT_view_pie_menus")

        layout.separator()

        layout.menu("INFO_MT_area")

# BFA - Hidden legacy operators exposed to GUI
class SEQUENCER_MT_view_annotations(Menu):
    bl_label = "Annotations (Legacy)"

    def draw(self, context):
        layout = self.layout

        layout.operator("gpencil.annotate", text="Draw Annotation", icon='PAINT_DRAW',).mode = 'DRAW'
        layout.operator("gpencil.annotate", text="Draw Line Annotation", icon='PAINT_DRAW').mode = 'DRAW_STRAIGHT'
        layout.operator("gpencil.annotate", text="Draw Polyline Annotation", icon='PAINT_DRAW').mode = 'DRAW_POLY'
        layout.operator("gpencil.annotate", text="Erase Annotation", icon='ERASE').mode = 'ERASER'

        layout.separator()

        layout.operator("gpencil.annotation_add", text="Add Annotation Layer", icon='ADD')
        layout.operator("gpencil.annotation_active_frame_delete", text="Erase Annotation Active Keyframe", icon='DELETE')

class SEQUENCER_MT_export(Menu):
    bl_label = "Export"

    def draw(self, context):
        layout = self.layout

        layout.operator("sequencer.export_subtitles", text="Export Subtitles", icon='EXPORT')


class SEQUENCER_MT_select_handle(Menu):
    bl_label = "Select Handle"

    def draw(self, _context):
        layout = self.layout

        layout.operator("sequencer.select_handles", text="Both", icon = "SELECT_HANDLE_BOTH").side = 'BOTH'
        layout.operator("sequencer.select_handles", text="Left", icon = "SELECT_HANDLE_LEFT").side = 'LEFT'
        layout.operator("sequencer.select_handles", text="Right", icon = "SELECT_HANDLE_RIGHT").side = 'RIGHT'

        layout.separator()

        layout.operator("sequencer.select_handles", text="Both Neighbors", icon = "SELECT_HANDLE_BOTH").side = 'BOTH_NEIGHBORS'
        layout.operator("sequencer.select_handles", text="Left Neighbor", icon = "SELECT_HANDLE_LEFT").side = 'LEFT_NEIGHBOR'
        layout.operator("sequencer.select_handles", text="Right Neighbor", icon = "SELECT_HANDLE_RIGHT").side = 'RIGHT_NEIGHBOR'


class SEQUENCER_MT_select_channel(Menu):
    bl_label = "Select Channel"

    def draw(self, _context):
        layout = self.layout

        layout.operator("sequencer.select_side", text="Left", icon = "RESTRICT_SELECT_OFF").side = 'LEFT'
        layout.operator("sequencer.select_side", text="Right", icon = "RESTRICT_SELECT_OFF").side = 'RIGHT'
        layout.separator()
        layout.operator("sequencer.select_side", text="Both Sides", icon = "RESTRICT_SELECT_OFF").side = 'BOTH'


class SEQUENCER_MT_select_linked(Menu):
    bl_label = "Select Linked"

    def draw(self, _context):
        layout = self.layout

        layout.operator("sequencer.select_linked", text="All", icon='SELECT_ALL')
        layout.operator("sequencer.select_less", text="Less", icon = "SELECTLESS")
        layout.operator("sequencer.select_more", text="More", icon = "SELECTMORE")


class SEQUENCER_MT_select(Menu):
    bl_label = "Select"

    def draw(self, _context):
        layout = self.layout
        st = _context.space_data
        has_sequencer, _has_preview = _space_view_types(st)

        layout.operator("sequencer.select_all", text="All", icon='SELECT_ALL').action = 'SELECT'
        layout.operator("sequencer.select_all", text="None", icon='SELECT_NONE').action = 'DESELECT'
        layout.operator("sequencer.select_all", text="Invert", icon='INVERSE').action = 'INVERT'

        layout.separator()

        layout.operator("sequencer.select_box", text="Box Select", icon='BORDER_RECT')

        col = layout.column()
        if has_sequencer:
            props = col.operator("sequencer.select_box", text="Box Select (Include Handles)", icon='BORDER_RECT')
            props.include_handles = True

        col.separator()

        if has_sequencer:
            col.operator_menu_enum("sequencer.select_side_of_frame", "side", text="Side of Frame")
            col.menu("SEQUENCER_MT_select_handle", text="Handle")
            col.menu("SEQUENCER_MT_select_channel", text="Channel")
            col.menu("SEQUENCER_MT_select_linked", text="Linked")

        col.operator_menu_enum("sequencer.select_grouped", "type", text="Grouped")



class SEQUENCER_MT_marker(Menu):
    bl_label = "Marker"

    def draw(self, context):
        layout = self.layout

        st = context.space_data
        is_sequencer_view = st.view_type in {'SEQUENCER', 'SEQUENCER_PREVIEW'}

        from bl_ui.space_time import marker_menu_generic
        marker_menu_generic(layout, context)


class SEQUENCER_MT_change(Menu):
    bl_label = "Change"

    def draw(self, context):
        layout = self.layout
        strip = context.active_sequence_strip

        # BFA - Changed the Change contextual operator visibility to be based on strip type selection
        # BFA - This is done by listing the strip types then checking if it exists for the relevant operators
        # BFA - If there is no correct strip selected, a label will advise what to do
        try:
            layout.operator_context = 'INVOKE_REGION_WIN'
            if strip and strip.type == 'SCENE':
                bpy_data_scenes_len = len(bpy.data.scenes)
                if bpy_data_scenes_len > 10:
                    layout.operator_context = 'INVOKE_DEFAULT'
                    layout.operator("sequencer.change_scene", text="Change Scene...")
                elif bpy_data_scenes_len > 1:
                    layout.operator_menu_enum("sequencer.change_scene", "scene", text="Change Scene")
                del bpy_data_scenes_len
            else:
                layout.operator_context = 'INVOKE_DEFAULT'

                strip_type = strip.type
                data_strips = ['IMAGE', 'MOVIE', 'SOUND']
                effect_strips = ['GAUSSIAN_BLUR', 'SPEED', 'GLOW', 'TRANSFORM', 'MULTICAM', 'ADD', 'SUBRACT', 'ALPHA_OVER', 'ALPHA_UNDER', 'COLORMIX']

                if strip_type in data_strips:
                    layout.operator_context = 'INVOKE_DEFAULT'
                    props = layout.operator("sequencer.change_path", text="Path/Files", icon='FILE_MOVIE')

                    if strip:
                        strip_type = strip.type

                        if strip_type == 'IMAGE':
                            props.filter_image = True
                        elif strip_type == 'MOVIE':
                            props.filter_movie = True
                        elif strip_type == 'SOUND':
                            props.filter_sound = True
                elif strip_type in effect_strips:
                    layout.operator_context = 'INVOKE_DEFAULT'
                    layout.operator_menu_enum("sequencer.change_effect_input", "swap")
                    layout.operator_menu_enum("sequencer.change_effect_type", "type")
                else:
                    layout.label(text="Please select a changeable strip", icon="QUESTION")
        except:
            layout.label(text="Please select a strip", icon="QUESTION")
        # BFA - End of changes

class SEQUENCER_MT_navigation(Menu):
    bl_label = "Navi"

    def draw(self, _context):
        layout = self.layout

        layout.operator("screen.animation_play", icon='PLAY')

        layout.separator()

        props = layout.operator("sequencer.strip_jump", text="Jump to Previous Strip", icon='PREVIOUSACTIVE')
        props.next = False
        props.center = False
        props = layout.operator("sequencer.strip_jump", text="Jump to Next Strip", icon='NEXTACTIVE')
        props.next = True
        props.center = False

        layout.separator()

        props = layout.operator("sequencer.strip_jump", text="Jump to Previous Strip (Center)", icon='PREVIOUSACTIVE')
        props.next = False
        props.center = True
        props = layout.operator("sequencer.strip_jump", text="Jump to Next Strip (Center)", icon='NEXTACTIVE')
        props.next = True
        props.center = True

        layout.separator()

        layout.menu("SEQUENCER_MT_range")


class SEQUENCER_MT_add(Menu):
    bl_label = "Add"
    bl_translation_context = i18n_contexts.operator_default
    bl_options = {'SEARCH_ON_KEY_PRESS'}

    def draw(self, context):

        layout = self.layout
        layout.operator_context = 'INVOKE_REGION_WIN'

        layout.operator("WM_OT_search_single_menu", text="Search...", icon='VIEWZOOM').menu_idname = "SEQUENCER_MT_add"

        layout.separator()

        layout.menu("SEQUENCER_MT_add_scene", text="Scene", icon='SCENE_DATA')

        bpy_data_movieclips_len = len(bpy.data.movieclips)
        if bpy_data_movieclips_len > 10:
            layout.operator_context = 'INVOKE_DEFAULT'
            layout.operator("sequencer.movieclip_strip_add", text="Clip...", icon='TRACKER')
        elif bpy_data_movieclips_len > 0:
            layout.operator_menu_enum("sequencer.movieclip_strip_add", "clip", text="Clip", icon='TRACKER')
        else:
            layout.menu("SEQUENCER_MT_add_empty", text="Clip", text_ctxt=i18n_contexts.id_movieclip, icon='TRACKER')
        del bpy_data_movieclips_len

        bpy_data_masks_len = len(bpy.data.masks)
        if bpy_data_masks_len > 10:
            layout.operator_context = 'INVOKE_DEFAULT'
            layout.operator("sequencer.mask_strip_add", text="Mask...", icon='MOD_MASK')
        elif bpy_data_masks_len > 0:
            layout.operator_menu_enum("sequencer.mask_strip_add", "mask", text="Mask", icon='MOD_MASK')
        else:
            layout.menu("SEQUENCER_MT_add_empty", text="Mask", icon='MOD_MASK')
        del bpy_data_masks_len

        layout.separator()

        layout.operator("sequencer.movie_strip_add", text="Movie", icon='FILE_MOVIE')
        layout.operator("sequencer.sound_strip_add", text="Sound", icon='FILE_SOUND')
        layout.operator("sequencer.image_strip_add", text="Image/Sequence", icon='FILE_IMAGE')

        layout.separator()

        layout.operator_context = 'INVOKE_REGION_WIN'
        layout.operator("sequencer.effect_strip_add", text="Color", icon='COLOR').type = 'COLOR'
        layout.operator("sequencer.effect_strip_add", text="Text", icon='FONT_DATA').type = 'TEXT'

        layout.separator()

        layout.operator("sequencer.effect_strip_add", text="Adjustment Layer", icon='COLOR').type = 'ADJUSTMENT'

        layout.operator_context = 'INVOKE_DEFAULT'
        layout.menu("SEQUENCER_MT_add_effect", icon='SHADERFX')

        col = layout.column()
        col.menu("SEQUENCER_MT_add_transitions", icon='ARROW_LEFTRIGHT')
        col.enabled = selected_sequences_len(context) >= 2

        col = layout.column()
        #col.operator_menu_enum("sequencer.fades_add", "type", text="Fade", icon='IPO_EASE_IN_OUT')
        col.menu("SEQUENCER_MT_fades_add", icon='IPO_EASE_IN_OUT')
        col.enabled = selected_sequences_len(context) >= 1

        col.operator("sequencer.fades_clear", text="Clear Fade", icon="CLEAR")


class SEQUENCER_MT_add_scene(Menu):
    bl_label = "Scene"
    bl_translation_context = i18n_contexts.operator_default

    def draw(self, context):

        layout = self.layout
        layout.operator_context = 'INVOKE_REGION_WIN'
        layout.operator("sequencer.scene_strip_add_new", text="New Scene", icon='ADD').type = 'NEW'

        bpy_data_scenes_len = len(bpy.data.scenes)
        if bpy_data_scenes_len > 14: #BFA - increased to 14 from 10
            layout.separator()
            layout.operator_context = 'INVOKE_DEFAULT'
            layout.operator("sequencer.scene_strip_add", text="Scene...", icon='SEQUENCE') #BFA - added icon
        elif bpy_data_scenes_len > 1:
            layout.separator()
            scene = context.scene
            for sc_item in bpy.data.scenes:
                if sc_item == scene:
                    continue

                layout.operator_context = 'INVOKE_REGION_WIN'
                layout.operator("sequencer.scene_strip_add", text=sc_item.name, icon='SEQUENCE' ).scene = sc_item.name #BFA - added icon

        del bpy_data_scenes_len


class SEQUENCER_MT_add_empty(Menu):
    bl_label = "Empty"

    def draw(self, _context):
        layout = self.layout

        layout.label(text="No Items Available")


class SEQUENCER_MT_add_transitions(Menu):
    bl_label = "Transition"

    def draw(self, context):

        layout = self.layout

        col = layout.column()

        col.operator("sequencer.crossfade_sounds", text="Sound Crossfade", icon='SPEAKER')

        col.separator()

        col.operator("sequencer.effect_strip_add", text="Cross", icon='NODE_VECTOR').type = 'CROSS'
        col.operator("sequencer.effect_strip_add", text="Gamma Cross", icon='NODE_GAMMA').type = 'GAMMA_CROSS'

        col.separator()

        col.operator("sequencer.effect_strip_add", text="Wipe", icon='NODE_VECTOR_TRANSFORM').type = 'WIPE'
        col.enabled = selected_sequences_len(context) >= 2


class SEQUENCER_MT_add_effect(Menu):
    bl_label = "Effect Strip"

    def draw(self, context):

        layout = self.layout
        layout.operator_context = 'INVOKE_REGION_WIN'

        col = layout.column()
        col.operator("sequencer.effect_strip_add", text="Add",
                     text_ctxt=i18n_contexts.id_sequence, icon='SEQ_ADD').type = 'ADD'
        col.operator("sequencer.effect_strip_add", text="Subtract",
                     text_ctxt=i18n_contexts.id_sequence, icon='NODE_INVERT').type = 'SUBTRACT'
        col.operator("sequencer.effect_strip_add", text="Multiply",
                     text_ctxt=i18n_contexts.id_sequence, icon='SEQ_MULTIPLY').type = 'MULTIPLY'
        col.operator("sequencer.effect_strip_add", text="Over Drop",
                     text_ctxt=i18n_contexts.id_sequence, icon='SEQ_ALPHA_OVER').type = 'OVER_DROP'
        col.operator("sequencer.effect_strip_add", text="Alpha Over",
                     text_ctxt=i18n_contexts.id_sequence, icon='IMAGE_ALPHA').type = 'ALPHA_OVER'
        col.operator("sequencer.effect_strip_add", text="Alpha Under",
                     text_ctxt=i18n_contexts.id_sequence, icon='NODE_HOLDOUTSHADER').type = 'ALPHA_UNDER'
        col.operator("sequencer.effect_strip_add", text="Color Mix",
                     text_ctxt=i18n_contexts.id_sequence, icon='NODE_MIXRGB').type = 'COLORMIX'
        col.enabled = selected_sequences_len(context) >= 2

        layout.separator()

        layout.operator("sequencer.effect_strip_add", text="Multicam Selector", icon='SEQ_MULTICAM').type = 'MULTICAM'

        layout.separator()

        col = layout.column()
        col.operator("sequencer.effect_strip_add", text="Transform", icon='TRANSFORM_MOVE').type = 'TRANSFORM'
        col.operator("sequencer.effect_strip_add", text="Speed Control", icon='NODE_CURVE_TIME').type = 'SPEED'

        col.separator()

        col.operator("sequencer.effect_strip_add", text="Glow", icon='LIGHT_SUN').type = 'GLOW'
        col.operator("sequencer.effect_strip_add", text="Gaussian Blur", icon='NODE_BLUR').type = 'GAUSSIAN_BLUR'
        col.enabled = selected_sequences_len(context) != 0


class SEQUENCER_MT_strip_transform(Menu):
    bl_label = "Transform"

    def draw(self, context):
        layout = self.layout
        st = context.space_data
        has_sequencer, has_preview = _space_view_types(st)

        if has_preview:
            layout.operator_context = 'INVOKE_REGION_PREVIEW'
        else:
            layout.operator_context = 'INVOKE_REGION_WIN'

        if has_preview:
            layout.operator("transform.translate", text="Move", icon = "TRANSFORM_MOVE")
            layout.operator("transform.rotate", text="Rotate", icon = "TRANSFORM_ROTATE")
            layout.operator("transform.resize", text="Scale", icon = "TRANSFORM_SCALE")
        else:
            layout.operator("transform.seq_slide", text="Move", icon = "TRANSFORM_MOVE").view2d_edge_pan = True
            layout.operator("transform.transform", text="Move/Extend from Current Frame", icon = "SEQ_MOVE_EXTEND").mode = 'TIME_EXTEND'
            layout.operator("sequencer.slip", text="Slip Strip Contents", icon = "SEQ_SLIP_CONTENTS")

        # TODO (for preview)
        if has_sequencer:
            layout.separator()
            layout.operator("sequencer.snap", icon = "SEQ_SNAP_STRIP")
            layout.operator("sequencer.offset_clear", icon = "SEQ_CLEAR_OFFSET")

            layout.separator()

        if has_sequencer:
            layout.operator("sequencer.swap", text="Swap Strip Left", icon = "SEQ_SWAP_LEFT").side = 'LEFT'
            layout.operator("sequencer.swap", text="Swap Strip Right", icon = "SEQ_SWAP_RIGHT").side = 'RIGHT'

            layout.separator()

            layout.operator("sequencer.gap_remove", icon = "SEQ_REMOVE_GAPS").all = False
            layout.operator("sequencer.gap_insert", icon = "SEQ_INSERT_GAPS")


class SEQUENCER_MT_strip_input(Menu):
    bl_label = "Inputs"

    def draw(self, context):
        layout = self.layout
        strip = context.active_sequence_strip

        layout.operator("sequencer.reload", text="Reload Strips", icon = "FILE_REFRESH")
        layout.operator("sequencer.reload", text="Reload Strips and Adjust Length", icon = "FILE_REFRESH").adjust_length = True
        props = layout.operator("sequencer.change_path", text="Change Path/Files", icon = "FILE_MOVIE")
        layout.operator("sequencer.swap_data", text="Swap Data", icon = "SWAP")

        if strip:
            strip_type = strip.type

            if strip_type == 'IMAGE':
                props.filter_image = True
            elif strip_type == 'MOVIE':
                props.filter_movie = True
            elif strip_type == 'SOUND':
                props.filter_sound = True


class SEQUENCER_MT_strip_lock_mute(Menu):
    bl_label = "Lock/Mute"

    def draw(self, _context):
        layout = self.layout

        layout.operator("sequencer.lock", icon='LOCKED')
        layout.operator("sequencer.unlock", icon='UNLOCKED')

        layout.separator()

        layout.operator("sequencer.mute", icon='HIDE_ON').unselected = False
        layout.operator("sequencer.unmute", icon='HIDE_OFF').unselected = False
        layout.operator("sequencer.mute", text="Mute Unselected Strips", icon='HIDE_UNSELECTED').unselected = True
        layout.operator("sequencer.unmute", text="Unmute Deselected Strips", icon='SHOW_UNSELECTED').unselected = True


class SEQUENCER_MT_strip_effect(Menu):
    bl_label = "Effect Strip"

    def draw(self, _context):
        layout = self.layout

        layout.operator("sequencer.reassign_inputs", icon='RANDOMIZE_TRANSFORM')
        layout.operator("sequencer.swap_inputs", icon='RANDOMIZE')


class SEQUENCER_MT_strip_movie(Menu):
    bl_label = "Movie Strip"

    def draw(self, _context):
        layout = self.layout

        layout.operator("sequencer.rendersize", icon='RENDER_REGION')
        layout.operator("sequencer.deinterlace_selected_movies", icon='SEQ_DEINTERLACE')


class SEQUENCER_MT_strip_retiming(Menu):
    bl_label = "Retiming"

    def draw(self, context):
        try: # BFA - detect if correct relevant strip is selected to apply as a clearer UX. Only works on Movie and Image strips
            is_retiming = context.scene.sequence_editor.selected_retiming_keys
            strip = context.active_sequence_strip
            layout = self.layout

<<<<<<< HEAD
            layout.operator_context = 'INVOKE_REGION_WIN' #BFA
=======
        layout.operator("sequencer.retiming_key_add")
        layout.operator("sequencer.retiming_add_freeze_frame_slide")
        col = layout.column()
        col.operator("sequencer.retiming_add_transition_slide")
        col.enabled = is_retiming
>>>>>>> 0345cbf9

            strip = context.active_sequence_strip #BFA
            strip_type = strip.type #BFA

            if strip and strip_type == 'MOVIE' or strip_type == 'IMAGE':
                #BFA - Moved retiming_show and retiming_segment_speed_set to top for UX
                layout.operator(
                    "sequencer.retiming_show",
                    icon='MOD_TIME' if (strip and strip.show_retiming_keys) else 'TIME', text="Disable Retiming" if (strip and strip.show_retiming_keys) else "Enable Retiming" #BFA - changed icon and title
                )
                layout.separator()
                layout.operator("sequencer.retiming_segment_speed_set", icon='SET_TIME')  #BFA - moved up for UX

                layout.separator() #BFA - added seperator

                layout.operator("sequencer.retiming_key_add", icon='KEYFRAMES_INSERT')
                layout.operator("sequencer.retiming_freeze_frame_add", icon='KEYTYPE_MOVING_HOLD_VEC')
                col = layout.column()
                col.operator("sequencer.retiming_transition_add", icon='NODE_CURVE_TIME')
                col.enabled = is_retiming

                layout.separator()

                #layout.operator("sequencer.delete", text="Delete Retiming Keys", icon='DELETE') #BFA - Redundant operator, tooltip was updated
                col = layout.column()

                col.operator("sequencer.retiming_reset", icon='KEYFRAMES_REMOVE')
                col.enabled = not is_retiming
            else:
                layout.label(text="To Retime, select a movie strip", icon="QUESTION") #BFA
        except:
            layout.label(text="To Retime, select a movie strip", icon="QUESTION") #BFA


class SEQUENCER_MT_strip(Menu):
    bl_label = "Strip"

    def draw(self, context):
        from bl_ui_utils.layout import operator_context

        layout = self.layout
        st = context.space_data
        has_sequencer, _has_preview = _space_view_types(st)

        layout.menu("SEQUENCER_MT_strip_transform")

        if has_sequencer:
            layout.menu("SEQUENCER_MT_strip_retiming")
            layout.separator()

            with operator_context(layout, 'EXEC_REGION_WIN'):
                props = layout.operator("sequencer.split", text="Split", icon='CUT')
                props.type = 'SOFT'

                props = layout.operator("sequencer.split", text="Hold Split", icon='HOLD_SPLIT')
                props.type = 'HARD'

            layout.separator()

            layout.operator("sequencer.copy", text="Copy", icon='COPYDOWN')
            layout.operator("sequencer.paste", text="Paste", icon='PASTEDOWN')
            layout.operator("sequencer.duplicate_move", icon='DUPLICATE')

        layout.separator()
        layout.operator("sequencer.delete", text="Delete", icon='DELETE')

        strip = context.active_sequence_strip

        if strip and strip.type == 'SCENE':
            layout.operator("sequencer.delete", text="Delete Strip & Data", icon='DELETE_DUPLICATE').delete_data = True
            layout.operator("sequencer.scene_frame_range_update", icon = 'NODE_MAP_RANGE')

        layout.separator()
        layout.menu("SEQUENCER_MT_change")

        if has_sequencer:
            if strip:
                strip_type = strip.type
                layout.separator()
                layout.operator_menu_enum("sequencer.strip_modifier_add", "type", text="Add Modifier")
                layout.operator("sequencer.strip_modifier_copy", text="Copy Modifiers to Selection", icon='COPYDOWN')

                if strip_type in {
                        'CROSS', 'ADD', 'SUBTRACT', 'ALPHA_OVER', 'ALPHA_UNDER',
                        'GAMMA_CROSS', 'MULTIPLY', 'OVER_DROP', 'WIPE', 'GLOW',
                        'TRANSFORM', 'COLOR', 'SPEED', 'MULTICAM', 'ADJUSTMENT',
                        'GAUSSIAN_BLUR',
                }:
                    layout.separator()
                    layout.menu("SEQUENCER_MT_strip_effect")
                elif strip_type == 'MOVIE':
                    layout.separator()
                    layout.menu("SEQUENCER_MT_strip_movie")
                elif strip_type == 'IMAGE':
                    layout.separator()
                    layout.operator("sequencer.rendersize", icon='RENDER_REGION')
                    layout.operator("sequencer.images_separate", icon='SEPARATE')
                elif strip_type == 'TEXT':
                    layout.separator()
                    layout.menu("SEQUENCER_MT_strip_effect")
                elif strip_type == 'META':
                    layout.separator()
                    layout.operator("sequencer.meta_make", icon='ADD_METASTRIP')
                    layout.operator("sequencer.meta_separate", icon='REMOVE_METASTRIP')
                    layout.operator("sequencer.meta_toggle", text="Toggle Meta", icon='TOGGLE_META')
                if strip_type != 'META':
                    layout.separator()
                    layout.operator("sequencer.meta_make", icon='ADD_METASTRIP')
                    layout.operator("sequencer.meta_toggle", text="Toggle Meta", icon='TOGGLE_META')

        if has_sequencer:
            layout.separator()
            layout.menu("SEQUENCER_MT_color_tag_picker")

            layout.separator()
            layout.menu("SEQUENCER_MT_strip_lock_mute")

            layout.separator()
            layout.menu("SEQUENCER_MT_strip_input")


class SEQUENCER_MT_image(Menu):
    bl_label = "Image"

    def draw(self, context):
        layout = self.layout
        st = context.space_data

        if st.view_type == {'PREVIEW', 'SEQUENCER_PREVIEW'}:
            layout.menu("SEQUENCER_MT_image_transform")

        layout.menu("SEQUENCER_MT_image_clear")

        layout.separator()

        layout.operator("sequencer.strip_transform_fit", text="Scale To Fit", icon = "VIEW_FIT").fit_method = 'FIT'
        layout.operator("sequencer.strip_transform_fit", text="Scale to Fill", icon = "VIEW_FILL").fit_method = 'FILL'
        layout.operator("sequencer.strip_transform_fit", text="Stretch To Fill", icon = "VIEW_STRETCH").fit_method = 'STRETCH'



class SEQUENCER_MT_image_transform(Menu):
    bl_label = "Transform"

    def draw(self, _context):
        layout = self.layout

        layout.operator_context = 'INVOKE_REGION_PREVIEW'

        layout.operator("transform.translate", icon = "TRANSFORM_MOVE")
        layout.operator("transform.rotate", icon = "TRANSFORM_ROTATE")
        layout.operator("transform.resize", text="Scale", icon = "TRANSFORM_SCALE")


class SEQUENCER_MT_image_clear(Menu):
    bl_label = "Clear"

    def draw(self, _context):
        layout = self.layout

        layout.operator("sequencer.strip_transform_clear", text="Position", icon = "CLEARMOVE").property = 'POSITION'
        layout.operator("sequencer.strip_transform_clear", text="Scale", icon = "CLEARSCALE").property = 'SCALE'
        layout.operator("sequencer.strip_transform_clear", text="Rotation", icon = "CLEARROTATE").property = 'ROTATION'
        layout.operator("sequencer.strip_transform_clear", text="All Transforms", icon = "CLEAR").property = 'ALL'

# bfa - Was used in the image menu. But not used in the UI anymore, remains for compatibility
class SEQUENCER_MT_image_apply(Menu):
    bl_label = "Apply"

    def draw(self, _context):
        layout = self.layout

        layout.operator("sequencer.strip_transform_fit", text="Scale To Fit", icon = "VIEW_FIT").fit_method = 'FIT'
        layout.operator("sequencer.strip_transform_fit", text="Scale to Fill", icon = "VIEW_FILL").fit_method = 'FILL'
        layout.operator("sequencer.strip_transform_fit", text="Stretch To Fill", icon = "VIEW_STRETCH").fit_method = 'STRETCH'


class SEQUENCER_MT_retiming(Menu):
    bl_label = "Retiming"
    bl_translation_context = i18n_contexts.operator_default

    def draw(self, context):

        layout = self.layout
        layout.operator_context = 'INVOKE_REGION_WIN'

<<<<<<< HEAD
        layout.operator("sequencer.retiming_key_add", icon='KEYFRAMES_INSERT')
        layout.operator("sequencer.retiming_freeze_frame_add", icon='KEYTYPE_MOVING_HOLD_VEC')
=======
        layout.operator("sequencer.retiming_key_add")
        layout.operator("sequencer.retiming_add_freeze_frame_slide")
>>>>>>> 0345cbf9


class SEQUENCER_MT_context_menu(Menu):
    bl_label = "Sequencer"

    def draw_generic(self, context):
        layout = self.layout

        layout.operator_context = 'INVOKE_REGION_WIN'

        layout.operator("sequencer.split", text="Split", icon='CUT').type = 'SOFT'

        layout.separator()

        layout.operator("sequencer.copy", text="Copy", icon='COPYDOWN')
        layout.operator("sequencer.paste", text="Paste", icon='PASTEDOWN')
        layout.operator("sequencer.duplicate_move", icon='DUPLICATE')
        props = layout.operator("wm.call_panel", text="Rename", icon = "RENAME")
        props.name = "TOPBAR_PT_name"
        props.keep_open = False
        layout.operator("sequencer.delete", text="Delete", icon='DELETE')

        strip = context.active_sequence_strip
        if strip and strip.type == 'SCENE':
            layout.operator("sequencer.delete", text="Delete Strip & Data", icon='DELETE_DUPLICATE').delete_data = True
            layout.operator("sequencer.scene_frame_range_update")

        layout.separator()
        layout.menu("SEQUENCER_MT_change")

        layout.separator()

        layout.operator("sequencer.slip", text="Slip Strip Contents", icon = "SEQ_SLIP_CONTENTS")
        layout.operator("sequencer.snap", icon = "SEQ_SNAP_STRIP")

        layout.separator()

        layout.operator("sequencer.set_range_to_strips", text="Set Preview Range to Strips", icon = "PREVIEW_RANGE").preview = True

        layout.separator()

        layout.operator("sequencer.gap_remove", icon = "SEQ_REMOVE_GAPS").all = False
        layout.operator("sequencer.gap_insert", icon = "SEQ_INSERT_GAPS")

        layout.separator()

        if strip:
            strip_type = strip.type
            selected_sequences_count = selected_sequences_len(context)

            layout.separator()
            layout.operator_menu_enum("sequencer.strip_modifier_add", "type", text="Add Modifier")
            layout.operator("sequencer.strip_modifier_copy", text="Copy Modifiers to Selection", icon='COPYDOWN')

            if strip_type != 'SOUND':
                if selected_sequences_count >= 2:
                    layout.separator()
                    col = layout.column()
                    col.menu("SEQUENCER_MT_add_transitions", text="Add Transition")
            else:
                if selected_sequences_count >= 2:
                    layout.separator()
                    layout.operator("sequencer.crossfade_sounds", text="Crossfade Sounds", icon='SPEAKER')

            if selected_sequences_count >= 1:
                col = layout.column()
                #col.operator_menu_enum("sequencer.fades_add", "type", text="Fade")
                col.menu("SEQUENCER_MT_fades_add", text ="Fade", icon='IPO_EASE_IN_OUT')
                layout.operator("sequencer.fades_clear", text="Clear Fade", icon="CLEAR")

            if strip_type in {
                    'CROSS', 'ADD', 'SUBTRACT', 'ALPHA_OVER', 'ALPHA_UNDER',
                    'GAMMA_CROSS', 'MULTIPLY', 'OVER_DROP', 'WIPE', 'GLOW',
                    'TRANSFORM', 'COLOR', 'SPEED', 'MULTICAM', 'ADJUSTMENT',
                    'GAUSSIAN_BLUR',
            }:
                layout.separator()
                layout.menu("SEQUENCER_MT_strip_effect")
            elif strip_type == 'MOVIE':
                layout.separator()
                layout.menu("SEQUENCER_MT_strip_movie")
            elif strip_type == 'IMAGE':
                layout.separator()
                layout.operator("sequencer.rendersize", icon='RENDER_REGION')
                layout.operator("sequencer.images_separate", icon='SEPARATE')
            elif strip_type == 'TEXT':
                layout.separator()
                layout.menu("SEQUENCER_MT_strip_effect")
            elif strip_type == 'META':
                layout.separator()
                layout.operator("sequencer.meta_make", icon='ADD_METASTRIP')
                layout.operator("sequencer.meta_separate", icon='REMOVE_METASTRIP')
                layout.operator("sequencer.meta_toggle", text="Toggle Meta", icon='TOGGLE_META')
            if strip_type != 'META':
                layout.separator()
                layout.operator("sequencer.meta_make", icon='ADD_METASTRIP')
                layout.operator("sequencer.meta_toggle", text="Toggle Meta", icon='TOGGLE_META')

        layout.separator()

        layout.menu("SEQUENCER_MT_color_tag_picker")

        layout.separator()

        layout.menu("SEQUENCER_MT_strip_lock_mute")

    def draw_retime(self, context):
        layout = self.layout
        layout.operator_context = 'INVOKE_REGION_WIN'

        if context.scene.sequence_editor.selected_retiming_keys:
<<<<<<< HEAD
            layout.operator("sequencer.retiming_segment_speed_set", icon='SET_TIME')
=======
            layout.operator("sequencer.retiming_add_freeze_frame_slide")
            layout.operator("sequencer.retiming_add_transition_slide")
            layout.separator()

            layout.operator("sequencer.retiming_segment_speed_set")
>>>>>>> 0345cbf9
            layout.separator()

            layout.operator("sequencer.retiming_freeze_frame_add", icon='KEYTYPE_MOVING_HOLD_VEC')
            layout.operator("sequencer.retiming_transition_add", icon='NODE_CURVE_TIME')

    def draw(self, context):
        ed = context.scene.sequence_editor
        if ed.selected_retiming_keys:
            self.draw_retime(context)
        else:
            self.draw_generic(context)


class SEQUENCER_MT_preview_context_menu(Menu):
    bl_label = "Sequencer Preview"

    def draw(self, context):
        layout = self.layout

        layout.operator_context = 'INVOKE_REGION_WIN'

        props = layout.operator("wm.call_panel", text="Rename", icon='RENAME')
        props.name = "TOPBAR_PT_name"
        props.keep_open = False

        # TODO: support in preview.
        # layout.operator("sequencer.delete", text="Delete")


class SEQUENCER_MT_pivot_pie(Menu):
    bl_label = "Pivot Point"

    def draw(self, context):
        layout = self.layout
        pie = layout.menu_pie()

        sequencer_tool_settings = context.tool_settings.sequencer_tool_settings

        pie.prop_enum(sequencer_tool_settings, "pivot_point", value='CENTER')
        pie.prop_enum(sequencer_tool_settings, "pivot_point", value='CURSOR')
        pie.prop_enum(sequencer_tool_settings, "pivot_point", value='INDIVIDUAL_ORIGINS')
        pie.prop_enum(sequencer_tool_settings, "pivot_point", value='MEDIAN')


class SEQUENCER_MT_view_pie(Menu):
    bl_label = "View"

    def draw(self, _context):
        layout = self.layout

        pie = layout.menu_pie()
        pie.operator("sequencer.view_all")
        pie.operator("sequencer.view_selected", text="Frame Selected", icon='ZOOM_SELECTED')


class SEQUENCER_MT_preview_view_pie(Menu):
    bl_label = "View"

    def draw(self, _context):
        layout = self.layout

        pie = layout.menu_pie()
        pie.operator_context = 'INVOKE_REGION_PREVIEW'
        pie.operator("sequencer.view_all_preview")
        pie.operator("sequencer.view_selected", text="Frame Selected", icon='ZOOM_SELECTED')
        pie.separator()
        pie.operator("sequencer.view_zoom_ratio", text="Zoom 1:1").ratio = 1


class SequencerButtonsPanel:
    bl_space_type = 'SEQUENCE_EDITOR'
    bl_region_type = 'UI'

    @staticmethod
    def has_sequencer(context):
        return (context.space_data.view_type in {'SEQUENCER', 'SEQUENCER_PREVIEW'})

    @classmethod
    def poll(cls, context):
        return cls.has_sequencer(context) and (context.active_sequence_strip is not None)


class SequencerButtonsPanel_Output:
    bl_space_type = 'SEQUENCE_EDITOR'
    bl_region_type = 'UI'

    @staticmethod
    def has_preview(context):
        st = context.space_data
        return (st.view_type in {'PREVIEW', 'SEQUENCER_PREVIEW'}) or st.show_backdrop

    @classmethod
    def poll(cls, context):
        return cls.has_preview(context)


class SequencerColorTagPicker:
    bl_space_type = 'SEQUENCE_EDITOR'
    bl_region_type = 'UI'

    @staticmethod
    def has_sequencer(context):
        return (context.space_data.view_type in {'SEQUENCER', 'SEQUENCER_PREVIEW'})

    @classmethod
    def poll(cls, context):
        return cls.has_sequencer(context) and context.active_sequence_strip is not None


class SEQUENCER_PT_color_tag_picker(SequencerColorTagPicker, Panel):
    bl_label = "Color Tag"
    bl_category = "Strip"
    bl_options = {'HIDE_HEADER', 'INSTANCED'}

    def draw(self, _context):
        layout = self.layout

        row = layout.row(align=True)
        row.operator("sequencer.strip_color_tag_set", icon="X").color = 'NONE'
        for i in range(1, 10):
            icon = 'SEQUENCE_COLOR_%02d' % i
            row.operator("sequencer.strip_color_tag_set", icon=icon).color = 'COLOR_%02d' % i


class SEQUENCER_MT_color_tag_picker(SequencerColorTagPicker, Menu):
    bl_label = "Set Color Tag"

    def draw(self, _context):
        layout = self.layout

        row = layout.row(align=True)
        row.operator_enum("sequencer.strip_color_tag_set", "color", icon_only=True)


class SEQUENCER_PT_strip(SequencerButtonsPanel, Panel):
    bl_label = ""
    bl_options = {'HIDE_HEADER'}
    bl_category = "Strip"

    def draw(self, context):
        layout = self.layout
        strip = context.active_sequence_strip
        strip_type = strip.type

        if strip_type in {
                'ADD', 'SUBTRACT', 'ALPHA_OVER', 'ALPHA_UNDER', 'MULTIPLY',
                'OVER_DROP', 'GLOW', 'TRANSFORM', 'SPEED', 'MULTICAM',
                'GAUSSIAN_BLUR', 'COLORMIX',
        }:
            icon_header = 'SHADERFX'
        elif strip_type in {
                'CROSS', 'GAMMA_CROSS', 'WIPE',
        }:
            icon_header = 'ARROW_LEFTRIGHT'
        elif strip_type == 'SCENE':
            icon_header = 'SCENE_DATA'
        elif strip_type == 'MOVIECLIP':
            icon_header = 'TRACKER'
        elif strip_type == 'MASK':
            icon_header = 'MOD_MASK'
        elif strip_type == 'MOVIE':
            icon_header = 'FILE_MOVIE'
        elif strip_type == 'SOUND':
            icon_header = 'FILE_SOUND'
        elif strip_type == 'IMAGE':
            icon_header = 'FILE_IMAGE'
        elif strip_type == 'COLOR':
            icon_header = 'COLOR'
        elif strip_type == 'TEXT':
            icon_header = 'FONT_DATA'
        elif strip_type == 'ADJUSTMENT':
            icon_header = 'COLOR'
        elif strip_type == 'META':
            icon_header = 'SEQ_STRIP_META'
        else:
            icon_header = 'SEQ_SEQUENCER'

        row = layout.row(align=True)
        row.use_property_decorate = False
        row.label(text="", icon=icon_header)
        row.separator()
        row.prop(strip, "name", text="")

        sub = row.row(align=True)
        if strip.color_tag == 'NONE':
            sub.popover(panel="SEQUENCER_PT_color_tag_picker", text="", icon='COLOR')
        else:
            icon = 'SEQUENCE_' + strip.color_tag
            sub.popover(panel="SEQUENCER_PT_color_tag_picker", text="", icon=icon)

        row.separator()
        row.prop(strip, "mute", toggle=True, icon_only=True, emboss=False)


class SEQUENCER_PT_adjust_crop(SequencerButtonsPanel, Panel):
    bl_label = "Crop"
    bl_options = {'DEFAULT_CLOSED'}
    bl_category = "Strip"

    @classmethod
    def poll(cls, context):
        if not cls.has_sequencer(context):
            return False

        strip = context.active_sequence_strip
        if not strip:
            return False

        return strip.type != 'SOUND'

    def draw(self, context):
        strip = context.active_sequence_strip
        layout = self.layout
        layout.use_property_split = True
        layout.active = not strip.mute

        col = layout.column(align=True)
        col.prop(strip.crop, "min_x")
        col.prop(strip.crop, "max_x")
        col.prop(strip.crop, "max_y")
        col.prop(strip.crop, "min_y")


class SEQUENCER_PT_effect(SequencerButtonsPanel, Panel):
    bl_label = "Effect Strip"
    bl_category = "Strip"

    @classmethod
    def poll(cls, context):
        if not cls.has_sequencer(context):
            return False

        strip = context.active_sequence_strip
        if not strip:
            return False

        return strip.type in {
            'ADD', 'SUBTRACT', 'ALPHA_OVER', 'ALPHA_UNDER',
            'CROSS', 'GAMMA_CROSS', 'MULTIPLY', 'OVER_DROP',
            'WIPE', 'GLOW', 'TRANSFORM', 'COLOR', 'SPEED',
            'MULTICAM', 'GAUSSIAN_BLUR', 'TEXT', 'COLORMIX',
        }

    def draw(self, context):
        layout = self.layout
        layout.use_property_split = True
        layout.use_property_decorate = False

        strip = context.active_sequence_strip

        layout.active = not strip.mute

        if strip.input_count > 0:
            col = layout.column()
            row = col.row()
            row.prop(strip, "input_1")

            if strip.input_count > 1:
                row.operator("sequencer.swap_inputs", text="", icon='SORT_ASC')
                row = col.row()
                row.prop(strip, "input_2")
                row.operator("sequencer.swap_inputs", text="", icon='SORT_DESC')

        strip_type = strip.type

        if strip_type == 'COLOR':
            layout.template_color_picker(strip, "color", value_slider=True, cubic=True)
            layout.prop(strip, "color", text="")

        elif strip_type == 'WIPE':
            col = layout.column()
            col.prop(strip, "transition_type")
            col.alignment = 'RIGHT'
            col.row().prop(strip, "direction", expand=True)

            col = layout.column()
            col.prop(strip, "blur_width", slider=True)
            if strip.transition_type in {'SINGLE', 'DOUBLE'}:
                col.prop(strip, "angle")

        elif strip_type == 'GLOW':
            flow = layout.column_flow()
            flow.prop(strip, "threshold", slider=True)
            flow.prop(strip, "clamp", slider=True)
            flow.prop(strip, "boost_factor")
            flow.prop(strip, "blur_radius")
            flow.prop(strip, "quality", slider=True)
            flow.use_property_split = False
            flow.prop(strip, "use_only_boost")

        elif strip_type == 'SPEED':
            col = layout.column(align=True)
            col.prop(strip, "speed_control", text="Speed Control")
            if strip.speed_control == 'MULTIPLY':
                col.prop(strip, "speed_factor", text=" ")
            elif strip.speed_control == 'LENGTH':
                col.prop(strip, "speed_length", text=" ")
            elif strip.speed_control == 'FRAME_NUMBER':
                col.prop(strip, "speed_frame_number", text=" ")

            row = layout.row(align=True)
            if strip.speed_control != 'STRETCH':
                row.use_property_split = False
                row.prop(strip, "use_frame_interpolate", text="Interpolation")

        elif strip_type == 'TRANSFORM':
            col = layout.column()

            col.prop(strip, "interpolation")
            col.prop(strip, "translation_unit")
            col = layout.column(align=True)
            col.prop(strip, "translate_start_x", text="Position X")
            col.prop(strip, "translate_start_y", text="Y")

            col.separator()

            colsub = col.column(align=True)
            colsub.use_property_split = False
            colsub.prop(strip, "use_uniform_scale")

            if strip.use_uniform_scale:
                colsub = col.column(align=True)
                colsub.prop(strip, "scale_start_x", text="Scale")
            else:
                col.prop(strip, "scale_start_x", text="Scale X")
                col.prop(strip, "scale_start_y", text="Y")

            col = layout.column(align=True)
            col.prop(strip, "rotation_start", text="Rotation")

        elif strip_type == 'MULTICAM':
            col = layout.column(align=True)
            strip_channel = strip.channel

            col.prop(strip, "multicam_source", text="Source Channel")

            # The multicam strip needs at least 2 strips to be useful
            if strip_channel > 2:
                BT_ROW = 4
                col.label(text="Cut To")
                row = col.row()

                for i in range(1, strip_channel):
                    if (i % BT_ROW) == 1:
                        row = col.row(align=True)

                    # Workaround - .enabled has to have a separate UI block to work
                    if i == strip.multicam_source:
                        sub = row.row(align=True)
                        sub.enabled = False
                        sub.operator("sequencer.split_multicam", text="%d" % i).camera = i
                    else:
                        sub_1 = row.row(align=True)
                        sub_1.enabled = True
                        sub_1.operator("sequencer.split_multicam", text="%d" % i).camera = i

                if strip.channel > BT_ROW and (strip_channel - 1) % BT_ROW:
                    for i in range(strip.channel, strip_channel + ((BT_ROW + 1 - strip_channel) % BT_ROW)):
                        row.label(text="")
            else:
                col.separator()
                col.label(text="Two or more channels are needed below this strip", icon='INFO')

        elif strip_type == 'TEXT':
            layout = self.layout
            col = layout.column()
            col.scale_x = 1.3
            col.scale_y = 1.3
            col.use_property_split = False
            col.prop(strip, "text", text="")
            col.use_property_split = True
            layout.prop(strip, "wrap_width", text="Wrap Width")

        col = layout.column(align=True)
        if strip_type in {'CROSS', 'GAMMA_CROSS', 'WIPE', 'ALPHA_OVER', 'ALPHA_UNDER', 'OVER_DROP'}:
            col.use_property_split = False
            col.prop(strip, "use_default_fade", text="Default Fade")
            col.use_property_split = True
            if not strip.use_default_fade:
                col.prop(strip, "effect_fader", text="Effect Fader")
        elif strip_type == 'GAUSSIAN_BLUR':
            col = layout.column(align=True)
            col.prop(strip, "size_x", text="Size X")
            col.prop(strip, "size_y", text="Y")
        elif strip_type == 'COLORMIX':
            layout.prop(strip, "blend_effect", text="Blend Mode")
            row = layout.row(align=True)
            row.prop(strip, "factor", slider=True)


class SEQUENCER_PT_effect_text_layout(SequencerButtonsPanel, Panel):
    bl_label = "Layout"
    bl_parent_id = "SEQUENCER_PT_effect"
    bl_category = "Strip"

    @classmethod
    def poll(cls, context):
        strip = context.active_sequence_strip
        return strip.type == 'TEXT'

    def draw(self, context):
        strip = context.active_sequence_strip
        layout = self.layout
        layout.use_property_split = True
        col = layout.column()
        col.prop(strip, "location", text="Location")
        col.prop(strip, "align_x", text="Anchor X")
        col.prop(strip, "align_y", text="Y")


class SEQUENCER_PT_effect_text_style(SequencerButtonsPanel, Panel):
    bl_label = "Style"
    bl_parent_id = "SEQUENCER_PT_effect"
    bl_category = "Strip"

    @classmethod
    def poll(cls, context):
        strip = context.active_sequence_strip
        return strip.type == 'TEXT'

    def draw(self, context):
        strip = context.active_sequence_strip
        layout = self.layout
        layout.use_property_split = True
        col = layout.column()

        row = col.row(align=True)
        row.use_property_decorate = False
        row.template_ID(strip, "font", open="font.open", unlink="font.unlink")
        row.prop(strip, "use_bold", text="", icon="BOLD")
        row.prop(strip, "use_italic", text="", icon="ITALIC")

        col = layout.column()
        split = col.split(factor=.4, align=True)
        split.label(text="Size")
        split.prop(strip, "font_size", text="")

        split = col.split(factor=.4, align=True)
        split.label(text="Color")
        split.prop(strip, "color", text="")

        split = col.split(factor=.4, align=True)
        row = split.row()
        row.use_property_decorate = False
        row.use_property_split = False
        row = row.prop(strip, "use_shadow", text="Shadow")
        if (strip.use_shadow and (not strip.mute)):
            split.prop(strip, "shadow_color", text="")
        else:
            split.label(icon='DISCLOSURE_TRI_RIGHT')

        split = col.split(factor=.4, align=True)
        col = split.column(align=True)
        col.use_property_decorate = False
        col.use_property_split = False
        col.prop(strip, "use_box", text="Box")

        sub = split.column()
        if (strip.use_box and (not strip.mute)):
            sub.prop(strip, "box_color", text="")
            row = col.row()
            row.separator()
            row.label(text="Box Margin")
            sub.prop(strip, "box_margin", text="")
        else:
            sub.label(icon='DISCLOSURE_TRI_RIGHT')


class SEQUENCER_PT_source(SequencerButtonsPanel, Panel):
    bl_label = "Source"
    bl_options = {'DEFAULT_CLOSED'}
    bl_category = "Strip"

    @classmethod
    def poll(cls, context):
        if not cls.has_sequencer(context):
            return False

        strip = context.active_sequence_strip
        if not strip:
            return False

        return strip.type in {'MOVIE', 'IMAGE', 'SOUND'}

    def draw(self, context):
        layout = self.layout
        layout.use_property_split = True
        layout.use_property_decorate = False

        scene = context.scene
        strip = context.active_sequence_strip
        strip_type = strip.type

        layout.active = not strip.mute

        # Draw a filename if we have one.
        if strip_type == 'SOUND':
            sound = strip.sound
            layout.template_ID(strip, "sound", open="sound.open")
            if sound is not None:

                col = layout.column()
                col.prop(sound, "filepath", text="")

                col.alignment = 'RIGHT'
                sub = col.column(align=True)
                split = sub.split(factor=0.5, align=True)
                split.alignment = 'RIGHT'
                if sound.packed_file:
                    split.label(text="Unpack")
                    split.operator("sound.unpack", icon='PACKAGE', text="")
                else:
                    split.label(text="Pack")
                    split.operator("sound.pack", icon='UGLYPACKAGE', text="")

                layout.use_property_split = False
                layout.prop(sound, "use_memory_cache")

                col = layout.box()
                col = col.column(align=True)
                split = col.split(factor=0.5, align=False)
                split.alignment = 'RIGHT'
                split.label(text="Sample Rate")
                split.alignment = 'LEFT'
                if sound.samplerate <= 0:
                    split.label(text="Unknown")
                else:
                    split.label(text="%d Hz" % sound.samplerate, translate=False)

                split = col.split(factor=0.5, align=False)
                split.alignment = 'RIGHT'
                split.label(text="Channels")
                split.alignment = 'LEFT'

                # FIXME(@campbellbarton): this is ugly, we may want to support a way of showing a label from an enum.
                channel_enum_items = sound.bl_rna.properties["channels"].enum_items
                split.label(text=channel_enum_items[channel_enum_items.find(sound.channels)].name)
                del channel_enum_items
        else:
            if strip_type == 'IMAGE':
                col = layout.column()
                col.prop(strip, "directory", text="")

                # Current element for the filename.
                elem = strip.strip_elem_from_frame(scene.frame_current)
                if elem:
                    col.prop(elem, "filename", text="")  # strip.elements[0] could be a fallback

                col.prop(strip.colorspace_settings, "name", text="Color Space")

                col.prop(strip, "alpha_mode", text="Alpha")
                sub = col.column(align=True)
                sub.operator("sequencer.change_path", text="Change Data/Files", icon='FILE_MOVIE').filter_image = True
            else:  # elif strip_type == 'MOVIE':
                elem = strip.elements[0]

                col = layout.column()
                col.prop(strip, "filepath", text="")
                col.prop(strip.colorspace_settings, "name", text="Color Space")
                col.prop(strip, "stream_index")

                col.use_property_split = False
                col.prop(strip, "use_deinterlace")
                col.use_property_split = True

            if scene.render.use_multiview:
                layout.prop(strip, "use_multiview")

                col = layout.column()
                col.active = strip.use_multiview

                col.row().prop(strip, "views_format", expand=True)

                box = col.box()
                box.active = strip.views_format == 'STEREO_3D'
                box.template_image_stereo_3d(strip.stereo_3d_format)

            # Resolution.
            col = layout.box()
            col = col.column(align=True)
            split = col.split(factor=0.5, align=False)
            split.alignment = 'RIGHT'
            split.label(text="Resolution")
            size = (elem.orig_width, elem.orig_height) if elem else (0, 0)
            if size[0] and size[1]:
                split.alignment = 'LEFT'
                split.label(text="%dx%d" % size, translate=False)
            else:
                split.label(text="None")
            # FPS
            if elem.orig_fps:
                split = col.split(factor=0.5, align=False)
                split.alignment = 'RIGHT'
                split.label(text="FPS")
                split.alignment = 'LEFT'
                split.label(text="%.2f" % elem.orig_fps, translate=False)


class SEQUENCER_PT_scene(SequencerButtonsPanel, Panel):
    bl_label = "Scene"
    bl_category = "Strip"

    @classmethod
    def poll(cls, context):
        if not cls.has_sequencer(context):
            return False

        strip = context.active_sequence_strip
        if not strip:
            return False

        return (strip.type == 'SCENE')

    def draw(self, context):
        strip = context.active_sequence_strip
        scene = strip.scene

        layout = self.layout
        layout.use_property_split = True
        layout.use_property_decorate = False
        layout.active = not strip.mute

        layout.template_ID(strip, "scene", text="Scene", new="scene.new_sequencer")
        layout.prop(strip, "scene_input", text="Input")

        if strip.scene_input == 'CAMERA':
            layout.template_ID(strip, "scene_camera", text="Camera")

        if strip.scene_input == 'CAMERA':
            layout = layout.column(align = True)
            layout.label(text = "Show")
            layout.use_property_split = False
            row = layout.row()
            row.separator()
            layout.prop(strip, "use_annotations", text="Annotations")
            if scene:
                # Warning, this is not a good convention to follow.
                # Expose here because setting the alpha from the "Render" menu is very inconvenient.
                row = layout.row()
                row.separator()
                row.prop(scene.render, "film_transparent")


class SEQUENCER_PT_scene_sound(SequencerButtonsPanel, Panel):
    bl_label = "Sound"
    bl_category = "Strip"

    @classmethod
    def poll(cls, context):
        if not cls.has_sequencer(context):
            return False

        strip = context.active_sequence_strip
        if not strip:
            return False

        return (strip.type == 'SCENE')

    def draw(self, context):
        strip = context.active_sequence_strip

        layout = self.layout
        layout.use_property_split = True
        layout.use_property_decorate = False
        layout.active = not strip.mute

        col = layout.column()

        col.use_property_decorate = True
        split = col.split(factor=0.4)
        split.alignment = 'RIGHT'
        split.label(text="Strip Volume", text_ctxt=i18n_contexts.id_sound)
        split.prop(strip, "volume", text="")
        col.use_property_decorate = False


class SEQUENCER_PT_mask(SequencerButtonsPanel, Panel):
    bl_label = "Mask"
    bl_category = "Strip"

    @classmethod
    def poll(cls, context):
        if not cls.has_sequencer(context):
            return False

        strip = context.active_sequence_strip
        if not strip:
            return False

        return (strip.type == 'MASK')

    def draw(self, context):
        layout = self.layout
        layout.use_property_split = True

        strip = context.active_sequence_strip

        layout.active = not strip.mute

        layout.template_ID(strip, "mask")

        mask = strip.mask

        if mask:
            sta = mask.frame_start
            end = mask.frame_end
            layout.label(text=rpt_("Original frame range: %d-%d (%d)") % (sta, end, end - sta + 1), translate=False)


class SEQUENCER_PT_time(SequencerButtonsPanel, Panel):
    bl_label = "Time"
    bl_options = {'DEFAULT_CLOSED'}
    bl_category = "Strip"

    @classmethod
    def poll(cls, context):
        if not cls.has_sequencer(context):
            return False

        strip = context.active_sequence_strip
        if not strip:
            return False

        return strip.type

    def draw_header_preset(self, context):
        layout = self.layout
        layout.alignment = 'RIGHT'
        strip = context.active_sequence_strip

        layout.prop(strip, "lock", text="", icon_only=True, emboss=False)

    def draw(self, context):
        from bpy.utils import smpte_from_frame

        layout = self.layout
        layout.use_property_split = False
        layout.use_property_decorate = False

        scene = context.scene
        frame_current = scene.frame_current
        strip = context.active_sequence_strip

        is_effect = isinstance(strip, bpy.types.EffectSequence)

        # Get once.
        frame_start = strip.frame_start
        frame_final_start = strip.frame_final_start
        frame_final_end = strip.frame_final_end
        frame_final_duration = strip.frame_final_duration
        frame_offset_start = strip.frame_offset_start
        frame_offset_end = strip.frame_offset_end

        length_list = (
            str(frame_start),
            str(frame_final_end),
            str(frame_final_duration),
            str(frame_offset_start),
            str(frame_offset_end),
        )

        if not is_effect:
            length_list = length_list + (
                str(strip.animation_offset_start),
                str(strip.animation_offset_end),
            )

        max_length = max(len(x) for x in length_list)
        max_factor = (1.9 - max_length) / 30
        factor = 0.45

        layout.enabled = not strip.lock
        layout.active = not strip.mute

        sub = layout.row(align=True)
        split = sub.split(factor=factor + max_factor)
        split.alignment = 'RIGHT'

        try: # BFA - detect if correct relevant strip is selected to apply as a clearer UX. Only works on Movie and Image strips
            is_retiming = context.scene.sequence_editor.selected_retiming_keys
            strip = context.active_sequence_strip
            layout = self.layout

            layout.operator_context = 'INVOKE_REGION_WIN' #BFA

            strip = context.active_sequence_strip #BFA
            strip_type = strip.type #BFA

            if strip and strip_type == 'MOVIE' or strip_type == 'IMAGE':
                #BFA - Made the show_retiming_keys conditional
                col = layout.column()
                col.prop(strip, "show_retiming_keys", text="Show Retiming Keys")
            else:
                layout.label(text="To retime, select a movie strip", icon="QUESTION") #BFA
        except:
            layout.label(text="To retime, select a movie strip", icon="QUESTION") #BFA

        sub = layout.row(align=True)
        split = sub.split(factor=factor + max_factor)
        split.alignment = 'RIGHT'
        split.label(text="Channel")
        split.prop(strip, "channel", text="")

        sub = layout.column(align=True)
        split = sub.split(factor=factor + max_factor, align=True)
        split.alignment = 'RIGHT'
        split.label(text="Start")
        split.prop(strip, "frame_start", text=smpte_from_frame(frame_start))

        split = sub.split(factor=factor + max_factor, align=True)
        split.alignment = 'RIGHT'
        split.label(text="Duration")
        split.prop(strip, "frame_final_duration", text=smpte_from_frame(frame_final_duration))

        # Use label, editing this value from the UI allows negative values,
        # users can adjust duration.
        split = sub.split(factor=factor + max_factor, align=True)
        split.alignment = 'RIGHT'
        split.label(text="End")
        split = split.split(factor=factor + 0.3 + max_factor, align=True)
        split.label(text="%14s" % smpte_from_frame(frame_final_end))
        split.alignment = 'RIGHT'
        split.label(text=str(frame_final_end) + " ")

        if not is_effect:

            layout.alignment = 'RIGHT'
            sub = layout.column(align=True)

            split = sub.split(factor=factor + max_factor, align=True)
            split.alignment = 'RIGHT'
            split.label(text="Strip Offset Start")
            split.prop(strip, "frame_offset_start", text=smpte_from_frame(frame_offset_start))

            split = sub.split(factor=factor + max_factor, align=True)
            split.alignment = 'RIGHT'
            split.label(text="End")
            split.prop(strip, "frame_offset_end", text=smpte_from_frame(frame_offset_end))

            layout.alignment = 'RIGHT'
            sub = layout.column(align=True)

            split = sub.split(factor=factor + max_factor, align=True)
            split.alignment = 'RIGHT'
            split.label(text="Hold Offset Start")
            split.prop(strip, "animation_offset_start", text=smpte_from_frame(strip.animation_offset_start))

            split = sub.split(factor=factor + max_factor, align=True)
            split.alignment = 'RIGHT'
            split.label(text="End")
            split.prop(strip, "animation_offset_end", text=smpte_from_frame(strip.animation_offset_end))

        col = layout.column(align=True)
        col = col.box()
        col.active = (
            (frame_current >= frame_final_start) and
            (frame_current <= frame_final_start + frame_final_duration)
        )

        split = col.split(factor=factor + max_factor, align=True)
        split.alignment = 'RIGHT'
        split.label(text="Current Frame")
        split = split.split(factor=factor + 0.3 + max_factor, align=True)
        frame_display = frame_current - frame_final_start
        split.label(text="%14s" % smpte_from_frame(frame_display))
        split.alignment = 'RIGHT'
        split.label(text=str(frame_display) + " ")

        if strip.type == 'SCENE':
            scene = strip.scene

            if scene:
                sta = scene.frame_start
                end = scene.frame_end
                split = col.split(factor=factor + max_factor)
                split.alignment = 'RIGHT'
                split.label(text="Original Frame Range")
                split.alignment = 'LEFT'
                split.label(text="%d-%d (%d)" % (sta, end, end - sta + 1), translate=False)


class SEQUENCER_PT_adjust_sound(SequencerButtonsPanel, Panel):
    bl_label = "Sound"
    bl_category = "Strip"

    @classmethod
    def poll(cls, context):
        if not cls.has_sequencer(context):
            return False

        strip = context.active_sequence_strip
        if not strip:
            return False

        return strip.type == 'SOUND'

    def draw(self, context):
        layout = self.layout
        layout.use_property_split = False

        st = context.space_data
        strip = context.active_sequence_strip
        sound = strip.sound
        overlay_settings = st.timeline_overlay

        layout.active = not strip.mute

        if sound is not None:
            layout.use_property_split = True
            col = layout.column()

            split = col.split(factor=0.4)
            split.alignment = 'RIGHT'
            split.label(text="Volume", text_ctxt=i18n_contexts.id_sound)
            split.prop(strip, "volume", text="")

            audio_channels = context.scene.render.ffmpeg.audio_channels
            pan_enabled = sound.use_mono and audio_channels != 'MONO'
            pan_text = "%.2f°" % (strip.pan * 90)

            split = col.split(factor=0.4)
            split.alignment = 'RIGHT'
            split.label(text="Pan", text_ctxt=i18n_contexts.id_sound)
            split.prop(strip, "pan", text="")
            split.enabled = pan_enabled

            if audio_channels not in {'MONO', 'STEREO'}:
                split = col.split(factor=0.4)
                split.alignment = 'RIGHT'
                split.label(text="Pan Angle")
                split.enabled = pan_enabled
                subsplit = split.row()
                subsplit.alignment = 'CENTER'
                subsplit.label(text=pan_text)
                subsplit.label(text=" ")  # Compensate for no decorate.
                subsplit.enabled = pan_enabled

            layout.use_property_split = False
            col = layout.column()

            col.prop(sound, "use_mono")
            if overlay_settings.waveform_display_type == 'DEFAULT_WAVEFORMS':
                col.prop(strip, "show_waveform")


class SEQUENCER_PT_adjust_comp(SequencerButtonsPanel, Panel):
    bl_label = "Compositing"
    bl_category = "Strip"

    @classmethod
    def poll(cls, context):
        if not cls.has_sequencer(context):
            return False

        strip = context.active_sequence_strip
        if not strip:
            return False

        return strip.type != 'SOUND'

    def draw(self, context):
        layout = self.layout
        layout.use_property_split = True

        strip = context.active_sequence_strip

        layout.active = not strip.mute

        col = layout.column()
        col.prop(strip, "blend_type", text="Blend")
        col.prop(strip, "blend_alpha", text="Opacity", slider=True)


class SEQUENCER_PT_adjust_transform(SequencerButtonsPanel, Panel):
    bl_label = "Transform"
    bl_category = "Strip"
    bl_options = {'DEFAULT_CLOSED'}

    @classmethod
    def poll(cls, context):
        if not cls.has_sequencer(context):
            return False

        strip = context.active_sequence_strip
        if not strip:
            return False

        return strip.type != 'SOUND'

    def draw(self, context):
        strip = context.active_sequence_strip
        layout = self.layout
        layout.use_property_split = True
        layout.active = not strip.mute

        col = layout.column(align=True)
        col.prop(strip.transform, "filter", text="Filter")

        col = layout.column(align=True)
        col.prop(strip.transform, "offset_x", text="Position X")
        col.prop(strip.transform, "offset_y", text="Y")

        col = layout.column(align=True)
        col.prop(strip.transform, "scale_x", text="Scale X")
        col.prop(strip.transform, "scale_y", text="Y")

        col = layout.column(align=True)
        col.prop(strip.transform, "rotation", text="Rotation")

        row = layout.row(heading="Mirror")
        sub = row.row(align=True)
        sub.prop(strip, "use_flip_x", text="X", toggle=True)
        sub.prop(strip, "use_flip_y", text="Y", toggle=True)


class SEQUENCER_PT_adjust_video(SequencerButtonsPanel, Panel):
    bl_label = "Video"
    bl_options = {'DEFAULT_CLOSED'}
    bl_category = "Strip"

    @classmethod
    def poll(cls, context):
        if not cls.has_sequencer(context):
            return False

        strip = context.active_sequence_strip
        if not strip:
            return False

        return strip.type in {
            'MOVIE', 'IMAGE', 'SCENE', 'MOVIECLIP', 'MASK',
            'META', 'ADD', 'SUBTRACT', 'ALPHA_OVER',
            'ALPHA_UNDER', 'CROSS', 'GAMMA_CROSS', 'MULTIPLY',
            'OVER_DROP', 'WIPE', 'GLOW', 'TRANSFORM', 'COLOR',
            'MULTICAM', 'SPEED', 'ADJUSTMENT', 'COLORMIX',
        }

    def draw(self, context):
        layout = self.layout

        layout.use_property_split = True

        col = layout.column()

        strip = context.active_sequence_strip

        layout.active = not strip.mute

        col.prop(strip, "strobe")

        if strip.type == 'MOVIECLIP':
            col = layout.column()
            col.label(text="Tracker")
            col = layout.column(align = True)
            row = col.row()
            row.separator()
            row.use_property_split = False
            row.prop(strip, "stabilize2d")
            row.prop_decorator(strip, "stabilize2d")

            col = layout.column()
            col.label(text="Distortion")
            col = layout.column(align = True)
            row = col.row()
            row.separator()
            row.use_property_split = False
            row.prop(strip, "undistort")
            row.prop_decorator(strip, "undistort")
            col.separator()

        row = col.row()
        row.use_property_split = False
        row.prop(strip, "use_reverse_frames")
        row.prop_decorator(strip, "use_reverse_frames")


class SEQUENCER_PT_adjust_color(SequencerButtonsPanel, Panel):
    bl_label = "Color"
    bl_options = {'DEFAULT_CLOSED'}
    bl_category = "Strip"

    @classmethod
    def poll(cls, context):
        if not cls.has_sequencer(context):
            return False

        strip = context.active_sequence_strip
        if not strip:
            return False

        return strip.type in {
            'MOVIE', 'IMAGE', 'SCENE', 'MOVIECLIP', 'MASK',
            'META', 'ADD', 'SUBTRACT', 'ALPHA_OVER',
            'ALPHA_UNDER', 'CROSS', 'GAMMA_CROSS', 'MULTIPLY',
            'OVER_DROP', 'WIPE', 'GLOW', 'TRANSFORM', 'COLOR',
            'MULTICAM', 'SPEED', 'ADJUSTMENT', 'COLORMIX',
        }

    def draw(self, context):
        layout = self.layout
        layout.use_property_split = True

        strip = context.active_sequence_strip

        layout.active = not strip.mute

        col = layout.column()
        col.prop(strip, "color_saturation", text="Saturation")
        col.prop(strip, "color_multiply", text="Multiply")

        row = col.row()
        row.use_property_split = False
        row.prop(strip, "multiply_alpha")
        row.prop_decorator(strip, "multiply_alpha")

        row = col.row()
        row.use_property_split = False
        row.prop(strip, "use_float", text="Convert to Float")
        row.prop_decorator(strip, "use_float")


class SEQUENCER_PT_cache_settings(SequencerButtonsPanel, Panel):
    bl_label = "Cache Settings"
    bl_category = "Cache"

    @classmethod
    def poll(cls, context):
        show_developer_ui = context.preferences.view.show_developer_ui
        return cls.has_sequencer(context) and context.scene.sequence_editor and show_developer_ui

    def draw(self, context):
        layout = self.layout
        layout.use_property_split = False
        layout.use_property_decorate = False

        ed = context.scene.sequence_editor

        col = layout.column()

        col.prop(ed, "use_cache_raw", text="Raw")
        col.prop(ed, "use_cache_preprocessed", text="Preprocessed")
        col.prop(ed, "use_cache_composite", text="Composite")
        col.prop(ed, "use_cache_final", text="Final")


class SEQUENCER_PT_proxy_settings(SequencerButtonsPanel, Panel):
    bl_label = "Proxy Settings"
    bl_category = "Proxy"

    @classmethod
    def poll(cls, context):
        return cls.has_sequencer(context) and context.scene.sequence_editor

    def draw(self, context):
        layout = self.layout
        layout.use_property_split = True
        layout.use_property_decorate = False

        ed = context.scene.sequence_editor
        flow = layout.column_flow()
        flow.prop(ed, "proxy_storage", text="Storage")

        if ed.proxy_storage == 'PROJECT':
            flow.prop(ed, "proxy_dir", text="Directory")

        col = layout.column()
        col.operator("sequencer.enable_proxies")
        col.operator("sequencer.rebuild_proxy", icon='LASTOPERATOR')


class SEQUENCER_PT_strip_proxy(SequencerButtonsPanel, Panel):
    bl_label = "Strip Proxy & Timecode"
    bl_category = "Proxy"

    @classmethod
    def poll(cls, context):
        if not cls.has_sequencer(context) and context.scene.sequence_editor:
            return False

        strip = context.active_sequence_strip
        if not strip:
            return False

        return strip.type in {'MOVIE', 'IMAGE'}

    def draw_header(self, context):
        strip = context.active_sequence_strip

        self.layout.prop(strip, "use_proxy", text="")

    def draw(self, context):
        layout = self.layout
        layout.use_property_split = False
        layout.use_property_decorate = False

        ed = context.scene.sequence_editor

        strip = context.active_sequence_strip

        if strip.proxy:
            proxy = strip.proxy

            if ed.proxy_storage == 'PER_STRIP':
                col = layout.column(align = True)
                col.label(text = "Custom Proxy")
                row = col.row()
                row.separator()
                row.prop(proxy, "use_proxy_custom_directory")
                row = col.row()
                row.separator()
                row.prop(proxy, "use_proxy_custom_file")
                col.use_property_split = True
                if proxy.use_proxy_custom_directory and not proxy.use_proxy_custom_file:
                    col.prop(proxy, "directory")
                if proxy.use_proxy_custom_file:
                    col.prop(proxy, "filepath")

            layout.use_property_split = True
            row = layout.row(heading="Resolutions", align=True)
            row.prop(strip.proxy, "build_25", toggle=True)
            row.prop(strip.proxy, "build_50", toggle=True)
            row.prop(strip.proxy, "build_75", toggle=True)
            row.prop(strip.proxy, "build_100", toggle=True)

            layout.use_property_split = False
            layout.prop(proxy, "use_overwrite")

            layout.use_property_split = True

            col = layout.column()
            col.prop(proxy, "quality", text="Quality")

            if strip.type == 'MOVIE':
                col = layout.column()

                col.prop(proxy, "timecode", text="Timecode Index")


class SEQUENCER_PT_strip_cache(SequencerButtonsPanel, Panel):
    bl_label = "Strip Cache"
    bl_category = "Cache"
    bl_options = {'DEFAULT_CLOSED'}

    @classmethod
    def poll(cls, context):
        show_developer_ui = context.preferences.view.show_developer_ui
        if not cls.has_sequencer(context):
            return False
        if context.active_sequence_strip is not None and show_developer_ui:
            return True
        return False

    def draw_header(self, context):
        strip = context.active_sequence_strip
        self.layout.prop(strip, "override_cache_settings", text="")

    def draw(self, context):
        layout = self.layout
        layout.use_property_split = False
        layout.use_property_decorate = False

        strip = context.active_sequence_strip
        layout.active = strip.override_cache_settings

        col = layout.column()
        col.prop(strip, "use_cache_raw")
        col.prop(strip, "use_cache_preprocessed", text="Preprocessed")
        col.prop(strip, "use_cache_composite")


class SEQUENCER_PT_preview(SequencerButtonsPanel_Output, Panel):
    bl_label = "Scene Strip Display"
    bl_space_type = 'SEQUENCE_EDITOR'
    bl_region_type = 'UI'
    bl_options = {'DEFAULT_CLOSED'}
    bl_category = "View"

    def draw(self, context):
        layout = self.layout
        layout.use_property_split = True
        layout.use_property_decorate = False

        render = context.scene.render

        col = layout.column()
        col.prop(render, "sequencer_gl_preview", text="Shading")

        if render.sequencer_gl_preview in {'SOLID', 'WIREFRAME'}:
            col.use_property_split = False
            col.prop(render, "use_sequencer_override_scene_strip")


class SEQUENCER_PT_view(SequencerButtonsPanel_Output, Panel):
    bl_label = "View Settings"
    bl_category = "View"

    def draw(self, context):
        layout = self.layout
        layout.use_property_split = True
        layout.use_property_decorate = False

        st = context.space_data
        ed = context.scene.sequence_editor

        col = layout.column()

        col.prop(st, "proxy_render_size")

        col = layout.column()
        col.use_property_split = False
        prop = col.prop(st, "use_proxies")
        if st.proxy_render_size in {'NONE', 'SCENE'}:
            col.enabled = False

        col = layout.column()
        if ed:
            col.use_property_split = False
            col.prop(ed, "use_prefetch")
            col.use_property_split = True

        col.prop(st, "display_channel", text="Channel")

        if st.display_mode == 'IMAGE':
            col.prop(st, "show_overexposed")

        elif st.display_mode == 'WAVEFORM':
            col.use_property_split = False
            col.prop(st, "show_separate_color")


class SEQUENCER_PT_view_cursor(SequencerButtonsPanel_Output, Panel):
    bl_category = "View"
    bl_label = "2D Cursor"

    def draw(self, context):
        layout = self.layout

        st = context.space_data

        layout.use_property_split = True
        layout.use_property_decorate = False

        col = layout.column()
        col.prop(st, "cursor_location", text="Location")


class SEQUENCER_PT_frame_overlay(SequencerButtonsPanel_Output, Panel):
    bl_label = "Frame Overlay"
    bl_category = "View"
    bl_options = {'DEFAULT_CLOSED'}

    @classmethod
    def poll(cls, context):
        if not context.scene.sequence_editor:
            return False
        return SequencerButtonsPanel_Output.poll(context)

    def draw_header(self, context):
        scene = context.scene
        ed = scene.sequence_editor

        self.layout.prop(ed, "show_overlay_frame", text="")

    def draw(self, context):
        layout = self.layout

        layout.operator_context = 'INVOKE_REGION_PREVIEW'
        layout.operator("sequencer.view_ghost_border", text="Set Overlay Region")
        layout.operator_context = 'INVOKE_DEFAULT'

        layout.use_property_split = True
        layout.use_property_decorate = False

        st = context.space_data
        scene = context.scene
        ed = scene.sequence_editor

        layout.active = ed.show_overlay_frame

        col = layout.column()
        col.prop(ed, "overlay_frame", text="Frame Offset")
        col.prop(st, "overlay_frame_type")
        col.use_property_split = False
        col.prop(ed, "use_overlay_frame_lock")


class SEQUENCER_PT_view_safe_areas(SequencerButtonsPanel_Output, Panel):
    bl_label = "Safe Areas"
    bl_options = {'DEFAULT_CLOSED'}
    bl_category = "View"

    @classmethod
    def poll(cls, context):
        st = context.space_data
        is_preview = st.view_type in {'PREVIEW', 'SEQUENCER_PREVIEW'}
        return is_preview and (st.display_mode == 'IMAGE')

    def draw_header(self, context):
        overlay_settings = context.space_data.preview_overlay
        self.layout.prop(overlay_settings, "show_safe_areas", text="")

    def draw(self, context):
        layout = self.layout
        layout.use_property_split = True
        overlay_settings = context.space_data.preview_overlay
        safe_data = context.scene.safe_areas

        layout.active = overlay_settings.show_safe_areas

        col = layout.column()

        sub = col.column()
        sub.prop(safe_data, "title", slider=True)
        sub.prop(safe_data, "action", slider=True)


class SEQUENCER_PT_view_safe_areas_center_cut(SequencerButtonsPanel_Output, Panel):
    bl_label = "Center-Cut Safe Areas"
    bl_parent_id = "SEQUENCER_PT_view_safe_areas"
    bl_options = {'DEFAULT_CLOSED'}
    bl_category = "View"

    def draw_header(self, context):
        st = context.space_data

        layout = self.layout
        overlay_settings = context.space_data.preview_overlay
        layout.active = overlay_settings.show_safe_areas
        layout.prop(overlay_settings, "show_safe_center", text="")

    def draw(self, context):
        layout = self.layout
        layout.use_property_split = True
        safe_data = context.scene.safe_areas
        overlay_settings = context.space_data.preview_overlay

        layout.active = overlay_settings.show_safe_areas and overlay_settings.show_safe_center

        col = layout.column()
        col.prop(safe_data, "title_center", slider=True)
        col.prop(safe_data, "action_center", slider=True)


class SEQUENCER_PT_modifiers(SequencerButtonsPanel, Panel):
    bl_label = "Modifiers"
    bl_category = "Modifiers"

    def draw(self, context):
        layout = self.layout
        layout.use_property_split = True

        strip = context.active_sequence_strip
        ed = context.scene.sequence_editor
        if strip.type == 'SOUND':
            sound = strip.sound
        else:
            sound = None

        if sound is None:
            row = layout.row()
            row.use_property_split = False
            row.prop(strip, "use_linear_modifiers")
            row.prop_decorator(strip, "use_linear_modifiers")

        layout.operator_menu_enum("sequencer.strip_modifier_add", "type")
        layout.operator("sequencer.strip_modifier_copy", icon='COPYDOWN')

        for mod in strip.modifiers:
            box = layout.box()

            row = box.row()
            row.use_property_decorate = False
            row.prop(mod, "show_expanded", text="", emboss=False)
            row.prop(mod, "name", text="")

            row.prop(mod, "mute", text="")
            row.use_property_decorate = True

            sub = row.row(align=True)
            props = sub.operator("sequencer.strip_modifier_move", text="", icon='TRIA_UP')
            props.name = mod.name
            props.direction = 'UP'
            props = sub.operator("sequencer.strip_modifier_move", text="", icon='TRIA_DOWN')
            props.name = mod.name
            props.direction = 'DOWN'

            row.operator("sequencer.strip_modifier_remove", text="", icon='X', emboss=False).name = mod.name

            if mod.show_expanded:
                if sound is None:
                    row = box.row()
                    row.prop(mod, "input_mask_type", expand=True)

                    if mod.input_mask_type == 'STRIP':
                        sequences_object = ed
                        if ed.meta_stack:
                            sequences_object = ed.meta_stack[-1]
                        box.prop_search(mod, "input_mask_strip", sequences_object, "sequences", text="Mask")
                    else:
                        box.prop(mod, "input_mask_id")
                        row = box.row()
                        row.prop(mod, "mask_time", expand=True)

                    if mod.type == 'COLOR_BALANCE':
                        box.prop(mod, "color_multiply")
                        draw_color_balance(box, mod.color_balance)
                    elif mod.type == 'CURVES':
                        box.template_curve_mapping(mod, "curve_mapping", type='COLOR', show_tone=True)
                    elif mod.type == 'HUE_CORRECT':
                        box.template_curve_mapping(mod, "curve_mapping", type='HUE')
                    elif mod.type == 'BRIGHT_CONTRAST':
                        col = box.column()
                        col.prop(mod, "bright")
                        col.prop(mod, "contrast")
                    elif mod.type == 'WHITE_BALANCE':
                        col = box.column()
                        col.prop(mod, "white_value")
                    elif mod.type == 'TONEMAP':
                        col = box.column()
                        col.prop(mod, "tonemap_type")
                        if mod.tonemap_type == 'RD_PHOTORECEPTOR':
                            col.prop(mod, "intensity")
                            col.prop(mod, "contrast")
                            col.prop(mod, "adaptation")
                            col.prop(mod, "correction")
                        elif mod.tonemap_type == 'RH_SIMPLE':
                            col.prop(mod, "key")
                            col.prop(mod, "offset")
                            col.prop(mod, "gamma")
                else:
                    if mod.type == 'SOUND_EQUALIZER':
                        eq_row = box.row()
                        # eq_graphs = eq_row.operator_menu_enum("sequencer.strip_modifier_equalizer_redefine", "graphs")
                        # eq_graphs.name = mod.name
                        flow = box.grid_flow(
                            row_major=True,
                            columns=0,
                            even_columns=True,
                            even_rows=False,
                            align=False,
                        )
                        for sound_eq in mod.graphics:
                            col = flow.column()
                            box = col.box()
                            split = box.split(factor=0.4)
                            split.label(text="%.2f" % sound_eq.curve_mapping.clip_min_x)
                            split.label(text="Hz")
                            split.alignment = "RIGHT"
                            split.label(text="%.2f" % sound_eq.curve_mapping.clip_max_x)
                            box.template_curve_mapping(
                                sound_eq,
                                "curve_mapping",
                                type='NONE',
                                levels=False,
                                brush=True,
                                use_negative_slope=True,
                                show_tone=False,
                            )
                            second_row = col.row()
                            second_row.label(text="dB")
                            second_row.alignment = 'CENTER'


class SEQUENCER_PT_annotation(AnnotationDataPanel, SequencerButtonsPanel_Output, Panel):
    bl_space_type = 'SEQUENCE_EDITOR'
    bl_region_type = 'UI'
    bl_category = "View"

    @staticmethod
    def has_preview(context):
        st = context.space_data
        return st.view_type in {'PREVIEW', 'SEQUENCER_PREVIEW'}

    @classmethod
    def poll(cls, context):
        return cls.has_preview(context)

    # NOTE: this is just a wrapper around the generic GP Panel
    # But, it should only show up when there are images in the preview region


class SEQUENCER_PT_annotation_onion(AnnotationOnionSkin, SequencerButtonsPanel_Output, Panel):
    bl_space_type = 'SEQUENCE_EDITOR'
    bl_region_type = 'UI'
    bl_category = "View"

    @staticmethod
    def has_preview(context):
        st = context.space_data
        return st.view_type in {'PREVIEW', 'SEQUENCER_PREVIEW'}

    @classmethod
    def poll(cls, context):
        if context.annotation_data_owner is None:
            return False
        elif type(context.annotation_data_owner) is bpy.types.Object:
            return False
        else:
            gpl = context.active_annotation_layer
            if gpl is None:
                return False

        return cls.has_preview(context)

    # NOTE: this is just a wrapper around the generic GP Panel
    # But, it should only show up when there are images in the preview region


class SEQUENCER_PT_custom_props(SequencerButtonsPanel, PropertyPanel, Panel):
    COMPAT_ENGINES = {'BLENDER_RENDER', 'BLENDER_EEVEE', 'BLENDER_WORKBENCH'}
    _context_path = "active_sequence_strip"
    _property_type = (bpy.types.Sequence,)
    bl_category = "Strip"


class SEQUENCER_PT_snapping(Panel):
    bl_space_type = 'SEQUENCE_EDITOR'
    bl_region_type = 'HEADER'
    bl_label = "Snapping"

    def draw(self, context):
        tool_settings = context.tool_settings
        sequencer_tool_settings = tool_settings.sequencer_tool_settings

        layout = self.layout
        layout.use_property_split = False
        layout.use_property_decorate = False

        col = layout.column(align = True)
        col.label(text = "Snap to")
        row = col.row()
        row.separator()
        row.prop(sequencer_tool_settings, "snap_to_current_frame")
        row = col.row()
        row.separator()
        row.prop(sequencer_tool_settings, "snap_to_hold_offset")

        col = layout.column(align = True)
        col.label(text = "Ignore")
        row = col.row()
        row.separator()
        row.prop(sequencer_tool_settings, "snap_ignore_muted", text="Muted Strips")
        row = col.row()
        row.separator()
        row.prop(sequencer_tool_settings, "snap_ignore_sound",text="Sound Strips")

        col = layout.column(align = True)
        col.label(text = "Current Frame")
        row = col.row()
        row.separator()
        row.prop(sequencer_tool_settings, "use_snap_current_frame_to_strips", text="Snap to Strips")


class SEQUENCER_PT_view_options(bpy.types.Panel):
    bl_label = "View Options"
    bl_category = "View"
    bl_space_type = 'SEQUENCE_EDITOR'
    bl_region_type = 'HEADER'

    def draw(self, context):
        layout = self.layout

        st = context.space_data
        overlay_settings = st.preview_overlay
        is_preview = st.view_type in {'PREVIEW', 'SEQUENCER_PREVIEW'}
        is_sequencer_view = st.view_type in {'SEQUENCER', 'SEQUENCER_PREVIEW'}
        tool_settings = context.tool_settings

        if is_sequencer_view:

            col = layout.column(align = True)
            if st.view_type == 'SEQUENCER':

                split = layout.split(factor = 0.6)
                col = split.column()
                col.use_property_split = False
                col.prop(st, "show_backdrop", text="Preview as Backdrop")
                col = split.column()
                if st.show_backdrop:
                    col.label(icon='DISCLOSURE_TRI_DOWN')
                else:
                    col.label(icon='DISCLOSURE_TRI_RIGHT')

                if is_preview or st.show_backdrop:
                    row = layout.row()
                    row.separator()
                    row.prop(st, "show_transform_preview", text="Preview During Transform")

            else:

                col.prop(st, "show_transform_preview", text="Preview During Transform")

            col = layout.column(align = True)
            col.prop(st, "show_seconds")
            col.prop(st, "show_locked_time")

            layout.menu("SEQUENCER_MT_view_cache")

            layout.use_property_split = False
            layout.prop(st, "show_markers")

        if is_preview:
            layout.use_property_split = False
            if st.display_mode == 'IMAGE':
                layout.prop(overlay_settings, "show_metadata")

            layout.use_property_split = False
            layout.prop(st, "use_zoom_to_fit")


        if is_sequencer_view:

            col = layout.column(align = True)
            col.prop(tool_settings, "lock_markers")
            col.prop(st, "use_marker_sync")
            col.prop(st, "use_clamp_view")


class SEQUENCER_MT_fades_add(Menu):
    bl_label = "Fade"

    def draw(self, context):
        layout = self.layout

        layout.operator("sequencer.fades_add", text="Fade In and Out", icon='IPO_EASE_IN_OUT').type = 'IN_OUT'
        layout.operator("sequencer.fades_add", text="Fade In", icon='IPO_EASE_IN').type = 'IN'
        layout.operator("sequencer.fades_add", text="Fade Out", icon='IPO_EASE_OUT').type = 'OUT'
        layout.operator("sequencer.fades_add", text="From current Frame", icon='BEFORE_CURRENT_FRAME').type = 'CURSOR_FROM'
        layout.operator("sequencer.fades_add", text="To current Frame", icon='AFTER_CURRENT_FRAME').type = 'CURSOR_TO'


classes = (
    ALL_MT_editormenu,
    SEQUENCER_MT_change,
    SEQUENCER_HT_tool_header,
    SEQUENCER_HT_header,
    SEQUENCER_MT_editor_menus,
    SEQUENCER_MT_range,
    SEQUENCER_MT_view_pie_menus,
    SEQUENCER_MT_view,
    SEQUENCER_MT_view_annotations,
    SEQUENCER_MT_export,
    SEQUENCER_MT_view_cache,
    SEQUENCER_MT_preview_zoom,
    SEQUENCER_MT_proxy,
    SEQUENCER_MT_select_handle,
    SEQUENCER_MT_select_channel,
    SEQUENCER_MT_select_linked,
    SEQUENCER_MT_select,
    SEQUENCER_MT_marker,
    SEQUENCER_MT_navigation,
    SEQUENCER_MT_add,
    SEQUENCER_MT_add_scene,
    SEQUENCER_MT_add_effect,
    SEQUENCER_MT_add_transitions,
    SEQUENCER_MT_add_empty,
    SEQUENCER_MT_strip_effect,
    SEQUENCER_MT_strip_movie,
    SEQUENCER_MT_strip,
    SEQUENCER_MT_strip_transform,
    SEQUENCER_MT_strip_retiming,
    SEQUENCER_MT_strip_input,
    SEQUENCER_MT_strip_lock_mute,
    SEQUENCER_MT_image,
    SEQUENCER_MT_image_transform,
    SEQUENCER_MT_image_clear,
    SEQUENCER_MT_image_apply,
    SEQUENCER_MT_color_tag_picker,
    SEQUENCER_MT_context_menu,
    SEQUENCER_MT_preview_context_menu,
    SEQUENCER_MT_pivot_pie,
    SEQUENCER_MT_retiming,
    SEQUENCER_MT_view_pie,
    SEQUENCER_MT_preview_view_pie,

    SEQUENCER_PT_color_tag_picker,

    SEQUENCER_PT_active_tool,
    SEQUENCER_PT_strip,

    SEQUENCER_PT_gizmo_display,
    SEQUENCER_PT_overlay,
    SEQUENCER_PT_preview_overlay,
    SEQUENCER_PT_sequencer_overlay,

    SEQUENCER_PT_effect,
    SEQUENCER_PT_scene,
    SEQUENCER_PT_scene_sound,
    SEQUENCER_PT_mask,
    SEQUENCER_PT_effect_text_style,
    SEQUENCER_PT_effect_text_layout,

    SEQUENCER_PT_adjust_comp,
    SEQUENCER_PT_adjust_transform,
    SEQUENCER_PT_adjust_crop,
    SEQUENCER_PT_adjust_video,
    SEQUENCER_PT_adjust_color,
    SEQUENCER_PT_adjust_sound,

    SEQUENCER_PT_time,
    SEQUENCER_PT_source,

    SEQUENCER_PT_modifiers,

    SEQUENCER_PT_cache_settings,
    SEQUENCER_PT_strip_cache,
    SEQUENCER_PT_proxy_settings,
    SEQUENCER_PT_strip_proxy,

    SEQUENCER_PT_custom_props,

    SEQUENCER_PT_view,
    SEQUENCER_PT_view_cursor,
    SEQUENCER_PT_frame_overlay,
    SEQUENCER_PT_view_safe_areas,
    SEQUENCER_PT_view_safe_areas_center_cut,
    SEQUENCER_PT_preview,

    SEQUENCER_PT_annotation,
    SEQUENCER_PT_annotation_onion,

    SEQUENCER_PT_snapping,

#BFA
    SEQUENCER_PT_view_options,
    SEQUENCER_MT_fades_add,
)

if __name__ == "__main__":  # only for live edit.
    from bpy.utils import register_class
    for cls in classes:
        register_class(cls)<|MERGE_RESOLUTION|>--- conflicted
+++ resolved
@@ -1009,15 +1009,7 @@
             strip = context.active_sequence_strip
             layout = self.layout
 
-<<<<<<< HEAD
             layout.operator_context = 'INVOKE_REGION_WIN' #BFA
-=======
-        layout.operator("sequencer.retiming_key_add")
-        layout.operator("sequencer.retiming_add_freeze_frame_slide")
-        col = layout.column()
-        col.operator("sequencer.retiming_add_transition_slide")
-        col.enabled = is_retiming
->>>>>>> 0345cbf9
 
             strip = context.active_sequence_strip #BFA
             strip_type = strip.type #BFA
@@ -1034,9 +1026,9 @@
                 layout.separator() #BFA - added seperator
 
                 layout.operator("sequencer.retiming_key_add", icon='KEYFRAMES_INSERT')
-                layout.operator("sequencer.retiming_freeze_frame_add", icon='KEYTYPE_MOVING_HOLD_VEC')
+                layout.operator("sequencer.retiming_add_freeze_frame_slide", icon='KEYTYPE_MOVING_HOLD_VEC')
                 col = layout.column()
-                col.operator("sequencer.retiming_transition_add", icon='NODE_CURVE_TIME')
+                col.operator("sequencer.retiming_add_transition_slide", icon='NODE_CURVE_TIME')
                 col.enabled = is_retiming
 
                 layout.separator()
@@ -1204,13 +1196,8 @@
         layout = self.layout
         layout.operator_context = 'INVOKE_REGION_WIN'
 
-<<<<<<< HEAD
         layout.operator("sequencer.retiming_key_add", icon='KEYFRAMES_INSERT')
-        layout.operator("sequencer.retiming_freeze_frame_add", icon='KEYTYPE_MOVING_HOLD_VEC')
-=======
-        layout.operator("sequencer.retiming_key_add")
-        layout.operator("sequencer.retiming_add_freeze_frame_slide")
->>>>>>> 0345cbf9
+        layout.operator("sequencer.retiming_add_freeze_frame_slide", icon='KEYTYPE_MOVING_HOLD_VEC')
 
 
 class SEQUENCER_MT_context_menu(Menu):
@@ -1322,19 +1309,11 @@
         layout.operator_context = 'INVOKE_REGION_WIN'
 
         if context.scene.sequence_editor.selected_retiming_keys:
-<<<<<<< HEAD
             layout.operator("sequencer.retiming_segment_speed_set", icon='SET_TIME')
-=======
-            layout.operator("sequencer.retiming_add_freeze_frame_slide")
-            layout.operator("sequencer.retiming_add_transition_slide")
             layout.separator()
 
-            layout.operator("sequencer.retiming_segment_speed_set")
->>>>>>> 0345cbf9
-            layout.separator()
-
-            layout.operator("sequencer.retiming_freeze_frame_add", icon='KEYTYPE_MOVING_HOLD_VEC')
-            layout.operator("sequencer.retiming_transition_add", icon='NODE_CURVE_TIME')
+            layout.operator("sequencer.retiming_add_freeze_frame_slide", icon='KEYTYPE_MOVING_HOLD_VEC')
+            layout.operator("sequencer.retiming_add_transition_slide", icon='NODE_CURVE_TIME')
 
     def draw(self, context):
         ed = context.scene.sequence_editor
