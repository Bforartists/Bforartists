--- conflicted
+++ resolved
@@ -186,19 +186,11 @@
 
         layout.separator_spacer()
         row = layout.row()  # BFA - 3D Sequencer
-<<<<<<< HEAD
         # Sync pinned scene button
         row.label(icon='PINNED' if context.workspace.sequencer_scene else 'UNPINNED')  # BFA - 3D Sequencer
 
         # BFA - wip merge of new sequencer
         if st.view_type == 'SEQUENCER':
-=======
-        row.label(text="Timeline:", icon="VIEW3D")  # BFA - 3D Sequencer
-        row.template_ID(st, "scene_override", unlink="sequencer.remove_scene_override")  # BFA - 3D Sequencer
-
-        # BFA - wip merge of new sequencer
-        if sequencer_tool_settings == "SEQUENCER":
->>>>>>> 8002eafb
             row = layout.row(align=True)
             row.template_ID(context.workspace, "sequencer_scene", new="scene.new_sequencer_scene")
 
@@ -210,11 +202,7 @@
             row = layout.row(align=True)
             row.prop(sequencer_tool_settings, "overlap_mode", text="", icon_only=True)  # BFA - icon only
 
-<<<<<<< HEAD
         if st.view_type in {'SEQUENCER', 'SEQUENCER_PREVIEW'} and tool_settings:
-=======
-        if st.view_type in {"SEQUENCER", "SEQUENCER_PREVIEW"}:
->>>>>>> 8002eafb
             row = layout.row(align=True)
             row.prop(tool_settings, "use_snap_sequencer", text="")
             sub = row.row(align=True)
