# SPDX-FileCopyrightText: 2009-2023 Blender Authors
#
# SPDX-License-Identifier: GPL-2.0-or-later

import bpy
from bpy.types import (
    Header,
    Menu,
    Panel,
)
from bpy.app.translations import (
    contexts as i18n_contexts,
    pgettext_iface as iface_,
    pgettext_rpt as rpt_,
)
from bl_ui.properties_grease_pencil_common import (
    AnnotationDataPanel,
    AnnotationOnionSkin,
)
from bl_ui.space_toolsystem_common import (
    ToolActivePanelHelper,
)
from rna_prop_ui import PropertyPanel


def _space_view_types(st):
    view_type = st.view_type
    return (
        view_type in {'SEQUENCER', 'SEQUENCER_PREVIEW'},
        view_type == 'PREVIEW',
    )


def selected_sequences_len(context):
    selected_sequences = getattr(context, "selected_sequences", None)
    if selected_sequences is None:
        return 0
    return len(selected_sequences)


def draw_color_balance(layout, color_balance):

    layout.prop(color_balance, "correction_method")

    layout.use_property_split = False

    flow = layout.grid_flow(row_major=True, columns=0, even_columns=True, even_rows=False, align=False)

    if color_balance.correction_method == 'LIFT_GAMMA_GAIN':
        col = flow.column()

        box = col.box()
        split = box.split(factor=0.35)
        col = split.column(align=True)
        col.label(text="Lift:")
        col.separator()
        col.separator()
        col.prop(color_balance, "lift", text="")
        col.prop(color_balance, "invert_lift", text="Invert", icon='ARROW_LEFTRIGHT')
        split.template_color_picker(color_balance, "lift", value_slider=True, cubic=True)

        col = flow.column()

        box = col.box()
        split = box.split(factor=0.35)
        col = split.column(align=True)
        col.label(text="Gamma:")
        col.separator()
        col.separator()
        col.prop(color_balance, "gamma", text="")
        col.prop(color_balance, "invert_gamma", text="Invert", icon='ARROW_LEFTRIGHT')
        split.template_color_picker(color_balance, "gamma", value_slider=True, lock_luminosity=True, cubic=True)

        col = flow.column()

        box = col.box()
        split = box.split(factor=0.35)
        col = split.column(align=True)
        col.label(text="Gain:")
        col.separator()
        col.separator()
        col.prop(color_balance, "gain", text="")
        col.prop(color_balance, "invert_gain", text="Invert", icon='ARROW_LEFTRIGHT')
        split.template_color_picker(color_balance, "gain", value_slider=True, lock_luminosity=True, cubic=True)

    elif color_balance.correction_method == 'OFFSET_POWER_SLOPE':
        col = flow.column()

        box = col.box()
        split = box.split(factor=0.35)
        col = split.column(align=True)
        col.label(text="Offset:")
        col.separator()
        col.separator()
        col.prop(color_balance, "offset", text="")
        col.prop(color_balance, "invert_offset", text="Invert", icon='ARROW_LEFTRIGHT')
        split.template_color_picker(color_balance, "offset", value_slider=True, cubic=True)

        col = flow.column()

        box = col.box()
        split = box.split(factor=0.35)
        col = split.column(align=True)
        col.label(text="Power:")
        col.separator()
        col.separator()
        col.prop(color_balance, "power", text="")
        col.prop(color_balance, "invert_power", text="Invert", icon='ARROW_LEFTRIGHT')
        split.template_color_picker(color_balance, "power", value_slider=True, cubic=True)

        col = flow.column()

        box = col.box()
        split = box.split(factor=0.35)
        col = split.column(align=True)
        col.label(text="Slope:")
        col.separator()
        col.separator()
        col.prop(color_balance, "slope", text="")
        col.prop(color_balance, "invert_slope", text="Invert", icon='ARROW_LEFTRIGHT')
        split.template_color_picker(color_balance, "slope", value_slider=True, cubic=True)


class SEQUENCER_PT_active_tool(ToolActivePanelHelper, Panel):
    bl_space_type = 'SEQUENCE_EDITOR'
    bl_region_type = 'UI'
    bl_category = "Tool"


class SEQUENCER_HT_tool_header(Header):
    bl_space_type = 'SEQUENCE_EDITOR'
    bl_region_type = 'TOOL_HEADER'

    def draw(self, context):
        # layout = self.layout

        self.draw_tool_settings(context)

        # TODO: options popover.

    def draw_tool_settings(self, context):
        layout = self.layout

        # Active Tool
        # -----------
        from bl_ui.space_toolsystem_common import ToolSelectPanelHelper
        # Most callers assign the `tool` & `tool_mode`, currently the result is not used.
        """
        tool = ToolSelectPanelHelper.draw_active_tool_header(context, layout)
        tool_mode = context.mode if tool is None else tool.mode
        """
        # Only draw the header.
        ToolSelectPanelHelper.draw_active_tool_header(context, layout)


class SEQUENCER_HT_header(Header):
    bl_space_type = 'SEQUENCE_EDITOR'

    def draw_seq(self, layout, context):  # BFA - 3D Sequencer
        pass

    def draw(self, context):
        layout = self.layout

        st = context.space_data

        # bfa - show hide the editormenu, editor suffix is needed.
        ALL_MT_editormenu_sequencer.draw_hidden(context, layout)

        layout.prop(st, "view_type", text="")
        SEQUENCER_MT_editor_menus.draw_collapsible(context, layout)
        tool_settings = context.tool_settings
        sequencer_tool_settings = tool_settings.sequencer_tool_settings

        layout.separator_spacer()
        row = layout.row()  # BFA - 3D Sequencer
        row.label(text="Timeline:", icon="VIEW3D")  # BFA - 3D Sequencer
        row.template_ID(st, "scene_override", unlink="sequencer.remove_scene_override")  # BFA - 3D Sequencer

        if st.view_type == 'PREVIEW':
            row = layout.row(align=True) #BFA
            row.prop(sequencer_tool_settings, "pivot_point", text="", icon_only=True) #BFA

        if st.view_type in {'SEQUENCER', 'SEQUENCER_PREVIEW'}:
            row = layout.row(align=True)
            row.prop(sequencer_tool_settings, "overlap_mode", text="")

        if st.view_type in {'SEQUENCER', 'SEQUENCER_PREVIEW'}:
            row = layout.row(align=True)
            row.prop(tool_settings, "use_snap_sequencer", text="")
            sub = row.row(align=True)
            sub.popover(panel="SEQUENCER_PT_snapping", text="") #BFA - removed text
            #layout.separator_spacer() #BFA

        if st.view_type in {'PREVIEW', 'SEQUENCER_PREVIEW'}:
            layout.prop(st, "display_mode", text="", icon_only=True)
            layout.prop(st, "preview_channels", text="", icon_only=True)

            # Gizmo toggle & popover.
            row = layout.row(align=True)
            # FIXME: place-holder icon.
            row.prop(st, "show_gizmo", text="", toggle=True, icon='GIZMO')
            sub = row.row(align=True)
            sub.active = st.show_gizmo
            sub.popover(panel="SEQUENCER_PT_gizmo_display", text="")

        row = layout.row(align=True)
        row.prop(st, "show_overlays", text="", icon='OVERLAY')
        sub = row.row(align=True)
        sub.popover(panel="SEQUENCER_PT_overlay", text="")
        sub.active = st.show_overlays

        row.popover(panel="SEQUENCER_PT_view_options", text="Options")
        # BFA - moved "class SEQUENCER_MT_editor_menus" below


class SEQUENCER_PT_gizmo_display(Panel):
    bl_space_type = 'SEQUENCE_EDITOR'
    bl_region_type = 'HEADER'
    bl_label = "Gizmos"
    bl_ui_units_x = 8

    def draw(self, context):
        layout = self.layout

        st = context.space_data

        col = layout.column()
        col.label(text="Viewport Gizmos")
        col.separator()

        col.active = st.show_gizmo
        colsub = col.column()
        colsub.prop(st, "show_gizmo_navigate", text="Navigate")
        colsub.prop(st, "show_gizmo_tool", text="Active Tools")
        # colsub.prop(st, "show_gizmo_context", text="Active Object")  # Currently unused.


class SEQUENCER_PT_overlay(Panel):
    bl_space_type = 'SEQUENCE_EDITOR'
    bl_region_type = 'HEADER'
    bl_label = "Overlays"
    bl_ui_units_x = 13

    def draw(self, _context):
        pass


class SEQUENCER_PT_preview_overlay(Panel):
    bl_space_type = 'SEQUENCE_EDITOR'
    bl_region_type = 'HEADER'
    bl_parent_id = "SEQUENCER_PT_overlay"
    bl_label = "Preview Overlays"

    @classmethod
    def poll(cls, context):
        st = context.space_data
        return st.view_type in {'PREVIEW', 'SEQUENCER_PREVIEW'}

    def draw(self, context):
        ed = context.scene.sequence_editor
        st = context.space_data
        overlay_settings = st.preview_overlay
        layout = self.layout

        layout.active = st.show_overlays and st.display_mode == 'IMAGE'

        split = layout.column().split()
        col = split.column()
        col.prop(overlay_settings, "show_image_outline")
        col.prop(ed, "show_overlay_frame", text="Frame Overlay")
        col.prop(overlay_settings, "show_metadata", text="Metadata")

        col = split.column()
        col.prop(overlay_settings, "show_cursor")
        col.prop(overlay_settings, "show_safe_areas", text="Safe Areas")
        col.prop(overlay_settings, "show_annotation", text="Annotations")


class SEQUENCER_PT_sequencer_overlay(Panel):
    bl_space_type = 'SEQUENCE_EDITOR'
    bl_region_type = 'HEADER'
    bl_parent_id = "SEQUENCER_PT_overlay"
    bl_label = "Sequencer Overlays"

    @classmethod
    def poll(cls, context):
        st = context.space_data
        return st.view_type in {'SEQUENCER', 'SEQUENCER_PREVIEW'}

    def draw(self, context):
        st = context.space_data
        overlay_settings = st.timeline_overlay
        layout = self.layout

        layout.active = st.show_overlays
        split = layout.column().split()

        col = split.column()
        col.prop(overlay_settings, "show_grid", text="Grid")

        col = split.column()
        col.prop(st.cache_overlay, "show_cache", text="Cache")


class SEQUENCER_PT_sequencer_overlay_strips(Panel):
    bl_space_type = 'SEQUENCE_EDITOR'
    bl_region_type = 'HEADER'
    bl_parent_id = "SEQUENCER_PT_overlay"
    bl_label = "Strips"

    @classmethod
    def poll(cls, context):
        st = context.space_data
        return st.view_type in {'SEQUENCER', 'SEQUENCER_PREVIEW'}

    def draw(self, context):
        st = context.space_data
        overlay_settings = st.timeline_overlay
        layout = self.layout

        layout.active = st.show_overlays
        split = layout.column().split()

        col = split.column()
        col.prop(overlay_settings, "show_strip_name", text="Name")
        col.prop(overlay_settings, "show_strip_source", text="Source")
        col.prop(overlay_settings, "show_strip_duration", text="Duration")
        col.prop(overlay_settings, "show_fcurves", text="Animation Curves")

        col = split.column()
        col.prop(overlay_settings, "show_thumbnails", text="Thumbnails")
        col.prop(overlay_settings, "show_strip_tag_color", text="Color Tags")
        col.prop(overlay_settings, "show_strip_offset", text="Offsets")
        col.prop(overlay_settings, "show_strip_retiming", text="Retiming")


class SEQUENCER_PT_sequencer_overlay_waveforms(Panel):
    bl_space_type = 'SEQUENCE_EDITOR'
    bl_region_type = 'HEADER'
    bl_parent_id = "SEQUENCER_PT_overlay"
    bl_label = "Waveforms"

    @classmethod
    def poll(cls, context):
        st = context.space_data
        return st.view_type in {'SEQUENCER', 'SEQUENCER_PREVIEW'}

    def draw(self, context):
        st = context.space_data
        overlay_settings = st.timeline_overlay
        layout = self.layout

        layout.active = st.show_overlays

        layout.row().prop(overlay_settings, "waveform_display_type", expand=True)

        row = layout.row()
        row.prop(overlay_settings, "waveform_display_style", expand=True)
        row.active = overlay_settings.waveform_display_type != 'NO_WAVEFORMS'


# BFA - show hide the editormenu, editor suffix is needed.
class ALL_MT_editormenu_sequencer(Menu):
    bl_label = ""

    def draw(self, context):
        self.draw_menus(self.layout, context)

    @staticmethod
    def draw_menus(layout, context):

        row = layout.row(align=True)
        row.template_header()  # editor type menus

#BFA - moved here from above
class SEQUENCER_MT_editor_menus(Menu):
    bl_idname = "SEQUENCER_MT_editor_menus"
    bl_label = ""

    def draw(self, context):
        layout = self.layout
        st = context.space_data
        has_sequencer, _has_preview = _space_view_types(st)

        layout.menu("SCREEN_MT_user_menu", text="Quick")  # Quick favourites menu
        layout.menu("SEQUENCER_MT_view")
        layout.menu("SEQUENCER_MT_select")
        layout.menu("SEQUENCER_MT_export")

        if has_sequencer:
            layout.menu("SEQUENCER_MT_navigation")
            if st.show_markers:
                layout.menu("SEQUENCER_MT_marker")
            layout.menu("SEQUENCER_MT_add")

        layout.menu("SEQUENCER_MT_strip")

        if st.view_type in {'SEQUENCER', 'PREVIEW'}:
            layout.menu("SEQUENCER_MT_image")


class SEQUENCER_MT_view_cache(Menu):
    bl_label = "Cache"

    def draw(self, context):
        layout = self.layout

        ed = context.scene.sequence_editor
        layout.prop(ed, "show_cache")
        layout.separator()

        col = layout.column()
        col.enabled = ed.show_cache

        col.prop(ed, "show_cache_final_out")
        col.prop(ed, "show_cache_raw")
        col.prop(ed, "show_cache_preprocessed")
        col.prop(ed, "show_cache_composite")


class SEQUENCER_MT_range(Menu):
    bl_label = "Range"

    def draw(self, _context):
        layout = self.layout

        layout.operator("anim.previewrange_set", text="Set Preview Range", icon="PREVIEW_RANGE") #BFA
        layout.operator("sequencer.set_range_to_strips", text="Set Preview Range to Strips", icon="PREVIEW_RANGE").preview = True #BFA
        layout.operator("anim.previewrange_clear", text="Clear Preview Range", icon="CLEAR") #BFA

        layout.separator()

        layout.operator("anim.start_frame_set", text="Set Start Frame", icon="AFTER_CURRENT_FRAME") #BFA
        layout.operator("anim.end_frame_set", text="Set End Frame", icon="BEFORE_CURRENT_FRAME") #BFA
        layout.operator("sequencer.set_range_to_strips", text="Set Frame Range to Strips", icon="PREVIEW_RANGE") #BFA


class SEQUENCER_MT_preview_zoom(Menu):
    bl_label = "Zoom"

    def draw(self, context):
        layout = self.layout
        layout.operator_context = 'INVOKE_REGION_PREVIEW'
        from math import isclose

        current_zoom = context.space_data.zoom_percentage
        ratios = ((1, 8), (1, 4), (1, 2), (1, 1), (2, 1), (4, 1), (8, 1))

        for (a, b) in ratios:
            ratio = a / b
            percent = ratio * 100.0

            layout.operator(
                "sequencer.view_zoom_ratio",
                text="Zoom {:g}% ({:d}:{:d})".format(percent, a, b),  # BFA
                translate=False,
                icon="ZOOM_SET"  # BFA
            ).ratio = ratio

        layout.separator()
        layout.operator("view2d.zoom_in")
        layout.operator("view2d.zoom_out")
        layout.operator("view2d.zoom_border", text="Zoom Region...")


class SEQUENCER_MT_proxy(Menu):
    bl_label = "Proxy"

    def draw(self, context):
        layout = self.layout

        st = context.space_data
        col = layout.column()
        col.operator("sequencer.enable_proxies", text="Setup")
        col.operator("sequencer.rebuild_proxy", text="Rebuild")
        col.enabled = selected_sequences_len(context) >= 1
        layout.prop(st, "proxy_render_size", text="")

#BFA menu
class SEQUENCER_MT_view_pie_menus(Menu):
    bl_label = "Pie menus"

    def draw(self, context):
        layout = self.layout

        st = context.space_data

        layout.operator_context = 'INVOKE_REGION_PREVIEW'
        if st.view_type == 'PREVIEW':
            layout.operator("wm.call_menu_pie", text="Pivot Point", icon="MENU_PANEL").name = 'SEQUENCER_MT_pivot_pie'
        layout.operator("wm.call_menu_pie", text="View", icon="MENU_PANEL").name = 'SEQUENCER_MT_preview_view_pie'

# BFA - this menu has most of the property toggles now show exclusively in the property shelf.


class SEQUENCER_MT_view(Menu):
    bl_label = "View"

    def draw(self, context):
        layout = self.layout

        st = context.space_data
        is_preview = st.view_type in {'PREVIEW', 'SEQUENCER_PREVIEW'}
        is_sequencer_view = st.view_type in {'SEQUENCER', 'SEQUENCER_PREVIEW'}

        preferences = context.preferences
        addon_prefs = preferences.addons["bforartists_toolbar_settings"].preferences

        # bfa - we have it already separated with correct invoke.

        # if st.view_type == 'PREVIEW':
        #     # Specifying the REGION_PREVIEW context is needed in preview-only
        #     # mode, else the lookup for the shortcut will fail in
        #     # wm_keymap_item_find_props() (see #32595).
        #     layout.operator_context = 'INVOKE_REGION_PREVIEW'
        layout.prop(st, "show_region_toolbar")
        layout.prop(st, "show_region_ui")
        layout.prop(st, "show_region_tool_header")

        layout.operator_context = 'INVOKE_DEFAULT'
        if is_sequencer_view:
            layout.prop(st, "show_region_hud")
            layout.prop(st, "show_region_channels")

        layout.prop(addon_prefs, "vse_show_toolshelf_tabs") # BFA

        layout.separator()

        layout.menu("SEQUENCER_MT_view_annotations") # BFA
        # BFA - properties in properties menu
        #if st.view_type == 'SEQUENCER':
        #    layout.prop(st, "show_backdrop", text="Preview as Backdrop")
        #if is_preview or st.show_backdrop:
        #    layout.prop(st, "show_transform_preview", text="Preview During Transform")
        layout.separator()

        layout.operator_context = 'INVOKE_REGION_WIN'
        layout.operator("sequencer.refresh_all", icon='FILE_REFRESH', text="Refresh All")
        layout.operator_context = 'INVOKE_DEFAULT'
        layout.separator()

        layout.operator_context = 'INVOKE_REGION_WIN'
        layout.operator("view2d.zoom_in", icon="ZOOM_IN")
        layout.operator("view2d.zoom_out", icon="ZOOM_OUT")
        # BFA - properties in properties menu
        if is_sequencer_view:
            layout.operator_context = 'INVOKE_REGION_WIN'
            layout.operator("view2d.zoom_border", text="Zoom Border", icon="ZOOM_BORDER")  # BFA

            layout.separator()

            layout.operator("sequencer.view_all", text="Frame All", icon="VIEWALL")
            layout.operator("anim.scene_range_frame",
                text="Frame Preview Range" if context.scene.use_preview_range else "Frame Scene Range")
            layout.operator("sequencer.view_frame", icon="VIEW_FRAME")
            layout.operator("sequencer.view_selected", text="Frame Selected", icon='VIEW_SELECTED')

        if is_preview:
            layout.operator_context = 'INVOKE_REGION_PREVIEW'

            if is_sequencer_view:
                layout.menu("SEQUENCER_MT_preview_zoom", text="Preview Zoom")
            else:
                layout.operator("view2d.zoom_border", text="Zoom Border", icon="ZOOM_BORDER")  # BFA
                layout.menu("SEQUENCER_MT_preview_zoom")
            layout.prop(st, "use_zoom_to_fit", text="Auto Zoom")
            layout.separator()

            layout.operator("sequencer.view_all_preview", text="Fit Preview in window", icon='VIEW_FIT')
            layout.operator("sequencer.view_selected", text="Frame Selected", icon='VIEW_SELECTED')

            layout.separator()
            layout.menu("SEQUENCER_MT_proxy")
            layout.operator_context = 'INVOKE_DEFAULT'

        layout.separator()

        layout.operator_context = 'INVOKE_REGION_WIN'
        layout.operator("sequencer.refresh_all", icon='FILE_REFRESH', text="Refresh All")
        layout.operator_context = 'INVOKE_DEFAULT'

        layout.separator()
        # BFA - properties in properties menu

        layout.operator("render.opengl", text="Sequence Render Image", icon='RENDER_STILL').sequencer = True
        props = layout.operator("render.opengl", text="Sequence Render Animation", icon='RENDER_ANIMATION')
        props.animation = True
        props.sequencer = True
        layout.separator()

        # Note that the context is needed for the shortcut to display properly.
        layout.operator_context = 'INVOKE_REGION_PREVIEW' if is_preview else 'INVOKE_REGION_WIN'
        props = layout.operator(
            "wm.context_toggle_enum",
            text="Toggle Sequencer/Preview",
            icon='SEQ_SEQUENCER' if is_preview else 'SEQ_PREVIEW',
        )
        props.data_path = "space_data.view_type"
        props.value_1 = 'SEQUENCER'
        props.value_2 = 'PREVIEW'
        layout.operator_context = 'INVOKE_DEFAULT'

        layout.menu("SEQUENCER_MT_view_pie_menus") #BFA

        layout.separator()

        layout.menu("INFO_MT_area")

# BFA - Hidden legacy operators exposed to GUI
class SEQUENCER_MT_view_annotations(Menu):
    bl_label = "Annotations (Legacy)"

    def draw(self, context):
        layout = self.layout

        layout.operator("gpencil.annotate", text="Draw Annotation", icon='PAINT_DRAW',).mode = 'DRAW'
        layout.operator("gpencil.annotate", text="Draw Line Annotation", icon='PAINT_DRAW').mode = 'DRAW_STRAIGHT'
        layout.operator("gpencil.annotate", text="Draw Polyline Annotation", icon='PAINT_DRAW').mode = 'DRAW_POLY'
        layout.operator("gpencil.annotate", text="Erase Annotation", icon='ERASE').mode = 'ERASER'

        layout.separator()

        layout.operator("gpencil.annotation_add", text="Add Annotation Layer", icon='ADD')
        layout.operator(
            "gpencil.annotation_active_frame_delete",
            text="Erase Annotation Active Keyframe",
            icon='DELETE')

#BFA menu
class SEQUENCER_MT_export(Menu):
    bl_label = "Export"

    def draw(self, context):
        layout = self.layout

        layout.operator("sequencer.export_subtitles", text="Export Subtitles", icon='EXPORT')


class SEQUENCER_MT_select_handle(Menu):
    bl_label = "Select Handle"

    def draw(self, _context):
        layout = self.layout

        layout.operator("sequencer.select_handles", text="Both", icon="SELECT_HANDLE_BOTH").side = 'BOTH'
        layout.operator("sequencer.select_handles", text="Left", icon="SELECT_HANDLE_LEFT").side = 'LEFT'
        layout.operator("sequencer.select_handles", text="Right", icon="SELECT_HANDLE_RIGHT").side = 'RIGHT'

        layout.separator()

        layout.operator("sequencer.select_handles", text="Both Neighbors", icon="SELECT_HANDLE_BOTH").side = 'BOTH_NEIGHBORS'
        layout.operator("sequencer.select_handles", text="Left Neighbor", icon="SELECT_HANDLE_LEFT").side = 'LEFT_NEIGHBOR'
        layout.operator("sequencer.select_handles", text="Right Neighbor", icon="SELECT_HANDLE_RIGHT").side = 'RIGHT_NEIGHBOR'


class SEQUENCER_MT_select_channel(Menu):
    bl_label = "Select Channel"

    def draw(self, _context):
        layout = self.layout

        layout.operator("sequencer.select_side", text="Left", icon="RESTRICT_SELECT_OFF").side = 'LEFT'
        layout.operator("sequencer.select_side", text="Right", icon="RESTRICT_SELECT_OFF").side = 'RIGHT'
        layout.separator()
        layout.operator("sequencer.select_side", text="Both Sides", icon="RESTRICT_SELECT_OFF").side = 'BOTH'

# BFA - submenu
class SEQUENCER_MT_select_linked(Menu):
    bl_label = "Select Linked"

    def draw(self, _context):
        layout = self.layout

        layout.operator("sequencer.select_linked", text="All")
        layout.operator("sequencer.select_less", text="Less")
        layout.operator("sequencer.select_more", text="More")


class SEQUENCER_MT_select(Menu):
    bl_label = "Select"

    def draw(self, _context):
        layout = self.layout
        st = _context.space_data
        has_sequencer, _has_preview = _space_view_types(st)

        layout.operator("sequencer.select_all", text="All", icon='SELECT_ALL').action = 'SELECT'
        layout.operator("sequencer.select_all", text="None", icon='SELECT_NONE').action = 'DESELECT'
        layout.operator("sequencer.select_all", text="Invert", icon='INVERSE').action = 'INVERT'

        layout.separator()

        layout.operator("sequencer.select_box", text="Box Select", icon='BORDER_RECT')

        col = layout.column()
        if has_sequencer:
            props = col.operator("sequencer.select_box", text="Box Select (Include Handles)", icon='BORDER_RECT')
            props.include_handles = True

        col.separator()

        if has_sequencer:
            col.operator_menu_enum("sequencer.select_side_of_frame", "side", text="Side of Frame...")
            col.menu("SEQUENCER_MT_select_handle", text="Handle")
            col.menu("SEQUENCER_MT_select_channel", text="Channel")
            col.menu("SEQUENCER_MT_select_linked", text="Linked")

        col.operator_menu_enum("sequencer.select_grouped", "type", text="Select Grouped")
        #BFA - moved to a sub-menu

        #BFA - moved to a sub-menu


class SEQUENCER_MT_marker(Menu):
    bl_label = "Marker"

    def draw(self, context):
        layout = self.layout

        st = context.space_data
        is_sequencer_view = st.view_type in {'SEQUENCER', 'SEQUENCER_PREVIEW'}

        from bl_ui.space_time import marker_menu_generic
        marker_menu_generic(layout, context)

        #BFA - no longer used
        #if is_sequencer_view:
        #layout.prop(st, "use_marker_sync")


class SEQUENCER_MT_change(Menu):
    bl_label = "Change"

    def draw(self, context):
        layout = self.layout
        strip = context.active_sequence_strip

        # BFA - Changed the Change contextual operator visibility to be based on strip type selection
        # BFA - This is done by listing the strip types then checking if it exists for the relevant operators
        # BFA - If there is no correct strip selected, a label will advise what to do
        try:
            layout.operator_context = 'INVOKE_REGION_WIN'
            if strip and strip.type == 'SCENE':
                bpy_data_scenes_len = len(bpy.data.scenes)

                if bpy_data_scenes_len > 14:
                    layout.operator_context = 'INVOKE_DEFAULT'
                    layout.operator("sequencer.change_scene", text="Change Scene", icon="SCENE_DATA")
                elif bpy_data_scenes_len > 1:
                    layout.menu("SEQUENCER_MT_change_scene_with_icons", text="Change Scene")
                del bpy_data_scenes_len
            else:
                layout.operator_context = 'INVOKE_DEFAULT'

                strip_type = strip.type
                data_strips = ['IMAGE', 'MOVIE', 'SOUND']
                effect_strips = [
                    'GAUSSIAN_BLUR',
                    'SPEED',
                    'GLOW',
                    'TRANSFORM',
                    'MULTICAM',
                    'ADD',
                    'SUBRACT',
                    'ALPHA_OVER',
                    'ALPHA_UNDER',
                    'COLORMIX']

                if strip_type in data_strips:
                    layout.operator_context = 'INVOKE_DEFAULT'
                    props = layout.operator("sequencer.change_path", text="Path/Files", icon='FILE_MOVIE')

                    if strip:
                        strip_type = strip.type

                        if strip_type == 'IMAGE':
                            props.filter_image = True
                        elif strip_type == 'MOVIE':
                            props.filter_movie = True
                        elif strip_type == 'SOUND':
                            props.filter_sound = True
                elif strip_type in effect_strips:
                    layout.operator_context = 'INVOKE_DEFAULT'
                    layout.operator_menu_enum("sequencer.change_effect_input", "swap")
                    layout.operator_menu_enum("sequencer.change_effect_type", "type")
                else:
                    layout.label(text="Please select a changeable strip", icon="QUESTION")
                    pass
        except:
            layout.label(text="Please select a strip", icon="QUESTION")
        # BFA - End of changes


class SEQUENCER_MT_navigation(Menu):
    bl_label = "Navigation"

    def draw(self, _context):
        layout = self.layout

        layout.operator("screen.animation_play", icon='PLAY')

        layout.separator()

        props = layout.operator("sequencer.strip_jump", text="Jump to Previous Strip", icon='PREVIOUSACTIVE')
        props.next = False
        props.center = False
        props = layout.operator("sequencer.strip_jump", text="Jump to Next Strip", icon='NEXTACTIVE')
        props.next = True
        props.center = False

        layout.separator()

        props = layout.operator("sequencer.strip_jump", text="Jump to Previous Strip (Center)", icon='PREVIOUSACTIVE')
        props.next = False
        props.center = True
        props = layout.operator("sequencer.strip_jump", text="Jump to Next Strip (Center)", icon='NEXTACTIVE')
        props.next = True
        props.center = True

        layout.separator()

        layout.menu("SEQUENCER_MT_range") #BFA


class SEQUENCER_MT_add(Menu):
    bl_label = "Add"
    bl_translation_context = i18n_contexts.operator_default
    bl_options = {'SEARCH_ON_KEY_PRESS'}

    def draw(self, context):

        layout = self.layout
        layout.operator_context = 'INVOKE_REGION_WIN'

        layout.operator("WM_OT_search_single_menu", text="Search...", icon='VIEWZOOM').menu_idname = "SEQUENCER_MT_add" #BFA

        layout.separator()

        layout.menu("SEQUENCER_MT_add_scene", text="Scene", icon='SCENE_DATA')

        bpy_data_movieclips_len = len(bpy.data.movieclips)
        if bpy_data_movieclips_len > 10:
            layout.operator_context = 'INVOKE_DEFAULT'
            layout.operator("sequencer.movieclip_strip_add", text="Clip...", icon='TRACKER')
        elif bpy_data_movieclips_len > 0:
            layout.operator_menu_enum("sequencer.movieclip_strip_add", "clip", text="Clip", icon='TRACKER')
        else:
            layout.menu("SEQUENCER_MT_add_empty", text="Clip", text_ctxt=i18n_contexts.id_movieclip, icon='TRACKER')
        del bpy_data_movieclips_len

        bpy_data_masks_len = len(bpy.data.masks)
        if bpy_data_masks_len > 10:
            layout.operator_context = 'INVOKE_DEFAULT'
            layout.operator("sequencer.mask_strip_add", text="Mask...", icon='MOD_MASK')
        elif bpy_data_masks_len > 0:
            layout.operator_menu_enum("sequencer.mask_strip_add", "mask", text="Mask", icon='MOD_MASK')
        else:
            layout.menu("SEQUENCER_MT_add_empty", text="Mask", icon='MOD_MASK')
        del bpy_data_masks_len

        layout.separator()

        layout.operator("sequencer.movie_strip_add", text="Movie", icon='FILE_MOVIE')
        layout.operator("sequencer.sound_strip_add", text="Sound", icon='FILE_SOUND')
        layout.operator("sequencer.image_strip_add", text="Image/Sequence", icon='FILE_IMAGE')

        layout.separator()

        layout.operator_context = 'INVOKE_REGION_WIN'
        layout.operator("sequencer.effect_strip_add", text="Color", icon='COLOR').type = 'COLOR'
        layout.operator("sequencer.effect_strip_add", text="Text", icon='FONT_DATA').type = 'TEXT'

        layout.separator()

        layout.operator("sequencer.effect_strip_add", text="Adjustment Layer", icon='COLOR').type = 'ADJUSTMENT'

        layout.operator_context = 'INVOKE_DEFAULT'
        layout.menu("SEQUENCER_MT_add_effect", icon='SHADERFX')

        col = layout.column()
        col.menu("SEQUENCER_MT_add_transitions", icon='ARROW_LEFTRIGHT')
        col.enabled = selected_sequences_len(context) >= 2

        col = layout.column()
        # col.operator_menu_enum("sequencer.fades_add", "type", text="Fade", icon='IPO_EASE_IN_OUT') # BFA - now it's own menu
        col.menu("SEQUENCER_MT_fades_add", icon='IPO_EASE_IN_OUT')
        col.enabled = selected_sequences_len(context) >= 1

        col.operator("sequencer.fades_clear", text="Clear Fade", icon="CLEAR") # BFA - added icon


class SEQUENCER_MT_add_scene(Menu):
    bl_label = "Scene"
    bl_translation_context = i18n_contexts.operator_default

    def draw(self, context):

        layout = self.layout
        layout.operator_context = 'INVOKE_REGION_WIN'
        layout.operator("sequencer.scene_strip_add_new", text="New Scene", icon='ADD').type = 'NEW'

        bpy_data_scenes_len = len(bpy.data.scenes)
        if bpy_data_scenes_len > 14:  # BFA - increased to 14 from 10
            layout.separator()
            layout.operator_context = 'INVOKE_DEFAULT'
            layout.operator("sequencer.scene_strip_add", text="Scene...", icon='SEQUENCE')  # BFA - added icon
        elif bpy_data_scenes_len > 1:
            layout.separator()
            scene = context.scene
            for sc_item in bpy.data.scenes:
                if sc_item == scene:
                    continue

                layout.operator_context = 'INVOKE_REGION_WIN'
                layout.operator("sequencer.scene_strip_add", text=sc_item.name,
                                icon='SEQUENCE').scene = sc_item.name  # BFA - added icon

        del bpy_data_scenes_len


class SEQUENCER_MT_add_empty(Menu):
    bl_label = "Empty"

    def draw(self, _context):
        layout = self.layout

        layout.label(text="No Items Available")


class SEQUENCER_MT_add_transitions(Menu):
    bl_label = "Transition"

    def draw(self, context):

        layout = self.layout

        col = layout.column()

        col.operator("sequencer.crossfade_sounds", text="Sound Crossfade", icon='SPEAKER')

        col.separator()

        col.operator("sequencer.effect_strip_add", text="Cross", icon='NODE_VECTOR').type = 'CROSS'
        col.operator("sequencer.effect_strip_add", text="Gamma Cross", icon='NODE_GAMMA').type = 'GAMMA_CROSS'

        col.separator()

        col.operator("sequencer.effect_strip_add", text="Wipe", icon='NODE_VECTOR_TRANSFORM').type = 'WIPE'
        col.enabled = selected_sequences_len(context) >= 2


class SEQUENCER_MT_add_effect(Menu):
    bl_label = "Effect Strip"

    def draw(self, context):

        layout = self.layout
        layout.operator_context = 'INVOKE_REGION_WIN'

        col = layout.column()
        col.operator("sequencer.effect_strip_add", text="Add",
                     text_ctxt=i18n_contexts.id_sequence, icon='SEQ_ADD').type = 'ADD'
        col.operator("sequencer.effect_strip_add", text="Subtract",
                     text_ctxt=i18n_contexts.id_sequence, icon='NODE_INVERT').type = 'SUBTRACT'
        col.operator("sequencer.effect_strip_add", text="Multiply",
                     text_ctxt=i18n_contexts.id_sequence, icon='SEQ_MULTIPLY').type = 'MULTIPLY'
        col.operator("sequencer.effect_strip_add", text="Over Drop",
                     text_ctxt=i18n_contexts.id_sequence, icon='SEQ_ALPHA_OVER').type = 'OVER_DROP'
        col.operator("sequencer.effect_strip_add", text="Alpha Over",
                     text_ctxt=i18n_contexts.id_sequence, icon='IMAGE_ALPHA').type = 'ALPHA_OVER'
        col.operator("sequencer.effect_strip_add", text="Alpha Under",
                     text_ctxt=i18n_contexts.id_sequence, icon='NODE_HOLDOUTSHADER').type = 'ALPHA_UNDER'
        col.operator("sequencer.effect_strip_add", text="Color Mix",
                     text_ctxt=i18n_contexts.id_sequence, icon='NODE_MIXRGB').type = 'COLORMIX'
        col.enabled = selected_sequences_len(context) >= 2

        layout.separator()

        layout.operator("sequencer.effect_strip_add", text="Multicam Selector", icon='SEQ_MULTICAM').type = 'MULTICAM'

        layout.separator()

        col = layout.column()
        col.operator("sequencer.effect_strip_add", text="Transform", icon='TRANSFORM_MOVE').type = 'TRANSFORM'
        col.operator("sequencer.effect_strip_add", text="Speed Control", icon='NODE_CURVE_TIME').type = 'SPEED'

        col.separator()

        col.operator("sequencer.effect_strip_add", text="Glow", icon='LIGHT_SUN').type = 'GLOW'
        col.operator("sequencer.effect_strip_add", text="Gaussian Blur", icon='NODE_BLUR').type = 'GAUSSIAN_BLUR'
        col.enabled = selected_sequences_len(context) != 0


class SEQUENCER_MT_strip_transform(Menu):
    bl_label = "Transform"

    def draw(self, context):
        layout = self.layout
        st = context.space_data
        has_sequencer, has_preview = _space_view_types(st)

        if has_preview:
            layout.operator_context = 'INVOKE_REGION_PREVIEW'
        else:
            layout.operator_context = 'INVOKE_REGION_WIN'

        if has_preview:
            layout.operator("transform.translate", text="Move", icon="TRANSFORM_MOVE")
            layout.operator("transform.rotate", text="Rotate", icon="TRANSFORM_ROTATE")
            layout.operator("transform.resize", text="Scale", icon="TRANSFORM_SCALE")
        else:
            layout.operator("transform.seq_slide", text="Move", icon="TRANSFORM_MOVE").view2d_edge_pan = True
            layout.operator("transform.transform", text="Move/Extend from Current Frame", icon="SEQ_MOVE_EXTEND").mode = 'TIME_EXTEND'
            layout.operator("sequencer.slip", text="Slip Strip Contents", icon="SEQ_SLIP_CONTENTS")

        # TODO (for preview)
        if has_sequencer:
            layout.separator()
            layout.operator("sequencer.snap", icon="SEQ_SNAP_STRIP")
            layout.operator("sequencer.offset_clear", icon="SEQ_CLEAR_OFFSET")

            layout.separator()

        if has_sequencer:
            layout.operator("sequencer.swap", text="Swap Strip Left", icon="SEQ_SWAP_LEFT").side = 'LEFT' #BFA
            layout.operator("sequencer.swap", text="Swap Strip Right", icon="SEQ_SWAP_RIGHT").side = 'RIGHT' #BFA

            layout.separator()

            layout.operator("sequencer.gap_remove", icon="SEQ_REMOVE_GAPS").all = False
            layout.operator("sequencer.gap_insert", icon="SEQ_INSERT_GAPS")


class SEQUENCER_MT_strip_input(Menu):
    bl_label = "Inputs"

    def draw(self, context):
        layout = self.layout
        strip = context.active_sequence_strip

        layout.operator("sequencer.reload", text="Reload Strips", icon="FILE_REFRESH")
        layout.operator("sequencer.reload", text="Reload Strips and Adjust Length", icon="FILE_REFRESH").adjust_length = True
        props = layout.operator("sequencer.change_path", text="Change Path/Files", icon="FILE_MOVIE")
        layout.operator("sequencer.swap_data", text="Swap Data", icon="SWAP")

        if strip:
            strip_type = strip.type

            if strip_type == 'IMAGE':
                props.filter_image = True
            elif strip_type == 'MOVIE':
                props.filter_movie = True
            elif strip_type == 'SOUND':
                props.filter_sound = True


class SEQUENCER_MT_strip_lock_mute(Menu):
    bl_label = "Lock/Mute"

    def draw(self, _context):
        layout = self.layout

        layout.operator("sequencer.lock", icon='LOCKED')
        layout.operator("sequencer.unlock", icon='UNLOCKED')

        layout.separator()

        layout.operator("sequencer.mute", icon='HIDE_ON').unselected = False
        layout.operator("sequencer.unmute", icon='HIDE_OFF').unselected = False
        layout.operator("sequencer.mute", text="Mute Unselected Strips", icon='HIDE_UNSELECTED').unselected = True
        layout.operator("sequencer.unmute", text="Unmute Deselected Strips", icon='SHOW_UNSELECTED').unselected = True


class SEQUENCER_MT_strip_effect(Menu):
    bl_label = "Effect Strip"

    def draw(self, _context):
        layout = self.layout

        #BFA - moved to a conditional
        layout.operator("sequencer.reassign_inputs", icon='RANDOMIZE_TRANSFORM')
        layout.operator("sequencer.swap_inputs", icon='RANDOMIZE')


class SEQUENCER_MT_strip_movie(Menu):
    bl_label = "Movie Strip"

    def draw(self, _context):
        layout = self.layout

        layout.operator("sequencer.rendersize", icon='RENDER_REGION')
        layout.operator("sequencer.deinterlace_selected_movies", icon='SEQ_DEINTERLACE')


class SEQUENCER_MT_strip_retiming(Menu):
    bl_label = "Retiming"

    def draw(self, context):
        try:  # BFA - detect if correct relevant strip is selected to apply as a clearer UX. Only works on Movie and Image strips
            is_retiming = context.scene.sequence_editor.selected_retiming_keys
            strip = context.active_sequence_strip
            layout = self.layout

            layout.operator_context = 'INVOKE_REGION_WIN'  # BFA

            strip = context.active_sequence_strip  # BFA
            strip_type = strip.type  # BFA

            if strip and strip_type == 'MOVIE' or strip_type == 'IMAGE':
                # BFA - Moved retiming_show and retiming_segment_speed_set to top for UX
                layout.operator(
                    "sequencer.retiming_show",
                    # BFA - changed icon and title
                    icon='MOD_TIME' if (strip and strip.show_retiming_keys) else 'TIME', text="Disable Retiming" if (strip and strip.show_retiming_keys) else "Enable Retiming"
                )
                layout.separator()
                layout.operator("sequencer.retiming_segment_speed_set", icon='SET_TIME')  # BFA - moved up for UX

                layout.separator()  # BFA - added seperator

                layout.operator("sequencer.retiming_key_add", icon='KEYFRAMES_INSERT')
                layout.operator("sequencer.retiming_add_freeze_frame_slide", icon='KEYTYPE_MOVING_HOLD_VEC')
                col = layout.column()
                col.operator("sequencer.retiming_add_transition_slide", icon='NODE_CURVE_TIME')
                col.enabled = is_retiming

                layout.separator()

                # layout.operator("sequencer.delete", text="Delete Retiming Keys",
                # icon='DELETE') #BFA - Redundant operator, tooltip was updated
                col = layout.column()

                col.operator("sequencer.retiming_reset", icon='KEYFRAMES_REMOVE')
                col.enabled = not is_retiming
            else:
                layout.label(text="To Retime, select a movie strip", icon="QUESTION")  # BFA
        except:
            layout.label(text="To Retime, select a movie strip", icon="QUESTION")  # BFA

# BFA menu
class SEQUENCER_MT_change_scene_with_icons(Menu):
    bl_label = "Change Scene with Icons"

    def draw(self, context):
        layout = self.layout
        scenes = bpy.data.scenes

        current_scene_name = context.scene.name  # Get the current scene name

        for scene in scenes:
            # Skip the current scene to avoid the error
            if scene.name == current_scene_name:
                continue
            # Here 'SCENE_DATA' is used as a placeholder icon for all items
            layout.operator("sequencer.change_scene", text=scene.name, icon='SCENE_DATA').scene = scene.name


class SEQUENCER_MT_strip(Menu):
    bl_label = "Strip"

    def draw(self, context):
        from bl_ui_utils.layout import operator_context

        layout = self.layout
        st = context.space_data
        has_sequencer, _has_preview = _space_view_types(st)

        layout.menu("SEQUENCER_MT_strip_transform")

        if has_sequencer:
            layout.menu("SEQUENCER_MT_strip_retiming")
            layout.separator()

            with operator_context(layout, 'EXEC_REGION_WIN'):
                props = layout.operator("sequencer.split", text="Split", icon='CUT')
                props.type = 'SOFT'

                props = layout.operator("sequencer.split", text="Hold Split", icon='HOLD_SPLIT')
                props.type = 'HARD'

            layout.separator()

            layout.operator("sequencer.copy", text="Copy", icon='COPYDOWN')
            layout.operator("sequencer.paste", text="Paste", icon='PASTEDOWN')
            layout.operator("sequencer.duplicate_move", icon='DUPLICATE')

        layout.separator()
        layout.operator("sequencer.delete", text="Delete", icon='DELETE')

        strip = context.active_sequence_strip

        if strip and strip.type == 'SCENE':
            layout.operator("sequencer.delete", text="Delete Strip & Data", icon='DELETE_DUPLICATE').delete_data = True
            layout.operator("sequencer.scene_frame_range_update", icon='NODE_MAP_RANGE')

        layout.separator()
        # layout.menu("SEQUENCER_MT_change") # BFA - replaced to be a top-level series of conditional operators

        # BFA - Changed the Change contextual operator visibility to be based on strip type selection
        # BFA - This is done by listing the strip types then checking if it exists for the relevant operators
        # BFA - If there is no correct strip selected, a label will advise what to do
        try:
            layout.operator_context = 'INVOKE_REGION_WIN'
            if strip and strip.type == 'SCENE':
                bpy_data_scenes_len = len(bpy.data.scenes)

                if bpy_data_scenes_len > 14:
                    layout.operator_context = 'INVOKE_DEFAULT'
                    layout.operator("sequencer.change_scene", text="Change Scene", icon="SCENE_DATA")
                elif bpy_data_scenes_len > 1:
                    layout.menu("SEQUENCER_MT_change_scene_with_icons", text="Change Scene")
                del bpy_data_scenes_len
            else:
                layout.operator_context = 'INVOKE_DEFAULT'

                strip_type = strip.type
                data_strips = ['IMAGE', 'MOVIE', 'SOUND']
                effect_strips = [
                    'GAUSSIAN_BLUR',
                    'SPEED',
                    'GLOW',
                    'TRANSFORM',
                    'MULTICAM',
                    'ADD',
                    'SUBRACT',
                    'ALPHA_OVER',
                    'ALPHA_UNDER',
                    'COLORMIX']

                if strip_type in data_strips:
                    layout.operator_context = 'INVOKE_DEFAULT'
                    props = layout.operator("sequencer.change_path", text="Change Path/Files", icon='FILE_MOVIE')

                    if strip:
                        strip_type = strip.type

                        if strip_type == 'IMAGE':
                            props.filter_image = True
                        elif strip_type == 'MOVIE':
                            props.filter_movie = True
                        elif strip_type == 'SOUND':
                            props.filter_sound = True
                elif strip_type in effect_strips:
                    layout.operator_context = 'INVOKE_DEFAULT'
                    layout.operator_menu_enum("sequencer.change_effect_input", "swap")
                    layout.operator_menu_enum("sequencer.change_effect_type", "type")
                else:
                    # layout.label(text="Please select a changeable strip", icon="QUESTION")
                    pass
        except:
            # layout.label(text="Please select a strip to change", icon="QUESTION")
            pass
        # BFA - End of changes

        if has_sequencer:
            if strip:
                strip_type = strip.type
                layout.separator()
                layout.operator_menu_enum("sequencer.strip_modifier_add", "type", text="Add Modifier")
                layout.operator("sequencer.strip_modifier_copy", text="Copy Modifiers to Selection", icon='COPYDOWN')

                if strip_type in {
                        'CROSS', 'ADD', 'SUBTRACT', 'ALPHA_OVER', 'ALPHA_UNDER',
                        'GAMMA_CROSS', 'MULTIPLY', 'OVER_DROP', 'WIPE', 'GLOW',
                        'TRANSFORM', 'COLOR', 'SPEED', 'MULTICAM', 'ADJUSTMENT',
                        'GAUSSIAN_BLUR',
                }:
                    layout.separator()
                    layout.menu("SEQUENCER_MT_strip_effect")
                elif strip_type == 'MOVIE':
                    layout.separator()
                    layout.menu("SEQUENCER_MT_strip_movie")
                elif strip_type == 'IMAGE':
                    layout.separator()
                    layout.operator("sequencer.rendersize", icon='RENDER_REGION')
                    layout.operator("sequencer.images_separate", icon='SEPARATE')
                elif strip_type == 'TEXT':
                    layout.separator()
                    layout.menu("SEQUENCER_MT_strip_effect")
                elif strip_type == 'META':
                    layout.separator()
                    layout.operator("sequencer.meta_make", icon='ADD_METASTRIP')
                    layout.operator("sequencer.meta_separate", icon='REMOVE_METASTRIP')
                    layout.operator("sequencer.meta_toggle", text="Toggle Meta", icon='TOGGLE_META')
                if strip_type != 'META':
                    layout.separator()
                    layout.operator("sequencer.meta_make", icon='ADD_METASTRIP')
                    layout.operator("sequencer.meta_toggle", text="Toggle Meta", icon='TOGGLE_META')

        if has_sequencer:
            layout.separator()
            layout.menu("SEQUENCER_MT_color_tag_picker")

            layout.separator()
            layout.menu("SEQUENCER_MT_strip_lock_mute")

            layout.separator()
            layout.menu("SEQUENCER_MT_strip_input")


class SEQUENCER_MT_image(Menu):
    bl_label = "Image"

    def draw(self, context):
        layout = self.layout
        st = context.space_data

        if st.view_type == {'PREVIEW', 'SEQUENCER_PREVIEW'}:
            layout.menu("SEQUENCER_MT_image_transform")

        layout.menu("SEQUENCER_MT_image_clear")
        #BFA - moved these up
        layout.separator()

        layout.operator("sequencer.strip_transform_fit", text="Scale To Fit", icon="VIEW_FIT").fit_method = 'FIT'
        layout.operator("sequencer.strip_transform_fit", text="Scale to Fill", icon="VIEW_FILL").fit_method = 'FILL'
        layout.operator(
            "sequencer.strip_transform_fit",
            text="Stretch To Fill",
            icon="VIEW_STRETCH").fit_method = 'STRETCH'


class SEQUENCER_MT_image_transform(Menu):
    bl_label = "Transform"

    def draw(self, _context):
        layout = self.layout

        layout.operator_context = 'INVOKE_REGION_PREVIEW'

        layout.operator("transform.translate", icon="TRANSFORM_MOVE")
        layout.operator("transform.rotate", icon="TRANSFORM_ROTATE")
        layout.operator("transform.resize", text="Scale", icon="TRANSFORM_SCALE")

# BFA - Was used in the image menu. But not used in the UI anymore, remains for compatibility
class SEQUENCER_MT_image_clear(Menu):
    bl_label = "Clear"

    def draw(self, _context):
        layout = self.layout
        layout.operator("sequencer.strip_transform_clear", text="Position", icon="CLEARMOVE",
                        text_ctxt=i18n_contexts.default).property = 'POSITION'
        layout.operator("sequencer.strip_transform_clear", text="Scale", icon="CLEARSCALE",
                        text_ctxt=i18n_contexts.default).property = 'SCALE'
        layout.operator("sequencer.strip_transform_clear", text="Rotation", icon="CLEARROTATE",
                        text_ctxt=i18n_contexts.default).property = 'ROTATION'
        layout.operator("sequencer.strip_transform_clear", text="All Transforms", icon="CLEAR").property = 'ALL'


class SEQUENCER_MT_image_apply(Menu):
    bl_label = "Apply"

    def draw(self, _context):
        layout = self.layout

        layout.operator("sequencer.strip_transform_fit", text="Scale To Fit", icon="VIEW_FIT").fit_method = 'FIT'
        layout.operator("sequencer.strip_transform_fit", text="Scale to Fill", icon="VIEW_FILL").fit_method = 'FILL'
        layout.operator("sequencer.strip_transform_fit", text="Stretch To Fill", icon="VIEW_STRETCH").fit_method = 'STRETCH'


class SEQUENCER_MT_retiming(Menu):
    bl_label = "Retiming"
    bl_translation_context = i18n_contexts.operator_default

    def draw(self, context):

        layout = self.layout
        layout.operator_context = 'INVOKE_REGION_WIN'

        layout.operator("sequencer.retiming_key_add", icon='KEYFRAMES_INSERT')
        layout.operator("sequencer.retiming_add_freeze_frame_slide", icon='KEYTYPE_MOVING_HOLD_VEC')


class SEQUENCER_MT_context_menu(Menu):
    bl_label = "Sequencer"

    def draw_generic(self, context):
        layout = self.layout

        layout.operator_context = 'INVOKE_REGION_WIN'

        layout.operator("sequencer.split", text="Split", icon='CUT').type = 'SOFT'

        layout.separator()

        layout.operator("sequencer.copy", text="Copy", icon='COPYDOWN')
        layout.operator("sequencer.paste", text="Paste", icon='PASTEDOWN')
        layout.operator("sequencer.duplicate_move", icon='DUPLICATE')
        props = layout.operator("wm.call_panel", text="Rename", icon="RENAME")
        props.name = "TOPBAR_PT_name"
        props.keep_open = False
        layout.operator("sequencer.delete", text="Delete", icon='DELETE')

        strip = context.active_sequence_strip
        if strip and strip.type == 'SCENE':
            layout.operator("sequencer.delete", text="Delete Strip & Data", icon='DELETE_DUPLICATE').delete_data = True
            layout.operator("sequencer.scene_frame_range_update")

        # layout.separator()
        # layout.menu("SEQUENCER_MT_change") # BFA - replaced to be a top-level series of conditional operators

        # BFA - Changed the Change contextual operator visibility to be based on strip type selection
        # BFA - This is done by listing the strip types then checking if it exists for the relevant operators
        # BFA - If there is no correct strip selected, a label will advise what to do
        try:
            layout.operator_context = 'INVOKE_REGION_WIN'
            if strip and strip.type == 'SCENE':
                bpy_data_scenes_len = len(bpy.data.scenes)

                if bpy_data_scenes_len > 14:
                    layout.operator_context = 'INVOKE_DEFAULT'
                    layout.operator("sequencer.change_scene", text="Change Scene", icon="SCENE_DATA")
                elif bpy_data_scenes_len > 1:
                    layout.menu("SEQUENCER_MT_change_scene_with_icons", text="Change Scene")
                del bpy_data_scenes_len
            else:
                layout.operator_context = 'INVOKE_DEFAULT'

                strip_type = strip.type
                data_strips = ['IMAGE', 'MOVIE', 'SOUND']
                effect_strips = [
                    'GAUSSIAN_BLUR',
                    'SPEED',
                    'GLOW',
                    'TRANSFORM',
                    'MULTICAM',
                    'ADD',
                    'SUBRACT',
                    'ALPHA_OVER',
                    'ALPHA_UNDER',
                    'COLORMIX']

                if strip_type in data_strips:
                    layout.operator_context = 'INVOKE_DEFAULT'
                    props = layout.operator("sequencer.change_path", text="Change Path/Files", icon='FILE_MOVIE')

                    if strip:
                        strip_type = strip.type

                        if strip_type == 'IMAGE':
                            props.filter_image = True
                        elif strip_type == 'MOVIE':
                            props.filter_movie = True
                        elif strip_type == 'SOUND':
                            props.filter_sound = True
                elif strip_type in effect_strips:
                    layout.operator_context = 'INVOKE_DEFAULT'
                    layout.operator_menu_enum("sequencer.change_effect_input", "swap")
                    layout.operator_menu_enum("sequencer.change_effect_type", "type")
                else:
                    # layout.label(text="Please select a changeable strip", icon="QUESTION")
                    pass
        except:
            # layout.label(text="Please select a strip to change", icon="QUESTION")
            pass
        # BFA - End of changes

        layout.separator()

        layout.operator("sequencer.slip", text="Slip Strip Contents", icon="SEQ_SLIP_CONTENTS")
        layout.operator("sequencer.snap", icon="SEQ_SNAP_STRIP")

        layout.separator()

        layout.operator(
            "sequencer.set_range_to_strips",
            text="Set Preview Range to Strips",
            icon="PREVIEW_RANGE").preview = True

        layout.separator()

        layout.operator("sequencer.gap_remove", icon="SEQ_REMOVE_GAPS").all = False
        layout.operator("sequencer.gap_insert", icon="SEQ_INSERT_GAPS")

        layout.separator()

        if strip:
            strip_type = strip.type
            selected_sequences_count = selected_sequences_len(context)

            layout.separator()
            layout.operator_menu_enum("sequencer.strip_modifier_add", "type", text="Add Modifier")
            layout.operator("sequencer.strip_modifier_copy", text="Copy Modifiers to Selection", icon='COPYDOWN')

            if strip_type != 'SOUND':
                if selected_sequences_count >= 2:
                    layout.separator()
                    col = layout.column()
                    col.menu("SEQUENCER_MT_add_transitions", text="Add Transition")
            else:
                if selected_sequences_count >= 2:
                    layout.separator()
                    layout.operator("sequencer.crossfade_sounds", text="Crossfade Sounds", icon='SPEAKER')

            if selected_sequences_count >= 1:
                col = layout.column()
                # col.operator_menu_enum("sequencer.fades_add", "type", text="Fade") # BFA - now it's own menu
                col.menu("SEQUENCER_MT_fades_add", text="Fade", icon='IPO_EASE_IN_OUT')
                layout.operator("sequencer.fades_clear", text="Clear Fade", icon="CLEAR")

            if strip_type in {
                    'CROSS', 'ADD', 'SUBTRACT', 'ALPHA_OVER', 'ALPHA_UNDER',
                    'GAMMA_CROSS', 'MULTIPLY', 'OVER_DROP', 'WIPE', 'GLOW',
                    'TRANSFORM', 'COLOR', 'SPEED', 'MULTICAM', 'ADJUSTMENT',
                    'GAUSSIAN_BLUR',
            }:
                layout.separator()
                layout.menu("SEQUENCER_MT_strip_effect")
            elif strip_type == 'MOVIE':
                layout.separator()
                layout.menu("SEQUENCER_MT_strip_movie")
            elif strip_type == 'IMAGE':
                layout.separator()
                layout.operator("sequencer.rendersize", icon='RENDER_REGION')
                layout.operator("sequencer.images_separate", icon='SEPARATE')
            elif strip_type == 'TEXT':
                layout.separator()
                layout.menu("SEQUENCER_MT_strip_effect")
            elif strip_type == 'META':
                layout.separator()
                layout.operator("sequencer.meta_make", icon='ADD_METASTRIP')
                layout.operator("sequencer.meta_separate", icon='REMOVE_METASTRIP')
                layout.operator("sequencer.meta_toggle", text="Toggle Meta", icon='TOGGLE_META')
            if strip_type != 'META':
                layout.separator()
                layout.operator("sequencer.meta_make", icon='ADD_METASTRIP')
                layout.operator("sequencer.meta_toggle", text="Toggle Meta", icon='TOGGLE_META')

        layout.separator()

        layout.menu("SEQUENCER_MT_color_tag_picker")

        layout.separator()

        layout.menu("SEQUENCER_MT_strip_lock_mute")

    def draw_retime(self, context):
        layout = self.layout
        layout.operator_context = 'INVOKE_REGION_WIN'

        if context.scene.sequence_editor.selected_retiming_keys:
            layout.operator("sequencer.retiming_segment_speed_set", icon='SET_TIME')
            layout.separator()

            layout.operator("sequencer.retiming_add_freeze_frame_slide", icon='KEYTYPE_MOVING_HOLD_VEC')
            layout.operator("sequencer.retiming_add_transition_slide", icon='NODE_CURVE_TIME')

    def draw(self, context):
        ed = context.scene.sequence_editor
        if ed.selected_retiming_keys:
            self.draw_retime(context)
        else:
            self.draw_generic(context)


class SEQUENCER_MT_preview_context_menu(Menu):
    bl_label = "Sequencer Preview"

    def draw(self, context):
        layout = self.layout

        layout.operator_context = 'INVOKE_REGION_WIN'

        props = layout.operator("wm.call_panel", text="Rename", icon='RENAME')
        props.name = "TOPBAR_PT_name"
        props.keep_open = False

        # TODO: support in preview.
        # layout.operator("sequencer.delete", text="Delete")


class SEQUENCER_MT_pivot_pie(Menu):
    bl_label = "Pivot Point"

    def draw(self, context):
        layout = self.layout
        pie = layout.menu_pie()

        sequencer_tool_settings = context.tool_settings.sequencer_tool_settings

        pie.prop_enum(sequencer_tool_settings, "pivot_point", value='CENTER')
        pie.prop_enum(sequencer_tool_settings, "pivot_point", value='CURSOR')
        pie.prop_enum(sequencer_tool_settings, "pivot_point", value='INDIVIDUAL_ORIGINS')
        pie.prop_enum(sequencer_tool_settings, "pivot_point", value='MEDIAN')


class SEQUENCER_MT_view_pie(Menu):
    bl_label = "View"

    def draw(self, context):
        layout = self.layout

        pie = layout.menu_pie()
        pie.operator("sequencer.view_all")
        pie.operator("sequencer.view_selected", text="Frame Selected", icon='ZOOM_SELECTED')
        pie.separator()
        if context.scene.use_preview_range:
            pie.operator("anim.scene_range_frame", text="Frame Preview Range")
        else:
            pie.operator("anim.scene_range_frame", text="Frame Scene Range")


class SEQUENCER_MT_preview_view_pie(Menu):
    bl_label = "View"

    def draw(self, _context):
        layout = self.layout

        pie = layout.menu_pie()
        pie.operator_context = 'INVOKE_REGION_PREVIEW'
        pie.operator("sequencer.view_all_preview")
        pie.operator("sequencer.view_selected", text="Frame Selected", icon='ZOOM_SELECTED')
        pie.separator()
        pie.operator("sequencer.view_zoom_ratio", text="Zoom 1:1").ratio = 1


class SequencerButtonsPanel:
    bl_space_type = 'SEQUENCE_EDITOR'
    bl_region_type = 'UI'

    @staticmethod
    def has_sequencer(context):
        return (context.space_data.view_type in {'SEQUENCER', 'SEQUENCER_PREVIEW'})

    @classmethod
    def poll(cls, context):
        return cls.has_sequencer(context) and (context.active_sequence_strip is not None)


class SequencerButtonsPanel_Output:
    bl_space_type = 'SEQUENCE_EDITOR'
    bl_region_type = 'UI'

    @staticmethod
    def has_preview(context):
        st = context.space_data
        return (st.view_type in {'PREVIEW', 'SEQUENCER_PREVIEW'}) or st.show_backdrop

    @classmethod
    def poll(cls, context):
        return cls.has_preview(context)


class SequencerColorTagPicker:
    bl_space_type = 'SEQUENCE_EDITOR'
    bl_region_type = 'UI'

    @staticmethod
    def has_sequencer(context):
        return (context.space_data.view_type in {'SEQUENCER', 'SEQUENCER_PREVIEW'})

    @classmethod
    def poll(cls, context):
        return cls.has_sequencer(context) and context.active_sequence_strip is not None


class SEQUENCER_PT_color_tag_picker(SequencerColorTagPicker, Panel):
    bl_label = "Color Tag"
    bl_category = "Strip"
    bl_options = {'HIDE_HEADER', 'INSTANCED'}

    def draw(self, _context):
        layout = self.layout

        row = layout.row(align=True)
        row.operator("sequencer.strip_color_tag_set", icon="X").color = 'NONE'
        for i in range(1, 10):
            icon = 'SEQUENCE_COLOR_{:02d}'.format(i)
            row.operator("sequencer.strip_color_tag_set", icon=icon).color = 'COLOR_{:02d}'.format(i)


class SEQUENCER_MT_color_tag_picker(SequencerColorTagPicker, Menu):
    bl_label = "Set Color Tag"

    def draw(self, _context):
        layout = self.layout

        row = layout.row(align=True)
        row.operator_enum("sequencer.strip_color_tag_set", "color", icon_only=True)


class SEQUENCER_PT_strip(SequencerButtonsPanel, Panel):
    bl_label = ""
    bl_options = {'HIDE_HEADER'}
    bl_category = "Strip"

    def draw(self, context):
        layout = self.layout
        strip = context.active_sequence_strip
        strip_type = strip.type

        if strip_type in {
                'ADD', 'SUBTRACT', 'ALPHA_OVER', 'ALPHA_UNDER', 'MULTIPLY',
                'OVER_DROP', 'GLOW', 'TRANSFORM', 'SPEED', 'MULTICAM',
                'GAUSSIAN_BLUR', 'COLORMIX',
        }:
            icon_header = 'SHADERFX'
        elif strip_type in {
                'CROSS', 'GAMMA_CROSS', 'WIPE',
        }:
            icon_header = 'ARROW_LEFTRIGHT'
        elif strip_type == 'SCENE':
            icon_header = 'SCENE_DATA'
        elif strip_type == 'MOVIECLIP':
            icon_header = 'TRACKER'
        elif strip_type == 'MASK':
            icon_header = 'MOD_MASK'
        elif strip_type == 'MOVIE':
            icon_header = 'FILE_MOVIE'
        elif strip_type == 'SOUND':
            icon_header = 'FILE_SOUND'
        elif strip_type == 'IMAGE':
            icon_header = 'FILE_IMAGE'
        elif strip_type == 'COLOR':
            icon_header = 'COLOR'
        elif strip_type == 'TEXT':
            icon_header = 'FONT_DATA'
        elif strip_type == 'ADJUSTMENT':
            icon_header = 'COLOR'
        elif strip_type == 'META':
            icon_header = 'SEQ_STRIP_META'
        else:
            icon_header = 'SEQ_SEQUENCER'

        row = layout.row(align=True)
        row.use_property_decorate = False
        row.label(text="", icon=icon_header)
        row.separator()
        row.prop(strip, "name", text="")

        sub = row.row(align=True)
        if strip.color_tag == 'NONE':
            sub.popover(panel="SEQUENCER_PT_color_tag_picker", text="", icon='COLOR')
        else:
            icon = 'SEQUENCE_' + strip.color_tag
            sub.popover(panel="SEQUENCER_PT_color_tag_picker", text="", icon=icon)

        row.separator()
        row.prop(strip, "mute", toggle=True, icon_only=True, emboss=False)


class SEQUENCER_PT_adjust_crop(SequencerButtonsPanel, Panel):
    bl_label = "Crop"
    bl_options = {'DEFAULT_CLOSED'}
    bl_category = "Strip"

    @classmethod
    def poll(cls, context):
        if not cls.has_sequencer(context):
            return False

        strip = context.active_sequence_strip
        if not strip:
            return False

        return strip.type != 'SOUND'

    def draw(self, context):
        strip = context.active_sequence_strip
        layout = self.layout
        layout.use_property_split = True
        layout.active = not strip.mute

        col = layout.column(align=True)
        col.prop(strip.crop, "min_x")
        col.prop(strip.crop, "max_x")
        col.prop(strip.crop, "max_y")
        col.prop(strip.crop, "min_y")


class SEQUENCER_PT_effect(SequencerButtonsPanel, Panel):
    bl_label = "Effect Strip"
    bl_category = "Strip"

    @classmethod
    def poll(cls, context):
        if not cls.has_sequencer(context):
            return False

        strip = context.active_sequence_strip
        if not strip:
            return False

        return strip.type in {
            'ADD', 'SUBTRACT', 'ALPHA_OVER', 'ALPHA_UNDER',
            'CROSS', 'GAMMA_CROSS', 'MULTIPLY', 'OVER_DROP',
            'WIPE', 'GLOW', 'TRANSFORM', 'COLOR', 'SPEED',
            'MULTICAM', 'GAUSSIAN_BLUR', 'TEXT', 'COLORMIX',
        }

    def draw(self, context):
        layout = self.layout
        layout.use_property_split = True
        layout.use_property_decorate = False

        strip = context.active_sequence_strip

        layout.active = not strip.mute

        if strip.input_count > 0:
            col = layout.column()
            row = col.row()
            row.prop(strip, "input_1")

            if strip.input_count > 1:
                row.operator("sequencer.swap_inputs", text="", icon='SORT_ASC')
                row = col.row()
                row.prop(strip, "input_2")
                row.operator("sequencer.swap_inputs", text="", icon='SORT_DESC')

        strip_type = strip.type

        if strip_type == 'COLOR':
            layout.template_color_picker(strip, "color", value_slider=True, cubic=True)
            layout.prop(strip, "color", text="")

        elif strip_type == 'WIPE':
            col = layout.column()
            col.prop(strip, "transition_type")
            col.alignment = 'RIGHT'
            col.row().prop(strip, "direction", expand=True)

            col = layout.column()
            col.prop(strip, "blur_width", slider=True)
            if strip.transition_type in {'SINGLE', 'DOUBLE'}:
                col.prop(strip, "angle")

        elif strip_type == 'GLOW':
            flow = layout.column_flow()
            flow.prop(strip, "threshold", slider=True)
            flow.prop(strip, "clamp", slider=True)
            flow.prop(strip, "boost_factor")
            flow.prop(strip, "blur_radius")
            flow.prop(strip, "quality", slider=True)
            flow.use_property_split = False
            flow.prop(strip, "use_only_boost")

        elif strip_type == 'SPEED':
            col = layout.column(align=True)
            col.prop(strip, "speed_control", text="Speed Control")
            if strip.speed_control == 'MULTIPLY':
                col.prop(strip, "speed_factor", text=" ")
            elif strip.speed_control == 'LENGTH':
                col.prop(strip, "speed_length", text=" ")
            elif strip.speed_control == 'FRAME_NUMBER':
                col.prop(strip, "speed_frame_number", text=" ")

            row = layout.row(align=True)
            if strip.speed_control != 'STRETCH':
                row.use_property_split = False
                row.prop(strip, "use_frame_interpolate", text="Interpolation")

        elif strip_type == 'TRANSFORM':
            col = layout.column()

            col.prop(strip, "interpolation")
            col.prop(strip, "translation_unit")
            col = layout.column(align=True)
            col.prop(strip, "translate_start_x", text="Position X")
            col.prop(strip, "translate_start_y", text="Y")

            col.separator()

            colsub = col.column(align=True)
            colsub.use_property_split = False
            colsub.prop(strip, "use_uniform_scale")

            if strip.use_uniform_scale:
                colsub = col.column(align=True)
                colsub.prop(strip, "scale_start_x", text="Scale")
            else:
                col.prop(strip, "scale_start_x", text="Scale X")
                col.prop(strip, "scale_start_y", text="Y")

            col = layout.column(align=True)
            col.prop(strip, "rotation_start", text="Rotation")

        elif strip_type == 'MULTICAM':
            col = layout.column(align=True)
            strip_channel = strip.channel

            col.prop(strip, "multicam_source", text="Source Channel")

            # The multicam strip needs at least 2 strips to be useful
            if strip_channel > 2:
                BT_ROW = 4
                col.label(text="Cut To")
                row = col.row()

                for i in range(1, strip_channel):
                    if (i % BT_ROW) == 1:
                        row = col.row(align=True)

                    # Workaround - .enabled has to have a separate UI block to work
                    if i == strip.multicam_source:
                        sub = row.row(align=True)
                        sub.enabled = False
                        sub.operator("sequencer.split_multicam", text="{:d}".format(i), translate=False).camera = i
                    else:
                        sub_1 = row.row(align=True)
                        sub_1.enabled = True
                        sub_1.operator("sequencer.split_multicam", text="{:d}".format(i), translate=False).camera = i

                if strip.channel > BT_ROW and (strip_channel - 1) % BT_ROW:
                    for i in range(strip.channel, strip_channel + ((BT_ROW + 1 - strip_channel) % BT_ROW)):
                        row.label(text="")
            else:
                col.separator()
                col.label(text="Two or more channels are needed below this strip", icon='INFO')

        elif strip_type == 'TEXT':
            layout = self.layout
            col = layout.column()
            col.scale_x = 1.3
            col.scale_y = 1.3
            col.use_property_split = False
            col.prop(strip, "text", text="")
            col.use_property_split = True
            layout.prop(strip, "wrap_width", text="Wrap Width")

        col = layout.column(align=True)
        if strip_type in {'CROSS', 'GAMMA_CROSS', 'WIPE', 'ALPHA_OVER', 'ALPHA_UNDER', 'OVER_DROP'}:
            col.use_property_split = False
            col.prop(strip, "use_default_fade", text="Default Fade")
            col.use_property_split = True
            if not strip.use_default_fade:
                col.prop(strip, "effect_fader", text="Effect Fader")
        elif strip_type == 'GAUSSIAN_BLUR':
            col = layout.column(align=True)
            col.prop(strip, "size_x", text="Size X")
            col.prop(strip, "size_y", text="Y")
        elif strip_type == 'COLORMIX':
            layout.prop(strip, "blend_effect", text="Blend Mode")
            row = layout.row(align=True)
            row.prop(strip, "factor", slider=True)


class SEQUENCER_PT_effect_text_layout(SequencerButtonsPanel, Panel):
    bl_label = "Layout"
    bl_parent_id = "SEQUENCER_PT_effect"
    bl_category = "Strip"

    @classmethod
    def poll(cls, context):
        strip = context.active_sequence_strip
        return strip.type == 'TEXT'

    def draw(self, context):
        strip = context.active_sequence_strip
        layout = self.layout
        layout.use_property_split = True
        col = layout.column()
        col.prop(strip, "location", text="Location")
        col.prop(strip, "align_x", text="Anchor X")
        col.prop(strip, "align_y", text="Y")


class SEQUENCER_PT_effect_text_style(SequencerButtonsPanel, Panel):
    bl_label = "Style"
    bl_parent_id = "SEQUENCER_PT_effect"
    bl_category = "Strip"

    @classmethod
    def poll(cls, context):
        strip = context.active_sequence_strip
        return strip.type == 'TEXT'

    def draw(self, context):
        strip = context.active_sequence_strip
        layout = self.layout
        layout.use_property_split = True
        col = layout.column()

        row = col.row(align=True)
        row.use_property_decorate = False
        row.template_ID(strip, "font", open="font.open", unlink="font.unlink")
        row.prop(strip, "use_bold", text="", icon="BOLD")
        row.prop(strip, "use_italic", text="", icon="ITALIC")

        col = layout.column()
        split = col.split(factor=.4, align=True)
        split.label(text="Size")
        split.prop(strip, "font_size", text="")

        split = col.split(factor=.4, align=True)
        split.label(text="Color")
        split.prop(strip, "color", text="")

        split = col.split(factor=.4, align=True)
        row = split.row()
        row.use_property_decorate = False
        row.use_property_split = False
        row.prop(strip, "use_shadow", text="Shadow")
        sub = split.column()
        if (strip.use_shadow and (not strip.mute)):
            sub.prop(strip, "shadow_color", text="")
            row = col.row()
            row.separator()
            row.prop(strip, "shadow_angle", text="Angle")
            row = col.row()
            row.separator()
            row.prop(strip, "shadow_offset", text="Offset")
            row = col.row()
            row.separator()
            row.prop(strip, "shadow_blur", text="Blur")
            sub.active = strip.use_shadow and (not strip.mute)
        else:
            sub.label(icon='DISCLOSURE_TRI_RIGHT')

        split = col.split(factor=.4, align=True)
        row = split.row()
        row.use_property_decorate = False
        row.use_property_split = False
        row.prop(strip, "use_outline", text="Outline")
        sub = split.column()
        if (strip.use_outline and (not strip.mute)):
            sub.prop(strip, "outline_color", text="")
            row = col.row()
            row.separator()
            row.prop(strip, "outline_width", text="Width")
            row.active = strip.use_outline
        else:
            sub.label(icon='DISCLOSURE_TRI_RIGHT')

        split = col.split(factor=.4, align=True)
        row = split.row()
        row.use_property_decorate = False
        row.use_property_split = False
        row.prop(strip, "use_box", text="Box")
        sub = split.column()
        if (strip.use_box and (not strip.mute)):
            sub.prop(strip, "box_color", text="")
            row = col.row()
            row.separator()
            row.prop(strip, "box_margin", text="Margin")
        else:
            sub.label(icon='DISCLOSURE_TRI_RIGHT')


class SEQUENCER_PT_source(SequencerButtonsPanel, Panel):
    bl_label = "Source"
    bl_options = {'DEFAULT_CLOSED'}
    bl_category = "Strip"

    @classmethod
    def poll(cls, context):
        if not cls.has_sequencer(context):
            return False

        strip = context.active_sequence_strip
        if not strip:
            return False

        return strip.type in {'MOVIE', 'IMAGE', 'SOUND'}

    def draw(self, context):
        layout = self.layout
        layout.use_property_split = True
        layout.use_property_decorate = False

        scene = context.scene
        strip = context.active_sequence_strip
        strip_type = strip.type

        layout.active = not strip.mute

        # Draw a filename if we have one.
        if strip_type == 'SOUND':
            sound = strip.sound
            layout.template_ID(strip, "sound", open="sound.open")
            if sound is not None:

                col = layout.column()
                col.prop(sound, "filepath", text="")

                col.alignment = 'RIGHT'
                sub = col.column(align=True)
                split = sub.split(factor=0.5, align=True)
                split.alignment = 'RIGHT'
                if sound.packed_file:
                    split.label(text="Unpack")
                    split.operator("sound.unpack", icon='PACKAGE', text="")
                else:
                    split.label(text="Pack")
                    split.operator("sound.pack", icon='UGLYPACKAGE', text="")

                layout.use_property_split = False
                layout.prop(sound, "use_memory_cache")

                col = layout.box()
                col = col.column(align=True)
                split = col.split(factor=0.5, align=False)
                split.alignment = 'RIGHT'
                split.label(text="Sample Rate")
                split.alignment = 'LEFT'
                if sound.samplerate <= 0:
                    split.label(text="Unknown")
                else:
                    split.label(text="{:d} Hz".format(sound.samplerate), translate=False)

                split = col.split(factor=0.5, align=False)
                split.alignment = 'RIGHT'
                split.label(text="Channels")
                split.alignment = 'LEFT'

                # FIXME(@campbellbarton): this is ugly, we may want to support a way of showing a label from an enum.
                channel_enum_items = sound.bl_rna.properties["channels"].enum_items
                split.label(text=channel_enum_items[channel_enum_items.find(sound.channels)].name)
                del channel_enum_items
        else:
            if strip_type == 'IMAGE':
                col = layout.column()
                col.prop(strip, "directory", text="")

                # Current element for the filename.
                elem = strip.strip_elem_from_frame(scene.frame_current)
                if elem:
                    col.prop(elem, "filename", text="")  # strip.elements[0] could be a fallback

                col.prop(strip.colorspace_settings, "name", text="Color Space")

                col.prop(strip, "alpha_mode", text="Alpha")
                sub = col.column(align=True)
                sub.operator("sequencer.change_path", text="Change Data/Files", icon='FILE_MOVIE').filter_image = True
            else:  # elif strip_type == 'MOVIE':
                elem = strip.elements[0]

                col = layout.column()
                col.prop(strip, "filepath", text="")
                col.prop(strip.colorspace_settings, "name", text="Color Space")
                col.prop(strip, "stream_index")

                col.use_property_split = False
                col.prop(strip, "use_deinterlace")
                col.use_property_split = True

            if scene.render.use_multiview:
                layout.prop(strip, "use_multiview")

                col = layout.column()
                col.active = strip.use_multiview

                col.row().prop(strip, "views_format", expand=True)

                box = col.box()
                box.active = strip.views_format == 'STEREO_3D'
                box.template_image_stereo_3d(strip.stereo_3d_format)

            # Resolution.
            col = layout.box()
            col = col.column(align=True)
            split = col.split(factor=0.5, align=False)
            split.alignment = 'RIGHT'
            split.label(text="Resolution")
            size = (elem.orig_width, elem.orig_height) if elem else (0, 0)
            if size[0] and size[1]:
                split.alignment = 'LEFT'
                split.label(text="{:d}x{:d}".format(*size), translate=False)
            else:
                split.label(text="None")
            # FPS
            if elem.orig_fps:
                split = col.split(factor=0.5, align=False)
                split.alignment = 'RIGHT'
                split.label(text="FPS")
                split.alignment = 'LEFT'
                split.label(text="{:.2f}".format(elem.orig_fps), translate=False)


class SEQUENCER_PT_movie_clip(SequencerButtonsPanel, Panel):
    bl_label = "Movie Clip"
    bl_options = {'DEFAULT_CLOSED'}
    bl_category = "Strip"

    @classmethod
    def poll(cls, context):
        if not cls.has_sequencer(context):
            return False

        strip = context.active_sequence_strip
        if not strip:
            return False

        return strip.type == 'MOVIECLIP'

    def draw(self, context):
        layout = self.layout
        layout.use_property_split = True
        layout.use_property_decorate = False

        strip = context.active_sequence_strip

        layout.active = not strip.mute
        layout.template_ID(strip, "clip")

        if strip.type == 'MOVIECLIP':
            col = layout.column(heading="Use")
            col.prop(strip, "stabilize2d", text="2D Stabilized Clip")
            col.prop(strip, "undistort", text="Undestorted Clip")

        clip = strip.clip
        if clip:
            sta = clip.frame_start
            end = clip.frame_start + clip.frame_duration
            layout.label(
                text=rpt_("Original frame range: {:d}-{:d} ({:d})").format(sta, end, end - sta + 1),
                translate=False,
            )


class SEQUENCER_PT_scene(SequencerButtonsPanel, Panel):
    bl_label = "Scene"
    bl_category = "Strip"

    @classmethod
    def poll(cls, context):
        if not cls.has_sequencer(context):
            return False

        strip = context.active_sequence_strip
        if not strip:
            return False

        return (strip.type == 'SCENE')

    def draw(self, context):
        strip = context.active_sequence_strip
        scene = strip.scene

        layout = self.layout
        layout.use_property_split = True
        layout.use_property_decorate = False
        layout.active = not strip.mute

        layout.template_ID(strip, "scene", text="Scene", new="scene.new_sequencer")
        layout.prop(strip, "scene_input", text="Input")

        if strip.scene_input == 'CAMERA':
            layout.template_ID(strip, "scene_camera", text="Camera")

        if strip.scene_input == 'CAMERA':
            layout = layout.column(align=True)
            layout.label(text="Show")
            layout.use_property_split = False
            row = layout.row()
            row.separator()
            layout.prop(strip, "use_annotations", text="Annotations")
            if scene:
                # Warning, this is not a good convention to follow.
                # Expose here because setting the alpha from the "Render" menu is very inconvenient.
                row = layout.row()
                row.separator()
                row.prop(scene.render, "film_transparent")


class SEQUENCER_PT_scene_sound(SequencerButtonsPanel, Panel):
    bl_label = "Sound"
    bl_category = "Strip"

    @classmethod
    def poll(cls, context):
        if not cls.has_sequencer(context):
            return False

        strip = context.active_sequence_strip
        if not strip:
            return False

        return (strip.type == 'SCENE')

    def draw(self, context):
        strip = context.active_sequence_strip

        layout = self.layout
        layout.use_property_split = True
        layout.use_property_decorate = False
        layout.active = not strip.mute

        col = layout.column()

        col.use_property_decorate = True
        split = col.split(factor=0.4)
        split.alignment = 'RIGHT'
        split.label(text="Strip Volume", text_ctxt=i18n_contexts.id_sound)
        split.prop(strip, "volume", text="")
        col.use_property_decorate = False


class SEQUENCER_PT_mask(SequencerButtonsPanel, Panel):
    bl_label = "Mask"
    bl_category = "Strip"

    @classmethod
    def poll(cls, context):
        if not cls.has_sequencer(context):
            return False

        strip = context.active_sequence_strip
        if not strip:
            return False

        return (strip.type == 'MASK')

    def draw(self, context):
        layout = self.layout
        layout.use_property_split = True

        strip = context.active_sequence_strip

        layout.active = not strip.mute

        layout.template_ID(strip, "mask")

        mask = strip.mask

        if mask:
            sta = mask.frame_start
            end = mask.frame_end
            layout.label(
                text=rpt_("Original frame range: {:d}-{:d} ({:d})").format(sta, end, end - sta + 1),
                translate=False,
            )


class SEQUENCER_PT_time(SequencerButtonsPanel, Panel):
    bl_label = "Time"
    bl_options = {'DEFAULT_CLOSED'}
    bl_category = "Strip"

    @classmethod
    def poll(cls, context):
        if not cls.has_sequencer(context):
            return False

        strip = context.active_sequence_strip
        if not strip:
            return False

        return strip.type

    def draw_header_preset(self, context):
        layout = self.layout
        layout.alignment = 'RIGHT'
        strip = context.active_sequence_strip

        layout.prop(strip, "lock", text="", icon_only=True, emboss=False)

    def draw(self, context):
        from bpy.utils import smpte_from_frame

        layout = self.layout
        layout.use_property_split = False
        layout.use_property_decorate = False

        scene = context.scene
        frame_current = scene.frame_current
        strip = context.active_sequence_strip

        is_effect = isinstance(strip, bpy.types.EffectSequence)

        # Get once.
        frame_start = strip.frame_start
        frame_final_start = strip.frame_final_start
        frame_final_end = strip.frame_final_end
        frame_final_duration = strip.frame_final_duration
        frame_offset_start = strip.frame_offset_start
        frame_offset_end = strip.frame_offset_end

        length_list = (
            str(frame_start),
            str(frame_final_end),
            str(frame_final_duration),
            str(frame_offset_start),
            str(frame_offset_end),
        )

        if not is_effect:
            length_list = length_list + (
                str(strip.animation_offset_start),
                str(strip.animation_offset_end),
            )

        max_length = max(len(x) for x in length_list)
        max_factor = (1.9 - max_length) / 30
        factor = 0.45

        layout.enabled = not strip.lock
        layout.active = not strip.mute

        sub = layout.row(align=True)
        split = sub.split(factor=factor + max_factor)
        split.alignment = 'RIGHT'

        try:  # BFA - detect if correct relevant strip is selected to apply as a clearer UX. Only works on Movie and Image strips
            is_retiming = context.scene.sequence_editor.selected_retiming_keys
            strip = context.active_sequence_strip
            layout = self.layout

            layout.operator_context = 'INVOKE_REGION_WIN'  # BFA

            strip = context.active_sequence_strip  # BFA
            strip_type = strip.type  # BFA

            if strip and strip_type == 'MOVIE' or strip_type == 'IMAGE':
                # BFA - Made the show_retiming_keys conditional
                col = layout.column()
                col.prop(strip, "show_retiming_keys", text="Show Retiming Keys")
            else:
                layout.label(text="To retime, select a movie strip", icon="QUESTION")  # BFA
        except:
            layout.label(text="To retime, select a movie strip", icon="QUESTION")  # BFA

        sub = layout.row(align=True)
        split = sub.split(factor=factor + max_factor)
        split.alignment = 'RIGHT'
        split.label(text="Channel")
        split.prop(strip, "channel", text="")

        sub = layout.column(align=True)
        split = sub.split(factor=factor + max_factor, align=True)
        split.alignment = 'RIGHT'
        split.label(text="Start")
        split.prop(strip, "frame_start", text=smpte_from_frame(frame_start))

        split = sub.split(factor=factor + max_factor, align=True)
        split.alignment = 'RIGHT'
        split.label(text="Duration")
        split.prop(strip, "frame_final_duration", text=smpte_from_frame(frame_final_duration))

        # Use label, editing this value from the UI allows negative values,
        # users can adjust duration.
        split = sub.split(factor=factor + max_factor, align=True)
        split.alignment = 'RIGHT'
        split.label(text="End")
        split = split.split(factor=factor + 0.3 + max_factor, align=True)
        split.label(text="{:>14s}".format(smpte_from_frame(frame_final_end)), translate=False)
        split.alignment = 'RIGHT'
        split.label(text=str(frame_final_end) + " ")

        if not is_effect:

            layout.alignment = 'RIGHT'
            sub = layout.column(align=True)

            split = sub.split(factor=factor + max_factor, align=True)
            split.alignment = 'RIGHT'
            split.label(text="Strip Offset Start")
            split.prop(strip, "frame_offset_start", text=smpte_from_frame(frame_offset_start))

            split = sub.split(factor=factor + max_factor, align=True)
            split.alignment = 'RIGHT'
            split.label(text="End")
            split.prop(strip, "frame_offset_end", text=smpte_from_frame(frame_offset_end))

            layout.alignment = 'RIGHT'
            sub = layout.column(align=True)

            split = sub.split(factor=factor + max_factor, align=True)
            split.alignment = 'RIGHT'
            split.label(text="Hold Offset Start")
            split.prop(strip, "animation_offset_start", text=smpte_from_frame(strip.animation_offset_start))

            split = sub.split(factor=factor + max_factor, align=True)
            split.alignment = 'RIGHT'
            split.label(text="End")
            split.prop(strip, "animation_offset_end", text=smpte_from_frame(strip.animation_offset_end))

        col = layout.column(align=True)
        col = col.box()
        col.active = (
            (frame_current >= frame_final_start) and
            (frame_current <= frame_final_start + frame_final_duration)
        )

        split = col.split(factor=factor + max_factor, align=True)
        split.alignment = 'RIGHT'
        split.label(text="Current Frame")
        split = split.split(factor=factor + 0.3 + max_factor, align=True)
        frame_display = frame_current - frame_final_start
        split.label(text="{:>14s}".format(smpte_from_frame(frame_display)), translate=False)
        split.alignment = 'RIGHT'
        split.label(text=str(frame_display) + " ")

        if strip.type == 'SCENE':
            scene = strip.scene

            if scene:
                sta = scene.frame_start
                end = scene.frame_end
                split = col.split(factor=factor + max_factor)
                split.alignment = 'RIGHT'
                split.label(text="Original Frame Range")
                split.alignment = 'LEFT'
                split.label(text="{:d}-{:d} ({:d})".format(sta, end, end - sta + 1), translate=False)


class SEQUENCER_PT_adjust_sound(SequencerButtonsPanel, Panel):
    bl_label = "Sound"
    bl_category = "Strip"

    @classmethod
    def poll(cls, context):
        if not cls.has_sequencer(context):
            return False

        strip = context.active_sequence_strip
        if not strip:
            return False

        return strip.type == 'SOUND'

    def draw(self, context):
        layout = self.layout
        layout.use_property_split = False

        st = context.space_data
        strip = context.active_sequence_strip
        sound = strip.sound
        overlay_settings = st.timeline_overlay

        layout.active = not strip.mute

        if sound is not None:
            layout.use_property_split = True
            col = layout.column()

            split = col.split(factor=0.4)
            split.alignment = 'RIGHT'
            split.label(text="Volume", text_ctxt=i18n_contexts.id_sound)
            split.prop(strip, "volume", text="")

            audio_channels = context.scene.render.ffmpeg.audio_channels
            pan_enabled = sound.use_mono and audio_channels != 'MONO'
            pan_text = "{:.2f}°".format(strip.pan * 90.0)

            split = col.split(factor=0.4)
            split.alignment = 'RIGHT'
            split.label(text="Pan", text_ctxt=i18n_contexts.id_sound)
            split.prop(strip, "pan", text="")
            split.enabled = pan_enabled

            if audio_channels not in {'MONO', 'STEREO'}:
                split = col.split(factor=0.4)
                split.alignment = 'RIGHT'
                split.label(text="Pan Angle")
                split.enabled = pan_enabled
                subsplit = split.row()
                subsplit.alignment = 'CENTER'
                subsplit.label(text=pan_text)
                subsplit.label(text=" ")  # Compensate for no decorate.
                subsplit.enabled = pan_enabled

            layout.use_property_split = False
            col = layout.column()

            col.prop(sound, "use_mono")
            if overlay_settings.waveform_display_type == 'DEFAULT_WAVEFORMS':
                col.prop(strip, "show_waveform")


class SEQUENCER_PT_adjust_comp(SequencerButtonsPanel, Panel):
    bl_label = "Compositing"
    bl_category = "Strip"

    @classmethod
    def poll(cls, context):
        if not cls.has_sequencer(context):
            return False

        strip = context.active_sequence_strip
        if not strip:
            return False

        return strip.type != 'SOUND'

    def draw(self, context):
        layout = self.layout
        layout.use_property_split = True

        strip = context.active_sequence_strip

        layout.active = not strip.mute

        col = layout.column()
        col.prop(strip, "blend_type", text="Blend")
        col.prop(strip, "blend_alpha", text="Opacity", slider=True)


class SEQUENCER_PT_adjust_transform(SequencerButtonsPanel, Panel):
    bl_label = "Transform"
    bl_category = "Strip"
    bl_options = {'DEFAULT_CLOSED'}

    @classmethod
    def poll(cls, context):
        if not cls.has_sequencer(context):
            return False

        strip = context.active_sequence_strip
        if not strip:
            return False

        return strip.type != 'SOUND'

    def draw(self, context):
        strip = context.active_sequence_strip
        layout = self.layout
        layout.use_property_split = True
        layout.active = not strip.mute

        col = layout.column(align=True)
        col.prop(strip.transform, "filter", text="Filter")

        col = layout.column(align=True)
        col.prop(strip.transform, "offset_x", text="Position X")
        col.prop(strip.transform, "offset_y", text="Y")

        col = layout.column(align=True)
        col.prop(strip.transform, "scale_x", text="Scale X")
        col.prop(strip.transform, "scale_y", text="Y")

        col = layout.column(align=True)
        col.prop(strip.transform, "rotation", text="Rotation")

        row = layout.row(heading="Mirror")
        sub = row.row(align=True)
        sub.prop(strip, "use_flip_x", text="X", toggle=True)
        sub.prop(strip, "use_flip_y", text="Y", toggle=True)


class SEQUENCER_PT_adjust_video(SequencerButtonsPanel, Panel):
    bl_label = "Video"
    bl_options = {'DEFAULT_CLOSED'}
    bl_category = "Strip"

    @classmethod
    def poll(cls, context):
        if not cls.has_sequencer(context):
            return False

        strip = context.active_sequence_strip
        if not strip:
            return False

        return strip.type in {
            'MOVIE', 'IMAGE', 'SCENE', 'MOVIECLIP', 'MASK',
            'META', 'ADD', 'SUBTRACT', 'ALPHA_OVER',
            'ALPHA_UNDER', 'CROSS', 'GAMMA_CROSS', 'MULTIPLY',
            'OVER_DROP', 'WIPE', 'GLOW', 'TRANSFORM', 'COLOR',
            'MULTICAM', 'SPEED', 'ADJUSTMENT', 'COLORMIX',
        }

    def draw(self, context):
        layout = self.layout

        layout.use_property_split = True

        col = layout.column()

        strip = context.active_sequence_strip

        layout.active = not strip.mute

        col.prop(strip, "strobe")
<<<<<<< HEAD

        if strip.type == 'MOVIECLIP':
            col = layout.column()
            col.label(text="Tracker")
            col = layout.column(align=True)
            row = col.row()
            row.separator()
            row.use_property_split = False
            row.prop(strip, "stabilize2d")
            row.prop_decorator(strip, "stabilize2d")

            col = layout.column()
            col.label(text="Distortion")
            col = layout.column(align=True)
            row = col.row()
            row.separator()
            row.use_property_split = False
            row.prop(strip, "undistort")
            row.prop_decorator(strip, "undistort")
            col.separator()

        row = col.row()
        row.use_property_split = False
        row.prop(strip, "use_reverse_frames")
        row.prop_decorator(strip, "use_reverse_frames")
=======
        col.prop(strip, "use_reverse_frames")
>>>>>>> dabc3ad4


class SEQUENCER_PT_adjust_color(SequencerButtonsPanel, Panel):
    bl_label = "Color"
    bl_options = {'DEFAULT_CLOSED'}
    bl_category = "Strip"

    @classmethod
    def poll(cls, context):
        if not cls.has_sequencer(context):
            return False

        strip = context.active_sequence_strip
        if not strip:
            return False

        return strip.type in {
            'MOVIE', 'IMAGE', 'SCENE', 'MOVIECLIP', 'MASK',
            'META', 'ADD', 'SUBTRACT', 'ALPHA_OVER',
            'ALPHA_UNDER', 'CROSS', 'GAMMA_CROSS', 'MULTIPLY',
            'OVER_DROP', 'WIPE', 'GLOW', 'TRANSFORM', 'COLOR',
            'MULTICAM', 'SPEED', 'ADJUSTMENT', 'COLORMIX',
        }

    def draw(self, context):
        layout = self.layout
        layout.use_property_split = True

        strip = context.active_sequence_strip

        layout.active = not strip.mute

        col = layout.column()
        col.prop(strip, "color_saturation", text="Saturation")
        col.prop(strip, "color_multiply", text="Multiply")

        row = col.row()
        row.use_property_split = False
        row.prop(strip, "multiply_alpha")
        row.prop_decorator(strip, "multiply_alpha")

        row = col.row()
        row.use_property_split = False
        row.prop(strip, "use_float", text="Convert to Float")
        row.prop_decorator(strip, "use_float")


class SEQUENCER_PT_cache_settings(SequencerButtonsPanel, Panel):
    bl_label = "Cache Settings"
    bl_category = "Cache"

    @classmethod
    def poll(cls, context):
        return cls.has_sequencer(context) and context.scene.sequence_editor

    def draw(self, context):
        layout = self.layout
        layout.use_property_split = False
        layout.use_property_decorate = False

        ed = context.scene.sequence_editor

        col = layout.column()

        col.prop(ed, "use_cache_raw", text="Raw")
        col.prop(ed, "use_cache_preprocessed", text="Preprocessed")
        col.prop(ed, "use_cache_composite", text="Composite")
        col.prop(ed, "use_cache_final", text="Final")


class SEQUENCER_PT_cache_view_settings(SequencerButtonsPanel, Panel):
    bl_label = "Display"
    bl_category = "Cache"
    bl_parent_id = "SEQUENCER_PT_cache_settings"

    @classmethod
    def poll(cls, context):
        return cls.has_sequencer(context) and context.scene.sequence_editor

    def draw_header(self, context):
        cache_settings = context.space_data.cache_overlay

        self.layout.prop(cache_settings, "show_cache", text="")

    def draw(self, context):
        layout = self.layout
        layout.use_property_split = True
        layout.use_property_decorate = False

        cache_settings = context.space_data.cache_overlay
        layout.active = cache_settings.show_cache

        col = layout.column(heading="Cache", align=True)

        show_developer_ui = context.preferences.view.show_developer_ui
        if show_developer_ui:
            col.prop(cache_settings, "show_cache_raw", text="Raw")
            col.prop(cache_settings, "show_cache_preprocessed", text="Preprocessed")
            col.prop(cache_settings, "show_cache_composite", text="Composite")
        col.prop(cache_settings, "show_cache_final_out", text="Final")


class SEQUENCER_PT_proxy_settings(SequencerButtonsPanel, Panel):
    bl_label = "Proxy Settings"
    bl_category = "Proxy"

    @classmethod
    def poll(cls, context):
        return cls.has_sequencer(context) and context.scene.sequence_editor

    def draw(self, context):
        layout = self.layout
        layout.use_property_split = True
        layout.use_property_decorate = False

        ed = context.scene.sequence_editor
        flow = layout.column_flow()
        flow.prop(ed, "proxy_storage", text="Storage")

        if ed.proxy_storage == 'PROJECT':
            flow.prop(ed, "proxy_dir", text="Directory")

        col = layout.column()
        col.operator("sequencer.enable_proxies")
        col.operator("sequencer.rebuild_proxy", icon='LASTOPERATOR')


class SEQUENCER_PT_strip_proxy(SequencerButtonsPanel, Panel):
    bl_label = "Strip Proxy & Timecode"
    bl_category = "Proxy"

    @classmethod
    def poll(cls, context):
        if not cls.has_sequencer(context) and context.scene.sequence_editor:
            return False

        strip = context.active_sequence_strip
        if not strip:
            return False

        return strip.type in {'MOVIE', 'IMAGE'}

    def draw_header(self, context):
        strip = context.active_sequence_strip

        self.layout.prop(strip, "use_proxy", text="")

    def draw(self, context):
        layout = self.layout
        layout.use_property_split = False
        layout.use_property_decorate = False

        ed = context.scene.sequence_editor

        strip = context.active_sequence_strip

        if strip.proxy:
            proxy = strip.proxy

            if ed.proxy_storage == 'PER_STRIP':
                col = layout.column(align=True)
                col.label(text="Custom Proxy")
                row = col.row()
                row.separator()
                row.prop(proxy, "use_proxy_custom_directory")
                row = col.row()
                row.separator()
                row.prop(proxy, "use_proxy_custom_file")
                col.use_property_split = True
                if proxy.use_proxy_custom_directory and not proxy.use_proxy_custom_file:
                    col.prop(proxy, "directory")
                if proxy.use_proxy_custom_file:
                    col.prop(proxy, "filepath")

            layout.use_property_split = True
            row = layout.row(heading="Resolutions", align=True)
            row.prop(strip.proxy, "build_25", toggle=True)
            row.prop(strip.proxy, "build_50", toggle=True)
            row.prop(strip.proxy, "build_75", toggle=True)
            row.prop(strip.proxy, "build_100", toggle=True)

            layout.use_property_split = False
            layout.prop(proxy, "use_overwrite")

            layout.use_property_split = True

            col = layout.column()
            col.prop(proxy, "quality", text="Quality")

            if strip.type == 'MOVIE':
                col = layout.column()

                col.prop(proxy, "timecode", text="Timecode Index")


class SEQUENCER_PT_strip_cache(SequencerButtonsPanel, Panel):
    bl_label = "Strip Cache"
    bl_category = "Cache"
    bl_options = {'DEFAULT_CLOSED'}

    @classmethod
    def poll(cls, context):
        show_developer_ui = context.preferences.view.show_developer_ui
        if not cls.has_sequencer(context):
            return False
        if context.active_sequence_strip is not None and show_developer_ui:
            return True
        return False

    def draw_header(self, context):
        strip = context.active_sequence_strip
        self.layout.prop(strip, "override_cache_settings", text="")

    def draw(self, context):
        layout = self.layout
        layout.use_property_split = False
        layout.use_property_decorate = False

        strip = context.active_sequence_strip
        layout.active = strip.override_cache_settings

        col = layout.column()
        col.prop(strip, "use_cache_raw")
        col.prop(strip, "use_cache_preprocessed", text="Preprocessed")
        col.prop(strip, "use_cache_composite")


class SEQUENCER_PT_preview(SequencerButtonsPanel_Output, Panel):
    bl_label = "Scene Strip Display"
    bl_space_type = 'SEQUENCE_EDITOR'
    bl_region_type = 'UI'
    bl_options = {'DEFAULT_CLOSED'}
    bl_category = "View"

    def draw(self, context):
        layout = self.layout
        layout.use_property_split = True
        layout.use_property_decorate = False

        render = context.scene.render

        col = layout.column()
        col.prop(render, "sequencer_gl_preview", text="Shading")

        if render.sequencer_gl_preview in {'SOLID', 'WIREFRAME'}:
            col.use_property_split = False
            col.prop(render, "use_sequencer_override_scene_strip")


class SEQUENCER_PT_view(SequencerButtonsPanel_Output, Panel):
    bl_label = "View Settings"
    bl_category = "View"

    def draw(self, context):
        layout = self.layout
        layout.use_property_split = True
        layout.use_property_decorate = False

        st = context.space_data
        ed = context.scene.sequence_editor

        col = layout.column()

        col.prop(st, "proxy_render_size")

        col = layout.column()
        col.use_property_split = False
        prop = col.prop(st, "use_proxies")
        if st.proxy_render_size in {'NONE', 'SCENE'}:
            col.enabled = False

        col = layout.column()
        if ed:
            col.use_property_split = False
            col.prop(ed, "use_prefetch")
            col.use_property_split = True

        col.prop(st, "display_channel", text="Channel")

        if st.display_mode == 'IMAGE':
            col.prop(st, "show_overexposed")

        elif st.display_mode == 'WAVEFORM':  # BFA
            col.prop(st, "show_separate_color")  # BFA

        if ed:
            col.use_property_split = False
            col.prop(ed, "show_missing_media")


class SEQUENCER_PT_view_cursor(SequencerButtonsPanel_Output, Panel):
    bl_category = "View"
    bl_label = "2D Cursor"

    def draw(self, context):
        layout = self.layout

        st = context.space_data

        layout.use_property_split = True
        layout.use_property_decorate = False

        col = layout.column()
        col.prop(st, "cursor_location", text="Location")


class SEQUENCER_PT_frame_overlay(SequencerButtonsPanel_Output, Panel):
    bl_label = "Frame Overlay"
    bl_category = "View"
    bl_options = {'DEFAULT_CLOSED'}

    @classmethod
    def poll(cls, context):
        if not context.scene.sequence_editor:
            return False
        return SequencerButtonsPanel_Output.poll(context)

    def draw_header(self, context):
        scene = context.scene
        ed = scene.sequence_editor

        self.layout.prop(ed, "show_overlay_frame", text="")

    def draw(self, context):
        layout = self.layout

        layout.operator_context = 'INVOKE_REGION_PREVIEW'
        layout.operator("sequencer.view_ghost_border", text="Set Overlay Region")
        layout.operator_context = 'INVOKE_DEFAULT'

        layout.use_property_split = True
        layout.use_property_decorate = False

        st = context.space_data
        scene = context.scene
        ed = scene.sequence_editor

        layout.active = ed.show_overlay_frame

        col = layout.column()
        col.prop(ed, "overlay_frame", text="Frame Offset")
        col.prop(st, "overlay_frame_type")
        col.use_property_split = False
        col.prop(ed, "use_overlay_frame_lock")


class SEQUENCER_PT_view_safe_areas(SequencerButtonsPanel_Output, Panel):
    bl_label = "Safe Areas"
    bl_options = {'DEFAULT_CLOSED'}
    bl_category = "View"

    @classmethod
    def poll(cls, context):
        st = context.space_data
        is_preview = st.view_type in {'PREVIEW', 'SEQUENCER_PREVIEW'}
        return is_preview and (st.display_mode == 'IMAGE')

    def draw_header(self, context):
        overlay_settings = context.space_data.preview_overlay
        self.layout.prop(overlay_settings, "show_safe_areas", text="")

    def draw(self, context):
        layout = self.layout
        layout.use_property_split = True
        overlay_settings = context.space_data.preview_overlay
        safe_data = context.scene.safe_areas

        layout.active = overlay_settings.show_safe_areas

        col = layout.column()

        sub = col.column()
        sub.prop(safe_data, "title", slider=True)
        sub.prop(safe_data, "action", slider=True)


class SEQUENCER_PT_view_safe_areas_center_cut(SequencerButtonsPanel_Output, Panel):
    bl_label = "Center-Cut Safe Areas"
    bl_parent_id = "SEQUENCER_PT_view_safe_areas"
    bl_options = {'DEFAULT_CLOSED'}
    bl_category = "View"

    def draw_header(self, context):
        st = context.space_data

        layout = self.layout
        overlay_settings = context.space_data.preview_overlay
        layout.active = overlay_settings.show_safe_areas
        layout.prop(overlay_settings, "show_safe_center", text="")

    def draw(self, context):
        layout = self.layout
        layout.use_property_split = True
        safe_data = context.scene.safe_areas
        overlay_settings = context.space_data.preview_overlay

        layout.active = overlay_settings.show_safe_areas and overlay_settings.show_safe_center

        col = layout.column()
        col.prop(safe_data, "title_center", slider=True)
        col.prop(safe_data, "action_center", slider=True)


class SEQUENCER_PT_modifiers(SequencerButtonsPanel, Panel):
    bl_label = "Modifiers"
    bl_category = "Modifiers"

    def draw(self, context):
        layout = self.layout
        layout.use_property_split = True

        strip = context.active_sequence_strip
        ed = context.scene.sequence_editor
        if strip.type == 'SOUND':
            sound = strip.sound
        else:
            sound = None

        if sound is None:
            row = layout.row()
            row.use_property_split = False
            row.prop(strip, "use_linear_modifiers")
            row.prop_decorator(strip, "use_linear_modifiers")

        layout.operator_menu_enum("sequencer.strip_modifier_add", "type")
        layout.operator("sequencer.strip_modifier_copy", icon='COPYDOWN')

        for mod in strip.modifiers:
            box = layout.box()

            row = box.row()
            row.use_property_decorate = False
            row.prop(mod, "show_expanded", text="", emboss=False)
            row.prop(mod, "name", text="")

            row.prop(mod, "mute", text="")
            row.use_property_decorate = True

            sub = row.row(align=True)
            props = sub.operator("sequencer.strip_modifier_move", text="", icon='TRIA_UP')
            props.name = mod.name
            props.direction = 'UP'
            props = sub.operator("sequencer.strip_modifier_move", text="", icon='TRIA_DOWN')
            props.name = mod.name
            props.direction = 'DOWN'

            row.operator("sequencer.strip_modifier_remove", text="", icon='X', emboss=False).name = mod.name

            if mod.show_expanded:
                if sound is None:
                    row = box.row()
                    row.prop(mod, "input_mask_type", expand=True)

                    if mod.input_mask_type == 'STRIP':
                        sequences_object = ed
                        if ed.meta_stack:
                            sequences_object = ed.meta_stack[-1]
                        box.prop_search(mod, "input_mask_strip", sequences_object, "sequences", text="Mask")
                    else:
                        box.prop(mod, "input_mask_id")
                        row = box.row()
                        row.prop(mod, "mask_time", expand=True)

                    if mod.type == 'COLOR_BALANCE':
                        box.prop(mod, "color_multiply")
                        draw_color_balance(box, mod.color_balance)
                    elif mod.type == 'CURVES':
                        box.template_curve_mapping(mod, "curve_mapping", type='COLOR', show_tone=True)
                    elif mod.type == 'HUE_CORRECT':
                        box.template_curve_mapping(mod, "curve_mapping", type='HUE')
                    elif mod.type == 'BRIGHT_CONTRAST':
                        col = box.column()
                        col.prop(mod, "bright")
                        col.prop(mod, "contrast")
                    elif mod.type == 'WHITE_BALANCE':
                        col = box.column()
                        col.prop(mod, "white_value")
                    elif mod.type == 'TONEMAP':
                        col = box.column()
                        col.prop(mod, "tonemap_type")
                        if mod.tonemap_type == 'RD_PHOTORECEPTOR':
                            col.prop(mod, "intensity")
                            col.prop(mod, "contrast")
                            col.prop(mod, "adaptation")
                            col.prop(mod, "correction")
                        elif mod.tonemap_type == 'RH_SIMPLE':
                            col.prop(mod, "key")
                            col.prop(mod, "offset")
                            col.prop(mod, "gamma")
                else:
                    if mod.type == 'SOUND_EQUALIZER':
                        # eq_row = box.row()
                        # eq_graphs = eq_row.operator_menu_enum("sequencer.strip_modifier_equalizer_redefine", "graphs")
                        # eq_graphs.name = mod.name
                        flow = box.grid_flow(
                            row_major=True,
                            columns=0,
                            even_columns=True,
                            even_rows=False,
                            align=False,
                        )
                        for sound_eq in mod.graphics:
                            col = flow.column()
                            box = col.box()
                            split = box.split(factor=0.4)
                            split.label(text="{:.2f}".format(sound_eq.curve_mapping.clip_min_x), translate=False)
                            split.label(text="Hz")
                            split.alignment = 'RIGHT'
                            split.label(text="{:.2f}".format(sound_eq.curve_mapping.clip_max_x), translate=False)
                            box.template_curve_mapping(
                                sound_eq,
                                "curve_mapping",
                                type='NONE',
                                levels=False,
                                brush=True,
                                use_negative_slope=True,
                                show_tone=False,
                            )
                            second_row = col.row()
                            second_row.label(text="dB")
                            second_row.alignment = 'CENTER'


class SEQUENCER_PT_annotation(AnnotationDataPanel, SequencerButtonsPanel_Output, Panel):
    bl_space_type = 'SEQUENCE_EDITOR'
    bl_region_type = 'UI'
    bl_category = "View"

    @staticmethod
    def has_preview(context):
        st = context.space_data
        return st.view_type in {'PREVIEW', 'SEQUENCER_PREVIEW'}

    @classmethod
    def poll(cls, context):
        return cls.has_preview(context)

    # NOTE: this is just a wrapper around the generic GP Panel
    # But, it should only show up when there are images in the preview region


class SEQUENCER_PT_annotation_onion(AnnotationOnionSkin, SequencerButtonsPanel_Output, Panel):
    bl_space_type = 'SEQUENCE_EDITOR'
    bl_region_type = 'UI'
    bl_category = "View"
    bl_parent_id = "SEQUENCER_PT_annotation"
    bl_options = {'DEFAULT_CLOSED'}

    @staticmethod
    def has_preview(context):
        st = context.space_data
        return st.view_type in {'PREVIEW', 'SEQUENCER_PREVIEW'}

    @classmethod
    def poll(cls, context):
        if context.annotation_data_owner is None:
            return False
        elif type(context.annotation_data_owner) is bpy.types.Object:
            return False
        else:
            gpl = context.active_annotation_layer
            if gpl is None:
                return False

        return cls.has_preview(context)

    # NOTE: this is just a wrapper around the generic GP Panel
    # But, it should only show up when there are images in the preview region


class SEQUENCER_PT_custom_props(SequencerButtonsPanel, PropertyPanel, Panel):
    COMPAT_ENGINES = {'BLENDER_RENDER', 'BLENDER_EEVEE', 'BLENDER_WORKBENCH'}
    _context_path = "active_sequence_strip"
    _property_type = (bpy.types.Sequence,)
    bl_category = "Strip"

#BFA - contains format changes
class SEQUENCER_PT_snapping(Panel):
    bl_space_type = 'SEQUENCE_EDITOR'
    bl_region_type = 'HEADER'
    bl_label = "Snapping"

    def draw(self, context):
        tool_settings = context.tool_settings
        sequencer_tool_settings = tool_settings.sequencer_tool_settings

        layout = self.layout
        layout.use_property_split = False
        layout.use_property_decorate = False

        col = layout.column(align=True)
        col.label(text="Snap to")
        row = col.row()
        row.separator()
        row.prop(sequencer_tool_settings, "snap_to_current_frame")
        row = col.row()
        row.separator()
        row.prop(sequencer_tool_settings, "snap_to_hold_offset")
        row = col.row()
        row.separator()
        row.prop(sequencer_tool_settings, "snap_to_markers")

        col = layout.column(align=True)
        col.label(text="Ignore")
        row = col.row()
        row.separator()
        row.prop(sequencer_tool_settings, "snap_ignore_muted", text="Muted Strips")
        row = col.row()
        row.separator()
        row.prop(sequencer_tool_settings, "snap_ignore_sound", text="Sound Strips")

        col = layout.column(align=True)
        col.label(text="Current Frame")
        row = col.row()
        row.separator()
        row.prop(sequencer_tool_settings, "use_snap_current_frame_to_strips", text="Snap to Strips")

# BFA
class SEQUENCER_PT_view_options(bpy.types.Panel):
    bl_label = "View Options"
    bl_category = "View"
    bl_space_type = 'SEQUENCE_EDITOR'
    bl_region_type = 'HEADER'

    def draw(self, context):
        layout = self.layout

        st = context.space_data
        overlay_settings = st.preview_overlay
        is_preview = st.view_type in {'PREVIEW', 'SEQUENCER_PREVIEW'}
        is_sequencer_view = st.view_type in {'SEQUENCER', 'SEQUENCER_PREVIEW'}
        tool_settings = context.tool_settings

        if is_sequencer_view:

            col = layout.column(align=True)
            if st.view_type == 'SEQUENCER':

                split = layout.split(factor=0.6)
                col = split.column()
                col.use_property_split = False
                col.prop(st, "show_backdrop", text="Preview as Backdrop")
                col = split.column()
                if st.show_backdrop:
                    col.label(icon='DISCLOSURE_TRI_DOWN')
                else:
                    col.label(icon='DISCLOSURE_TRI_RIGHT')

                if is_preview or st.show_backdrop:
                    row = layout.row()
                    row.separator()
                    row.prop(st, "show_transform_preview", text="Preview During Transform")

            else:

                col.prop(st, "show_transform_preview", text="Preview During Transform")

            col = layout.column(align=True)
            col.prop(st, "show_seconds")
            col.prop(st, "show_locked_time")

            layout.menu("SEQUENCER_MT_view_cache")

            layout.use_property_split = False
            layout.prop(st, "show_markers")

        if is_preview:
            layout.use_property_split = False
            if st.display_mode == 'IMAGE':
                layout.prop(overlay_settings, "show_metadata")

            layout.use_property_split = False
            layout.prop(st, "use_zoom_to_fit")

        if is_sequencer_view:

            col = layout.column(align=True)
            col.prop(tool_settings, "lock_markers")
            col.prop(st, "use_marker_sync")
            col.prop(st, "use_clamp_view")

#BFA
class SEQUENCER_MT_fades_add(Menu):
    bl_label = "Fade"

    def draw(self, context):
        layout = self.layout

        layout.operator("sequencer.fades_add", text="Fade In and Out", icon='IPO_EASE_IN_OUT').type = 'IN_OUT'
        layout.operator("sequencer.fades_add", text="Fade In", icon='IPO_EASE_IN').type = 'IN'
        layout.operator("sequencer.fades_add", text="Fade Out", icon='IPO_EASE_OUT').type = 'OUT'
        layout.operator("sequencer.fades_add", text="From current Frame",
                        icon='BEFORE_CURRENT_FRAME').type = 'CURSOR_FROM'
        layout.operator("sequencer.fades_add", text="To current Frame", icon='AFTER_CURRENT_FRAME').type = 'CURSOR_TO'


classes = (
    ALL_MT_editormenu_sequencer,
    SEQUENCER_MT_change,  # BFA - no longer used
    SEQUENCER_HT_tool_header,
    SEQUENCER_HT_header,
    SEQUENCER_MT_editor_menus,
    SEQUENCER_MT_range,
    SEQUENCER_MT_view_pie_menus, #BFA
    SEQUENCER_MT_view,
    SEQUENCER_MT_view_annotations, #BFA
    SEQUENCER_MT_export, #BFA
    SEQUENCER_MT_view_cache, #BFA
    SEQUENCER_MT_preview_zoom,
    SEQUENCER_MT_proxy,
    SEQUENCER_MT_select_handle,
    SEQUENCER_MT_select_channel,
    SEQUENCER_MT_select,
    SEQUENCER_MT_marker,
    SEQUENCER_MT_navigation,
    SEQUENCER_MT_add,
    SEQUENCER_MT_add_scene,
    SEQUENCER_MT_add_effect,
    SEQUENCER_MT_add_transitions,
    SEQUENCER_MT_add_empty,
    SEQUENCER_MT_strip_effect,
    SEQUENCER_MT_strip_movie,
    SEQUENCER_MT_strip,
    SEQUENCER_MT_strip_transform,
    SEQUENCER_MT_strip_retiming,
    SEQUENCER_MT_strip_input,
    SEQUENCER_MT_strip_lock_mute,
    SEQUENCER_MT_image,
    SEQUENCER_MT_image_transform,
    SEQUENCER_MT_image_clear,
    SEQUENCER_MT_image_apply,
    SEQUENCER_MT_color_tag_picker,
    SEQUENCER_MT_context_menu,
    SEQUENCER_MT_preview_context_menu,
    SEQUENCER_MT_pivot_pie,
    SEQUENCER_MT_retiming,
    SEQUENCER_MT_view_pie,
    SEQUENCER_MT_preview_view_pie,

    SEQUENCER_PT_color_tag_picker,

    SEQUENCER_PT_active_tool,
    SEQUENCER_MT_change_scene_with_icons,  # BFA
    SEQUENCER_PT_strip,

    SEQUENCER_PT_gizmo_display,
    SEQUENCER_PT_overlay,
    SEQUENCER_PT_preview_overlay,
    SEQUENCER_PT_sequencer_overlay,
    SEQUENCER_PT_sequencer_overlay_strips,
    SEQUENCER_PT_sequencer_overlay_waveforms,

    SEQUENCER_PT_effect,
    SEQUENCER_PT_scene,
    SEQUENCER_PT_scene_sound,
    SEQUENCER_PT_mask,
    SEQUENCER_PT_effect_text_style,
    SEQUENCER_PT_effect_text_layout,
    SEQUENCER_PT_movie_clip,

    SEQUENCER_PT_adjust_comp,
    SEQUENCER_PT_adjust_transform,
    SEQUENCER_PT_adjust_crop,
    SEQUENCER_PT_adjust_video,
    SEQUENCER_PT_adjust_color,
    SEQUENCER_PT_adjust_sound,

    SEQUENCER_PT_time,
    SEQUENCER_PT_source,

    SEQUENCER_PT_modifiers,

    SEQUENCER_PT_cache_settings,
    SEQUENCER_PT_cache_view_settings,
    SEQUENCER_PT_strip_cache,
    SEQUENCER_PT_proxy_settings,
    SEQUENCER_PT_strip_proxy,

    SEQUENCER_PT_custom_props,

    SEQUENCER_PT_view,
    SEQUENCER_PT_view_cursor,
    SEQUENCER_PT_frame_overlay,
    SEQUENCER_PT_view_safe_areas,
    SEQUENCER_PT_view_safe_areas_center_cut,
    SEQUENCER_PT_preview,

    SEQUENCER_PT_annotation,
    SEQUENCER_PT_annotation_onion,

    SEQUENCER_PT_snapping,

    SEQUENCER_PT_view_options, #BFA
    SEQUENCER_MT_fades_add, #BFA
)

if __name__ == "__main__":  # only for live edit.
    from bpy.utils import register_class
    for cls in classes:
        register_class(cls)<|MERGE_RESOLUTION|>--- conflicted
+++ resolved
@@ -2663,7 +2663,6 @@
         layout.active = not strip.mute
 
         col.prop(strip, "strobe")
-<<<<<<< HEAD
 
         if strip.type == 'MOVIECLIP':
             col = layout.column()
@@ -2689,9 +2688,6 @@
         row.use_property_split = False
         row.prop(strip, "use_reverse_frames")
         row.prop_decorator(strip, "use_reverse_frames")
-=======
-        col.prop(strip, "use_reverse_frames")
->>>>>>> dabc3ad4
 
 
 class SEQUENCER_PT_adjust_color(SequencerButtonsPanel, Panel):
