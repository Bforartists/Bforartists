# SPDX-FileCopyrightText: 2009-2023 Blender Authors
#
# SPDX-License-Identifier: GPL-2.0-or-later

import bpy
from bpy.types import (
    Header,
    Menu,
    Panel,
)
from bpy.app.translations import (
    contexts as i18n_contexts,
    pgettext_rpt as rpt_,
)
from bl_ui.properties_grease_pencil_common import (
    AnnotationDataPanel,
    AnnotationOnionSkin,
)
from bl_ui.space_toolsystem_common import (
    ToolActivePanelHelper,
)
from rna_prop_ui import PropertyPanel


def _space_view_types(st):
    view_type = st.view_type
    return (
        view_type in {"SEQUENCER", "SEQUENCER_PREVIEW"},
        view_type == "PREVIEW",
    )


def selected_strips_count(context):
    selected_strips = getattr(context, "selected_strips", None)
    if selected_strips is None:
        return 0, 0

    total_count = len(selected_strips)
    nonsound_count = sum(1 for strip in selected_strips if strip.type != "SOUND")

    return total_count, nonsound_count


def draw_color_balance(layout, color_balance):
    layout.prop(color_balance, "correction_method")

    flow = layout.grid_flow(
        row_major=True, columns=0, even_columns=True, even_rows=False, align=False
    )
    flow.use_property_split = False

    if color_balance.correction_method == "LIFT_GAMMA_GAIN":
        col = flow.column()

        box = col.box()
        split = box.split(factor=0.35)
        col = split.column(align=True)
        col.label(text="Lift")
        col.separator()
        col.separator()
        col.prop(color_balance, "lift", text="")
        col.prop(color_balance, "invert_lift", text="Invert", icon="ARROW_LEFTRIGHT")
        split.template_color_picker(
            color_balance, "lift", value_slider=True, cubic=True
        )

        col = flow.column()

        box = col.box()
        split = box.split(factor=0.35)
        col = split.column(align=True)
        col.label(text="Gamma")
        col.separator()
        col.separator()
        col.prop(color_balance, "gamma", text="")
        col.prop(color_balance, "invert_gamma", text="Invert", icon="ARROW_LEFTRIGHT")
        split.template_color_picker(
            color_balance, "gamma", value_slider=True, lock_luminosity=True, cubic=True
        )

        col = flow.column()

        box = col.box()
        split = box.split(factor=0.35)
        col = split.column(align=True)
        col.label(text="Gain")
        col.separator()
        col.separator()
        col.prop(color_balance, "gain", text="")
        col.prop(color_balance, "invert_gain", text="Invert", icon="ARROW_LEFTRIGHT")
        split.template_color_picker(
            color_balance, "gain", value_slider=True, lock_luminosity=True, cubic=True
        )

    elif color_balance.correction_method == "OFFSET_POWER_SLOPE":
        col = flow.column()

        box = col.box()
        split = box.split(factor=0.35)
        col = split.column(align=True)
        col.label(text="Offset")
        col.separator()
        col.separator()
        col.prop(color_balance, "offset", text="")
        col.prop(color_balance, "invert_offset", text="Invert", icon="ARROW_LEFTRIGHT")
        split.template_color_picker(
            color_balance, "offset", value_slider=True, cubic=True
        )

        col = flow.column()

        box = col.box()
        split = box.split(factor=0.35)
        col = split.column(align=True)
        col.label(text="Power", text_ctxt=i18n_contexts.id_movieclip)
        col.separator()
        col.separator()
        col.prop(color_balance, "power", text="")
        col.prop(color_balance, "invert_power", text="Invert", icon="ARROW_LEFTRIGHT")
        split.template_color_picker(
            color_balance, "power", value_slider=True, cubic=True
        )

        col = flow.column()

        box = col.box()
        split = box.split(factor=0.35)
        col = split.column(align=True)
        col.label(text="Slope")
        col.separator()
        col.separator()
        col.prop(color_balance, "slope", text="")
        col.prop(color_balance, "invert_slope", text="Invert", icon="ARROW_LEFTRIGHT")
        split.template_color_picker(
            color_balance, "slope", value_slider=True, cubic=True
        )


class SEQUENCER_PT_active_tool(ToolActivePanelHelper, Panel):
    bl_space_type = "SEQUENCE_EDITOR"
    bl_region_type = "UI"
    bl_category = "Tool"


class SEQUENCER_HT_tool_header(Header):
    bl_space_type = "SEQUENCE_EDITOR"
    bl_region_type = "TOOL_HEADER"

    def draw(self, context):
        # layout = self.layout

        self.draw_tool_settings(context)

        # TODO: options popover.

    def draw_tool_settings(self, context):
        layout = self.layout

        # Active Tool
        # -----------
        from bl_ui.space_toolsystem_common import ToolSelectPanelHelper

        # Most callers assign the `tool` & `tool_mode`, currently the result is not used.
        """
        tool = ToolSelectPanelHelper.draw_active_tool_header(context, layout)
        tool_mode = context.mode if tool is None else tool.mode
        """
        # Only draw the header.
        ToolSelectPanelHelper.draw_active_tool_header(context, layout)


class SEQUENCER_HT_header(Header):
    bl_space_type = "SEQUENCE_EDITOR"

    def draw_seq(self, layout, context):  # BFA - 3D Sequencer
        pass

    def draw(self, context):
        layout = self.layout

        st = context.space_data

        # bfa - show hide the editormenu, editor suffix is needed.
        ALL_MT_editormenu_sequencer.draw_hidden(context, layout)

        layout.prop(st, "view_type", text="")
        SEQUENCER_MT_editor_menus.draw_collapsible(context, layout)
        tool_settings = context.tool_settings
        sequencer_tool_settings = tool_settings.sequencer_tool_settings

        layout.separator_spacer()
        row = layout.row()  # BFA - 3D Sequencer
        row.label(text="Timeline:", icon="VIEW3D")  # BFA - 3D Sequencer
        row.template_ID(
            st, "scene_override", unlink="sequencer.remove_scene_override"
        )  # BFA - 3D Sequencer

        if st.view_type == "PREVIEW":
            row = layout.row(align=True)  # BFA
            row.prop(
                sequencer_tool_settings, "pivot_point", text="", icon_only=True
            )  # BFA

        if st.view_type in {"SEQUENCER", "SEQUENCER_PREVIEW"}:
            row = layout.row(align=True)
            row.prop(sequencer_tool_settings, "overlap_mode", text="")

        # if st.view_type in {'SEQUENCER', 'SEQUENCER_PREVIEW'}:
        row = layout.row(align=True)
        row.prop(tool_settings, "use_snap_sequencer", text="")
        sub = row.row(align=True)
        sub.popover(panel="SEQUENCER_PT_snapping", text="")  # BFA - removed text
        # layout.separator_spacer() #BFA

        if st.view_type in {"PREVIEW", "SEQUENCER_PREVIEW"}:
            layout.prop(st, "display_mode", text="", icon_only=True)
            layout.prop(st, "preview_channels", text="", icon_only=True)

            # Gizmo toggle & popover.
            row = layout.row(align=True)
            # FIXME: place-holder icon.
            row.prop(st, "show_gizmo", text="", toggle=True, icon="GIZMO")
            sub = row.row(align=True)
            sub.active = st.show_gizmo
            sub.popover(
                panel="SEQUENCER_PT_gizmo_display",
                text="",
            )

        row = layout.row(align=True)
        row.prop(st, "show_overlays", text="", icon="OVERLAY")
        sub = row.row(align=True)
        sub.popover(panel="SEQUENCER_PT_overlay", text="")
        sub.active = st.show_overlays

        row.popover(panel="SEQUENCER_PT_view_options", text="Options")
        # BFA - moved "class SEQUENCER_MT_editor_menus" below


class SEQUENCER_PT_gizmo_display(Panel):
    bl_space_type = "SEQUENCE_EDITOR"
    bl_region_type = "HEADER"
    bl_label = "Gizmos"
    bl_ui_units_x = 8

    def draw(self, context):
        layout = self.layout

        st = context.space_data

        col = layout.column()
        col.label(text="Viewport Gizmos")
        col.separator()

        col.active = st.show_gizmo
        colsub = col.column()
        colsub.prop(st, "show_gizmo_navigate", text="Navigate")
        colsub.prop(st, "show_gizmo_tool", text="Active Tools")
        # colsub.prop(st, "show_gizmo_context", text="Active Object")  # Currently unused.


class SEQUENCER_PT_overlay(Panel):
    bl_space_type = "SEQUENCE_EDITOR"
    bl_region_type = "HEADER"
    bl_label = "Overlays"
    bl_ui_units_x = 13

    def draw(self, _context):
        pass


class SEQUENCER_PT_preview_overlay(Panel):
    bl_space_type = "SEQUENCE_EDITOR"
    bl_region_type = "HEADER"
    bl_parent_id = "SEQUENCER_PT_overlay"
    bl_label = "Preview Overlays"

    @classmethod
    def poll(cls, context):
        st = context.space_data
        return st.view_type in {"PREVIEW", "SEQUENCER_PREVIEW"}

    def draw(self, context):
        ed = context.scene.sequence_editor
        st = context.space_data
        overlay_settings = st.preview_overlay
        layout = self.layout

        layout.active = st.show_overlays and st.display_mode == "IMAGE"

        split = layout.column().split()
        col = split.column()
        col.prop(overlay_settings, "show_image_outline")
        col.prop(ed, "show_overlay_frame", text="Frame Overlay")
        col.prop(overlay_settings, "show_metadata", text="Metadata")

        col = split.column()
        col.prop(overlay_settings, "show_cursor")
        col.prop(overlay_settings, "show_safe_areas", text="Safe Areas")
        col.prop(overlay_settings, "show_annotation", text="Annotations")


class SEQUENCER_PT_sequencer_overlay(Panel):
    bl_space_type = "SEQUENCE_EDITOR"
    bl_region_type = "HEADER"
    bl_parent_id = "SEQUENCER_PT_overlay"
    bl_label = "Sequencer Overlays"

    @classmethod
    def poll(cls, context):
        st = context.space_data
        return st.view_type in {"SEQUENCER", "SEQUENCER_PREVIEW"}

    def draw(self, context):
        st = context.space_data
        overlay_settings = st.timeline_overlay
        layout = self.layout

        layout.active = st.show_overlays
        split = layout.column().split()

        col = split.column()
        col.prop(overlay_settings, "show_grid", text="Grid")

        col = split.column()
        col.prop(st.cache_overlay, "show_cache", text="Cache")


class SEQUENCER_PT_sequencer_overlay_strips(Panel):
    bl_space_type = "SEQUENCE_EDITOR"
    bl_region_type = "HEADER"
    bl_parent_id = "SEQUENCER_PT_overlay"
    bl_label = "Strips"

    @classmethod
    def poll(cls, context):
        st = context.space_data
        return st.view_type in {"SEQUENCER", "SEQUENCER_PREVIEW"}

    def draw(self, context):
        st = context.space_data
        overlay_settings = st.timeline_overlay
        layout = self.layout

        layout.active = st.show_overlays
        split = layout.column().split()

        col = split.column()
        col.prop(overlay_settings, "show_strip_name", text="Name")
        col.prop(overlay_settings, "show_strip_source", text="Source")
        col.prop(overlay_settings, "show_strip_duration", text="Duration")
        col.prop(overlay_settings, "show_fcurves", text="Animation Curves")

        col = split.column()
        col.prop(overlay_settings, "show_thumbnails", text="Thumbnails")
        col.prop(overlay_settings, "show_strip_tag_color", text="Color Tags")
        col.prop(overlay_settings, "show_strip_offset", text="Offsets")
        col.prop(overlay_settings, "show_strip_retiming", text="Retiming")


class SEQUENCER_PT_sequencer_overlay_waveforms(Panel):
    bl_space_type = "SEQUENCE_EDITOR"
    bl_region_type = "HEADER"
    bl_parent_id = "SEQUENCER_PT_overlay"
    bl_label = "Waveforms"

    @classmethod
    def poll(cls, context):
        st = context.space_data
        return st.view_type in {"SEQUENCER", "SEQUENCER_PREVIEW"}

    def draw(self, context):
        st = context.space_data
        overlay_settings = st.timeline_overlay
        layout = self.layout

        layout.active = st.show_overlays

        layout.row().prop(overlay_settings, "waveform_display_type", expand=True)

        row = layout.row()
        row.prop(overlay_settings, "waveform_display_style", expand=True)
        row.active = overlay_settings.waveform_display_type != "NO_WAVEFORMS"


# BFA - show hide the editormenu, editor suffix is needed.
class ALL_MT_editormenu_sequencer(Menu):
    bl_label = ""

    def draw(self, context):
        self.draw_menus(self.layout, context)

    @staticmethod
    def draw_menus(layout, context):
        row = layout.row(align=True)
        row.template_header()  # editor type menus


# BFA - moved here from above
class SEQUENCER_MT_editor_menus(Menu):
    bl_idname = "SEQUENCER_MT_editor_menus"
    bl_label = ""

    def draw(self, context):
        layout = self.layout
        st = context.space_data
        has_sequencer, _has_preview = _space_view_types(st)

        layout.menu("SCREEN_MT_user_menu", text="Quick")  # Quick favourites menu
        layout.menu("SEQUENCER_MT_view")
        layout.menu("SEQUENCER_MT_select")
        layout.menu("SEQUENCER_MT_export")

        if has_sequencer:
            layout.menu("SEQUENCER_MT_navigation")
            if st.show_markers:
                layout.menu("SEQUENCER_MT_marker")
            layout.menu("SEQUENCER_MT_add")

        layout.menu("SEQUENCER_MT_strip")

        if st.view_type in {"SEQUENCER", "PREVIEW"}:
            layout.menu("SEQUENCER_MT_image")

        # BFA - start
        strip = context.active_strip

        if _has_preview:
            if strip and strip.type == "TEXT":
                layout.menu("SEQUENCER_MT_strip_text")
        # BFA - end


class SEQUENCER_MT_view_cache(Menu):
    bl_label = "Cache"

    def draw(self, context):
        layout = self.layout

        ed = context.scene.sequence_editor
        layout.prop(ed, "show_cache")
        layout.separator()

        col = layout.column()
        col.enabled = ed.show_cache

        col.prop(ed, "show_cache_final_out")
        col.prop(ed, "show_cache_raw")
        col.prop(ed, "show_cache_preprocessed")
        col.prop(ed, "show_cache_composite")


class SEQUENCER_MT_range(Menu):
    bl_label = "Range"

    def draw(self, _context):
        layout = self.layout

        layout.operator(
            "anim.previewrange_set", text="Set Preview Range", icon="PREVIEW_RANGE"
        )  # BFA
        layout.operator(
            "sequencer.set_range_to_strips",
            text="Set Preview Range to Strips",
            icon="PREVIEW_RANGE",
        ).preview = True  # BFA
        layout.operator(
            "anim.previewrange_clear", text="Clear Preview Range", icon="CLEAR"
        )  # BFA

        layout.separator()

        layout.operator(
            "anim.start_frame_set", text="Set Start Frame", icon="AFTER_CURRENT_FRAME"
        )  # BFA
        layout.operator(
            "anim.end_frame_set", text="Set End Frame", icon="BEFORE_CURRENT_FRAME"
        )  # BFA
        layout.operator(
            "sequencer.set_range_to_strips",
            text="Set Frame Range to Strips",
            icon="PREVIEW_RANGE",
        )  # BFA


class SEQUENCER_MT_preview_zoom(Menu):
    bl_label = "Zoom"

    def draw(self, context):
        layout = self.layout
        layout.operator_context = "INVOKE_REGION_PREVIEW"
        from math import isclose

        current_zoom = context.space_data.zoom_percentage
        ratios = ((1, 8), (1, 4), (1, 2), (1, 1), (2, 1), (4, 1), (8, 1))

        for a, b in ratios:
            ratio = a / b
            percent = ratio * 100.0

            layout.operator(
                "sequencer.view_zoom_ratio",
                text="Zoom {:g}% ({:d}:{:d})".format(percent, a, b),  # BFA
                translate=False,
                icon="ZOOM_SET",  # BFA
            ).ratio = ratio

        layout.separator()
        layout.operator("view2d.zoom_in")
        layout.operator("view2d.zoom_out")
        layout.operator("view2d.zoom_border", text="Zoom Region...")


class SEQUENCER_MT_proxy(Menu):
    bl_label = "Proxy"

    def draw(self, context):
        layout = self.layout
        st = context.space_data
        _, nonsound = selected_strips_count(context)

        col = layout.column()
        col.operator("sequencer.enable_proxies", text="Setup")
        col.operator("sequencer.rebuild_proxy", text="Rebuild")
        col.enabled = nonsound >= 1
        layout.prop(st, "proxy_render_size", text="")


# BFA menu
class SEQUENCER_MT_view_pie_menus(Menu):
    bl_label = "Pie menus"

    def draw(self, context):
        layout = self.layout

        st = context.space_data

        layout.operator_context = "INVOKE_REGION_PREVIEW"
        if st.view_type == "PREVIEW":
            layout.operator(
                "wm.call_menu_pie", text="Pivot Point", icon="MENU_PANEL"
            ).name = "SEQUENCER_MT_pivot_pie"
        layout.operator(
            "wm.call_menu_pie", text="View", icon="MENU_PANEL"
        ).name = "SEQUENCER_MT_preview_view_pie"


# BFA - this menu has most of the property toggles now show exclusively in the property shelf.


class SEQUENCER_MT_view(Menu):
    bl_label = "View"

    def draw(self, context):
        layout = self.layout

        st = context.space_data
        is_preview = st.view_type in {"PREVIEW", "SEQUENCER_PREVIEW"}
        is_sequencer_view = st.view_type in {"SEQUENCER", "SEQUENCER_PREVIEW"}
        is_sequencer_only = st.view_type == "SEQUENCER"

        preferences = context.preferences
        addon_prefs = preferences.addons["bforartists_toolbar_settings"].preferences

        # bfa - we have it already separated with correct invoke.

        # if st.view_type == 'PREVIEW':
        #     # Specifying the REGION_PREVIEW context is needed in preview-only
        #     # mode, else the lookup for the shortcut will fail in
        #     # wm_keymap_item_find_props() (see #32595).
        #     layout.operator_context = 'INVOKE_REGION_PREVIEW'
        layout.prop(st, "show_region_toolbar")
        layout.prop(st, "show_region_ui")
        layout.prop(st, "show_region_tool_header")

        layout.operator_context = "INVOKE_DEFAULT"
        if is_sequencer_view:
            layout.prop(st, "show_region_hud")
        if is_sequencer_only:
            layout.prop(st, "show_region_channels")

        layout.prop(addon_prefs, "vse_show_toolshelf_tabs")  # BFA

        layout.separator()

        layout.menu("SEQUENCER_MT_view_annotations")  # BFA
        # BFA - properties in properties menu
        # if is_sequencer_only
        #    layout.prop(st, "show_backdrop", text="Preview as Backdrop")
        # if is_preview or st.show_backdrop:
        #    layout.prop(st, "show_transform_preview", text="Preview During Transform")
        layout.separator()

        layout.operator_context = "INVOKE_REGION_WIN"
        layout.operator(
            "sequencer.refresh_all", icon="FILE_REFRESH", text="Refresh All"
        )
        layout.operator_context = "INVOKE_DEFAULT"
        layout.separator()

        layout.operator_context = "INVOKE_REGION_WIN"
        layout.operator("view2d.zoom_in", icon="ZOOM_IN")
        layout.operator("view2d.zoom_out", icon="ZOOM_OUT")
        # BFA - properties in properties menu
        if is_sequencer_view:
            layout.operator_context = "INVOKE_REGION_WIN"
            layout.operator(
                "view2d.zoom_border", text="Zoom Border", icon="ZOOM_BORDER"
            )  # BFA

            layout.separator()

            layout.operator("sequencer.view_all", text="Frame All", icon="VIEWALL")
            layout.operator(
                "anim.scene_range_frame",
                text="Frame Preview Range"
                if context.scene.use_preview_range
                else "Frame Scene Range",
            )
            layout.operator("sequencer.view_frame", icon="VIEW_FRAME")
            layout.operator(
                "sequencer.view_selected", text="Frame Selected", icon="VIEW_SELECTED"
            )

        if is_preview:
            layout.operator_context = "INVOKE_REGION_PREVIEW"

            if is_sequencer_view:
                layout.menu("SEQUENCER_MT_preview_zoom", text="Preview Zoom")
            else:
                layout.operator(
                    "view2d.zoom_border", text="Zoom Border", icon="ZOOM_BORDER"
                )  # BFA
                layout.menu("SEQUENCER_MT_preview_zoom")
            layout.prop(st, "use_zoom_to_fit", text="Auto Zoom")
            layout.separator()

            layout.operator(
                "sequencer.view_all_preview",
                text="Fit Preview in window",
                icon="VIEW_FIT",
            )
            layout.operator(
                "sequencer.view_selected", text="Frame Selected", icon="VIEW_SELECTED"
            )

            layout.separator()
            layout.menu("SEQUENCER_MT_proxy")
            layout.operator_context = "INVOKE_DEFAULT"

        layout.separator()

        layout.operator_context = "INVOKE_REGION_WIN"
        layout.operator(
            "sequencer.refresh_all", icon="FILE_REFRESH", text="Refresh All"
        )
        layout.operator_context = "INVOKE_DEFAULT"

        layout.separator()
        # BFA - properties in properties menu

        layout.operator(
            "render.opengl", text="Sequence Render Image", icon="RENDER_STILL"
        ).sequencer = True
        props = layout.operator(
            "render.opengl", text="Sequence Render Animation", icon="RENDER_ANIMATION"
        )
        props.animation = True
        props.sequencer = True
        layout.separator()

        # Note that the context is needed for the shortcut to display properly.
        layout.operator_context = (
            "INVOKE_REGION_PREVIEW" if is_preview else "INVOKE_REGION_WIN"
        )
        props = layout.operator(
            "wm.context_toggle_enum",
            text="Toggle Sequencer/Preview",
            icon="SEQ_SEQUENCER" if is_preview else "SEQ_PREVIEW",
        )
        props.data_path = "space_data.view_type"
        props.value_1 = "SEQUENCER"
        props.value_2 = "PREVIEW"
        layout.operator_context = "INVOKE_DEFAULT"

        layout.menu("SEQUENCER_MT_view_pie_menus")  # BFA

        layout.separator()

        layout.menu("INFO_MT_area")


# BFA - Hidden legacy operators exposed to GUI
class SEQUENCER_MT_view_annotations(Menu):
    bl_label = "Annotations (Legacy)"

    def draw(self, context):
        layout = self.layout

        layout.operator(
            "gpencil.annotate",
            text="Draw Annotation",
            icon="PAINT_DRAW",
        ).mode = "DRAW"
        layout.operator(
            "gpencil.annotate", text="Draw Line Annotation", icon="PAINT_DRAW"
        ).mode = "DRAW_STRAIGHT"
        layout.operator(
            "gpencil.annotate", text="Draw Polyline Annotation", icon="PAINT_DRAW"
        ).mode = "DRAW_POLY"
        layout.operator(
            "gpencil.annotate", text="Erase Annotation", icon="ERASE"
        ).mode = "ERASER"

        layout.separator()

        layout.operator(
            "gpencil.annotation_add", text="Add Annotation Layer", icon="ADD"
        )
        layout.operator(
            "gpencil.annotation_active_frame_delete",
            text="Erase Annotation Active Keyframe",
            icon="DELETE",
        )


# BFA menu
class SEQUENCER_MT_export(Menu):
    bl_label = "Export"

    def draw(self, context):
        layout = self.layout

        layout.operator(
            "sequencer.export_subtitles", text="Export Subtitles", icon="EXPORT"
        )


class SEQUENCER_MT_select_handle(Menu):
    bl_label = "Select Handle"

    def draw(self, _context):
        layout = self.layout

        layout.operator(
            "sequencer.select_handles", text="Both", icon="SELECT_HANDLE_BOTH"
        ).side = "BOTH"
        layout.operator(
            "sequencer.select_handles", text="Left", icon="SELECT_HANDLE_LEFT"
        ).side = "LEFT"
        layout.operator(
            "sequencer.select_handles", text="Right", icon="SELECT_HANDLE_RIGHT"
        ).side = "RIGHT"

        layout.separator()

        layout.operator(
            "sequencer.select_handles", text="Both Neighbors", icon="SELECT_HANDLE_BOTH"
        ).side = "BOTH_NEIGHBORS"
        layout.operator(
            "sequencer.select_handles", text="Left Neighbor", icon="SELECT_HANDLE_LEFT"
        ).side = "LEFT_NEIGHBOR"
        layout.operator(
            "sequencer.select_handles",
            text="Right Neighbor",
            icon="SELECT_HANDLE_RIGHT",
        ).side = "RIGHT_NEIGHBOR"


class SEQUENCER_MT_select_channel(Menu):
    bl_label = "Select Channel"

    def draw(self, _context):
        layout = self.layout

        layout.operator(
            "sequencer.select_side", text="Left", icon="RESTRICT_SELECT_OFF"
        ).side = "LEFT"
        layout.operator(
            "sequencer.select_side", text="Right", icon="RESTRICT_SELECT_OFF"
        ).side = "RIGHT"
        layout.separator()
        layout.operator(
            "sequencer.select_side", text="Both Sides", icon="RESTRICT_SELECT_OFF"
        ).side = "BOTH"


# BFA - submenu
class SEQUENCER_MT_select_linked(Menu):
    bl_label = "Select Linked"

    def draw(self, _context):
        layout = self.layout

        layout.operator("sequencer.select_linked", text="All", icon="SELECT_ALL")
        layout.operator("sequencer.select_less", text="Less", icon="SELECTLESS")
        layout.operator("sequencer.select_more", text="More", icon="SELECTMORE")


class SEQUENCER_MT_select(Menu):
    bl_label = "Select"

    def draw(self, context):
        layout = self.layout

        st = context.space_data
        has_sequencer, has_preview = _space_view_types(st)

        layout.operator(
            "sequencer.select_all", text="All", icon="SELECT_ALL"
        ).action = "SELECT"
        layout.operator(
            "sequencer.select_all", text="None", icon="SELECT_NONE"
        ).action = "DESELECT"
        layout.operator(
            "sequencer.select_all", text="Invert", icon="INVERSE"
        ).action = "INVERT"

        layout.separator()

        layout.operator("sequencer.select_box", text="Box Select", icon="BORDER_RECT")

        col = layout.column()
        if has_sequencer:
            props = col.operator(
                "sequencer.select_box",
                text="Box Select (Include Handles)",
                icon="BORDER_RECT",
            )
            props.include_handles = True

        col.separator()

        if has_sequencer:
            col.operator_menu_enum(
                "sequencer.select_side_of_frame", "side", text="Side of Frame..."
            )
            col.menu("SEQUENCER_MT_select_handle", text="Handle")
            col.menu("SEQUENCER_MT_select_channel", text="Channel")
            col.menu("SEQUENCER_MT_select_linked", text="Linked")

        col.operator_menu_enum(
            "sequencer.select_grouped", "type", text="Select Grouped"
        )

        # BFA - start
        strip = context.active_strip

        if has_preview:
            if strip and strip.type == "TEXT":
                col.separator()

                col.operator(
                    "sequencer.text_select_all",
                    text="Select All Text",
                    icon="SELECT_ALL",
                )
                col.operator(
                    "sequencer.text_deselect_all",
                    text="Deselect All Text",
                    icon="SELECT_NONE",
                )

                col.separator()

                props = col.operator(
                    "sequencer.text_cursor_move",
                    text="Line End",
                    icon="HAND",
                    text_ctxt="Select",
                )
                props.type = "LINE_END"
                props.select_text = True

                props = col.operator(
                    "sequencer.text_cursor_move",
                    text="Line Begin",
                    icon="HAND",
                    text_ctxt="Select",
                )
                props.type = "LINE_BEGIN"
                props.select_text = True

                col.separator()

                props = col.operator(
                    "sequencer.text_cursor_move",
                    text="Top",
                    icon="HAND",
                    text_ctxt="Select",
                )
                props.type = "TEXT_BEGIN"
                props.select_text = True

                props = col.operator(
                    "sequencer.text_cursor_move",
                    text="Bottom",
                    icon="HAND",
                    text_ctxt="Select",
                )
                props.type = "TEXT_END"
                props.select_text = True

                col.separator()

                props = col.operator(
                    "sequencer.text_cursor_move", text="Previous Character", icon="HAND"
                )
                props.type = "PREVIOUS_CHARACTER"
                props.select_text = True

                props = col.operator(
                    "sequencer.text_cursor_move", text="Next Character", icon="HAND"
                )
                props.type = "NEXT_CHARACTER"
                props.select_text = True

                col.separator()

                props = col.operator(
                    "sequencer.text_cursor_move", text="Previous Word", icon="HAND"
                )
                props.type = "PREVIOUS_WORD"
                props.select_text = True

                props = col.operator(
                    "sequencer.text_cursor_move", text="Next Word", icon="HAND"
                )
                props.type = "NEXT_WORD"
                props.select_text = True

                col.separator()

                props = layout.operator(
                    "sequencer.text_cursor_move", text="Previous Line", icon="HAND"
                )
                props.type = "PREVIOUS_LINE"
                props.select_text = True

                props = col.operator(
                    "sequencer.text_cursor_move", text="Next Line", icon="HAND"
                )
                props.type = "NEXT_LINE"
                props.select_text = True
        # BFA - end


class SEQUENCER_MT_marker(Menu):
    bl_label = "Marker"

    def draw(self, context):
        layout = self.layout

        st = context.space_data
        is_sequencer_view = st.view_type in {"SEQUENCER", "SEQUENCER_PREVIEW"}

        from bl_ui.space_time import marker_menu_generic

        marker_menu_generic(layout, context)

        # BFA - no longer used
        # if is_sequencer_view:
        # layout.prop(st, "use_marker_sync")


class SEQUENCER_MT_change(Menu):
    bl_label = "Change"

    def draw(self, context):
        layout = self.layout
        strip = context.active_strip

<<<<<<< HEAD
        # BFA - Changed the Change contextual operator visibility to be based on strip type selection
        # BFA - This is done by listing the strip types then checking if it exists for the relevant operators
        # BFA - If there is no correct strip selected, a label will advise what to do
        try:
            layout.operator_context = "INVOKE_REGION_WIN"
            if strip and strip.type == "SCENE":
                bpy_data_scenes_len = len(bpy.data.scenes)

                if bpy_data_scenes_len > 14:
                    layout.operator_context = "INVOKE_DEFAULT"
                    layout.operator(
                        "sequencer.change_scene", text="Change Scene", icon="SCENE_DATA"
                    )
                elif bpy_data_scenes_len > 1:
                    layout.menu(
                        "SEQUENCER_MT_change_scene_with_icons", text="Change Scene"
                    )
                del bpy_data_scenes_len
            else:
                layout.operator_context = "INVOKE_DEFAULT"
=======
        layout.operator_context = 'INVOKE_REGION_WIN'
        if strip and strip.type == 'SCENE':
            bpy_data_scenes_len = len(bpy.data.scenes)
            if bpy_data_scenes_len > 10:
                layout.operator_context = 'INVOKE_DEFAULT'
                layout.operator("sequencer.change_scene", text="Change Scene...")
            elif bpy_data_scenes_len > 1:
                layout.operator_menu_enum("sequencer.change_scene", "scene", text="Change Scene")
            del bpy_data_scenes_len

        layout.operator_context = 'INVOKE_DEFAULT'
        layout.operator("sequencer.change_effect_input")
        layout.operator_menu_enum("sequencer.change_effect_type", "type")
        props = layout.operator("sequencer.change_path", text="Path/Files")

        if strip:
            strip_type = strip.type
>>>>>>> c3ccc58f

                strip_type = strip.type
                data_strips = ["IMAGE", "MOVIE", "SOUND"]
                effect_strips = [
                    "GAUSSIAN_BLUR",
                    "SPEED",
                    "GLOW",
                    "TRANSFORM",
                    "MULTICAM",
                    "ADD",
                    "SUBRACT",
                    "ALPHA_OVER",
                    "ALPHA_UNDER",
                    "COLORMIX",
                ]

                if strip_type in data_strips:
                    layout.operator_context = "INVOKE_DEFAULT"
                    props = layout.operator(
                        "sequencer.change_path", text="Path/Files", icon="FILE_MOVIE"
                    )

                    if strip:
                        strip_type = strip.type

                        if strip_type == "IMAGE":
                            props.filter_image = True
                        elif strip_type == "MOVIE":
                            props.filter_movie = True
                        elif strip_type == "SOUND":
                            props.filter_sound = True
                elif strip_type in effect_strips:
                    layout.operator_context = "INVOKE_DEFAULT"
                    layout.operator_menu_enum("sequencer.change_effect_input", "swap")
                    layout.operator_menu_enum("sequencer.change_effect_type", "type")
                else:
                    layout.label(
                        text="Please select a changeable strip", icon="QUESTION"
                    )
                    pass
        except:
            layout.label(text="Please select a strip", icon="QUESTION")
        # BFA - End of changes


class SEQUENCER_MT_navigation(Menu):
    bl_label = "Navigation"

    def draw(self, _context):
        layout = self.layout

        layout.operator("screen.animation_play", icon="PLAY")
        # layout.operator("sequencer.view_frame") # BFA - redundant

        layout.separator()

        props = layout.operator(
            "sequencer.strip_jump", text="Jump to Previous Strip", icon="PREVIOUSACTIVE"
        )
        props.next = False
        props.center = False
        props = layout.operator(
            "sequencer.strip_jump", text="Jump to Next Strip", icon="NEXTACTIVE"
        )
        props.next = True
        props.center = False

        layout.separator()

        props = layout.operator(
            "sequencer.strip_jump",
            text="Jump to Previous Strip (Center)",
            icon="PREVIOUSACTIVE",
        )
        props.next = False
        props.center = True
        props = layout.operator(
            "sequencer.strip_jump",
            text="Jump to Next Strip (Center)",
            icon="NEXTACTIVE",
        )
        props.next = True
        props.center = True

        layout.separator()

        layout.menu("SEQUENCER_MT_range")  # BFA


class SEQUENCER_MT_add(Menu):
    bl_label = "Add"
    bl_translation_context = i18n_contexts.operator_default
    bl_options = {"SEARCH_ON_KEY_PRESS"}

    def draw(self, context):
        layout = self.layout
        layout.operator_context = "INVOKE_REGION_WIN"

        layout.operator(
            "WM_OT_search_single_menu", text="Search...", icon="VIEWZOOM"
        ).menu_idname = "SEQUENCER_MT_add"  # BFA

        layout.separator()

        layout.menu("SEQUENCER_MT_add_scene", text="Scene", icon="SCENE_DATA")

        bpy_data_movieclips_len = len(bpy.data.movieclips)
        if bpy_data_movieclips_len > 10:
            layout.operator_context = "INVOKE_DEFAULT"
            layout.operator(
                "sequencer.movieclip_strip_add", text="Clip...", icon="TRACKER"
            )
        elif bpy_data_movieclips_len > 0:
            layout.operator_menu_enum(
                "sequencer.movieclip_strip_add", "clip", text="Clip", icon="TRACKER"
            )
        else:
            layout.menu(
                "SEQUENCER_MT_add_empty",
                text="Clip",
                text_ctxt=i18n_contexts.id_movieclip,
                icon="TRACKER",
            )
        del bpy_data_movieclips_len

        bpy_data_masks_len = len(bpy.data.masks)
        if bpy_data_masks_len > 10:
            layout.operator_context = "INVOKE_DEFAULT"
            layout.operator("sequencer.mask_strip_add", text="Mask...", icon="MOD_MASK")
        elif bpy_data_masks_len > 0:
            layout.operator_menu_enum(
                "sequencer.mask_strip_add", "mask", text="Mask", icon="MOD_MASK"
            )
        else:
            layout.menu("SEQUENCER_MT_add_empty", text="Mask", icon="MOD_MASK")
        del bpy_data_masks_len

        layout.separator()

        layout.operator("sequencer.movie_strip_add", text="Movie", icon="FILE_MOVIE")
        layout.operator("sequencer.sound_strip_add", text="Sound", icon="FILE_SOUND")
        layout.operator(
            "sequencer.image_strip_add", text="Image/Sequence", icon="FILE_IMAGE"
        )

        layout.separator()

        layout.operator_context = "INVOKE_REGION_WIN"
        layout.operator(
            "sequencer.effect_strip_add", text="Color", icon="COLOR"
        ).type = "COLOR"
        layout.operator(
            "sequencer.effect_strip_add", text="Text", icon="FONT_DATA"
        ).type = "TEXT"

        layout.separator()

        layout.operator(
            "sequencer.effect_strip_add", text="Adjustment Layer", icon="COLOR"
        ).type = "ADJUSTMENT"

        layout.operator_context = "INVOKE_DEFAULT"
        layout.menu("SEQUENCER_MT_add_effect", icon="SHADERFX")

        total, nonsound = selected_strips_count(context)

        col = layout.column()
        col.menu("SEQUENCER_MT_add_transitions", icon="ARROW_LEFTRIGHT")
        # Enable for video transitions or sound crossfade.
        col.enabled = nonsound == 2 or (nonsound == 0 and total == 2)

        col = layout.column()
        # col.operator_menu_enum("sequencer.fades_add", "type", text="Fade",
        # icon='IPO_EASE_IN_OUT') # BFA - now it's own menu
        col.menu("SEQUENCER_MT_fades_add", icon="IPO_EASE_IN_OUT")
        col.enabled = total >= 1
        col.operator(
            "sequencer.fades_clear", text="Clear Fade", icon="CLEAR"
        )  # BFA - added icon


class SEQUENCER_MT_add_scene(Menu):
    bl_label = "Scene"
    bl_translation_context = i18n_contexts.operator_default

    def draw(self, context):
        layout = self.layout
        layout.operator_context = "INVOKE_REGION_WIN"
        layout.operator(
            "sequencer.scene_strip_add_new", text="New Scene", icon="ADD"
        ).type = "NEW"

        bpy_data_scenes_len = len(bpy.data.scenes)
        if bpy_data_scenes_len > 14:  # BFA - increased to 14 from 10
            layout.separator()
            layout.operator_context = "INVOKE_DEFAULT"
            layout.operator(
                "sequencer.scene_strip_add", text="Scene...", icon="SEQUENCE"
            )  # BFA - added icon
        elif bpy_data_scenes_len > 1:
            layout.separator()
            scene = context.scene
            for sc_item in bpy.data.scenes:
                if sc_item == scene:
                    continue

                layout.operator_context = "INVOKE_REGION_WIN"
                layout.operator(
                    "sequencer.scene_strip_add", text=sc_item.name, icon="SEQUENCE"
                ).scene = sc_item.name  # BFA - added icon

        del bpy_data_scenes_len


class SEQUENCER_MT_add_empty(Menu):
    bl_label = "Empty"

    def draw(self, _context):
        layout = self.layout

        layout.label(text="No Items Available")


class SEQUENCER_MT_add_transitions(Menu):
    bl_label = "Transition"

    def draw(self, context):
        total, nonsound = selected_strips_count(context)

        layout = self.layout

        col = layout.column()
        col.operator(
            "sequencer.crossfade_sounds", text="Sound Crossfade", icon="SPEAKER"
        )
        col.enabled = nonsound == 0 and total == 2

        layout.separator()

        col = layout.column()
        col.operator(
            "sequencer.effect_strip_add", text="Cross", icon="NODE_VECTOR"
        ).type = "CROSS"
        col.operator(
            "sequencer.effect_strip_add", text="Gamma Cross", icon="NODE_GAMMA"
        ).type = "GAMMA_CROSS"

        col.separator()

        col.operator(
            "sequencer.effect_strip_add", text="Wipe", icon="NODE_VECTOR_TRANSFORM"
        ).type = "WIPE"
        col.enabled = nonsound == 2


class SEQUENCER_MT_add_effect(Menu):
    bl_label = "Effect Strip"

    def draw(self, context):
        total, nonsound = selected_strips_count(context)

        layout = self.layout
        layout.operator_context = "INVOKE_REGION_WIN"

        col = layout.column()
        col.operator(
            "sequencer.effect_strip_add",
            text="Add",
            text_ctxt=i18n_contexts.id_sequence,
            icon="SEQ_ADD",
        ).type = "ADD"
        col.operator(
            "sequencer.effect_strip_add",
            text="Subtract",
            text_ctxt=i18n_contexts.id_sequence,
            icon="NODE_INVERT",
        ).type = "SUBTRACT"
        col.operator(
            "sequencer.effect_strip_add",
            text="Multiply",
            text_ctxt=i18n_contexts.id_sequence,
            icon="SEQ_MULTIPLY",
        ).type = "MULTIPLY"
        col.operator(
            "sequencer.effect_strip_add",
            text="Alpha Over",
            text_ctxt=i18n_contexts.id_sequence,
            icon="IMAGE_ALPHA",
        ).type = "ALPHA_OVER"
        col.operator(
            "sequencer.effect_strip_add",
            text="Alpha Under",
            text_ctxt=i18n_contexts.id_sequence,
            icon="NODE_HOLDOUTSHADER",
        ).type = "ALPHA_UNDER"
        col.operator(
            "sequencer.effect_strip_add",
            text="Color Mix",
            text_ctxt=i18n_contexts.id_sequence,
            icon="NODE_MIXRGB",
        ).type = "COLORMIX"
        col.enabled = total >= 2

        layout.separator()

        layout.operator(
            "sequencer.effect_strip_add", text="Multicam Selector", icon="SEQ_MULTICAM"
        ).type = "MULTICAM"

        layout.separator()

        col = layout.column()
        col.operator(
            "sequencer.effect_strip_add", text="Transform", icon="TRANSFORM_MOVE"
        ).type = "TRANSFORM"
        col.operator(
            "sequencer.effect_strip_add", text="Speed Control", icon="NODE_CURVE_TIME"
        ).type = "SPEED"

        col.separator()

        col.operator(
            "sequencer.effect_strip_add",
            text="Glow",
            text_ctxt=i18n_contexts.id_sequence,
            icon="LIGHT_SUN",
        ).type = "GLOW"
        col.operator(
            "sequencer.effect_strip_add",
            text="Gaussian Blur",
            text_ctxt=i18n_contexts.id_sequence,
            icon="NODE_BLUR",
        ).type = "GAUSSIAN_BLUR"
        col.enabled = nonsound == 1


class SEQUENCER_MT_strip_transform(Menu):
    bl_label = "Transform"

    def draw(self, context):
        layout = self.layout
        st = context.space_data
        has_sequencer, has_preview = _space_view_types(st)

        if has_preview:
            layout.operator_context = "INVOKE_REGION_PREVIEW"
        else:
            layout.operator_context = "INVOKE_REGION_WIN"

        if has_preview:
            layout.operator("transform.translate", text="Move", icon="TRANSFORM_MOVE")
            layout.operator("transform.rotate", text="Rotate", icon="TRANSFORM_ROTATE")
            layout.operator("transform.resize", text="Scale", icon="TRANSFORM_SCALE")
        else:
            layout.operator(
                "transform.seq_slide", text="Move", icon="TRANSFORM_MOVE"
            ).view2d_edge_pan = True
            layout.operator(
                "transform.transform",
                text="Move/Extend from Current Frame",
                icon="SEQ_MOVE_EXTEND",
            ).mode = "TIME_EXTEND"
            layout.operator(
                "sequencer.slip", text="Slip Strip Contents", icon="SEQ_SLIP_CONTENTS"
            )

        # TODO (for preview)
        if has_sequencer:
            layout.separator()
            layout.operator("sequencer.snap", icon="SEQ_SNAP_STRIP")
            layout.operator("sequencer.offset_clear", icon="SEQ_CLEAR_OFFSET")

            layout.separator()

        if has_sequencer:
            layout.operator(
                "sequencer.swap", text="Swap Strip Left", icon="SEQ_SWAP_LEFT"
            ).side = "LEFT"  # BFA
            layout.operator(
                "sequencer.swap", text="Swap Strip Right", icon="SEQ_SWAP_RIGHT"
            ).side = "RIGHT"  # BFA

            layout.separator()
            layout.operator("sequencer.gap_remove", icon="SEQ_REMOVE_GAPS").all = False
            layout.operator(
                "sequencer.gap_remove",
                text="Remove Gaps (All)",
                icon="SEQ_REMOVE_GAPS_ALL",
            ).all = True
            layout.operator("sequencer.gap_insert", icon="SEQ_INSERT_GAPS")


class SEQUENCER_MT_strip_text(Menu):
    bl_label = "Text"

    def draw(self, context):
        layout = self.layout
        layout.operator_context = "INVOKE_REGION_PREVIEW"
        layout.operator("sequencer.text_edit_mode_toggle", icon="OUTLINER_OB_FONT")
        layout.separator()
        layout.operator("sequencer.text_edit_cut", icon="CUT")  # BFA - consistent order
        layout.operator("sequencer.text_edit_copy", icon="COPYDOWN")
        layout.operator("sequencer.text_edit_paste", icon="PASTEDOWN")

        layout.separator()
        layout.menu("SEQUENCER_MT_strip_text_characters")  # BFA - menu

        layout.separator()
        props = layout.operator("sequencer.text_delete", icon="DELETE")
        props.type = "PREVIOUS_OR_SELECTION"
        layout.operator("sequencer.text_line_break", icon="CARET_NEXT_CHAR")


# BFA - Menu
class SEQUENCER_MT_strip_text_characters(Menu):
    bl_label = "Move Cursor"

    def draw(self, context):
        layout = self.layout

        layout.operator_enum("sequencer.text_cursor_move", "type")


class SEQUENCER_MT_strip_input(Menu):
    bl_label = "Inputs"

    def draw(self, context):
        layout = self.layout
        strip = context.active_strip

        layout.operator("sequencer.reload", text="Reload Strips", icon="FILE_REFRESH")
        layout.operator(
            "sequencer.reload",
            text="Reload Strips and Adjust Length",
            icon="FILE_REFRESH",
        ).adjust_length = True
        props = layout.operator(
            "sequencer.change_path", text="Change Path/Files", icon="FILE_MOVIE"
        )
        layout.operator("sequencer.swap_data", text="Swap Data", icon="SWAP")

        if strip:
            strip_type = strip.type

            if strip_type == "IMAGE":
                props.filter_image = True
            elif strip_type == "MOVIE":
                props.filter_movie = True
            elif strip_type == "SOUND":
                props.filter_sound = True


class SEQUENCER_MT_strip_lock_mute(Menu):
    bl_label = "Lock/Mute"

    def draw(self, _context):
        layout = self.layout

        layout.operator("sequencer.lock", icon="LOCKED")
        layout.operator("sequencer.unlock", icon="UNLOCKED")

        layout.separator()

        layout.operator("sequencer.mute", icon="HIDE_ON").unselected = False
        layout.operator("sequencer.unmute", icon="HIDE_OFF").unselected = False
        layout.operator(
            "sequencer.mute", text="Mute Unselected Strips", icon="HIDE_UNSELECTED"
        ).unselected = True
        layout.operator(
            "sequencer.unmute", text="Unmute Deselected Strips", icon="SHOW_UNSELECTED"
        ).unselected = True


class SEQUENCER_MT_strip_effect(Menu):
    bl_label = "Effect Strip"

    def draw(self, _context):
        layout = self.layout

<<<<<<< HEAD
        # BFA - moved to a conditional
        layout.operator("sequencer.reassign_inputs", icon="RANDOMIZE_TRANSFORM")
        layout.operator("sequencer.swap_inputs", icon="RANDOMIZE")
=======
        layout.operator("sequencer.change_effect_input")
        layout.operator_menu_enum("sequencer.change_effect_type", "type")
        layout.operator("sequencer.reassign_inputs")
        layout.operator("sequencer.swap_inputs")
>>>>>>> c3ccc58f


class SEQUENCER_MT_strip_movie(Menu):
    bl_label = "Movie Strip"

    def draw(self, _context):
        layout = self.layout

        layout.operator("sequencer.rendersize", icon="RENDER_REGION")
        layout.operator("sequencer.deinterlace_selected_movies", icon="SEQ_DEINTERLACE")


class SEQUENCER_MT_strip_retiming(Menu):
    bl_label = "Retiming"

    def draw(self, context):
        layout = self.layout
        try:  # BFA - detect if correct relevant strip is selected to apply as a clearer UX. Only works on Movie and Image strips
            is_retiming = (
                context.scene.sequence_editor is not None
                and context.scene.sequence_editor.selected_retiming_keys is not None
            )
            strip = context.active_strip

            layout.operator_context = "INVOKE_REGION_WIN"  # BFA

            strip = context.active_strip  # BFA
            strip_type = strip.type  # BFA

            if (
                strip
                and strip_type == "MOVIE"
                or strip_type == "IMAGE"
                or strip_type == "SOUND"
            ):
                # BFA - Moved retiming_show and retiming_segment_speed_set to top for UX
                layout.operator(
                    "sequencer.retiming_show",
                    # BFA - changed icon and title
                    icon="MOD_TIME" if (strip and strip.show_retiming_keys) else "TIME",
                    text="Disable Retiming"
                    if (strip and strip.show_retiming_keys)
                    else "Enable Retiming",
                )
                layout.separator()
                layout.operator(
                    "sequencer.retiming_segment_speed_set", icon="SET_TIME"
                )  # BFA - moved up for UX

                layout.separator()  # BFA - added seperator

                layout.operator("sequencer.retiming_key_add", icon="KEYFRAMES_INSERT")
                layout.operator("sequencer.retiming_key_delete", icon="DELETE")
                layout.operator(
                    "sequencer.retiming_add_freeze_frame_slide",
                    icon="KEYTYPE_MOVING_HOLD_VEC",
                )
                col = layout.column()
                col.operator(
                    "sequencer.retiming_add_transition_slide", icon="NODE_CURVE_TIME"
                )
                col.enabled = is_retiming

                layout.separator()

                col = layout.column()

                col.operator("sequencer.retiming_reset", icon="KEYFRAMES_REMOVE")
                col.enabled = not is_retiming
            else:
                layout.label(
                    text="To retime, select a movie or sound strip", icon="QUESTION"
                )  # BFA
        except:
            layout.label(
                text="To retime, select a movie or sound strip", icon="QUESTION"
            )  # BFA


# BFA menu
class SEQUENCER_MT_change_scene_with_icons(Menu):
    bl_label = "Change Scene with Icons"

    def draw(self, context):
        layout = self.layout
        scenes = bpy.data.scenes
        current_scene_name = context.scene.name  # Get the current scene name
        for scene in scenes:
            # Skip the current scene to avoid the error
            if scene.name == current_scene_name:
                continue
            # Here 'SCENE_DATA' is used as a placeholder icon for all items
            layout.operator(
                "sequencer.change_scene", text=scene.name, icon="SCENE_DATA"
            ).scene = scene.name


class SEQUENCER_MT_strip(Menu):
    bl_label = "Strip"

    def draw(self, context):
        from bl_ui_utils.layout import operator_context

        layout = self.layout
        st = context.space_data
        has_sequencer, has_preview = _space_view_types(st)

        layout.menu("SEQUENCER_MT_strip_transform")

        if has_preview:
            layout.operator_context = "INVOKE_REGION_PREVIEW"
        else:
            layout.operator_context = "INVOKE_REGION_WIN"

        strip = context.active_strip

        if has_preview:
            layout.separator()
            layout.operator(
                "sequencer.preview_duplicate_move", text="Duplicate", icon="DUPLICATE"
            )
            layout.separator()
            # BFA - moved to top header level
            # if strip and strip.type == "TEXT":
            #    layout.menu("SEQUENCER_MT_strip_text")

        if has_sequencer:
            layout.menu("SEQUENCER_MT_strip_retiming")
            layout.separator()

            with operator_context(layout, "EXEC_REGION_WIN"):
                props = layout.operator("sequencer.split", text="Split", icon="CUT")
                props.type = "SOFT"

                props = layout.operator(
                    "sequencer.split", text="Hold Split", icon="HOLD_SPLIT"
                )
                props.type = "HARD"

            layout.separator()

            layout.operator("sequencer.copy", text="Copy", icon="COPYDOWN")
            layout.operator("sequencer.paste", text="Paste", icon="PASTEDOWN")
            layout.operator("sequencer.duplicate_move", icon="DUPLICATE")

        layout.separator()
        layout.operator("sequencer.delete", text="Delete", icon="DELETE")

        if strip and strip.type == "SCENE":
            layout.operator(
                "sequencer.delete", text="Delete Strip & Data", icon="DELETE_DUPLICATE"
            ).delete_data = True
            layout.operator("sequencer.scene_frame_range_update", icon="NODE_MAP_RANGE")

        # layout.menu("SEQUENCER_MT_change") # BFA - replaced to be a top-level series of conditional operators

        # BFA - Changed the Change contextual operator visibility to be based on strip type selection
        # BFA - This is done by listing the strip types then checking if it exists for the relevant operators
        # BFA - If there is no correct strip selected, a label will advise what to do
        try:
            layout.operator_context = "INVOKE_REGION_WIN"
            if strip and strip.type == "SCENE":
                bpy_data_scenes_len = len(bpy.data.scenes)

                if bpy_data_scenes_len > 14:
                    layout.separator()
                    layout.operator_context = "INVOKE_DEFAULT"
                    layout.operator(
                        "sequencer.change_scene", text="Change Scene", icon="SCENE_DATA"
                    )
                elif bpy_data_scenes_len > 1:
                    layout.separator()
                    layout.menu(
                        "SEQUENCER_MT_change_scene_with_icons", text="Change Scene"
                    )
                del bpy_data_scenes_len
            else:
                layout.operator_context = "INVOKE_DEFAULT"

                strip_type = strip.type
                data_strips = ["IMAGE", "MOVIE", "SOUND"]
                effect_strips = [
                    "GAUSSIAN_BLUR",
                    "SPEED",
                    "GLOW",
                    "TRANSFORM",
                    "MULTICAM",
                    "ADD",
                    "SUBRACT",
                    "ALPHA_OVER",
                    "ALPHA_UNDER",
                    "COLORMIX",
                ]

                if strip_type in data_strips:
                    layout.operator_context = "INVOKE_DEFAULT"
                    layout.separator()
                    props = layout.operator(
                        "sequencer.change_path",
                        text="Change Path/Files",
                        icon="FILE_MOVIE",
                    )

                    if strip:
                        strip_type = strip.type

                        if strip_type == "IMAGE":
                            props.filter_image = True
                        elif strip_type == "MOVIE":
                            props.filter_movie = True
                        elif strip_type == "SOUND":
                            props.filter_sound = True
                elif strip_type in effect_strips:
                    layout.operator_context = "INVOKE_DEFAULT"
                    layout.separator()
                    layout.operator_menu_enum("sequencer.change_effect_input", "swap")
                    layout.operator_menu_enum("sequencer.change_effect_type", "type")
                else:
                    # layout.label(text="Please select a changeable strip", icon="QUESTION")
                    pass
        except:
            # layout.label(text="Please select a strip to change", icon="QUESTION")
            pass
        # BFA - End of changes

        if has_sequencer:
            if strip:
                strip_type = strip.type
                layout.separator()
                layout.operator_menu_enum(
                    "sequencer.strip_modifier_add", "type", text="Add Modifier"
                )
                layout.operator(
                    "sequencer.strip_modifier_copy",
                    text="Copy Modifiers to Selection",
                    icon="COPYDOWN",
                )

                if strip_type in {
                    "CROSS",
                    "ADD",
                    "SUBTRACT",
                    "ALPHA_OVER",
                    "ALPHA_UNDER",
                    "GAMMA_CROSS",
                    "MULTIPLY",
                    "WIPE",
                    "GLOW",
                    "TRANSFORM",
                    "COLOR",
                    "SPEED",
                    "MULTICAM",
                    "ADJUSTMENT",
                    "GAUSSIAN_BLUR",
                }:
                    layout.separator()
                    layout.menu("SEQUENCER_MT_strip_effect")
                elif strip_type == "MOVIE":
                    layout.separator()
                    layout.menu("SEQUENCER_MT_strip_movie")
                elif strip_type == "IMAGE":
                    layout.separator()
                    layout.operator("sequencer.rendersize", icon="RENDER_REGION")
                    layout.operator("sequencer.images_separate", icon="SEPARATE")
                elif strip_type == "TEXT":
                    layout.separator()
                    layout.menu("SEQUENCER_MT_strip_effect")
                elif strip_type == "META":
                    layout.separator()
                    layout.operator("sequencer.meta_make", icon="ADD_METASTRIP")
                    layout.operator("sequencer.meta_separate", icon="REMOVE_METASTRIP")
                    layout.operator(
                        "sequencer.meta_toggle", text="Toggle Meta", icon="TOGGLE_META"
                    )
                if strip_type != "META":
                    layout.separator()
                    layout.operator("sequencer.meta_make", icon="ADD_METASTRIP")
                    layout.operator(
                        "sequencer.meta_toggle", text="Toggle Meta", icon="TOGGLE_META"
                    )

        if has_sequencer:
            layout.separator()
            layout.menu("SEQUENCER_MT_color_tag_picker")

            layout.separator()
            layout.menu("SEQUENCER_MT_strip_lock_mute")

            layout.separator()
            layout.menu("SEQUENCER_MT_strip_input")

            layout.separator()
            layout.operator("sequencer.connect", icon="LINKED").toggle = True
            layout.operator("sequencer.disconnect", icon="UNLINKED")


class SEQUENCER_MT_image(Menu):
    bl_label = "Image"

    def draw(self, context):
        layout = self.layout
        st = context.space_data

        if st.view_type in {"PREVIEW", "SEQUENCER_PREVIEW"}:
            layout.menu("SEQUENCER_MT_image_transform")

        layout.menu("SEQUENCER_MT_image_clear")
        # BFA - moved these up
        layout.separator()

        layout.operator(
            "sequencer.strip_transform_fit", text="Scale To Fit", icon="VIEW_FIT"
        ).fit_method = "FIT"
        layout.operator(
            "sequencer.strip_transform_fit", text="Scale to Fill", icon="VIEW_FILL"
        ).fit_method = "FILL"
        layout.operator(
            "sequencer.strip_transform_fit", text="Stretch To Fill", icon="VIEW_STRETCH"
        ).fit_method = "STRETCH"


class SEQUENCER_MT_image_transform(Menu):
    bl_label = "Transform"

    def draw(self, _context):
        layout = self.layout

        layout.operator_context = "INVOKE_REGION_PREVIEW"

        layout.operator("transform.translate", icon="TRANSFORM_MOVE")
        layout.operator("transform.rotate", icon="TRANSFORM_ROTATE")
        layout.operator("transform.resize", text="Scale", icon="TRANSFORM_SCALE")


# BFA - Was used in the image menu. But not used in the UI anymore, remains for compatibility
class SEQUENCER_MT_image_clear(Menu):
    bl_label = "Clear"

    def draw(self, _context):
        layout = self.layout
        layout.operator(
            "sequencer.strip_transform_clear",
            text="Position",
            icon="CLEARMOVE",
            text_ctxt=i18n_contexts.default,
        ).property = "POSITION"
        layout.operator(
            "sequencer.strip_transform_clear",
            text="Scale",
            icon="CLEARSCALE",
            text_ctxt=i18n_contexts.default,
        ).property = "SCALE"
        layout.operator(
            "sequencer.strip_transform_clear",
            text="Rotation",
            icon="CLEARROTATE",
            text_ctxt=i18n_contexts.default,
        ).property = "ROTATION"
        layout.operator(
            "sequencer.strip_transform_clear", text="All Transforms", icon="CLEAR"
        ).property = "ALL"


class SEQUENCER_MT_image_apply(Menu):
    bl_label = "Apply"

    def draw(self, _context):
        layout = self.layout

        layout.operator(
            "sequencer.strip_transform_fit", text="Scale To Fit", icon="VIEW_FIT"
        ).fit_method = "FIT"
        layout.operator(
            "sequencer.strip_transform_fit", text="Scale to Fill", icon="VIEW_FILL"
        ).fit_method = "FILL"
        layout.operator(
            "sequencer.strip_transform_fit", text="Stretch To Fill", icon="VIEW_STRETCH"
        ).fit_method = "STRETCH"


class SEQUENCER_MT_retiming(Menu):
    bl_label = "Retiming"
    bl_translation_context = i18n_contexts.operator_default

    def draw(self, context):
        layout = self.layout
        layout.operator_context = "INVOKE_REGION_WIN"

        layout.operator("sequencer.retiming_key_add", icon="KEYFRAMES_INSERT")
        layout.operator("sequencer.retiming_key_delete", icon="DELETE")
        layout.operator(
            "sequencer.retiming_add_freeze_frame_slide", icon="KEYTYPE_MOVING_HOLD_VEC"
        )


class SEQUENCER_MT_context_menu(Menu):
    bl_label = "Sequencer"

    def draw_generic(self, context):
        layout = self.layout

        layout.operator_context = "INVOKE_REGION_WIN"

        layout.operator("sequencer.split", text="Split", icon="CUT").type = "SOFT"

        layout.separator()

        layout.operator("sequencer.copy", text="Copy", icon="COPYDOWN")
        layout.operator("sequencer.paste", text="Paste", icon="PASTEDOWN")
        layout.operator("sequencer.duplicate_move", icon="DUPLICATE")
        props = layout.operator("wm.call_panel", text="Rename", icon="RENAME")
        props.name = "TOPBAR_PT_name"
        props.keep_open = False
        layout.operator("sequencer.delete", text="Delete", icon="DELETE")

        strip = context.active_strip
        if strip and strip.type == "SCENE":
            layout.operator(
                "sequencer.delete", text="Delete Strip & Data", icon="DELETE_DUPLICATE"
            ).delete_data = True
            layout.operator("sequencer.scene_frame_range_update")

        # layout.separator()
        # layout.menu("SEQUENCER_MT_change") # BFA - replaced to be a top-level series of conditional operators

        # BFA - Changed the Change contextual operator visibility to be based on strip type selection
        # BFA - This is done by listing the strip types then checking if it exists for the relevant operators
        # BFA - If there is no correct strip selected, a label will advise what to do
        try:
            layout.operator_context = "INVOKE_REGION_WIN"
            if strip and strip.type == "SCENE":
                bpy_data_scenes_len = len(bpy.data.scenes)

                if bpy_data_scenes_len > 14:
                    layout.operator_context = "INVOKE_DEFAULT"
                    layout.operator(
                        "sequencer.change_scene", text="Change Scene", icon="SCENE_DATA"
                    )
                elif bpy_data_scenes_len > 1:
                    layout.menu(
                        "SEQUENCER_MT_change_scene_with_icons", text="Change Scene"
                    )
                del bpy_data_scenes_len
            else:
                layout.operator_context = "INVOKE_DEFAULT"

                strip_type = strip.type
                data_strips = ["IMAGE", "MOVIE", "SOUND"]
                effect_strips = [
                    "GAUSSIAN_BLUR",
                    "SPEED",
                    "GLOW",
                    "TRANSFORM",
                    "MULTICAM",
                    "ADD",
                    "SUBRACT",
                    "ALPHA_OVER",
                    "ALPHA_UNDER",
                    "COLORMIX",
                ]

                if strip_type in data_strips:
                    layout.operator_context = "INVOKE_DEFAULT"
                    props = layout.operator(
                        "sequencer.change_path",
                        text="Change Path/Files",
                        icon="FILE_MOVIE",
                    )

                    if strip:
                        strip_type = strip.type

                        if strip_type == "IMAGE":
                            props.filter_image = True
                        elif strip_type == "MOVIE":
                            props.filter_movie = True
                        elif strip_type == "SOUND":
                            props.filter_sound = True
                elif strip_type in effect_strips:
                    layout.operator_context = "INVOKE_DEFAULT"
                    layout.operator_menu_enum("sequencer.change_effect_input", "swap")
                    layout.operator_menu_enum("sequencer.change_effect_type", "type")
                else:
                    # layout.label(text="Please select a changeable strip", icon="QUESTION")
                    pass
        except:
            # layout.label(text="Please select a strip to change", icon="QUESTION")
            pass
        # BFA - End of changes

        layout.separator()

        layout.operator(
            "sequencer.slip", text="Slip Strip Contents", icon="SEQ_SLIP_CONTENTS"
        )
        layout.operator("sequencer.snap", icon="SEQ_SNAP_STRIP")

        layout.separator()

        layout.operator(
            "sequencer.set_range_to_strips",
            text="Set Preview Range to Strips",
            icon="PREVIEW_RANGE",
        ).preview = True

        layout.separator()

        layout.operator("sequencer.gap_remove", icon="SEQ_REMOVE_GAPS").all = False
        layout.operator("sequencer.gap_insert", icon="SEQ_INSERT_GAPS")

        layout.separator()

        if strip:
            strip_type = strip.type
            total, nonsound = selected_strips_count(context)

            layout.separator()
            layout.operator_menu_enum(
                "sequencer.strip_modifier_add", "type", text="Add Modifier"
            )
            layout.operator(
                "sequencer.strip_modifier_copy",
                text="Copy Modifiers to Selection",
                icon="COPYDOWN",
            )

            if total == 2:
                if nonsound == 2:
                    layout.separator()
                    col = layout.column()
                    col.menu("SEQUENCER_MT_add_transitions", text="Add Transition")
                elif nonsound == 0:
                    layout.separator()
                    layout.operator(
                        "sequencer.crossfade_sounds",
                        text="Crossfade Sounds",
                        icon="SPEAKER",
                    )

            if total >= 1:
                col = layout.column()
                # col.operator_menu_enum("sequencer.fades_add", "type", text="Fade") # BFA - now it's own menu
                col.menu("SEQUENCER_MT_fades_add", text="Fade", icon="IPO_EASE_IN_OUT")
                layout.operator(
                    "sequencer.fades_clear", text="Clear Fade", icon="CLEAR"
                )

            if strip_type in {
                "CROSS",
                "ADD",
                "SUBTRACT",
                "ALPHA_OVER",
                "ALPHA_UNDER",
                "GAMMA_CROSS",
                "MULTIPLY",
                "WIPE",
                "GLOW",
                "TRANSFORM",
                "COLOR",
                "SPEED",
                "MULTICAM",
                "ADJUSTMENT",
                "GAUSSIAN_BLUR",
            }:
                layout.separator()
                layout.menu("SEQUENCER_MT_strip_effect")
            elif strip_type == "MOVIE":
                layout.separator()
                layout.menu("SEQUENCER_MT_strip_movie")
            elif strip_type == "IMAGE":
                layout.separator()
                layout.operator("sequencer.rendersize", icon="RENDER_REGION")
                layout.operator("sequencer.images_separate", icon="SEPARATE")
            elif strip_type == "TEXT":
                layout.separator()
                layout.menu("SEQUENCER_MT_strip_effect")
            elif strip_type == "META":
                layout.separator()
                layout.operator("sequencer.meta_make", icon="ADD_METASTRIP")
                layout.operator("sequencer.meta_separate", icon="REMOVE_METASTRIP")
                layout.operator(
                    "sequencer.meta_toggle", text="Toggle Meta", icon="TOGGLE_META"
                )
            if strip_type != "META":
                layout.separator()
                layout.operator("sequencer.meta_make", icon="ADD_METASTRIP")
                layout.operator(
                    "sequencer.meta_toggle", text="Toggle Meta", icon="TOGGLE_META"
                )

        layout.separator()

        layout.menu("SEQUENCER_MT_color_tag_picker")

        layout.separator()
        layout.menu("SEQUENCER_MT_strip_lock_mute")

        layout.separator()

        layout.operator("sequencer.connect", icon="LINKED").toggle = True
        layout.operator("sequencer.disconnect", icon="UNLINKED")

    def draw_retime(self, context):
        layout = self.layout
        layout.operator_context = "INVOKE_REGION_WIN"

        if context.scene.sequence_editor.selected_retiming_keys:
            layout.operator("sequencer.retiming_segment_speed_set", icon="SET_TIME")

            layout.separator()

            layout.operator("sequencer.retiming_key_delete", icon="DELETE")
            layout.operator(
                "sequencer.retiming_add_freeze_frame_slide",
                icon="KEYTYPE_MOVING_HOLD_VEC",
            )
            layout.operator(
                "sequencer.retiming_add_transition_slide", icon="NODE_CURVE_TIME"
            )

    def draw(self, context):
        ed = context.scene.sequence_editor
        if ed.selected_retiming_keys:
            self.draw_retime(context)
        else:
            self.draw_generic(context)


class SEQUENCER_MT_preview_context_menu(Menu):
    bl_label = "Sequencer Preview"

    def draw(self, context):
        layout = self.layout

        layout.operator_context = "INVOKE_REGION_WIN"

        props = layout.operator("wm.call_panel", text="Rename", icon="RENAME")
        props.name = "TOPBAR_PT_name"
        props.keep_open = False

        # TODO: support in preview.
        # layout.operator("sequencer.delete", text="Delete")


class SEQUENCER_MT_pivot_pie(Menu):
    bl_label = "Pivot Point"

    def draw(self, context):
        layout = self.layout
        pie = layout.menu_pie()

        sequencer_tool_settings = context.tool_settings.sequencer_tool_settings

        pie.prop_enum(sequencer_tool_settings, "pivot_point", value="CENTER")
        pie.prop_enum(sequencer_tool_settings, "pivot_point", value="CURSOR")
        pie.prop_enum(
            sequencer_tool_settings, "pivot_point", value="INDIVIDUAL_ORIGINS"
        )
        pie.prop_enum(sequencer_tool_settings, "pivot_point", value="MEDIAN")


class SEQUENCER_MT_view_pie(Menu):
    bl_label = "View"

    def draw(self, context):
        layout = self.layout

        pie = layout.menu_pie()
        pie.operator("sequencer.view_all")
        pie.operator(
            "sequencer.view_selected", text="Frame Selected", icon="ZOOM_SELECTED"
        )
        pie.separator()
        if context.scene.use_preview_range:
            pie.operator("anim.scene_range_frame", text="Frame Preview Range")
        else:
            pie.operator("anim.scene_range_frame", text="Frame Scene Range")


class SEQUENCER_MT_preview_view_pie(Menu):
    bl_label = "View"

    def draw(self, _context):
        layout = self.layout

        pie = layout.menu_pie()
        pie.operator_context = "INVOKE_REGION_PREVIEW"
        pie.operator("sequencer.view_all_preview")
        pie.operator(
            "sequencer.view_selected", text="Frame Selected", icon="ZOOM_SELECTED"
        )
        pie.separator()
        pie.operator("sequencer.view_zoom_ratio", text="Zoom 1:1").ratio = 1


class SequencerButtonsPanel:
    bl_space_type = "SEQUENCE_EDITOR"
    bl_region_type = "UI"

    @staticmethod
    def has_sequencer(context):
        return context.space_data.view_type in {"SEQUENCER", "SEQUENCER_PREVIEW"}

    @classmethod
    def poll(cls, context):
        return cls.has_sequencer(context) and (context.active_strip is not None)


class SequencerButtonsPanel_Output:
    bl_space_type = "SEQUENCE_EDITOR"
    bl_region_type = "UI"

    @staticmethod
    def has_preview(context):
        st = context.space_data
        return (st.view_type in {"PREVIEW", "SEQUENCER_PREVIEW"}) or st.show_backdrop

    @classmethod
    def poll(cls, context):
        return cls.has_preview(context)


class SequencerColorTagPicker:
    bl_space_type = "SEQUENCE_EDITOR"
    bl_region_type = "UI"

    @staticmethod
    def has_sequencer(context):
        return context.space_data.view_type in {"SEQUENCER", "SEQUENCER_PREVIEW"}

    @classmethod
    def poll(cls, context):
        return cls.has_sequencer(context) and context.active_strip is not None


class SEQUENCER_PT_color_tag_picker(SequencerColorTagPicker, Panel):
    bl_label = "Color Tag"
    bl_category = "Strip"
    bl_options = {"HIDE_HEADER", "INSTANCED"}

    def draw(self, _context):
        layout = self.layout

        row = layout.row(align=True)
        row.operator("sequencer.strip_color_tag_set", icon="X").color = "NONE"
        for i in range(1, 10):
            icon = "STRIP_COLOR_{:02d}".format(i)
            row.operator(
                "sequencer.strip_color_tag_set", icon=icon
            ).color = "COLOR_{:02d}".format(i)


class SEQUENCER_MT_color_tag_picker(SequencerColorTagPicker, Menu):
    bl_label = "Set Color Tag"

    def draw(self, _context):
        layout = self.layout

        row = layout.row(align=True)
        row.operator_enum("sequencer.strip_color_tag_set", "color", icon_only=True)


class SEQUENCER_PT_strip(SequencerButtonsPanel, Panel):
    bl_label = ""
    bl_options = {"HIDE_HEADER"}
    bl_category = "Strip"

    def draw(self, context):
        layout = self.layout
        strip = context.active_strip
        strip_type = strip.type

        if strip_type in {
            "ADD",
            "SUBTRACT",
            "ALPHA_OVER",
            "ALPHA_UNDER",
            "MULTIPLY",
            "GLOW",
            "TRANSFORM",
            "SPEED",
            "MULTICAM",
            "GAUSSIAN_BLUR",
            "COLORMIX",
        }:
            icon_header = "SHADERFX"
        elif strip_type in {
            "CROSS",
            "GAMMA_CROSS",
            "WIPE",
        }:
            icon_header = "ARROW_LEFTRIGHT"
        elif strip_type == "SCENE":
            icon_header = "SCENE_DATA"
        elif strip_type == "MOVIECLIP":
            icon_header = "TRACKER"
        elif strip_type == "MASK":
            icon_header = "MOD_MASK"
        elif strip_type == "MOVIE":
            icon_header = "FILE_MOVIE"
        elif strip_type == "SOUND":
            icon_header = "FILE_SOUND"
        elif strip_type == "IMAGE":
            icon_header = "FILE_IMAGE"
        elif strip_type == "COLOR":
            icon_header = "COLOR"
        elif strip_type == "TEXT":
            icon_header = "FONT_DATA"
        elif strip_type == "ADJUSTMENT":
            icon_header = "COLOR"
        elif strip_type == "META":
            icon_header = "SEQ_STRIP_META"
        else:
            icon_header = "SEQ_SEQUENCER"

        row = layout.row(align=True)
        row.use_property_decorate = False
        row.label(text="", icon=icon_header)
        row.separator()
        row.prop(strip, "name", text="")

        sub = row.row(align=True)
        if strip.color_tag == "NONE":
            sub.popover(panel="SEQUENCER_PT_color_tag_picker", text="", icon="COLOR")
        else:
            icon = "STRIP_" + strip.color_tag
            sub.popover(panel="SEQUENCER_PT_color_tag_picker", text="", icon=icon)

        row.separator()
        row.prop(strip, "mute", toggle=True, icon_only=True, emboss=False)


class SEQUENCER_PT_adjust_crop(SequencerButtonsPanel, Panel):
    bl_label = "Crop"
    bl_options = {"DEFAULT_CLOSED"}
    bl_category = "Strip"

    @classmethod
    def poll(cls, context):
        if not cls.has_sequencer(context):
            return False

        strip = context.active_strip
        if not strip:
            return False

        return strip.type != "SOUND"

    def draw(self, context):
        strip = context.active_strip
        layout = self.layout
        layout.use_property_split = True
        layout.active = not strip.mute

        col = layout.column(align=True)
        col.prop(strip.crop, "min_x")
        col.prop(strip.crop, "max_x")
        col.prop(strip.crop, "max_y")
        col.prop(strip.crop, "min_y")


class SEQUENCER_PT_effect(SequencerButtonsPanel, Panel):
    bl_label = "Effect Strip"
    bl_category = "Strip"

    @classmethod
    def poll(cls, context):
        if not cls.has_sequencer(context):
            return False

        strip = context.active_strip
        if not strip:
            return False

        return strip.type in {
            "ADD",
            "SUBTRACT",
            "ALPHA_OVER",
            "ALPHA_UNDER",
            "CROSS",
            "GAMMA_CROSS",
            "MULTIPLY",
            "WIPE",
            "GLOW",
            "TRANSFORM",
            "COLOR",
            "SPEED",
            "MULTICAM",
            "GAUSSIAN_BLUR",
            "TEXT",
            "COLORMIX",
        }

    def draw(self, context):
        layout = self.layout
        layout.use_property_split = True
        layout.use_property_decorate = False

        strip = context.active_strip

        layout.active = not strip.mute

        if strip.input_count > 0:
            col = layout.column()
            row = col.row()
            row.prop(strip, "input_1")

            if strip.input_count > 1:
                row.operator("sequencer.swap_inputs", text="", icon="SORT_ASC")
                row = col.row()
                row.prop(strip, "input_2")
                row.operator("sequencer.swap_inputs", text="", icon="SORT_DESC")

        strip_type = strip.type

        if strip_type == "COLOR":
            layout.template_color_picker(strip, "color", value_slider=True, cubic=True)
            layout.prop(strip, "color", text="")

        elif strip_type == "WIPE":
            col = layout.column()
            col.prop(strip, "transition_type")
            col.alignment = "RIGHT"
            col.row().prop(strip, "direction", expand=True)

            col = layout.column()
            col.prop(strip, "blur_width", slider=True)
            if strip.transition_type in {"SINGLE", "DOUBLE"}:
                col.prop(strip, "angle")

        elif strip_type == "GLOW":
            flow = layout.column_flow()
            flow.prop(strip, "threshold", slider=True)
            flow.prop(strip, "clamp", slider=True)
            flow.prop(strip, "boost_factor")
            flow.prop(strip, "blur_radius")
            flow.prop(strip, "quality", slider=True)
            flow.use_property_split = False
            flow.prop(strip, "use_only_boost")

        elif strip_type == "SPEED":
            col = layout.column(align=True)
            col.prop(strip, "speed_control", text="Speed Control")
            if strip.speed_control == "MULTIPLY":
                col.prop(strip, "speed_factor", text=" ")
            elif strip.speed_control == "LENGTH":
                col.prop(strip, "speed_length", text=" ")
            elif strip.speed_control == "FRAME_NUMBER":
                col.prop(strip, "speed_frame_number", text=" ")

            row = layout.row(align=True)
            if strip.speed_control != "STRETCH":
                row.use_property_split = False
                row.prop(strip, "use_frame_interpolate", text="Interpolation")

        elif strip_type == "TRANSFORM":
            col = layout.column()

            col.prop(strip, "interpolation")
            col.prop(strip, "translation_unit")
            col = layout.column(align=True)
            col.prop(strip, "translate_start_x", text="Position X")
            col.prop(strip, "translate_start_y", text="Y")

            col.separator()

            colsub = col.column(align=True)
            colsub.use_property_split = False
            colsub.prop(strip, "use_uniform_scale")

            if strip.use_uniform_scale:
                colsub = col.column(align=True)
                colsub.prop(strip, "scale_start_x", text="Scale")
            else:
                col.prop(strip, "scale_start_x", text="Scale X")
                col.prop(strip, "scale_start_y", text="Y")

            col = layout.column(align=True)
            col.prop(strip, "rotation_start", text="Rotation")

        elif strip_type == "MULTICAM":
            col = layout.column(align=True)
            strip_channel = strip.channel

            col.prop(strip, "multicam_source", text="Source Channel")

            # The multicam strip needs at least 2 strips to be useful
            if strip_channel > 2:
                BT_ROW = 4
                col.label(text="Cut To")
                row = col.row()

                for i in range(1, strip_channel):
                    if (i % BT_ROW) == 1:
                        row = col.row(align=True)

                    # Workaround - .enabled has to have a separate UI block to work
                    if i == strip.multicam_source:
                        sub = row.row(align=True)
                        sub.enabled = False
                        sub.operator(
                            "sequencer.split_multicam",
                            text="{:d}".format(i),
                            translate=False,
                        ).camera = i
                    else:
                        sub_1 = row.row(align=True)
                        sub_1.enabled = True
                        sub_1.operator(
                            "sequencer.split_multicam",
                            text="{:d}".format(i),
                            translate=False,
                        ).camera = i

                if strip.channel > BT_ROW and (strip_channel - 1) % BT_ROW:
                    for i in range(
                        strip.channel,
                        strip_channel + ((BT_ROW + 1 - strip_channel) % BT_ROW),
                    ):
                        row.label(text="")
            else:
                col.separator()
                col.label(
                    text="Two or more channels are needed below this strip", icon="INFO"
                )

        elif strip_type == "TEXT":
            layout = self.layout
            col = layout.column()
            col.scale_x = 1.3
            col.scale_y = 1.3
            col.use_property_split = False
            col.prop(strip, "text", text="")
            col.use_property_split = True
            layout.prop(strip, "wrap_width", text="Wrap Width")

        col = layout.column(align=True)
        if strip_type in {
            "CROSS",
            "GAMMA_CROSS",
            "WIPE",
            "ALPHA_OVER",
            "ALPHA_UNDER",
        }:
            col.use_property_split = False
            col.prop(strip, "use_default_fade", text="Default Fade")
            col.use_property_split = True
            if not strip.use_default_fade:
                col.prop(strip, "effect_fader", text="Effect Fader")
        elif strip_type == "GAUSSIAN_BLUR":
            col = layout.column(align=True)
            col.prop(strip, "size_x", text="Size X")
            col.prop(strip, "size_y", text="Y")
        elif strip_type == "COLORMIX":
            layout.prop(strip, "blend_effect", text="Blend Mode")
            row = layout.row(align=True)
            row.prop(strip, "factor", slider=True)


class SEQUENCER_PT_effect_text_layout(SequencerButtonsPanel, Panel):
    bl_label = "Layout"
    bl_parent_id = "SEQUENCER_PT_effect"
    bl_category = "Strip"

    @classmethod
    def poll(cls, context):
        strip = context.active_strip
        return strip.type == "TEXT"

    def draw(self, context):
        strip = context.active_strip
        layout = self.layout
        layout.use_property_split = True
        col = layout.column()
        col.prop(strip, "location", text="Location")
        col.prop(strip, "alignment_x", text="Alignment")

        col = layout.column()  # BFA - label and indent
        col.label(text="Anchor")

        row = col.row()
        row.separator()
        row.prop(strip, "anchor_x", text="X")
        row = col.row()
        row.separator()
        row.prop(strip, "anchor_y", text="Y")


class SEQUENCER_PT_effect_text_style(SequencerButtonsPanel, Panel):
    bl_label = "Style"
    bl_parent_id = "SEQUENCER_PT_effect"
    bl_category = "Strip"

    @classmethod
    def poll(cls, context):
        strip = context.active_strip
        return strip.type == "TEXT"

    def draw(self, context):
        strip = context.active_strip
        layout = self.layout
        layout.use_property_split = True
        col = layout.column()

        row = col.row(align=True)
        row.use_property_decorate = False
        row.template_ID(strip, "font", open="font.open", unlink="font.unlink")
        row.prop(strip, "use_bold", text="", icon="BOLD")
        row.prop(strip, "use_italic", text="", icon="ITALIC")

        col = layout.column()
        split = col.split(factor=0.4, align=True)
        split.label(text="Size")
        split.prop(strip, "font_size", text="")

        split = col.split(factor=0.4, align=True)
        split.label(text="Color")
        split.prop(strip, "color", text="")

        split = col.split(factor=0.4, align=True)
        row = split.row()
        row.use_property_decorate = False
        row.use_property_split = False
        row.prop(strip, "use_shadow", text="Shadow")
        sub = split.column()
        if strip.use_shadow and (not strip.mute):
            sub.prop(strip, "shadow_color", text="")
            row = col.row()
            row.separator()
            row.prop(strip, "shadow_angle", text="Angle")
            row = col.row()
            row.separator()
            row.prop(strip, "shadow_offset", text="Offset")
            row = col.row()
            row.separator()
            row.prop(strip, "shadow_blur", text="Blur")
            sub.active = strip.use_shadow and (not strip.mute)
        else:
            sub.label(icon="DISCLOSURE_TRI_RIGHT")

        split = col.split(factor=0.4, align=True)
        row = split.row()
        row.use_property_decorate = False
        row.use_property_split = False
        row.prop(strip, "use_outline", text="Outline")
        sub = split.column()
        if strip.use_outline and (not strip.mute):
            sub.prop(strip, "outline_color", text="")
            row = col.row()
            row.separator()
            row.prop(strip, "outline_width", text="Width")
            row.active = strip.use_outline
        else:
            sub.label(icon="DISCLOSURE_TRI_RIGHT")

        split = col.split(factor=0.4, align=True)
        row = split.row()
        row.use_property_decorate = False
        row.use_property_split = False
        row.prop(strip, "use_box", text="Box")
        sub = split.column()
        if strip.use_box and (not strip.mute):
            sub.prop(strip, "box_color", text="")
            row = col.row()
            row.separator()
            row.prop(strip, "box_margin", text="Margin")
        else:
            sub.label(icon="DISCLOSURE_TRI_RIGHT")


class SEQUENCER_PT_effect_text_outline(SequencerButtonsPanel, Panel):
    bl_label = "Outline"
    bl_options = {"DEFAULT_CLOSED"}
    bl_category = "Strip"
    bl_parent_id = "SEQUENCER_PT_effect_text_style"

    @classmethod
    def poll(cls, context):
        strip = context.active_strip
        return strip.type == "TEXT"

    def draw_header(self, context):
        strip = context.active_strip
        layout = self.layout
        layout.prop(strip, "use_outline", text="")

    def draw(self, context):
        strip = context.active_strip
        layout = self.layout
        layout.use_property_split = True

        col = layout.column()
        col.prop(strip, "outline_color", text="Color")
        col.prop(strip, "outline_width", text="Width")
        col.active = strip.use_outline and (not strip.mute)


class SEQUENCER_PT_effect_text_shadow(SequencerButtonsPanel, Panel):
    bl_label = "Shadow"
    bl_options = {"DEFAULT_CLOSED"}
    bl_category = "Strip"
    bl_parent_id = "SEQUENCER_PT_effect_text_style"

    @classmethod
    def poll(cls, context):
        strip = context.active_strip
        return strip.type == "TEXT"

    def draw_header(self, context):
        strip = context.active_strip
        layout = self.layout
        layout.prop(strip, "use_shadow", text="")

    def draw(self, context):
        strip = context.active_strip
        layout = self.layout
        layout.use_property_split = True

        col = layout.column()
        col.prop(strip, "shadow_color", text="Color")
        col.prop(strip, "shadow_angle", text="Angle")
        col.prop(strip, "shadow_offset", text="Offset")
        col.prop(strip, "shadow_blur", text="Blur")
        col.active = strip.use_shadow and (not strip.mute)


class SEQUENCER_PT_effect_text_box(SequencerButtonsPanel, Panel):
    bl_label = "Box"
    bl_translation_context = i18n_contexts.id_sequence
    bl_options = {"DEFAULT_CLOSED"}
    bl_category = "Strip"
    bl_parent_id = "SEQUENCER_PT_effect_text_style"

    @classmethod
    def poll(cls, context):
        strip = context.active_strip
        return strip.type == "TEXT"

    def draw_header(self, context):
        strip = context.active_strip
        layout = self.layout
        layout.prop(strip, "use_box", text="")

    def draw(self, context):
        strip = context.active_strip
        layout = self.layout
        layout.use_property_split = True

        col = layout.column()
        col.prop(strip, "box_color", text="Color")
        col.prop(strip, "box_margin", text="Margin")
        col.prop(strip, "box_roundness", text="Roundness")
        col.active = strip.use_box and (not strip.mute)


class SEQUENCER_PT_source(SequencerButtonsPanel, Panel):
    bl_label = "Source"
    bl_options = {"DEFAULT_CLOSED"}
    bl_category = "Strip"

    @classmethod
    def poll(cls, context):
        if not cls.has_sequencer(context):
            return False

        strip = context.active_strip
        if not strip:
            return False

        return strip.type in {"MOVIE", "IMAGE", "SOUND"}

    def draw(self, context):
        layout = self.layout
        layout.use_property_split = True
        layout.use_property_decorate = False

        scene = context.scene
        strip = context.active_strip
        strip_type = strip.type

        layout.active = not strip.mute

        # Draw a filename if we have one.
        if strip_type == "SOUND":
            sound = strip.sound
            layout.template_ID(strip, "sound", open="sound.open")
            if sound is not None:
                col = layout.column()
                col.prop(sound, "filepath", text="")

                col.alignment = "RIGHT"
                sub = col.column(align=True)
                split = sub.split(factor=0.5, align=True)
                split.alignment = "RIGHT"
                if sound.packed_file:
                    split.label(text="Unpack")
                    split.operator("sound.unpack", icon="PACKAGE", text="")
                else:
                    split.label(text="Pack")
                    split.operator("sound.pack", icon="UGLYPACKAGE", text="")

                layout.use_property_split = False
                layout.prop(sound, "use_memory_cache")

                col = layout.box()
                col = col.column(align=True)
                split = col.split(factor=0.5, align=False)
                split.alignment = "RIGHT"
                split.label(text="Sample Rate")
                split.alignment = "LEFT"
                if sound.samplerate <= 0:
                    split.label(text="Unknown")
                else:
                    split.label(
                        text="{:d} Hz".format(sound.samplerate), translate=False
                    )

                split = col.split(factor=0.5, align=False)
                split.alignment = "RIGHT"
                split.label(text="Channels")
                split.alignment = "LEFT"

                # FIXME(@campbellbarton): this is ugly, we may want to support a way of showing a label from an enum.
                channel_enum_items = sound.bl_rna.properties["channels"].enum_items
                split.label(
                    text=channel_enum_items[
                        channel_enum_items.find(sound.channels)
                    ].name
                )
                del channel_enum_items
        else:
            if strip_type == "IMAGE":
                col = layout.column()
                col.prop(strip, "directory", text="")

                # Current element for the filename.
                elem = strip.strip_elem_from_frame(scene.frame_current)
                if elem:
                    col.prop(
                        elem, "filename", text=""
                    )  # strip.elements[0] could be a fallback

                col.prop(strip.colorspace_settings, "name", text="Color Space")

                col.prop(strip, "alpha_mode", text="Alpha")
                sub = col.column(align=True)
                sub.operator(
                    "sequencer.change_path", text="Change Data/Files", icon="FILE_MOVIE"
                ).filter_image = True
            else:  # elif strip_type == 'MOVIE':
                elem = strip.elements[0]

                col = layout.column()
                col.prop(strip, "filepath", text="")
                col.prop(strip.colorspace_settings, "name", text="Color Space")
                col.prop(strip, "stream_index")

                col.use_property_split = False
                col.prop(strip, "use_deinterlace")
                col.use_property_split = True

            if scene.render.use_multiview:
                layout.prop(strip, "use_multiview")

                col = layout.column()
                col.active = strip.use_multiview

                col.row().prop(strip, "views_format", expand=True)

                box = col.box()
                box.active = strip.views_format == "STEREO_3D"
                box.template_image_stereo_3d(strip.stereo_3d_format)

            # Resolution.
            col = layout.box()
            col = col.column(align=True)
            split = col.split(factor=0.5, align=False)
            split.alignment = "RIGHT"
            split.label(text="Resolution")
            size = (elem.orig_width, elem.orig_height) if elem else (0, 0)
            if size[0] and size[1]:
                split.alignment = "LEFT"
                split.label(text="{:d}x{:d}".format(*size), translate=False)
            else:
                split.label(text="None")
            # FPS
            if elem.orig_fps:
                split = col.split(factor=0.5, align=False)
                split.alignment = "RIGHT"
                split.label(text="FPS")
                split.alignment = "LEFT"
                split.label(text="{:.2f}".format(elem.orig_fps), translate=False)


class SEQUENCER_PT_movie_clip(SequencerButtonsPanel, Panel):
    bl_label = "Movie Clip"
    bl_options = {"DEFAULT_CLOSED"}
    bl_category = "Strip"

    @classmethod
    def poll(cls, context):
        if not cls.has_sequencer(context):
            return False

        strip = context.active_strip
        if not strip:
            return False

        return strip.type == "MOVIECLIP"

    def draw(self, context):
        layout = self.layout
        layout.use_property_split = False  # BFA
        layout.use_property_decorate = False

        strip = context.active_strip

        layout.active = not strip.mute
        layout.template_ID(strip, "clip")

        if strip.type == "MOVIECLIP":
            col = layout.column(heading="Use")
            col.prop(strip, "stabilize2d", text="2D Stabilized Clip")
            col.prop(strip, "undistort", text="Undistorted Clip")

        clip = strip.clip
        if clip:
            sta = clip.frame_start
            end = clip.frame_start + clip.frame_duration
            layout.label(
                text=rpt_("Original frame range: {:d}-{:d} ({:d})").format(
                    sta, end, end - sta + 1
                ),
                translate=False,
            )


class SEQUENCER_PT_scene(SequencerButtonsPanel, Panel):
    bl_label = "Scene"
    bl_category = "Strip"

    @classmethod
    def poll(cls, context):
        if not cls.has_sequencer(context):
            return False

        strip = context.active_strip
        if not strip:
            return False

        return strip.type == "SCENE"

    def draw(self, context):
        strip = context.active_strip
        scene = strip.scene

        layout = self.layout
        layout.use_property_split = True
        layout.use_property_decorate = False
        layout.active = not strip.mute

        layout.template_ID(strip, "scene", text="Scene", new="scene.new_sequencer")
        layout.prop(strip, "scene_input", text="Input")

        if strip.scene_input == "CAMERA":
            layout.template_ID(strip, "scene_camera", text="Camera")

        if strip.scene_input == "CAMERA":
            layout = layout.column(align=True)
            layout.label(text="Show")
            layout.use_property_split = False
            row = layout.row()
            row.separator()
            layout.prop(strip, "use_annotations", text="Annotations")
            if scene:
                # Warning, this is not a good convention to follow.
                # Expose here because setting the alpha from the "Render" menu is very inconvenient.
                row = layout.row()
                row.separator()
                row.prop(scene.render, "film_transparent")


class SEQUENCER_PT_scene_sound(SequencerButtonsPanel, Panel):
    bl_label = "Sound"
    bl_category = "Strip"

    @classmethod
    def poll(cls, context):
        if not cls.has_sequencer(context):
            return False

        strip = context.active_strip
        if not strip:
            return False

        return strip.type == "SCENE"

    def draw(self, context):
        strip = context.active_strip

        layout = self.layout
        layout.use_property_split = True
        layout.use_property_decorate = False
        layout.active = not strip.mute

        col = layout.column()

        col.use_property_decorate = True
        split = col.split(factor=0.4)
        split.alignment = "RIGHT"
        split.label(text="Strip Volume", text_ctxt=i18n_contexts.id_sound)
        split.prop(strip, "volume", text="")
        col.use_property_decorate = False


class SEQUENCER_PT_mask(SequencerButtonsPanel, Panel):
    bl_label = "Mask"
    bl_category = "Strip"

    @classmethod
    def poll(cls, context):
        if not cls.has_sequencer(context):
            return False

        strip = context.active_strip
        if not strip:
            return False

        return strip.type == "MASK"

    def draw(self, context):
        layout = self.layout
        layout.use_property_split = True

        strip = context.active_strip

        layout.active = not strip.mute

        layout.template_ID(strip, "mask")

        mask = strip.mask

        if mask:
            sta = mask.frame_start
            end = mask.frame_end
            layout.label(
                text=rpt_("Original frame range: {:d}-{:d} ({:d})").format(
                    sta, end, end - sta + 1
                ),
                translate=False,
            )


class SEQUENCER_PT_time(SequencerButtonsPanel, Panel):
    bl_label = "Time"
    bl_options = {"DEFAULT_CLOSED"}
    bl_category = "Strip"

    @classmethod
    def poll(cls, context):
        if not cls.has_sequencer(context):
            return False

        strip = context.active_strip
        if not strip:
            return False

        return strip.type

    def draw_header_preset(self, context):
        layout = self.layout
        layout.alignment = "RIGHT"
        strip = context.active_strip

        layout.prop(strip, "lock", text="", icon_only=True, emboss=False)

    def draw(self, context):
        from bpy.utils import smpte_from_frame

        layout = self.layout
        layout.use_property_split = False
        layout.use_property_decorate = False

        scene = context.scene
        frame_current = scene.frame_current
        strip = context.active_strip

        is_effect = isinstance(strip, bpy.types.EffectStrip)

        # Get once.
        frame_start = strip.frame_start
        frame_final_start = strip.frame_final_start
        frame_final_end = strip.frame_final_end
        frame_final_duration = strip.frame_final_duration
        frame_offset_start = strip.frame_offset_start
        frame_offset_end = strip.frame_offset_end

        length_list = (
            str(frame_start),
            str(frame_final_end),
            str(frame_final_duration),
            str(frame_offset_start),
            str(frame_offset_end),
        )

        if not is_effect:
            length_list = length_list + (
                str(strip.animation_offset_start),
                str(strip.animation_offset_end),
            )

        max_length = max(len(x) for x in length_list)
        max_factor = (1.9 - max_length) / 30
        factor = 0.45

        layout.enabled = not strip.lock
        layout.active = not strip.mute

        sub = layout.row(align=True)
        split = sub.split(factor=factor + max_factor)
        split.alignment = "RIGHT"

        try:  # BFA - detect if correct relevant strip is selected to apply as a clearer UX. Only works on Movie and Image strips
            is_retiming = context.scene.sequence_editor.selected_retiming_keys
            strip = context.active_strip
            layout = self.layout

            layout.operator_context = "INVOKE_REGION_WIN"  # BFA

            strip = context.active_strip  # BFA
            strip_type = strip.type  # BFA

            if (
                strip
                and strip_type == "MOVIE"
                or strip_type == "IMAGE"
                or strip_type == "SOUND"
            ):
                # BFA - Made the show_retiming_keys conditional
                col = layout.column()
                col.prop(strip, "show_retiming_keys", text="Show Retiming Keys")
            else:
                layout.label(
                    text="To retime, select a movie or sound strip", icon="QUESTION"
                )  # BFA
        except Exception:
            layout.label(
                text="To retime, select a movie or sound strip", icon="QUESTION"
            )  # BFA

        sub = layout.row(align=True)
        split = sub.split(factor=factor + max_factor)
        split.alignment = "RIGHT"
        split.label(text="Channel")
        split.prop(strip, "channel", text="")

        sub = layout.column(align=True)
        split = sub.split(factor=factor + max_factor, align=True)
        split.alignment = "RIGHT"
        split.label(text="Start")
        split.prop(strip, "frame_start", text=smpte_from_frame(frame_start))

        split = sub.split(factor=factor + max_factor, align=True)
        split.alignment = "RIGHT"
        split.label(text="Duration")
        split.prop(
            strip, "frame_final_duration", text=smpte_from_frame(frame_final_duration)
        )

        # Use label, editing this value from the UI allows negative values,
        # users can adjust duration.
        split = sub.split(factor=factor + max_factor, align=True)
        split.alignment = "RIGHT"
        split.label(text="End")
        split = split.split(factor=factor + 0.3 + max_factor, align=True)
        split.label(
            text="{:>14s}".format(smpte_from_frame(frame_final_end)), translate=False
        )
        split.alignment = "RIGHT"
        split.label(text=str(frame_final_end) + " ")

        if not is_effect:
            layout.alignment = "RIGHT"
            sub = layout.column(align=True)

            split = sub.split(factor=factor + max_factor, align=True)
            split.alignment = "RIGHT"
            split.label(text="Strip Offset Start")
            split.prop(
                strip, "frame_offset_start", text=smpte_from_frame(frame_offset_start)
            )

            split = sub.split(factor=factor + max_factor, align=True)
            split.alignment = "RIGHT"
            split.label(text="End")
            split.prop(
                strip, "frame_offset_end", text=smpte_from_frame(frame_offset_end)
            )

            layout.alignment = "RIGHT"
            sub = layout.column(align=True)

            split = sub.split(factor=factor + max_factor, align=True)
            split.alignment = "RIGHT"
            split.label(text="Hold Offset Start")
            split.prop(
                strip,
                "animation_offset_start",
                text=smpte_from_frame(strip.animation_offset_start),
            )

            split = sub.split(factor=factor + max_factor, align=True)
            split.alignment = "RIGHT"
            split.label(text="End")
            split.prop(
                strip,
                "animation_offset_end",
                text=smpte_from_frame(strip.animation_offset_end),
            )
            if strip.type == "SOUND":
                sub2 = layout.column(align=True)
                split = sub2.split(factor=factor + max_factor, align=True)
                split.alignment = "RIGHT"
                split.label(text="Sound Offset", text_ctxt=i18n_contexts.id_sound)
                split.prop(strip, "sound_offset", text="")

        col = layout.column(align=True)
        col = col.box()
        col.active = (frame_current >= frame_final_start) and (
            frame_current <= frame_final_start + frame_final_duration
        )

        split = col.split(factor=factor + max_factor, align=True)
        split.alignment = "RIGHT"
        split.label(text="Current Frame")
        split = split.split(factor=factor + 0.3 + max_factor, align=True)
        frame_display = frame_current - frame_final_start
        split.label(
            text="{:>14s}".format(smpte_from_frame(frame_display)), translate=False
        )
        split.alignment = "RIGHT"
        split.label(text=str(frame_display) + " ")

        if strip.type == "SCENE":
            scene = strip.scene

            if scene:
                sta = scene.frame_start
                end = scene.frame_end
                split = col.split(factor=factor + max_factor)
                split.alignment = "RIGHT"
                split.label(text="Original Frame Range")
                split.alignment = "LEFT"
                split.label(
                    text="{:d}-{:d} ({:d})".format(sta, end, end - sta + 1),
                    translate=False,
                )


class SEQUENCER_PT_adjust_sound(SequencerButtonsPanel, Panel):
    bl_label = "Sound"
    bl_category = "Strip"

    @classmethod
    def poll(cls, context):
        if not cls.has_sequencer(context):
            return False

        strip = context.active_strip
        if not strip:
            return False

        return strip.type == "SOUND"

    def draw(self, context):
        layout = self.layout
        layout.use_property_split = False

        st = context.space_data
        overlay_settings = st.timeline_overlay
        strip = context.active_strip
        sound = strip.sound

        layout.active = not strip.mute

        if sound is not None:
            layout.use_property_split = True
            col = layout.column()

            split = col.split(factor=0.4)
            split.alignment = "RIGHT"
            split.label(text="Volume", text_ctxt=i18n_contexts.id_sound)
            split.prop(strip, "volume", text="")

            layout.use_property_split = False
            col = layout.column()

            split = col.split(factor=0.4)
            split.label(text="")
            split.prop(sound, "use_mono")

            layout.use_property_split = True
            col = layout.column()

            audio_channels = context.scene.render.ffmpeg.audio_channels
            pan_enabled = sound.use_mono and audio_channels != "MONO"
            pan_text = "{:.2f}°".format(strip.pan * 90.0)

            split = col.split(factor=0.4)
            split.alignment = "RIGHT"
            split.label(text="Pan", text_ctxt=i18n_contexts.id_sound)
            split.prop(strip, "pan", text="")
            split.enabled = pan_enabled

            if audio_channels not in {"MONO", "STEREO"}:
                split = col.split(factor=0.4)
                split.alignment = "RIGHT"
                split.label(text="Pan Angle")
                split.enabled = pan_enabled
                subsplit = split.row()
                subsplit.alignment = "CENTER"
                subsplit.label(text=pan_text)
                subsplit.label(text=" ")  # Compensate for no decorate.
                subsplit.enabled = pan_enabled

            layout.use_property_split = False
            col = layout.column()

            if overlay_settings.waveform_display_type == "DEFAULT_WAVEFORMS":
                col.prop(strip, "show_waveform")


class SEQUENCER_PT_adjust_comp(SequencerButtonsPanel, Panel):
    bl_label = "Compositing"
    bl_category = "Strip"

    @classmethod
    def poll(cls, context):
        if not cls.has_sequencer(context):
            return False

        strip = context.active_strip
        if not strip:
            return False

        return strip.type != "SOUND"

    def draw(self, context):
        layout = self.layout
        layout.use_property_split = True

        strip = context.active_strip

        layout.active = not strip.mute

        col = layout.column()
        col.prop(strip, "blend_type", text="Blend")
        col.prop(strip, "blend_alpha", text="Opacity", slider=True)


class SEQUENCER_PT_adjust_transform(SequencerButtonsPanel, Panel):
    bl_label = "Transform"
    bl_category = "Strip"
    bl_options = {"DEFAULT_CLOSED"}

    @classmethod
    def poll(cls, context):
        if not cls.has_sequencer(context):
            return False

        strip = context.active_strip
        if not strip:
            return False

        return strip.type != "SOUND"

    def draw(self, context):
        strip = context.active_strip
        layout = self.layout
        layout.use_property_split = True
        layout.active = not strip.mute

        col = layout.column(align=True)
        col.prop(strip.transform, "filter", text="Filter")

        col = layout.column(align=True)
        col.prop(strip.transform, "offset_x", text="Position X")
        col.prop(strip.transform, "offset_y", text="Y")

        col = layout.column(align=True)
        col.prop(strip.transform, "scale_x", text="Scale X")
        col.prop(strip.transform, "scale_y", text="Y")

        col = layout.column(align=True)
        col.prop(strip.transform, "rotation", text="Rotation")

        row = layout.row(heading="Mirror")
        sub = row.row(align=True)
        sub.prop(strip, "use_flip_x", text="X", toggle=True)
        sub.prop(strip, "use_flip_y", text="Y", toggle=True)


class SEQUENCER_PT_adjust_video(SequencerButtonsPanel, Panel):
    bl_label = "Video"
    bl_options = {"DEFAULT_CLOSED"}
    bl_category = "Strip"

    @classmethod
    def poll(cls, context):
        if not cls.has_sequencer(context):
            return False

        strip = context.active_strip
        if not strip:
            return False

        return strip.type in {
            "MOVIE",
            "IMAGE",
            "SCENE",
            "MOVIECLIP",
            "MASK",
            "META",
            "ADD",
            "SUBTRACT",
            "ALPHA_OVER",
            "ALPHA_UNDER",
            "CROSS",
            "GAMMA_CROSS",
            "MULTIPLY",
            "WIPE",
            "GLOW",
            "TRANSFORM",
            "COLOR",
            "MULTICAM",
            "SPEED",
            "ADJUSTMENT",
            "COLORMIX",
        }

    def draw(self, context):
        layout = self.layout

        layout.use_property_split = True

        col = layout.column()

        strip = context.active_strip

        layout.active = not strip.mute

        col.prop(strip, "strobe")
        col.prop(strip, "use_reverse_frames")


class SEQUENCER_PT_adjust_color(SequencerButtonsPanel, Panel):
    bl_label = "Color"
    bl_options = {"DEFAULT_CLOSED"}
    bl_category = "Strip"

    @classmethod
    def poll(cls, context):
        if not cls.has_sequencer(context):
            return False

        strip = context.active_strip
        if not strip:
            return False

        return strip.type in {
            "MOVIE",
            "IMAGE",
            "SCENE",
            "MOVIECLIP",
            "MASK",
            "META",
            "ADD",
            "SUBTRACT",
            "ALPHA_OVER",
            "ALPHA_UNDER",
            "CROSS",
            "GAMMA_CROSS",
            "MULTIPLY",
            "WIPE",
            "GLOW",
            "TRANSFORM",
            "COLOR",
            "MULTICAM",
            "SPEED",
            "ADJUSTMENT",
            "COLORMIX",
        }

    def draw(self, context):
        layout = self.layout
        layout.use_property_split = True

        strip = context.active_strip

        layout.active = not strip.mute

        col = layout.column()
        col.prop(strip, "color_saturation", text="Saturation")
        col.prop(strip, "color_multiply", text="Multiply")

        row = col.row()
        row.use_property_split = False
        row.prop(strip, "multiply_alpha")
        row.prop_decorator(strip, "multiply_alpha")

        row = col.row()
        row.use_property_split = False
        row.prop(strip, "use_float", text="Convert to Float")
        row.prop_decorator(strip, "use_float")


class SEQUENCER_PT_cache_settings(SequencerButtonsPanel, Panel):
    bl_label = "Cache Settings"
    bl_category = "Cache"

    @classmethod
    def poll(cls, context):
        return cls.has_sequencer(context) and context.scene.sequence_editor

    def draw(self, context):
        layout = self.layout
        layout.use_property_split = False
        layout.use_property_decorate = False

        ed = context.scene.sequence_editor

        col = layout.column()

        col.prop(ed, "use_cache_raw", text="Raw")
        col.prop(ed, "use_cache_preprocessed", text="Preprocessed")
        col.prop(ed, "use_cache_composite", text="Composite")
        col.prop(ed, "use_cache_final", text="Final")


class SEQUENCER_PT_cache_view_settings(SequencerButtonsPanel, Panel):
    bl_label = "Display"
    bl_category = "Cache"
    bl_parent_id = "SEQUENCER_PT_cache_settings"

    @classmethod
    def poll(cls, context):
        return cls.has_sequencer(context) and context.scene.sequence_editor

    def draw_header(self, context):
        cache_settings = context.space_data.cache_overlay

        self.layout.prop(cache_settings, "show_cache", text="")

    def draw(self, context):
        layout = self.layout
        layout.use_property_split = True
        layout.use_property_decorate = False

        cache_settings = context.space_data.cache_overlay
        layout.active = cache_settings.show_cache

        col = layout.column(heading="Cache", align=True)

        show_developer_ui = context.preferences.view.show_developer_ui
        if show_developer_ui:
            col.prop(cache_settings, "show_cache_raw", text="Raw")
            col.prop(cache_settings, "show_cache_preprocessed", text="Preprocessed")
            col.prop(cache_settings, "show_cache_composite", text="Composite")
        col.prop(cache_settings, "show_cache_final_out", text="Final")


class SEQUENCER_PT_proxy_settings(SequencerButtonsPanel, Panel):
    bl_label = "Proxy Settings"
    bl_category = "Proxy"

    @classmethod
    def poll(cls, context):
        return cls.has_sequencer(context) and context.scene.sequence_editor

    def draw(self, context):
        layout = self.layout
        layout.use_property_split = True
        layout.use_property_decorate = False

        ed = context.scene.sequence_editor
        flow = layout.column_flow()
        flow.prop(ed, "proxy_storage", text="Storage")

        if ed.proxy_storage == "PROJECT":
            flow.prop(ed, "proxy_dir", text="Directory")

        col = layout.column()
        col.operator("sequencer.enable_proxies")
        col.operator("sequencer.rebuild_proxy", icon="LASTOPERATOR")


class SEQUENCER_PT_strip_proxy(SequencerButtonsPanel, Panel):
    bl_label = "Strip Proxy & Timecode"
    bl_category = "Proxy"

    @classmethod
    def poll(cls, context):
        if not cls.has_sequencer(context) and context.scene.sequence_editor:
            return False

        strip = context.active_strip
        if not strip:
            return False

        return strip.type in {"MOVIE", "IMAGE"}

    def draw_header(self, context):
        strip = context.active_strip

        self.layout.prop(strip, "use_proxy", text="")

    def draw(self, context):
        layout = self.layout
        layout.use_property_split = False
        layout.use_property_decorate = False

        ed = context.scene.sequence_editor

        strip = context.active_strip

        if strip.proxy:
            proxy = strip.proxy

            if ed.proxy_storage == "PER_STRIP":
                col = layout.column(align=True)
                col.label(text="Custom Proxy")
                row = col.row()
                row.separator()
                row.prop(proxy, "use_proxy_custom_directory")
                row = col.row()
                row.separator()
                row.prop(proxy, "use_proxy_custom_file")
                col.use_property_split = True
                if proxy.use_proxy_custom_directory and not proxy.use_proxy_custom_file:
                    col.prop(proxy, "directory")
                if proxy.use_proxy_custom_file:
                    col.prop(proxy, "filepath")

            layout.use_property_split = True
            row = layout.row(heading="Resolutions", align=True)
            row.prop(strip.proxy, "build_25", toggle=True)
            row.prop(strip.proxy, "build_50", toggle=True)
            row.prop(strip.proxy, "build_75", toggle=True)
            row.prop(strip.proxy, "build_100", toggle=True)

            layout.use_property_split = False
            layout.prop(proxy, "use_overwrite")

            layout.use_property_split = True

            col = layout.column()
            col.prop(proxy, "quality", text="Quality")

            if strip.type == "MOVIE":
                col = layout.column()

                col.prop(proxy, "timecode", text="Timecode Index")


class SEQUENCER_PT_strip_cache(SequencerButtonsPanel, Panel):
    bl_label = "Strip Cache"
    bl_category = "Cache"
    bl_options = {"DEFAULT_CLOSED"}

    @classmethod
    def poll(cls, context):
        show_developer_ui = context.preferences.view.show_developer_ui
        if not cls.has_sequencer(context):
            return False
        if context.active_strip is not None and show_developer_ui:
            return True
        return False

    def draw_header(self, context):
        strip = context.active_strip
        self.layout.prop(strip, "override_cache_settings", text="")

    def draw(self, context):
        layout = self.layout
        layout.use_property_split = False
        layout.use_property_decorate = False

        strip = context.active_strip
        layout.active = strip.override_cache_settings

        col = layout.column()
        col.prop(strip, "use_cache_raw")
        col.prop(strip, "use_cache_preprocessed", text="Preprocessed")
        col.prop(strip, "use_cache_composite")


class SEQUENCER_PT_preview(SequencerButtonsPanel_Output, Panel):
    bl_label = "Scene Strip Display"
    bl_space_type = "SEQUENCE_EDITOR"
    bl_region_type = "UI"
    bl_options = {"DEFAULT_CLOSED"}
    bl_category = "View"

    def draw(self, context):
        layout = self.layout
        layout.use_property_split = True
        layout.use_property_decorate = False

        render = context.scene.render

        col = layout.column()
        col.prop(render, "sequencer_gl_preview", text="Shading")

        if render.sequencer_gl_preview in {"SOLID", "WIREFRAME"}:
            col.use_property_split = False
            col.prop(render, "use_sequencer_override_scene_strip")


class SEQUENCER_PT_view(SequencerButtonsPanel_Output, Panel):
    bl_label = "View Settings"
    bl_category = "View"

    def draw(self, context):
        layout = self.layout
        layout.use_property_split = True
        layout.use_property_decorate = False

        st = context.space_data
        ed = context.scene.sequence_editor

        col = layout.column()

        col.prop(st, "proxy_render_size")

        col = layout.column()
        col.use_property_split = False
        prop = col.prop(st, "use_proxies")
        if st.proxy_render_size in {"NONE", "SCENE"}:
            col.enabled = False

        col = layout.column()
        if ed:
            col.use_property_split = False
            col.prop(ed, "use_prefetch")
            col.use_property_split = True

        col.prop(st, "display_channel", text="Channel")

        if st.display_mode == "IMAGE":
            col.prop(st, "show_overexposed")

        elif st.display_mode == "WAVEFORM":  # BFA
            col.prop(st, "show_separate_color")  # BFA

        if ed:
            col.use_property_split = False
            col.prop(ed, "show_missing_media")


class SEQUENCER_PT_view_cursor(SequencerButtonsPanel_Output, Panel):
    bl_category = "View"
    bl_label = "2D Cursor"

    def draw(self, context):
        layout = self.layout

        st = context.space_data

        layout.use_property_split = True
        layout.use_property_decorate = False

        col = layout.column()
        col.prop(st, "cursor_location", text="Location")


class SEQUENCER_PT_frame_overlay(SequencerButtonsPanel_Output, Panel):
    bl_label = "Frame Overlay"
    bl_category = "View"
    bl_options = {"DEFAULT_CLOSED"}

    @classmethod
    def poll(cls, context):
        if not context.scene.sequence_editor:
            return False
        return SequencerButtonsPanel_Output.poll(context)

    def draw_header(self, context):
        scene = context.scene
        ed = scene.sequence_editor

        self.layout.prop(ed, "show_overlay_frame", text="")

    def draw(self, context):
        layout = self.layout

        layout.operator_context = "INVOKE_REGION_PREVIEW"
        layout.operator("sequencer.view_ghost_border", text="Set Overlay Region")
        layout.operator_context = "INVOKE_DEFAULT"

        layout.use_property_split = True
        layout.use_property_decorate = False

        st = context.space_data
        scene = context.scene
        ed = scene.sequence_editor

        layout.active = ed.show_overlay_frame

        col = layout.column()
        col.prop(ed, "overlay_frame", text="Frame Offset")
        col.prop(st, "overlay_frame_type")
        col.use_property_split = False
        col.prop(ed, "use_overlay_frame_lock")


class SEQUENCER_PT_view_safe_areas(SequencerButtonsPanel_Output, Panel):
    bl_label = "Safe Areas"
    bl_options = {"DEFAULT_CLOSED"}
    bl_category = "View"

    @classmethod
    def poll(cls, context):
        st = context.space_data
        is_preview = st.view_type in {"PREVIEW", "SEQUENCER_PREVIEW"}
        return is_preview and (st.display_mode == "IMAGE")

    def draw_header(self, context):
        overlay_settings = context.space_data.preview_overlay
        self.layout.prop(overlay_settings, "show_safe_areas", text="")

    def draw(self, context):
        layout = self.layout
        layout.use_property_split = True
        overlay_settings = context.space_data.preview_overlay
        safe_data = context.scene.safe_areas

        layout.active = overlay_settings.show_safe_areas

        col = layout.column()

        sub = col.column()
        sub.prop(safe_data, "title", slider=True)
        sub.prop(safe_data, "action", slider=True)


class SEQUENCER_PT_view_safe_areas_center_cut(SequencerButtonsPanel_Output, Panel):
    bl_label = "Center-Cut Safe Areas"
    bl_parent_id = "SEQUENCER_PT_view_safe_areas"
    bl_options = {"DEFAULT_CLOSED"}
    bl_category = "View"

    def draw_header(self, context):
        st = context.space_data

        layout = self.layout
        overlay_settings = context.space_data.preview_overlay
        layout.active = overlay_settings.show_safe_areas
        layout.prop(overlay_settings, "show_safe_center", text="")

    def draw(self, context):
        layout = self.layout
        layout.use_property_split = True
        safe_data = context.scene.safe_areas
        overlay_settings = context.space_data.preview_overlay

        layout.active = (
            overlay_settings.show_safe_areas and overlay_settings.show_safe_center
        )

        col = layout.column()
        col.prop(safe_data, "title_center", slider=True)
        col.prop(safe_data, "action_center", slider=True)


class SEQUENCER_PT_modifiers(SequencerButtonsPanel, Panel):
    bl_label = "Modifiers"
    bl_category = "Modifiers"

    def draw(self, context):
        layout = self.layout
        layout.use_property_split = True

        strip = context.active_strip
        ed = context.scene.sequence_editor
        if strip.type == "SOUND":
            sound = strip.sound
        else:
            sound = None

        if sound is None:
            row = layout.row()  # BFA - float left
            row.use_property_split = False
            row.prop(strip, "use_linear_modifiers")
            row.prop_decorator(strip, "use_linear_modifiers")

        layout.operator_menu_enum("sequencer.strip_modifier_add", "type")
        layout.operator(
            "sequencer.strip_modifier_copy", icon="COPYDOWN"
        )  # BFA - icon added

        for mod in strip.modifiers:
            box = layout.box()

            row = box.row()
            row.use_property_decorate = False
            row.prop(mod, "show_expanded", text="", emboss=False)
            row.prop(mod, "name", text="")

            row.prop(mod, "mute", text="")
            row.use_property_decorate = True

            sub = row.row(align=True)
            props = sub.operator(
                "sequencer.strip_modifier_move", text="", icon="TRIA_UP"
            )
            props.name = mod.name
            props.direction = "UP"
            props = sub.operator(
                "sequencer.strip_modifier_move", text="", icon="TRIA_DOWN"
            )
            props.name = mod.name
            props.direction = "DOWN"

            row.operator(
                "sequencer.strip_modifier_remove", text="", icon="X", emboss=False
            ).name = mod.name

            if mod.show_expanded:
                if sound is None:
                    if mod.type == "COLOR_BALANCE":
                        box.prop(mod, "color_multiply")
                        draw_color_balance(box, mod.color_balance)
                    elif mod.type == "CURVES":
                        box.template_curve_mapping(
                            mod, "curve_mapping", type="COLOR", show_tone=True
                        )
                    elif mod.type == "HUE_CORRECT":
                        box.template_curve_mapping(mod, "curve_mapping", type="HUE")
                    elif mod.type == "BRIGHT_CONTRAST":
                        col = box.column()
                        col.prop(mod, "bright")
                        col.prop(mod, "contrast")
                    elif mod.type == "WHITE_BALANCE":
                        col = box.column()
                        col.prop(mod, "white_value")
                    elif mod.type == "TONEMAP":
                        col = box.column()
                        col.prop(mod, "tonemap_type")
                        if mod.tonemap_type == "RD_PHOTORECEPTOR":
                            col.prop(mod, "intensity")
                            col.prop(mod, "contrast")
                            col.prop(mod, "adaptation")
                            col.prop(mod, "correction")
                        elif mod.tonemap_type == "RH_SIMPLE":
                            col.prop(mod, "key")
                            col.prop(mod, "offset")
                            col.prop(mod, "gamma")

                    box.separator(type="LINE")

                    col = box.column()
                    row = col.row()
                    row.prop(mod, "input_mask_type", expand=True)

                    if mod.input_mask_type == "STRIP":
                        sequences_object = ed
                        if ed.meta_stack:
                            sequences_object = ed.meta_stack[-1]
                        col.prop_search(
                            mod,
                            "input_mask_strip",
                            sequences_object,
                            "strips",
                            text="Mask",
                        )
                    else:
                        col.prop(mod, "input_mask_id")
                        row = col.row()
                        row.prop(mod, "mask_time", expand=True)
                else:
                    if mod.type == "SOUND_EQUALIZER":
                        # eq_row = box.row()
                        # eq_graphs = eq_row.operator_menu_enum("sequencer.strip_modifier_equalizer_redefine", "graphs")
                        # eq_graphs.name = mod.name
                        flow = box.grid_flow(
                            row_major=True,
                            columns=0,
                            even_columns=True,
                            even_rows=False,
                            align=False,
                        )
                        for sound_eq in mod.graphics:
                            col = flow.column()
                            box = col.box()
                            split = box.split(factor=0.4)
                            split.label(
                                text="{:.2f}".format(sound_eq.curve_mapping.clip_min_x),
                                translate=False,
                            )
                            split.label(text="Hz")
                            split.alignment = "RIGHT"
                            split.label(
                                text="{:.2f}".format(sound_eq.curve_mapping.clip_max_x),
                                translate=False,
                            )
                            box.template_curve_mapping(
                                sound_eq,
                                "curve_mapping",
                                type="NONE",
                                levels=False,
                                brush=True,
                                use_negative_slope=True,
                                show_tone=False,
                            )
                            second_row = col.row()
                            second_row.label(text="dB")
                            second_row.alignment = "CENTER"


class SEQUENCER_PT_annotation(AnnotationDataPanel, SequencerButtonsPanel_Output, Panel):
    bl_space_type = "SEQUENCE_EDITOR"
    bl_region_type = "UI"
    bl_category = "View"

    @staticmethod
    def has_preview(context):
        st = context.space_data
        return st.view_type in {"PREVIEW", "SEQUENCER_PREVIEW"}

    @classmethod
    def poll(cls, context):
        return cls.has_preview(context)

    # NOTE: this is just a wrapper around the generic GP Panel
    # But, it should only show up when there are images in the preview region


class SEQUENCER_PT_annotation_onion(
    AnnotationOnionSkin, SequencerButtonsPanel_Output, Panel
):
    bl_space_type = "SEQUENCE_EDITOR"
    bl_region_type = "UI"
    bl_category = "View"
    bl_parent_id = "SEQUENCER_PT_annotation"
    bl_options = {"DEFAULT_CLOSED"}

    @staticmethod
    def has_preview(context):
        st = context.space_data
        return st.view_type in {"PREVIEW", "SEQUENCER_PREVIEW"}

    @classmethod
    def poll(cls, context):
        if context.annotation_data_owner is None:
            return False
        elif type(context.annotation_data_owner) is bpy.types.Object:
            return False
        else:
            gpl = context.active_annotation_layer
            if gpl is None:
                return False

        return cls.has_preview(context)

    # NOTE: this is just a wrapper around the generic GP Panel
    # But, it should only show up when there are images in the preview region


class SEQUENCER_PT_custom_props(SequencerButtonsPanel, PropertyPanel, Panel):
    COMPAT_ENGINES = {
        "BLENDER_RENDER",
        "BLENDER_WORKBENCH",
    }
    _context_path = "active_strip"
    _property_type = (bpy.types.Strip,)
    bl_category = "Strip"


# BFA - contains format changes
class SEQUENCER_PT_snapping(Panel):
    bl_space_type = "SEQUENCE_EDITOR"
    bl_region_type = "HEADER"
    bl_label = "Snapping"
    bl_ui_units_x = 11

    def draw(self, _context):
        pass


class SEQUENCER_PT_preview_snapping(Panel):
    bl_space_type = "SEQUENCE_EDITOR"
    bl_region_type = "HEADER"
    bl_parent_id = "SEQUENCER_PT_snapping"
    bl_label = "Preview Snapping"

    @classmethod
    def poll(cls, context):
        st = context.space_data
        return st.view_type in {"PREVIEW", "SEQUENCER_PREVIEW"}

    def draw(self, context):
        tool_settings = context.tool_settings
        sequencer_tool_settings = tool_settings.sequencer_tool_settings

        layout = self.layout
        layout.use_property_split = False
        layout.use_property_decorate = False

        col = layout.column(align=True)
        col.label(text="Snap to")
        row = col.row()
        row.separator()
        row.prop(sequencer_tool_settings, "snap_to_borders")
        row = col.row()
        row.separator()
        row.prop(sequencer_tool_settings, "snap_to_center")
        row = col.row()
        row.separator()
        row.prop(sequencer_tool_settings, "snap_to_strips_preview")


class SEQUENCER_PT_sequencer_snapping(Panel):
    bl_space_type = "SEQUENCE_EDITOR"
    bl_region_type = "HEADER"
    bl_parent_id = "SEQUENCER_PT_snapping"
    bl_label = "Sequencer Snapping"

    @classmethod
    def poll(cls, context):
        st = context.space_data
        return st.view_type in {"SEQUENCER", "SEQUENCER_PREVIEW"}

    def draw(self, context):
        tool_settings = context.tool_settings
        sequencer_tool_settings = tool_settings.sequencer_tool_settings

        layout = self.layout
        layout.use_property_split = False
        layout.use_property_decorate = False

        col = layout.column(align=True)
        col.label(text="Snap to")

        row = col.row()
        row.separator()
        row.prop(sequencer_tool_settings, "snap_to_frame_range")
        row = col.row()
        row.separator()
        row.prop(sequencer_tool_settings, "snap_to_current_frame")
        row = col.row()
        row.separator()
        row.prop(sequencer_tool_settings, "snap_to_hold_offset")
        row = col.row()
        row.separator()
        row.prop(sequencer_tool_settings, "snap_to_markers")
        row = col.row()
        row.separator()
        col.prop(sequencer_tool_settings, "snap_to_retiming_keys")

        col = layout.column(align=True)
        col.label(text="Ignore")
        row = col.row()
        row.separator()
        row.prop(sequencer_tool_settings, "snap_ignore_muted", text="Muted Strips")
        row = col.row()
        row.separator()
        row.prop(sequencer_tool_settings, "snap_ignore_sound", text="Sound Strips")

        col = layout.column(align=True)
        col.label(text="Current Frame")
        row = col.row()
        row.separator()
        row.prop(
            sequencer_tool_settings,
            "use_snap_current_frame_to_strips",
            text="Snap to Strips",
        )


# BFA menu
class SEQUENCER_PT_view_options(bpy.types.Panel):
    bl_label = "View Options"
    bl_category = "View"
    bl_space_type = "SEQUENCE_EDITOR"
    bl_region_type = "HEADER"

    def draw(self, context):
        layout = self.layout

        st = context.space_data
        overlay_settings = st.preview_overlay
        is_preview = st.view_type in {"PREVIEW", "SEQUENCER_PREVIEW"}
        is_sequencer_view = st.view_type in {"SEQUENCER", "SEQUENCER_PREVIEW"}
        tool_settings = context.tool_settings

        if is_sequencer_view:
            col = layout.column(align=True)
            if st.view_type == "SEQUENCER":
                split = layout.split(factor=0.6)
                col = split.column()
                col.use_property_split = False
                col.prop(st, "show_backdrop", text="Preview as Backdrop")
                col = split.column()
                if st.show_backdrop:
                    col.label(icon="DISCLOSURE_TRI_DOWN")
                else:
                    col.label(icon="DISCLOSURE_TRI_RIGHT")

                if is_preview or st.show_backdrop:
                    row = layout.row()
                    row.separator()
                    row.prop(
                        st, "show_transform_preview", text="Preview During Transform"
                    )

            else:
                col.prop(st, "show_transform_preview", text="Preview During Transform")

            col = layout.column(align=True)
            col.prop(st, "show_seconds")
            col.prop(st, "show_locked_time")

            layout.menu("SEQUENCER_MT_view_cache")

            layout.use_property_split = False
            layout.prop(st, "show_markers")

        if is_preview:
            layout.use_property_split = False
            if st.display_mode == "IMAGE":
                layout.prop(overlay_settings, "show_metadata")

            layout.use_property_split = False
            layout.prop(st, "use_zoom_to_fit")

        if is_sequencer_view:
            col = layout.column(align=True)
            col.prop(tool_settings, "lock_markers")
            col.prop(st, "use_marker_sync")
            col.prop(st, "use_clamp_view")


# BFA menu
class SEQUENCER_MT_fades_add(Menu):
    bl_label = "Fade"

    def draw(self, context):
        layout = self.layout

        layout.operator(
            "sequencer.fades_add", text="Fade In and Out", icon="IPO_EASE_IN_OUT"
        ).type = "IN_OUT"
        layout.operator(
            "sequencer.fades_add", text="Fade In", icon="IPO_EASE_IN"
        ).type = "IN"
        layout.operator(
            "sequencer.fades_add", text="Fade Out", icon="IPO_EASE_OUT"
        ).type = "OUT"
        layout.operator(
            "sequencer.fades_add",
            text="From current Frame",
            icon="BEFORE_CURRENT_FRAME",
        ).type = "CURSOR_FROM"
        layout.operator(
            "sequencer.fades_add", text="To current Frame", icon="AFTER_CURRENT_FRAME"
        ).type = "CURSOR_TO"


classes = (
    ALL_MT_editormenu_sequencer,
    SEQUENCER_MT_change,  # BFA - no longer used
    SEQUENCER_HT_tool_header,
    SEQUENCER_HT_header,
    SEQUENCER_MT_editor_menus,
    SEQUENCER_MT_range,
    SEQUENCER_MT_view_pie_menus,  # BFA
    SEQUENCER_MT_view,
    SEQUENCER_MT_view_annotations,  # BFA
    SEQUENCER_MT_export,  # BFA
    SEQUENCER_MT_view_cache,  # BFA
    SEQUENCER_MT_preview_zoom,
    SEQUENCER_MT_proxy,
    SEQUENCER_MT_select_handle,
    SEQUENCER_MT_select_channel,
    SEQUENCER_MT_select_linked,  # BFA - sub menu
    SEQUENCER_MT_select,
    SEQUENCER_MT_marker,
    SEQUENCER_MT_navigation,
    SEQUENCER_MT_add,
    SEQUENCER_MT_add_scene,
    SEQUENCER_MT_add_effect,
    SEQUENCER_MT_add_transitions,
    SEQUENCER_MT_add_empty,
    SEQUENCER_MT_strip_effect,
    SEQUENCER_MT_strip_movie,
    SEQUENCER_MT_strip,
    SEQUENCER_MT_strip_transform,
    SEQUENCER_MT_strip_retiming,
    SEQUENCER_MT_strip_text,
    SEQUENCER_MT_strip_input,
    SEQUENCER_MT_strip_lock_mute,
    SEQUENCER_MT_image,
    SEQUENCER_MT_image_transform,
    SEQUENCER_MT_image_clear,
    SEQUENCER_MT_image_apply,
    SEQUENCER_MT_color_tag_picker,
    SEQUENCER_MT_context_menu,
    SEQUENCER_MT_preview_context_menu,
    SEQUENCER_MT_pivot_pie,
    SEQUENCER_MT_retiming,
    SEQUENCER_MT_view_pie,
    SEQUENCER_MT_preview_view_pie,
    SEQUENCER_PT_color_tag_picker,
    SEQUENCER_PT_active_tool,
    SEQUENCER_MT_change_scene_with_icons,  # BFA
    SEQUENCER_PT_strip,
    SEQUENCER_PT_gizmo_display,
    SEQUENCER_PT_overlay,
    SEQUENCER_PT_preview_overlay,
    SEQUENCER_PT_sequencer_overlay,
    SEQUENCER_PT_sequencer_overlay_strips,
    SEQUENCER_PT_sequencer_overlay_waveforms,
    SEQUENCER_PT_effect,
    SEQUENCER_PT_scene,
    SEQUENCER_PT_scene_sound,
    SEQUENCER_PT_mask,
    SEQUENCER_PT_effect_text_style,
    SEQUENCER_PT_effect_text_outline,
    SEQUENCER_PT_effect_text_shadow,
    SEQUENCER_PT_effect_text_box,
    SEQUENCER_PT_effect_text_layout,
    SEQUENCER_PT_movie_clip,
    SEQUENCER_PT_adjust_comp,
    SEQUENCER_PT_adjust_transform,
    SEQUENCER_PT_adjust_crop,
    SEQUENCER_PT_adjust_video,
    SEQUENCER_PT_adjust_color,
    SEQUENCER_PT_adjust_sound,
    SEQUENCER_PT_time,
    SEQUENCER_PT_source,
    SEQUENCER_PT_modifiers,
    SEQUENCER_PT_cache_settings,
    SEQUENCER_PT_cache_view_settings,
    SEQUENCER_PT_strip_cache,
    SEQUENCER_PT_proxy_settings,
    SEQUENCER_PT_strip_proxy,
    SEQUENCER_PT_custom_props,
    SEQUENCER_PT_view,
    SEQUENCER_PT_view_cursor,
    SEQUENCER_PT_frame_overlay,
    SEQUENCER_PT_view_safe_areas,
    SEQUENCER_PT_view_safe_areas_center_cut,
    SEQUENCER_PT_preview,
    SEQUENCER_PT_annotation,
    SEQUENCER_PT_annotation_onion,
    SEQUENCER_PT_snapping,
    SEQUENCER_PT_preview_snapping,
    SEQUENCER_PT_sequencer_snapping,
    SEQUENCER_PT_view_options,  # BFA
    SEQUENCER_MT_fades_add,  # BFA
    SEQUENCER_MT_strip_text_characters,  # BFA
)

if __name__ == "__main__":  # only for live edit.
    from bpy.utils import register_class

    for cls in classes:
        register_class(cls)<|MERGE_RESOLUTION|>--- conflicted
+++ resolved
@@ -180,11 +180,17 @@
 
         st = context.space_data
 
+        layout.template_header()
+        
         # bfa - show hide the editormenu, editor suffix is needed.
         ALL_MT_editormenu_sequencer.draw_hidden(context, layout)
 
         layout.prop(st, "view_type", text="")
+
         SEQUENCER_MT_editor_menus.draw_collapsible(context, layout)
+
+        layout.separator_spacer()
+
         tool_settings = context.tool_settings
         sequencer_tool_settings = tool_settings.sequencer_tool_settings
 
@@ -201,7 +207,7 @@
                 sequencer_tool_settings, "pivot_point", text="", icon_only=True
             )  # BFA
 
-        if st.view_type in {"SEQUENCER", "SEQUENCER_PREVIEW"}:
+        if st.view_type in {'SEQUENCER', 'SEQUENCER_PREVIEW'}:
             row = layout.row(align=True)
             row.prop(sequencer_tool_settings, "overlap_mode", text="")
 
@@ -833,7 +839,7 @@
 
         if has_sequencer:
             col.operator_menu_enum(
-                "sequencer.select_side_of_frame", "side", text="Side of Frame..."
+                "sequencer.select_side_of_frame", "side", text="Side of Frame"
             )
             col.menu("SEQUENCER_MT_select_handle", text="Handle")
             col.menu("SEQUENCER_MT_select_channel", text="Channel")
@@ -960,7 +966,7 @@
 
         # BFA - no longer used
         # if is_sequencer_view:
-        # layout.prop(st, "use_marker_sync")
+        # 	layout.prop(st, "use_marker_sync")
 
 
 class SEQUENCER_MT_change(Menu):
@@ -970,7 +976,6 @@
         layout = self.layout
         strip = context.active_strip
 
-<<<<<<< HEAD
         # BFA - Changed the Change contextual operator visibility to be based on strip type selection
         # BFA - This is done by listing the strip types then checking if it exists for the relevant operators
         # BFA - If there is no correct strip selected, a label will advise what to do
@@ -991,25 +996,6 @@
                 del bpy_data_scenes_len
             else:
                 layout.operator_context = "INVOKE_DEFAULT"
-=======
-        layout.operator_context = 'INVOKE_REGION_WIN'
-        if strip and strip.type == 'SCENE':
-            bpy_data_scenes_len = len(bpy.data.scenes)
-            if bpy_data_scenes_len > 10:
-                layout.operator_context = 'INVOKE_DEFAULT'
-                layout.operator("sequencer.change_scene", text="Change Scene...")
-            elif bpy_data_scenes_len > 1:
-                layout.operator_menu_enum("sequencer.change_scene", "scene", text="Change Scene")
-            del bpy_data_scenes_len
-
-        layout.operator_context = 'INVOKE_DEFAULT'
-        layout.operator("sequencer.change_effect_input")
-        layout.operator_menu_enum("sequencer.change_effect_type", "type")
-        props = layout.operator("sequencer.change_path", text="Path/Files")
-
-        if strip:
-            strip_type = strip.type
->>>>>>> c3ccc58f
 
                 strip_type = strip.type
                 data_strips = ["IMAGE", "MOVIE", "SOUND"]
@@ -1043,11 +1029,13 @@
                             props.filter_sound = True
                 elif strip_type in effect_strips:
                     layout.operator_context = "INVOKE_DEFAULT"
-                    layout.operator_menu_enum("sequencer.change_effect_input", "swap")
+                    layout.operator("sequencer.change_effect_input")
                     layout.operator_menu_enum("sequencer.change_effect_type", "type")
+                    layout.operator("sequencer.reassign_inputs")
+                    layout.operator("sequencer.swap_inputs")
                 else:
                     layout.label(
-                        text="Please select a changeable strip", icon="QUESTION"
+                        text="Please select an effects strip", icon="QUESTION"
                     )
                     pass
         except:
@@ -1272,7 +1260,24 @@
         total, nonsound = selected_strips_count(context)
 
         layout = self.layout
-        layout.operator_context = "INVOKE_REGION_WIN"
+        layout.operator_context = 'INVOKE_REGION_WIN'
+        _, nonsound = selected_strips_count(context)
+
+        layout.operator("sequencer.effect_strip_add", text="Multicam Selector", icon="SEQ_MULTICAM").type = 'MULTICAM'
+
+        layout.separator()
+
+        col = layout.column()
+        col.operator("sequencer.effect_strip_add", text="Transform", icon="TRANSFORM_MOVE").type = 'TRANSFORM'
+        col.operator("sequencer.effect_strip_add", text="Speed Control", icon="NODE_CURVE_TIME").type = 'SPEED'
+
+        col.separator()
+
+        col.operator("sequencer.effect_strip_add", text="Glow", icon="LIGHT_SUN",).type = 'GLOW'
+        col.operator("sequencer.effect_strip_add", text="Gaussian Blur", icon="NODE_BLUR",).type = 'GAUSSIAN_BLUR'
+        col.enabled = nonsound == 1
+
+        layout.separator()
 
         col = layout.column()
         col.operator(
@@ -1313,38 +1318,6 @@
         ).type = "COLORMIX"
         col.enabled = total >= 2
 
-        layout.separator()
-
-        layout.operator(
-            "sequencer.effect_strip_add", text="Multicam Selector", icon="SEQ_MULTICAM"
-        ).type = "MULTICAM"
-
-        layout.separator()
-
-        col = layout.column()
-        col.operator(
-            "sequencer.effect_strip_add", text="Transform", icon="TRANSFORM_MOVE"
-        ).type = "TRANSFORM"
-        col.operator(
-            "sequencer.effect_strip_add", text="Speed Control", icon="NODE_CURVE_TIME"
-        ).type = "SPEED"
-
-        col.separator()
-
-        col.operator(
-            "sequencer.effect_strip_add",
-            text="Glow",
-            text_ctxt=i18n_contexts.id_sequence,
-            icon="LIGHT_SUN",
-        ).type = "GLOW"
-        col.operator(
-            "sequencer.effect_strip_add",
-            text="Gaussian Blur",
-            text_ctxt=i18n_contexts.id_sequence,
-            icon="NODE_BLUR",
-        ).type = "GAUSSIAN_BLUR"
-        col.enabled = nonsound == 1
-
 
 class SEQUENCER_MT_strip_transform(Menu):
     bl_label = "Transform"
@@ -1489,16 +1462,9 @@
     def draw(self, _context):
         layout = self.layout
 
-<<<<<<< HEAD
         # BFA - moved to a conditional
         layout.operator("sequencer.reassign_inputs", icon="RANDOMIZE_TRANSFORM")
         layout.operator("sequencer.swap_inputs", icon="RANDOMIZE")
-=======
-        layout.operator("sequencer.change_effect_input")
-        layout.operator_menu_enum("sequencer.change_effect_type", "type")
-        layout.operator("sequencer.reassign_inputs")
-        layout.operator("sequencer.swap_inputs")
->>>>>>> c3ccc58f
 
 
 class SEQUENCER_MT_strip_movie(Menu):
@@ -1552,10 +1518,7 @@
 
                 layout.operator("sequencer.retiming_key_add", icon="KEYFRAMES_INSERT")
                 layout.operator("sequencer.retiming_key_delete", icon="DELETE")
-                layout.operator(
-                    "sequencer.retiming_add_freeze_frame_slide",
-                    icon="KEYTYPE_MOVING_HOLD_VEC",
-                )
+                layout.operator("sequencer.retiming_add_freeze_frame_slide", icon="KEYTYPE_MOVING_HOLD_VEC",)
                 col = layout.column()
                 col.operator(
                     "sequencer.retiming_add_transition_slide", icon="NODE_CURVE_TIME"
@@ -1714,7 +1677,7 @@
                 elif strip_type in effect_strips:
                     layout.operator_context = "INVOKE_DEFAULT"
                     layout.separator()
-                    layout.operator_menu_enum("sequencer.change_effect_input", "swap")
+                    layout.operator("sequencer.change_effect_input")
                     layout.operator_menu_enum("sequencer.change_effect_type", "type")
                 else:
                     # layout.label(text="Please select a changeable strip", icon="QUESTION")
@@ -1979,7 +1942,8 @@
                             props.filter_sound = True
                 elif strip_type in effect_strips:
                     layout.operator_context = "INVOKE_DEFAULT"
-                    layout.operator_menu_enum("sequencer.change_effect_input", "swap")
+                    # BFA - Minimized a bit
+                    layout.operator("sequencer.change_effect_input")
                     layout.operator_menu_enum("sequencer.change_effect_type", "type")
                 else:
                     # layout.label(text="Please select a changeable strip", icon="QUESTION")
