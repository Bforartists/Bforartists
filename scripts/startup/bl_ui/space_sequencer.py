# SPDX-FileCopyrightText: 2009-2023 Blender Authors
#
# SPDX-License-Identifier: GPL-2.0-or-later

import bpy
from bpy.types import (
    Header,
    Menu,
    Panel,
)
from bpy.app.translations import (
    contexts as i18n_contexts,
    pgettext_iface as iface_,
    pgettext_rpt as rpt_,
)
from bl_ui.properties_grease_pencil_common import (
    AnnotationDataPanel,
    AnnotationOnionSkin,
)
from bl_ui.space_toolsystem_common import (
    ToolActivePanelHelper,
)
from rna_prop_ui import PropertyPanel


def _space_view_types(st):
    view_type = st.view_type
    return (
        view_type in {'SEQUENCER', 'SEQUENCER_PREVIEW'},
        view_type == 'PREVIEW',
    )


def selected_sequences_len(context):
    selected_sequences = getattr(context, "selected_sequences", None)
    if selected_sequences is None:
        return 0
    return len(selected_sequences)


def draw_color_balance(layout, color_balance):

    layout.prop(color_balance, "correction_method")

    layout.use_property_split = False

    flow = layout.grid_flow(row_major=True, columns=0, even_columns=True, even_rows=False, align=False)

    if color_balance.correction_method == 'LIFT_GAMMA_GAIN':
        col = flow.column()

        box = col.box()
        split = box.split(factor=0.35)
        col = split.column(align=True)
        col.label(text="Lift:")
        col.separator()
        col.separator()
        col.prop(color_balance, "lift", text="")
        col.prop(color_balance, "invert_lift", text="Invert", icon='ARROW_LEFTRIGHT')
        split.template_color_picker(color_balance, "lift", value_slider=True, cubic=True)

        col = flow.column()

        box = col.box()
        split = box.split(factor=0.35)
        col = split.column(align=True)
        col.label(text="Gamma:")
        col.separator()
        col.separator()
        col.prop(color_balance, "gamma", text="")
        col.prop(color_balance, "invert_gamma", text="Invert", icon='ARROW_LEFTRIGHT')
        split.template_color_picker(color_balance, "gamma", value_slider=True, lock_luminosity=True, cubic=True)

        col = flow.column()

        box = col.box()
        split = box.split(factor=0.35)
        col = split.column(align=True)
        col.label(text="Gain:")
        col.separator()
        col.separator()
        col.prop(color_balance, "gain", text="")
        col.prop(color_balance, "invert_gain", text="Invert", icon='ARROW_LEFTRIGHT')
        split.template_color_picker(color_balance, "gain", value_slider=True, lock_luminosity=True, cubic=True)

    elif color_balance.correction_method == 'OFFSET_POWER_SLOPE':
        col = flow.column()

        box = col.box()
        split = box.split(factor=0.35)
        col = split.column(align=True)
        col.label(text="Offset:")
        col.separator()
        col.separator()
        col.prop(color_balance, "offset", text="")
        col.prop(color_balance, "invert_offset", text="Invert", icon='ARROW_LEFTRIGHT')
        split.template_color_picker(color_balance, "offset", value_slider=True, cubic=True)

        col = flow.column()

        box = col.box()
        split = box.split(factor=0.35)
        col = split.column(align=True)
        col.label(text="Power:")
        col.separator()
        col.separator()
        col.prop(color_balance, "power", text="")
        col.prop(color_balance, "invert_power", text="Invert", icon='ARROW_LEFTRIGHT')
        split.template_color_picker(color_balance, "power", value_slider=True, cubic=True)

        col = flow.column()

        box = col.box()
        split = box.split(factor=0.35)
        col = split.column(align=True)
        col.label(text="Slope:")
        col.separator()
        col.separator()
        col.prop(color_balance, "slope", text="")
        col.prop(color_balance, "invert_slope", text="Invert", icon='ARROW_LEFTRIGHT')
        split.template_color_picker(color_balance, "slope", value_slider=True, cubic=True)

class SEQUENCER_PT_active_tool(ToolActivePanelHelper, Panel):
    bl_space_type = 'SEQUENCE_EDITOR'
    bl_region_type = 'UI'
    bl_category = "Tool"


class SEQUENCER_HT_tool_header(Header):
    bl_space_type = 'SEQUENCE_EDITOR'
    bl_region_type = 'TOOL_HEADER'

    def draw(self, context):
        # layout = self.layout

        self.draw_tool_settings(context)

        # TODO: options popover.

    def draw_tool_settings(self, context):
        layout = self.layout

        # Active Tool
        # -----------
        from bl_ui.space_toolsystem_common import ToolSelectPanelHelper
        # Most callers assign the `tool` & `tool_mode`, currently the result is not used.
        """
        tool = ToolSelectPanelHelper.draw_active_tool_header(context, layout)
        tool_mode = context.mode if tool is None else tool.mode
        """
        # Only draw the header.
        ToolSelectPanelHelper.draw_active_tool_header(context, layout)


class SEQUENCER_HT_header(Header):
    bl_space_type = 'SEQUENCE_EDITOR'

    def draw_seq(self, layout, context): # BFA - 3D Sequencer
        pass

    def draw(self, context):
        layout = self.layout

        st = context.space_data

        ALL_MT_editormenu_sequencer.draw_hidden(context, layout) # bfa - show hide the editormenu, editor suffix is needed.

        layout.prop(st, "view_type", text="")
        SEQUENCER_MT_editor_menus.draw_collapsible(context, layout)
        tool_settings = context.tool_settings
        sequencer_tool_settings = tool_settings.sequencer_tool_settings

        layout.separator_spacer()
        row = layout.row() # BFA - 3D Sequencer
        row.label(text="Timeline:", icon="VIEW3D") # BFA - 3D Sequencer
        row.template_ID(st, "scene_override", unlink="sequencer.remove_scene_override") # BFA - 3D Sequencer

        if st.view_type == 'PREVIEW':
            row = layout.row(align=True)
            row.prop(sequencer_tool_settings, "pivot_point", text="", icon_only=True)

        if st.view_type in {'SEQUENCER', 'SEQUENCER_PREVIEW'}:
            row = layout.row(align=True)
            row.prop(sequencer_tool_settings, "overlap_mode", text="")

        if st.view_type in {'SEQUENCER', 'SEQUENCER_PREVIEW'}:
            row = layout.row(align=True)
            row.prop(tool_settings, "use_snap_sequencer", text="")
            sub = row.row(align=True)
            sub.popover(panel="SEQUENCER_PT_snapping", text = "")

        if st.view_type in {'PREVIEW', 'SEQUENCER_PREVIEW'}:
            layout.prop(st, "display_mode", text="", icon_only=True)
            layout.prop(st, "preview_channels", text="", icon_only=True)

            # Gizmo toggle & popover.
            row = layout.row(align=True)
            # FIXME: place-holder icon.
            row.prop(st, "show_gizmo", text="", toggle=True, icon='GIZMO')
            sub = row.row(align=True)
            sub.active = st.show_gizmo
            sub.popover(panel="SEQUENCER_PT_gizmo_display",text="")

        row = layout.row(align=True)
        row.prop(st, "show_overlays", text="", icon='OVERLAY')
        sub = row.row(align=True)
        sub.popover(panel="SEQUENCER_PT_overlay", text="")
        sub.active = st.show_overlays

        row.popover(panel = "SEQUENCER_PT_view_options", text = "Options")
		## BFA - moved "class SEQUENCER_MT_editor_menus" below


class SEQUENCER_PT_gizmo_display(Panel):
    bl_space_type = 'SEQUENCE_EDITOR'
    bl_region_type = 'HEADER'
    bl_label = "Gizmos"
    bl_ui_units_x = 8

    def draw(self, context):
        layout = self.layout

        st = context.space_data

        col = layout.column()
        col.label(text="Viewport Gizmos")
        col.separator()

        col.active = st.show_gizmo
        colsub = col.column()
        colsub.prop(st, "show_gizmo_navigate", text="Navigate")
        colsub.prop(st, "show_gizmo_tool", text="Active Tools")
        # colsub.prop(st, "show_gizmo_context", text="Active Object")  # Currently unused.


class SEQUENCER_PT_overlay(Panel):
    bl_space_type = 'SEQUENCE_EDITOR'
    bl_region_type = 'HEADER'
    bl_label = "Overlays"
    bl_ui_units_x = 7

    def draw(self, _context):
        pass


class SEQUENCER_PT_preview_overlay(Panel):
    bl_space_type = 'SEQUENCE_EDITOR'
    bl_region_type = 'HEADER'
    bl_parent_id = "SEQUENCER_PT_overlay"
    bl_label = "Preview Overlays"

    @classmethod
    def poll(cls, context):
        st = context.space_data
        return st.view_type in {'PREVIEW', 'SEQUENCER_PREVIEW'} and st.display_mode == 'IMAGE'

    def draw(self, context):
        ed = context.scene.sequence_editor
        st = context.space_data
        overlay_settings = st.preview_overlay
        layout = self.layout

        layout.active = st.show_overlays
        layout.prop(overlay_settings, "show_image_outline")
        layout.prop(overlay_settings, "show_cursor")
        layout.prop(ed, "show_overlay_frame", text="Frame Overlay")
        layout.prop(overlay_settings, "show_safe_areas", text="Safe Areas")
        layout.prop(overlay_settings, "show_metadata", text="Metadata")
        layout.prop(overlay_settings, "show_annotation", text="Annotations")


class SEQUENCER_PT_sequencer_overlay(Panel):
    bl_space_type = 'SEQUENCE_EDITOR'
    bl_region_type = 'HEADER'
    bl_parent_id = "SEQUENCER_PT_overlay"
    bl_label = "Sequencer Overlays"

    @classmethod
    def poll(cls, context):
        st = context.space_data
        return st.view_type in {'SEQUENCER', 'SEQUENCER_PREVIEW'}

    def draw(self, context):
        st = context.space_data
        overlay_settings = st.timeline_overlay
        layout = self.layout

        layout.active = st.show_overlays

        layout.prop(overlay_settings, "show_strip_name", text="Name")
        layout.prop(overlay_settings, "show_strip_source", text="Source")
        layout.prop(overlay_settings, "show_strip_duration", text="Duration")
        layout.prop(overlay_settings, "show_strip_tag_color", text="Color Tags")

        layout.separator()

        layout.prop(overlay_settings, "show_strip_offset", text="Offsets")
        layout.prop(overlay_settings, "show_fcurves", text="F-Curves")
        layout.prop(overlay_settings, "show_strip_retiming", text="Retiming")
        layout.prop(overlay_settings, "show_thumbnails", text="Thumbnails")
        layout.prop(overlay_settings, "show_grid", text="Grid")

        layout.separator()

        layout.label(text="Waveforms")
        layout.row().prop(overlay_settings, "waveform_display_type", expand=True)
        layout.label(text="Waveform Style")
        layout.row().prop(overlay_settings, "waveform_display_style", expand=True)


# bfa - show hide the editormenu, editor suffix is needed.
class ALL_MT_editormenu_sequencer(Menu):
    bl_label = ""

    def draw(self, context):
        self.draw_menus(self.layout, context)

    @staticmethod
    def draw_menus(layout, context):

        row = layout.row(align=True)
        row.template_header() # editor type menus


class SEQUENCER_MT_editor_menus(Menu):
    bl_idname = "SEQUENCER_MT_editor_menus"
    bl_label = ""

    def draw(self, context):
        layout = self.layout
        st = context.space_data
        has_sequencer, _has_preview = _space_view_types(st)

        layout.menu("SCREEN_MT_user_menu", text = "Quick") # Quick favourites menu
        layout.menu("SEQUENCER_MT_view")
        layout.menu("SEQUENCER_MT_select")
        layout.menu("SEQUENCER_MT_export")

        if has_sequencer:
            layout.menu("SEQUENCER_MT_navigation")
            if st.show_markers:
                layout.menu("SEQUENCER_MT_marker")
            layout.menu("SEQUENCER_MT_add")

        layout.menu("SEQUENCER_MT_strip")

        if st.view_type in {'SEQUENCER', 'PREVIEW'}:
            layout.menu("SEQUENCER_MT_image")

class SEQUENCER_MT_view_cache(Menu):
    bl_label = "Cache"

    def draw(self, context):
        layout = self.layout

        ed = context.scene.sequence_editor
        layout.prop(ed, "show_cache")
        layout.separator()

        col = layout.column()
        col.enabled = ed.show_cache

        col.prop(ed, "show_cache_final_out")
        col.prop(ed, "show_cache_raw")
        col.prop(ed, "show_cache_preprocessed")
        col.prop(ed, "show_cache_composite")


class SEQUENCER_MT_range(Menu):
    bl_label = "Range"

    def draw(self, _context):
        layout = self.layout

        layout.operator("anim.previewrange_set", text="Set Preview Range", icon = "PREVIEW_RANGE")
        layout.operator("sequencer.set_range_to_strips", text="Set Preview Range to Strips", icon = "PREVIEW_RANGE").preview = True
        layout.operator("anim.previewrange_clear", text="Clear Preview Range", icon = "CLEAR")

        layout.separator()

        layout.operator("anim.start_frame_set", text="Set Start Frame", icon = "AFTER_CURRENT_FRAME")
        layout.operator("anim.end_frame_set", text="Set End Frame", icon = "BEFORE_CURRENT_FRAME")
        layout.operator("sequencer.set_range_to_strips", text="Set Frame Range to Strips", icon = "PREVIEW_RANGE")

class SEQUENCER_MT_preview_zoom(Menu):
    bl_label = "Fractional Zoom"

    def draw(self, _context):
        layout = self.layout
        layout.operator_context = 'INVOKE_REGION_PREVIEW'

        ratios = ((1, 8), (1, 4), (1, 2), (1, 1), (2, 1), (4, 1), (8, 1))

        for i, (a, b) in enumerate(ratios):
            if i in {3, 4}:  # Draw separators around Zoom 1:1.
                layout.separator()

            layout.operator(
                "sequencer.view_zoom_ratio",
                text=iface_("Zoom %d:%d") % (a, b), icon = "ZOOM_SET",
                translate=False,
            ).ratio = a / b
        layout.operator_context = 'INVOKE_DEFAULT'


class SEQUENCER_MT_proxy(Menu):
    bl_label = "Proxy"

    def draw(self, context):
        layout = self.layout

        st = context.space_data
        col = layout.column()
        col.operator("sequencer.enable_proxies", text="Setup")
        col.operator("sequencer.rebuild_proxy", text="Rebuild")
        col.enabled = selected_sequences_len(context) >= 1
        layout.prop(st, "proxy_render_size", text="")


class SEQUENCER_MT_view_pie_menus(Menu):
    bl_label = "Pie menus"

    def draw(self, context):
        layout = self.layout

        st = context.space_data

        layout.operator_context = 'INVOKE_REGION_PREVIEW'
        if st.view_type == 'PREVIEW':
            layout.operator("wm.call_menu_pie", text = "Pivot Point", icon = "MENU_PANEL").name = 'SEQUENCER_MT_pivot_pie'
        layout.operator("wm.call_menu_pie", text = "View", icon = "MENU_PANEL").name = 'SEQUENCER_MT_preview_view_pie'

## BFA - this menu has most of the property toggles now show exclusively in the property shelf.
class SEQUENCER_MT_view(Menu):
    bl_label = "View"

    def draw(self, context):
        layout = self.layout

        st = context.space_data
        is_preview = st.view_type in {'PREVIEW', 'SEQUENCER_PREVIEW'}
        is_sequencer_view = st.view_type in {'SEQUENCER', 'SEQUENCER_PREVIEW'}

<<<<<<< HEAD
        preferences = context.preferences
        addon_prefs = preferences.addons["bforartists_toolbar_settings"].preferences

        # bfa - we have it already separated with correct invoke.

        # if st.view_type == 'PREVIEW':
        #     # Specifying the REGION_PREVIEW context is needed in preview-only
        #     # mode, else the lookup for the shortcut will fail in
        #     # wm_keymap_item_find_props() (see #32595).
        #     layout.operator_context = 'INVOKE_REGION_PREVIEW'
        layout.prop(st, "show_region_toolbar")
        layout.prop(st, "show_region_ui")
        layout.prop(st, "show_region_tool_header")

=======
        if st.view_type == 'PREVIEW':
            # Specifying the REGION_PREVIEW context is needed in preview-only
            # mode, else the lookup for the shortcut will fail in
            # wm_keymap_item_find_props() (see #32595).
            layout.operator_context = 'INVOKE_REGION_PREVIEW'
        layout.prop(st, "show_region_toolbar")
        layout.prop(st, "show_region_ui")
        layout.prop(st, "show_region_tool_header")
>>>>>>> 411afd66
        layout.operator_context = 'INVOKE_DEFAULT'
        if is_sequencer_view:
            layout.prop(st, "show_region_hud")
            layout.prop(st, "show_region_channels")
<<<<<<< HEAD

        layout.prop(addon_prefs, "vse_show_toolshelf_tabs")

        layout.separator()

        layout.menu("SEQUENCER_MT_view_annotations")

=======
        layout.separator()

        if st.view_type == 'SEQUENCER':
            layout.prop(st, "show_backdrop", text="Preview as Backdrop")
        if is_preview or st.show_backdrop:
            layout.prop(st, "show_transform_preview", text="Preview During Transform")
>>>>>>> 411afd66
        layout.separator()

        layout.operator_context = 'INVOKE_REGION_WIN'
        layout.operator("sequencer.refresh_all", icon='FILE_REFRESH', text="Refresh All")
        layout.operator_context = 'INVOKE_DEFAULT'
        layout.separator()

        layout.operator_context = 'INVOKE_REGION_WIN'
<<<<<<< HEAD
        layout.operator("view2d.zoom_in", icon = "ZOOM_IN")
        layout.operator("view2d.zoom_out", icon = "ZOOM_OUT")

        if is_sequencer_view:
            layout.operator_context = 'INVOKE_REGION_WIN'
            layout.operator("view2d.zoom_border", text = "Zoom Border", icon = "ZOOM_BORDER")

            layout.separator()

            layout.operator("sequencer.view_all", text="Frame All", icon = "VIEWALL" )
            layout.operator("sequencer.view_frame", icon = "VIEW_FRAME" )
            layout.operator("sequencer.view_selected", text = "Frame Selected", icon='VIEW_SELECTED')

        if is_preview:
            layout.operator_context = 'INVOKE_REGION_PREVIEW'

            if is_sequencer_view:
                layout.menu("SEQUENCER_MT_preview_zoom", text="Fractional Preview Zoom")
            else:
                layout.operator("view2d.zoom_border", text="Zoom Border", icon = "ZOOM_BORDER")
                layout.menu("SEQUENCER_MT_preview_zoom")

            layout.separator()
=======
        if st.view_type == 'PREVIEW':
            # See above (#32595)
            layout.operator_context = 'INVOKE_REGION_PREVIEW'
        layout.operator("sequencer.view_selected", text="Frame Selected")
        if is_sequencer_view:
            layout.operator_context = 'INVOKE_REGION_WIN'
            layout.operator("sequencer.view_all")
            layout.operator("sequencer.view_frame")
            layout.operator("view2d.zoom_border", text="Zoom to Border")
            layout.prop(st, "use_clamp_view")

        if is_preview:
            if is_sequencer_view:
                layout.separator()
            layout.operator_context = 'INVOKE_REGION_PREVIEW'
            layout.operator("sequencer.view_all_preview", text="Fit Preview in Window")
            if is_sequencer_view:
                layout.menu("SEQUENCER_MT_preview_zoom", text="Fractional Preview Zoom")
            else:
                layout.operator("view2d.zoom_border", text="Zoom to Border")
                layout.menu("SEQUENCER_MT_preview_zoom")
            layout.prop(st, "use_zoom_to_fit")
>>>>>>> 411afd66

            layout.operator("sequencer.view_all_preview", text="Fit Preview in window", icon = "VIEW_FIT")
            layout.operator("sequencer.view_selected", text = "Frame Selected", icon='VIEW_SELECTED')

            layout.separator()
            layout.menu("SEQUENCER_MT_proxy")
            layout.operator_context = 'INVOKE_DEFAULT'
<<<<<<< HEAD

        layout.separator()

        layout.operator_context = 'INVOKE_REGION_WIN'
        layout.operator("sequencer.refresh_all", icon='FILE_REFRESH', text="Refresh All")
        layout.operator_context = 'INVOKE_DEFAULT'

        layout.separator()
=======
            layout.separator()

        if is_sequencer_view:
            layout.separator()

            layout.prop(st, "show_markers")
            layout.prop(st, "show_seconds")
            layout.prop(st, "show_locked_time")
            layout.separator()

            layout.operator_context = 'INVOKE_DEFAULT'
            layout.menu("SEQUENCER_MT_navigation")
            layout.menu("SEQUENCER_MT_range")
            layout.separator()

            if context.preferences.view.show_developer_ui:
                layout.menu("SEQUENCER_MT_view_cache", text="Cache")
                layout.separator()
>>>>>>> 411afd66

        layout.operator("render.opengl", text="Sequence Render Image", icon='RENDER_STILL').sequencer = True
        props = layout.operator("render.opengl", text="Sequence Render Animation", icon='RENDER_ANIMATION')
        props.animation = True
        props.sequencer = True
        layout.separator()
<<<<<<< HEAD
=======

        layout.operator("sequencer.export_subtitles", text="Export Subtitles", icon='EXPORT')
        layout.separator()
>>>>>>> 411afd66

        # Note that the context is needed for the shortcut to display properly.
        layout.operator_context = 'INVOKE_REGION_PREVIEW' if is_preview else 'INVOKE_REGION_WIN'
        props = layout.operator(
            "wm.context_toggle_enum",
            text="Toggle Sequencer/Preview",
            icon='SEQ_SEQUENCER' if is_preview else 'SEQ_PREVIEW',
        )
        props.data_path = "space_data.view_type"
        props.value_1 = 'SEQUENCER'
        props.value_2 = 'PREVIEW'
        layout.operator_context = 'INVOKE_DEFAULT'
<<<<<<< HEAD


        layout.menu("SEQUENCER_MT_view_pie_menus")

=======
>>>>>>> 411afd66
        layout.separator()

        layout.menu("INFO_MT_area")

# BFA - Hidden legacy operators exposed to GUI
class SEQUENCER_MT_view_annotations(Menu):
    bl_label = "Annotations (Legacy)"

    def draw(self, context):
        layout = self.layout

        layout.operator("gpencil.annotate", text="Draw Annotation", icon='PAINT_DRAW',).mode = 'DRAW'
        layout.operator("gpencil.annotate", text="Draw Line Annotation", icon='PAINT_DRAW').mode = 'DRAW_STRAIGHT'
        layout.operator("gpencil.annotate", text="Draw Polyline Annotation", icon='PAINT_DRAW').mode = 'DRAW_POLY'
        layout.operator("gpencil.annotate", text="Erase Annotation", icon='ERASE').mode = 'ERASER'

        layout.separator()

        layout.operator("gpencil.annotation_add", text="Add Annotation Layer", icon='ADD')
        layout.operator("gpencil.annotation_active_frame_delete", text="Erase Annotation Active Keyframe", icon='DELETE')

class SEQUENCER_MT_export(Menu):
    bl_label = "Export"

    def draw(self, context):
        layout = self.layout

        layout.operator("sequencer.export_subtitles", text="Export Subtitles", icon='EXPORT')


class SEQUENCER_MT_select_handle(Menu):
    bl_label = "Select Handle"

    def draw(self, _context):
        layout = self.layout

        layout.operator("sequencer.select_handles", text="Both", icon = "SELECT_HANDLE_BOTH").side = 'BOTH'
        layout.operator("sequencer.select_handles", text="Left", icon = "SELECT_HANDLE_LEFT").side = 'LEFT'
        layout.operator("sequencer.select_handles", text="Right", icon = "SELECT_HANDLE_RIGHT").side = 'RIGHT'

        layout.separator()

        layout.operator("sequencer.select_handles", text="Both Neighbors", icon = "SELECT_HANDLE_BOTH").side = 'BOTH_NEIGHBORS'
        layout.operator("sequencer.select_handles", text="Left Neighbor", icon = "SELECT_HANDLE_LEFT").side = 'LEFT_NEIGHBOR'
        layout.operator("sequencer.select_handles", text="Right Neighbor", icon = "SELECT_HANDLE_RIGHT").side = 'RIGHT_NEIGHBOR'


class SEQUENCER_MT_select_channel(Menu):
    bl_label = "Select Channel"

    def draw(self, _context):
        layout = self.layout

        layout.operator("sequencer.select_side", text="Left", icon = "RESTRICT_SELECT_OFF").side = 'LEFT'
        layout.operator("sequencer.select_side", text="Right", icon = "RESTRICT_SELECT_OFF").side = 'RIGHT'
        layout.separator()
        layout.operator("sequencer.select_side", text="Both Sides", icon = "RESTRICT_SELECT_OFF").side = 'BOTH'


class SEQUENCER_MT_select_linked(Menu):
    bl_label = "Select Linked"

    def draw(self, _context):
        layout = self.layout

        layout.operator("sequencer.select_linked", text="All", icon='SELECT_ALL')
        layout.operator("sequencer.select_less", text="Less", icon = "SELECTLESS")
        layout.operator("sequencer.select_more", text="More", icon = "SELECTMORE")


class SEQUENCER_MT_select(Menu):
    bl_label = "Select"

    def draw(self, _context):
        layout = self.layout
        st = _context.space_data
        has_sequencer, _has_preview = _space_view_types(st)

        layout.operator("sequencer.select_all", text="All", icon='SELECT_ALL').action = 'SELECT'
        layout.operator("sequencer.select_all", text="None", icon='SELECT_NONE').action = 'DESELECT'
        layout.operator("sequencer.select_all", text="Invert", icon='INVERSE').action = 'INVERT'

        layout.separator()

        layout.operator("sequencer.select_box", text="Box Select", icon='BORDER_RECT')

        col = layout.column()
        if has_sequencer:
            props = col.operator("sequencer.select_box", text="Box Select (Include Handles)", icon='BORDER_RECT')
            props.include_handles = True

        col.separator()

        if has_sequencer:
            col.operator_menu_enum("sequencer.select_side_of_frame", "side", text="Side of Frame")
            col.menu("SEQUENCER_MT_select_handle", text="Handle")
            col.menu("SEQUENCER_MT_select_channel", text="Channel")
            col.menu("SEQUENCER_MT_select_linked", text="Linked")

        col.operator_menu_enum("sequencer.select_grouped", "type", text="Grouped")



class SEQUENCER_MT_marker(Menu):
    bl_label = "Marker"

    def draw(self, context):
        layout = self.layout

        st = context.space_data
        is_sequencer_view = st.view_type in {'SEQUENCER', 'SEQUENCER_PREVIEW'}

        from bl_ui.space_time import marker_menu_generic
        marker_menu_generic(layout, context)


class SEQUENCER_MT_change(Menu):
    bl_label = "Change"

    def draw(self, context):
        layout = self.layout
        strip = context.active_sequence_strip

        # BFA - Changed the Change contextual operator visibility to be based on strip type selection
        # BFA - This is done by listing the strip types then checking if it exists for the relevant operators
        # BFA - If there is no correct strip selected, a label will advise what to do
        try:
            layout.operator_context = 'INVOKE_REGION_WIN'
            if strip and strip.type == 'SCENE':
                bpy_data_scenes_len = len(bpy.data.scenes)
                if bpy_data_scenes_len > 10:
                    layout.operator_context = 'INVOKE_DEFAULT'
                    layout.operator("sequencer.change_scene", text="Change Scene...")
                elif bpy_data_scenes_len > 1:
                    layout.operator_menu_enum("sequencer.change_scene", "scene", text="Change Scene")
                del bpy_data_scenes_len
            else:
                layout.operator_context = 'INVOKE_DEFAULT'

                strip_type = strip.type
                data_strips = ['IMAGE', 'MOVIE', 'SOUND']
                effect_strips = ['GAUSSIAN_BLUR', 'SPEED', 'GLOW', 'TRANSFORM', 'MULTICAM', 'ADD', 'SUBRACT', 'ALPHA_OVER', 'ALPHA_UNDER', 'COLORMIX']

                if strip_type in data_strips:
                    layout.operator_context = 'INVOKE_DEFAULT'
                    props = layout.operator("sequencer.change_path", text="Path/Files", icon='FILE_MOVIE')

                    if strip:
                        strip_type = strip.type

                        if strip_type == 'IMAGE':
                            props.filter_image = True
                        elif strip_type == 'MOVIE':
                            props.filter_movie = True
                        elif strip_type == 'SOUND':
                            props.filter_sound = True
                elif strip_type in effect_strips:
                    layout.operator_context = 'INVOKE_DEFAULT'
                    layout.operator_menu_enum("sequencer.change_effect_input", "swap")
                    layout.operator_menu_enum("sequencer.change_effect_type", "type")
                else:
                    layout.label(text="Please select a changeable strip", icon="QUESTION")
        except:
            layout.label(text="Please select a strip", icon="QUESTION")
        # BFA - End of changes

class SEQUENCER_MT_navigation(Menu):
    bl_label = "Navi"

    def draw(self, _context):
        layout = self.layout

        layout.operator("screen.animation_play", icon='PLAY')

        layout.separator()

        props = layout.operator("sequencer.strip_jump", text="Jump to Previous Strip", icon='PREVIOUSACTIVE')
        props.next = False
        props.center = False
        props = layout.operator("sequencer.strip_jump", text="Jump to Next Strip", icon='NEXTACTIVE')
        props.next = True
        props.center = False

        layout.separator()

        props = layout.operator("sequencer.strip_jump", text="Jump to Previous Strip (Center)", icon='PREVIOUSACTIVE')
        props.next = False
        props.center = True
        props = layout.operator("sequencer.strip_jump", text="Jump to Next Strip (Center)", icon='NEXTACTIVE')
        props.next = True
        props.center = True

        layout.separator()

        layout.menu("SEQUENCER_MT_range")


class SEQUENCER_MT_add(Menu):
    bl_label = "Add"
    bl_translation_context = i18n_contexts.operator_default
    bl_options = {'SEARCH_ON_KEY_PRESS'}

    def draw(self, context):

        layout = self.layout
        layout.operator_context = 'INVOKE_REGION_WIN'

        layout.operator("WM_OT_search_single_menu", text="Search...", icon='VIEWZOOM').menu_idname = "SEQUENCER_MT_add"

        layout.separator()

        layout.menu("SEQUENCER_MT_add_scene", text="Scene", icon='SCENE_DATA')

        bpy_data_movieclips_len = len(bpy.data.movieclips)
        if bpy_data_movieclips_len > 10:
            layout.operator_context = 'INVOKE_DEFAULT'
            layout.operator("sequencer.movieclip_strip_add", text="Clip...", icon='TRACKER')
        elif bpy_data_movieclips_len > 0:
            layout.operator_menu_enum("sequencer.movieclip_strip_add", "clip", text="Clip", icon='TRACKER')
        else:
            layout.menu("SEQUENCER_MT_add_empty", text="Clip", text_ctxt=i18n_contexts.id_movieclip, icon='TRACKER')
        del bpy_data_movieclips_len

        bpy_data_masks_len = len(bpy.data.masks)
        if bpy_data_masks_len > 10:
            layout.operator_context = 'INVOKE_DEFAULT'
            layout.operator("sequencer.mask_strip_add", text="Mask...", icon='MOD_MASK')
        elif bpy_data_masks_len > 0:
            layout.operator_menu_enum("sequencer.mask_strip_add", "mask", text="Mask", icon='MOD_MASK')
        else:
            layout.menu("SEQUENCER_MT_add_empty", text="Mask", icon='MOD_MASK')
        del bpy_data_masks_len

        layout.separator()

        layout.operator("sequencer.movie_strip_add", text="Movie", icon='FILE_MOVIE')
        layout.operator("sequencer.sound_strip_add", text="Sound", icon='FILE_SOUND')
        layout.operator("sequencer.image_strip_add", text="Image/Sequence", icon='FILE_IMAGE')

        layout.separator()

        layout.operator_context = 'INVOKE_REGION_WIN'
        layout.operator("sequencer.effect_strip_add", text="Color", icon='COLOR').type = 'COLOR'
        layout.operator("sequencer.effect_strip_add", text="Text", icon='FONT_DATA').type = 'TEXT'

        layout.separator()

        layout.operator("sequencer.effect_strip_add", text="Adjustment Layer", icon='COLOR').type = 'ADJUSTMENT'

        layout.operator_context = 'INVOKE_DEFAULT'
        layout.menu("SEQUENCER_MT_add_effect", icon='SHADERFX')

        col = layout.column()
        col.menu("SEQUENCER_MT_add_transitions", icon='ARROW_LEFTRIGHT')
        col.enabled = selected_sequences_len(context) >= 2

        col = layout.column()
        #col.operator_menu_enum("sequencer.fades_add", "type", text="Fade", icon='IPO_EASE_IN_OUT')
        col.menu("SEQUENCER_MT_fades_add", icon='IPO_EASE_IN_OUT')
        col.enabled = selected_sequences_len(context) >= 1

        col.operator("sequencer.fades_clear", text="Clear Fade", icon="CLEAR")


class SEQUENCER_MT_add_scene(Menu):
    bl_label = "Scene"
    bl_translation_context = i18n_contexts.operator_default

    def draw(self, context):

        layout = self.layout
        layout.operator_context = 'INVOKE_REGION_WIN'
        layout.operator("sequencer.scene_strip_add_new", text="New Scene", icon='ADD').type = 'NEW'

        bpy_data_scenes_len = len(bpy.data.scenes)
        if bpy_data_scenes_len > 14: #BFA - increased to 14 from 10
            layout.separator()
            layout.operator_context = 'INVOKE_DEFAULT'
            layout.operator("sequencer.scene_strip_add", text="Scene...", icon='SEQUENCE') #BFA - added icon
        elif bpy_data_scenes_len > 1:
            layout.separator()
            scene = context.scene
            for sc_item in bpy.data.scenes:
                if sc_item == scene:
                    continue

                layout.operator_context = 'INVOKE_REGION_WIN'
                layout.operator("sequencer.scene_strip_add", text=sc_item.name, icon='SEQUENCE' ).scene = sc_item.name #BFA - added icon

        del bpy_data_scenes_len


class SEQUENCER_MT_add_empty(Menu):
    bl_label = "Empty"

    def draw(self, _context):
        layout = self.layout

        layout.label(text="No Items Available")


class SEQUENCER_MT_add_transitions(Menu):
    bl_label = "Transition"

    def draw(self, context):

        layout = self.layout

        col = layout.column()

        col.operator("sequencer.crossfade_sounds", text="Sound Crossfade", icon='SPEAKER')

        col.separator()

        col.operator("sequencer.effect_strip_add", text="Cross", icon='NODE_VECTOR').type = 'CROSS'
        col.operator("sequencer.effect_strip_add", text="Gamma Cross", icon='NODE_GAMMA').type = 'GAMMA_CROSS'

        col.separator()

        col.operator("sequencer.effect_strip_add", text="Wipe", icon='NODE_VECTOR_TRANSFORM').type = 'WIPE'
        col.enabled = selected_sequences_len(context) >= 2


class SEQUENCER_MT_add_effect(Menu):
    bl_label = "Effect Strip"

    def draw(self, context):

        layout = self.layout
        layout.operator_context = 'INVOKE_REGION_WIN'

        col = layout.column()
        col.operator("sequencer.effect_strip_add", text="Add",
                     text_ctxt=i18n_contexts.id_sequence, icon='SEQ_ADD').type = 'ADD'
        col.operator("sequencer.effect_strip_add", text="Subtract",
                     text_ctxt=i18n_contexts.id_sequence, icon='NODE_INVERT').type = 'SUBTRACT'
        col.operator("sequencer.effect_strip_add", text="Multiply",
                     text_ctxt=i18n_contexts.id_sequence, icon='SEQ_MULTIPLY').type = 'MULTIPLY'
        col.operator("sequencer.effect_strip_add", text="Over Drop",
                     text_ctxt=i18n_contexts.id_sequence, icon='SEQ_ALPHA_OVER').type = 'OVER_DROP'
        col.operator("sequencer.effect_strip_add", text="Alpha Over",
                     text_ctxt=i18n_contexts.id_sequence, icon='IMAGE_ALPHA').type = 'ALPHA_OVER'
        col.operator("sequencer.effect_strip_add", text="Alpha Under",
                     text_ctxt=i18n_contexts.id_sequence, icon='NODE_HOLDOUTSHADER').type = 'ALPHA_UNDER'
        col.operator("sequencer.effect_strip_add", text="Color Mix",
                     text_ctxt=i18n_contexts.id_sequence, icon='NODE_MIXRGB').type = 'COLORMIX'
        col.enabled = selected_sequences_len(context) >= 2

        layout.separator()

        layout.operator("sequencer.effect_strip_add", text="Multicam Selector", icon='SEQ_MULTICAM').type = 'MULTICAM'

        layout.separator()

        col = layout.column()
        col.operator("sequencer.effect_strip_add", text="Transform", icon='TRANSFORM_MOVE').type = 'TRANSFORM'
        col.operator("sequencer.effect_strip_add", text="Speed Control", icon='NODE_CURVE_TIME').type = 'SPEED'

        col.separator()

        col.operator("sequencer.effect_strip_add", text="Glow", icon='LIGHT_SUN').type = 'GLOW'
        col.operator("sequencer.effect_strip_add", text="Gaussian Blur", icon='NODE_BLUR').type = 'GAUSSIAN_BLUR'
        col.enabled = selected_sequences_len(context) != 0


class SEQUENCER_MT_strip_transform(Menu):
    bl_label = "Transform"

    def draw(self, context):
        layout = self.layout
        st = context.space_data
        has_sequencer, has_preview = _space_view_types(st)

        if has_preview:
            layout.operator_context = 'INVOKE_REGION_PREVIEW'
        else:
            layout.operator_context = 'INVOKE_REGION_WIN'

        if has_preview:
            layout.operator("transform.translate", text="Move", icon = "TRANSFORM_MOVE")
            layout.operator("transform.rotate", text="Rotate", icon = "TRANSFORM_ROTATE")
            layout.operator("transform.resize", text="Scale", icon = "TRANSFORM_SCALE")
        else:
            layout.operator("transform.seq_slide", text="Move", icon = "TRANSFORM_MOVE").view2d_edge_pan = True
            layout.operator("transform.transform", text="Move/Extend from Current Frame", icon = "SEQ_MOVE_EXTEND").mode = 'TIME_EXTEND'
            layout.operator("sequencer.slip", text="Slip Strip Contents", icon = "SEQ_SLIP_CONTENTS")

        # TODO (for preview)
        if has_sequencer:
            layout.separator()
            layout.operator("sequencer.snap", icon = "SEQ_SNAP_STRIP")
            layout.operator("sequencer.offset_clear", icon = "SEQ_CLEAR_OFFSET")

            layout.separator()

        if has_sequencer:
            layout.operator("sequencer.swap", text="Swap Strip Left", icon = "SEQ_SWAP_LEFT").side = 'LEFT'
            layout.operator("sequencer.swap", text="Swap Strip Right", icon = "SEQ_SWAP_RIGHT").side = 'RIGHT'

            layout.separator()

            layout.operator("sequencer.gap_remove", icon = "SEQ_REMOVE_GAPS").all = False
            layout.operator("sequencer.gap_insert", icon = "SEQ_INSERT_GAPS")


class SEQUENCER_MT_strip_input(Menu):
    bl_label = "Inputs"

    def draw(self, context):
        layout = self.layout
        strip = context.active_sequence_strip

        layout.operator("sequencer.reload", text="Reload Strips", icon = "FILE_REFRESH")
        layout.operator("sequencer.reload", text="Reload Strips and Adjust Length", icon = "FILE_REFRESH").adjust_length = True
        props = layout.operator("sequencer.change_path", text="Change Path/Files", icon = "FILE_MOVIE")
        layout.operator("sequencer.swap_data", text="Swap Data", icon = "SWAP")

        if strip:
            strip_type = strip.type

            if strip_type == 'IMAGE':
                props.filter_image = True
            elif strip_type == 'MOVIE':
                props.filter_movie = True
            elif strip_type == 'SOUND':
                props.filter_sound = True


class SEQUENCER_MT_strip_lock_mute(Menu):
    bl_label = "Lock/Mute"

    def draw(self, _context):
        layout = self.layout

        layout.operator("sequencer.lock", icon='LOCKED')
        layout.operator("sequencer.unlock", icon='UNLOCKED')

        layout.separator()

        layout.operator("sequencer.mute", icon='HIDE_ON').unselected = False
        layout.operator("sequencer.unmute", icon='HIDE_OFF').unselected = False
        layout.operator("sequencer.mute", text="Mute Unselected Strips", icon='HIDE_UNSELECTED').unselected = True
        layout.operator("sequencer.unmute", text="Unmute Deselected Strips", icon='SHOW_UNSELECTED').unselected = True


class SEQUENCER_MT_strip_effect(Menu):
    bl_label = "Effect Strip"

    def draw(self, _context):
        layout = self.layout

        layout.operator("sequencer.reassign_inputs", icon='RANDOMIZE_TRANSFORM')
        layout.operator("sequencer.swap_inputs", icon='RANDOMIZE')


class SEQUENCER_MT_strip_movie(Menu):
    bl_label = "Movie Strip"

    def draw(self, _context):
        layout = self.layout

        layout.operator("sequencer.rendersize", icon='RENDER_REGION')
        layout.operator("sequencer.deinterlace_selected_movies", icon='SEQ_DEINTERLACE')


class SEQUENCER_MT_strip_retiming(Menu):
    bl_label = "Retiming"

    def draw(self, context):
        try: # BFA - detect if correct relevant strip is selected to apply as a clearer UX. Only works on Movie and Image strips
            is_retiming = context.scene.sequence_editor.selected_retiming_keys
            strip = context.active_sequence_strip
            layout = self.layout

            layout.operator_context = 'INVOKE_REGION_WIN' #BFA

            strip = context.active_sequence_strip #BFA
            strip_type = strip.type #BFA

            if strip and strip_type == 'MOVIE' or strip_type == 'IMAGE':
                #BFA - Moved retiming_show and retiming_segment_speed_set to top for UX
                layout.operator(
                    "sequencer.retiming_show",
                    icon='MOD_TIME' if (strip and strip.show_retiming_keys) else 'TIME', text="Disable Retiming" if (strip and strip.show_retiming_keys) else "Enable Retiming" #BFA - changed icon and title
                )
                layout.separator()
                layout.operator("sequencer.retiming_segment_speed_set", icon='SET_TIME')  #BFA - moved up for UX

                layout.separator() #BFA - added seperator

                layout.operator("sequencer.retiming_key_add", icon='KEYFRAMES_INSERT')
                layout.operator("sequencer.retiming_add_freeze_frame_slide", icon='KEYTYPE_MOVING_HOLD_VEC')
                col = layout.column()
                col.operator("sequencer.retiming_add_transition_slide", icon='NODE_CURVE_TIME')
                col.enabled = is_retiming

                layout.separator()

                #layout.operator("sequencer.delete", text="Delete Retiming Keys", icon='DELETE') #BFA - Redundant operator, tooltip was updated
                col = layout.column()

                col.operator("sequencer.retiming_reset", icon='KEYFRAMES_REMOVE')
                col.enabled = not is_retiming
            else:
                layout.label(text="To Retime, select a movie strip", icon="QUESTION") #BFA
        except:
            layout.label(text="To Retime, select a movie strip", icon="QUESTION") #BFA


class SEQUENCER_MT_strip(Menu):
    bl_label = "Strip"

    def draw(self, context):
        from bl_ui_utils.layout import operator_context

        layout = self.layout
        st = context.space_data
        has_sequencer, _has_preview = _space_view_types(st)

        layout.menu("SEQUENCER_MT_strip_transform")

        if has_sequencer:
            layout.menu("SEQUENCER_MT_strip_retiming")
            layout.separator()

            with operator_context(layout, 'EXEC_REGION_WIN'):
                props = layout.operator("sequencer.split", text="Split", icon='CUT')
                props.type = 'SOFT'

                props = layout.operator("sequencer.split", text="Hold Split", icon='HOLD_SPLIT')
                props.type = 'HARD'

            layout.separator()

            layout.operator("sequencer.copy", text="Copy", icon='COPYDOWN')
            layout.operator("sequencer.paste", text="Paste", icon='PASTEDOWN')
            layout.operator("sequencer.duplicate_move", icon='DUPLICATE')

        layout.separator()
        layout.operator("sequencer.delete", text="Delete", icon='DELETE')

        strip = context.active_sequence_strip

        if strip and strip.type == 'SCENE':
            layout.operator("sequencer.delete", text="Delete Strip & Data", icon='DELETE_DUPLICATE').delete_data = True
            layout.operator("sequencer.scene_frame_range_update", icon = 'NODE_MAP_RANGE')

        layout.separator()
        layout.menu("SEQUENCER_MT_change")

        if has_sequencer:
            if strip:
                strip_type = strip.type
                layout.separator()
                layout.operator_menu_enum("sequencer.strip_modifier_add", "type", text="Add Modifier")
                layout.operator("sequencer.strip_modifier_copy", text="Copy Modifiers to Selection", icon='COPYDOWN')

                if strip_type in {
                        'CROSS', 'ADD', 'SUBTRACT', 'ALPHA_OVER', 'ALPHA_UNDER',
                        'GAMMA_CROSS', 'MULTIPLY', 'OVER_DROP', 'WIPE', 'GLOW',
                        'TRANSFORM', 'COLOR', 'SPEED', 'MULTICAM', 'ADJUSTMENT',
                        'GAUSSIAN_BLUR',
                }:
                    layout.separator()
                    layout.menu("SEQUENCER_MT_strip_effect")
                elif strip_type == 'MOVIE':
                    layout.separator()
                    layout.menu("SEQUENCER_MT_strip_movie")
                elif strip_type == 'IMAGE':
                    layout.separator()
                    layout.operator("sequencer.rendersize", icon='RENDER_REGION')
                    layout.operator("sequencer.images_separate", icon='SEPARATE')
                elif strip_type == 'TEXT':
                    layout.separator()
                    layout.menu("SEQUENCER_MT_strip_effect")
                elif strip_type == 'META':
                    layout.separator()
                    layout.operator("sequencer.meta_make", icon='ADD_METASTRIP')
                    layout.operator("sequencer.meta_separate", icon='REMOVE_METASTRIP')
                    layout.operator("sequencer.meta_toggle", text="Toggle Meta", icon='TOGGLE_META')
                if strip_type != 'META':
                    layout.separator()
                    layout.operator("sequencer.meta_make", icon='ADD_METASTRIP')
                    layout.operator("sequencer.meta_toggle", text="Toggle Meta", icon='TOGGLE_META')

        if has_sequencer:
            layout.separator()
            layout.menu("SEQUENCER_MT_color_tag_picker")

            layout.separator()
            layout.menu("SEQUENCER_MT_strip_lock_mute")

            layout.separator()
            layout.menu("SEQUENCER_MT_strip_input")


class SEQUENCER_MT_image(Menu):
    bl_label = "Image"

    def draw(self, context):
        layout = self.layout
        st = context.space_data

        if st.view_type == {'PREVIEW', 'SEQUENCER_PREVIEW'}:
            layout.menu("SEQUENCER_MT_image_transform")

        layout.menu("SEQUENCER_MT_image_clear")

        layout.separator()

        layout.operator("sequencer.strip_transform_fit", text="Scale To Fit", icon = "VIEW_FIT").fit_method = 'FIT'
        layout.operator("sequencer.strip_transform_fit", text="Scale to Fill", icon = "VIEW_FILL").fit_method = 'FILL'
        layout.operator("sequencer.strip_transform_fit", text="Stretch To Fill", icon = "VIEW_STRETCH").fit_method = 'STRETCH'



class SEQUENCER_MT_image_transform(Menu):
    bl_label = "Transform"

    def draw(self, _context):
        layout = self.layout

        layout.operator_context = 'INVOKE_REGION_PREVIEW'

        layout.operator("transform.translate", icon = "TRANSFORM_MOVE")
        layout.operator("transform.rotate", icon = "TRANSFORM_ROTATE")
        layout.operator("transform.resize", text="Scale", icon = "TRANSFORM_SCALE")


class SEQUENCER_MT_image_clear(Menu):
    bl_label = "Clear"

    def draw(self, _context):
        layout = self.layout

        layout.operator("sequencer.strip_transform_clear", text="Position", icon = "CLEARMOVE").property = 'POSITION'
        layout.operator("sequencer.strip_transform_clear", text="Scale", icon = "CLEARSCALE").property = 'SCALE'
        layout.operator("sequencer.strip_transform_clear", text="Rotation", icon = "CLEARROTATE").property = 'ROTATION'
        layout.operator("sequencer.strip_transform_clear", text="All Transforms", icon = "CLEAR").property = 'ALL'

# bfa - Was used in the image menu. But not used in the UI anymore, remains for compatibility
class SEQUENCER_MT_image_apply(Menu):
    bl_label = "Apply"

    def draw(self, _context):
        layout = self.layout

        layout.operator("sequencer.strip_transform_fit", text="Scale To Fit", icon = "VIEW_FIT").fit_method = 'FIT'
        layout.operator("sequencer.strip_transform_fit", text="Scale to Fill", icon = "VIEW_FILL").fit_method = 'FILL'
        layout.operator("sequencer.strip_transform_fit", text="Stretch To Fill", icon = "VIEW_STRETCH").fit_method = 'STRETCH'


class SEQUENCER_MT_retiming(Menu):
    bl_label = "Retiming"
    bl_translation_context = i18n_contexts.operator_default

    def draw(self, context):

        layout = self.layout
        layout.operator_context = 'INVOKE_REGION_WIN'

        layout.operator("sequencer.retiming_key_add", icon='KEYFRAMES_INSERT')
        layout.operator("sequencer.retiming_add_freeze_frame_slide", icon='KEYTYPE_MOVING_HOLD_VEC')


class SEQUENCER_MT_context_menu(Menu):
    bl_label = "Sequencer"

    def draw_generic(self, context):
        layout = self.layout

        layout.operator_context = 'INVOKE_REGION_WIN'

        layout.operator("sequencer.split", text="Split", icon='CUT').type = 'SOFT'

        layout.separator()

        layout.operator("sequencer.copy", text="Copy", icon='COPYDOWN')
        layout.operator("sequencer.paste", text="Paste", icon='PASTEDOWN')
        layout.operator("sequencer.duplicate_move", icon='DUPLICATE')
        props = layout.operator("wm.call_panel", text="Rename", icon = "RENAME")
        props.name = "TOPBAR_PT_name"
        props.keep_open = False
        layout.operator("sequencer.delete", text="Delete", icon='DELETE')

        strip = context.active_sequence_strip
        if strip and strip.type == 'SCENE':
            layout.operator("sequencer.delete", text="Delete Strip & Data", icon='DELETE_DUPLICATE').delete_data = True
            layout.operator("sequencer.scene_frame_range_update")

        layout.separator()
        layout.menu("SEQUENCER_MT_change")

        layout.separator()

        layout.operator("sequencer.slip", text="Slip Strip Contents", icon = "SEQ_SLIP_CONTENTS")
        layout.operator("sequencer.snap", icon = "SEQ_SNAP_STRIP")

        layout.separator()

        layout.operator("sequencer.set_range_to_strips", text="Set Preview Range to Strips", icon = "PREVIEW_RANGE").preview = True

        layout.separator()

        layout.operator("sequencer.gap_remove", icon = "SEQ_REMOVE_GAPS").all = False
        layout.operator("sequencer.gap_insert", icon = "SEQ_INSERT_GAPS")

        layout.separator()

        if strip:
            strip_type = strip.type
            selected_sequences_count = selected_sequences_len(context)

            layout.separator()
            layout.operator_menu_enum("sequencer.strip_modifier_add", "type", text="Add Modifier")
            layout.operator("sequencer.strip_modifier_copy", text="Copy Modifiers to Selection", icon='COPYDOWN')

            if strip_type != 'SOUND':
                if selected_sequences_count >= 2:
                    layout.separator()
                    col = layout.column()
                    col.menu("SEQUENCER_MT_add_transitions", text="Add Transition")
            else:
                if selected_sequences_count >= 2:
                    layout.separator()
                    layout.operator("sequencer.crossfade_sounds", text="Crossfade Sounds", icon='SPEAKER')

            if selected_sequences_count >= 1:
                col = layout.column()
                #col.operator_menu_enum("sequencer.fades_add", "type", text="Fade")
                col.menu("SEQUENCER_MT_fades_add", text ="Fade", icon='IPO_EASE_IN_OUT')
                layout.operator("sequencer.fades_clear", text="Clear Fade", icon="CLEAR")

            if strip_type in {
                    'CROSS', 'ADD', 'SUBTRACT', 'ALPHA_OVER', 'ALPHA_UNDER',
                    'GAMMA_CROSS', 'MULTIPLY', 'OVER_DROP', 'WIPE', 'GLOW',
                    'TRANSFORM', 'COLOR', 'SPEED', 'MULTICAM', 'ADJUSTMENT',
                    'GAUSSIAN_BLUR',
            }:
                layout.separator()
                layout.menu("SEQUENCER_MT_strip_effect")
            elif strip_type == 'MOVIE':
                layout.separator()
                layout.menu("SEQUENCER_MT_strip_movie")
            elif strip_type == 'IMAGE':
                layout.separator()
                layout.operator("sequencer.rendersize", icon='RENDER_REGION')
                layout.operator("sequencer.images_separate", icon='SEPARATE')
            elif strip_type == 'TEXT':
                layout.separator()
                layout.menu("SEQUENCER_MT_strip_effect")
            elif strip_type == 'META':
                layout.separator()
                layout.operator("sequencer.meta_make", icon='ADD_METASTRIP')
                layout.operator("sequencer.meta_separate", icon='REMOVE_METASTRIP')
                layout.operator("sequencer.meta_toggle", text="Toggle Meta", icon='TOGGLE_META')
            if strip_type != 'META':
                layout.separator()
                layout.operator("sequencer.meta_make", icon='ADD_METASTRIP')
                layout.operator("sequencer.meta_toggle", text="Toggle Meta", icon='TOGGLE_META')

        layout.separator()

        layout.menu("SEQUENCER_MT_color_tag_picker")

        layout.separator()

        layout.menu("SEQUENCER_MT_strip_lock_mute")

    def draw_retime(self, context):
        layout = self.layout
        layout.operator_context = 'INVOKE_REGION_WIN'

        if context.scene.sequence_editor.selected_retiming_keys:
            layout.operator("sequencer.retiming_segment_speed_set", icon='SET_TIME')
            layout.separator()

            layout.operator("sequencer.retiming_add_freeze_frame_slide", icon='KEYTYPE_MOVING_HOLD_VEC')
            layout.operator("sequencer.retiming_add_transition_slide", icon='NODE_CURVE_TIME')

    def draw(self, context):
        ed = context.scene.sequence_editor
        if ed.selected_retiming_keys:
            self.draw_retime(context)
        else:
            self.draw_generic(context)


class SEQUENCER_MT_preview_context_menu(Menu):
    bl_label = "Sequencer Preview"

    def draw(self, context):
        layout = self.layout

        layout.operator_context = 'INVOKE_REGION_WIN'

        props = layout.operator("wm.call_panel", text="Rename", icon='RENAME')
        props.name = "TOPBAR_PT_name"
        props.keep_open = False

        # TODO: support in preview.
        # layout.operator("sequencer.delete", text="Delete")


class SEQUENCER_MT_pivot_pie(Menu):
    bl_label = "Pivot Point"

    def draw(self, context):
        layout = self.layout
        pie = layout.menu_pie()

        sequencer_tool_settings = context.tool_settings.sequencer_tool_settings

        pie.prop_enum(sequencer_tool_settings, "pivot_point", value='CENTER')
        pie.prop_enum(sequencer_tool_settings, "pivot_point", value='CURSOR')
        pie.prop_enum(sequencer_tool_settings, "pivot_point", value='INDIVIDUAL_ORIGINS')
        pie.prop_enum(sequencer_tool_settings, "pivot_point", value='MEDIAN')


class SEQUENCER_MT_view_pie(Menu):
    bl_label = "View"

    def draw(self, _context):
        layout = self.layout

        pie = layout.menu_pie()
        pie.operator("sequencer.view_all")
        pie.operator("sequencer.view_selected", text="Frame Selected", icon='ZOOM_SELECTED')


class SEQUENCER_MT_preview_view_pie(Menu):
    bl_label = "View"

    def draw(self, _context):
        layout = self.layout

        pie = layout.menu_pie()
        pie.operator_context = 'INVOKE_REGION_PREVIEW'
        pie.operator("sequencer.view_all_preview")
        pie.operator("sequencer.view_selected", text="Frame Selected", icon='ZOOM_SELECTED')
        pie.separator()
        pie.operator("sequencer.view_zoom_ratio", text="Zoom 1:1").ratio = 1


class SequencerButtonsPanel:
    bl_space_type = 'SEQUENCE_EDITOR'
    bl_region_type = 'UI'

    @staticmethod
    def has_sequencer(context):
        return (context.space_data.view_type in {'SEQUENCER', 'SEQUENCER_PREVIEW'})

    @classmethod
    def poll(cls, context):
        return cls.has_sequencer(context) and (context.active_sequence_strip is not None)


class SequencerButtonsPanel_Output:
    bl_space_type = 'SEQUENCE_EDITOR'
    bl_region_type = 'UI'

    @staticmethod
    def has_preview(context):
        st = context.space_data
        return (st.view_type in {'PREVIEW', 'SEQUENCER_PREVIEW'}) or st.show_backdrop

    @classmethod
    def poll(cls, context):
        return cls.has_preview(context)


class SequencerColorTagPicker:
    bl_space_type = 'SEQUENCE_EDITOR'
    bl_region_type = 'UI'

    @staticmethod
    def has_sequencer(context):
        return (context.space_data.view_type in {'SEQUENCER', 'SEQUENCER_PREVIEW'})

    @classmethod
    def poll(cls, context):
        return cls.has_sequencer(context) and context.active_sequence_strip is not None


class SEQUENCER_PT_color_tag_picker(SequencerColorTagPicker, Panel):
    bl_label = "Color Tag"
    bl_category = "Strip"
    bl_options = {'HIDE_HEADER', 'INSTANCED'}

    def draw(self, _context):
        layout = self.layout

        row = layout.row(align=True)
        row.operator("sequencer.strip_color_tag_set", icon="X").color = 'NONE'
        for i in range(1, 10):
            icon = 'SEQUENCE_COLOR_%02d' % i
            row.operator("sequencer.strip_color_tag_set", icon=icon).color = 'COLOR_%02d' % i


class SEQUENCER_MT_color_tag_picker(SequencerColorTagPicker, Menu):
    bl_label = "Set Color Tag"

    def draw(self, _context):
        layout = self.layout

        row = layout.row(align=True)
        row.operator_enum("sequencer.strip_color_tag_set", "color", icon_only=True)


class SEQUENCER_PT_strip(SequencerButtonsPanel, Panel):
    bl_label = ""
    bl_options = {'HIDE_HEADER'}
    bl_category = "Strip"

    def draw(self, context):
        layout = self.layout
        strip = context.active_sequence_strip
        strip_type = strip.type

        if strip_type in {
                'ADD', 'SUBTRACT', 'ALPHA_OVER', 'ALPHA_UNDER', 'MULTIPLY',
                'OVER_DROP', 'GLOW', 'TRANSFORM', 'SPEED', 'MULTICAM',
                'GAUSSIAN_BLUR', 'COLORMIX',
        }:
            icon_header = 'SHADERFX'
        elif strip_type in {
                'CROSS', 'GAMMA_CROSS', 'WIPE',
        }:
            icon_header = 'ARROW_LEFTRIGHT'
        elif strip_type == 'SCENE':
            icon_header = 'SCENE_DATA'
        elif strip_type == 'MOVIECLIP':
            icon_header = 'TRACKER'
        elif strip_type == 'MASK':
            icon_header = 'MOD_MASK'
        elif strip_type == 'MOVIE':
            icon_header = 'FILE_MOVIE'
        elif strip_type == 'SOUND':
            icon_header = 'FILE_SOUND'
        elif strip_type == 'IMAGE':
            icon_header = 'FILE_IMAGE'
        elif strip_type == 'COLOR':
            icon_header = 'COLOR'
        elif strip_type == 'TEXT':
            icon_header = 'FONT_DATA'
        elif strip_type == 'ADJUSTMENT':
            icon_header = 'COLOR'
        elif strip_type == 'META':
            icon_header = 'SEQ_STRIP_META'
        else:
            icon_header = 'SEQ_SEQUENCER'

        row = layout.row(align=True)
        row.use_property_decorate = False
        row.label(text="", icon=icon_header)
        row.separator()
        row.prop(strip, "name", text="")

        sub = row.row(align=True)
        if strip.color_tag == 'NONE':
            sub.popover(panel="SEQUENCER_PT_color_tag_picker", text="", icon='COLOR')
        else:
            icon = 'SEQUENCE_' + strip.color_tag
            sub.popover(panel="SEQUENCER_PT_color_tag_picker", text="", icon=icon)

        row.separator()
        row.prop(strip, "mute", toggle=True, icon_only=True, emboss=False)


class SEQUENCER_PT_adjust_crop(SequencerButtonsPanel, Panel):
    bl_label = "Crop"
    bl_options = {'DEFAULT_CLOSED'}
    bl_category = "Strip"

    @classmethod
    def poll(cls, context):
        if not cls.has_sequencer(context):
            return False

        strip = context.active_sequence_strip
        if not strip:
            return False

        return strip.type != 'SOUND'

    def draw(self, context):
        strip = context.active_sequence_strip
        layout = self.layout
        layout.use_property_split = True
        layout.active = not strip.mute

        col = layout.column(align=True)
        col.prop(strip.crop, "min_x")
        col.prop(strip.crop, "max_x")
        col.prop(strip.crop, "max_y")
        col.prop(strip.crop, "min_y")


class SEQUENCER_PT_effect(SequencerButtonsPanel, Panel):
    bl_label = "Effect Strip"
    bl_category = "Strip"

    @classmethod
    def poll(cls, context):
        if not cls.has_sequencer(context):
            return False

        strip = context.active_sequence_strip
        if not strip:
            return False

        return strip.type in {
            'ADD', 'SUBTRACT', 'ALPHA_OVER', 'ALPHA_UNDER',
            'CROSS', 'GAMMA_CROSS', 'MULTIPLY', 'OVER_DROP',
            'WIPE', 'GLOW', 'TRANSFORM', 'COLOR', 'SPEED',
            'MULTICAM', 'GAUSSIAN_BLUR', 'TEXT', 'COLORMIX',
        }

    def draw(self, context):
        layout = self.layout
        layout.use_property_split = True
        layout.use_property_decorate = False

        strip = context.active_sequence_strip

        layout.active = not strip.mute

        if strip.input_count > 0:
            col = layout.column()
            row = col.row()
            row.prop(strip, "input_1")

            if strip.input_count > 1:
                row.operator("sequencer.swap_inputs", text="", icon='SORT_ASC')
                row = col.row()
                row.prop(strip, "input_2")
                row.operator("sequencer.swap_inputs", text="", icon='SORT_DESC')

        strip_type = strip.type

        if strip_type == 'COLOR':
            layout.template_color_picker(strip, "color", value_slider=True, cubic=True)
            layout.prop(strip, "color", text="")

        elif strip_type == 'WIPE':
            col = layout.column()
            col.prop(strip, "transition_type")
            col.alignment = 'RIGHT'
            col.row().prop(strip, "direction", expand=True)

            col = layout.column()
            col.prop(strip, "blur_width", slider=True)
            if strip.transition_type in {'SINGLE', 'DOUBLE'}:
                col.prop(strip, "angle")

        elif strip_type == 'GLOW':
            flow = layout.column_flow()
            flow.prop(strip, "threshold", slider=True)
            flow.prop(strip, "clamp", slider=True)
            flow.prop(strip, "boost_factor")
            flow.prop(strip, "blur_radius")
            flow.prop(strip, "quality", slider=True)
            flow.use_property_split = False
            flow.prop(strip, "use_only_boost")

        elif strip_type == 'SPEED':
            col = layout.column(align=True)
            col.prop(strip, "speed_control", text="Speed Control")
            if strip.speed_control == 'MULTIPLY':
                col.prop(strip, "speed_factor", text=" ")
            elif strip.speed_control == 'LENGTH':
                col.prop(strip, "speed_length", text=" ")
            elif strip.speed_control == 'FRAME_NUMBER':
                col.prop(strip, "speed_frame_number", text=" ")

            row = layout.row(align=True)
            if strip.speed_control != 'STRETCH':
                row.use_property_split = False
                row.prop(strip, "use_frame_interpolate", text="Interpolation")

        elif strip_type == 'TRANSFORM':
            col = layout.column()

            col.prop(strip, "interpolation")
            col.prop(strip, "translation_unit")
            col = layout.column(align=True)
            col.prop(strip, "translate_start_x", text="Position X")
            col.prop(strip, "translate_start_y", text="Y")

            col.separator()

            colsub = col.column(align=True)
            colsub.use_property_split = False
            colsub.prop(strip, "use_uniform_scale")

            if strip.use_uniform_scale:
                colsub = col.column(align=True)
                colsub.prop(strip, "scale_start_x", text="Scale")
            else:
                col.prop(strip, "scale_start_x", text="Scale X")
                col.prop(strip, "scale_start_y", text="Y")

            col = layout.column(align=True)
            col.prop(strip, "rotation_start", text="Rotation")

        elif strip_type == 'MULTICAM':
            col = layout.column(align=True)
            strip_channel = strip.channel

            col.prop(strip, "multicam_source", text="Source Channel")

            # The multicam strip needs at least 2 strips to be useful
            if strip_channel > 2:
                BT_ROW = 4
                col.label(text="Cut To")
                row = col.row()

                for i in range(1, strip_channel):
                    if (i % BT_ROW) == 1:
                        row = col.row(align=True)

                    # Workaround - .enabled has to have a separate UI block to work
                    if i == strip.multicam_source:
                        sub = row.row(align=True)
                        sub.enabled = False
                        sub.operator("sequencer.split_multicam", text="%d" % i).camera = i
                    else:
                        sub_1 = row.row(align=True)
                        sub_1.enabled = True
                        sub_1.operator("sequencer.split_multicam", text="%d" % i).camera = i

                if strip.channel > BT_ROW and (strip_channel - 1) % BT_ROW:
                    for i in range(strip.channel, strip_channel + ((BT_ROW + 1 - strip_channel) % BT_ROW)):
                        row.label(text="")
            else:
                col.separator()
                col.label(text="Two or more channels are needed below this strip", icon='INFO')

        elif strip_type == 'TEXT':
            layout = self.layout
            col = layout.column()
            col.scale_x = 1.3
            col.scale_y = 1.3
            col.use_property_split = False
            col.prop(strip, "text", text="")
            col.use_property_split = True
            layout.prop(strip, "wrap_width", text="Wrap Width")

        col = layout.column(align=True)
        if strip_type in {'CROSS', 'GAMMA_CROSS', 'WIPE', 'ALPHA_OVER', 'ALPHA_UNDER', 'OVER_DROP'}:
            col.use_property_split = False
            col.prop(strip, "use_default_fade", text="Default Fade")
            col.use_property_split = True
            if not strip.use_default_fade:
                col.prop(strip, "effect_fader", text="Effect Fader")
        elif strip_type == 'GAUSSIAN_BLUR':
            col = layout.column(align=True)
            col.prop(strip, "size_x", text="Size X")
            col.prop(strip, "size_y", text="Y")
        elif strip_type == 'COLORMIX':
            layout.prop(strip, "blend_effect", text="Blend Mode")
            row = layout.row(align=True)
            row.prop(strip, "factor", slider=True)


class SEQUENCER_PT_effect_text_layout(SequencerButtonsPanel, Panel):
    bl_label = "Layout"
    bl_parent_id = "SEQUENCER_PT_effect"
    bl_category = "Strip"

    @classmethod
    def poll(cls, context):
        strip = context.active_sequence_strip
        return strip.type == 'TEXT'

    def draw(self, context):
        strip = context.active_sequence_strip
        layout = self.layout
        layout.use_property_split = True
        col = layout.column()
        col.prop(strip, "location", text="Location")
        col.prop(strip, "align_x", text="Anchor X")
        col.prop(strip, "align_y", text="Y")


class SEQUENCER_PT_effect_text_style(SequencerButtonsPanel, Panel):
    bl_label = "Style"
    bl_parent_id = "SEQUENCER_PT_effect"
    bl_category = "Strip"

    @classmethod
    def poll(cls, context):
        strip = context.active_sequence_strip
        return strip.type == 'TEXT'

    def draw(self, context):
        strip = context.active_sequence_strip
        layout = self.layout
        layout.use_property_split = True
        col = layout.column()

        row = col.row(align=True)
        row.use_property_decorate = False
        row.template_ID(strip, "font", open="font.open", unlink="font.unlink")
        row.prop(strip, "use_bold", text="", icon="BOLD")
        row.prop(strip, "use_italic", text="", icon="ITALIC")

        col = layout.column()
        split = col.split(factor=.4, align=True)
        split.label(text="Size")
        split.prop(strip, "font_size", text="")

        split = col.split(factor=.4, align=True)
        split.label(text="Color")
        split.prop(strip, "color", text="")

        split = col.split(factor=.4, align=True)
        row = split.row()
        row.use_property_decorate = False
        row.use_property_split = False
        row = row.prop(strip, "use_shadow", text="Shadow")
        if (strip.use_shadow and (not strip.mute)):
            split.prop(strip, "shadow_color", text="")
        else:
            split.label(icon='DISCLOSURE_TRI_RIGHT')

        split = col.split(factor=.4, align=True)
        col = split.column(align=True)
        col.use_property_decorate = False
        col.use_property_split = False
        col.prop(strip, "use_box", text="Box")

        sub = split.column()
        if (strip.use_box and (not strip.mute)):
            sub.prop(strip, "box_color", text="")
            row = col.row()
            row.separator()
            row.label(text="Box Margin")
            sub.prop(strip, "box_margin", text="")
        else:
            sub.label(icon='DISCLOSURE_TRI_RIGHT')


class SEQUENCER_PT_source(SequencerButtonsPanel, Panel):
    bl_label = "Source"
    bl_options = {'DEFAULT_CLOSED'}
    bl_category = "Strip"

    @classmethod
    def poll(cls, context):
        if not cls.has_sequencer(context):
            return False

        strip = context.active_sequence_strip
        if not strip:
            return False

        return strip.type in {'MOVIE', 'IMAGE', 'SOUND'}

    def draw(self, context):
        layout = self.layout
        layout.use_property_split = True
        layout.use_property_decorate = False

        scene = context.scene
        strip = context.active_sequence_strip
        strip_type = strip.type

        layout.active = not strip.mute

        # Draw a filename if we have one.
        if strip_type == 'SOUND':
            sound = strip.sound
            layout.template_ID(strip, "sound", open="sound.open")
            if sound is not None:

                col = layout.column()
                col.prop(sound, "filepath", text="")

                col.alignment = 'RIGHT'
                sub = col.column(align=True)
                split = sub.split(factor=0.5, align=True)
                split.alignment = 'RIGHT'
                if sound.packed_file:
                    split.label(text="Unpack")
                    split.operator("sound.unpack", icon='PACKAGE', text="")
                else:
                    split.label(text="Pack")
                    split.operator("sound.pack", icon='UGLYPACKAGE', text="")

                layout.use_property_split = False
                layout.prop(sound, "use_memory_cache")

                col = layout.box()
                col = col.column(align=True)
                split = col.split(factor=0.5, align=False)
                split.alignment = 'RIGHT'
                split.label(text="Sample Rate")
                split.alignment = 'LEFT'
                if sound.samplerate <= 0:
                    split.label(text="Unknown")
                else:
                    split.label(text="%d Hz" % sound.samplerate, translate=False)

                split = col.split(factor=0.5, align=False)
                split.alignment = 'RIGHT'
                split.label(text="Channels")
                split.alignment = 'LEFT'

                # FIXME(@campbellbarton): this is ugly, we may want to support a way of showing a label from an enum.
                channel_enum_items = sound.bl_rna.properties["channels"].enum_items
                split.label(text=channel_enum_items[channel_enum_items.find(sound.channels)].name)
                del channel_enum_items
        else:
            if strip_type == 'IMAGE':
                col = layout.column()
                col.prop(strip, "directory", text="")

                # Current element for the filename.
                elem = strip.strip_elem_from_frame(scene.frame_current)
                if elem:
                    col.prop(elem, "filename", text="")  # strip.elements[0] could be a fallback

                col.prop(strip.colorspace_settings, "name", text="Color Space")

                col.prop(strip, "alpha_mode", text="Alpha")
                sub = col.column(align=True)
                sub.operator("sequencer.change_path", text="Change Data/Files", icon='FILE_MOVIE').filter_image = True
            else:  # elif strip_type == 'MOVIE':
                elem = strip.elements[0]

                col = layout.column()
                col.prop(strip, "filepath", text="")
                col.prop(strip.colorspace_settings, "name", text="Color Space")
                col.prop(strip, "stream_index")

                col.use_property_split = False
                col.prop(strip, "use_deinterlace")
                col.use_property_split = True

            if scene.render.use_multiview:
                layout.prop(strip, "use_multiview")

                col = layout.column()
                col.active = strip.use_multiview

                col.row().prop(strip, "views_format", expand=True)

                box = col.box()
                box.active = strip.views_format == 'STEREO_3D'
                box.template_image_stereo_3d(strip.stereo_3d_format)

            # Resolution.
            col = layout.box()
            col = col.column(align=True)
            split = col.split(factor=0.5, align=False)
            split.alignment = 'RIGHT'
            split.label(text="Resolution")
            size = (elem.orig_width, elem.orig_height) if elem else (0, 0)
            if size[0] and size[1]:
                split.alignment = 'LEFT'
                split.label(text="%dx%d" % size, translate=False)
            else:
                split.label(text="None")
            # FPS
            if elem.orig_fps:
                split = col.split(factor=0.5, align=False)
                split.alignment = 'RIGHT'
                split.label(text="FPS")
                split.alignment = 'LEFT'
                split.label(text="%.2f" % elem.orig_fps, translate=False)


class SEQUENCER_PT_scene(SequencerButtonsPanel, Panel):
    bl_label = "Scene"
    bl_category = "Strip"

    @classmethod
    def poll(cls, context):
        if not cls.has_sequencer(context):
            return False

        strip = context.active_sequence_strip
        if not strip:
            return False

        return (strip.type == 'SCENE')

    def draw(self, context):
        strip = context.active_sequence_strip
        scene = strip.scene

        layout = self.layout
        layout.use_property_split = True
        layout.use_property_decorate = False
        layout.active = not strip.mute

        layout.template_ID(strip, "scene", text="Scene", new="scene.new_sequencer")
        layout.prop(strip, "scene_input", text="Input")

        if strip.scene_input == 'CAMERA':
            layout.template_ID(strip, "scene_camera", text="Camera")

        if strip.scene_input == 'CAMERA':
            layout = layout.column(align = True)
            layout.label(text = "Show")
            layout.use_property_split = False
            row = layout.row()
            row.separator()
            layout.prop(strip, "use_annotations", text="Annotations")
            if scene:
                # Warning, this is not a good convention to follow.
                # Expose here because setting the alpha from the "Render" menu is very inconvenient.
                row = layout.row()
                row.separator()
                row.prop(scene.render, "film_transparent")


class SEQUENCER_PT_scene_sound(SequencerButtonsPanel, Panel):
    bl_label = "Sound"
    bl_category = "Strip"

    @classmethod
    def poll(cls, context):
        if not cls.has_sequencer(context):
            return False

        strip = context.active_sequence_strip
        if not strip:
            return False

        return (strip.type == 'SCENE')

    def draw(self, context):
        strip = context.active_sequence_strip

        layout = self.layout
        layout.use_property_split = True
        layout.use_property_decorate = False
        layout.active = not strip.mute

        col = layout.column()

        col.use_property_decorate = True
        split = col.split(factor=0.4)
        split.alignment = 'RIGHT'
        split.label(text="Strip Volume", text_ctxt=i18n_contexts.id_sound)
        split.prop(strip, "volume", text="")
        col.use_property_decorate = False


class SEQUENCER_PT_mask(SequencerButtonsPanel, Panel):
    bl_label = "Mask"
    bl_category = "Strip"

    @classmethod
    def poll(cls, context):
        if not cls.has_sequencer(context):
            return False

        strip = context.active_sequence_strip
        if not strip:
            return False

        return (strip.type == 'MASK')

    def draw(self, context):
        layout = self.layout
        layout.use_property_split = True

        strip = context.active_sequence_strip

        layout.active = not strip.mute

        layout.template_ID(strip, "mask")

        mask = strip.mask

        if mask:
            sta = mask.frame_start
            end = mask.frame_end
            layout.label(text=rpt_("Original frame range: %d-%d (%d)") % (sta, end, end - sta + 1), translate=False)


class SEQUENCER_PT_time(SequencerButtonsPanel, Panel):
    bl_label = "Time"
    bl_options = {'DEFAULT_CLOSED'}
    bl_category = "Strip"

    @classmethod
    def poll(cls, context):
        if not cls.has_sequencer(context):
            return False

        strip = context.active_sequence_strip
        if not strip:
            return False

        return strip.type

    def draw_header_preset(self, context):
        layout = self.layout
        layout.alignment = 'RIGHT'
        strip = context.active_sequence_strip

        layout.prop(strip, "lock", text="", icon_only=True, emboss=False)

    def draw(self, context):
        from bpy.utils import smpte_from_frame

        layout = self.layout
        layout.use_property_split = False
        layout.use_property_decorate = False

        scene = context.scene
        frame_current = scene.frame_current
        strip = context.active_sequence_strip

        is_effect = isinstance(strip, bpy.types.EffectSequence)

        # Get once.
        frame_start = strip.frame_start
        frame_final_start = strip.frame_final_start
        frame_final_end = strip.frame_final_end
        frame_final_duration = strip.frame_final_duration
        frame_offset_start = strip.frame_offset_start
        frame_offset_end = strip.frame_offset_end

        length_list = (
            str(frame_start),
            str(frame_final_end),
            str(frame_final_duration),
            str(frame_offset_start),
            str(frame_offset_end),
        )

        if not is_effect:
            length_list = length_list + (
                str(strip.animation_offset_start),
                str(strip.animation_offset_end),
            )

        max_length = max(len(x) for x in length_list)
        max_factor = (1.9 - max_length) / 30
        factor = 0.45

        layout.enabled = not strip.lock
        layout.active = not strip.mute

        sub = layout.row(align=True)
        split = sub.split(factor=factor + max_factor)
        split.alignment = 'RIGHT'

        try: # BFA - detect if correct relevant strip is selected to apply as a clearer UX. Only works on Movie and Image strips
            is_retiming = context.scene.sequence_editor.selected_retiming_keys
            strip = context.active_sequence_strip
            layout = self.layout

            layout.operator_context = 'INVOKE_REGION_WIN' #BFA

            strip = context.active_sequence_strip #BFA
            strip_type = strip.type #BFA

            if strip and strip_type == 'MOVIE' or strip_type == 'IMAGE':
                #BFA - Made the show_retiming_keys conditional
                col = layout.column()
                col.prop(strip, "show_retiming_keys", text="Show Retiming Keys")
            else:
                layout.label(text="To retime, select a movie strip", icon="QUESTION") #BFA
        except:
            layout.label(text="To retime, select a movie strip", icon="QUESTION") #BFA

        sub = layout.row(align=True)
        split = sub.split(factor=factor + max_factor)
        split.alignment = 'RIGHT'
        split.label(text="Channel")
        split.prop(strip, "channel", text="")

        sub = layout.column(align=True)
        split = sub.split(factor=factor + max_factor, align=True)
        split.alignment = 'RIGHT'
        split.label(text="Start")
        split.prop(strip, "frame_start", text=smpte_from_frame(frame_start))

        split = sub.split(factor=factor + max_factor, align=True)
        split.alignment = 'RIGHT'
        split.label(text="Duration")
        split.prop(strip, "frame_final_duration", text=smpte_from_frame(frame_final_duration))

        # Use label, editing this value from the UI allows negative values,
        # users can adjust duration.
        split = sub.split(factor=factor + max_factor, align=True)
        split.alignment = 'RIGHT'
        split.label(text="End")
        split = split.split(factor=factor + 0.3 + max_factor, align=True)
        split.label(text="%14s" % smpte_from_frame(frame_final_end))
        split.alignment = 'RIGHT'
        split.label(text=str(frame_final_end) + " ")

        if not is_effect:

            layout.alignment = 'RIGHT'
            sub = layout.column(align=True)

            split = sub.split(factor=factor + max_factor, align=True)
            split.alignment = 'RIGHT'
            split.label(text="Strip Offset Start")
            split.prop(strip, "frame_offset_start", text=smpte_from_frame(frame_offset_start))

            split = sub.split(factor=factor + max_factor, align=True)
            split.alignment = 'RIGHT'
            split.label(text="End")
            split.prop(strip, "frame_offset_end", text=smpte_from_frame(frame_offset_end))

            layout.alignment = 'RIGHT'
            sub = layout.column(align=True)

            split = sub.split(factor=factor + max_factor, align=True)
            split.alignment = 'RIGHT'
            split.label(text="Hold Offset Start")
            split.prop(strip, "animation_offset_start", text=smpte_from_frame(strip.animation_offset_start))

            split = sub.split(factor=factor + max_factor, align=True)
            split.alignment = 'RIGHT'
            split.label(text="End")
            split.prop(strip, "animation_offset_end", text=smpte_from_frame(strip.animation_offset_end))

        col = layout.column(align=True)
        col = col.box()
        col.active = (
            (frame_current >= frame_final_start) and
            (frame_current <= frame_final_start + frame_final_duration)
        )

        split = col.split(factor=factor + max_factor, align=True)
        split.alignment = 'RIGHT'
        split.label(text="Current Frame")
        split = split.split(factor=factor + 0.3 + max_factor, align=True)
        frame_display = frame_current - frame_final_start
        split.label(text="%14s" % smpte_from_frame(frame_display))
        split.alignment = 'RIGHT'
        split.label(text=str(frame_display) + " ")

        if strip.type == 'SCENE':
            scene = strip.scene

            if scene:
                sta = scene.frame_start
                end = scene.frame_end
                split = col.split(factor=factor + max_factor)
                split.alignment = 'RIGHT'
                split.label(text="Original Frame Range")
                split.alignment = 'LEFT'
                split.label(text="%d-%d (%d)" % (sta, end, end - sta + 1), translate=False)


class SEQUENCER_PT_adjust_sound(SequencerButtonsPanel, Panel):
    bl_label = "Sound"
    bl_category = "Strip"

    @classmethod
    def poll(cls, context):
        if not cls.has_sequencer(context):
            return False

        strip = context.active_sequence_strip
        if not strip:
            return False

        return strip.type == 'SOUND'

    def draw(self, context):
        layout = self.layout
        layout.use_property_split = False

        st = context.space_data
        strip = context.active_sequence_strip
        sound = strip.sound
        overlay_settings = st.timeline_overlay

        layout.active = not strip.mute

        if sound is not None:
            layout.use_property_split = True
            col = layout.column()

            split = col.split(factor=0.4)
            split.alignment = 'RIGHT'
            split.label(text="Volume", text_ctxt=i18n_contexts.id_sound)
            split.prop(strip, "volume", text="")

            audio_channels = context.scene.render.ffmpeg.audio_channels
            pan_enabled = sound.use_mono and audio_channels != 'MONO'
            pan_text = "%.2f°" % (strip.pan * 90)

            split = col.split(factor=0.4)
            split.alignment = 'RIGHT'
            split.label(text="Pan", text_ctxt=i18n_contexts.id_sound)
            split.prop(strip, "pan", text="")
            split.enabled = pan_enabled

            if audio_channels not in {'MONO', 'STEREO'}:
                split = col.split(factor=0.4)
                split.alignment = 'RIGHT'
                split.label(text="Pan Angle")
                split.enabled = pan_enabled
                subsplit = split.row()
                subsplit.alignment = 'CENTER'
                subsplit.label(text=pan_text)
                subsplit.label(text=" ")  # Compensate for no decorate.
                subsplit.enabled = pan_enabled

            layout.use_property_split = False
            col = layout.column()

            col.prop(sound, "use_mono")
            if overlay_settings.waveform_display_type == 'DEFAULT_WAVEFORMS':
                col.prop(strip, "show_waveform")


class SEQUENCER_PT_adjust_comp(SequencerButtonsPanel, Panel):
    bl_label = "Compositing"
    bl_category = "Strip"

    @classmethod
    def poll(cls, context):
        if not cls.has_sequencer(context):
            return False

        strip = context.active_sequence_strip
        if not strip:
            return False

        return strip.type != 'SOUND'

    def draw(self, context):
        layout = self.layout
        layout.use_property_split = True

        strip = context.active_sequence_strip

        layout.active = not strip.mute

        col = layout.column()
        col.prop(strip, "blend_type", text="Blend")
        col.prop(strip, "blend_alpha", text="Opacity", slider=True)


class SEQUENCER_PT_adjust_transform(SequencerButtonsPanel, Panel):
    bl_label = "Transform"
    bl_category = "Strip"
    bl_options = {'DEFAULT_CLOSED'}

    @classmethod
    def poll(cls, context):
        if not cls.has_sequencer(context):
            return False

        strip = context.active_sequence_strip
        if not strip:
            return False

        return strip.type != 'SOUND'

    def draw(self, context):
        strip = context.active_sequence_strip
        layout = self.layout
        layout.use_property_split = True
        layout.active = not strip.mute

        col = layout.column(align=True)
        col.prop(strip.transform, "filter", text="Filter")

        col = layout.column(align=True)
        col.prop(strip.transform, "offset_x", text="Position X")
        col.prop(strip.transform, "offset_y", text="Y")

        col = layout.column(align=True)
        col.prop(strip.transform, "scale_x", text="Scale X")
        col.prop(strip.transform, "scale_y", text="Y")

        col = layout.column(align=True)
        col.prop(strip.transform, "rotation", text="Rotation")

        row = layout.row(heading="Mirror")
        sub = row.row(align=True)
        sub.prop(strip, "use_flip_x", text="X", toggle=True)
        sub.prop(strip, "use_flip_y", text="Y", toggle=True)


class SEQUENCER_PT_adjust_video(SequencerButtonsPanel, Panel):
    bl_label = "Video"
    bl_options = {'DEFAULT_CLOSED'}
    bl_category = "Strip"

    @classmethod
    def poll(cls, context):
        if not cls.has_sequencer(context):
            return False

        strip = context.active_sequence_strip
        if not strip:
            return False

        return strip.type in {
            'MOVIE', 'IMAGE', 'SCENE', 'MOVIECLIP', 'MASK',
            'META', 'ADD', 'SUBTRACT', 'ALPHA_OVER',
            'ALPHA_UNDER', 'CROSS', 'GAMMA_CROSS', 'MULTIPLY',
            'OVER_DROP', 'WIPE', 'GLOW', 'TRANSFORM', 'COLOR',
            'MULTICAM', 'SPEED', 'ADJUSTMENT', 'COLORMIX',
        }

    def draw(self, context):
        layout = self.layout

        layout.use_property_split = True

        col = layout.column()

        strip = context.active_sequence_strip

        layout.active = not strip.mute

        col.prop(strip, "strobe")

        if strip.type == 'MOVIECLIP':
            col = layout.column()
            col.label(text="Tracker")
            col = layout.column(align = True)
            row = col.row()
            row.separator()
            row.use_property_split = False
            row.prop(strip, "stabilize2d")
            row.prop_decorator(strip, "stabilize2d")

            col = layout.column()
            col.label(text="Distortion")
            col = layout.column(align = True)
            row = col.row()
            row.separator()
            row.use_property_split = False
            row.prop(strip, "undistort")
            row.prop_decorator(strip, "undistort")
            col.separator()

        row = col.row()
        row.use_property_split = False
        row.prop(strip, "use_reverse_frames")
        row.prop_decorator(strip, "use_reverse_frames")


class SEQUENCER_PT_adjust_color(SequencerButtonsPanel, Panel):
    bl_label = "Color"
    bl_options = {'DEFAULT_CLOSED'}
    bl_category = "Strip"

    @classmethod
    def poll(cls, context):
        if not cls.has_sequencer(context):
            return False

        strip = context.active_sequence_strip
        if not strip:
            return False

        return strip.type in {
            'MOVIE', 'IMAGE', 'SCENE', 'MOVIECLIP', 'MASK',
            'META', 'ADD', 'SUBTRACT', 'ALPHA_OVER',
            'ALPHA_UNDER', 'CROSS', 'GAMMA_CROSS', 'MULTIPLY',
            'OVER_DROP', 'WIPE', 'GLOW', 'TRANSFORM', 'COLOR',
            'MULTICAM', 'SPEED', 'ADJUSTMENT', 'COLORMIX',
        }

    def draw(self, context):
        layout = self.layout
        layout.use_property_split = True

        strip = context.active_sequence_strip

        layout.active = not strip.mute

        col = layout.column()
        col.prop(strip, "color_saturation", text="Saturation")
        col.prop(strip, "color_multiply", text="Multiply")

        row = col.row()
        row.use_property_split = False
        row.prop(strip, "multiply_alpha")
        row.prop_decorator(strip, "multiply_alpha")

        row = col.row()
        row.use_property_split = False
        row.prop(strip, "use_float", text="Convert to Float")
        row.prop_decorator(strip, "use_float")


class SEQUENCER_PT_cache_settings(SequencerButtonsPanel, Panel):
    bl_label = "Cache Settings"
    bl_category = "Cache"

    @classmethod
    def poll(cls, context):
        show_developer_ui = context.preferences.view.show_developer_ui
        return cls.has_sequencer(context) and context.scene.sequence_editor and show_developer_ui

    def draw(self, context):
        layout = self.layout
        layout.use_property_split = False
        layout.use_property_decorate = False

        ed = context.scene.sequence_editor

        col = layout.column()

        col.prop(ed, "use_cache_raw", text="Raw")
        col.prop(ed, "use_cache_preprocessed", text="Preprocessed")
        col.prop(ed, "use_cache_composite", text="Composite")
        col.prop(ed, "use_cache_final", text="Final")


class SEQUENCER_PT_proxy_settings(SequencerButtonsPanel, Panel):
    bl_label = "Proxy Settings"
    bl_category = "Proxy"

    @classmethod
    def poll(cls, context):
        return cls.has_sequencer(context) and context.scene.sequence_editor

    def draw(self, context):
        layout = self.layout
        layout.use_property_split = True
        layout.use_property_decorate = False

        ed = context.scene.sequence_editor
        flow = layout.column_flow()
        flow.prop(ed, "proxy_storage", text="Storage")

        if ed.proxy_storage == 'PROJECT':
            flow.prop(ed, "proxy_dir", text="Directory")

        col = layout.column()
        col.operator("sequencer.enable_proxies")
        col.operator("sequencer.rebuild_proxy", icon='LASTOPERATOR')


class SEQUENCER_PT_strip_proxy(SequencerButtonsPanel, Panel):
    bl_label = "Strip Proxy & Timecode"
    bl_category = "Proxy"

    @classmethod
    def poll(cls, context):
        if not cls.has_sequencer(context) and context.scene.sequence_editor:
            return False

        strip = context.active_sequence_strip
        if not strip:
            return False

        return strip.type in {'MOVIE', 'IMAGE'}

    def draw_header(self, context):
        strip = context.active_sequence_strip

        self.layout.prop(strip, "use_proxy", text="")

    def draw(self, context):
        layout = self.layout
        layout.use_property_split = False
        layout.use_property_decorate = False

        ed = context.scene.sequence_editor

        strip = context.active_sequence_strip

        if strip.proxy:
            proxy = strip.proxy

            if ed.proxy_storage == 'PER_STRIP':
                col = layout.column(align = True)
                col.label(text = "Custom Proxy")
                row = col.row()
                row.separator()
                row.prop(proxy, "use_proxy_custom_directory")
                row = col.row()
                row.separator()
                row.prop(proxy, "use_proxy_custom_file")
                col.use_property_split = True
                if proxy.use_proxy_custom_directory and not proxy.use_proxy_custom_file:
                    col.prop(proxy, "directory")
                if proxy.use_proxy_custom_file:
                    col.prop(proxy, "filepath")

            layout.use_property_split = True
            row = layout.row(heading="Resolutions", align=True)
            row.prop(strip.proxy, "build_25", toggle=True)
            row.prop(strip.proxy, "build_50", toggle=True)
            row.prop(strip.proxy, "build_75", toggle=True)
            row.prop(strip.proxy, "build_100", toggle=True)

            layout.use_property_split = False
            layout.prop(proxy, "use_overwrite")

            layout.use_property_split = True

            col = layout.column()
            col.prop(proxy, "quality", text="Quality")

            if strip.type == 'MOVIE':
                col = layout.column()

                col.prop(proxy, "timecode", text="Timecode Index")


class SEQUENCER_PT_strip_cache(SequencerButtonsPanel, Panel):
    bl_label = "Strip Cache"
    bl_category = "Cache"
    bl_options = {'DEFAULT_CLOSED'}

    @classmethod
    def poll(cls, context):
        show_developer_ui = context.preferences.view.show_developer_ui
        if not cls.has_sequencer(context):
            return False
        if context.active_sequence_strip is not None and show_developer_ui:
            return True
        return False

    def draw_header(self, context):
        strip = context.active_sequence_strip
        self.layout.prop(strip, "override_cache_settings", text="")

    def draw(self, context):
        layout = self.layout
        layout.use_property_split = False
        layout.use_property_decorate = False

        strip = context.active_sequence_strip
        layout.active = strip.override_cache_settings

        col = layout.column()
        col.prop(strip, "use_cache_raw")
        col.prop(strip, "use_cache_preprocessed", text="Preprocessed")
        col.prop(strip, "use_cache_composite")


class SEQUENCER_PT_preview(SequencerButtonsPanel_Output, Panel):
    bl_label = "Scene Strip Display"
    bl_space_type = 'SEQUENCE_EDITOR'
    bl_region_type = 'UI'
    bl_options = {'DEFAULT_CLOSED'}
    bl_category = "View"

    def draw(self, context):
        layout = self.layout
        layout.use_property_split = True
        layout.use_property_decorate = False

        render = context.scene.render

        col = layout.column()
        col.prop(render, "sequencer_gl_preview", text="Shading")

        if render.sequencer_gl_preview in {'SOLID', 'WIREFRAME'}:
            col.use_property_split = False
            col.prop(render, "use_sequencer_override_scene_strip")


class SEQUENCER_PT_view(SequencerButtonsPanel_Output, Panel):
    bl_label = "View Settings"
    bl_category = "View"

    def draw(self, context):
        layout = self.layout
        layout.use_property_split = True
        layout.use_property_decorate = False

        st = context.space_data
        ed = context.scene.sequence_editor

        col = layout.column()

        col.prop(st, "proxy_render_size")

        col = layout.column()
        col.use_property_split = False
        prop = col.prop(st, "use_proxies")
        if st.proxy_render_size in {'NONE', 'SCENE'}:
            col.enabled = False

        col = layout.column()
        if ed:
            col.use_property_split = False
            col.prop(ed, "use_prefetch")
            col.use_property_split = True

        col.prop(st, "display_channel", text="Channel")

        if st.display_mode == 'IMAGE':
            col.prop(st, "show_overexposed")

        elif st.display_mode == 'WAVEFORM':
            col.use_property_split = False
            col.prop(st, "show_separate_color")


class SEQUENCER_PT_view_cursor(SequencerButtonsPanel_Output, Panel):
    bl_category = "View"
    bl_label = "2D Cursor"

    def draw(self, context):
        layout = self.layout

        st = context.space_data

        layout.use_property_split = True
        layout.use_property_decorate = False

        col = layout.column()
        col.prop(st, "cursor_location", text="Location")


class SEQUENCER_PT_frame_overlay(SequencerButtonsPanel_Output, Panel):
    bl_label = "Frame Overlay"
    bl_category = "View"
    bl_options = {'DEFAULT_CLOSED'}

    @classmethod
    def poll(cls, context):
        if not context.scene.sequence_editor:
            return False
        return SequencerButtonsPanel_Output.poll(context)

    def draw_header(self, context):
        scene = context.scene
        ed = scene.sequence_editor

        self.layout.prop(ed, "show_overlay_frame", text="")

    def draw(self, context):
        layout = self.layout

        layout.operator_context = 'INVOKE_REGION_PREVIEW'
        layout.operator("sequencer.view_ghost_border", text="Set Overlay Region")
        layout.operator_context = 'INVOKE_DEFAULT'

        layout.use_property_split = True
        layout.use_property_decorate = False

        st = context.space_data
        scene = context.scene
        ed = scene.sequence_editor

        layout.active = ed.show_overlay_frame

        col = layout.column()
        col.prop(ed, "overlay_frame", text="Frame Offset")
        col.prop(st, "overlay_frame_type")
        col.use_property_split = False
        col.prop(ed, "use_overlay_frame_lock")


class SEQUENCER_PT_view_safe_areas(SequencerButtonsPanel_Output, Panel):
    bl_label = "Safe Areas"
    bl_options = {'DEFAULT_CLOSED'}
    bl_category = "View"

    @classmethod
    def poll(cls, context):
        st = context.space_data
        is_preview = st.view_type in {'PREVIEW', 'SEQUENCER_PREVIEW'}
        return is_preview and (st.display_mode == 'IMAGE')

    def draw_header(self, context):
        overlay_settings = context.space_data.preview_overlay
        self.layout.prop(overlay_settings, "show_safe_areas", text="")

    def draw(self, context):
        layout = self.layout
        layout.use_property_split = True
        overlay_settings = context.space_data.preview_overlay
        safe_data = context.scene.safe_areas

        layout.active = overlay_settings.show_safe_areas

        col = layout.column()

        sub = col.column()
        sub.prop(safe_data, "title", slider=True)
        sub.prop(safe_data, "action", slider=True)


class SEQUENCER_PT_view_safe_areas_center_cut(SequencerButtonsPanel_Output, Panel):
    bl_label = "Center-Cut Safe Areas"
    bl_parent_id = "SEQUENCER_PT_view_safe_areas"
    bl_options = {'DEFAULT_CLOSED'}
    bl_category = "View"

    def draw_header(self, context):
        st = context.space_data

        layout = self.layout
        overlay_settings = context.space_data.preview_overlay
        layout.active = overlay_settings.show_safe_areas
        layout.prop(overlay_settings, "show_safe_center", text="")

    def draw(self, context):
        layout = self.layout
        layout.use_property_split = True
        safe_data = context.scene.safe_areas
        overlay_settings = context.space_data.preview_overlay

        layout.active = overlay_settings.show_safe_areas and overlay_settings.show_safe_center

        col = layout.column()
        col.prop(safe_data, "title_center", slider=True)
        col.prop(safe_data, "action_center", slider=True)


class SEQUENCER_PT_modifiers(SequencerButtonsPanel, Panel):
    bl_label = "Modifiers"
    bl_category = "Modifiers"

    def draw(self, context):
        layout = self.layout
        layout.use_property_split = True

        strip = context.active_sequence_strip
        ed = context.scene.sequence_editor
        if strip.type == 'SOUND':
            sound = strip.sound
        else:
            sound = None

        if sound is None:
            row = layout.row()
            row.use_property_split = False
            row.prop(strip, "use_linear_modifiers")
            row.prop_decorator(strip, "use_linear_modifiers")

        layout.operator_menu_enum("sequencer.strip_modifier_add", "type")
        layout.operator("sequencer.strip_modifier_copy", icon='COPYDOWN')

        for mod in strip.modifiers:
            box = layout.box()

            row = box.row()
            row.use_property_decorate = False
            row.prop(mod, "show_expanded", text="", emboss=False)
            row.prop(mod, "name", text="")

            row.prop(mod, "mute", text="")
            row.use_property_decorate = True

            sub = row.row(align=True)
            props = sub.operator("sequencer.strip_modifier_move", text="", icon='TRIA_UP')
            props.name = mod.name
            props.direction = 'UP'
            props = sub.operator("sequencer.strip_modifier_move", text="", icon='TRIA_DOWN')
            props.name = mod.name
            props.direction = 'DOWN'

            row.operator("sequencer.strip_modifier_remove", text="", icon='X', emboss=False).name = mod.name

            if mod.show_expanded:
                if sound is None:
                    row = box.row()
                    row.prop(mod, "input_mask_type", expand=True)

                    if mod.input_mask_type == 'STRIP':
                        sequences_object = ed
                        if ed.meta_stack:
                            sequences_object = ed.meta_stack[-1]
                        box.prop_search(mod, "input_mask_strip", sequences_object, "sequences", text="Mask")
                    else:
                        box.prop(mod, "input_mask_id")
                        row = box.row()
                        row.prop(mod, "mask_time", expand=True)

                    if mod.type == 'COLOR_BALANCE':
                        box.prop(mod, "color_multiply")
                        draw_color_balance(box, mod.color_balance)
                    elif mod.type == 'CURVES':
                        box.template_curve_mapping(mod, "curve_mapping", type='COLOR', show_tone=True)
                    elif mod.type == 'HUE_CORRECT':
                        box.template_curve_mapping(mod, "curve_mapping", type='HUE')
                    elif mod.type == 'BRIGHT_CONTRAST':
                        col = box.column()
                        col.prop(mod, "bright")
                        col.prop(mod, "contrast")
                    elif mod.type == 'WHITE_BALANCE':
                        col = box.column()
                        col.prop(mod, "white_value")
                    elif mod.type == 'TONEMAP':
                        col = box.column()
                        col.prop(mod, "tonemap_type")
                        if mod.tonemap_type == 'RD_PHOTORECEPTOR':
                            col.prop(mod, "intensity")
                            col.prop(mod, "contrast")
                            col.prop(mod, "adaptation")
                            col.prop(mod, "correction")
                        elif mod.tonemap_type == 'RH_SIMPLE':
                            col.prop(mod, "key")
                            col.prop(mod, "offset")
                            col.prop(mod, "gamma")
                else:
                    if mod.type == 'SOUND_EQUALIZER':
                        eq_row = box.row()
                        # eq_graphs = eq_row.operator_menu_enum("sequencer.strip_modifier_equalizer_redefine", "graphs")
                        # eq_graphs.name = mod.name
                        flow = box.grid_flow(
                            row_major=True,
                            columns=0,
                            even_columns=True,
                            even_rows=False,
                            align=False,
                        )
                        for sound_eq in mod.graphics:
                            col = flow.column()
                            box = col.box()
                            split = box.split(factor=0.4)
                            split.label(text="%.2f" % sound_eq.curve_mapping.clip_min_x)
                            split.label(text="Hz")
                            split.alignment = "RIGHT"
                            split.label(text="%.2f" % sound_eq.curve_mapping.clip_max_x)
                            box.template_curve_mapping(
                                sound_eq,
                                "curve_mapping",
                                type='NONE',
                                levels=False,
                                brush=True,
                                use_negative_slope=True,
                                show_tone=False,
                            )
                            second_row = col.row()
                            second_row.label(text="dB")
                            second_row.alignment = 'CENTER'


class SEQUENCER_PT_annotation(AnnotationDataPanel, SequencerButtonsPanel_Output, Panel):
    bl_space_type = 'SEQUENCE_EDITOR'
    bl_region_type = 'UI'
    bl_category = "View"

    @staticmethod
    def has_preview(context):
        st = context.space_data
        return st.view_type in {'PREVIEW', 'SEQUENCER_PREVIEW'}

    @classmethod
    def poll(cls, context):
        return cls.has_preview(context)

    # NOTE: this is just a wrapper around the generic GP Panel
    # But, it should only show up when there are images in the preview region


class SEQUENCER_PT_annotation_onion(AnnotationOnionSkin, SequencerButtonsPanel_Output, Panel):
    bl_space_type = 'SEQUENCE_EDITOR'
    bl_region_type = 'UI'
    bl_category = "View"

    @staticmethod
    def has_preview(context):
        st = context.space_data
        return st.view_type in {'PREVIEW', 'SEQUENCER_PREVIEW'}

    @classmethod
    def poll(cls, context):
        if context.annotation_data_owner is None:
            return False
        elif type(context.annotation_data_owner) is bpy.types.Object:
            return False
        else:
            gpl = context.active_annotation_layer
            if gpl is None:
                return False

        return cls.has_preview(context)

    # NOTE: this is just a wrapper around the generic GP Panel
    # But, it should only show up when there are images in the preview region


class SEQUENCER_PT_custom_props(SequencerButtonsPanel, PropertyPanel, Panel):
    COMPAT_ENGINES = {'BLENDER_RENDER', 'BLENDER_EEVEE', 'BLENDER_WORKBENCH'}
    _context_path = "active_sequence_strip"
    _property_type = (bpy.types.Sequence,)
    bl_category = "Strip"


class SEQUENCER_PT_snapping(Panel):
    bl_space_type = 'SEQUENCE_EDITOR'
    bl_region_type = 'HEADER'
    bl_label = "Snapping"

    def draw(self, context):
        tool_settings = context.tool_settings
        sequencer_tool_settings = tool_settings.sequencer_tool_settings

        layout = self.layout
        layout.use_property_split = False
        layout.use_property_decorate = False

        col = layout.column(align = True)
        col.label(text = "Snap to")
        row = col.row()
        row.separator()
        row.prop(sequencer_tool_settings, "snap_to_current_frame")
        row = col.row()
        row.separator()
        row.prop(sequencer_tool_settings, "snap_to_hold_offset")

        col = layout.column(align = True)
        col.label(text = "Ignore")
        row = col.row()
        row.separator()
        row.prop(sequencer_tool_settings, "snap_ignore_muted", text="Muted Strips")
        row = col.row()
        row.separator()
        row.prop(sequencer_tool_settings, "snap_ignore_sound",text="Sound Strips")

        col = layout.column(align = True)
        col.label(text = "Current Frame")
        row = col.row()
        row.separator()
        row.prop(sequencer_tool_settings, "use_snap_current_frame_to_strips", text="Snap to Strips")


class SEQUENCER_PT_view_options(bpy.types.Panel):
    bl_label = "View Options"
    bl_category = "View"
    bl_space_type = 'SEQUENCE_EDITOR'
    bl_region_type = 'HEADER'

    def draw(self, context):
        layout = self.layout

        st = context.space_data
        overlay_settings = st.preview_overlay
        is_preview = st.view_type in {'PREVIEW', 'SEQUENCER_PREVIEW'}
        is_sequencer_view = st.view_type in {'SEQUENCER', 'SEQUENCER_PREVIEW'}
        tool_settings = context.tool_settings

        if is_sequencer_view:

            col = layout.column(align = True)
            if st.view_type == 'SEQUENCER':

                split = layout.split(factor = 0.6)
                col = split.column()
                col.use_property_split = False
                col.prop(st, "show_backdrop", text="Preview as Backdrop")
                col = split.column()
                if st.show_backdrop:
                    col.label(icon='DISCLOSURE_TRI_DOWN')
                else:
                    col.label(icon='DISCLOSURE_TRI_RIGHT')

                if is_preview or st.show_backdrop:
                    row = layout.row()
                    row.separator()
                    row.prop(st, "show_transform_preview", text="Preview During Transform")

            else:

                col.prop(st, "show_transform_preview", text="Preview During Transform")

            col = layout.column(align = True)
            col.prop(st, "show_seconds")
            col.prop(st, "show_locked_time")

            layout.menu("SEQUENCER_MT_view_cache")

            layout.use_property_split = False
            layout.prop(st, "show_markers")

        if is_preview:
            layout.use_property_split = False
            if st.display_mode == 'IMAGE':
                layout.prop(overlay_settings, "show_metadata")

            layout.use_property_split = False
            layout.prop(st, "use_zoom_to_fit")


        if is_sequencer_view:

            col = layout.column(align = True)
            col.prop(tool_settings, "lock_markers")
            col.prop(st, "use_marker_sync")
            col.prop(st, "use_clamp_view")


class SEQUENCER_MT_fades_add(Menu):
    bl_label = "Fade"

    def draw(self, context):
        layout = self.layout

        layout.operator("sequencer.fades_add", text="Fade In and Out", icon='IPO_EASE_IN_OUT').type = 'IN_OUT'
        layout.operator("sequencer.fades_add", text="Fade In", icon='IPO_EASE_IN').type = 'IN'
        layout.operator("sequencer.fades_add", text="Fade Out", icon='IPO_EASE_OUT').type = 'OUT'
        layout.operator("sequencer.fades_add", text="From current Frame", icon='BEFORE_CURRENT_FRAME').type = 'CURSOR_FROM'
        layout.operator("sequencer.fades_add", text="To current Frame", icon='AFTER_CURRENT_FRAME').type = 'CURSOR_TO'


classes = (
    ALL_MT_editormenu_sequencer,
    SEQUENCER_MT_change,
    SEQUENCER_HT_tool_header,
    SEQUENCER_HT_header,
    SEQUENCER_MT_editor_menus,
    SEQUENCER_MT_range,
    SEQUENCER_MT_view_pie_menus,
    SEQUENCER_MT_view,
    SEQUENCER_MT_view_annotations,
    SEQUENCER_MT_export,
    SEQUENCER_MT_view_cache,
    SEQUENCER_MT_preview_zoom,
    SEQUENCER_MT_proxy,
    SEQUENCER_MT_select_handle,
    SEQUENCER_MT_select_channel,
    SEQUENCER_MT_select_linked,
    SEQUENCER_MT_select,
    SEQUENCER_MT_marker,
    SEQUENCER_MT_navigation,
    SEQUENCER_MT_add,
    SEQUENCER_MT_add_scene,
    SEQUENCER_MT_add_effect,
    SEQUENCER_MT_add_transitions,
    SEQUENCER_MT_add_empty,
    SEQUENCER_MT_strip_effect,
    SEQUENCER_MT_strip_movie,
    SEQUENCER_MT_strip,
    SEQUENCER_MT_strip_transform,
    SEQUENCER_MT_strip_retiming,
    SEQUENCER_MT_strip_input,
    SEQUENCER_MT_strip_lock_mute,
    SEQUENCER_MT_image,
    SEQUENCER_MT_image_transform,
    SEQUENCER_MT_image_clear,
    SEQUENCER_MT_image_apply,
    SEQUENCER_MT_color_tag_picker,
    SEQUENCER_MT_context_menu,
    SEQUENCER_MT_preview_context_menu,
    SEQUENCER_MT_pivot_pie,
    SEQUENCER_MT_retiming,
    SEQUENCER_MT_view_pie,
    SEQUENCER_MT_preview_view_pie,

    SEQUENCER_PT_color_tag_picker,

    SEQUENCER_PT_active_tool,
    SEQUENCER_PT_strip,

    SEQUENCER_PT_gizmo_display,
    SEQUENCER_PT_overlay,
    SEQUENCER_PT_preview_overlay,
    SEQUENCER_PT_sequencer_overlay,

    SEQUENCER_PT_effect,
    SEQUENCER_PT_scene,
    SEQUENCER_PT_scene_sound,
    SEQUENCER_PT_mask,
    SEQUENCER_PT_effect_text_style,
    SEQUENCER_PT_effect_text_layout,

    SEQUENCER_PT_adjust_comp,
    SEQUENCER_PT_adjust_transform,
    SEQUENCER_PT_adjust_crop,
    SEQUENCER_PT_adjust_video,
    SEQUENCER_PT_adjust_color,
    SEQUENCER_PT_adjust_sound,

    SEQUENCER_PT_time,
    SEQUENCER_PT_source,

    SEQUENCER_PT_modifiers,

    SEQUENCER_PT_cache_settings,
    SEQUENCER_PT_strip_cache,
    SEQUENCER_PT_proxy_settings,
    SEQUENCER_PT_strip_proxy,

    SEQUENCER_PT_custom_props,

    SEQUENCER_PT_view,
    SEQUENCER_PT_view_cursor,
    SEQUENCER_PT_frame_overlay,
    SEQUENCER_PT_view_safe_areas,
    SEQUENCER_PT_view_safe_areas_center_cut,
    SEQUENCER_PT_preview,

    SEQUENCER_PT_annotation,
    SEQUENCER_PT_annotation_onion,

    SEQUENCER_PT_snapping,

#BFA
    SEQUENCER_PT_view_options,
    SEQUENCER_MT_fades_add,
)

if __name__ == "__main__":  # only for live edit.
    from bpy.utils import register_class
    for cls in classes:
        register_class(cls)<|MERGE_RESOLUTION|>--- conflicted
+++ resolved
@@ -441,7 +441,6 @@
         is_preview = st.view_type in {'PREVIEW', 'SEQUENCER_PREVIEW'}
         is_sequencer_view = st.view_type in {'SEQUENCER', 'SEQUENCER_PREVIEW'}
 
-<<<<<<< HEAD
         preferences = context.preferences
         addon_prefs = preferences.addons["bforartists_toolbar_settings"].preferences
 
@@ -456,21 +455,10 @@
         layout.prop(st, "show_region_ui")
         layout.prop(st, "show_region_tool_header")
 
-=======
-        if st.view_type == 'PREVIEW':
-            # Specifying the REGION_PREVIEW context is needed in preview-only
-            # mode, else the lookup for the shortcut will fail in
-            # wm_keymap_item_find_props() (see #32595).
-            layout.operator_context = 'INVOKE_REGION_PREVIEW'
-        layout.prop(st, "show_region_toolbar")
-        layout.prop(st, "show_region_ui")
-        layout.prop(st, "show_region_tool_header")
->>>>>>> 411afd66
         layout.operator_context = 'INVOKE_DEFAULT'
         if is_sequencer_view:
             layout.prop(st, "show_region_hud")
             layout.prop(st, "show_region_channels")
-<<<<<<< HEAD
 
         layout.prop(addon_prefs, "vse_show_toolshelf_tabs")
 
@@ -478,14 +466,6 @@
 
         layout.menu("SEQUENCER_MT_view_annotations")
 
-=======
-        layout.separator()
-
-        if st.view_type == 'SEQUENCER':
-            layout.prop(st, "show_backdrop", text="Preview as Backdrop")
-        if is_preview or st.show_backdrop:
-            layout.prop(st, "show_transform_preview", text="Preview During Transform")
->>>>>>> 411afd66
         layout.separator()
 
         layout.operator_context = 'INVOKE_REGION_WIN'
@@ -494,7 +474,6 @@
         layout.separator()
 
         layout.operator_context = 'INVOKE_REGION_WIN'
-<<<<<<< HEAD
         layout.operator("view2d.zoom_in", icon = "ZOOM_IN")
         layout.operator("view2d.zoom_out", icon = "ZOOM_OUT")
 
@@ -518,30 +497,6 @@
                 layout.menu("SEQUENCER_MT_preview_zoom")
 
             layout.separator()
-=======
-        if st.view_type == 'PREVIEW':
-            # See above (#32595)
-            layout.operator_context = 'INVOKE_REGION_PREVIEW'
-        layout.operator("sequencer.view_selected", text="Frame Selected")
-        if is_sequencer_view:
-            layout.operator_context = 'INVOKE_REGION_WIN'
-            layout.operator("sequencer.view_all")
-            layout.operator("sequencer.view_frame")
-            layout.operator("view2d.zoom_border", text="Zoom to Border")
-            layout.prop(st, "use_clamp_view")
-
-        if is_preview:
-            if is_sequencer_view:
-                layout.separator()
-            layout.operator_context = 'INVOKE_REGION_PREVIEW'
-            layout.operator("sequencer.view_all_preview", text="Fit Preview in Window")
-            if is_sequencer_view:
-                layout.menu("SEQUENCER_MT_preview_zoom", text="Fractional Preview Zoom")
-            else:
-                layout.operator("view2d.zoom_border", text="Zoom to Border")
-                layout.menu("SEQUENCER_MT_preview_zoom")
-            layout.prop(st, "use_zoom_to_fit")
->>>>>>> 411afd66
 
             layout.operator("sequencer.view_all_preview", text="Fit Preview in window", icon = "VIEW_FIT")
             layout.operator("sequencer.view_selected", text = "Frame Selected", icon='VIEW_SELECTED')
@@ -549,7 +504,6 @@
             layout.separator()
             layout.menu("SEQUENCER_MT_proxy")
             layout.operator_context = 'INVOKE_DEFAULT'
-<<<<<<< HEAD
 
         layout.separator()
 
@@ -558,38 +512,12 @@
         layout.operator_context = 'INVOKE_DEFAULT'
 
         layout.separator()
-=======
-            layout.separator()
-
-        if is_sequencer_view:
-            layout.separator()
-
-            layout.prop(st, "show_markers")
-            layout.prop(st, "show_seconds")
-            layout.prop(st, "show_locked_time")
-            layout.separator()
-
-            layout.operator_context = 'INVOKE_DEFAULT'
-            layout.menu("SEQUENCER_MT_navigation")
-            layout.menu("SEQUENCER_MT_range")
-            layout.separator()
-
-            if context.preferences.view.show_developer_ui:
-                layout.menu("SEQUENCER_MT_view_cache", text="Cache")
-                layout.separator()
->>>>>>> 411afd66
 
         layout.operator("render.opengl", text="Sequence Render Image", icon='RENDER_STILL').sequencer = True
         props = layout.operator("render.opengl", text="Sequence Render Animation", icon='RENDER_ANIMATION')
         props.animation = True
         props.sequencer = True
         layout.separator()
-<<<<<<< HEAD
-=======
-
-        layout.operator("sequencer.export_subtitles", text="Export Subtitles", icon='EXPORT')
-        layout.separator()
->>>>>>> 411afd66
 
         # Note that the context is needed for the shortcut to display properly.
         layout.operator_context = 'INVOKE_REGION_PREVIEW' if is_preview else 'INVOKE_REGION_WIN'
@@ -602,13 +530,10 @@
         props.value_1 = 'SEQUENCER'
         props.value_2 = 'PREVIEW'
         layout.operator_context = 'INVOKE_DEFAULT'
-<<<<<<< HEAD
 
 
         layout.menu("SEQUENCER_MT_view_pie_menus")
 
-=======
->>>>>>> 411afd66
         layout.separator()
 
         layout.menu("INFO_MT_area")
