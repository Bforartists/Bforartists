# SPDX-FileCopyrightText: 2009-2023 Blender Authors
#
# SPDX-License-Identifier: GPL-2.0-or-later

# BFA - Added icons and floated properties left
# BFA - This document is heavily modified, so like the space_view3d.py, 
# BFA - compare old Blender with new Blender then splice in changes. 
# BFA - Rebase compare every now and then. 

import bpy
from bpy.types import (
    Header,
    Menu,
    Panel,
)
from bpy.app.translations import (
    contexts as i18n_contexts,
    pgettext_rpt as rpt_,
)
from bl_ui.properties_grease_pencil_common import (
    AnnotationDataPanel,
    AnnotationOnionSkin,
)
from bl_ui.space_toolsystem_common import (
    ToolActivePanelHelper,
)
from bl_ui.utils import (
    PlayheadSnappingPanel,
)

from rna_prop_ui import PropertyPanel
from bl_ui.space_time import playback_controls


def _space_view_types(st):
    view_type = st.view_type
    return (
        view_type in {'SEQUENCER', 'SEQUENCER_PREVIEW'},
        view_type == 'PREVIEW',
    )


def selected_strips_count(context):
    selected_strips = getattr(context, "selected_strips", None)
    if selected_strips is None:
        return 0, 0

    total_count = len(selected_strips)
    nonsound_count = sum(1 for strip in selected_strips if strip.type != 'SOUND')

    return total_count, nonsound_count


def draw_color_balance(layout, color_balance):

    layout.prop(color_balance, "correction_method")

    flow = layout.grid_flow(row_major=True, columns=0, even_columns=True, even_rows=False, align=False)
    flow.use_property_split = False

    if color_balance.correction_method == 'LIFT_GAMMA_GAIN':
        col = flow.column()

        box = col.box()
        split = box.split(factor=0.35)
        col = split.column(align=True)
        col.label(text="Lift")
        col.separator()
        col.separator()
        col.prop(color_balance, "lift", text="")
        col.prop(color_balance, "invert_lift", text="Invert", icon='ARROW_LEFTRIGHT')
        split.template_color_picker(color_balance, "lift", value_slider=True, cubic=True)

        col = flow.column()

        box = col.box()
        split = box.split(factor=0.35)
        col = split.column(align=True)
        col.label(text="Gamma")
        col.separator()
        col.separator()
        col.prop(color_balance, "gamma", text="")
        col.prop(color_balance, "invert_gamma", text="Invert", icon='ARROW_LEFTRIGHT')
        split.template_color_picker(color_balance, "gamma", value_slider=True, lock_luminosity=True, cubic=True)

        col = flow.column()

        box = col.box()
        split = box.split(factor=0.35)
        col = split.column(align=True)
        col.label(text="Gain")
        col.separator()
        col.separator()
        col.prop(color_balance, "gain", text="")
        col.prop(color_balance, "invert_gain", text="Invert", icon='ARROW_LEFTRIGHT')
        split.template_color_picker(color_balance, "gain", value_slider=True, lock_luminosity=True, cubic=True)

    elif color_balance.correction_method == 'OFFSET_POWER_SLOPE':
        col = flow.column()

        box = col.box()
        split = box.split(factor=0.35)
        col = split.column(align=True)
        col.label(text="Offset")
        col.separator()
        col.separator()
        col.prop(color_balance, "offset", text="")
        col.prop(color_balance, "invert_offset", text="Invert", icon='ARROW_LEFTRIGHT')
        split.template_color_picker(color_balance, "offset", value_slider=True, cubic=True)

        col = flow.column()

        box = col.box()
        split = box.split(factor=0.35)
        col = split.column(align=True)
        col.label(text="Power", text_ctxt=i18n_contexts.id_movieclip)
        col.separator()
        col.separator()
        col.prop(color_balance, "power", text="")
        col.prop(color_balance, "invert_power", text="Invert", icon='ARROW_LEFTRIGHT')
        split.template_color_picker(color_balance, "power", value_slider=True, cubic=True)

        col = flow.column()

        box = col.box()
        split = box.split(factor=0.35)
        col = split.column(align=True)
        col.label(text="Slope")
        col.separator()
        col.separator()
        col.prop(color_balance, "slope", text="")
        col.prop(color_balance, "invert_slope", text="Invert", icon='ARROW_LEFTRIGHT')
        split.template_color_picker(color_balance, "slope", value_slider=True, cubic=True)


class SEQUENCER_PT_active_tool(ToolActivePanelHelper, Panel):
    bl_space_type = 'SEQUENCE_EDITOR'
    bl_region_type = 'UI'
    bl_category = "Tool"


class SEQUENCER_HT_tool_header(Header):
    bl_space_type = 'SEQUENCE_EDITOR'
    bl_region_type = 'TOOL_HEADER'

    def draw(self, context):
        # layout = self.layout

        self.draw_tool_settings(context)

        # TODO: options popover.

    def draw_tool_settings(self, context):
        layout = self.layout

        # Active Tool
        # -----------
        from bl_ui.space_toolsystem_common import ToolSelectPanelHelper
        # Most callers assign the `tool` & `tool_mode`, currently the result is not used.
        """
        tool = ToolSelectPanelHelper.draw_active_tool_header(context, layout)
        tool_mode = context.mode if tool is None else tool.mode
        """
        # Only draw the header.
        ToolSelectPanelHelper.draw_active_tool_header(context, layout)


class SEQUENCER_HT_header(Header):
    bl_space_type = 'SEQUENCE_EDITOR'

    def draw_seq(self, layout, context):  # BFA - 3D Sequencer
        pass

    def draw(self, context):
        layout = self.layout

        st = context.space_data

        # bfa - show hide the editormenu, editor suffix is needed.
        # layout.template_header()
        ALL_MT_editormenu_sequencer.draw_hidden(context, layout)

        layout.prop(st, "view_type", text="")

        SEQUENCER_MT_editor_menus.draw_collapsible(context, layout)

        layout.separator_spacer()

        tool_settings = context.tool_settings
        sequencer_tool_settings = tool_settings.sequencer_tool_settings

        layout.separator_spacer()
        row = layout.row()  # BFA - 3D Sequencer
        row.label(text="Timeline:", icon='VIEW3D')  # BFA - 3D Sequencer
        row.template_ID(
            st, "scene_override", unlink="sequencer.remove_scene_override"
        )  # BFA - 3D Sequencer

        if st.view_type == 'PREVIEW':
            row = layout.row(align=True)  # BFA
            row.prop(
                sequencer_tool_settings, "pivot_point", text="", icon_only=True
            )  # BFA

        if st.view_type in {'SEQUENCER', 'SEQUENCER_PREVIEW'}:
            row = layout.row(align=True)
            row.prop(sequencer_tool_settings, "overlap_mode", text="")

        # if st.view_type in {'SEQUENCER', 'SEQUENCER_PREVIEW'}:
        row = layout.row(align=True)
        row.prop(tool_settings, "use_snap_sequencer", text="")
        sub = row.row(align=True)
        sub.popover(panel="SEQUENCER_PT_snapping")
        if st.view_type in {'SEQUENCER', 'SEQUENCER_PREVIEW'}:
            layout.popover(panel="SEQUENCER_PT_playhead_snapping")
        # layout.separator_spacer() ) #BFA

        if st.view_type in {'PREVIEW', 'SEQUENCER_PREVIEW'}:
            layout.prop(st, "display_mode", text="", icon_only=True)
            layout.prop(st, "preview_channels", text="", icon_only=True)

            # Gizmo toggle & popover.
            row = layout.row(align=True)
            # FIXME: place-holder icon.
            row.prop(st, "show_gizmo", text="", toggle=True, icon='GIZMO')
            sub = row.row(align=True)
            sub.active = st.show_gizmo
            sub.popover(
                panel="SEQUENCER_PT_gizmo_display",
                text="",
            )

        row = layout.row(align=True)
        row.prop(st, "show_overlays", text="", icon='OVERLAY')
        sub = row.row(align=True)
        sub.popover(panel="SEQUENCER_PT_overlay", text="")
        sub.active = st.show_overlays

        row.popover(panel="SEQUENCER_PT_view_options", text="Options")
        # BFA - moved "class SEQUENCER_MT_editor_menus" below

class SEQUENCER_HT_playback_controls(Header):
    bl_space_type = 'SEQUENCE_EDITOR'
    bl_region_type = 'FOOTER'

    def draw(self, context):
        layout = self.layout

        playback_controls(layout, context)


class SEQUENCER_MT_editor_menus(Menu):
    bl_idname = "SEQUENCER_MT_editor_menus"
    bl_label = ""

    def draw(self, context):
        layout = self.layout
        st = context.space_data
        has_sequencer, _has_preview = _space_view_types(st)

        layout.menu("SCREEN_MT_user_menu", text="Quick")  # Quick favourites menu
        layout.menu("SEQUENCER_MT_view")
        layout.menu("SEQUENCER_MT_select")
        layout.menu("SEQUENCER_MT_export")

        if has_sequencer:
            layout.menu("SEQUENCER_MT_navigation")
            if st.show_markers:
                layout.menu("SEQUENCER_MT_marker")
            layout.menu("SEQUENCER_MT_add")

        layout.menu("SEQUENCER_MT_strip")

        if st.view_type in {"SEQUENCER", "PREVIEW"}:
            layout.menu("SEQUENCER_MT_image")

        # BFA - start
        strip = context.active_strip

        if _has_preview:
            if strip and strip.type == "TEXT":
                layout.menu("SEQUENCER_MT_strip_text")
        # BFA - end

class SEQUENCER_PT_gizmo_display(Panel):
    bl_space_type = 'SEQUENCE_EDITOR'
    bl_region_type = 'HEADER'
    bl_label = "Gizmos"
    bl_ui_units_x = 8

    def draw(self, context):
        layout = self.layout

        st = context.space_data

        col = layout.column()
        col.label(text="Viewport Gizmos")
        col.separator()

        col.active = st.show_gizmo
        colsub = col.column()
        colsub.prop(st, "show_gizmo_navigate", text="Navigate")
        colsub.prop(st, "show_gizmo_tool", text="Active Tools")
        # colsub.prop(st, "show_gizmo_context", text="Active Object")  # Currently unused.


class SEQUENCER_PT_overlay(Panel):
    bl_space_type = 'SEQUENCE_EDITOR'
    bl_region_type = 'HEADER'
    bl_label = "Overlays"
    bl_ui_units_x = 13

    def draw(self, _context):
        pass


class SEQUENCER_PT_preview_overlay(Panel):
    bl_space_type = 'SEQUENCE_EDITOR'
    bl_region_type = 'HEADER'
    bl_parent_id = "SEQUENCER_PT_overlay"
    bl_label = "Preview Overlays"

    @classmethod
    def poll(cls, context):
        st = context.space_data
        return st.view_type in {'PREVIEW', 'SEQUENCER_PREVIEW'}

    def draw(self, context):
        ed = context.scene.sequence_editor
        st = context.space_data
        overlay_settings = st.preview_overlay
        layout = self.layout

        layout.active = st.show_overlays and st.display_mode == 'IMAGE'

        split = layout.column().split()
        col = split.column()
        col.prop(overlay_settings, "show_image_outline")
        col.prop(ed, "show_overlay_frame", text="Frame Overlay")
        col.prop(overlay_settings, "show_metadata", text="Metadata")

        col = split.column()
        col.prop(overlay_settings, "show_cursor")
        col.prop(overlay_settings, "show_safe_areas", text="Safe Areas")
        col.prop(overlay_settings, "show_annotation", text="Annotations")


class SEQUENCER_PT_sequencer_overlay(Panel):
    bl_space_type = 'SEQUENCE_EDITOR'
    bl_region_type = 'HEADER'
    bl_parent_id = "SEQUENCER_PT_overlay"
    bl_label = "Sequencer Overlays"

    @classmethod
    def poll(cls, context):
        st = context.space_data
        return st.view_type in {'SEQUENCER', 'SEQUENCER_PREVIEW'}

    def draw(self, context):
        st = context.space_data
        overlay_settings = st.timeline_overlay
        layout = self.layout

        layout.active = st.show_overlays
        split = layout.column().split()

        col = split.column()
        col.prop(overlay_settings, "show_grid", text="Grid")

        col = split.column()
        col.prop(st.cache_overlay, "show_cache", text="Cache")


class SEQUENCER_PT_sequencer_overlay_strips(Panel):
    bl_space_type = 'SEQUENCE_EDITOR'
    bl_region_type = 'HEADER'
    bl_parent_id = "SEQUENCER_PT_overlay"
    bl_label = "Strips"

    @classmethod
    def poll(cls, context):
        st = context.space_data
        return st.view_type in {'SEQUENCER', 'SEQUENCER_PREVIEW'}

    def draw(self, context):
        st = context.space_data
        overlay_settings = st.timeline_overlay
        layout = self.layout

        layout.active = st.show_overlays
        split = layout.column().split()

        col = split.column()
        col.prop(overlay_settings, "show_strip_name", text="Name")
        col.prop(overlay_settings, "show_strip_source", text="Source")
        col.prop(overlay_settings, "show_strip_duration", text="Duration")
        col.prop(overlay_settings, "show_fcurves", text="Animation Curves")

        col = split.column()
        col.prop(overlay_settings, "show_thumbnails", text="Thumbnails")
        col.prop(overlay_settings, "show_strip_tag_color", text="Color Tags")
        col.prop(overlay_settings, "show_strip_offset", text="Offsets")
        col.prop(overlay_settings, "show_strip_retiming", text="Retiming")


class SEQUENCER_PT_sequencer_overlay_waveforms(Panel):
    bl_space_type = 'SEQUENCE_EDITOR'
    bl_region_type = 'HEADER'
    bl_parent_id = "SEQUENCER_PT_overlay"
    bl_label = "Waveforms"

    @classmethod
    def poll(cls, context):
        st = context.space_data
        return st.view_type in {'SEQUENCER', 'SEQUENCER_PREVIEW'}

    def draw(self, context):
        st = context.space_data
        overlay_settings = st.timeline_overlay
        layout = self.layout

        layout.active = st.show_overlays

        layout.row().prop(overlay_settings, "waveform_display_type", expand=True)

        row = layout.row()
        row.prop(overlay_settings, "waveform_display_style", expand=True)
        row.active = overlay_settings.waveform_display_type != 'NO_WAVEFORMS'


# BFA - show hide the editormenu, editor suffix is needed.
class ALL_MT_editormenu_sequencer(Menu):
    bl_label = ""

    def draw(self, context):
        self.draw_menus(self.layout, context)

    @staticmethod
    def draw_menus(layout, context):
        row = layout.row(align=True)
        row.template_header()  # editor type menus



#BFA - Submenu
class SEQUENCER_MT_view_cache(Menu):
    bl_label = "Cache"

    def draw(self, context):
        layout = self.layout

        ed = context.scene.sequence_editor
        layout.prop(ed, "show_cache")
        layout.separator()

        cache_settings = context.space_data.cache_overlay

        col = layout.column()

        show_developer_ui = context.preferences.view.show_developer_ui
        col.prop(cache_settings, "show_cache_final_out", text="Final")
        if show_developer_ui:
            col.prop(cache_settings, "show_cache_raw", text="Raw")
            col.prop(cache_settings, "show_cache_preprocessed", text="Preprocessed")
            col.prop(cache_settings, "show_cache_composite", text="Composite")



class SEQUENCER_MT_range(Menu):
    bl_label = "Range"

    def draw(self, _context):
        layout = self.layout

        layout.operator(
            "anim.previewrange_set", text="Set Preview Range", icon="PREVIEW_RANGE"
        )  # BFA
        layout.operator(
            "sequencer.set_range_to_strips",
            text="Set Preview Range to Strips",
            icon="PREVIEW_RANGE",
        ).preview = True  # BFA
        layout.operator(
            "anim.previewrange_clear", text="Clear Preview Range", icon="CLEAR"
        )  # BFA

        layout.separator()

        layout.operator(
            "anim.start_frame_set", text="Set Start Frame", icon="AFTER_CURRENT_FRAME"
        )  # BFA
        layout.operator(
            "anim.end_frame_set", text="Set End Frame", icon="BEFORE_CURRENT_FRAME"
        )  # BFA
        layout.operator(
            "sequencer.set_range_to_strips",
            text="Set Frame Range to Strips",
            icon="PREVIEW_RANGE",
        )  # BFA


class SEQUENCER_MT_preview_zoom(Menu):
    bl_label = "Zoom"

    def draw(self, context):
        layout = self.layout
        layout.operator_context = 'INVOKE_REGION_PREVIEW'
        from math import isclose

        current_zoom = context.space_data.zoom_percentage
        ratios = ((1, 8), (1, 4), (1, 2), (1, 1), (2, 1), (4, 1), (8, 1))

        for (a, b) in ratios:
            ratio = a / b
            percent = ratio * 100.0

            layout.operator(
                "sequencer.view_zoom_ratio",
                text="Zoom {:g}% ({:d}:{:d})".format(percent, a, b),  # BFA
                translate=False,
                icon='ZOOM_SET',  # BFA
            ).ratio = ratio

        layout.separator()
        layout.operator("view2d.zoom_in")
        layout.operator("view2d.zoom_out")
        layout.operator("view2d.zoom_border", text="Zoom Region...")


class SEQUENCER_MT_proxy(Menu):
    bl_label = "Proxy"

    def draw(self, context):
        layout = self.layout
        st = context.space_data
        _, nonsound = selected_strips_count(context)

        col = layout.column()
        col.operator("sequencer.enable_proxies", text="Setup")
        col.operator("sequencer.rebuild_proxy", text="Rebuild")
        col.enabled = nonsound >= 1
        layout.prop(st, "proxy_render_size", text="")


# BFA menu
class SEQUENCER_MT_view_pie_menus(Menu):
    bl_label = "Pie menus"

    def draw(self, context):
        layout = self.layout

        st = context.space_data

        layout.operator_context = "INVOKE_REGION_PREVIEW"
        if st.view_type == "PREVIEW":
            layout.operator(
                "wm.call_menu_pie", text="Pivot Point", icon="MENU_PANEL"
            ).name = "SEQUENCER_MT_pivot_pie"
        layout.operator(
            "wm.call_menu_pie", text="View", icon="MENU_PANEL"
        ).name = "SEQUENCER_MT_preview_view_pie"


# BFA - this menu has most of the property toggles now show exclusively in the property shelf.
class SEQUENCER_MT_view(Menu):
    bl_label = "View"

    def draw(self, context):
        layout = self.layout

        st = context.space_data
        is_preview = st.view_type in {'PREVIEW', 'SEQUENCER_PREVIEW'}
        is_sequencer_view = st.view_type in {'SEQUENCER', 'SEQUENCER_PREVIEW'}
        is_sequencer_only = st.view_type == 'SEQUENCER'

        preferences = context.preferences
        addon_prefs = preferences.addons["bforartists_toolbar_settings"].preferences

        # bfa - we have it already separated with correct invoke.

        # if st.view_type == 'PREVIEW':
        #     # Specifying the REGION_PREVIEW context is needed in preview-only
        #     # mode, else the lookup for the shortcut will fail in
        #     # wm_keymap_item_find_props() (see #32595).
        #     layout.operator_context = 'INVOKE_REGION_PREVIEW'
        layout.prop(st, "show_region_toolbar")
        layout.prop(st, "show_region_ui")
        layout.prop(st, "show_region_tool_header")

        layout.operator_context = 'INVOKE_DEFAULT'
        if is_sequencer_view:
            layout.prop(st, "show_region_hud")
        if is_sequencer_only:
            layout.prop(st, "show_region_channels")
<<<<<<< HEAD

        layout.prop(addon_prefs, "vse_show_toolshelf_tabs")  # BFA

=======
        layout.prop(st, "show_region_footer")
>>>>>>> cdf538e1
        layout.separator()

        layout.menu("SEQUENCER_MT_view_annotations")  # BFA
        # BFA - properties in properties menu

        layout.separator()

        layout.operator_context = 'INVOKE_REGION_WIN'
        layout.operator(
            "sequencer.refresh_all", icon='FILE_REFRESH', text="Refresh All"
        )
        layout.operator_context = 'INVOKE_DEFAULT'
        layout.separator()

        layout.operator_context = 'INVOKE_REGION_WIN'
        layout.operator("view2d.zoom_in", icon='ZOOM_IN')
        layout.operator("view2d.zoom_out", icon='ZOOM_OUT')
        # BFA - properties in properties menu
        if is_sequencer_view:
            layout.operator_context = 'INVOKE_REGION_WIN'
            layout.operator(
                "view2d.zoom_border", text="Zoom Border", icon='ZOOM_BORDER'
            )  # BFA

            layout.separator()

            layout.operator("sequencer.view_all", text="Frame All", icon='VIEWALL')
            layout.operator(
                "anim.scene_range_frame",
                text="Frame Preview Range"
                if context.scene.use_preview_range
                else "Frame Scene Range",
            )
            layout.operator("sequencer.view_frame", icon='VIEW_FRAME')
            layout.operator(
                "sequencer.view_selected", text="Frame Selected", icon="VIEW_SELECTED"
            )

        if is_preview:
            layout.operator_context = 'INVOKE_REGION_PREVIEW'

            if is_sequencer_view:
                layout.menu("SEQUENCER_MT_preview_zoom", text="Preview Zoom")
            else:
                layout.operator(
                    "view2d.zoom_border", text="Zoom Border", icon='ZOOM_BORDER'
                )  # BFA
                layout.menu("SEQUENCER_MT_preview_zoom")
            layout.prop(st, "use_zoom_to_fit", text="Auto Zoom")
            layout.separator()

            layout.operator(
                "sequencer.view_all_preview",
                text="Fit Preview in window",
                icon='VIEW_FIT',
            )
            layout.operator(
                "sequencer.view_selected", text="Frame Selected", icon='VIEW_SELECTED'
            )

            layout.separator()
            layout.menu("SEQUENCER_MT_proxy")
            layout.operator_context = 'INVOKE_DEFAULT'

        layout.separator()

        layout.operator_context = 'INVOKE_REGION_WIN'
        layout.operator(
            "sequencer.refresh_all", icon="FILE_REFRESH", text='Refresh All'
        )
        layout.operator_context = 'INVOKE_DEFAULT'

        layout.separator()
        # BFA - properties in properties menu

        layout.operator(
            "render.opengl", text="Sequence Render Image", icon='RENDER_STILL'
        ).sequencer = True
        props = layout.operator(
            "render.opengl", text="Sequence Render Animation", icon="RENDER_ANIMATION"
        )
        props.animation = True
        props.sequencer = True
        layout.separator()

        # Note that the context is needed for the shortcut to display properly.
        layout.operator_context = (
             'INVOKE_REGION_PREVIEW' if is_preview else 'INVOKE_REGION_WIN'
        )
        props = layout.operator(
            "wm.context_toggle_enum",
            text="Toggle Sequencer/Preview",
            icon="SEQ_SEQUENCER" if is_preview else 'SEQ_PREVIEW',
        )
        props.data_path = "space_data.view_type"
        props.value_1 = 'SEQUENCER'
        props.value_2 = 'PREVIEW'
        layout.operator_context = 'INVOKE_DEFAULT'

        layout.menu("SEQUENCER_MT_view_pie_menus")  # BFA

        layout.separator()

        layout.menu("INFO_MT_area")


# BFA - Hidden legacy operators exposed to GUI
class SEQUENCER_MT_view_annotations(Menu):
    bl_label = "Annotations (Legacy)"

    def draw(self, context):
        layout = self.layout

        layout.operator(
            "gpencil.annotate",
            text="Draw Annotation",
            icon="PAINT_DRAW",
        ).mode = "DRAW"
        layout.operator(
            "gpencil.annotate", text="Draw Line Annotation", icon="PAINT_DRAW"
        ).mode = "DRAW_STRAIGHT"
        layout.operator(
            "gpencil.annotate", text="Draw Polyline Annotation", icon="PAINT_DRAW"
        ).mode = "DRAW_POLY"
        layout.operator(
            "gpencil.annotate", text="Erase Annotation", icon="ERASE"
        ).mode = "ERASER"

        layout.separator()

        layout.operator(
            "gpencil.annotation_add", text="Add Annotation Layer", icon="ADD"
        )
        layout.operator(
            "gpencil.annotation_active_frame_delete",
            text="Erase Annotation Active Keyframe",
            icon="DELETE",
        )


# BFA menu
class SEQUENCER_MT_export(Menu):
    bl_label = "Export"

    def draw(self, context):
        layout = self.layout

        layout.operator(
            "sequencer.export_subtitles", text="Export Subtitles", icon="EXPORT"
        )


class SEQUENCER_MT_select_handle(Menu):
    bl_label = "Select Handle"

    def draw(self, _context):
        layout = self.layout

        layout.operator(
            "sequencer.select_handles", text="Both", icon="SELECT_HANDLE_BOTH"
        ).side = 'BOTH'
        layout.operator(
            "sequencer.select_handles", text="Left", icon="SELECT_HANDLE_LEFT"
        ).side = 'LEFT'
        layout.operator(
            "sequencer.select_handles", text="Right", icon="SELECT_HANDLE_RIGHT"
        ).side = 'RIGHT'

        layout.separator()

        layout.operator(
            "sequencer.select_handles", text="Both Neighbors", icon="SELECT_HANDLE_BOTH"
        ).side = 'BOTH_NEIGHBORS'
        layout.operator(
            "sequencer.select_handles", text="Left Neighbor", icon="SELECT_HANDLE_LEFT"
        ).side = 'LEFT_NEIGHBOR'
        layout.operator(
            "sequencer.select_handles",
            text="Right Neighbor",
            icon="SELECT_HANDLE_RIGHT",
        ).side = 'RIGHT_NEIGHBOR'


class SEQUENCER_MT_select_channel(Menu):
    bl_label = "Select Channel"

    def draw(self, _context):
        layout = self.layout

        layout.operator(
            "sequencer.select_side", text="Left", icon="RESTRICT_SELECT_OFF"
        ).side = 'LEFT'
        layout.operator(
            "sequencer.select_side", text="Right", icon="RESTRICT_SELECT_OFF"
        ).side = 'RIGHT'
        layout.separator()
        layout.operator(
            "sequencer.select_side", text="Both Sides", icon="RESTRICT_SELECT_OFF"
        ).side = 'BOTH'


# BFA - submenu
class SEQUENCER_MT_select_linked(Menu):
    bl_label = "Select Linked"

    def draw(self, _context):
        layout = self.layout

        layout.operator("sequencer.select_linked", text="All", icon="SELECT_ALL")
        layout.operator("sequencer.select_less", text="Less", icon="SELECTLESS")
        layout.operator("sequencer.select_more", text="More", icon="SELECTMORE")


class SEQUENCER_MT_select(Menu):
    bl_label = "Select"

    def draw(self, context):
        layout = self.layout

        st = context.space_data
        has_sequencer, has_preview = _space_view_types(st)
        if has_preview:
            layout.operator_context = 'INVOKE_REGION_PREVIEW'
        else:
            layout.operator_context = 'INVOKE_REGION_WIN'
        layout.operator(
            "sequencer.select_all", text="All", icon="SELECT_ALL"
        ).action = 'SELECT'
        layout.operator(
            "sequencer.select_all", text="None", icon="SELECT_NONE"
        ).action = 'DESELECT'
        layout.operator(
            "sequencer.select_all", text="Invert", icon="INVERSE"
        ).action = 'INVERT'

        layout.separator()

        layout.operator("sequencer.select_box", text="Box Select", icon="BORDER_RECT")

        col = layout.column()
        if has_sequencer:
            props = col.operator(
                "sequencer.select_box",
                text="Box Select (Include Handles)",
                icon="BORDER_RECT",
            )
            props.include_handles = True

        col.separator()

        if has_sequencer:
            col.operator_menu_enum(
                "sequencer.select_side_of_frame", "side", text="Side of Frame"
            )
            col.menu("SEQUENCER_MT_select_handle", text="Handle")
            col.menu("SEQUENCER_MT_select_channel", text="Channel")
            col.menu("SEQUENCER_MT_select_linked", text="Linked")

        col.operator_menu_enum(
            "sequencer.select_grouped", "type", text="Select Grouped"
        )

        # BFA - start
        strip = context.active_strip

        if has_preview:
            if strip and strip.type == "TEXT":
                col.separator()

                col.operator(
                    "sequencer.text_select_all",
                    text="Select All Text",
                    icon="SELECT_ALL",
                )
                col.operator(
                    "sequencer.text_deselect_all",
                    text="Deselect All Text",
                    icon="SELECT_NONE",
                )

                col.separator()

                props = col.operator(
                    "sequencer.text_cursor_move",
                    text="Line End",
                    icon="HAND",
                    text_ctxt="Select",
                )
                props.type = "LINE_END"
                props.select_text = True

                props = col.operator(
                    "sequencer.text_cursor_move",
                    text="Line Begin",
                    icon="HAND",
                    text_ctxt="Select",
                )
                props.type = "LINE_BEGIN"
                props.select_text = True

                col.separator()

                props = col.operator(
                    "sequencer.text_cursor_move",
                    text="Top",
                    icon="HAND",
                    text_ctxt="Select",
                )
                props.type = "TEXT_BEGIN"
                props.select_text = True

                props = col.operator(
                    "sequencer.text_cursor_move",
                    text="Bottom",
                    icon="HAND",
                    text_ctxt="Select",
                )
                props.type = "TEXT_END"
                props.select_text = True

                col.separator()

                props = col.operator(
                    "sequencer.text_cursor_move", text="Previous Character", icon="HAND"
                )
                props.type = "PREVIOUS_CHARACTER"
                props.select_text = True

                props = col.operator(
                    "sequencer.text_cursor_move", text="Next Character", icon="HAND"
                )
                props.type = "NEXT_CHARACTER"
                props.select_text = True

                col.separator()

                props = col.operator(
                    "sequencer.text_cursor_move", text="Previous Word", icon="HAND"
                )
                props.type = "PREVIOUS_WORD"
                props.select_text = True

                props = col.operator(
                    "sequencer.text_cursor_move", text="Next Word", icon="HAND"
                )
                props.type = "NEXT_WORD"
                props.select_text = True

                col.separator()

                props = layout.operator(
                    "sequencer.text_cursor_move", text="Previous Line", icon="HAND"
                )
                props.type = "PREVIOUS_LINE"
                props.select_text = True

                props = col.operator(
                    "sequencer.text_cursor_move", text="Next Line", icon="HAND"
                )
                props.type = "NEXT_LINE"
                props.select_text = True
        # BFA - end


class SEQUENCER_MT_marker(Menu):
    bl_label = "Marker"

    def draw(self, context):
        layout = self.layout

        st = context.space_data
        is_sequencer_view = st.view_type in {'SEQUENCER', 'SEQUENCER_PREVIEW'}

        from bl_ui.space_time import marker_menu_generic

        marker_menu_generic(layout, context)

        # BFA - no longer used
        # if is_sequencer_view:
        # 	layout.prop(st, "use_marker_sync")


class SEQUENCER_MT_change(Menu):
    bl_label = "Change"

    def draw(self, context):
        layout = self.layout
        strip = context.active_strip

        # BFA - Changed the Change contextual operator visibility to be based on strip type selection
        # BFA - This is done by listing the strip types then checking if it exists for the relevant operators
        # BFA - If there is no correct strip selected, a label will advise what to do
        try:
            layout.operator_context = 'INVOKE_REGION_WIN'
            if strip and strip.type == 'SCENE':
                bpy_data_scenes_len = len(bpy.data.scenes)

                if bpy_data_scenes_len > 14:
                    layout.operator_context = 'INVOKE_DEFAULT'
                    layout.operator(
                        "sequencer.change_scene", text="Change Scene", icon="SCENE_DATA"
                    )
                elif bpy_data_scenes_len > 1:
                    layout.menu(
                        "SEQUENCER_MT_change_scene_with_icons", text="Change Scene"
                    )
                del bpy_data_scenes_len
            else:
                layout.operator_context = 'INVOKE_DEFAULT'

                strip_type = strip.type
                data_strips = ['IMAGE', 'MOVIE', 'SOUND']
                effect_strips = [
                    'GAUSSIAN_BLUR',
                    'SPEED',
                    'GLOW',
                    'TRANSFORM',
                    'MULTICAM',
                    'ADD',
                    'SUBRACT',
                    'ALPHA_OVER',
                    'ALPHA_UNDER',
                    'COLORMIX',
                ]

                if strip_type in data_strips:
                    layout.operator_context = 'INVOKE_DEFAULT'
                    props = layout.operator(
                        "sequencer.change_path", text="Path/Files", icon="FILE_MOVIE"
                    )

                    if strip:
                        strip_type = strip.type

                        if strip_type == 'IMAGE':
                            props.filter_image = True
                        elif strip_type == 'MOVIE':
                            props.filter_movie = True
                        elif strip_type == 'SOUND':
                            props.filter_sound = True
                elif strip_type in effect_strips:
                    layout.operator_context = 'INVOKE_DEFAULT'
                    layout.menu("SEQUENCER_MT_strip_effect_change")
                    layout.operator("sequencer.reassign_inputs")
                    layout.operator("sequencer.swap_inputs")
                else:
                    layout.label(
                        text="Please select an effects strip", icon="QUESTION"
                    )
                    pass
        except:
            layout.label(text="Please select a strip", icon="QUESTION")
        # BFA - End of changes


class SEQUENCER_MT_navigation(Menu):
    bl_label = "Navigation"

    def draw(self, _context):
        layout = self.layout

        layout.operator("screen.animation_play", icon="PLAY")
        # layout.operator("sequencer.view_frame") # BFA - redundant

        layout.separator()

        props = layout.operator(
            "sequencer.strip_jump", text="Jump to Previous Strip", icon="PREVIOUSACTIVE"
        )
        props.next = False
        props.center = False
        props = layout.operator(
            "sequencer.strip_jump", text="Jump to Next Strip", icon="NEXTACTIVE"
        )
        props.next = True
        props.center = False

        layout.separator()

        props = layout.operator(
            "sequencer.strip_jump",
            text="Jump to Previous Strip (Center)",
            icon="PREVIOUSACTIVE",
        )
        props.next = False
        props.center = True
        props = layout.operator(
            "sequencer.strip_jump",
            text="Jump to Next Strip (Center)",
            icon="NEXTACTIVE",
        )
        props.next = True
        props.center = True

        layout.separator()

        layout.menu("SEQUENCER_MT_range")  # BFA


class SEQUENCER_MT_add(Menu):
    bl_label = "Add"
    bl_translation_context = i18n_contexts.operator_default
    bl_options = {'SEARCH_ON_KEY_PRESS'}

    def draw(self, context):
        layout = self.layout
        layout.operator_context = 'INVOKE_REGION_WIN'

        layout.operator(
            "WM_OT_search_single_menu", text="Search...", icon="VIEWZOOM"
        ).menu_idname = "SEQUENCER_MT_add"  # BFA

        layout.separator()

        layout.menu("SEQUENCER_MT_add_scene", text="Scene", icon="SCENE_DATA")

        bpy_data_movieclips_len = len(bpy.data.movieclips)
        if bpy_data_movieclips_len > 10:
            layout.operator_context = 'INVOKE_DEFAULT'
            layout.operator(
                "sequencer.movieclip_strip_add", text="Clip...", icon="TRACKER"
            )
        elif bpy_data_movieclips_len > 0:
            layout.operator_menu_enum(
                "sequencer.movieclip_strip_add", "clip", text="Clip", icon="TRACKER"
            )
        else:
            layout.menu(
                "SEQUENCER_MT_add_empty",
                text="Clip",
                text_ctxt=i18n_contexts.id_movieclip,
                icon="TRACKER",
            )
        del bpy_data_movieclips_len

        bpy_data_masks_len = len(bpy.data.masks)
        if bpy_data_masks_len > 10:
            layout.operator_context = 'INVOKE_DEFAULT'
            layout.operator("sequencer.mask_strip_add", text="Mask...", icon="MOD_MASK")
        elif bpy_data_masks_len > 0:
            layout.operator_menu_enum(
                "sequencer.mask_strip_add", "mask", text="Mask", icon="MOD_MASK"
            )
        else:
            layout.menu("SEQUENCER_MT_add_empty", text="Mask", icon="MOD_MASK")
        del bpy_data_masks_len

        layout.separator()

        layout.operator("sequencer.movie_strip_add", text="Movie", icon="FILE_MOVIE")
        layout.operator("sequencer.sound_strip_add", text="Sound", icon="FILE_SOUND")
        layout.operator(
            "sequencer.image_strip_add", text="Image/Sequence", icon="FILE_IMAGE"
        )

        layout.separator()

        layout.operator_context = 'INVOKE_REGION_WIN'
        layout.operator(
            "sequencer.effect_strip_add", text="Color", icon="COLOR"
        ).type = "COLOR"
        layout.operator(
            "sequencer.effect_strip_add", text="Text", icon="FONT_DATA"
        ).type = "TEXT"

        layout.separator()

        layout.operator(
            "sequencer.effect_strip_add", text="Adjustment Layer", icon='COLOR'
        ).type = 'ADJUSTMENT'

        layout.operator_context = 'INVOKE_DEFAULT'
        layout.menu("SEQUENCER_MT_add_effect", icon='SHADERFX')

        total, nonsound = selected_strips_count(context)

        col = layout.column()
        col.menu("SEQUENCER_MT_add_transitions", icon='ARROW_LEFTRIGHT')
        # Enable for video transitions or sound crossfade.
        col.enabled = nonsound == 2 or (nonsound == 0 and total == 2)

        col = layout.column()
        # col.operator_menu_enum("sequencer.fades_add", "type", text="Fade",
        # icon='IPO_EASE_IN_OUT') # BFA - now it's own menu
        col.menu("SEQUENCER_MT_fades_add", icon="IPO_EASE_IN_OUT")
        col.enabled = total >= 1
        col.operator(
            "sequencer.fades_clear", text="Clear Fade", icon="CLEAR"
        )  # BFA - added icon


class SEQUENCER_MT_add_scene(Menu):
    bl_label = "Scene"
    bl_translation_context = i18n_contexts.operator_default

    def draw(self, context):
        layout = self.layout
        layout.operator_context = 'INVOKE_REGION_WIN'
        layout.operator(
            "sequencer.scene_strip_add_new", text="New Scene", icon="ADD"
        ).type = "NEW"

        bpy_data_scenes_len = len(bpy.data.scenes)
        if bpy_data_scenes_len > 14:  # BFA - increased to 14 from 10
            layout.separator()
            layout.operator_context = 'INVOKE_DEFAULT'
            layout.operator(
                "sequencer.scene_strip_add", text="Scene...", icon="SEQUENCE"
            )  # BFA - added icon
        elif bpy_data_scenes_len > 1:
            layout.separator()
            scene = context.scene
            for sc_item in bpy.data.scenes:
                if sc_item == scene:
                    continue

                layout.operator_context = 'INVOKE_REGION_WIN'
                layout.operator(
                    "sequencer.scene_strip_add", text=sc_item.name, icon="SEQUENCE"
                ).scene = sc_item.name  # BFA - added icon

        del bpy_data_scenes_len


class SEQUENCER_MT_add_empty(Menu):
    bl_label = "Empty"

    def draw(self, _context):
        layout = self.layout

        layout.label(text="No Items Available")


class SEQUENCER_MT_add_transitions(Menu):
    bl_label = "Transition"

    def draw(self, context):
        total, nonsound = selected_strips_count(context)

        layout = self.layout

        col = layout.column()
        col.operator(
            "sequencer.crossfade_sounds", text="Sound Crossfade", icon="SPEAKER"
        )
        col.enabled = nonsound == 0 and total == 2

        layout.separator()

        col = layout.column()
        col.operator(
            "sequencer.effect_strip_add", text="Cross", icon="NODE_VECTOR"
        ).type ='CROSS'
        col.operator(
            "sequencer.effect_strip_add", text="Gamma Cross", icon="NODE_GAMMA"
        ).type = 'GAMMA_CROSS'

        col.separator()

        col.operator(
            "sequencer.effect_strip_add", text="Wipe", icon="NODE_VECTOR_TRANSFORM"
        ).type = "WIPE"
        col.enabled = nonsound == 2


class SEQUENCER_MT_add_effect(Menu):
    bl_label = "Effect Strip"

    def draw(self, context):
        total, nonsound = selected_strips_count(context)

        layout = self.layout
        layout.operator_context = 'INVOKE_REGION_WIN'
        _, nonsound = selected_strips_count(context)

        layout.operator("sequencer.effect_strip_add", text="Multicam Selector", icon="SEQ_MULTICAM").type = 'MULTICAM'

        layout.separator()

        col = layout.column()
        col.operator("sequencer.effect_strip_add", text="Transform", icon="TRANSFORM_MOVE").type = 'TRANSFORM'
        col.operator("sequencer.effect_strip_add", text="Speed Control", icon="NODE_CURVE_TIME").type = 'SPEED'

        col.separator()

        col.operator("sequencer.effect_strip_add", text="Glow", icon="LIGHT_SUN",).type = 'GLOW'
        col.operator("sequencer.effect_strip_add", text="Gaussian Blur", icon="NODE_BLUR",).type = 'GAUSSIAN_BLUR'
        col.enabled = nonsound == 1

        layout.separator()

        col = layout.column()
        col.operator(
            "sequencer.effect_strip_add",
            text="Add",
            text_ctxt=i18n_contexts.id_sequence,
            icon="SEQ_ADD",
        ).type = 'ADD'
        col.operator(
            "sequencer.effect_strip_add",
            text="Subtract",
            text_ctxt=i18n_contexts.id_sequence,
            icon="NODE_INVERT",
        ).type = 'SUBTRACT'
        col.operator(
            "sequencer.effect_strip_add",
            text="Multiply",
            text_ctxt=i18n_contexts.id_sequence,
            icon="SEQ_MULTIPLY",
        ).type = 'MULTIPLY'
        col.operator(
            "sequencer.effect_strip_add",
            text="Alpha Over",
            text_ctxt=i18n_contexts.id_sequence,
            icon="IMAGE_ALPHA",
        ).type = 'ALPHA_OVER'
        col.operator(
            "sequencer.effect_strip_add",
            text="Alpha Under",
            text_ctxt=i18n_contexts.id_sequence,
            icon="NODE_HOLDOUTSHADER",
        ).type = 'ALPHA_UNDER'
        col.operator(
            "sequencer.effect_strip_add",
            text="Color Mix",
            text_ctxt=i18n_contexts.id_sequence,
            icon="NODE_MIXRGB",
        ).type = 'COLORMIX'
        col.enabled = total >= 2


class SEQUENCER_MT_strip_transform(Menu):
    bl_label = "Transform"

    def draw(self, context):
        layout = self.layout
        st = context.space_data
        has_sequencer, has_preview = _space_view_types(st)

        if has_preview:
            layout.operator_context = "INVOKE_REGION_PREVIEW"
        else:
            layout.operator_context = 'INVOKE_REGION_WIN'

        if has_preview:
            layout.operator("transform.translate", text="Move", icon="TRANSFORM_MOVE")
            layout.operator("transform.rotate", text="Rotate", icon="TRANSFORM_ROTATE")
            layout.operator("transform.resize", text="Scale", icon="TRANSFORM_SCALE")
        else:
            layout.operator(
                "transform.seq_slide", text="Move", icon="TRANSFORM_MOVE"
            ).view2d_edge_pan = True
            layout.operator(
                "transform.transform",
                text="Move/Extend from Current Frame",
                icon="SEQ_MOVE_EXTEND",
            ).mode = 'TIME_EXTEND'
            layout.operator(
                "sequencer.slip", text="Slip Strip Contents", icon="SEQ_SLIP_CONTENTS"
            )

        # TODO (for preview)
        if has_sequencer:
            layout.separator()
            layout.operator("sequencer.snap", icon="SEQ_SNAP_STRIP")
            layout.operator("sequencer.offset_clear", icon="SEQ_CLEAR_OFFSET")

            layout.separator()

        if has_sequencer:
            layout.operator(
                "sequencer.swap", text="Swap Strip Left", icon="SEQ_SWAP_LEFT"
            ).side = 'LEFT'  # BFA
            layout.operator(
                "sequencer.swap", text="Swap Strip Right", icon="SEQ_SWAP_RIGHT"
            ).side = 'RIGHT'  # BFA

            layout.separator()
            layout.operator("sequencer.gap_remove", icon="SEQ_REMOVE_GAPS").all = False
            layout.operator(
                "sequencer.gap_remove",
                text="Remove Gaps (All)",
                icon="SEQ_REMOVE_GAPS_ALL",
            ).all = True
            layout.operator("sequencer.gap_insert", icon="SEQ_INSERT_GAPS")


class SEQUENCER_MT_strip_text(Menu):
    bl_label = "Text"

    def draw(self, context):
        layout = self.layout
        layout.operator_context = 'INVOKE_REGION_PREVIEW'
        layout.operator("sequencer.text_edit_mode_toggle", icon="OUTLINER_OB_FONT")
        layout.separator()
        layout.operator("sequencer.text_edit_cut", icon="CUT")  # BFA - consistent order
        layout.operator("sequencer.text_edit_copy", icon="COPYDOWN")
        layout.operator("sequencer.text_edit_paste", icon="PASTEDOWN")

        layout.separator()
        layout.menu("SEQUENCER_MT_strip_text_characters")  # BFA - menu

        layout.separator()
        props = layout.operator("sequencer.text_delete", icon="DELETE")
        props.type = "PREVIOUS_OR_SELECTION"
        layout.operator("sequencer.text_line_break", icon="CARET_NEXT_CHAR")


# BFA - Menu
class SEQUENCER_MT_strip_text_characters(Menu):
    bl_label = "Move Cursor"

    def draw(self, context):
        layout = self.layout

        layout.operator_enum("sequencer.text_cursor_move", "type")


# BFA - Not Used
class SEQUENCER_MT_strip_show_hide(Menu):
    bl_label = "Show/Hide"

    def draw(self, _context):
        layout = self.layout
        layout.operator_context = 'INVOKE_REGION_PREVIEW'
        layout.operator("sequencer.unmute", text="Show Hidden Strips").unselected = False
        layout.separator()
        layout.operator("sequencer.mute", text="Hide Selected").unselected = False
        layout.operator("sequencer.mute", text="Hide Unselected").unselected = True


class SEQUENCER_MT_strip_input(Menu):
    bl_label = "Inputs"

    def draw(self, context):
        layout = self.layout
        strip = context.active_strip

        layout.operator("sequencer.reload", text="Reload Strips", icon="FILE_REFRESH")
        layout.operator(
            "sequencer.reload",
            text="Reload Strips and Adjust Length",
            icon="FILE_REFRESH",
        ).adjust_length = True
        props = layout.operator(
            "sequencer.change_path", text="Change Path/Files", icon="FILE_MOVIE"
        )
        layout.operator("sequencer.swap_data", text="Swap Data", icon="SWAP")

        if strip:
            strip_type = strip.type

            if strip_type == 'IMAGE':
                props.filter_image = True
            elif strip_type == 'MOVIE':
                props.filter_movie = True
            elif strip_type == 'SOUND':
                props.filter_sound = True


class SEQUENCER_MT_strip_lock_mute(Menu):
    bl_label = "Lock/Mute"

    def draw(self, _context):
        layout = self.layout

        layout.operator("sequencer.lock", icon="LOCKED")
        layout.operator("sequencer.unlock", icon="UNLOCKED")

        layout.separator()

        layout.operator("sequencer.mute", icon="HIDE_ON").unselected = False
        layout.operator("sequencer.unmute", icon="HIDE_OFF").unselected = False
        layout.operator(
            "sequencer.mute", text="Mute Unselected Strips", icon="HIDE_UNSELECTED"
        ).unselected = True
        layout.operator(
            "sequencer.unmute", text="Unmute Deselected Strips", icon="SHOW_UNSELECTED"
        ).unselected = True


class SEQUENCER_MT_strip_effect(Menu):
    bl_label = "Effect Strip"

    def draw(self, _context):
        layout = self.layout

        # BFA - WIP - couple of these operators were moved to a conditional
        layout.menu("SEQUENCER_MT_strip_effect_change")
        layout.operator("sequencer.reassign_inputs", icon='RANDOMIZE_TRANSFORM')
        layout.operator("sequencer.swap_inputs", icon='RANDOMIZE')


class SEQUENCER_MT_strip_effect_change(Menu):
    bl_label = "Change Effect Type"

    def draw(self, context):
        layout = self.layout

        strip = context.active_strip

        col = layout.column()
        col.operator("sequencer.change_effect_type", text="Adjustment Layer").type = 'ADJUSTMENT'
        col.operator("sequencer.change_effect_type", text="Multicam Selector").type = 'MULTICAM'
        col.enabled = strip.input_count == 0

        layout.separator()

        col = layout.column()
        col.operator("sequencer.change_effect_type", text="Transform").type = 'TRANSFORM'
        col.operator("sequencer.change_effect_type", text="Speed Control").type = 'SPEED'
        col.operator("sequencer.change_effect_type", text="Glow").type = 'GLOW'
        col.operator("sequencer.change_effect_type", text="Gaussian Blur").type = 'GAUSSIAN_BLUR'
        col.enabled = strip.input_count == 1

        layout.separator()

        col = layout.column()
        col.operator("sequencer.change_effect_type", text="Add").type = 'ADD'
        col.operator("sequencer.change_effect_type", text="Subtract").type = 'SUBTRACT'
        col.operator("sequencer.change_effect_type", text="Multiply").type = 'MULTIPLY'
        col.operator("sequencer.change_effect_type", text="Alpha Over").type = 'ALPHA_OVER'
        col.operator("sequencer.change_effect_type", text="Alpha Under").type = 'ALPHA_UNDER'
        col.operator("sequencer.change_effect_type", text="Color Mix").type = 'COLORMIX'
        col.operator("sequencer.change_effect_type", text="Crossfade").type = 'CROSS'
        col.operator("sequencer.change_effect_type", text="Gamma Crossfade").type = 'GAMMA_CROSS'
        col.operator("sequencer.change_effect_type", text="Wipe").type = 'WIPE'
        col.enabled = strip.input_count == 2


class SEQUENCER_MT_strip_movie(Menu):
    bl_label = "Movie Strip"

    def draw(self, _context):
        layout = self.layout

        layout.operator("sequencer.rendersize", icon='RENDER_REGION')
        layout.operator("sequencer.deinterlace_selected_movies", icon='SEQ_DEINTERLACE')


class SEQUENCER_MT_strip_retiming(Menu):
    bl_label = "Retiming"

    def draw(self, context):
        layout = self.layout
        try:  # BFA - detect if correct relevant strip is selected to apply as a clearer UX. Only works on Movie and Image strips
            is_retiming = (
                context.scene.sequence_editor is not None
                and context.scene.sequence_editor.selected_retiming_keys is not None
            )
            strip = context.active_strip

            layout.operator_context = 'INVOKE_REGION_WIN'  # BFA

            strip = context.active_strip  # BFA
            strip_type = strip.type  # BFA

            if (
                strip
                and strip_type == 'MOVIE'
                or strip_type == 'IMAGE'
                or strip_type == 'SOUND'
            ):
                # BFA - Moved retiming_show and retiming_segment_speed_set to top for UX
                layout.operator(
                    "sequencer.retiming_show",
                    # BFA - changed icon and title
                    icon="MOD_TIME" if (strip and strip.show_retiming_keys) else "TIME",
                    text="Disable Retiming"
                    if (strip and strip.show_retiming_keys)
                    else "Enable Retiming",
                )
                layout.separator()
                layout.operator(
                    "sequencer.retiming_segment_speed_set", icon="SET_TIME"
                )  # BFA - moved up for UX

                layout.separator()  # BFA - added seperator

                layout.operator("sequencer.retiming_key_add", icon="KEYFRAMES_INSERT")
                layout.operator("sequencer.retiming_key_delete", icon="DELETE")
                layout.operator("sequencer.retiming_add_freeze_frame_slide", icon="KEYTYPE_MOVING_HOLD_VEC",)
                col = layout.column()
                col.operator(
                    "sequencer.retiming_add_transition_slide", icon="NODE_CURVE_TIME"
                )
                col.enabled = is_retiming

                layout.separator()

                col = layout.column()

                col.operator("sequencer.retiming_reset", icon="KEYFRAMES_REMOVE")
                col.enabled = not is_retiming
            else:
                layout.label(
                    text="To retime, select a movie or sound strip", icon="QUESTION"
                )  # BFA
        except:
            layout.label(
                text="To retime, select a movie or sound strip", icon="QUESTION"
            )  # BFA


# BFA menu
class SEQUENCER_MT_change_scene_with_icons(Menu):
    bl_label = "Change Scene with Icons"

    def draw(self, context):
        layout = self.layout
        scenes = bpy.data.scenes
        current_scene_name = context.scene.name  # Get the current scene name
        for scene in scenes:
            # Skip the current scene to avoid the error
            if scene.name == current_scene_name:
                continue
            # Here 'SCENE_DATA' is used as a placeholder icon for all items
            layout.operator(
                "sequencer.change_scene", text=scene.name, icon="SCENE_DATA"
            ).scene = scene.name


class SEQUENCER_MT_strip(Menu):
    bl_label = "Strip"

    def draw(self, context):
        from bl_ui_utils.layout import operator_context

        layout = self.layout
        st = context.space_data
        has_sequencer, has_preview = _space_view_types(st)

        layout.menu("SEQUENCER_MT_strip_transform")

        if has_preview:
            layout.operator_context = 'INVOKE_REGION_PREVIEW'
        else:
            layout.operator_context = 'INVOKE_REGION_WIN'

        strip = context.active_strip

        if has_preview:
            layout.separator()
            layout.operator(
                "sequencer.preview_duplicate_move", text="Duplicate", icon='DUPLICATE'
            )
            layout.separator()
            # BFA - moved to top header level
            # if strip and strip.type == 'TEXT':
            #    layout.menu("SEQUENCER_MT_strip_text")

        if has_sequencer:
            layout.menu("SEQUENCER_MT_strip_retiming")
            layout.separator()

            with operator_context(layout, "EXEC_REGION_WIN"):
                props = layout.operator("sequencer.split", text="Split", icon="CUT")
                props.type = "SOFT"

                props = layout.operator(
                    "sequencer.split", text="Hold Split", icon="HOLD_SPLIT"
                )
                props.type = "HARD"

            layout.separator()

            layout.operator("sequencer.copy", text="Copy", icon="COPYDOWN")
            layout.operator("sequencer.paste", text="Paste", icon="PASTEDOWN")
            layout.operator("sequencer.duplicate_move", icon="DUPLICATE")

        layout.separator()
        layout.operator("sequencer.delete", text="Delete", icon="DELETE")

        if strip and strip.type == 'SCENE':
            layout.operator(
                "sequencer.delete", text="Delete Strip & Data", icon="DELETE_DUPLICATE"
            ).delete_data = True
            layout.operator("sequencer.scene_frame_range_update", icon="NODE_MAP_RANGE")

        # layout.menu("SEQUENCER_MT_change") # BFA - replaced to be a top-level series of conditional operators

        # BFA - Changed the Change contextual operator visibility to be based on strip type selection
        # BFA - This is done by listing the strip types then checking if it exists for the relevant operators
        # BFA - If there is no correct strip selected, a label will advise what to do
        try:
            layout.operator_context = 'INVOKE_REGION_WIN'
            if strip and strip.type == 'SCENE':
                bpy_data_scenes_len = len(bpy.data.scenes)

                if bpy_data_scenes_len > 14:
                    layout.separator()
                    layout.operator_context = 'INVOKE_DEFAULT'
                    layout.operator(
                        "sequencer.change_scene", text="Change Scene", icon="SCENE_DATA"
                    )
                elif bpy_data_scenes_len > 1:
                    layout.separator()
                    layout.menu(
                        "SEQUENCER_MT_change_scene_with_icons", text="Change Scene"
                    )
                del bpy_data_scenes_len
            else:
                layout.operator_context = 'INVOKE_DEFAULT'

                strip_type = strip.type
                data_strips = ['IMAGE', 'MOVIE', 'SOUND']
                effect_strips = [
                    'GAUSSIAN_BLUR',
                    'SPEED',
                    'GLOW"',
                    'TRANSFORM',
                    'MULTICAM',
                    'ADD',
                    'SUBRACT',
                    'ALPHA_OVER',
                    'ALPHA_UNDER',
                    'COLORMIX',
                ]

                if strip_type in data_strips:
                    layout.operator_context = 'INVOKE_DEFAULT'
                    layout.separator()
                    props = layout.operator(
                        "sequencer.change_path",
                        text="Change Path/Files",
                        icon="FILE_MOVIE",
                    )

                    if strip:
                        strip_type = strip.type

                        if strip_type == 'IMAGE':
                            props.filter_image = True
                        elif strip_type == "MOVIE":
                            props.filter_movie = True
                        elif strip_type == "SOUND":
                            props.filter_sound = True
                elif strip_type in effect_strips:
                    layout.operator_context = 'INVOKE_DEFAULT'
                    layout.separator()
                    layout.operator("sequencer.change_effect_input")
                    layout.operator_menu_enum("sequencer.change_effect_type", "type")
                else:
                    # layout.label(text="Please select a changeable strip", icon="QUESTION")
                    pass
        except:
            # layout.label(text="Please select a strip to change", icon="QUESTION")
            pass
        # BFA - End of changes

        if has_sequencer:
            if strip:
                strip_type = strip.type
                layout.separator()
                layout.operator_menu_enum(
                    "sequencer.strip_modifier_add", "type", text="Add Modifier"
                )
                layout.operator(
                    "sequencer.strip_modifier_copy",
                    text="Copy Modifiers to Selection",
                    icon="COPYDOWN",
                )

                if strip_type in {
                    'CROSS',
                    'ADD',
                    'SUBTRACT',
                    'ALPHA_OVER',
                    'ALPHA_UNDER',
                    'GAMMA_CROSS',
                    'MULTIPLY',
                    'WIPE',
                    'GLOW',
                    'TRANSFORM',
                    'COLOR',
                    'SPEED',
                    'MULTICAM',
                    'ADJUSTMENT',
                    'GAUSSIAN_BLUR',
                }:
                    layout.separator()
                    layout.menu("SEQUENCER_MT_strip_effect")
                elif strip_type == 'MOVIE':
                    layout.separator()
                    layout.menu("SEQUENCER_MT_strip_movie")
                elif strip_type == 'IMAGE':
                    layout.separator()
                    layout.operator("sequencer.rendersize", icon="RENDER_REGION")
                    layout.operator("sequencer.images_separate", icon="SEPARATE")
                elif strip_type == 'TEXT':
                    layout.separator()
                    layout.menu("SEQUENCER_MT_strip_effect")
                elif strip_type == 'META':
                    layout.separator()
                    layout.operator("sequencer.meta_make", icon="ADD_METASTRIP")
                    layout.operator("sequencer.meta_separate", icon="REMOVE_METASTRIP")
                    layout.operator(
                        "sequencer.meta_toggle", text="Toggle Meta", icon="TOGGLE_META"
                    )
                if strip_type != 'META':
                    layout.separator()
                    layout.operator("sequencer.meta_make", icon="ADD_METASTRIP")
                    layout.operator(
                        "sequencer.meta_toggle", text="Toggle Meta", icon="TOGGLE_META"
                    )

        if has_sequencer:
            layout.separator()
            layout.menu("SEQUENCER_MT_color_tag_picker")

            layout.separator()
            layout.menu("SEQUENCER_MT_strip_lock_mute")

            layout.separator()
            layout.menu("SEQUENCER_MT_strip_input")

            layout.separator()
            layout.operator("sequencer.connect", icon="LINKED").toggle = True
            layout.operator("sequencer.disconnect", icon="UNLINKED")

        # bfa - preview mode only
        if has_preview:
            layout.separator()
            layout.menu("SEQUENCER_MT_strip_lock_mute")

class SEQUENCER_MT_image(Menu):
    bl_label = "Image"

    def draw(self, context):
        layout = self.layout
        st = context.space_data

        if st.view_type in {'PREVIEW', 'SEQUENCER_PREVIEW'}:
            layout.menu("SEQUENCER_MT_image_transform")

        layout.menu("SEQUENCER_MT_image_clear")
        # BFA - moved these up
        layout.separator()

        layout.operator(
            "sequencer.strip_transform_fit", text="Scale To Fit", icon="VIEW_FIT"
        ).fit_method = 'FIT'
        layout.operator(
            "sequencer.strip_transform_fit", text="Scale to Fill", icon="VIEW_FILL"
        ).fit_method = 'FILL'
        layout.operator(
            "sequencer.strip_transform_fit", text="Stretch To Fill", icon="VIEW_STRETCH"
        ).fit_method = 'STRETCH'


class SEQUENCER_MT_image_transform(Menu):
    bl_label = "Transform"

    def draw(self, _context):
        layout = self.layout

        layout.operator_context = "INVOKE_REGION_PREVIEW"

        layout.operator("transform.translate", icon="TRANSFORM_MOVE")
        layout.operator("transform.rotate", icon="TRANSFORM_ROTATE")
        layout.operator("transform.resize", text="Scale", icon="TRANSFORM_SCALE")
        layout.separator()
        layout.operator("transform.translate", text="Move Origin").translate_origin = True


# BFA - Was used in the image menu. But not used in the UI anymore, remains for compatibility
class SEQUENCER_MT_image_clear(Menu):
    bl_label = "Clear"

    def draw(self, _context):
        layout = self.layout
        layout.operator(
            "sequencer.strip_transform_clear",
            text="Position",
            icon="CLEARMOVE",
            text_ctxt=i18n_contexts.default,
        ).property = "POSITION"
        layout.operator(
            "sequencer.strip_transform_clear",
            text="Scale",
            icon="CLEARSCALE",
            text_ctxt=i18n_contexts.default,
        ).property = "SCALE"
        layout.operator(
            "sequencer.strip_transform_clear",
            text="Rotation",
            icon="CLEARROTATE",
            text_ctxt=i18n_contexts.default,
        ).property = "ROTATION"
        layout.operator(
            "sequencer.strip_transform_clear", text="All Transforms", icon="CLEAR"
        ).property = 'ALL'


class SEQUENCER_MT_image_apply(Menu):
    bl_label = "Apply"

    def draw(self, _context):
        layout = self.layout

        layout.operator(
            "sequencer.strip_transform_fit", text="Scale To Fit", icon="VIEW_FIT"
        ).fit_method = 'FIT'
        layout.operator(
            "sequencer.strip_transform_fit", text="Scale to Fill", icon="VIEW_FILL"
        ).fit_method = 'FILL'
        layout.operator(
            "sequencer.strip_transform_fit", text="Stretch To Fill", icon="VIEW_STRETCH"
        ).fit_method = 'STRETCH'


class SEQUENCER_MT_retiming(Menu):
    bl_label = "Retiming"
    bl_translation_context = i18n_contexts.operator_default

    def draw(self, context):
        layout = self.layout
        layout.operator_context = 'INVOKE_REGION_WIN'

        layout.operator("sequencer.retiming_key_add", icon="KEYFRAMES_INSERT")
        layout.operator("sequencer.retiming_key_delete", icon="DELETE")
        layout.operator(
            "sequencer.retiming_add_freeze_frame_slide", icon="KEYTYPE_MOVING_HOLD_VEC"
        )


class SEQUENCER_MT_context_menu(Menu):
    bl_label = "Sequencer"

    def draw_generic(self, context):
        layout = self.layout

        layout.operator_context = 'INVOKE_REGION_WIN'

        layout.operator("sequencer.split", text="Split", icon="CUT").type = "SOFT"

        layout.separator()

        layout.operator("sequencer.copy", text="Copy", icon="COPYDOWN")
        layout.operator("sequencer.paste", text="Paste", icon="PASTEDOWN")
        layout.operator("sequencer.duplicate_move", icon="DUPLICATE")
        props = layout.operator("wm.call_panel", text="Rename", icon="RENAME")
        props.name = "TOPBAR_PT_name"
        props.keep_open = False
        layout.operator("sequencer.delete", text="Delete", icon="DELETE")

        strip = context.active_strip
        if strip and strip.type == "SCENE":
            layout.operator(
                "sequencer.delete", text="Delete Strip & Data", icon="DELETE_DUPLICATE"
            ).delete_data = True
            layout.operator("sequencer.scene_frame_range_update")

        # layout.separator()
        # layout.menu("SEQUENCER_MT_change") # BFA - replaced to be a top-level series of conditional operators

        # BFA - Changed the Change contextual operator visibility to be based on strip type selection
        # BFA - This is done by listing the strip types then checking if it exists for the relevant operators
        # BFA - If there is no correct strip selected, a label will advise what to do
        try:
            layout.operator_context = 'INVOKE_REGION_WIN'
            if strip and strip.type == "SCENE":
                bpy_data_scenes_len = len(bpy.data.scenes)

                if bpy_data_scenes_len > 14:
                    layout.operator_context = 'INVOKE_DEFAULT'
                    layout.operator(
                        "sequencer.change_scene", text="Change Scene", icon="SCENE_DATA"
                    )
                elif bpy_data_scenes_len > 1:
                    layout.menu(
                        "SEQUENCER_MT_change_scene_with_icons", text="Change Scene"
                    )
                del bpy_data_scenes_len
            else:
                layout.operator_context = 'INVOKE_DEFAULT'

                strip_type = strip.type
                data_strips = ['IMAGE', 'MOVIE', 'SOUND']
                effect_strips = [
                    'GAUSSIAN_BLUR',
                    'SPEED',
                    'GLOW',
                    'TRANSFORM',
                    'MULTICAM',
                    'ADD',
                    'SUBRACT',
                    'ALPHA_OVER',
                    'ALPHA_UNDER',
                    'COLORMIX',
                ]

                if strip_type in data_strips:
                    layout.operator_context = 'INVOKE_DEFAULT'
                    props = layout.operator(
                        "sequencer.change_path",
                        text="Change Path/Files",
                        icon="FILE_MOVIE",
                    )

                    if strip:
                        strip_type = strip.type

                        if strip_type == 'IMAGE':
                            props.filter_image = True
                        elif strip_type == 'MOVIE':
                            props.filter_movie = True
                        elif strip_type == 'SOUND':
                            props.filter_sound = True
                elif strip_type in effect_strips:
                    layout.operator_context = 'INVOKE_DEFAULT'
                    # BFA - Minimized a bit
                    layout.operator("sequencer.change_effect_input")
                    layout.operator_menu_enum("sequencer.change_effect_type", "type")
                else:
                    # layout.label(text="Please select a changeable strip", icon="QUESTION")
                    pass
        except:
            # layout.label(text="Please select a strip to change", icon="QUESTION")
            pass
        # BFA - End of changes

        layout.separator()

        layout.operator(
            "sequencer.slip", text="Slip Strip Contents", icon="SEQ_SLIP_CONTENTS"
        )
        layout.operator("sequencer.snap", icon="SEQ_SNAP_STRIP")

        layout.separator()

        layout.operator(
            "sequencer.set_range_to_strips",
            text="Set Preview Range to Strips",
            icon="PREVIEW_RANGE",
        ).preview = True

        layout.separator()

        layout.operator("sequencer.gap_remove", icon="SEQ_REMOVE_GAPS").all = False
        layout.operator("sequencer.gap_insert", icon="SEQ_INSERT_GAPS")

        layout.separator()

        if strip:
            strip_type = strip.type
            total, nonsound = selected_strips_count(context)

            layout.separator()
            layout.operator_menu_enum(
                "sequencer.strip_modifier_add", "type", text="Add Modifier"
            )
            layout.operator(
                "sequencer.strip_modifier_copy",
                text="Copy Modifiers to Selection",
                icon="COPYDOWN",
            )

            if total == 2:
                if nonsound == 2:
                    layout.separator()
                    col = layout.column()
                    col.menu("SEQUENCER_MT_add_transitions", text="Add Transition")
                elif nonsound == 0:
                    layout.separator()
                    layout.operator(
                        "sequencer.crossfade_sounds",
                        text="Crossfade Sounds",
                        icon="SPEAKER",
                    )

            if total >= 1:
                col = layout.column()
                # col.operator_menu_enum("sequencer.fades_add", "type", text="Fade") # BFA - now it's own menu
                col.menu("SEQUENCER_MT_fades_add", text="Fade", icon="IPO_EASE_IN_OUT")
                layout.operator(
                    "sequencer.fades_clear", text="Clear Fade", icon="CLEAR"
                )

            if strip_type in {
                'CROSS',
                'ADD',
                'SUBTRACT',
                'ALPHA_OVER',
                'ALPHA_UNDER',
                'GAMMA_CROSS',
                'MULTIPLY',
                'WIPE',
                'GLOW',
                'TRANSFORM',
                'COLOR',
                'SPEED',
                'MULTICAM',
                'ADJUSTMENT',
                'GAUSSIAN_BLUR',
            }:
                layout.separator()
                layout.menu("SEQUENCER_MT_strip_effect")
            elif strip_type == 'MOVIE':
                layout.separator()
                layout.menu("SEQUENCER_MT_strip_movie")
            elif strip_type == 'IMAGE':
                layout.separator()
                layout.operator("sequencer.rendersize", icon="RENDER_REGION")
                layout.operator("sequencer.images_separate", icon="SEPARATE")
            elif strip_type == 'TEXT':
                layout.separator()
                layout.menu("SEQUENCER_MT_strip_effect")
            elif strip_type == 'META':
                layout.separator()
                layout.operator("sequencer.meta_make", icon="ADD_METASTRIP")
                layout.operator("sequencer.meta_separate", icon="REMOVE_METASTRIP")
                layout.operator(
                    "sequencer.meta_toggle", text="Toggle Meta", icon="TOGGLE_META"
                )
            if strip_type != 'META':
                layout.separator()
                layout.operator("sequencer.meta_make", icon="ADD_METASTRIP")
                layout.operator(
                    "sequencer.meta_toggle", text="Toggle Meta", icon="TOGGLE_META"
                )

        layout.separator()

        layout.menu("SEQUENCER_MT_color_tag_picker")

        layout.separator()
        layout.menu("SEQUENCER_MT_strip_lock_mute")

        layout.separator()

        layout.operator("sequencer.connect", icon="LINKED").toggle = True
        layout.operator("sequencer.disconnect", icon="UNLINKED")

    def draw_retime(self, context):
        layout = self.layout
        layout.operator_context = 'INVOKE_REGION_WIN'

        if context.scene.sequence_editor.selected_retiming_keys:
            layout.operator("sequencer.retiming_segment_speed_set", icon="SET_TIME")

            layout.separator()

            layout.operator("sequencer.retiming_key_delete", icon="DELETE")
            layout.operator(
                "sequencer.retiming_add_freeze_frame_slide",
                icon="KEYTYPE_MOVING_HOLD_VEC",
            )
            layout.operator(
                "sequencer.retiming_add_transition_slide", icon="NODE_CURVE_TIME"
            )

    def draw(self, context):
        ed = context.scene.sequence_editor
        if ed.selected_retiming_keys:
            self.draw_retime(context)
        else:
            self.draw_generic(context)


class SEQUENCER_MT_preview_context_menu(Menu):
    bl_label = "Sequencer Preview"

    def draw(self, context):
        layout = self.layout

        layout.operator_context = 'INVOKE_REGION_WIN'

        props = layout.operator("wm.call_panel", text="Rename", icon="RENAME")
        props.name = "TOPBAR_PT_name"
        props.keep_open = False

        # TODO: support in preview.
        # layout.operator("sequencer.delete", text="Delete")


class SEQUENCER_MT_pivot_pie(Menu):
    bl_label = "Pivot Point"

    def draw(self, context):
        layout = self.layout
        pie = layout.menu_pie()

        sequencer_tool_settings = context.tool_settings.sequencer_tool_settings

        pie.prop_enum(sequencer_tool_settings, "pivot_point", value='CENTER')
        pie.prop_enum(sequencer_tool_settings, "pivot_point", value='CURSOR')
        pie.prop_enum(
            sequencer_tool_settings, "pivot_point", value='INDIVIDUAL_ORIGINS'
        )
        pie.prop_enum(sequencer_tool_settings, "pivot_point", value='MEDIAN')


class SEQUENCER_MT_view_pie(Menu):
    bl_label = "View"

    def draw(self, context):
        layout = self.layout

        pie = layout.menu_pie()
        pie.operator("sequencer.view_all")
        pie.operator(
            "sequencer.view_selected", text="Frame Selected", icon="ZOOM_SELECTED"
        )
        pie.separator()
        if context.scene.use_preview_range:
            pie.operator("anim.scene_range_frame", text="Frame Preview Range")
        else:
            pie.operator("anim.scene_range_frame", text="Frame Scene Range")


class SEQUENCER_MT_preview_view_pie(Menu):
    bl_label = "View"

    def draw(self, _context):
        layout = self.layout

        pie = layout.menu_pie()
        pie.operator_context = 'INVOKE_REGION_PREVIEW'
        pie.operator("sequencer.view_all_preview")
        pie.operator(
            "sequencer.view_selected", text="Frame Selected", icon="ZOOM_SELECTED"
        )
        pie.separator()
        pie.operator("sequencer.view_zoom_ratio", text="Zoom 1:1").ratio = 1


class SequencerButtonsPanel:
    bl_space_type = 'SEQUENCE_EDITOR'
    bl_region_type = 'UI'

    @staticmethod
    def has_sequencer(context):
        return (context.space_data.view_type in {'SEQUENCER', 'SEQUENCER_PREVIEW'})

    @classmethod
    def poll(cls, context):
        return cls.has_sequencer(context) and (context.active_strip is not None)


class SequencerButtonsPanel_Output:
    bl_space_type = 'SEQUENCE_EDITOR'
    bl_region_type = 'UI'

    @staticmethod
    def has_preview(context):
        st = context.space_data
        return (st.view_type in {'PREVIEW', 'SEQUENCER_PREVIEW'})

    @classmethod
    def poll(cls, context):
        return cls.has_preview(context)


class SequencerColorTagPicker:
    bl_space_type = 'SEQUENCE_EDITOR'
    bl_region_type = 'UI'

    @staticmethod
    def has_sequencer(context):
        return (context.space_data.view_type in {'SEQUENCER', 'SEQUENCER_PREVIEW'})

    @classmethod
    def poll(cls, context):
        return cls.has_sequencer(context) and context.active_strip is not None


class SEQUENCER_PT_color_tag_picker(SequencerColorTagPicker, Panel):
    bl_label = "Color Tag"
    bl_category = "Strip"
    bl_options = {'HIDE_HEADER', 'INSTANCED'}

    def draw(self, _context):
        layout = self.layout

        row = layout.row(align=True)
        row.operator("sequencer.strip_color_tag_set", icon='X').color = 'NONE'
        for i in range(1, 10):
            icon = 'STRIP_COLOR_{:02d}'.format(i)
            row.operator("sequencer.strip_color_tag_set", icon=icon).color = 'COLOR_{:02d}'.format(i)


class SEQUENCER_MT_color_tag_picker(SequencerColorTagPicker, Menu):
    bl_label = "Set Color Tag"

    def draw(self, _context):
        layout = self.layout

        row = layout.row(align=True)
        row.operator_enum("sequencer.strip_color_tag_set", "color", icon_only=True)


class SEQUENCER_PT_strip(SequencerButtonsPanel, Panel):
    bl_label = ""
    bl_options = {'HIDE_HEADER'}
    bl_category = "Strip"

    def draw(self, context):
        layout = self.layout
        strip = context.active_strip
        strip_type = strip.type

        if strip_type in {
            'ADD',
            'SUBTRACT',
            'ALPHA_OVER',
            'ALPHA_UNDER',
            'MULTIPLY',
            'GLOW',
            'TRANSFORM',
            'SPEED',
            'MULTICAM',
            'GAUSSIAN_BLUR',
            'COLORMIX',
        }:
            icon_header = "SHADERFX"
        elif strip_type in {
            'CROSS',
            'GAMMA_CROSS',
            'WIPE',
        }:
            icon_header = "ARROW_LEFTRIGHT"
        elif strip_type == 'SCENE':
            icon_header = "SCENE_DATA"
        elif strip_type == 'MOVIECLIP':
            icon_header = "TRACKER"
        elif strip_type == 'MASK':
            icon_header = "MOD_MASK"
        elif strip_type == 'MOVIE':
            icon_header = "FILE_MOVIE"
        elif strip_type == 'SOUND':
            icon_header = "FILE_SOUND"
        elif strip_type == 'IMAGE':
            icon_header = "FILE_IMAGE"
        elif strip_type == 'COLOR':
            icon_header = "COLOR"
        elif strip_type == 'TEXT':
            icon_header = "FONT_DATA"
        elif strip_type == 'ADJUSTMENT':
            icon_header = "COLOR"
        elif strip_type == 'META':
            icon_header = "SEQ_STRIP_META"
        else:
            icon_header = "SEQ_SEQUENCER"

        row = layout.row(align=True)
        row.use_property_decorate = False
        row.label(text="", icon=icon_header)
        row.separator()
        row.prop(strip, "name", text="")

        sub = row.row(align=True)
        if strip.color_tag == 'NONE':
            sub.popover(panel="SEQUENCER_PT_color_tag_picker", text="", icon="COLOR")
        else:
            icon = 'STRIP_' + strip.color_tag
            sub.popover(panel="SEQUENCER_PT_color_tag_picker", text="", icon=icon)

        row.separator()
        row.prop(strip, "mute", toggle=True, icon_only=True, emboss=False)


class SEQUENCER_PT_adjust_crop(SequencerButtonsPanel, Panel):
    bl_label = "Crop"
    bl_options = {'DEFAULT_CLOSED'}
    bl_category = "Strip"

    @classmethod
    def poll(cls, context):
        if not cls.has_sequencer(context):
            return False

        strip = context.active_strip
        if not strip:
            return False

        return strip.type != 'SOUND'

    def draw(self, context):
        strip = context.active_strip
        layout = self.layout
        layout.use_property_split = True
        layout.active = not strip.mute

        col = layout.column(align=True)
        col.prop(strip.crop, "min_x")
        col.prop(strip.crop, "max_x")
        col.prop(strip.crop, "max_y")
        col.prop(strip.crop, "min_y")


class SEQUENCER_PT_effect(SequencerButtonsPanel, Panel):
    bl_label = "Effect Strip"
    bl_category = "Strip"

    @classmethod
    def poll(cls, context):
        if not cls.has_sequencer(context):
            return False

        strip = context.active_strip
        if not strip:
            return False

        return strip.type in {
            'ADD',
            'SUBTRACT',
            'ALPHA_OVER',
            'ALPHA_UNDER',
            'CROSS',
            'GAMMA_CROSS',
            'MULTIPLY',
            'WIPE',
            'GLOW',
            'TRANSFORM',
            'COLOR',
            'SPEED',
            'MULTICAM',
            'GAUSSIAN_BLUR',
            'TEXT',
            'COLORMIX',
        }

    def draw(self, context):
        layout = self.layout
        layout.use_property_split = True
        layout.use_property_decorate = False

        strip = context.active_strip

        layout.active = not strip.mute

        if strip.input_count > 0:
            col = layout.column()
            row = col.row()
            row.prop(strip, "input_1")

            if strip.input_count > 1:
                row.operator("sequencer.swap_inputs", text="", icon="SORT_ASC")
                row = col.row()
                row.prop(strip, "input_2")
                row.operator("sequencer.swap_inputs", text="", icon="SORT_DESC")

        strip_type = strip.type

        if strip_type == 'COLOR':
            layout.template_color_picker(strip, "color", value_slider=True, cubic=True)
            layout.prop(strip, "color", text="")

        elif strip_type == 'WIPE':
            col = layout.column()
            col.prop(strip, "transition_type")
            col.alignment = 'RIGHT'
            col.row().prop(strip, "direction", expand=True)

            col = layout.column()
            col.prop(strip, "blur_width", slider=True)
            if strip.transition_type in {'SINGLE', 'DOUBLE'}:
                col.prop(strip, "angle")

        elif strip_type == 'GLOW':
            flow = layout.column_flow()
            flow.prop(strip, "threshold", slider=True)
            flow.prop(strip, "clamp", slider=True)
            flow.prop(strip, "boost_factor")
            flow.prop(strip, "blur_radius")
            flow.prop(strip, "quality", slider=True)
            flow.use_property_split = False
            flow.prop(strip, "use_only_boost")

        elif strip_type == 'SPEED':
            col = layout.column(align=True)
            col.prop(strip, "speed_control", text="Speed Control")
            if strip.speed_control == 'MULTIPLY':
                col.prop(strip, "speed_factor", text=" ")
            elif strip.speed_control == 'LENGTH':
                col.prop(strip, "speed_length", text=" ")
            elif strip.speed_control == 'FRAME_NUMBER':
                col.prop(strip, "speed_frame_number", text=" ")

            row = layout.row(align=True)
            if strip.speed_control != 'STRETCH':
                row.use_property_split = False
                row.prop(strip, "use_frame_interpolate", text="Interpolation")

        elif strip_type == 'TRANSFORM':
            col = layout.column()

            col.prop(strip, "interpolation")
            col.prop(strip, "translation_unit")
            col = layout.column(align=True)
            col.prop(strip, "translate_start_x", text="Position X")
            col.prop(strip, "translate_start_y", text="Y")

            col.separator()

            colsub = col.column(align=True)
            colsub.use_property_split = False
            colsub.prop(strip, "use_uniform_scale")

            if strip.use_uniform_scale:
                colsub = col.column(align=True)
                colsub.prop(strip, "scale_start_x", text="Scale")
            else:
                col.prop(strip, "scale_start_x", text="Scale X")
                col.prop(strip, "scale_start_y", text="Y")

            col = layout.column(align=True)
            col.prop(strip, "rotation_start", text="Rotation")

        elif strip_type == 'MULTICAM':
            col = layout.column(align=True)
            strip_channel = strip.channel

            col.prop(strip, "multicam_source", text="Source Channel")

            # The multicam strip needs at least 2 strips to be useful
            if strip_channel > 2:
                BT_ROW = 4
                col.label(text="Cut To")
                row = col.row()

                for i in range(1, strip_channel):
                    if (i % BT_ROW) == 1:
                        row = col.row(align=True)

                    # Workaround - .enabled has to have a separate UI block to work
                    if i == strip.multicam_source:
                        sub = row.row(align=True)
                        sub.enabled = False
                        sub.operator(
                            "sequencer.split_multicam",
                            text="{:d}".format(i),
                            translate=False,
                        ).camera = i
                    else:
                        sub_1 = row.row(align=True)
                        sub_1.enabled = True
                        sub_1.operator(
                            "sequencer.split_multicam",
                            text="{:d}".format(i),
                            translate=False,
                        ).camera = i

                if strip.channel > BT_ROW and (strip_channel - 1) % BT_ROW:
                    for i in range(
                        strip.channel,
                        strip_channel + ((BT_ROW + 1 - strip_channel) % BT_ROW),
                    ):
                        row.label(text="")
            else:
                col.separator()
                col.label(
                    text="Two or more channels are needed below this strip", icon="INFO"
                )

        elif strip_type == 'TEXT':
            layout = self.layout
            col = layout.column()
            col.scale_x = 1.3
            col.scale_y = 1.3
            col.use_property_split = False
            col.prop(strip, "text", text="")
            col.use_property_split = True
            layout.prop(strip, "wrap_width", text="Wrap Width")

        col = layout.column(align=True)
        if strip_type in {
            'CROSS',
            'GAMMA_CROSS',
            'WIPE',
            'ALPHA_OVER',
            'ALPHA_UNDER',
        }:
            col.use_property_split = False
            col.prop(strip, "use_default_fade", text="Default Fade")
            col.use_property_split = True
            if not strip.use_default_fade:
                col.prop(strip, "effect_fader", text="Effect Fader")
        elif strip_type == 'GAUSSIAN_BLUR':
            col = layout.column(align=True)
            col.prop(strip, "size_x", text="Size X")
            col.prop(strip, "size_y", text="Y")
        elif strip_type == 'COLORMIX':
            layout.prop(strip, "blend_effect", text="Blend Mode")
            row = layout.row(align=True)
            row.prop(strip, "factor", slider=True)


class SEQUENCER_PT_effect_text_layout(SequencerButtonsPanel, Panel):
    bl_label = "Layout"
    bl_parent_id = "SEQUENCER_PT_effect"
    bl_category = "Strip"

    @classmethod
    def poll(cls, context):
        strip = context.active_strip
        return strip.type == 'TEXT'

    def draw(self, context):
        strip = context.active_strip
        layout = self.layout
        layout.use_property_split = True
        col = layout.column()
        col.prop(strip, "location", text="Location")
        col.prop(strip, "alignment_x", text="Alignment")

        col = layout.column()  # BFA - label and indent
        col.label(text="Anchor")

        row = col.row()
        row.separator()
        row.prop(strip, "anchor_x", text="X")
        row = col.row()
        row.separator()
        row.prop(strip, "anchor_y", text="Y")


class SEQUENCER_PT_effect_text_style(SequencerButtonsPanel, Panel):
    bl_label = "Style"
    bl_parent_id = "SEQUENCER_PT_effect"
    bl_category = "Strip"

    @classmethod
    def poll(cls, context):
        strip = context.active_strip
        return strip.type == 'TEXT'

    def draw(self, context):
        strip = context.active_strip
        layout = self.layout
        layout.use_property_split = True
        col = layout.column()

        row = col.row(align=True)
        row.use_property_decorate = False
        row.template_ID(strip, "font", open="font.open", unlink="font.unlink")
        row.prop(strip, "use_bold", text="", icon="BOLD")
        row.prop(strip, "use_italic", text="", icon="ITALIC")

        col = layout.column()
        split = col.split(factor=0.4, align=True)
        split.label(text="Size")
        split.prop(strip, "font_size", text="")

        split = col.split(factor=0.4, align=True)
        split.label(text="Color")
        split.prop(strip, "color", text="")

        split = col.split(factor=0.4, align=True)
        row = split.row()
        row.use_property_decorate = False
        row.use_property_split = False
        row.prop(strip, "use_shadow", text="Shadow")
        sub = split.column()
        if strip.use_shadow and (not strip.mute):
            sub.prop(strip, "shadow_color", text="")
            row = col.row()
            row.separator()
            row.prop(strip, "shadow_angle", text="Angle")
            row = col.row()
            row.separator()
            row.prop(strip, "shadow_offset", text="Offset")
            row = col.row()
            row.separator()
            row.prop(strip, "shadow_blur", text="Blur")
            sub.active = strip.use_shadow and (not strip.mute)
        else:
            sub.label(icon="DISCLOSURE_TRI_RIGHT")

        split = col.split(factor=0.4, align=True)
        row = split.row()
        row.use_property_decorate = False
        row.use_property_split = False
        row.prop(strip, "use_outline", text="Outline")
        sub = split.column()
        if strip.use_outline and (not strip.mute):
            sub.prop(strip, "outline_color", text="")
            row = col.row()
            row.separator()
            row.prop(strip, "outline_width", text="Width")
            row.active = strip.use_outline
        else:
            sub.label(icon="DISCLOSURE_TRI_RIGHT")

        split = col.split(factor=0.4, align=True)
        row = split.row()
        row.use_property_decorate = False
        row.use_property_split = False
        row.prop(strip, "use_box", text="Box")
        sub = split.column()
        if strip.use_box and (not strip.mute):
            sub.prop(strip, "box_color", text="")
            row = col.row()
            row.separator()
            row.prop(strip, "box_margin", text="Margin")
        else:
            sub.label(icon="DISCLOSURE_TRI_RIGHT")


class SEQUENCER_PT_effect_text_outline(SequencerButtonsPanel, Panel):
    bl_label = "Outline"
    bl_options = {'DEFAULT_CLOSED'}
    bl_category = "Strip"
    bl_parent_id = "SEQUENCER_PT_effect_text_style"

    @classmethod
    def poll(cls, context):
        strip = context.active_strip
        return strip.type == 'TEXT'

    def draw_header(self, context):
        strip = context.active_strip
        layout = self.layout
        layout.prop(strip, "use_outline", text="")

    def draw(self, context):
        strip = context.active_strip
        layout = self.layout
        layout.use_property_split = True

        col = layout.column()
        col.prop(strip, "outline_color", text="Color")
        col.prop(strip, "outline_width", text="Width")
        col.active = strip.use_outline and (not strip.mute)


class SEQUENCER_PT_effect_text_shadow(SequencerButtonsPanel, Panel):
    bl_label = "Shadow"
    bl_options = {'DEFAULT_CLOSED'}
    bl_category = "Strip"
    bl_parent_id = "SEQUENCER_PT_effect_text_style"

    @classmethod
    def poll(cls, context):
        strip = context.active_strip
        return strip.type == 'TEXT'

    def draw_header(self, context):
        strip = context.active_strip
        layout = self.layout
        layout.prop(strip, "use_shadow", text="")

    def draw(self, context):
        strip = context.active_strip
        layout = self.layout
        layout.use_property_split = True

        col = layout.column()
        col.prop(strip, "shadow_color", text="Color")
        col.prop(strip, "shadow_angle", text="Angle")
        col.prop(strip, "shadow_offset", text="Offset")
        col.prop(strip, "shadow_blur", text="Blur")
        col.active = strip.use_shadow and (not strip.mute)


class SEQUENCER_PT_effect_text_box(SequencerButtonsPanel, Panel):
    bl_label = "Box"
    bl_translation_context = i18n_contexts.id_sequence
    bl_options = {'DEFAULT_CLOSED'}
    bl_category = "Strip"
    bl_parent_id = "SEQUENCER_PT_effect_text_style"

    @classmethod
    def poll(cls, context):
        strip = context.active_strip
        return strip.type == 'TEXT'

    def draw_header(self, context):
        strip = context.active_strip
        layout = self.layout
        layout.prop(strip, "use_box", text="")

    def draw(self, context):
        strip = context.active_strip
        layout = self.layout
        layout.use_property_split = True

        col = layout.column()
        col.prop(strip, "box_color", text="Color")
        col.prop(strip, "box_margin", text="Margin")
        col.prop(strip, "box_roundness", text="Roundness")
        col.active = strip.use_box and (not strip.mute)


class SEQUENCER_PT_source(SequencerButtonsPanel, Panel):
    bl_label = "Source"
    bl_options = {'DEFAULT_CLOSED'}
    bl_category = "Strip"

    @classmethod
    def poll(cls, context):
        if not cls.has_sequencer(context):
            return False

        strip = context.active_strip
        if not strip:
            return False

        return strip.type in {'MOVIE', 'IMAGE', 'SOUND'}

    def draw(self, context):
        layout = self.layout
        layout.use_property_split = True
        layout.use_property_decorate = False

        scene = context.scene
        strip = context.active_strip
        strip_type = strip.type

        layout.active = not strip.mute

        # Draw a filename if we have one.
        if strip_type == 'SOUND':
            sound = strip.sound
            layout.template_ID(strip, "sound", open="sound.open")
            if sound is not None:
                col = layout.column()
                col.prop(sound, "filepath", text="")

                col.alignment = 'RIGHT'
                sub = col.column(align=True)
                split = sub.split(factor=0.5, align=True)
                split.alignment = 'RIGHT'
                if sound.packed_file:
                    split.label(text="Unpack")
                    split.operator("sound.unpack", icon="PACKAGE", text="")
                else:
                    split.label(text="Pack")
                    split.operator("sound.pack", icon="UGLYPACKAGE", text="")

                layout.use_property_split = False
                layout.prop(sound, "use_memory_cache")

                col = layout.box()
                col = col.column(align=True)
                split = col.split(factor=0.5, align=False)
                split.alignment = 'RIGHT'
                split.label(text="Sample Rate")
                split.alignment = 'LEFT'
                if sound.samplerate <= 0:
                    split.label(text="Unknown")
                else:
                    split.label(
                        text="{:d} Hz".format(sound.samplerate), translate=False
                    )

                split = col.split(factor=0.5, align=False)
                split.alignment = 'RIGHT'
                split.label(text="Channels")
                split.alignment = 'LEFT'

                # FIXME(@campbellbarton): this is ugly, we may want to support a way of showing a label from an enum.
                channel_enum_items = sound.bl_rna.properties["channels"].enum_items
                split.label(
                    text=channel_enum_items[
                        channel_enum_items.find(sound.channels)
                    ].name
                )
                del channel_enum_items
        else:
            if strip_type == 'IMAGE':
                col = layout.column()
                col.prop(strip, "directory", text="")

                # Current element for the filename.
                elem = strip.strip_elem_from_frame(scene.frame_current)
                if elem:
                    col.prop(
                        elem, "filename", text=""
                    )  # strip.elements[0] could be a fallback

                col.prop(strip.colorspace_settings, "name", text="Color Space")

                col.prop(strip, "alpha_mode", text="Alpha")
                sub = col.column(align=True)
                sub.operator(
                    "sequencer.change_path", text="Change Data/Files", icon="FILE_MOVIE"
                ).filter_image = True
            else:  # elif strip_type == 'MOVIE':
                elem = strip.elements[0]

                col = layout.column()
                col.prop(strip, "filepath", text="")
                col.prop(strip.colorspace_settings, "name", text="Color Space")
                col.prop(strip, "stream_index")

                col.use_property_split = False
                col.prop(strip, "use_deinterlace")
                col.use_property_split = True

            if scene.render.use_multiview:
                layout.prop(strip, "use_multiview")

                col = layout.column()
                col.active = strip.use_multiview

                col.row().prop(strip, "views_format", expand=True)

                box = col.box()
                box.active = strip.views_format == 'STEREO_3D'
                box.template_image_stereo_3d(strip.stereo_3d_format)

            # Resolution.
            col = layout.box()
            col = col.column(align=True)
            split = col.split(factor=0.5, align=False)
            split.alignment = 'RIGHT'
            split.label(text="Resolution")
            size = (elem.orig_width, elem.orig_height) if elem else (0, 0)
            if size[0] and size[1]:
                split.alignment = 'LEFT'
                split.label(text="{:d}x{:d}".format(*size), translate=False)
            else:
                split.label(text="None")
            # FPS
            if elem.orig_fps:
                split = col.split(factor=0.5, align=False)
                split.alignment = 'RIGHT'
                split.label(text="FPS")
                split.alignment = 'LEFT'
                split.label(text="{:.2f}".format(elem.orig_fps), translate=False)


class SEQUENCER_PT_movie_clip(SequencerButtonsPanel, Panel):
    bl_label = "Movie Clip"
    bl_options = {'DEFAULT_CLOSED'}
    bl_category = "Strip"

    @classmethod
    def poll(cls, context):
        if not cls.has_sequencer(context):
            return False

        strip = context.active_strip
        if not strip:
            return False

        return strip.type == 'MOVIECLIP'

    def draw(self, context):
        layout = self.layout
        layout.use_property_split = False  # BFA
        layout.use_property_decorate = False

        strip = context.active_strip

        layout.active = not strip.mute
        layout.template_ID(strip, "clip")

        if strip.type == 'MOVIECLIP':
            col = layout.column(heading="Use")
            col.prop(strip, "stabilize2d", text="2D Stabilized Clip")
            col.prop(strip, "undistort", text="Undistorted Clip")

        clip = strip.clip
        if clip:
            sta = clip.frame_start
            end = clip.frame_start + clip.frame_duration
            layout.label(
                text=rpt_("Original frame range: {:d}-{:d} ({:d})").format(
                    sta, end, end - sta + 1
                ),
                translate=False,
            )


class SEQUENCER_PT_scene(SequencerButtonsPanel, Panel):
    bl_label = "Scene"
    bl_category = "Strip"

    @classmethod
    def poll(cls, context):
        if not cls.has_sequencer(context):
            return False

        strip = context.active_strip
        if not strip:
            return False

        return (strip.type == 'SCENE')

    def draw(self, context):
        strip = context.active_strip
        scene = strip.scene

        layout = self.layout
        layout.use_property_split = True
        layout.use_property_decorate = False
        layout.active = not strip.mute

        layout.template_ID(strip, "scene", text="Scene", new="scene.new_sequencer")
        layout.prop(strip, "scene_input", text="Input")

        if strip.scene_input == 'CAMERA':
            layout.template_ID(strip, "scene_camera", text="Camera")

        if strip.scene_input == 'CAMERA':
            layout = layout.column(align=True)
            layout.label(text="Show")
            layout.use_property_split = False
            row = layout.row()
            row.separator()
            layout.prop(strip, "use_annotations", text="Annotations")
            if scene:
                # Warning, this is not a good convention to follow.
                # Expose here because setting the alpha from the "Render" menu is very inconvenient.
                row = layout.row()
                row.separator()
                row.prop(scene.render, "film_transparent")


class SEQUENCER_PT_scene_sound(SequencerButtonsPanel, Panel):
    bl_label = "Sound"
    bl_category = "Strip"

    @classmethod
    def poll(cls, context):
        if not cls.has_sequencer(context):
            return False

        strip = context.active_strip
        if not strip:
            return False

        return (strip.type == 'SCENE')

    def draw(self, context):
        strip = context.active_strip

        layout = self.layout
        layout.use_property_split = True
        layout.use_property_decorate = False
        layout.active = not strip.mute

        col = layout.column()

        col.use_property_decorate = True
        split = col.split(factor=0.4)
        split.alignment = 'RIGHT'
        split.label(text="Strip Volume", text_ctxt=i18n_contexts.id_sound)
        split.prop(strip, "volume", text="")
        col.use_property_decorate = False


class SEQUENCER_PT_mask(SequencerButtonsPanel, Panel):
    bl_label = "Mask"
    bl_category = "Strip"

    @classmethod
    def poll(cls, context):
        if not cls.has_sequencer(context):
            return False

        strip = context.active_strip
        if not strip:
            return False

        return (strip.type == 'MASK')

    def draw(self, context):
        layout = self.layout
        layout.use_property_split = True

        strip = context.active_strip

        layout.active = not strip.mute

        layout.template_ID(strip, "mask")

        mask = strip.mask

        if mask:
            sta = mask.frame_start
            end = mask.frame_end
            layout.label(
                text=rpt_("Original frame range: {:d}-{:d} ({:d})").format(
                    sta, end, end - sta + 1
                ),
                translate=False,
            )


class SEQUENCER_PT_time(SequencerButtonsPanel, Panel):
    bl_label = "Time"
    bl_options = {'DEFAULT_CLOSED'}
    bl_category = "Strip"

    @classmethod
    def poll(cls, context):
        if not cls.has_sequencer(context):
            return False

        strip = context.active_strip
        if not strip:
            return False

        return strip.type

    def draw_header_preset(self, context):
        layout = self.layout
        layout.alignment = 'RIGHT'
        strip = context.active_strip

        layout.prop(strip, "lock", text="", icon_only=True, emboss=False)

    def draw(self, context):
        from bpy.utils import smpte_from_frame

        layout = self.layout
        layout.use_property_split = False
        layout.use_property_decorate = False

        scene = context.scene
        frame_current = scene.frame_current
        strip = context.active_strip

        is_effect = isinstance(strip, bpy.types.EffectStrip)

        # Get once.
        frame_start = strip.frame_start
        frame_final_start = strip.frame_final_start
        frame_final_end = strip.frame_final_end
        frame_final_duration = strip.frame_final_duration
        frame_offset_start = strip.frame_offset_start
        frame_offset_end = strip.frame_offset_end

        length_list = (
            str(round(frame_start, 0)),
            str(round(frame_final_end, 0)),
            str(round(frame_final_duration, 0)),
            str(round(frame_offset_start, 0)),
            str(round(frame_offset_end, 0)),
        )

        if not is_effect:
            length_list = length_list + (
                str(round(strip.animation_offset_start, 0)),
                str(round(strip.animation_offset_end, 0)),
            )

        max_length = max(len(x) for x in length_list)
        max_factor = (1.9 - max_length) / 30
        factor = 0.45

        layout.enabled = not strip.lock
        layout.active = not strip.mute

        sub = layout.row(align=True)
        split = sub.split(factor=factor + max_factor)
        split.alignment = 'RIGHT'

        try:  # BFA - detect if correct relevant strip is selected to apply as a clearer UX. Only works on Movie and Image strips
            is_retiming = context.scene.sequence_editor.selected_retiming_keys
            strip = context.active_strip
            layout = self.layout

            layout.operator_context = 'INVOKE_REGION_WIN'  # BFA

            strip = context.active_strip  # BFA
            strip_type = strip.type  # BFA

            if (
                strip
                and strip_type == 'MOVIE'
                or strip_type == 'IMAGE'
                or strip_type == 'SOUND'
            ):
                # BFA - Made the show_retiming_keys conditional
                col = layout.column()
                col.prop(strip, "show_retiming_keys", text="Show Retiming Keys")
            else:
                layout.label(
                    text="To retime, select a movie or sound strip", icon="QUESTION"
                )  # BFA
        except Exception:
            layout.label(
                text="To retime, select a movie or sound strip", icon="QUESTION"
            )  # BFA

        sub = layout.row(align=True)
        split = sub.split(factor=factor + max_factor)
        split.alignment = 'RIGHT'
        split.label(text="Channel")
        split.prop(strip, "channel", text="")

        sub = layout.column(align=True)
        split = sub.split(factor=factor + max_factor, align=True)
        split.alignment = 'RIGHT'
        split.label(text="Start")
        split.prop(strip, "frame_start", text=smpte_from_frame(frame_start))

        split = sub.split(factor=factor + max_factor, align=True)
        split.alignment = 'RIGHT'
        split.label(text="Duration")
        split.prop(
            strip, "frame_final_duration", text=smpte_from_frame(frame_final_duration)
        )

        # Use label, editing this value from the UI allows negative values,
        # users can adjust duration.
        split = sub.split(factor=factor + max_factor, align=True)
        split.alignment = 'RIGHT'
        split.label(text="End")
        split = split.split(factor=factor + 0.3 + max_factor, align=True)
        split.label(
            text="{:>14s}".format(smpte_from_frame(frame_final_end)), translate=False
        )
        split.alignment = 'RIGHT'
        split.label(text=str(frame_final_end) + " ")

        if not is_effect:
            layout.alignment = 'RIGHT'
            sub = layout.column(align=True)

            split = sub.split(factor=factor + max_factor, align=True)
            split.alignment = 'RIGHT'
            split.label(text="Strip Offset Start")
            split.prop(
                strip, "frame_offset_start", text=smpte_from_frame(frame_offset_start)
            )

            split = sub.split(factor=factor + max_factor, align=True)
            split.alignment = 'RIGHT'
            split.label(text="End")
            split.prop(
                strip, "frame_offset_end", text=smpte_from_frame(frame_offset_end)
            )

            layout.alignment = 'RIGHT'
            sub = layout.column(align=True)

            split = sub.split(factor=factor + max_factor, align=True)
            split.alignment = 'RIGHT'
            split.label(text="Hold Offset Start")
            split.prop(
                strip,
                "animation_offset_start",
                text=smpte_from_frame(strip.animation_offset_start),
            )

            split = sub.split(factor=factor + max_factor, align=True)
            split.alignment = 'RIGHT'
            split.label(text="End")
            split.prop(
                strip,
                "animation_offset_end",
                text=smpte_from_frame(strip.animation_offset_end),
            )
            if strip.type == 'SOUND':
                sub2 = layout.column(align=True)
                split = sub2.split(factor=factor + max_factor, align=True)
                split.alignment = 'RIGHT'
                split.label(text="Sound Offset", text_ctxt=i18n_contexts.id_sound)
                split.prop(strip, "sound_offset", text="")

        col = layout.column(align=True)
        col = col.box()
        col.active = (frame_current >= frame_final_start) and (
            frame_current <= frame_final_start + frame_final_duration
        )

        split = col.split(factor=factor + max_factor, align=True)
        split.alignment = 'RIGHT'
        split.label(text="Current Frame")
        split = split.split(factor=factor + 0.3 + max_factor, align=True)
        frame_display = frame_current - frame_final_start
        split.label(
            text="{:>14s}".format(smpte_from_frame(frame_display)), translate=False
        )
        split.alignment = 'RIGHT'
        split.label(text=str(frame_display) + " ")

        if strip.type == 'SCENE':
            scene = strip.scene

            if scene:
                sta = scene.frame_start
                end = scene.frame_end
                split = col.split(factor=factor + max_factor)
                split.alignment = 'RIGHT'
                split.label(text="Original Frame Range")
                split.alignment = 'LEFT'
                split.label(
                    text="{:d}-{:d} ({:d})".format(sta, end, end - sta + 1),
                    translate=False,
                )


class SEQUENCER_PT_adjust_sound(SequencerButtonsPanel, Panel):
    bl_label = "Sound"
    bl_category = "Strip"

    @classmethod
    def poll(cls, context):
        if not cls.has_sequencer(context):
            return False

        strip = context.active_strip
        if not strip:
            return False

        return strip.type == 'SOUND'

    def draw(self, context):
        layout = self.layout
        layout.use_property_split = False

        st = context.space_data
        overlay_settings = st.timeline_overlay
        strip = context.active_strip
        sound = strip.sound

        layout.active = not strip.mute

        if sound is not None:
            layout.use_property_split = True
            col = layout.column()

            split = col.split(factor=0.4)
            split.alignment = 'RIGHT'
            split.label(text="Volume", text_ctxt=i18n_contexts.id_sound)
            split.prop(strip, "volume", text="")

            layout.use_property_split = False
            col = layout.column()

            split = col.split(factor=0.4)
            split.label(text="")
            split.prop(sound, "use_mono")

            layout.use_property_split = True
            col = layout.column()

            audio_channels = context.scene.render.ffmpeg.audio_channels
            pan_enabled = sound.use_mono and audio_channels != 'MONO'
            pan_text = "{:.2f}°".format(strip.pan * 90.0)

            split = col.split(factor=0.4)
            split.alignment = 'RIGHT'
            split.label(text="Pan", text_ctxt=i18n_contexts.id_sound)
            split.prop(strip, "pan", text="")
            split.enabled = pan_enabled

            if audio_channels not in {'MONO', 'STEREO'}:
                split = col.split(factor=0.4)
                split.alignment = 'RIGHT'
                split.label(text="Pan Angle")
                split.enabled = pan_enabled
                subsplit = split.row()
                subsplit.alignment = 'CENTER'
                subsplit.label(text=pan_text)
                subsplit.label(text=" ")  # Compensate for no decorate.
                subsplit.enabled = pan_enabled

            layout.use_property_split = False
            col = layout.column()

            if overlay_settings.waveform_display_type == 'DEFAULT_WAVEFORMS':
                col.prop(strip, "show_waveform")


class SEQUENCER_PT_adjust_comp(SequencerButtonsPanel, Panel):
    bl_label = "Compositing"
    bl_category = "Strip"

    @classmethod
    def poll(cls, context):
        if not cls.has_sequencer(context):
            return False

        strip = context.active_strip
        if not strip:
            return False

        return strip.type != 'SOUND'

    def draw(self, context):
        layout = self.layout
        layout.use_property_split = True

        strip = context.active_strip

        layout.active = not strip.mute

        col = layout.column()
        col.prop(strip, "blend_type", text="Blend")
        col.prop(strip, "blend_alpha", text="Opacity", slider=True)


class SEQUENCER_PT_adjust_transform(SequencerButtonsPanel, Panel):
    bl_label = "Transform"
    bl_category = "Strip"
    bl_options = {'DEFAULT_CLOSED'}

    @classmethod
    def poll(cls, context):
        if not cls.has_sequencer(context):
            return False

        strip = context.active_strip
        if not strip:
            return False

        return strip.type != 'SOUND'

    def draw(self, context):
        strip = context.active_strip
        layout = self.layout
        layout.use_property_split = True
        layout.active = not strip.mute

        col = layout.column(align=True)
        col.prop(strip.transform, "filter", text="Filter")

        col = layout.column(align=True)
        col.prop(strip.transform, "offset_x", text="Position X")
        col.prop(strip.transform, "offset_y", text="Y")

        col = layout.column(align=True)
        col.prop(strip.transform, "scale_x", text="Scale X")
        col.prop(strip.transform, "scale_y", text="Y")

        col = layout.column(align=True)
        col.prop(strip.transform, "rotation", text="Rotation")

        row = layout.row(heading="Mirror")
        sub = row.row(align=True)
        sub.prop(strip, "use_flip_x", text="X", toggle=True)
        sub.prop(strip, "use_flip_y", text="Y", toggle=True)


class SEQUENCER_PT_adjust_video(SequencerButtonsPanel, Panel):
    bl_label = "Video"
    bl_options = {'DEFAULT_CLOSED'}
    bl_category = "Strip"

    @classmethod
    def poll(cls, context):
        if not cls.has_sequencer(context):
            return False

        strip = context.active_strip
        if not strip:
            return False

        return strip.type in {
            'MOVIE',
            'IMAGE',
            'SCENE',
            'MOVIECLIP',
            'MASK',
            'META',
            'ADD',
            'SUBTRACT',
            'ALPHA_OVER',
            'ALPHA_UNDER',
            'CROSS',
            'GAMMA_CROSS',
            'MULTIPLY',
            'WIPE',
            'GLOW',
            'TRANSFORM',
            'COLOR',
            'MULTICAM',
            'SPEED',
            'ADJUSTMENT',
            'COLORMIX',
        }

    def draw(self, context):
        layout = self.layout

        layout.use_property_split = True

        col = layout.column()

        strip = context.active_strip

        layout.active = not strip.mute

        col.prop(strip, "strobe")
        col.prop(strip, "use_reverse_frames")


class SEQUENCER_PT_adjust_color(SequencerButtonsPanel, Panel):
    bl_label = "Color"
    bl_options = {'DEFAULT_CLOSED'}
    bl_category = "Strip"

    @classmethod
    def poll(cls, context):
        if not cls.has_sequencer(context):
            return False

        strip = context.active_strip
        if not strip:
            return False

        return strip.type in {
            'MOVIE',
            'IMAGE',
            'SCENE',
            'MOVIECLIP',
            'MASK',
            'META',
            'ADD',
            'SUBTRACT',
            'ALPHA_OVER',
            'ALPHA_UNDER',
            'CROSS',
            'GAMMA_CROSS',
            'MULTIPLY',
            'WIPE',
            'GLOW',
            'TRANSFORM',
            'COLOR',
            'MULTICAM',
            'SPEED',
            'ADJUSTMENT',
            'COLORMIX',
        }

    def draw(self, context):
        layout = self.layout
        layout.use_property_split = True

        strip = context.active_strip

        layout.active = not strip.mute

        col = layout.column()
        col.prop(strip, "color_saturation", text="Saturation")
        col.prop(strip, "color_multiply", text="Multiply")

        row = col.row()
        row.use_property_split = False
        row.prop(strip, "multiply_alpha")
        row.prop_decorator(strip, "multiply_alpha")

        row = col.row()
        row.use_property_split = False
        row.prop(strip, "use_float", text="Convert to Float")
        row.prop_decorator(strip, "use_float")


class SEQUENCER_PT_cache_settings(SequencerButtonsPanel, Panel):
    bl_label = "Cache Settings"
    bl_category = "Cache"

    @classmethod
    def poll(cls, context):
        return cls.has_sequencer(context) and context.scene.sequence_editor

    def draw(self, context):
        layout = self.layout
        layout.use_property_split = False
        layout.use_property_decorate = False

        ed = context.scene.sequence_editor

        col = layout.column()

        # BFA - double entries



class SEQUENCER_PT_cache_view_settings(SequencerButtonsPanel, Panel):
    bl_label = "Display Cache"
    bl_category = "Cache"
    bl_parent_id = "SEQUENCER_PT_cache_settings"

    @classmethod
    def poll(cls, context):
        return cls.has_sequencer(context) and context.scene.sequence_editor

    def draw_header(self, context):
        cache_settings = context.space_data.cache_overlay

        self.layout.prop(cache_settings, "show_cache", text="")

    def draw(self, context):
        layout = self.layout
        layout.use_property_split = False
        layout.use_property_decorate = False

        cache_settings = context.space_data.cache_overlay
        ed = context.scene.sequence_editor
        layout.active = cache_settings.show_cache

        col = layout.column(align=True)
        col.use_property_split = False

        split = layout.split(factor=0.15)
        col = split.column()
        col.label(text="")

        col = split.column()

        show_developer_ui = context.preferences.view.show_developer_ui
        col.prop(cache_settings, "show_cache_final_out", text="Final")
        if show_developer_ui:
            col.prop(cache_settings, "show_cache_raw", text="Raw")
        col.prop(cache_settings, "show_cache_final_out", text="Final")

        show_cache_size = show_developer_ui and (ed.use_cache_raw or ed.use_cache_final)
        if show_cache_size:
            cache_raw_size = ed.cache_raw_size
            cache_final_size = ed.cache_final_size

            col = layout.box()
            col = col.column(align=True)

            split = col.split(factor=0.4, align=True)
            split.alignment = 'RIGHT'
            split.label(text="Current Cache Size")
            split.alignment = 'LEFT'
            split.label(text="{:d} MB".format(cache_raw_size + cache_final_size), translate=False)

            split = col.split(factor=0.4, align=True)
            split.alignment = 'RIGHT'
            split.label(text="Raw")
            split.alignment = 'LEFT'
            split.label(text="{:d} MB".format(cache_raw_size), translate=False)

            split = col.split(factor=0.4, align=True)
            split.alignment = 'RIGHT'
            split.label(text="Final")
            split.alignment = 'LEFT'
            split.label(text="{:d} MB".format(cache_final_size), translate=False)


class SEQUENCER_PT_proxy_settings(SequencerButtonsPanel, Panel):
    bl_label = "Proxy Settings"
    bl_category = "Proxy"

    @classmethod
    def poll(cls, context):
        return cls.has_sequencer(context) and context.scene.sequence_editor

    def draw(self, context):
        layout = self.layout
        layout.use_property_split = True
        layout.use_property_decorate = False

        ed = context.scene.sequence_editor
        flow = layout.column_flow()
        flow.prop(ed, "proxy_storage", text="Storage")

        if ed.proxy_storage == 'PROJECT':
            flow.prop(ed, "proxy_dir", text="Directory")

        col = layout.column()
        col.operator("sequencer.enable_proxies")
        col.operator("sequencer.rebuild_proxy", icon="LASTOPERATOR")


class SEQUENCER_PT_strip_proxy(SequencerButtonsPanel, Panel):
    bl_label = "Strip Proxy & Timecode"
    bl_category = "Proxy"

    @classmethod
    def poll(cls, context):
        if not cls.has_sequencer(context) and context.scene.sequence_editor:
            return False

        strip = context.active_strip
        if not strip:
            return False

        return strip.type in {'MOVIE', 'IMAGE'}

    def draw_header(self, context):
        strip = context.active_strip

        self.layout.prop(strip, "use_proxy", text="")

    def draw(self, context):
        layout = self.layout
        layout.use_property_split = False
        layout.use_property_decorate = False

        ed = context.scene.sequence_editor

        strip = context.active_strip

        if strip.proxy:
            proxy = strip.proxy

            if ed.proxy_storage == 'PER_STRIP':
                col = layout.column(align=True)
                col.label(text="Custom Proxy")
                row = col.row()
                row.separator()
                row.prop(proxy, "use_proxy_custom_directory")
                row = col.row()
                row.separator()
                row.prop(proxy, "use_proxy_custom_file")
                col.use_property_split = True
                if proxy.use_proxy_custom_directory and not proxy.use_proxy_custom_file:
                    col.prop(proxy, "directory")
                if proxy.use_proxy_custom_file:
                    col.prop(proxy, "filepath")

            layout.use_property_split = True
            row = layout.row(heading="Resolutions", align=True)
            row.prop(strip.proxy, "build_25", toggle=True)
            row.prop(strip.proxy, "build_50", toggle=True)
            row.prop(strip.proxy, "build_75", toggle=True)
            row.prop(strip.proxy, "build_100", toggle=True)

            layout.use_property_split = False
            layout.prop(proxy, "use_overwrite")

            layout.use_property_split = True

            col = layout.column()
            col.prop(proxy, "quality", text="Quality")

            if strip.type == 'MOVIE':
                col = layout.column()

                col.prop(proxy, "timecode", text="Timecode Index")


class SEQUENCER_PT_strip_cache(SequencerButtonsPanel, Panel):
    bl_label = "Strip Cache"
    bl_category = "Cache"
    bl_options = {'DEFAULT_CLOSED'}

    @classmethod
    def poll(cls, context):
        show_developer_ui = context.preferences.view.show_developer_ui
        if not cls.has_sequencer(context):
            return False
        if context.active_strip is not None and show_developer_ui:
            return True
        return False

    def draw_header(self, context):
        strip = context.active_strip
        self.layout.prop(strip, "override_cache_settings", text="")

    def draw(self, context):
        layout = self.layout
        layout.use_property_split = False
        layout.use_property_decorate = False

        strip = context.active_strip
        layout.active = strip.override_cache_settings

        col = layout.column()
        col.prop(strip, "use_cache_raw")

        show_cache_size = show_developer_ui and (ed.use_cache_raw or ed.use_cache_final)
        if show_cache_size:
            cache_raw_size = ed.cache_raw_size
            cache_final_size = ed.cache_final_size

            col = layout.box()
            col = col.column(align=True)

            split = col.split(factor=0.4, align=True)
            split.alignment = 'RIGHT'
            split.label(text="Current Cache Size")
            split.alignment = 'LEFT'
            split.label(text="{:d} MB".format(cache_raw_size + cache_final_size), translate=False)

            split = col.split(factor=0.4, align=True)
            split.alignment = 'RIGHT'
            split.label(text="Raw")
            split.alignment = 'LEFT'
            split.label(text="{:d} MB".format(cache_raw_size), translate=False)

            split = col.split(factor=0.4, align=True)
            split.alignment = 'RIGHT'
            split.label(text="Final")
            split.alignment = 'LEFT'
            split.label(text="{:d} MB".format(cache_final_size), translate=False)


class SEQUENCER_PT_preview(SequencerButtonsPanel_Output, Panel):
    bl_label = "Scene Strip Display"
    bl_space_type = 'SEQUENCE_EDITOR'
    bl_region_type = 'UI'
    bl_options = {'DEFAULT_CLOSED'}
    bl_category = "View"

    def draw(self, context):
        layout = self.layout
        layout.use_property_split = True
        layout.use_property_decorate = False

        render = context.scene.render

        col = layout.column()
        col.prop(render, "sequencer_gl_preview", text="Shading")

        if render.sequencer_gl_preview in {'SOLID', 'WIREFRAME'}:
            col.use_property_split = False
            col.prop(render, "use_sequencer_override_scene_strip")


class SEQUENCER_PT_view(SequencerButtonsPanel_Output, Panel):
    bl_label = "View Settings"
    bl_category = "View"

    def draw(self, context):
        layout = self.layout
        layout.use_property_split = True
        layout.use_property_decorate = False

        st = context.space_data
        ed = context.scene.sequence_editor

        col = layout.column()

        col.prop(st, "proxy_render_size")

        col = layout.column()
        col.use_property_split = False
        prop = col.prop(st, "use_proxies")
        if st.proxy_render_size in {'NONE', 'SCENE'}:
            col.enabled = False

        col = layout.column()
        if ed:
            col.use_property_split = False
            col.prop(ed, "use_prefetch")
            col.use_property_split = True

        col.prop(st, "display_channel", text="Channel")

        if st.display_mode == 'IMAGE':
            col.prop(st, "show_overexposed")

        elif st.display_mode == 'WAVEFORM':  # BFA
            col.prop(st, "show_separate_color")  # BFA

        if ed:
            col.use_property_split = False
            col.prop(ed, "show_missing_media")


class SEQUENCER_PT_view_cursor(SequencerButtonsPanel_Output, Panel):
    bl_category = "View"
    bl_label = "2D Cursor"

    def draw(self, context):
        layout = self.layout

        st = context.space_data

        layout.use_property_split = True
        layout.use_property_decorate = False

        col = layout.column()
        col.prop(st, "cursor_location", text="Location")


class SEQUENCER_PT_frame_overlay(SequencerButtonsPanel_Output, Panel):
    bl_label = "Frame Overlay"
    bl_category = "View"
    bl_options = {'DEFAULT_CLOSED'}

    @classmethod
    def poll(cls, context):
        if not context.scene.sequence_editor:
            return False
        return SequencerButtonsPanel_Output.poll(context)

    def draw_header(self, context):
        scene = context.scene
        ed = scene.sequence_editor

        self.layout.prop(ed, "show_overlay_frame", text="")

    def draw(self, context):
        layout = self.layout

        layout.operator_context = 'INVOKE_REGION_PREVIEW'
        layout.operator("sequencer.view_ghost_border", text="Set Overlay Region")
        layout.operator_context = 'INVOKE_DEFAULT'

        layout.use_property_split = True
        layout.use_property_decorate = False

        st = context.space_data
        scene = context.scene
        ed = scene.sequence_editor

        layout.active = ed.show_overlay_frame

        col = layout.column()
        col.prop(ed, "overlay_frame", text="Frame Offset")
        col.prop(st, "overlay_frame_type")
        col.use_property_split = False
        col.prop(ed, "use_overlay_frame_lock")


class SEQUENCER_PT_view_safe_areas(SequencerButtonsPanel_Output, Panel):
    bl_label = "Safe Areas"
    bl_options = {'DEFAULT_CLOSED'}
    bl_category = "View"

    @classmethod
    def poll(cls, context):
        st = context.space_data
        is_preview = st.view_type in {'PREVIEW', 'SEQUENCER_PREVIEW'}
        return is_preview and (st.display_mode == 'IMAGE')

    def draw_header(self, context):
        overlay_settings = context.space_data.preview_overlay
        self.layout.prop(overlay_settings, "show_safe_areas", text="")

    def draw(self, context):
        layout = self.layout
        layout.use_property_split = True
        overlay_settings = context.space_data.preview_overlay
        safe_data = context.scene.safe_areas

        layout.active = overlay_settings.show_safe_areas

        col = layout.column()

        sub = col.column()
        sub.prop(safe_data, "title", slider=True)
        sub.prop(safe_data, "action", slider=True)


class SEQUENCER_PT_view_safe_areas_center_cut(SequencerButtonsPanel_Output, Panel):
    bl_label = "Center-Cut Safe Areas"
    bl_parent_id = "SEQUENCER_PT_view_safe_areas"
    bl_options = {'DEFAULT_CLOSED'}
    bl_category = "View"

    def draw_header(self, context):
        st = context.space_data

        layout = self.layout
        overlay_settings = context.space_data.preview_overlay
        layout.active = overlay_settings.show_safe_areas
        layout.prop(overlay_settings, "show_safe_center", text="")

    def draw(self, context):
        layout = self.layout
        layout.use_property_split = True
        safe_data = context.scene.safe_areas
        overlay_settings = context.space_data.preview_overlay

        layout.active = (
            overlay_settings.show_safe_areas and overlay_settings.show_safe_center
        )

        col = layout.column()
        col.prop(safe_data, "title_center", slider=True)
        col.prop(safe_data, "action_center", slider=True)


class SEQUENCER_PT_modifiers(SequencerButtonsPanel, Panel):
    bl_label = "Modifiers"
    bl_category = "Modifiers"

    def draw(self, context):
        layout = self.layout
        layout.use_property_split = True

        strip = context.active_strip
        ed = context.scene.sequence_editor
        if strip.type == "SOUND":
            sound = strip.sound
        else:
            sound = None

        if sound is None:
            row = layout.row()  # BFA - float left
            row.use_property_split = False
            row.prop(strip, "use_linear_modifiers")
            row.prop_decorator(strip, "use_linear_modifiers")

        layout.operator_menu_enum("sequencer.strip_modifier_add", "type")
        layout.operator(
            "sequencer.strip_modifier_copy", icon="COPYDOWN"
        )  # BFA - icon added

        for mod in strip.modifiers:
            box = layout.box()

            row = box.row()
            row.use_property_decorate = False
            row.prop(mod, "show_expanded", text="", emboss=False)
            row.prop(mod, "name", text="")

            row.prop(mod, "mute", text="")
            row.use_property_decorate = True

            sub = row.row(align=True)
            props = sub.operator(
                "sequencer.strip_modifier_move", text="", icon="TRIA_UP"
            )
            props.name = mod.name
            props.direction = "UP"
            props = sub.operator(
                "sequencer.strip_modifier_move", text="", icon="TRIA_DOWN"
            )
            props.name = mod.name
            props.direction = "DOWN"

            row.operator(
                "sequencer.strip_modifier_remove", text="", icon="X", emboss=False
            ).name = mod.name

            if mod.show_expanded:
                if sound is None:
                    if mod.type == 'COLOR_BALANCE':
                        box.prop(mod, "color_multiply")
                        draw_color_balance(box, mod.color_balance)
                    elif mod.type == 'CURVES':
                        box.template_curve_mapping(
                            mod, "curve_mapping", type="COLOR", show_tone=True
                        )
                    elif mod.type == 'HUE_CORRECT':
                        box.template_curve_mapping(mod, "curve_mapping", type="HUE")
                    elif mod.type == 'BRIGHT_CONTRAST':
                        col = box.column()
                        col.prop(mod, "bright")
                        col.prop(mod, "contrast")
                    elif mod.type == 'WHITE_BALANCE':
                        col = box.column()
                        col.prop(mod, "white_value")
                    elif mod.type == 'TONEMAP':
                        col = box.column()
                        col.prop(mod, "tonemap_type")
                        if mod.tonemap_type == 'RD_PHOTORECEPTOR':
                            col.prop(mod, "intensity")
                            col.prop(mod, "contrast")
                            col.prop(mod, "adaptation")
                            col.prop(mod, "correction")
                        elif mod.tonemap_type == 'RH_SIMPLE':
                            col.prop(mod, "key")
                            col.prop(mod, "offset")
                            col.prop(mod, "gamma")

                    box.separator(type='LINE')

                    col = box.column()
                    row = col.row()
                    row.prop(mod, "input_mask_type", expand=True)

                    if mod.input_mask_type == 'STRIP':
                        sequences_object = ed
                        if ed.meta_stack:
                            sequences_object = ed.meta_stack[-1]
                        col.prop_search(
                            mod,
                            "input_mask_strip",
                            sequences_object,
                            "strips",
                            text="Mask",
                        )
                    else:
                        col.prop(mod, "input_mask_id")
                        row = col.row()
                        row.prop(mod, "mask_time", expand=True)
                else:
                    if mod.type == 'SOUND_EQUALIZER':
                        # eq_row = box.row()
                        # eq_graphs = eq_row.operator_menu_enum("sequencer.strip_modifier_equalizer_redefine", "graphs")
                        # eq_graphs.name = mod.name
                        flow = box.grid_flow(
                            row_major=True,
                            columns=0,
                            even_columns=True,
                            even_rows=False,
                            align=False,
                        )
                        for sound_eq in mod.graphics:
                            col = flow.column()
                            box = col.box()
                            split = box.split(factor=0.4)
                            split.label(
                                text="{:.2f}".format(sound_eq.curve_mapping.clip_min_x),
                                translate=False,
                            )
                            split.label(text="Hz")
                            split.alignment = 'RIGHT'
                            split.label(
                                text="{:.2f}".format(sound_eq.curve_mapping.clip_max_x),
                                translate=False,
                            )
                            box.template_curve_mapping(
                                sound_eq,
                                "curve_mapping",
                                type='NONE',
                                levels=False,
                                brush=True,
                                use_negative_slope=True,
                                show_tone=False,
                            )
                            second_row = col.row()
                            second_row.label(text="dB")
                            second_row.alignment = 'CENTER'


class SEQUENCER_PT_annotation(AnnotationDataPanel, SequencerButtonsPanel_Output, Panel):
    bl_space_type = 'SEQUENCE_EDITOR'
    bl_region_type = 'UI'
    bl_category = "View"

    @staticmethod
    def has_preview(context):
        st = context.space_data
        return st.view_type in {'PREVIEW', 'SEQUENCER_PREVIEW'}

    @classmethod
    def poll(cls, context):
        return cls.has_preview(context)

    # NOTE: this is just a wrapper around the generic GP Panel
    # But, it should only show up when there are images in the preview region


class SEQUENCER_PT_annotation_onion(
    AnnotationOnionSkin, SequencerButtonsPanel_Output, Panel
):
    bl_space_type = 'SEQUENCE_EDITOR'
    bl_region_type = 'UI'
    bl_category = "View"
    bl_parent_id = "SEQUENCER_PT_annotation"
    bl_options = {'DEFAULT_CLOSED'}

    @staticmethod
    def has_preview(context):
        st = context.space_data
        return st.view_type in {'PREVIEW', 'SEQUENCER_PREVIEW'}

    @classmethod
    def poll(cls, context):
        if context.annotation_data_owner is None:
            return False
        elif type(context.annotation_data_owner) is bpy.types.Object:
            return False
        else:
            gpl = context.active_annotation_layer
            if gpl is None:
                return False

        return cls.has_preview(context)

    # NOTE: this is just a wrapper around the generic GP Panel
    # But, it should only show up when there are images in the preview region


class SEQUENCER_PT_custom_props(SequencerButtonsPanel, PropertyPanel, Panel):
    COMPAT_ENGINES = {
        'BLENDER_RENDER',
        'BLENDER_WORKBENCH',
    }
    _context_path = "active_strip"
    _property_type = (bpy.types.Strip,)
    bl_category = "Strip"


class SEQUENCER_PT_playhead_snapping(PlayheadSnappingPanel, Panel):
    bl_space_type = 'SEQUENCE_EDITOR'

# BFA - contains format changes
class SEQUENCER_PT_snapping(Panel):
    bl_space_type = 'SEQUENCE_EDITOR'
    bl_region_type = 'HEADER'
    bl_label = "Snapping"
    bl_ui_units_x = 11

    def draw(self, _context):
        pass


class SEQUENCER_PT_preview_snapping(Panel):
    bl_space_type = 'SEQUENCE_EDITOR'
    bl_region_type = 'HEADER'
    bl_parent_id = "SEQUENCER_PT_snapping"
    bl_label = "Preview Snapping"

    @classmethod
    def poll(cls, context):
        st = context.space_data
        return st.view_type in {'PREVIEW', 'SEQUENCER_PREVIEW'}

    def draw(self, context):
        tool_settings = context.tool_settings
        sequencer_tool_settings = tool_settings.sequencer_tool_settings

        layout = self.layout
        layout.use_property_split = False
        layout.use_property_decorate = False

        col = layout.column(align=True)
        col.label(text="Snap to")
        row = col.row()
        row.separator()
        row.prop(sequencer_tool_settings, "snap_to_borders")
        row = col.row()
        row.separator()
        row.prop(sequencer_tool_settings, "snap_to_center")
        row = col.row()
        row.separator()
        row.prop(sequencer_tool_settings, "snap_to_strips_preview")


class SEQUENCER_PT_sequencer_snapping(Panel):
    bl_space_type = 'SEQUENCE_EDITOR'
    bl_region_type = 'HEADER'
    bl_parent_id = "SEQUENCER_PT_snapping"
    bl_label = "Sequencer Snapping"

    @classmethod
    def poll(cls, context):
        st = context.space_data
        return st.view_type in {'SEQUENCER', 'SEQUENCER_PREVIEW'}

    def draw(self, context):
        tool_settings = context.tool_settings
        sequencer_tool_settings = tool_settings.sequencer_tool_settings

        layout = self.layout
        layout.use_property_split = False
        layout.use_property_decorate = False

        col = layout.column(align=True)
        col.label(text="Snap to")

        row = col.row()
        row.separator()
        row.prop(sequencer_tool_settings, "snap_to_frame_range")
        row = col.row()
        row.separator()
        row.prop(sequencer_tool_settings, "snap_to_current_frame")
        row = col.row()
        row.separator()
        row.prop(sequencer_tool_settings, "snap_to_hold_offset")
        row = col.row()
        row.separator()
        row.prop(sequencer_tool_settings, "snap_to_markers")
        row = col.row()
        row.separator()
        col.prop(sequencer_tool_settings, "snap_to_retiming_keys")

        col = layout.column(align=True)
        col.label(text="Ignore")
        row = col.row()
        row.separator()
        row.prop(sequencer_tool_settings, "snap_ignore_muted", text="Muted Strips")
        row = col.row()
        row.separator()
        row.prop(sequencer_tool_settings, "snap_ignore_sound", text="Sound Strips")

        col = layout.column(align=True)
        col.label(text="Current Frame")
        row = col.row()
        row.separator()
        row.prop(
            sequencer_tool_settings,
            "use_snap_current_frame_to_strips",
            text="Snap to Strips",
        )


# BFA menu
class SEQUENCER_PT_view_options(bpy.types.Panel):
    bl_label = "View Options"
    bl_category = "View"
    bl_space_type = 'SEQUENCE_EDITOR'
    bl_region_type = 'HEADER'

    def draw(self, context):
        layout = self.layout

        st = context.space_data
        overlay_settings = st.preview_overlay
        is_preview = st.view_type in {'PREVIEW', 'SEQUENCER_PREVIEW'}
        is_sequencer_view = st.view_type in {'SEQUENCER', 'SEQUENCER_PREVIEW'}
        tool_settings = context.tool_settings

        cache_settings = context.space_data.cache_overlay #BFA

        if is_sequencer_view:
            col = layout.column(align=True)
            if st.view_type == "SEQUENCER":
                split = layout.split(factor=0.6)
                col = split.column()
                col.use_property_split = False
                col = split.column()

                if is_preview:
                    row = layout.row()
                    row.separator()
                    row.prop(
                        st, "show_transform_preview", text="Preview During Transform"
                    )

            else:
                col.prop(st, "show_transform_preview", text="Preview During Transform")

            col = layout.column(align=True)
            col.prop(st, "show_seconds")
            col.prop(st, "show_locked_time")

            # BFA - Cache settings
            row = layout.row()
            row.prop(cache_settings, "show_cache", text="Display Cache")
            if cache_settings.show_cache:
                row.label(icon="DISCLOSURE_TRI_DOWN")
            else:
                row.label(icon="DISCLOSURE_TRI_RIGHT")

            if cache_settings.show_cache:
                split = layout.split(factor=0.05)
                col = split.column()
                col.label(text="")

                col = split.column()
                show_developer_ui = context.preferences.view.show_developer_ui
                col.prop(cache_settings, "show_cache_final_out", text="Final")
                if show_developer_ui:
                    col.prop(cache_settings, "show_cache_raw", text="Raw")
                    col.prop(cache_settings, "show_cache_preprocessed", text="Preprocessed")
                    col.prop(cache_settings, "show_cache_composite", text="Composite")


            layout.use_property_split = False
            layout.prop(st, "show_markers")

        if is_preview:
            layout.use_property_split = False
            if st.display_mode == 'IMAGE':
                layout.prop(overlay_settings, "show_metadata")

            layout.use_property_split = False
            layout.prop(st, "use_zoom_to_fit")

        if is_sequencer_view:
            col = layout.column(align=True)
            col.prop(tool_settings, "lock_markers")
            col.prop(st, "use_marker_sync")
            col.prop(st, "use_clamp_view")


# BFA menu
class SEQUENCER_MT_fades_add(Menu):
    bl_label = "Fade"

    def draw(self, context):
        layout = self.layout

        layout.operator(
            "sequencer.fades_add", text="Fade In and Out", icon="IPO_EASE_IN_OUT"
        ).type = "IN_OUT"
        layout.operator(
            "sequencer.fades_add", text="Fade In", icon="IPO_EASE_IN"
        ).type = "IN"
        layout.operator(
            "sequencer.fades_add", text="Fade Out", icon="IPO_EASE_OUT"
        ).type = "OUT"
        layout.operator(
            "sequencer.fades_add",
            text="From current Frame",
            icon="BEFORE_CURRENT_FRAME",
        ).type = "CURSOR_FROM"
        layout.operator(
            "sequencer.fades_add", text="To current Frame", icon="AFTER_CURRENT_FRAME"
        ).type = "CURSOR_TO"


classes = (
    ALL_MT_editormenu_sequencer,
    SEQUENCER_MT_change,  # BFA - no longer used
    SEQUENCER_HT_tool_header,
    SEQUENCER_HT_header,
    SEQUENCER_HT_playback_controls,
    SEQUENCER_MT_editor_menus,
    SEQUENCER_MT_range,
    SEQUENCER_MT_view_pie_menus,  # BFA
    SEQUENCER_MT_view,
    SEQUENCER_MT_view_annotations,  # BFA
    SEQUENCER_MT_export,  # BFA
    SEQUENCER_MT_view_cache,  # BFA
    SEQUENCER_MT_preview_zoom,
    SEQUENCER_MT_proxy,
    SEQUENCER_MT_select_handle,
    SEQUENCER_MT_select_channel,
    SEQUENCER_MT_select_linked,  # BFA - sub menu
    SEQUENCER_MT_select,
    SEQUENCER_MT_marker,
    SEQUENCER_MT_navigation,
    SEQUENCER_MT_add,
    SEQUENCER_MT_add_scene,
    SEQUENCER_MT_add_effect,
    SEQUENCER_MT_add_transitions,
    SEQUENCER_MT_add_empty,
    SEQUENCER_MT_strip_effect,
    SEQUENCER_MT_strip_effect_change,
    SEQUENCER_MT_strip_movie,
    SEQUENCER_MT_strip,
    SEQUENCER_MT_strip_transform,
    SEQUENCER_MT_strip_retiming,
    SEQUENCER_MT_strip_text,
    SEQUENCER_MT_strip_show_hide,
    SEQUENCER_MT_strip_input,
    SEQUENCER_MT_strip_lock_mute,
    SEQUENCER_MT_image,
    SEQUENCER_MT_image_transform,
    SEQUENCER_MT_image_clear,
    SEQUENCER_MT_image_apply,
    SEQUENCER_MT_color_tag_picker,
    SEQUENCER_MT_context_menu,
    SEQUENCER_MT_preview_context_menu,
    SEQUENCER_MT_pivot_pie,
    SEQUENCER_MT_retiming,
    SEQUENCER_MT_view_pie,
    SEQUENCER_MT_preview_view_pie,

    SEQUENCER_PT_color_tag_picker,

    SEQUENCER_PT_active_tool,
    SEQUENCER_MT_change_scene_with_icons,  # BFA
    SEQUENCER_PT_strip,

    SEQUENCER_PT_gizmo_display,
    SEQUENCER_PT_overlay,
    SEQUENCER_PT_preview_overlay,
    SEQUENCER_PT_sequencer_overlay,
    SEQUENCER_PT_sequencer_overlay_strips,
    SEQUENCER_PT_sequencer_overlay_waveforms,

    SEQUENCER_PT_effect,
    SEQUENCER_PT_scene,
    SEQUENCER_PT_scene_sound,
    SEQUENCER_PT_mask,
    SEQUENCER_PT_effect_text_style,
    SEQUENCER_PT_effect_text_outline,
    SEQUENCER_PT_effect_text_shadow,
    SEQUENCER_PT_effect_text_box,
    SEQUENCER_PT_effect_text_layout,
    SEQUENCER_PT_movie_clip,

    SEQUENCER_PT_adjust_comp,
    SEQUENCER_PT_adjust_transform,
    SEQUENCER_PT_adjust_crop,
    SEQUENCER_PT_adjust_video,
    SEQUENCER_PT_adjust_color,
    SEQUENCER_PT_adjust_sound,

    SEQUENCER_PT_time,
    SEQUENCER_PT_source,

    SEQUENCER_PT_modifiers,

    SEQUENCER_PT_cache_settings,
    SEQUENCER_PT_cache_view_settings,
    SEQUENCER_PT_proxy_settings,
    SEQUENCER_PT_strip_proxy,

    SEQUENCER_PT_custom_props,

    SEQUENCER_PT_view,
    SEQUENCER_PT_view_cursor,
    SEQUENCER_PT_frame_overlay,
    SEQUENCER_PT_view_safe_areas,
    SEQUENCER_PT_view_safe_areas_center_cut,
    SEQUENCER_PT_preview,

    SEQUENCER_PT_annotation,
    SEQUENCER_PT_annotation_onion,

    SEQUENCER_PT_snapping,
    SEQUENCER_PT_preview_snapping,
    SEQUENCER_PT_sequencer_snapping,
    SEQUENCER_PT_playhead_snapping,
    SEQUENCER_PT_view_options,  # BFA
    SEQUENCER_MT_fades_add,  # BFA
    SEQUENCER_MT_strip_text_characters,  # BFA
)

if __name__ == "__main__":  # only for live edit.
    from bpy.utils import register_class
    for cls in classes:
        register_class(cls)<|MERGE_RESOLUTION|>--- conflicted
+++ resolved
@@ -592,13 +592,10 @@
             layout.prop(st, "show_region_hud")
         if is_sequencer_only:
             layout.prop(st, "show_region_channels")
-<<<<<<< HEAD
 
         layout.prop(addon_prefs, "vse_show_toolshelf_tabs")  # BFA
 
-=======
         layout.prop(st, "show_region_footer")
->>>>>>> cdf538e1
         layout.separator()
 
         layout.menu("SEQUENCER_MT_view_annotations")  # BFA
