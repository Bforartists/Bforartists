# SPDX-FileCopyrightText: 2009-2023 Blender Authors
#
# SPDX-License-Identifier: GPL-2.0-or-later

# BFA - Added icons and floated properties left
# BFA - This document is heavily modified, so like the space_view3d.py,
# BFA - compare old Blender with new Blender then splice in changes.
# BFA - Rebase compare every now and then.

import bpy
from bpy.types import (
    Header,
    Menu,
    Panel,
)
from bpy.app.translations import (
    contexts as i18n_contexts,
    pgettext_iface as iface_,
    pgettext_rpt as rpt_,
)
from bl_ui.properties_grease_pencil_common import (
    AnnotationDataPanel,
    AnnotationOnionSkin,
)
from bl_ui.space_toolsystem_common import (
    ToolActivePanelHelper,
)

from rna_prop_ui import PropertyPanel
from bl_ui.space_time import playback_controls


def _space_view_types(st):
    view_type = st.view_type
    return (
        view_type in {"SEQUENCER", "SEQUENCER_PREVIEW"},
        view_type == "PREVIEW",
    )


def selected_strips_count(context):
    selected_strips = getattr(context, "selected_strips", None)
    if selected_strips is None:
        return 0, 0

    total_count = len(selected_strips)
    nonsound_count = sum(1 for strip in selected_strips if strip.type != "SOUND")

    return total_count, nonsound_count


def draw_color_balance(layout, color_balance):
    layout.prop(color_balance, "correction_method")

    flow = layout.grid_flow(row_major=True, columns=0, even_columns=True, even_rows=False, align=False)
    flow.use_property_split = False

    if color_balance.correction_method == "LIFT_GAMMA_GAIN":
        col = flow.column()

        box = col.box()
        split = box.split(factor=0.35)
        col = split.column(align=True)
        col.label(text="Lift")
        col.separator()
        col.separator()
        col.prop(color_balance, "lift", text="")
        col.prop(color_balance, "invert_lift", text="Invert", icon="ARROW_LEFTRIGHT")
        split.template_color_picker(color_balance, "lift", value_slider=True, cubic=True)

        col = flow.column()

        box = col.box()
        split = box.split(factor=0.35)
        col = split.column(align=True)
        col.label(text="Gamma")
        col.separator()
        col.separator()
        col.prop(color_balance, "gamma", text="")
        col.prop(color_balance, "invert_gamma", text="Invert", icon="ARROW_LEFTRIGHT")
        split.template_color_picker(color_balance, "gamma", value_slider=True, lock_luminosity=True, cubic=True)

        col = flow.column()

        box = col.box()
        split = box.split(factor=0.35)
        col = split.column(align=True)
        col.label(text="Gain")
        col.separator()
        col.separator()
        col.prop(color_balance, "gain", text="")
        col.prop(color_balance, "invert_gain", text="Invert", icon="ARROW_LEFTRIGHT")
        split.template_color_picker(color_balance, "gain", value_slider=True, lock_luminosity=True, cubic=True)

    elif color_balance.correction_method == "OFFSET_POWER_SLOPE":
        col = flow.column()

        box = col.box()
        split = box.split(factor=0.35)
        col = split.column(align=True)
        col.label(text="Offset")
        col.separator()
        col.separator()
        col.prop(color_balance, "offset", text="")
        col.prop(color_balance, "invert_offset", text="Invert", icon="ARROW_LEFTRIGHT")
        split.template_color_picker(color_balance, "offset", value_slider=True, cubic=True)

        col = flow.column()

        box = col.box()
        split = box.split(factor=0.35)
        col = split.column(align=True)
        col.label(text="Power", text_ctxt=i18n_contexts.id_movieclip)
        col.separator()
        col.separator()
        col.prop(color_balance, "power", text="")
        col.prop(color_balance, "invert_power", text="Invert", icon="ARROW_LEFTRIGHT")
        split.template_color_picker(color_balance, "power", value_slider=True, cubic=True)

        col = flow.column()

        box = col.box()
        split = box.split(factor=0.35)
        col = split.column(align=True)
        col.label(text="Slope")
        col.separator()
        col.separator()
        col.prop(color_balance, "slope", text="")
        col.prop(color_balance, "invert_slope", text="Invert", icon="ARROW_LEFTRIGHT")
        split.template_color_picker(color_balance, "slope", value_slider=True, cubic=True)


class SEQUENCER_PT_active_tool(ToolActivePanelHelper, Panel):
    bl_space_type = "SEQUENCE_EDITOR"
    bl_region_type = "UI"
    bl_category = "Tool"


class SEQUENCER_HT_tool_header(Header):
    bl_space_type = "SEQUENCE_EDITOR"
    bl_region_type = "TOOL_HEADER"

    def draw(self, context):
        # layout = self.layout

        self.draw_tool_settings(context)

        # TODO: options popover.

    def draw_tool_settings(self, context):
        layout = self.layout

        # Active Tool
        # -----------
        from bl_ui.space_toolsystem_common import ToolSelectPanelHelper

        # Most callers assign the `tool` & `tool_mode`, currently the result is not used.
        """
        tool = ToolSelectPanelHelper.draw_active_tool_header(context, layout)
        tool_mode = context.mode if tool is None else tool.mode
        """
        # Only draw the header.
        ToolSelectPanelHelper.draw_active_tool_header(context, layout)


class SEQUENCER_HT_header(Header):
    bl_space_type = "SEQUENCE_EDITOR"

    def draw_seq(self, layout, context):  # BFA - 3D Sequencer
        pass

    def draw(self, context):
        self.draw_editor_type_menu(context)

        layout = self.layout

        st = context.space_data
        layout.prop(st, "view_type", text="")

        SEQUENCER_MT_editor_menus.draw_collapsible(context, layout)

        layout.separator_spacer()

        tool_settings = context.tool_settings
        sequencer_tool_settings = tool_settings.sequencer_tool_settings if tool_settings else None

        layout.separator_spacer()
        row = layout.row()  # BFA - 3D Sequencer
        row.label(text="Timeline:", icon="VIEW3D")  # BFA - 3D Sequencer
        row.template_ID(st, "scene_override", unlink="sequencer.remove_scene_override")  # BFA - 3D Sequencer

        # BFA - wip merge of new sequencer
        if sequencer_tool_settings == "SEQUENCER":
            row = layout.row(align=True)
            row.template_ID(context.workspace, "sequencer_scene", new="scene.new_sequencer_scene")

        if sequencer_tool_settings and st.view_type == "PREVIEW":
            row = layout.row(align=True)  # BFA
            row.prop(sequencer_tool_settings, "pivot_point", text="", icon_only=True)  # BFA

        if sequencer_tool_settings and st.view_type in {"SEQUENCER", "SEQUENCER_PREVIEW"}:
            row = layout.row(align=True)
            row.prop(sequencer_tool_settings, "overlap_mode", text="", icon_only=True)  # BFA - icon only

        if st.view_type in {"SEQUENCER", "SEQUENCER_PREVIEW"}:
            row = layout.row(align=True)
            row.prop(tool_settings, "use_snap_sequencer", text="")
            sub = row.row(align=True)
            sub.popover(panel="SEQUENCER_PT_snapping", text="")  # BFA - removed title

        # layout.separator_spacer()  #BFA

        if st.view_type in {"PREVIEW", "SEQUENCER_PREVIEW"}:
            layout.prop(st, "display_mode", text="", icon_only=True)
            layout.prop(st, "preview_channels", text="", icon_only=True)

            # Gizmo toggle & popover.
            row = layout.row(align=True)
            # FIXME: place-holder icon.
            row.prop(st, "show_gizmo", text="", toggle=True, icon="GIZMO")
            sub = row.row(align=True)
            sub.active = st.show_gizmo
            sub.popover(
                panel="SEQUENCER_PT_gizmo_display",
                text="",
            )

        row = layout.row(align=True)
        row.prop(st, "show_overlays", text="", icon="OVERLAY")
        sub = row.row(align=True)
        sub.popover(panel="SEQUENCER_PT_overlay", text="")
        sub.active = st.show_overlays

        row.popover(panel="SEQUENCER_PT_view_options", text="Options")
        # BFA - moved "class SEQUENCER_MT_editor_menus" below


class SEQUENCER_HT_playback_controls(Header):
    bl_space_type = "SEQUENCE_EDITOR"
    bl_region_type = "FOOTER"

    def draw(self, context):
        layout = self.layout

        playback_controls(layout, context)


class SEQUENCER_MT_editor_menus(Menu):
    bl_idname = "SEQUENCER_MT_editor_menus"
    bl_label = ""

    def draw(self, context):
        layout = self.layout
        st = context.space_data
        has_sequencer, _has_preview = _space_view_types(st)

        layout.menu("SCREEN_MT_user_menu", text="Quick")  # Quick favourites menu
        layout.menu("SEQUENCER_MT_view")
        layout.menu("SEQUENCER_MT_select")
        layout.menu("SEQUENCER_MT_export")

        if has_sequencer and context.sequencer_scene:
            layout.menu("SEQUENCER_MT_navigation")
            if st.show_markers:
                layout.menu("SEQUENCER_MT_marker")
            layout.menu("SEQUENCER_MT_add")

        layout.menu("SEQUENCER_MT_strip")

        if st.view_type in {"SEQUENCER", "PREVIEW"}:
            layout.menu("SEQUENCER_MT_image")

        # BFA - start
        strip = context.active_strip

        if _has_preview:
            if strip and strip.type == "TEXT":
                layout.menu("SEQUENCER_MT_strip_text")
        # BFA - end


class SEQUENCER_PT_gizmo_display(Panel):
    bl_space_type = "SEQUENCE_EDITOR"
    bl_region_type = "HEADER"
    bl_label = "Gizmos"
    bl_ui_units_x = 8

    def draw(self, context):
        layout = self.layout

        st = context.space_data

        col = layout.column()
        col.label(text="Viewport Gizmos")
        col.separator()

        col.active = st.show_gizmo
        colsub = col.column()
        colsub.prop(st, "show_gizmo_navigate", text="Navigate")
        colsub.prop(st, "show_gizmo_tool", text="Active Tools")
        # colsub.prop(st, "show_gizmo_context", text="Active Object")  # Currently unused.


class SEQUENCER_PT_overlay(Panel):
    bl_space_type = "SEQUENCE_EDITOR"
    bl_region_type = "HEADER"
    bl_label = "Overlays"
    bl_ui_units_x = 13

    def draw(self, _context):
        pass


class SEQUENCER_PT_preview_overlay(Panel):
    bl_space_type = "SEQUENCE_EDITOR"
    bl_region_type = "HEADER"
    bl_parent_id = "SEQUENCER_PT_overlay"
    bl_label = "Preview Overlays"

    @classmethod
    def poll(cls, context):
        st = context.space_data
        return st.view_type in {"PREVIEW", "SEQUENCER_PREVIEW"} and context.sequencer_scene

    def draw(self, context):
        ed = context.sequencer_scene.sequence_editor
        st = context.space_data
        overlay_settings = st.preview_overlay
        layout = self.layout

        layout.active = st.show_overlays and st.display_mode == "IMAGE"

        split = layout.column().split()
        col = split.column()
        col.prop(overlay_settings, "show_image_outline")
        col.prop(ed, "show_overlay_frame", text="Frame Overlay")
        col.prop(overlay_settings, "show_metadata", text="Metadata")

        col = split.column()
        col.prop(overlay_settings, "show_cursor")
        col.prop(overlay_settings, "show_safe_areas", text="Safe Areas")
        col.prop(overlay_settings, "show_annotation", text="Annotations")


class SEQUENCER_PT_sequencer_overlay(Panel):
    bl_space_type = "SEQUENCE_EDITOR"
    bl_region_type = "HEADER"
    bl_parent_id = "SEQUENCER_PT_overlay"
    bl_label = "Sequencer Overlays"

    @classmethod
    def poll(cls, context):
        st = context.space_data
        return st.view_type in {"SEQUENCER", "SEQUENCER_PREVIEW"}

    def draw(self, context):
        st = context.space_data
        overlay_settings = st.timeline_overlay
        layout = self.layout

        layout.active = st.show_overlays
        split = layout.column().split()

        col = split.column()
        col.prop(overlay_settings, "show_grid", text="Grid")

        col = split.column()
        col.prop(st.cache_overlay, "show_cache", text="Cache")


class SEQUENCER_PT_sequencer_overlay_strips(Panel):
    bl_space_type = "SEQUENCE_EDITOR"
    bl_region_type = "HEADER"
    bl_parent_id = "SEQUENCER_PT_overlay"
    bl_label = "Strips"

    @classmethod
    def poll(cls, context):
        st = context.space_data
        return st.view_type in {"SEQUENCER", "SEQUENCER_PREVIEW"}

    def draw(self, context):
        st = context.space_data
        overlay_settings = st.timeline_overlay
        layout = self.layout

        layout.active = st.show_overlays
        split = layout.column().split()

        col = split.column()
        col.prop(overlay_settings, "show_strip_name", text="Name")
        col.prop(overlay_settings, "show_strip_source", text="Source")
        col.prop(overlay_settings, "show_strip_duration", text="Duration")
        col.prop(overlay_settings, "show_fcurves", text="Animation Curves")

        col = split.column()
        col.prop(overlay_settings, "show_thumbnails", text="Thumbnails")
        col.prop(overlay_settings, "show_strip_tag_color", text="Color Tags")
        col.prop(overlay_settings, "show_strip_offset", text="Offsets")
        col.prop(overlay_settings, "show_strip_retiming", text="Retiming")


class SEQUENCER_PT_sequencer_overlay_waveforms(Panel):
    bl_space_type = "SEQUENCE_EDITOR"
    bl_region_type = "HEADER"
    bl_parent_id = "SEQUENCER_PT_overlay"
    bl_label = "Waveforms"

    @classmethod
    def poll(cls, context):
        st = context.space_data
        return st.view_type in {"SEQUENCER", "SEQUENCER_PREVIEW"}

    def draw(self, context):
        st = context.space_data
        overlay_settings = st.timeline_overlay
        layout = self.layout

        layout.active = st.show_overlays

        layout.row().prop(overlay_settings, "waveform_display_type", expand=True)

        row = layout.row()
        row.prop(overlay_settings, "waveform_display_style", expand=True)
        row.active = overlay_settings.waveform_display_type != "NO_WAVEFORMS"


# BFA - Submenu
class SEQUENCER_MT_view_cache(Menu):
    bl_label = "Cache"

    def draw(self, context):
        layout = self.layout

        ed = context.equencer_scenesequence_editor
        layout.prop(ed, "show_cache")
        layout.separator()

        cache_settings = context.space_data.cache_overlay

        col = layout.column()

        show_developer_ui = context.preferences.view.show_developer_ui
        col.prop(cache_settings, "show_cache_final_out", text="Final")
        if show_developer_ui:
            col.prop(cache_settings, "show_cache_raw", text="Raw")


class SEQUENCER_MT_range(Menu):
    bl_label = "Range"

    def draw(self, _context):
        layout = self.layout

        layout.operator("anim.previewrange_set", text="Set Preview Range", icon="PREVIEW_RANGE")  # BFA
        layout.operator(
            "sequencer.set_range_to_strips",
            text="Set Preview Range to Strips",
            icon="PREVIEW_RANGE",
        ).preview = True  # BFA
        layout.operator("anim.previewrange_clear", text="Clear Preview Range", icon="CLEAR")  # BFA

        layout.separator()

        layout.operator("anim.start_frame_set", text="Set Start Frame", icon="AFTER_CURRENT_FRAME")  # BFA
        layout.operator("anim.end_frame_set", text="Set End Frame", icon="BEFORE_CURRENT_FRAME")  # BFA
        layout.operator(
            "sequencer.set_range_to_strips",
            text="Set Frame Range to Strips",
            icon="PREVIEW_RANGE",
        )  # BFA


class SEQUENCER_MT_preview_zoom(Menu):
    bl_label = "Zoom"

    def draw(self, context):
        layout = self.layout
        layout.operator_context = "INVOKE_REGION_PREVIEW"
        from math import isclose

        current_zoom = context.space_data.zoom_percentage
        ratios = ((1, 8), (1, 4), (1, 2), (1, 1), (2, 1), (4, 1), (8, 1))

        for a, b in ratios:
            ratio = a / b
            percent = ratio * 100.0

            layout.operator(
                "sequencer.view_zoom_ratio",
                text="Zoom {:g}% ({:d}:{:d})".format(percent, a, b),  # BFA
                translate=False,
                icon="ZOOM_SET",  # BFA
            ).ratio = ratio

        # BFA - redundant zoom operators were removed


class SEQUENCER_MT_proxy(Menu):
    bl_label = "Proxy"

    def draw(self, context):
        layout = self.layout
        st = context.space_data
        _, nonsound = selected_strips_count(context)

        col = layout.column()
        col.operator("sequencer.enable_proxies", text="Setup")
        col.operator("sequencer.rebuild_proxy", text="Rebuild")
        col.enabled = nonsound >= 1
        layout.prop(st, "proxy_render_size", text="")


# BFA menu
class SEQUENCER_MT_view_pie_menus(Menu):
    bl_label = "Pie Menus"

    def draw(self, context):
        layout = self.layout

        st = context.space_data

        layout.operator_context = "INVOKE_REGION_PREVIEW"
        if st.view_type == "PREVIEW":
            layout.operator("wm.call_menu_pie", text="Pivot Point", icon="MENU_PANEL").name = "SEQUENCER_MT_pivot_pie"
        layout.operator("wm.call_menu_pie", text="View", icon="MENU_PANEL").name = "SEQUENCER_MT_preview_view_pie"


# BFA - this menu has most of the property toggles now show exclusively in the property shelf.
class SEQUENCER_MT_view(Menu):
    bl_label = "View"

    def draw(self, context):
        layout = self.layout

        st = context.space_data
        is_preview = st.view_type in {"PREVIEW", "SEQUENCER_PREVIEW"}
        is_sequencer_view = st.view_type in {"SEQUENCER", "SEQUENCER_PREVIEW"}
        is_sequencer_only = st.view_type == "SEQUENCER"

        preferences = context.preferences
        addon_prefs = preferences.addons["bforartists_toolbar_settings"].preferences

        # bfa - we have it already separated with correct invoke.

        # if st.view_type == 'PREVIEW':
        #     # Specifying the REGION_PREVIEW context is needed in preview-only
        #     # mode, else the lookup for the shortcut will fail in
        #     # wm_keymap_item_find_props() (see #32595).
        #     layout.operator_context = 'INVOKE_REGION_PREVIEW'
        layout.prop(st, "show_region_toolbar")
        layout.prop(st, "show_region_ui")
        layout.prop(st, "show_region_tool_header")

        layout.operator_context = "INVOKE_DEFAULT"
        if is_sequencer_view:
            layout.prop(st, "show_region_hud")
        if is_sequencer_only:
            layout.prop(st, "show_region_channels")

        layout.prop(st, "show_toolshelf_tabs")

        layout.prop(st, "show_region_footer")
        layout.separator()

        layout.menu("SEQUENCER_MT_view_annotations")  # BFA
        # BFA - properties in properties menu

        layout.separator()

        layout.operator_context = "INVOKE_REGION_WIN"
        layout.operator("sequencer.refresh_all", icon="FILE_REFRESH", text="Refresh All")
        layout.operator_context = "INVOKE_DEFAULT"
        layout.separator()

        layout.operator_context = "INVOKE_REGION_WIN"
        layout.operator("view2d.zoom_in", icon="ZOOM_IN")
        layout.operator("view2d.zoom_out", icon="ZOOM_OUT")
        # BFA - properties in properties menu
        if is_sequencer_view:
            layout.operator_context = "INVOKE_REGION_WIN"
            layout.operator("view2d.zoom_border", text="Zoom Border", icon="ZOOM_BORDER")  # BFA

            layout.separator()

            layout.operator("sequencer.view_all", text="Frame All", icon="VIEWALL")

            if context.sequencer_scene.use_preview_range:
                layout.operator("anim.scene_range_frame", text="Frame Preview Range", icon="FRAME_PREVIEW_RANGE")
            else:
                layout.operator("anim.scene_range_frame", text="Frame Scene Range", icon="FRAME_SCENE_RANGE")

            layout.operator("sequencer.view_frame", icon="VIEW_FRAME")
            layout.operator("sequencer.view_selected", text="Frame Selected", icon="VIEW_SELECTED")

        if is_preview:
            layout.operator_context = "INVOKE_REGION_PREVIEW"

            if is_sequencer_view:
                layout.menu("SEQUENCER_MT_preview_zoom", text="Preview Zoom")
            else:
                layout.operator("view2d.zoom_border", text="Zoom Border", icon="ZOOM_BORDER")  # BFA
                layout.menu("SEQUENCER_MT_preview_zoom")
            layout.separator()

            layout.operator(
                "sequencer.view_all_preview",
                text="Fit Preview in window",
                icon="VIEW_FIT",
            )
            layout.operator("sequencer.view_selected", text="Frame Selected", icon="VIEW_SELECTED")

            layout.separator()
            layout.menu("SEQUENCER_MT_proxy")
            layout.operator_context = "INVOKE_DEFAULT"

        layout.separator()

        layout.operator_context = "INVOKE_REGION_WIN"
        layout.operator("sequencer.refresh_all", icon="FILE_REFRESH", text="Refresh All")
        layout.operator_context = "INVOKE_DEFAULT"

        layout.separator()
        # BFA - properties in properties menu

        layout.operator("render.opengl", text="Sequence Render Image", icon="RENDER_STILL").sequencer = True
        props = layout.operator("render.opengl", text="Sequence Render Animation", icon="RENDER_ANIMATION")
        props.animation = True
        props.sequencer = True
        layout.separator()

        # Note that the context is needed for the shortcut to display properly.
        layout.operator_context = "INVOKE_REGION_PREVIEW" if is_preview else "INVOKE_REGION_WIN"
        props = layout.operator(
            "wm.context_toggle_enum",
            text="Toggle Sequencer/Preview",
            icon="SEQ_SEQUENCER" if is_preview else "SEQ_PREVIEW",
        )
        props.data_path = "space_data.view_type"
        props.value_1 = "SEQUENCER"
        props.value_2 = "PREVIEW"
        layout.operator_context = "INVOKE_DEFAULT"

        layout.menu("SEQUENCER_MT_view_pie_menus")  # BFA

        layout.separator()

        layout.menu("INFO_MT_area")


# BFA - Hidden legacy operators exposed to GUI
class SEQUENCER_MT_view_annotations(Menu):
    bl_label = "Annotations (Legacy)"

    def draw(self, context):
        layout = self.layout

        layout.operator(
            "gpencil.annotate",
            text="Draw Annotation",
            icon="PAINT_DRAW",
        ).mode = "DRAW"
        layout.operator("gpencil.annotate", text="Draw Line Annotation", icon="PAINT_DRAW").mode = "DRAW_STRAIGHT"
        layout.operator("gpencil.annotate", text="Draw Polyline Annotation", icon="PAINT_DRAW").mode = "DRAW_POLY"
        layout.operator("gpencil.annotate", text="Erase Annotation", icon="ERASE").mode = "ERASER"

        layout.separator()

        layout.operator("gpencil.annotation_add", text="Add Annotation Layer", icon="ADD")
        layout.operator(
            "gpencil.annotation_active_frame_delete",
            text="Erase Annotation Active Keyframe",
            icon="DELETE",
        )


# BFA menu
class SEQUENCER_MT_export(Menu):
    bl_label = "Export"

    def draw(self, context):
        layout = self.layout

        layout.operator("sequencer.export_subtitles", text="Export Subtitles", icon="EXPORT")


class SEQUENCER_MT_select_handle(Menu):
    bl_label = "Select Handle"

    def draw(self, _context):
        layout = self.layout

        layout.operator("sequencer.select_handles", text="Both", icon="SELECT_HANDLE_BOTH").side = "BOTH"
        layout.operator("sequencer.select_handles", text="Left", icon="SELECT_HANDLE_LEFT").side = "LEFT"
        layout.operator("sequencer.select_handles", text="Right", icon="SELECT_HANDLE_RIGHT").side = "RIGHT"

        layout.separator()

        layout.operator(
            "sequencer.select_handles", text="Both Neighbors", icon="SELECT_HANDLE_BOTH"
        ).side = "BOTH_NEIGHBORS"
        layout.operator(
            "sequencer.select_handles", text="Left Neighbor", icon="SELECT_HANDLE_LEFT"
        ).side = "LEFT_NEIGHBOR"
        layout.operator(
            "sequencer.select_handles",
            text="Right Neighbor",
            icon="SELECT_HANDLE_RIGHT",
        ).side = "RIGHT_NEIGHBOR"


class SEQUENCER_MT_select_channel(Menu):
    bl_label = "Select Channel"

    def draw(self, _context):
        layout = self.layout

        layout.operator("sequencer.select_side", text="Left", icon="RESTRICT_SELECT_OFF").side = "LEFT"
        layout.operator("sequencer.select_side", text="Right", icon="RESTRICT_SELECT_OFF").side = "RIGHT"
        layout.separator()
        layout.operator("sequencer.select_side", text="Both Sides", icon="RESTRICT_SELECT_OFF").side = "BOTH"


# BFA - submenu
class SEQUENCER_MT_select_linked(Menu):
    bl_label = "Select Linked"

    def draw(self, _context):
        layout = self.layout

        layout.operator("sequencer.select_linked", text="All", icon="SELECT_ALL")
        layout.operator("sequencer.select_less", text="Less", icon="SELECTLESS")
        layout.operator("sequencer.select_more", text="More", icon="SELECTMORE")


class SEQUENCER_MT_select(Menu):
    bl_label = "Select"

    def draw(self, context):
        layout = self.layout

        st = context.space_data
        has_sequencer, has_preview = _space_view_types(st)
        # BFA - is_redtiming not used
        if has_preview:
            layout.operator_context = "INVOKE_REGION_PREVIEW"
        else:
            layout.operator_context = "INVOKE_REGION_WIN"
        layout.operator("sequencer.select_all", text="All", icon="SELECT_ALL").action = "SELECT"
        layout.operator("sequencer.select_all", text="None", icon="SELECT_NONE").action = "DESELECT"
        layout.operator("sequencer.select_all", text="Invert", icon="INVERSE").action = "INVERT"

        layout.separator()

        layout.operator("sequencer.select_box", text="Box Select", icon="BORDER_RECT")

        col = layout.column()
        if has_sequencer:
            props = col.operator(
                "sequencer.select_box",
                text="Box Select (Include Handles)",
                icon="BORDER_RECT",
            )
            props.include_handles = True

        col.separator()

        if has_sequencer:
            col.operator_menu_enum("sequencer.select_side_of_frame", "side", text="Side of Frame")
            col.menu("SEQUENCER_MT_select_handle", text="Handle")
            col.menu("SEQUENCER_MT_select_channel", text="Channel")
            col.menu("SEQUENCER_MT_select_linked", text="Linked")

        col.operator_menu_enum("sequencer.select_grouped", "type", text="Select Grouped")

        # BFA - start
        strip = context.active_strip

        if has_preview:
            if strip and strip.type == "TEXT":
                col.separator()

                col.operator(
                    "sequencer.text_select_all",
                    text="Select All Text",
                    icon="SELECT_ALL",
                )
                col.operator(
                    "sequencer.text_deselect_all",
                    text="Deselect All Text",
                    icon="SELECT_NONE",
                )

                col.separator()

                props = col.operator(
                    "sequencer.text_cursor_move",
                    text="Line End",
                    icon="HAND",
                    text_ctxt="Select",
                )
                props.type = "LINE_END"
                props.select_text = True

                props = col.operator(
                    "sequencer.text_cursor_move",
                    text="Line Begin",
                    icon="HAND",
                    text_ctxt="Select",
                )
                props.type = "LINE_BEGIN"
                props.select_text = True

                col.separator()

                props = col.operator(
                    "sequencer.text_cursor_move",
                    text="Top",
                    icon="HAND",
                    text_ctxt="Select",
                )
                props.type = "TEXT_BEGIN"
                props.select_text = True

                props = col.operator(
                    "sequencer.text_cursor_move",
                    text="Bottom",
                    icon="HAND",
                    text_ctxt="Select",
                )
                props.type = "TEXT_END"
                props.select_text = True

                col.separator()

                props = col.operator("sequencer.text_cursor_move", text="Previous Character", icon="HAND")
                props.type = "PREVIOUS_CHARACTER"
                props.select_text = True

                props = col.operator("sequencer.text_cursor_move", text="Next Character", icon="HAND")
                props.type = "NEXT_CHARACTER"
                props.select_text = True

                col.separator()

                props = col.operator("sequencer.text_cursor_move", text="Previous Word", icon="HAND")
                props.type = "PREVIOUS_WORD"
                props.select_text = True

                props = col.operator("sequencer.text_cursor_move", text="Next Word", icon="HAND")
                props.type = "NEXT_WORD"
                props.select_text = True

                col.separator()

                props = layout.operator("sequencer.text_cursor_move", text="Previous Line", icon="HAND")
                props.type = "PREVIOUS_LINE"
                props.select_text = True

                props = col.operator("sequencer.text_cursor_move", text="Next Line", icon="HAND")
                props.type = "NEXT_LINE"
                props.select_text = True
        # BFA - end


class SEQUENCER_MT_marker(Menu):
    bl_label = "Marker"

    def draw(self, context):
        layout = self.layout

        st = context.space_data
        is_sequencer_view = st.view_type in {"SEQUENCER", "SEQUENCER_PREVIEW"}

        from bl_ui.space_time import marker_menu_generic

        marker_menu_generic(layout, context)

        # BFA - no longer used
        # if is_sequencer_view:
        # 	layout.prop(st, "use_marker_sync")


class SEQUENCER_MT_change(Menu):
    bl_label = "Change"

    def draw(self, context):
        layout = self.layout
        strip = context.active_strip

        # BFA - Changed the Change contextual operator visibility to be based on strip type selection
        # BFA - This is done by listing the strip types then checking if it exists for the relevant operators
        # BFA - If there is no correct strip selected, a label will advise what to do
        try:
            layout.operator_context = "INVOKE_REGION_WIN"
            if strip and strip.type == "SCENE":
                bpy_data_scenes_len = len(bpy.data.scenes)

                if bpy_data_scenes_len > 14:
                    layout.operator_context = "INVOKE_DEFAULT"
                    layout.operator("sequencer.change_scene", text="Change Scene", icon="SCENE_DATA")
                elif bpy_data_scenes_len > 1:
                    layout.menu("SEQUENCER_MT_change_scene_with_icons", text="Change Scene")
                del bpy_data_scenes_len
            else:
                layout.operator_context = "INVOKE_DEFAULT"

                strip_type = strip.type
                data_strips = ["IMAGE", "MOVIE", "SOUND"]
                effect_strips = [
                    "CROSS",
                    "ADD",
                    "SUBTRACT",
                    "ALPHA_OVER",
                    "ALPHA_UNDER",
                    "GAMMA_CROSS",
                    "MULTIPLY",
                    "WIPE",
                    "GLOW",
                    "TRANSFORM",
                    "SPEED",
                    "MULTICAM",
                    "ADJUSTMENT",
                    "GAUSSIAN_BLUR",
                ]

                if strip_type in data_strips:
                    layout.operator_context = "INVOKE_DEFAULT"
                    props = layout.operator("sequencer.change_path", text="Path/Files", icon="FILE_MOVIE")

                    if strip:
                        strip_type = strip.type

                        if strip_type == "IMAGE":
                            props.filter_image = True
                        elif strip_type == "MOVIE":
                            props.filter_movie = True
                        elif strip_type == "SOUND":
                            props.filter_sound = True
                elif strip and strip_type in effect_strips:
                    layout.operator_context = "INVOKE_DEFAULT"
                    layout.menu("SEQUENCER_MT_strip_effect_change")
                    layout.operator("sequencer.reassign_inputs")
                    layout.operator("sequencer.swap_inputs")
                else:
                    layout.label(text="Please select an effects strip", icon="QUESTION")
                    pass
        except:
            layout.label(text="Please select a strip", icon="QUESTION")
        # BFA - End of changes


class SEQUENCER_MT_navigation(Menu):
    bl_label = "Navigation"

    def draw(self, _context):
        layout = self.layout

        layout.operator("screen.animation_play", icon="PLAY")
        # layout.operator("sequencer.view_frame") # BFA - redundant

        layout.separator()

        props = layout.operator("sequencer.strip_jump", text="Jump to Previous Strip", icon="PREVIOUSACTIVE")
        props.next = False
        props.center = False
        props = layout.operator("sequencer.strip_jump", text="Jump to Next Strip", icon="NEXTACTIVE")
        props.next = True
        props.center = False

        layout.separator()

        props = layout.operator(
            "sequencer.strip_jump",
            text="Jump to Previous Strip (Center)",
            icon="PREVIOUSACTIVE",
        )
        props.next = False
        props.center = True
        props = layout.operator(
            "sequencer.strip_jump",
            text="Jump to Next Strip (Center)",
            icon="NEXTACTIVE",
        )
        props.next = True
        props.center = True

        layout.separator()

        layout.menu("SEQUENCER_MT_range")  # BFA


class SEQUENCER_MT_add(Menu):
    bl_label = "Add"
    bl_translation_context = i18n_contexts.operator_default
    bl_options = {"SEARCH_ON_KEY_PRESS"}

    def draw(self, context):
        layout = self.layout
        layout.operator_context = "INVOKE_REGION_WIN"

        layout.operator(
            "WM_OT_search_single_menu", text="Search...", icon="VIEWZOOM"
        ).menu_idname = "SEQUENCER_MT_add"  # BFA

        layout.separator()

        layout.menu("SEQUENCER_MT_add_scene", text="Scene", icon="SCENE_DATA")

        bpy_data_movieclips_len = len(bpy.data.movieclips)
        if bpy_data_movieclips_len > 10:
            layout.operator_context = "INVOKE_DEFAULT"
            layout.operator("sequencer.movieclip_strip_add", text="Clip...", icon="TRACKER")
        elif bpy_data_movieclips_len > 0:
            layout.operator_menu_enum("sequencer.movieclip_strip_add", "clip", text="Clip", icon="TRACKER")
        else:
            layout.menu(
                "SEQUENCER_MT_add_empty",
                text="Clip",
                text_ctxt=i18n_contexts.id_movieclip,
                icon="TRACKER",
            )
        del bpy_data_movieclips_len

        bpy_data_masks_len = len(bpy.data.masks)
        if bpy_data_masks_len > 10:
            layout.operator_context = "INVOKE_DEFAULT"
            layout.operator("sequencer.mask_strip_add", text="Mask...", icon="MOD_MASK")
        elif bpy_data_masks_len > 0:
            layout.operator_menu_enum("sequencer.mask_strip_add", "mask", text="Mask", icon="MOD_MASK")
        else:
            layout.menu("SEQUENCER_MT_add_empty", text="Mask", icon="MOD_MASK")
        del bpy_data_masks_len

        layout.separator()

        layout.operator("sequencer.movie_strip_add", text="Movie", icon="FILE_MOVIE")
        layout.operator("sequencer.sound_strip_add", text="Sound", icon="FILE_SOUND")
        layout.operator("sequencer.image_strip_add", text="Image/Sequence", icon="FILE_IMAGE")

        layout.separator()

        layout.operator_context = "INVOKE_REGION_WIN"
        layout.operator("sequencer.effect_strip_add", text="Color", icon="COLOR").type = "COLOR"
        layout.operator("sequencer.effect_strip_add", text="Text", icon="FONT_DATA").type = "TEXT"

        layout.separator()

        layout.operator("sequencer.effect_strip_add", text="Adjustment Layer", icon="COLOR").type = "ADJUSTMENT"

        layout.operator_context = "INVOKE_DEFAULT"
        layout.menu("SEQUENCER_MT_add_effect", icon="SHADERFX")

        total, nonsound = selected_strips_count(context)

        col = layout.column()
        col.menu("SEQUENCER_MT_add_transitions", icon="ARROW_LEFTRIGHT")
        # Enable for video transitions or sound crossfade.
        col.enabled = nonsound == 2 or (nonsound == 0 and total == 2)

        col = layout.column()
        # col.operator_menu_enum("sequencer.fades_add", "type", text="Fade",
        # icon='IPO_EASE_IN_OUT') # BFA - now it's own menu
        col.menu("SEQUENCER_MT_fades_add", icon="IPO_EASE_IN_OUT")
        col.enabled = total >= 1
        col.operator("sequencer.fades_clear", text="Clear Fade", icon="CLEAR")  # BFA - added icon


class SEQUENCER_MT_add_scene(Menu):
    bl_label = "Scene"
    bl_translation_context = i18n_contexts.operator_default

    def draw(self, context):
        layout = self.layout
        layout.operator_context = "INVOKE_REGION_WIN"
        layout.operator("sequencer.scene_strip_add_new", text="New Scene", icon="ADD").type = "EMPTY"

        layout.menu_contents("SEQUENCER_MT_scene_add_root_catalogs")

        bpy_data_scenes_len = len(bpy.data.scenes)
        if bpy_data_scenes_len > 14:  # BFA - increased to 14 from 10
            layout.separator()
            layout.operator_context = "INVOKE_DEFAULT"
            layout.operator("sequencer.scene_strip_add", text="Scene", icon="SEQUENCE")  # BFA - added icon
        elif bpy_data_scenes_len > 1:
            layout.label(text="Scenes", icon="NONE")
            scene = context.sequencer_scene
            for sc_item in bpy.data.scenes:
                if sc_item == scene:
                    continue

                layout.operator_context = "INVOKE_REGION_WIN"
                layout.operator(
                    "sequencer.scene_strip_add", text=sc_item.name, icon="SEQUENCE"
                ).scene = sc_item.name  # BFA - added icon

        del bpy_data_scenes_len


class SEQUENCER_MT_add_empty(Menu):
    bl_label = "Empty"

    def draw(self, _context):
        layout = self.layout

        layout.label(text="No Items Available")


class SEQUENCER_MT_add_transitions(Menu):
    bl_label = "Transition"

    def draw(self, context):
        total, nonsound = selected_strips_count(context)

        layout = self.layout

        col = layout.column()
        col.operator("sequencer.crossfade_sounds", text="Sound Crossfade", icon="SPEAKER")
        col.enabled = nonsound == 0 and total == 2

        layout.separator()

        col = layout.column()
        col.operator("sequencer.effect_strip_add", text="Cross", icon="NODE_VECTOR").type = "CROSS"
        col.operator("sequencer.effect_strip_add", text="Gamma Cross", icon="NODE_GAMMA").type = "GAMMA_CROSS"

        col.separator()

        col.operator("sequencer.effect_strip_add", text="Wipe", icon="NODE_VECTOR_TRANSFORM").type = "WIPE"
        col.enabled = nonsound == 2


class SEQUENCER_MT_add_effect(Menu):
    bl_label = "Effect Strip"

    def draw(self, context):
        total, nonsound = selected_strips_count(context)

        layout = self.layout
        layout.operator_context = "INVOKE_REGION_WIN"
        _, nonsound = selected_strips_count(context)

        layout.operator("sequencer.effect_strip_add", text="Multicam Selector", icon="SEQ_MULTICAM").type = "MULTICAM"

        layout.separator()

        col = layout.column()
        col.operator("sequencer.effect_strip_add", text="Transform", icon="TRANSFORM_MOVE").type = "TRANSFORM"
        col.operator("sequencer.effect_strip_add", text="Speed Control", icon="NODE_CURVE_TIME").type = "SPEED"

        col.separator()

        col.operator(
            "sequencer.effect_strip_add",
            text="Glow",
            icon="LIGHT_SUN",
        ).type = "GLOW"
        col.operator(
            "sequencer.effect_strip_add",
            text="Gaussian Blur",
            icon="NODE_BLUR",
        ).type = "GAUSSIAN_BLUR"
        col.enabled = nonsound == 1

        layout.separator()

        col = layout.column()
        col.operator(
            "sequencer.effect_strip_add",
            text="Add",
            text_ctxt=i18n_contexts.id_sequence,
            icon="SEQ_ADD",
        ).type = "ADD"
        col.operator(
            "sequencer.effect_strip_add",
            text="Subtract",
            text_ctxt=i18n_contexts.id_sequence,
            icon="NODE_INVERT",
        ).type = "SUBTRACT"
        col.operator(
            "sequencer.effect_strip_add",
            text="Multiply",
            text_ctxt=i18n_contexts.id_sequence,
            icon="SEQ_MULTIPLY",
        ).type = "MULTIPLY"
        col.operator(
            "sequencer.effect_strip_add",
            text="Alpha Over",
            text_ctxt=i18n_contexts.id_sequence,
            icon="IMAGE_ALPHA",
        ).type = "ALPHA_OVER"
        col.operator(
            "sequencer.effect_strip_add",
            text="Alpha Under",
            text_ctxt=i18n_contexts.id_sequence,
            icon="NODE_HOLDOUTSHADER",
        ).type = "ALPHA_UNDER"
        col.operator(
            "sequencer.effect_strip_add",
            text="Color Mix",
            text_ctxt=i18n_contexts.id_sequence,
            icon="NODE_MIXRGB",
        ).type = "COLORMIX"
        col.enabled = total >= 2


class SEQUENCER_MT_strip_transform(Menu):
    bl_label = "Transform"

    def draw(self, context):
        layout = self.layout
        st = context.space_data
        has_sequencer, has_preview = _space_view_types(st)

        if has_preview:
            layout.operator_context = "INVOKE_REGION_PREVIEW"
        else:
            layout.operator_context = "INVOKE_REGION_WIN"

        col = layout.column()
        if has_preview:
            col.operator("transform.translate", text="Move", icon="TRANSFORM_MOVE")
            col.operator("transform.rotate", text="Rotate", icon="TRANSFORM_ROTATE")
            col.operator("transform.resize", text="Scale", icon="TRANSFORM_SCALE")
        else:
            col.operator("transform.seq_slide", text="Move", icon="TRANSFORM_MOVE").view2d_edge_pan = True
            col.operator(
                "transform.transform",
                text="Move/Extend from Current Frame",
                icon="SEQ_MOVE_EXTEND",
            ).mode = "TIME_EXTEND"
            col.operator("sequencer.slip", text="Slip Strip Contents", icon="SEQ_SLIP_CONTENTS")

        # TODO (for preview)
        if has_sequencer:
            col.separator()
            col.operator("sequencer.snap", icon="SEQ_SNAP_STRIP")
            col.operator("sequencer.offset_clear", icon="SEQ_CLEAR_OFFSET")

            col.separator()

        if has_sequencer:
            col.operator("sequencer.swap", text="Swap Strip Left", icon="SEQ_SWAP_LEFT").side = "LEFT"  # BFA
            col.operator("sequencer.swap", text="Swap Strip Right", icon="SEQ_SWAP_RIGHT").side = "RIGHT"  # BFA

            col.separator()
            col.operator("sequencer.gap_remove", icon="SEQ_REMOVE_GAPS").all = False
            col.operator(
                "sequencer.gap_remove",
                text="Remove Gaps (All)",
                icon="SEQ_REMOVE_GAPS_ALL",
            ).all = True
            col.operator("sequencer.gap_insert", icon="SEQ_INSERT_GAPS")
        col.enabled = bool(context.sequencer_scene)


class SEQUENCER_MT_strip_text(Menu):
    bl_label = "Text"

    def draw(self, context):
        layout = self.layout
        layout.operator_context = "INVOKE_REGION_PREVIEW"
        layout.operator("sequencer.text_edit_mode_toggle", icon="OUTLINER_OB_FONT")
        layout.separator()
        layout.operator("sequencer.text_edit_cut", icon="CUT")  # BFA - consistent order
        layout.operator("sequencer.text_edit_copy", icon="COPYDOWN")
        layout.operator("sequencer.text_edit_paste", icon="PASTEDOWN")

        layout.separator()
        layout.menu("SEQUENCER_MT_strip_text_characters")  # BFA - menu

        layout.separator()
        props = layout.operator("sequencer.text_delete", icon="DELETE")
        props.type = "PREVIOUS_OR_SELECTION"
        layout.operator("sequencer.text_line_break", icon="CARET_NEXT_CHAR")


# BFA - Menu
class SEQUENCER_MT_strip_text_characters(Menu):
    bl_label = "Move Cursor"

    def draw(self, context):
        layout = self.layout

        layout.operator_enum("sequencer.text_cursor_move", "type")


class SEQUENCER_MT_strip_show_hide(Menu):
    bl_label = "Show/Hide"

    def draw(self, context):
        layout = self.layout
        layout.operator_context = "INVOKE_REGION_PREVIEW"

        col = layout.column()
        col.operator("sequencer.unmute", text="Show Hidden Strips", icon="HIDE_OFF").unselected = False
        col.separator()
        col.operator("sequencer.mute", text="Hide Selected", icon="HIDE_ON").unselected = False
        col.operator("sequencer.mute", text="Hide Unselected", icon="HIDE_UNSELECTED").unselected = True
        col.enabled = bool(context.sequencer_scene)


class SEQUENCER_MT_strip_animation(Menu):
    bl_label = "Animation"

    def draw(self, _context):
        layout = self.layout
        layout.operator_context = "INVOKE_REGION_PREVIEW"

        layout.operator("anim.keyframe_insert", text="Insert Keyframe", icon="KEYFRAMES_INSERT")
        layout.operator(
            "anim.keyframe_insert_menu", text="Insert Keyframe with Keying Set", icon="KEYFRAMES_INSERT"
        ).always_prompt = True
        layout.operator("anim.keying_set_active_set", text="Change Keying Set", icon="KEYINGSET")
        layout.operator("anim.keyframe_delete_vse", text="Delete Keyframes", icon="KEYFRAMES_REMOVE")
        layout.operator("anim.keyframe_clear_vse", text="Clear Keyframes...", icon="KEYFRAMES_CLEAR")


class SEQUENCER_MT_strip_mirror(Menu):
    bl_label = "Mirror"

    def draw(self, context):
        layout = self.layout

        col = layout.column()
        col.operator_context = "INVOKE_REGION_PREVIEW"
        col.operator("transform.mirror", text="Interactive Mirror")

        col.separator()

        # Only interactive mirror should invoke the modal, all others should immediately run.
        col.operator_context = "EXEC_REGION_PREVIEW"

        for space_name, space_id in (("Global", "GLOBAL"), ("Local", "LOCAL")):
            for axis_index, axis_name in enumerate("XY"):
                props = col.operator(
                    "transform.mirror",
                    text="{:s} {:s}".format(axis_name, iface_(space_name)),
                    translate=False,
                )
                props.constraint_axis[axis_index] = True
                props.orient_type = space_id

            if space_id == "GLOBAL":
                col.separator()
        col.enabled = bool(context.sequencer_scene)


class SEQUENCER_MT_strip_input(Menu):
    bl_label = "Inputs"

    def draw(self, context):
        layout = self.layout
        strip = context.active_strip

        layout.operator("sequencer.reload", text="Reload Strips", icon="FILE_REFRESH")
        layout.operator(
            "sequencer.reload",
            text="Reload Strips and Adjust Length",
            icon="FILE_REFRESH",
        ).adjust_length = True
        props = layout.operator("sequencer.change_path", text="Change Path/Files", icon="FILE_MOVIE")
        layout.operator("sequencer.swap_data", text="Swap Data", icon="SWAP")

        if strip:
            strip_type = strip.type

            if strip_type == "IMAGE":
                props.filter_image = True
            elif strip_type == "MOVIE":
                props.filter_movie = True
            elif strip_type == "SOUND":
                props.filter_sound = True


class SEQUENCER_MT_strip_lock_mute(Menu):
    bl_label = "Lock/Mute"

    def draw(self, _context):
        layout = self.layout

        layout.operator("sequencer.lock", icon="LOCKED")
        layout.operator("sequencer.unlock", icon="UNLOCKED")

        layout.separator()

        layout.operator("sequencer.mute", icon="HIDE_ON").unselected = False
        layout.operator("sequencer.unmute", icon="HIDE_OFF").unselected = False
        layout.operator("sequencer.mute", text="Mute Unselected Strips", icon="HIDE_UNSELECTED").unselected = True
        layout.operator("sequencer.unmute", text="Unmute Deselected Strips", icon="SHOW_UNSELECTED").unselected = True


class SEQUENCER_MT_strip_modifiers(Menu):
    bl_label = "Modifiers"

    def draw(self, _context):
        layout = self.layout

        layout.menu("SEQUENCER_MT_modifier_add", text="Add Modifier")

        layout.operator("sequencer.strip_modifier_copy", text="Copy to Selected Strips...")


class SEQUENCER_MT_strip_effect(Menu):
    bl_label = "Effect Strip"

    def draw(self, _context):
        layout = self.layout

        # BFA - WIP - couple of these operators were moved to a conditional
        layout.menu("SEQUENCER_MT_strip_effect_change")
        layout.operator("sequencer.reassign_inputs", icon="RANDOMIZE_TRANSFORM")
        layout.operator("sequencer.swap_inputs", icon="RANDOMIZE")


class SEQUENCER_MT_strip_effect_change(Menu):
    bl_label = "Change Effect Type"

    def draw(self, context):
        layout = self.layout

        strip = context.active_strip

        col = layout.column()
        col.operator("sequencer.change_effect_type", text="Adjustment Layer").type = "ADJUSTMENT"
        col.operator("sequencer.change_effect_type", text="Multicam Selector").type = "MULTICAM"
        col.enabled = strip.input_count == 0

        layout.separator()

        col = layout.column()
        col.operator("sequencer.change_effect_type", text="Transform").type = "TRANSFORM"
        col.operator("sequencer.change_effect_type", text="Speed Control").type = "SPEED"
        col.operator("sequencer.change_effect_type", text="Glow").type = "GLOW"
        col.operator("sequencer.change_effect_type", text="Gaussian Blur").type = "GAUSSIAN_BLUR"
        col.enabled = strip.input_count == 1

        layout.separator()

        col = layout.column()
        col.operator("sequencer.change_effect_type", text="Add").type = "ADD"
        col.operator("sequencer.change_effect_type", text="Subtract").type = "SUBTRACT"
        col.operator("sequencer.change_effect_type", text="Multiply").type = "MULTIPLY"
        col.operator("sequencer.change_effect_type", text="Alpha Over").type = "ALPHA_OVER"
        col.operator("sequencer.change_effect_type", text="Alpha Under").type = "ALPHA_UNDER"
        col.operator("sequencer.change_effect_type", text="Color Mix").type = "COLORMIX"
        col.operator("sequencer.change_effect_type", text="Crossfade").type = "CROSS"
        col.operator("sequencer.change_effect_type", text="Gamma Crossfade").type = "GAMMA_CROSS"
        col.operator("sequencer.change_effect_type", text="Wipe").type = "WIPE"
        col.enabled = strip.input_count == 2


class SEQUENCER_MT_strip_movie(Menu):
    bl_label = "Movie Strip"

    def draw(self, _context):
        layout = self.layout

        layout.operator("sequencer.rendersize", icon="RENDER_REGION")
        layout.operator("sequencer.deinterlace_selected_movies", icon="SEQ_DEINTERLACE")


class SEQUENCER_MT_strip_retiming(Menu):
    bl_label = "Retiming"

    def draw(self, context):
        layout = self.layout
        try:  # BFA - detect if correct relevant strip is selected to apply as a clearer UX. Only works on Movie and Image strips
            is_retiming = (
                context.sequencer_scene.sequence_editor is not None
                and context.sequencer_scene.sequence_editor.selected_retiming_keys is not None
            )
            strip = context.active_strip

            layout.operator_context = "INVOKE_REGION_WIN"  # BFA
            # BFA - is_redtiming not used

            strip = context.active_strip  # BFA
            strip_type = strip.type  # BFA

            if strip and strip_type == "MOVIE" or strip_type == "IMAGE" or strip_type == "SOUND":
                # BFA - Moved retiming_show and retiming_segment_speed_set to top for UX
                layout.operator(
                    "sequencer.retiming_show",
                    # BFA - changed icon and title
                    icon="MOD_TIME" if (strip and strip.show_retiming_keys) else "TIME",
                    text="Disable Retiming" if (strip and strip.show_retiming_keys) else "Enable Retiming",
                )
                layout.separator()
                layout.operator("sequencer.retiming_segment_speed_set", icon="SET_TIME")  # BFA - moved up for UX

                layout.separator()  # BFA - added seperator

                layout.operator("sequencer.retiming_key_add", icon="KEYFRAMES_INSERT")
                layout.operator("sequencer.retiming_key_delete", icon="DELETE")
                layout.operator(
                    "sequencer.retiming_add_freeze_frame_slide",
                    icon="KEYTYPE_MOVING_HOLD_VEC",
                )
                col = layout.column()
                col.operator("sequencer.retiming_add_transition_slide", icon="NODE_CURVE_TIME")
                col.enabled = is_retiming

                layout.separator()

                col = layout.column()

                col.operator("sequencer.retiming_reset", icon="KEYFRAMES_REMOVE")
                col.enabled = not is_retiming
            else:
                layout.label(text="To retime, select a movie or sound strip", icon="QUESTION")  # BFA
        except:
            layout.label(text="To retime, select a movie or sound strip", icon="QUESTION")  # BFA


# BFA menu
class SEQUENCER_MT_change_scene_with_icons(Menu):
    bl_label = "Change Scene with Icons"

    def draw(self, context):
        layout = self.layout
        scenes = bpy.data.scenes
        current_scene_name = context.sequencer_scene.name  # Get the current scene name
        for scene in scenes:
            # Skip the current scene to avoid the error
            if scene.name == current_scene_name:
                continue
            # Here 'SCENE_DATA' is used as a placeholder icon for all items
            layout.operator("sequencer.change_scene", text=scene.name, icon="SCENE_DATA").scene = scene.name


class SEQUENCER_MT_strip(Menu):
    bl_label = "Strip"

    def draw(self, context):
        from bl_ui_utils.layout import operator_context

        layout = self.layout
        st = context.space_data
        has_sequencer, has_preview = _space_view_types(st)

        layout.menu("SEQUENCER_MT_strip_transform")

        if has_preview:
            layout.operator_context = "INVOKE_REGION_PREVIEW"
        else:
            layout.operator_context = "INVOKE_REGION_WIN"

        strip = context.active_strip

        if has_preview:
            layout.menu("SEQUENCER_MT_strip_mirror")
            layout.separator()
            layout.operator("sequencer.preview_duplicate_move", text="Duplicate", icon="DUPLICATE")
            layout.separator()

            layout.menu("SEQUENCER_MT_strip_animation")

            layout.separator()

            layout.menu("SEQUENCER_MT_strip_show_hide")

            layout.separator()

        if has_sequencer:
            layout.menu("SEQUENCER_MT_strip_retiming")
            layout.separator()

            with operator_context(layout, "EXEC_REGION_WIN"):
                props = layout.operator("sequencer.split", text="Split", icon="CUT")
                props.type = "SOFT"

                props = layout.operator("sequencer.split", text="Hold Split", icon="HOLD_SPLIT")
                props.type = "HARD"

            layout.separator()

            layout.operator("sequencer.copy", text="Copy", icon="COPYDOWN")
            layout.operator("sequencer.paste", text="Paste", icon="PASTEDOWN")
            layout.operator("sequencer.duplicate_move", icon="DUPLICATE")
            layout.operator("sequencer.duplicate_move_linked", text="Duplicate Linked", icon="DUPLICATE")

        layout.separator()
        layout.operator("sequencer.delete", text="Delete", icon="DELETE")

        if strip and strip.type == "SCENE":
            layout.operator("sequencer.delete", text="Delete Strip & Data", icon="DELETE_DUPLICATE").delete_data = True
            layout.operator("sequencer.scene_frame_range_update", icon="NODE_MAP_RANGE")

        # layout.menu("SEQUENCER_MT_change") # BFA - replaced to be a top-level series of conditional operators

        # BFA - Changed the Change contextual operator visibility to be based on strip type selection
        # BFA - This is done by listing the strip types then checking if it exists for the relevant operators
        # BFA - If there is no correct strip selected, a label will advise what to do
        try:
            layout.operator_context = "INVOKE_REGION_WIN"
            if strip and strip.type == "SCENE":
                bpy_data_scenes_len = len(bpy.data.scenes)

                if bpy_data_scenes_len > 14:
                    layout.separator()
                    layout.operator_context = "INVOKE_DEFAULT"
                    layout.operator("sequencer.change_scene", text="Change Scene", icon="SCENE_DATA")
                elif bpy_data_scenes_len > 1:
                    layout.separator()
                    layout.menu("SEQUENCER_MT_change_scene_with_icons", text="Change Scene")
                del bpy_data_scenes_len
            else:
                layout.operator_context = "INVOKE_DEFAULT"

                strip_type = strip.type
                data_strips = ["IMAGE", "MOVIE", "SOUND"]
                effect_strips = [
                    "GAUSSIAN_BLUR",
                    "SPEED",
                    'GLOW"',
                    "TRANSFORM",
                    "MULTICAM",
                    "ADD",
                    "SUBRACT",
                    "ALPHA_OVER",
                    "ALPHA_UNDER",
                    "COLORMIX",
                ]

                if strip_type in data_strips:
                    layout.operator_context = "INVOKE_DEFAULT"
                    layout.separator()
                    props = layout.operator(
                        "sequencer.change_path",
                        text="Change Path/Files",
                        icon="FILE_MOVIE",
                    )

                    if strip:
                        strip_type = strip.type

                        if strip_type == "IMAGE":
                            props.filter_image = True
                        elif strip_type == "MOVIE":
                            props.filter_movie = True
                        elif strip_type == "SOUND":
                            props.filter_sound = True
                elif strip_type in effect_strips:
                    layout.operator_context = "INVOKE_DEFAULT"
                    layout.separator()
                    layout.operator("sequencer.change_effect_input")
                    layout.operator_menu_enum("sequencer.change_effect_type", "type")
                else:
                    # layout.label(text="Please select a changeable strip", icon="QUESTION")
                    pass
        except:
            # layout.label(text="Please select a strip to change", icon="QUESTION")
            pass
        # BFA - End of changes

        if has_sequencer:
            if strip:
                strip_type = strip.type
                layout.separator()
                layout.menu("SEQUENCER_MT_strip_modifiers", icon="MODIFIER")

                if strip_type in {
                    "CROSS",
                    "ADD",
                    "SUBTRACT",
                    "ALPHA_OVER",
                    "ALPHA_UNDER",
                    "GAMMA_CROSS",
                    "MULTIPLY",
                    "WIPE",
                    "GLOW",
                    "TRANSFORM",
                    "COLOR",
                    "SPEED",
                    "MULTICAM",
                    "ADJUSTMENT",
                    "GAUSSIAN_BLUR",
                }:
                    layout.separator()
                    layout.menu("SEQUENCER_MT_strip_effect")
                elif strip_type == "MOVIE":
                    layout.separator()
                    layout.menu("SEQUENCER_MT_strip_movie")
                elif strip_type == "IMAGE":
                    layout.separator()
                    layout.operator("sequencer.rendersize", icon="RENDER_REGION")
                    layout.operator("sequencer.images_separate", icon="SEPARATE")
                elif strip_type == "TEXT":
                    layout.separator()
                    layout.menu("SEQUENCER_MT_strip_effect")
                elif strip_type == "META":
                    layout.separator()
                    layout.operator("sequencer.meta_make", icon="ADD_METASTRIP")
                    layout.operator("sequencer.meta_separate", icon="REMOVE_METASTRIP")
                    layout.operator("sequencer.meta_toggle", text="Toggle Meta", icon="TOGGLE_META")
                if strip_type != "META":
                    layout.separator()
                    layout.operator("sequencer.meta_make", icon="ADD_METASTRIP")
                    layout.operator("sequencer.meta_toggle", text="Toggle Meta", icon="TOGGLE_META")

        if has_sequencer:
            layout.separator()
            layout.menu("SEQUENCER_MT_color_tag_picker")

            layout.separator()
            layout.menu("SEQUENCER_MT_strip_lock_mute")

            layout.separator()
            layout.menu("SEQUENCER_MT_strip_input")

            layout.separator()
            layout.operator("sequencer.connect", icon="LINKED").toggle = True
            layout.operator("sequencer.disconnect", icon="UNLINKED")

        # bfa - preview mode only
        if has_preview:
            layout.separator()
            layout.menu("SEQUENCER_MT_strip_lock_mute")


class SEQUENCER_MT_image(Menu):
    bl_label = "Image"

    def draw(self, context):
        layout = self.layout
        st = context.space_data

        if st.view_type in {"PREVIEW", "SEQUENCER_PREVIEW"}:
            layout.menu("SEQUENCER_MT_image_transform")

        layout.menu("SEQUENCER_MT_image_clear")
        # BFA - moved these up
        layout.separator()

        layout.operator("sequencer.strip_transform_fit", text="Scale To Fit", icon="VIEW_FIT").fit_method = "FIT"
        layout.operator("sequencer.strip_transform_fit", text="Scale to Fill", icon="VIEW_FILL").fit_method = "FILL"
        layout.operator(
            "sequencer.strip_transform_fit", text="Stretch To Fill", icon="VIEW_STRETCH"
        ).fit_method = "STRETCH"


class SEQUENCER_MT_image_transform(Menu):
    bl_label = "Transform"

    def draw(self, context):
        layout = self.layout

        layout.operator_context = "INVOKE_REGION_PREVIEW"

        col = layout.column()
        col.operator("transform.translate", icon="TRANSFORM_MOVE")
        col.operator("transform.rotate", icon="TRANSFORM_ROTATE")
        col.operator("transform.resize", text="Scale", icon="TRANSFORM_SCALE")
        col.separator()
        col.operator("transform.translate", text="Move Origin", icon="OBJECT_ORIGIN").translate_origin = True
        col.enabled = bool(context.sequencer_scene)


# BFA - Was used in the image menu. But not used in the UI anymore, remains for compatibility
class SEQUENCER_MT_image_clear(Menu):
    bl_label = "Clear"

    def draw(self, _context):
        layout = self.layout
        layout.operator(
            "sequencer.strip_transform_clear",
            text="Position",
            icon="CLEARMOVE",
            text_ctxt=i18n_contexts.default,
        ).property = "POSITION"
        layout.operator(
            "sequencer.strip_transform_clear",
            text="Scale",
            icon="CLEARSCALE",
            text_ctxt=i18n_contexts.default,
        ).property = "SCALE"
        layout.operator(
            "sequencer.strip_transform_clear",
            text="Rotation",
            icon="CLEARROTATE",
            text_ctxt=i18n_contexts.default,
        ).property = "ROTATION"
        layout.operator("sequencer.strip_transform_clear", text="All Transforms", icon="CLEAR").property = "ALL"


class SEQUENCER_MT_image_apply(Menu):
    bl_label = "Apply"

    def draw(self, _context):
        layout = self.layout

        layout.operator("sequencer.strip_transform_fit", text="Scale To Fit", icon="VIEW_FIT").fit_method = "FIT"
        layout.operator("sequencer.strip_transform_fit", text="Scale to Fill", icon="VIEW_FILL").fit_method = "FILL"
        layout.operator(
            "sequencer.strip_transform_fit", text="Stretch To Fill", icon="VIEW_STRETCH"
        ).fit_method = "STRETCH"


class SEQUENCER_MT_retiming(Menu):
    bl_label = "Retiming"
    bl_translation_context = i18n_contexts.operator_default

    def draw(self, context):
        layout = self.layout
        layout.operator_context = "INVOKE_REGION_WIN"

        layout.operator("sequencer.retiming_key_add", icon="KEYFRAMES_INSERT")
        layout.operator("sequencer.retiming_key_delete", icon="DELETE")
        layout.operator("sequencer.retiming_add_freeze_frame_slide", icon="KEYTYPE_MOVING_HOLD_VEC")


class SEQUENCER_MT_context_menu(Menu):
    bl_label = "Sequencer"

    def draw_generic(self, context):
        layout = self.layout

        layout.operator_context = "INVOKE_REGION_WIN"

        layout.operator("sequencer.split", text="Split", icon="CUT").type = "SOFT"

        layout.separator()

        layout.operator("sequencer.copy", text="Copy", icon="COPYDOWN")
        layout.operator("sequencer.paste", text="Paste", icon="PASTEDOWN")
        layout.operator("sequencer.duplicate_move", icon="DUPLICATE")
        props = layout.operator("wm.call_panel", text="Rename", icon="RENAME")
        props.name = "TOPBAR_PT_name"
        props.keep_open = False
        layout.operator("sequencer.delete", text="Delete", icon="DELETE")

        strip = context.active_strip
        if strip and strip.type == "SCENE":
            layout.operator("sequencer.delete", text="Delete Strip & Data", icon="DELETE_DUPLICATE").delete_data = True
            layout.operator("sequencer.scene_frame_range_update")

        # layout.separator()
        # layout.menu("SEQUENCER_MT_change") # BFA - replaced to be a top-level series of conditional operators

        # BFA - Changed the Change contextual operator visibility to be based on strip type selection
        # BFA - This is done by listing the strip types then checking if it exists for the relevant operators
        # BFA - If there is no correct strip selected, a label will advise what to do
        try:
            layout.operator_context = "INVOKE_REGION_WIN"
            if strip and strip.type == "SCENE":
                bpy_data_scenes_len = len(bpy.data.scenes)

                if bpy_data_scenes_len > 14:
                    layout.operator_context = "INVOKE_DEFAULT"
                    layout.operator("sequencer.change_scene", text="Change Scene", icon="SCENE_DATA")
                elif bpy_data_scenes_len > 1:
                    layout.menu("SEQUENCER_MT_change_scene_with_icons", text="Change Scene")
                del bpy_data_scenes_len
            else:
                layout.operator_context = "INVOKE_DEFAULT"

                strip_type = strip.type
                data_strips = ["IMAGE", "MOVIE", "SOUND"]
                effect_strips = [
                    "GAUSSIAN_BLUR",
                    "SPEED",
                    "GLOW",
                    "TRANSFORM",
                    "MULTICAM",
                    "ADD",
                    "SUBRACT",
                    "ALPHA_OVER",
                    "ALPHA_UNDER",
                    "COLORMIX",
                ]

                if strip_type in data_strips:
                    layout.operator_context = "INVOKE_DEFAULT"
                    props = layout.operator(
                        "sequencer.change_path",
                        text="Change Path/Files",
                        icon="FILE_MOVIE",
                    )

                    if strip:
                        strip_type = strip.type

                        if strip_type == "IMAGE":
                            props.filter_image = True
                        elif strip_type == "MOVIE":
                            props.filter_movie = True
                        elif strip_type == "SOUND":
                            props.filter_sound = True
                elif strip_type in effect_strips:
                    layout.operator_context = "INVOKE_DEFAULT"
                    # BFA - Minimized a bit
                    layout.operator("sequencer.change_effect_input")
                    layout.operator_menu_enum("sequencer.change_effect_type", "type")
                else:
                    # layout.label(text="Please select a changeable strip", icon="QUESTION")
                    pass
        except:
            # layout.label(text="Please select a strip to change", icon="QUESTION")
            pass
        # BFA - End of changes

        layout.separator()

        layout.operator("sequencer.slip", text="Slip Strip Contents", icon="SEQ_SLIP_CONTENTS")
        layout.operator("sequencer.snap", icon="SEQ_SNAP_STRIP")

        layout.separator()

        layout.operator(
            "sequencer.set_range_to_strips",
            text="Set Preview Range to Strips",
            icon="PREVIEW_RANGE",
        ).preview = True

        layout.separator()

        layout.operator("sequencer.gap_remove", icon="SEQ_REMOVE_GAPS").all = False
        layout.operator("sequencer.gap_insert", icon="SEQ_INSERT_GAPS")

        layout.separator()

        if strip:
            strip_type = strip.type
            total, nonsound = selected_strips_count(context)

            layout.separator()
            layout.menu("SEQUENCER_MT_strip_modifiers", icon="MODIFIER")

            if total == 2:
                if nonsound == 2:
                    layout.separator()
                    col = layout.column()
                    col.menu("SEQUENCER_MT_add_transitions", text="Add Transition")
                elif nonsound == 0:
                    layout.separator()
                    layout.operator(
                        "sequencer.crossfade_sounds",
                        text="Crossfade Sounds",
                        icon="SPEAKER",
                    )

            if total >= 1:
                col = layout.column()
                # col.operator_menu_enum("sequencer.fades_add", "type", text="Fade") # BFA - now it's own menu
                col.menu("SEQUENCER_MT_fades_add", text="Fade", icon="IPO_EASE_IN_OUT")
                layout.operator("sequencer.fades_clear", text="Clear Fade", icon="CLEAR")

            if strip_type in {
                "CROSS",
                "ADD",
                "SUBTRACT",
                "ALPHA_OVER",
                "ALPHA_UNDER",
                "GAMMA_CROSS",
                "MULTIPLY",
                "WIPE",
                "GLOW",
                "TRANSFORM",
                "COLOR",
                "SPEED",
                "MULTICAM",
                "ADJUSTMENT",
                "GAUSSIAN_BLUR",
            }:
                layout.separator()
                layout.menu("SEQUENCER_MT_strip_effect")
            elif strip_type == "MOVIE":
                layout.separator()
                layout.menu("SEQUENCER_MT_strip_movie")
            elif strip_type == "IMAGE":
                layout.separator()
                layout.operator("sequencer.rendersize", icon="RENDER_REGION")
                layout.operator("sequencer.images_separate", icon="SEPARATE")
            elif strip_type == "TEXT":
                layout.separator()
                layout.menu("SEQUENCER_MT_strip_effect")
            elif strip_type == "META":
                layout.separator()
                layout.operator("sequencer.meta_make", icon="ADD_METASTRIP")
                layout.operator("sequencer.meta_separate", icon="REMOVE_METASTRIP")
                layout.operator("sequencer.meta_toggle", text="Toggle Meta", icon="TOGGLE_META")
            if strip_type != "META":
                layout.separator()
                layout.operator("sequencer.meta_make", icon="ADD_METASTRIP")
                layout.operator("sequencer.meta_toggle", text="Toggle Meta", icon="TOGGLE_META")

        layout.separator()

        layout.menu("SEQUENCER_MT_color_tag_picker")

        layout.separator()
        layout.menu("SEQUENCER_MT_strip_lock_mute")

        layout.separator()

        layout.operator("sequencer.connect", icon="LINKED").toggle = True
        layout.operator("sequencer.disconnect", icon="UNLINKED")

    def draw_retime(self, context):
        layout = self.layout
        layout.operator_context = "INVOKE_REGION_WIN"

        if context.sequencer_scene.sequence_editor.selected_retiming_keys:
            layout.operator("sequencer.retiming_segment_speed_set", icon="SET_TIME")

            layout.separator()

            layout.operator("sequencer.retiming_key_delete", icon="DELETE")
            layout.operator(
                "sequencer.retiming_add_freeze_frame_slide",
                icon="KEYTYPE_MOVING_HOLD_VEC",
            )
            layout.operator("sequencer.retiming_add_transition_slide", icon="NODE_CURVE_TIME")

    def draw(self, context):
        ed = context.sequencer_scene.sequence_editor
        if ed.selected_retiming_keys:
            self.draw_retime(context)
        else:
            self.draw_generic(context)


class SEQUENCER_MT_preview_context_menu(Menu):
    bl_label = "Sequencer Preview"

    def draw(self, context):
        layout = self.layout

        layout.operator_context = "INVOKE_REGION_WIN"

        props = layout.operator("wm.call_panel", text="Rename", icon="RENAME")
        props.name = "TOPBAR_PT_name"
        props.keep_open = False

        # TODO: support in preview.
        # layout.operator("sequencer.delete", text="Delete")


class SEQUENCER_MT_pivot_pie(Menu):
    bl_label = "Pivot Point"

    def draw(self, context):
        layout = self.layout
        pie = layout.menu_pie()

        if context.tool_settings:
            sequencer_tool_settings = context.tool_settings.sequencer_tool_settings

        pie.prop_enum(sequencer_tool_settings, "pivot_point", value="CENTER")
        pie.prop_enum(sequencer_tool_settings, "pivot_point", value="CURSOR")
        pie.prop_enum(sequencer_tool_settings, "pivot_point", value="INDIVIDUAL_ORIGINS")
        pie.prop_enum(sequencer_tool_settings, "pivot_point", value="MEDIAN")


class SEQUENCER_MT_view_pie(Menu):
    bl_label = "View"

    def draw(self, context):
        layout = self.layout

        pie = layout.menu_pie()
        pie.operator("sequencer.view_all")
        pie.operator("sequencer.view_selected", text="Frame Selected", icon="ZOOM_SELECTED")
        pie.separator()
        if context.sequencer_scene.use_preview_range:
            pie.operator("anim.scene_range_frame", text="Frame Preview Range")
        else:
            pie.operator("anim.scene_range_frame", text="Frame Scene Range")


class SEQUENCER_MT_preview_view_pie(Menu):
    bl_label = "View"

    def draw(self, _context):
        layout = self.layout

        pie = layout.menu_pie()
        pie.operator_context = "INVOKE_REGION_PREVIEW"
        pie.operator("sequencer.view_all_preview")
        pie.operator("sequencer.view_selected", text="Frame Selected", icon="ZOOM_SELECTED")
        pie.separator()
        pie.operator("sequencer.view_zoom_ratio", text="Zoom 1:1").ratio = 1


class SEQUENCER_MT_modifier_add(Menu):
    bl_label = "Add Modifier"
    bl_options = {"SEARCH_ON_KEY_PRESS"}

    MODIFIER_TYPES_TO_ICONS = {
        enum_it.identifier: enum_it.icon
        for enum_it in bpy.types.StripModifier.bl_rna.properties["type"].enum_items_static
    }
    MODIFIER_TYPES_TO_LABELS = {
        enum_it.identifier: enum_it.name
        for enum_it in bpy.types.StripModifier.bl_rna.properties["type"].enum_items_static
    }
    MODIFIER_TYPES_I18N_CONTEXT = bpy.types.StripModifier.bl_rna.properties["type"].translation_context

    @classmethod
    def operator_modifier_add(cls, layout, mod_type):
        layout.operator(
            "sequencer.strip_modifier_add",
            text=cls.MODIFIER_TYPES_TO_LABELS[mod_type],
            # Although these are operators, the label actually comes from an (enum) property,
            # so the property's translation context must be used here.
            text_ctxt=cls.MODIFIER_TYPES_I18N_CONTEXT,
            icon=cls.MODIFIER_TYPES_TO_ICONS[mod_type],
        ).type = mod_type

    def draw(self, context):
        layout = self.layout
        strip = context.active_strip
        if not strip:
            return

        if layout.operator_context == "EXEC_REGION_WIN":
            layout.operator_context = "INVOKE_REGION_WIN"
            layout.operator(
                "WM_OT_search_single_menu",
                text="Search...",
                icon="VIEWZOOM",
            ).menu_idname = "SEQUENCER_MT_modifier_add"
            layout.separator()

        layout.operator_context = "INVOKE_REGION_WIN"

        if strip.type == "SOUND":
            self.operator_modifier_add(layout, "SOUND_EQUALIZER")
        else:
            self.operator_modifier_add(layout, "BRIGHT_CONTRAST")
            self.operator_modifier_add(layout, "COLOR_BALANCE")
            self.operator_modifier_add(layout, "CURVES")
            self.operator_modifier_add(layout, "HUE_CORRECT")
            self.operator_modifier_add(layout, "MASK")
            self.operator_modifier_add(layout, "TONEMAP")
            self.operator_modifier_add(layout, "WHITE_BALANCE")


class SequencerButtonsPanel:
    bl_space_type = "SEQUENCE_EDITOR"
    bl_region_type = "UI"

    @staticmethod
    def has_sequencer(context):
        return context.space_data.view_type in {"SEQUENCER", "SEQUENCER_PREVIEW"}

    @classmethod
    def poll(cls, context):
        return cls.has_sequencer(context) and (context.active_strip is not None)


class SequencerButtonsPanel_Output:
    bl_space_type = "SEQUENCE_EDITOR"
    bl_region_type = "UI"

    @staticmethod
    def has_preview(context):
        st = context.space_data
        return st.view_type in {"PREVIEW", "SEQUENCER_PREVIEW"}

    @classmethod
    def poll(cls, context):
        return cls.has_preview(context)


class SequencerColorTagPicker:
    bl_space_type = "SEQUENCE_EDITOR"
    bl_region_type = "UI"

    @staticmethod
    def has_sequencer(context):
        return context.space_data.view_type in {"SEQUENCER", "SEQUENCER_PREVIEW"}

    @classmethod
    def poll(cls, context):
        return cls.has_sequencer(context) and context.active_strip is not None


class SEQUENCER_PT_color_tag_picker(SequencerColorTagPicker, Panel):
    bl_label = "Color Tag"
    bl_category = "Strip"
    bl_options = {"HIDE_HEADER", "INSTANCED"}

    def draw(self, _context):
        layout = self.layout

        row = layout.row(align=True)
        row.operator("sequencer.strip_color_tag_set", icon="X").color = "NONE"
        for i in range(1, 10):
            icon = "STRIP_COLOR_{:02d}".format(i)
            row.operator("sequencer.strip_color_tag_set", icon=icon).color = "COLOR_{:02d}".format(i)


class SEQUENCER_MT_color_tag_picker(SequencerColorTagPicker, Menu):
    bl_label = "Set Color Tag"

    def draw(self, _context):
        layout = self.layout

        row = layout.row(align=True)
        row.operator_enum("sequencer.strip_color_tag_set", "color", icon_only=True)


class SEQUENCER_PT_strip(SequencerButtonsPanel, Panel):
    bl_label = ""
    bl_options = {"HIDE_HEADER"}
    bl_category = "Strip"

    def draw(self, context):
        layout = self.layout
        strip = context.active_strip
        strip_type = strip.type

        if strip_type in {
            "ADD",
            "SUBTRACT",
            "ALPHA_OVER",
            "ALPHA_UNDER",
            "MULTIPLY",
            "GLOW",
            "TRANSFORM",
            "SPEED",
            "MULTICAM",
            "GAUSSIAN_BLUR",
            "COLORMIX",
        }:
            icon_header = "SHADERFX"
        elif strip_type in {
            "CROSS",
            "GAMMA_CROSS",
            "WIPE",
        }:
            icon_header = "ARROW_LEFTRIGHT"
        elif strip_type == "SCENE":
            icon_header = "SCENE_DATA"
        elif strip_type == "MOVIECLIP":
            icon_header = "TRACKER"
        elif strip_type == "MASK":
            icon_header = "MOD_MASK"
        elif strip_type == "MOVIE":
            icon_header = "FILE_MOVIE"
        elif strip_type == "SOUND":
            icon_header = "FILE_SOUND"
        elif strip_type == "IMAGE":
            icon_header = "FILE_IMAGE"
        elif strip_type == "COLOR":
            icon_header = "COLOR"
        elif strip_type == "TEXT":
            icon_header = "FONT_DATA"
        elif strip_type == "ADJUSTMENT":
            icon_header = "COLOR"
        elif strip_type == "META":
            icon_header = "SEQ_STRIP_META"
        else:
            icon_header = "SEQ_SEQUENCER"

        row = layout.row(align=True)
        row.use_property_decorate = False
        row.label(text="", icon=icon_header)
        row.separator()
        row.prop(strip, "name", text="")

        sub = row.row(align=True)
        if strip.color_tag == "NONE":
            sub.popover(panel="SEQUENCER_PT_color_tag_picker", text="", icon="COLOR")
        else:
            icon = "STRIP_" + strip.color_tag
            sub.popover(panel="SEQUENCER_PT_color_tag_picker", text="", icon=icon)

        row.separator()
        row.prop(strip, "mute", toggle=True, icon_only=True, emboss=False)


class SEQUENCER_PT_adjust_crop(SequencerButtonsPanel, Panel):
    bl_label = "Crop"
    bl_options = {"DEFAULT_CLOSED"}
    bl_category = "Strip"

    @classmethod
    def poll(cls, context):
        if not cls.has_sequencer(context):
            return False

        strip = context.active_strip
        if not strip:
            return False

        return strip.type != "SOUND"

    def draw(self, context):
        strip = context.active_strip
        layout = self.layout
        layout.use_property_split = True
        layout.active = not strip.mute

        col = layout.column(align=True)
        col.prop(strip.crop, "min_x")
        col.prop(strip.crop, "max_x")
        col.prop(strip.crop, "max_y")
        col.prop(strip.crop, "min_y")


class SEQUENCER_PT_effect(SequencerButtonsPanel, Panel):
    bl_label = "Effect Strip"
    bl_category = "Strip"

    @classmethod
    def poll(cls, context):
        if not cls.has_sequencer(context):
            return False

        strip = context.active_strip
        if not strip:
            return False

        return strip.type in {
            "ADD",
            "SUBTRACT",
            "ALPHA_OVER",
            "ALPHA_UNDER",
            "CROSS",
            "GAMMA_CROSS",
            "MULTIPLY",
            "WIPE",
            "GLOW",
            "TRANSFORM",
            "COLOR",
            "SPEED",
            "MULTICAM",
            "GAUSSIAN_BLUR",
            "TEXT",
            "COLORMIX",
        }

    def draw(self, context):
        layout = self.layout
        layout.use_property_split = True
        layout.use_property_decorate = False

        strip = context.active_strip

        layout.active = not strip.mute

        if strip.input_count > 0:
            col = layout.column()
            row = col.row()
            row.prop(strip, "input_1")

            if strip.input_count > 1:
                row.operator("sequencer.swap_inputs", text="", icon="SORT_ASC")
                row = col.row()
                row.prop(strip, "input_2")
                row.operator("sequencer.swap_inputs", text="", icon="SORT_DESC")

        strip_type = strip.type

        if strip_type == "COLOR":
            layout.template_color_picker(strip, "color", value_slider=True, cubic=True)
            layout.prop(strip, "color", text="")

        elif strip_type == "WIPE":
            col = layout.column()
            col.prop(strip, "transition_type")
            col.alignment = "RIGHT"
            col.row().prop(strip, "direction", expand=True)

            col = layout.column()
            col.prop(strip, "blur_width", slider=True)
            if strip.transition_type in {"SINGLE", "DOUBLE"}:
                col.prop(strip, "angle")

        elif strip_type == "GLOW":
            flow = layout.column_flow()
            flow.prop(strip, "threshold", slider=True)
            flow.prop(strip, "clamp", slider=True)
            flow.prop(strip, "boost_factor")
            flow.prop(strip, "blur_radius")
            flow.prop(strip, "quality", slider=True)
            flow.use_property_split = False
            flow.prop(strip, "use_only_boost")

        elif strip_type == "SPEED":
            col = layout.column(align=True)
            col.prop(strip, "speed_control", text="Speed Control")
            if strip.speed_control == "MULTIPLY":
                col.prop(strip, "speed_factor", text=" ")
            elif strip.speed_control == "LENGTH":
                col.prop(strip, "speed_length", text=" ")
            elif strip.speed_control == "FRAME_NUMBER":
                col.prop(strip, "speed_frame_number", text=" ")

            row = layout.row(align=True)
            if strip.speed_control != "STRETCH":
                row.use_property_split = False
                row.prop(strip, "use_frame_interpolate", text="Interpolation")

        elif strip_type == "TRANSFORM":
            col = layout.column()

            col.prop(strip, "interpolation")
            col.prop(strip, "translation_unit")
            col = layout.column(align=True)
            col.prop(strip, "translate_start_x", text="Position X")
            col.prop(strip, "translate_start_y", text="Y")

            col.separator()

            colsub = col.column(align=True)
            colsub.use_property_split = False
            colsub.prop(strip, "use_uniform_scale")

            if strip.use_uniform_scale:
                colsub = col.column(align=True)
                colsub.prop(strip, "scale_start_x", text="Scale")
            else:
                col.prop(strip, "scale_start_x", text="Scale X")
                col.prop(strip, "scale_start_y", text="Y")

            col = layout.column(align=True)
            col.prop(strip, "rotation_start", text="Rotation")

        elif strip_type == "MULTICAM":
            col = layout.column(align=True)
            strip_channel = strip.channel

            col.prop(strip, "multicam_source", text="Source Channel")

            # The multicam strip needs at least 2 strips to be useful
            if strip_channel > 2:
                BT_ROW = 4
                col.label(text="Cut To")
                row = col.row()

                for i in range(1, strip_channel):
                    if (i % BT_ROW) == 1:
                        row = col.row(align=True)

                    # Workaround - .enabled has to have a separate UI block to work
                    if i == strip.multicam_source:
                        sub = row.row(align=True)
                        sub.enabled = False
                        sub.operator(
                            "sequencer.split_multicam",
                            text="{:d}".format(i),
                            translate=False,
                        ).camera = i
                    else:
                        sub_1 = row.row(align=True)
                        sub_1.enabled = True
                        sub_1.operator(
                            "sequencer.split_multicam",
                            text="{:d}".format(i),
                            translate=False,
                        ).camera = i

                if strip.channel > BT_ROW and (strip_channel - 1) % BT_ROW:
                    for i in range(
                        strip.channel,
                        strip_channel + ((BT_ROW + 1 - strip_channel) % BT_ROW),
                    ):
                        row.label(text="")
            else:
                col.separator()
                col.label(text="Two or more channels are needed below this strip", icon="INFO")

        elif strip_type == "TEXT":
            layout = self.layout
            col = layout.column()
            col.scale_x = 1.3
            col.scale_y = 1.3
            col.use_property_split = False
            col.prop(strip, "text", text="")
            col.use_property_split = True
            layout.prop(strip, "wrap_width", text="Wrap Width")

        col = layout.column(align=True)
        if strip_type in {
            "CROSS",
            "GAMMA_CROSS",
            "WIPE",
            "ALPHA_OVER",
            "ALPHA_UNDER",
        }:
            col.use_property_split = False
            col.prop(strip, "use_default_fade", text="Default Fade")
            col.use_property_split = True
            if not strip.use_default_fade:
                col.prop(strip, "effect_fader", text="Effect Fader")
        elif strip_type == "GAUSSIAN_BLUR":
            col = layout.column(align=True)
            col.prop(strip, "size_x", text="Size X")
            col.prop(strip, "size_y", text="Y")
        elif strip_type == "COLORMIX":
            layout.prop(strip, "blend_effect", text="Blend Mode")
            row = layout.row(align=True)
            row.prop(strip, "factor", slider=True)


class SEQUENCER_PT_effect_text_layout(SequencerButtonsPanel, Panel):
    bl_label = "Layout"
    bl_parent_id = "SEQUENCER_PT_effect"
    bl_category = "Strip"

    @classmethod
    def poll(cls, context):
        strip = context.active_strip
        return strip.type == "TEXT"

    def draw(self, context):
        strip = context.active_strip
        layout = self.layout
        layout.use_property_split = True
        col = layout.column()
        col.prop(strip, "location", text="Location")
        col.prop(strip, "alignment_x", text="Alignment")

        col = layout.column()  # BFA - label and indent
        col.label(text="Anchor")

        row = col.row()
        row.separator()
        row.prop(strip, "anchor_x", text="X")
        row = col.row()
        row.separator()
        row.prop(strip, "anchor_y", text="Y")


class SEQUENCER_PT_effect_text_style(SequencerButtonsPanel, Panel):
    bl_label = "Style"
    bl_parent_id = "SEQUENCER_PT_effect"
    bl_category = "Strip"

    @classmethod
    def poll(cls, context):
        strip = context.active_strip
        return strip.type == "TEXT"

    def draw(self, context):
        strip = context.active_strip
        layout = self.layout
        layout.use_property_split = True
        col = layout.column()

        row = col.row(align=True)
        row.use_property_decorate = False
        row.template_ID(strip, "font", open="font.open", unlink="font.unlink")
        row.prop(strip, "use_bold", text="", icon="BOLD")
        row.prop(strip, "use_italic", text="", icon="ITALIC")

        col = layout.column()
        split = col.split(factor=0.4, align=True)
        split.label(text="Size")
        split.prop(strip, "font_size", text="")

        split = col.split(factor=0.4, align=True)
        split.label(text="Color")
        split.prop(strip, "color", text="")

        split = col.split(factor=0.4, align=True)
        row = split.row()
        row.use_property_decorate = False
        row.use_property_split = False
        row.prop(strip, "use_shadow", text="Shadow")
        sub = split.column()
        if strip.use_shadow and (not strip.mute):
            sub.prop(strip, "shadow_color", text="")
            row = col.row()
            row.separator()
            row.prop(strip, "shadow_angle", text="Angle")
            row = col.row()
            row.separator()
            row.prop(strip, "shadow_offset", text="Offset")
            row = col.row()
            row.separator()
            row.prop(strip, "shadow_blur", text="Blur")
            sub.active = strip.use_shadow and (not strip.mute)
        else:
            sub.label(icon="DISCLOSURE_TRI_RIGHT")

        split = col.split(factor=0.4, align=True)
        row = split.row()
        row.use_property_decorate = False
        row.use_property_split = False
        row.prop(strip, "use_outline", text="Outline")
        sub = split.column()
        if strip.use_outline and (not strip.mute):
            sub.prop(strip, "outline_color", text="")
            row = col.row()
            row.separator()
            row.prop(strip, "outline_width", text="Width")
            row.active = strip.use_outline
        else:
            sub.label(icon="DISCLOSURE_TRI_RIGHT")

        split = col.split(factor=0.4, align=True)
        row = split.row()
        row.use_property_decorate = False
        row.use_property_split = False
        row.prop(strip, "use_box", text="Box")
        sub = split.column()
        if strip.use_box and (not strip.mute):
            sub.prop(strip, "box_color", text="")
            row = col.row()
            row.separator()
            row.prop(strip, "box_margin", text="Margin")
        else:
            sub.label(icon="DISCLOSURE_TRI_RIGHT")


class SEQUENCER_PT_effect_text_outline(SequencerButtonsPanel, Panel):
    bl_label = "Outline"
    bl_options = {"DEFAULT_CLOSED"}
    bl_category = "Strip"
    bl_parent_id = "SEQUENCER_PT_effect_text_style"

    @classmethod
    def poll(cls, context):
        strip = context.active_strip
        return strip.type == "TEXT"

    def draw_header(self, context):
        strip = context.active_strip
        layout = self.layout
        layout.prop(strip, "use_outline", text="")

    def draw(self, context):
        strip = context.active_strip
        layout = self.layout
        layout.use_property_split = True

        col = layout.column()
        col.prop(strip, "outline_color", text="Color")
        col.prop(strip, "outline_width", text="Width")
        col.active = strip.use_outline and (not strip.mute)


class SEQUENCER_PT_effect_text_shadow(SequencerButtonsPanel, Panel):
    bl_label = "Shadow"
    bl_options = {"DEFAULT_CLOSED"}
    bl_category = "Strip"
    bl_parent_id = "SEQUENCER_PT_effect_text_style"

    @classmethod
    def poll(cls, context):
        strip = context.active_strip
        return strip.type == "TEXT"

    def draw_header(self, context):
        strip = context.active_strip
        layout = self.layout
        layout.prop(strip, "use_shadow", text="")

    def draw(self, context):
        strip = context.active_strip
        layout = self.layout
        layout.use_property_split = True

        col = layout.column()
        col.prop(strip, "shadow_color", text="Color")
        col.prop(strip, "shadow_angle", text="Angle")
        col.prop(strip, "shadow_offset", text="Offset")
        col.prop(strip, "shadow_blur", text="Blur")
        col.active = strip.use_shadow and (not strip.mute)


class SEQUENCER_PT_effect_text_box(SequencerButtonsPanel, Panel):
    bl_label = "Box"
    bl_translation_context = i18n_contexts.id_sequence
    bl_options = {"DEFAULT_CLOSED"}
    bl_category = "Strip"
    bl_parent_id = "SEQUENCER_PT_effect_text_style"

    @classmethod
    def poll(cls, context):
        strip = context.active_strip
        return strip.type == "TEXT"

    def draw_header(self, context):
        strip = context.active_strip
        layout = self.layout
        layout.prop(strip, "use_box", text="")

    def draw(self, context):
        strip = context.active_strip
        layout = self.layout
        layout.use_property_split = True

        col = layout.column()
        col.prop(strip, "box_color", text="Color")
        col.prop(strip, "box_margin", text="Margin")
        col.prop(strip, "box_roundness", text="Roundness")
        col.active = strip.use_box and (not strip.mute)


class SEQUENCER_PT_source(SequencerButtonsPanel, Panel):
    bl_label = "Source"
    bl_options = {"DEFAULT_CLOSED"}
    bl_category = "Strip"

    @classmethod
    def poll(cls, context):
        if not cls.has_sequencer(context):
            return False

        strip = context.active_strip
        if not strip:
            return False

        return strip.type in {"MOVIE", "IMAGE", "SOUND"}

    def draw(self, context):
        layout = self.layout
        layout.use_property_split = True
        layout.use_property_decorate = False

        scene = context.sequencer_scene
        strip = context.active_strip
        strip_type = strip.type

        layout.active = not strip.mute

        # Draw a filename if we have one.
        if strip_type == "SOUND":
            sound = strip.sound
            layout.template_ID(strip, "sound", open="sound.open")
            if sound is not None:
                col = layout.column()
                col.prop(sound, "filepath", text="")

                col.alignment = "RIGHT"
                sub = col.column(align=True)
                split = sub.split(factor=0.5, align=True)
                split.alignment = "RIGHT"
                if sound.packed_file:
                    split.label(text="Unpack")
                    split.operator("sound.unpack", icon="PACKAGE", text="")
                else:
                    split.label(text="Pack")
                    split.operator("sound.pack", icon="UGLYPACKAGE", text="")

                layout.use_property_split = False
                layout.prop(sound, "use_memory_cache")

                col = layout.box()
                col = col.column(align=True)
                split = col.split(factor=0.5, align=False)
                split.alignment = "RIGHT"
                split.label(text="Sample Rate")
                split.alignment = "LEFT"
                if sound.samplerate <= 0:
                    split.label(text="Unknown")
                else:
                    split.label(text="{:d} Hz".format(sound.samplerate), translate=False)

                split = col.split(factor=0.5, align=False)
                split.alignment = "RIGHT"
                split.label(text="Channels")
                split.alignment = "LEFT"

                # FIXME(@campbellbarton): this is ugly, we may want to support a way of showing a label from an enum.
                channel_enum_items = sound.bl_rna.properties["channels"].enum_items
                split.label(text=channel_enum_items[channel_enum_items.find(sound.channels)].name)
                del channel_enum_items
        else:
            if strip_type == "IMAGE":
                col = layout.column()
                col.prop(strip, "directory", text="")

                # Current element for the filename.
                elem = strip.strip_elem_from_frame(scene.frame_current)
                if elem:
                    col.prop(elem, "filename", text="")  # strip.elements[0] could be a fallback

                col.prop(strip.colorspace_settings, "name", text="Color Space")

                col.prop(strip, "alpha_mode", text="Alpha")
                sub = col.column(align=True)
                sub.operator("sequencer.change_path", text="Change Data/Files", icon="FILE_MOVIE").filter_image = True
            else:  # elif strip_type == 'MOVIE':
                elem = strip.elements[0]

                col = layout.column()
                col.prop(strip, "filepath", text="")
                col.prop(strip.colorspace_settings, "name", text="Color Space")
                col.prop(strip, "stream_index")

                col.use_property_split = False
                col.prop(strip, "use_deinterlace")
                col.use_property_split = True

            if scene.render.use_multiview:
                layout.prop(strip, "use_multiview")

                col = layout.column()
                col.active = strip.use_multiview

                col.row().prop(strip, "views_format", expand=True)

                box = col.box()
                box.active = strip.views_format == "STEREO_3D"
                box.template_image_stereo_3d(strip.stereo_3d_format)

            # Resolution.
            col = layout.box()
            col = col.column(align=True)
            split = col.split(factor=0.5, align=False)
            split.alignment = "RIGHT"
            split.label(text="Resolution")
            size = (elem.orig_width, elem.orig_height) if elem else (0, 0)
            if size[0] and size[1]:
                split.alignment = "LEFT"
                split.label(text="{:d}x{:d}".format(*size), translate=False)
            else:
                split.label(text="None")
            # FPS
            if elem.orig_fps:
                split = col.split(factor=0.5, align=False)
                split.alignment = "RIGHT"
                split.label(text="FPS")
                split.alignment = "LEFT"
                split.label(text="{:.2f}".format(elem.orig_fps), translate=False)


class SEQUENCER_PT_movie_clip(SequencerButtonsPanel, Panel):
    bl_label = "Movie Clip"
    bl_options = {"DEFAULT_CLOSED"}
    bl_category = "Strip"

    @classmethod
    def poll(cls, context):
        if not cls.has_sequencer(context):
            return False

        strip = context.active_strip
        if not strip:
            return False

        return strip.type == "MOVIECLIP"

    def draw(self, context):
        layout = self.layout
        layout.use_property_split = False  # BFA
        layout.use_property_decorate = False

        strip = context.active_strip

        layout.active = not strip.mute
        layout.template_ID(strip, "clip")

        if strip.type == "MOVIECLIP":
            col = layout.column(heading="Use")
            col.prop(strip, "stabilize2d", text="2D Stabilized Clip")
            col.prop(strip, "undistort", text="Undistorted Clip")

        clip = strip.clip
        if clip:
            sta = clip.frame_start
            end = clip.frame_start + clip.frame_duration
            layout.label(
                text=rpt_("Original frame range: {:d}-{:d} ({:d})").format(sta, end, end - sta + 1),
                translate=False,
            )


class SEQUENCER_PT_scene(SequencerButtonsPanel, Panel):
    bl_label = "Scene"
    bl_category = "Strip"

    @classmethod
    def poll(cls, context):
        if not cls.has_sequencer(context):
            return False

        strip = context.active_strip
        if not strip:
            return False

        return strip.type == "SCENE"

    def draw(self, context):
        strip = context.active_strip
        scene = strip.scene

        layout = self.layout
        layout.use_property_split = True
        layout.use_property_decorate = False
        layout.active = not strip.mute

        layout.template_ID(strip, "scene", text="Scene", new="scene.new_sequencer")
        layout.prop(strip, "scene_input", text="Input")

        if strip.scene_input == "CAMERA":
            layout.template_ID(strip, "scene_camera", text="Camera")

        if strip.scene_input == "CAMERA":
            layout = layout.column(align=True)
            layout.label(text="Show")

            # BFA - Align bool properties left and indent
            row = layout.row()
            row.separator()
            col = row.column(align=True)
            col.use_property_split = False

            col.prop(strip, "use_annotations", text="Annotations")
            if scene:
                # Warning, this is not a good convention to follow.
                # Expose here because setting the alpha from the "Render" menu is very inconvenient.
                col.prop(scene.render, "film_transparent")


class SEQUENCER_PT_scene_sound(SequencerButtonsPanel, Panel):
    bl_label = "Sound"
    bl_category = "Strip"

    @classmethod
    def poll(cls, context):
        if not cls.has_sequencer(context):
            return False

        strip = context.active_strip
        if not strip:
            return False

        return strip.type == "SCENE"

    def draw(self, context):
        strip = context.active_strip

        layout = self.layout
        layout.use_property_split = True
        layout.use_property_decorate = False
        layout.active = not strip.mute

        col = layout.column()

        col.use_property_decorate = True
        split = col.split(factor=0.4)
        split.alignment = "RIGHT"
        split.label(text="Strip Volume", text_ctxt=i18n_contexts.id_sound)
        split.prop(strip, "volume", text="")
        col.use_property_decorate = False


class SEQUENCER_PT_mask(SequencerButtonsPanel, Panel):
    bl_label = "Mask"
    bl_category = "Strip"

    @classmethod
    def poll(cls, context):
        if not cls.has_sequencer(context):
            return False

        strip = context.active_strip
        if not strip:
            return False

        return strip.type == "MASK"

    def draw(self, context):
        layout = self.layout
        layout.use_property_split = True

        strip = context.active_strip

        layout.active = not strip.mute

        layout.template_ID(strip, "mask")

        mask = strip.mask

        if mask:
            sta = mask.frame_start
            end = mask.frame_end
            layout.label(
                text=rpt_("Original frame range: {:d}-{:d} ({:d})").format(sta, end, end - sta + 1),
                translate=False,
            )


class SEQUENCER_PT_time(SequencerButtonsPanel, Panel):
    bl_label = "Time"
    bl_options = {"DEFAULT_CLOSED"}
    bl_category = "Strip"

    @classmethod
    def poll(cls, context):
        if not cls.has_sequencer(context):
            return False

        strip = context.active_strip
        if not strip:
            return False

        return strip.type

    def draw_header_preset(self, context):
        layout = self.layout
        layout.alignment = "RIGHT"
        strip = context.active_strip

        layout.prop(strip, "lock", text="", icon_only=True, emboss=False)

    def draw(self, context):
        from bpy.utils import smpte_from_frame

        layout = self.layout
        layout.use_property_split = False
        layout.use_property_decorate = False

        scene = context.sequencer_scene
        frame_current = scene.frame_current
        strip = context.active_strip

        is_effect = isinstance(strip, bpy.types.EffectStrip)

        # Get once.
        frame_start = strip.frame_start
        frame_final_start = strip.frame_final_start
        frame_final_end = strip.frame_final_end
        frame_final_duration = strip.frame_final_duration
        frame_offset_start = strip.frame_offset_start
        frame_offset_end = strip.frame_offset_end

        length_list = (
            str(round(frame_start, 0)),
            str(round(frame_final_end, 0)),
            str(round(frame_final_duration, 0)),
            str(round(frame_offset_start, 0)),
            str(round(frame_offset_end, 0)),
        )

        if not is_effect:
            length_list = length_list + (
                str(round(strip.animation_offset_start, 0)),
                str(round(strip.animation_offset_end, 0)),
            )

        max_length = max(len(x) for x in length_list)
        max_factor = (1.9 - max_length) / 30
        factor = 0.45

        layout.enabled = not strip.lock
        layout.active = not strip.mute

        sub = layout.row(align=True)
        split = sub.split(factor=factor + max_factor)
        split.alignment = "RIGHT"

        try:  # BFA - detect if correct relevant strip is selected to apply as a clearer UX. Only works on Movie and Image strips
            is_retiming = context.sequencer_scene.sequence_editor.selected_retiming_keys
            strip = context.active_strip
            layout = self.layout

            layout.operator_context = "INVOKE_REGION_WIN"  # BFA

            strip = context.active_strip  # BFA
            strip_type = strip.type  # BFA

            if strip and strip_type == "MOVIE" or strip_type == "IMAGE" or strip_type == "SOUND":
                # BFA - Made the show_retiming_keys conditional
                col = layout.column()
                col.prop(strip, "show_retiming_keys", text="Show Retiming Keys")
            else:
                layout.label(text="To retime, select a movie or sound strip", icon="QUESTION")  # BFA
        except Exception:
            layout.label(text="To retime, select a movie or sound strip", icon="QUESTION")  # BFA

        sub = layout.row(align=True)
        split = sub.split(factor=factor + max_factor)
        split.alignment = "RIGHT"
        split.label(text="Channel")
        split.prop(strip, "channel", text="")

        sub = layout.column(align=True)
        split = sub.split(factor=factor + max_factor, align=True)
        split.alignment = "RIGHT"
        split.label(text="Start")
        split.prop(strip, "frame_start", text=smpte_from_frame(frame_start))

        split = sub.split(factor=factor + max_factor, align=True)
        split.alignment = "RIGHT"
        split.label(text="Duration")
        split.prop(strip, "frame_final_duration", text=smpte_from_frame(frame_final_duration))

        # Use label, editing this value from the UI allows negative values,
        # users can adjust duration.
<<<<<<< HEAD
        split = sub.split(factor=factor + max_factor, align=True)
        split.alignment = "RIGHT"
        split.label(text="End")
        split = split.split(factor=factor + 0.3 + max_factor, align=True)
        split.label(text="{:>14s}".format(smpte_from_frame(frame_final_end)), translate=False)
        split.alignment = "RIGHT"
        split.label(text=str(frame_final_end) + " ")
=======
        split_factor = (factor + max_factor - 0.005) # BFA - Nudge split to the left for better text alignment
        split = sub.split(factor=split_factor, align=True)
        row = split.row()
        row.alignment = 'LEFT'
        row.label(text="End")

        # BFA - Improve text alignment
        row = split.row()
        row.separator(factor=0) # BFA - slight indent
        row.label(text="{:>14s}".format(smpte_from_frame(frame_final_end)), translate=False)
        row = row.row() 
        row.alignment = 'RIGHT'
        row.label(text=str(frame_final_end) + " ")
        row.separator(factor=0) # BFA - slight indent
        # BFA - Improve text alignment (end)
>>>>>>> 66f491ca

        if not is_effect:
            layout.alignment = "RIGHT"
            sub = layout.column(align=True)

            split = sub.split(factor=factor + max_factor, align=True)
            split.alignment = "RIGHT"
            split.label(text="Strip Offset Start")
            split.prop(strip, "frame_offset_start", text=smpte_from_frame(frame_offset_start))

            split = sub.split(factor=factor + max_factor, align=True)
            split.alignment = "RIGHT"
            split.label(text="End")
            split.prop(strip, "frame_offset_end", text=smpte_from_frame(frame_offset_end))

            layout.alignment = "RIGHT"
            sub = layout.column(align=True)

            split = sub.split(factor=factor + max_factor, align=True)
            split.alignment = "RIGHT"
            split.label(text="Hold Offset Start")
            split.prop(
                strip,
                "animation_offset_start",
                text=smpte_from_frame(strip.animation_offset_start),
            )

            split = sub.split(factor=factor + max_factor, align=True)
            split.alignment = "RIGHT"
            split.label(text="End")
            split.prop(
                strip,
                "animation_offset_end",
                text=smpte_from_frame(strip.animation_offset_end),
            )
            if strip.type == "SOUND":
                sub2 = layout.column(align=True)
                split = sub2.split(factor=factor + max_factor, align=True)
                split.alignment = "RIGHT"
                split.label(text="Sound Offset", text_ctxt=i18n_contexts.id_sound)
                split.prop(strip, "sound_offset", text="")

        col = layout.column(align=True)
        col = col.box()
        col.active = (frame_current >= frame_final_start) and (
            frame_current <= frame_final_start + frame_final_duration
        )

        split = col.split(factor=factor + max_factor, align=True)
        split.alignment = "RIGHT"
        split.label(text="Current Frame")
        split = split.split(factor=factor + 0.3 + max_factor, align=True)
        frame_display = frame_current - frame_final_start
        split.label(text="{:>14s}".format(smpte_from_frame(frame_display)), translate=False)
        split.alignment = "RIGHT"
        split.label(text=str(frame_display) + " ")

        if strip.type == "SCENE":
            scene = strip.scene

            if scene:
                sta = scene.frame_start
                end = scene.frame_end
                split = col.split(factor=factor + max_factor)
                split.alignment = "RIGHT"
                split.label(text="Original Frame Range")
                split.alignment = "LEFT"
                split.label(
                    text="{:d}-{:d} ({:d})".format(sta, end, end - sta + 1),
                    translate=False,
                )


class SEQUENCER_PT_adjust_sound(SequencerButtonsPanel, Panel):
    bl_label = "Sound"
    bl_category = "Strip"

    @classmethod
    def poll(cls, context):
        if not cls.has_sequencer(context):
            return False

        strip = context.active_strip
        if not strip:
            return False

        return strip.type == "SOUND"

    def draw(self, context):
        layout = self.layout
        layout.use_property_split = False

        st = context.space_data
        overlay_settings = st.timeline_overlay
        strip = context.active_strip
        sound = strip.sound

        layout.active = not strip.mute

        if sound is not None:
            layout.use_property_split = True
            col = layout.column()

            split = col.split(factor=0.4)
            split.alignment = "RIGHT"
            split.label(text="Volume", text_ctxt=i18n_contexts.id_sound)
            split.prop(strip, "volume", text="")

<<<<<<< HEAD
            layout.use_property_split = False
            col = layout.column()
            col.prop(sound, "use_mono")  # BFA - Align bool property left

            layout.use_property_split = True
            col = layout.column()

            audio_channels = context.sequencer_scene.render.ffmpeg.audio_channels
            pan_enabled = sound.use_mono and audio_channels != "MONO"
            pan_text = "{:.2f}°".format(strip.pan * 90.0)

            split = col.split(factor=0.4)
            split.alignment = "RIGHT"
            split.label(text="Pan", text_ctxt=i18n_contexts.id_sound)
            split.prop(strip, "pan", text="")
            split.enabled = pan_enabled

            if audio_channels not in {"MONO", "STEREO"}:
                split = col.split(factor=0.4)
                split.alignment = "RIGHT"
                split.label(text="Pan Angle")
                split.enabled = pan_enabled
                subsplit = split.row()
                subsplit.alignment = "CENTER"
                subsplit.label(text=pan_text)
                subsplit.label(text=" ")  # Compensate for no decorate.
                subsplit.enabled = pan_enabled
=======
            col = layout.column(align=True) # BFA - Put all panning settings in its own column layout
            row = col.row()
            row.alignment = 'LEFT'
            row.use_property_split = False
            row.prop(sound, "use_mono") # BFA - Align bool property left
            
            audio_channels = context.sequencer_scene.render.ffmpeg.audio_channels
            is_mono = (audio_channels == 'MONO')
            
            # BFA - Add dropdown icon
            if not is_mono:
                row.label(text="", icon="DISCLOSURE_TRI_DOWN" if sound.use_mono else "DISCLOSURE_TRI_RIGHT")

            pan_enabled = sound.use_mono and not is_mono
            pan_text = "{:.2f}°".format(strip.pan * 90.0)
            
            # BFA - Only draw if enabled
            if pan_enabled:
                row = col.row()
                row.separator()
                
                split = row.column().split(factor=0.385)
                col1 = split.column()
                col2 = split.column()
                col1.alignment = 'LEFT'
                col2.alignment = 'RIGHT'
                
                col1.label(text="Pan", text_ctxt=i18n_contexts.id_sound)
                col2.prop(strip, "pan", text="")

                if audio_channels not in {'MONO', 'STEREO'}:
                    col1.label(text="Pan Angle")
                    row = col2.row()
                    row.alignment="CENTER"
                    row.label(text=pan_text)
                    row.separator()  # Compensate for no decorate.
>>>>>>> 66f491ca

            col = layout.column()
            col.use_property_split = False # BFA - Align bool property left

            if overlay_settings.waveform_display_type == "DEFAULT_WAVEFORMS":
                col.prop(strip, "show_waveform")


class SEQUENCER_PT_adjust_comp(SequencerButtonsPanel, Panel):
    bl_label = "Compositing"
    bl_category = "Strip"

    @classmethod
    def poll(cls, context):
        if not cls.has_sequencer(context):
            return False

        strip = context.active_strip
        if not strip:
            return False

        return strip.type != "SOUND"

    def draw(self, context):
        layout = self.layout
        layout.use_property_split = True

        strip = context.active_strip

        layout.active = not strip.mute

        col = layout.column()
        col.prop(strip, "blend_type", text="Blend")
        col.prop(strip, "blend_alpha", text="Opacity", slider=True)


class SEQUENCER_PT_adjust_transform(SequencerButtonsPanel, Panel):
    bl_label = "Transform"
    bl_category = "Strip"
    bl_options = {"DEFAULT_CLOSED"}

    @classmethod
    def poll(cls, context):
        if not cls.has_sequencer(context):
            return False

        strip = context.active_strip
        if not strip:
            return False

        return strip.type != "SOUND"

    def draw(self, context):
        strip = context.active_strip
        layout = self.layout
        layout.use_property_split = True
        layout.active = not strip.mute

        col = layout.column(align=True)
        col.prop(strip.transform, "filter", text="Filter")

        col = layout.column(align=True)
        col.prop(strip.transform, "offset_x", text="Position X")
        col.prop(strip.transform, "offset_y", text="Y")

        col = layout.column(align=True)
        col.prop(strip.transform, "scale_x", text="Scale X")
        col.prop(strip.transform, "scale_y", text="Y")

        col = layout.column(align=True)
        col.prop(strip.transform, "rotation", text="Rotation")

        col = layout.column(align=True)
        col.prop(strip.transform, "origin")

        row = layout.row(heading="Mirror", heading_ctxt=i18n_contexts.id_image)
        sub = row.row(align=True)
        sub.prop(strip, "use_flip_x", text="X", toggle=True)
        sub.prop(strip, "use_flip_y", text="Y", toggle=True)


class SEQUENCER_PT_adjust_video(SequencerButtonsPanel, Panel):
    bl_label = "Video"
    bl_options = {"DEFAULT_CLOSED"}
    bl_category = "Strip"

    @classmethod
    def poll(cls, context):
        if not cls.has_sequencer(context):
            return False

        strip = context.active_strip
        if not strip:
            return False

        return strip.type in {
            "MOVIE",
            "IMAGE",
            "SCENE",
            "MOVIECLIP",
            "MASK",
            "META",
            "ADD",
            "SUBTRACT",
            "ALPHA_OVER",
            "ALPHA_UNDER",
            "CROSS",
            "GAMMA_CROSS",
            "MULTIPLY",
            "WIPE",
            "GLOW",
            "TRANSFORM",
            "COLOR",
            "MULTICAM",
            "SPEED",
            "ADJUSTMENT",
            "COLORMIX",
        }

    def draw(self, context):
        layout = self.layout

        layout.use_property_split = True

        col = layout.column()

        strip = context.active_strip

        layout.active = not strip.mute

        col.prop(strip, "strobe")

        # BFA - Align bool property left
        col.use_property_split = False
        col.prop(strip, "use_reverse_frames")


class SEQUENCER_PT_adjust_color(SequencerButtonsPanel, Panel):
    bl_label = "Color"
    bl_options = {"DEFAULT_CLOSED"}
    bl_category = "Strip"

    @classmethod
    def poll(cls, context):
        if not cls.has_sequencer(context):
            return False

        strip = context.active_strip
        if not strip:
            return False

        return strip.type in {
            "MOVIE",
            "IMAGE",
            "SCENE",
            "MOVIECLIP",
            "MASK",
            "META",
            "ADD",
            "SUBTRACT",
            "ALPHA_OVER",
            "ALPHA_UNDER",
            "CROSS",
            "GAMMA_CROSS",
            "MULTIPLY",
            "WIPE",
            "GLOW",
            "TRANSFORM",
            "COLOR",
            "MULTICAM",
            "SPEED",
            "ADJUSTMENT",
            "COLORMIX",
        }

    def draw(self, context):
        layout = self.layout
        layout.use_property_split = True

        strip = context.active_strip

        layout.active = not strip.mute

        col = layout.column()
        col.prop(strip, "color_saturation", text="Saturation")
        col.prop(strip, "color_multiply", text="Multiply")

        row = col.row()
        row.use_property_split = False
        row.prop(strip, "multiply_alpha")
        row.prop_decorator(strip, "multiply_alpha")

        row = col.row()
        row.use_property_split = False
        row.prop(strip, "use_float", text="Convert to Float")
        row.prop_decorator(strip, "use_float")


class SEQUENCER_PT_cache_settings(SequencerButtonsPanel, Panel):
    bl_label = "Cache Settings"
    bl_category = "Cache"

    @classmethod
    def poll(cls, context):
        return cls.has_sequencer(context) and context.sequencer_scene and context.sequencer_scene.sequence_editor

    def draw(self, context):
        layout = self.layout
        layout.use_property_split = False
        layout.use_property_decorate = False

        ed = context.sequencer_scene.sequence_editor

        col = layout.column()

        # BFA - double entries


class SEQUENCER_PT_cache_view_settings(SequencerButtonsPanel, Panel):
    bl_label = "Display Cache"
    bl_category = "Cache"
    bl_parent_id = "SEQUENCER_PT_cache_settings"

    @classmethod
    def poll(cls, context):
        return cls.has_sequencer(context) and context.sequencer_scene and context.sequencer_scene.sequence_editor

    def draw_header(self, context):
        cache_settings = context.space_data.cache_overlay

        self.layout.prop(cache_settings, "show_cache", text="")

    def draw(self, context):
        layout = self.layout
        layout.use_property_split = False
        layout.use_property_decorate = False

        cache_settings = context.space_data.cache_overlay
        ed = context.sequencer_scene.sequence_editor
        layout.active = cache_settings.show_cache

        col = layout.column(align=True)
        col.use_property_split = False

        split = layout.split(factor=0.15)
        col = split.column()
        col.label(text="")

        col = split.column()

        show_developer_ui = context.preferences.view.show_developer_ui
        col.prop(cache_settings, "show_cache_final_out", text="Final")
        if show_developer_ui:
            col.prop(cache_settings, "show_cache_raw", text="Raw")

        show_cache_size = show_developer_ui and (ed.use_cache_raw or ed.use_cache_final)
        if show_cache_size:
            cache_raw_size = ed.cache_raw_size
            cache_final_size = ed.cache_final_size

            col = layout.box()
            col = col.column(align=True)

            # BFA - Rework UI to avoid labels cutting off
            split = col.split(factor=0.75, align=True)
            col1 = split.column(align=True)
            col2 = split.column(align=True)
            col1.alignment = "LEFT"
            col2.alignment = "RIGHT"

            col1.label(text="Current Cache Size")
            col1.label(text="Raw")
            col1.label(text="Final")

            col2.label(text=iface_("{:d} MB").format(cache_raw_size + cache_final_size), translate=False)
            col2.label(text=iface_("{:d} MB").format(cache_raw_size), translate=False)
            col2.label(text=iface_("{:d} MB").format(cache_final_size), translate=False)


class SEQUENCER_PT_proxy_settings(SequencerButtonsPanel, Panel):
    bl_label = "Proxy Settings"
    bl_category = "Proxy"

    @classmethod
    def poll(cls, context):
        return cls.has_sequencer(context) and context.sequencer_scene and context.sequencer_scene.sequence_editor

    def draw(self, context):
        layout = self.layout
        layout.use_property_split = True
        layout.use_property_decorate = False

        ed = context.sequencer_scene.sequence_editor
        flow = layout.column_flow()
        flow.prop(ed, "proxy_storage", text="Storage")

        if ed.proxy_storage == "PROJECT":
            flow.prop(ed, "proxy_dir", text="Directory")

        col = layout.column()
        col.operator("sequencer.enable_proxies")
        col.operator("sequencer.rebuild_proxy", icon="LASTOPERATOR")


class SEQUENCER_PT_strip_proxy(SequencerButtonsPanel, Panel):
    bl_label = "Strip Proxy & Timecode"
    bl_category = "Proxy"

    @classmethod
    def poll(cls, context):
        if not cls.has_sequencer(context) or not context.sequencer_scene or not context.sequencer_scene.sequence_editor:
            return False

        strip = context.active_strip
        if not strip:
            return False

        return strip.type in {"MOVIE", "IMAGE"}

    def draw_header(self, context):
        strip = context.active_strip

        self.layout.prop(strip, "use_proxy", text="")

    def draw(self, context):
        layout = self.layout
        layout.use_property_split = False
        layout.use_property_decorate = False

        ed = context.sequencer_scene.sequence_editor

        strip = context.active_strip

        if strip.proxy:
            proxy = strip.proxy

            if ed.proxy_storage == "PER_STRIP":
                col = layout.column(align=True)
                col.label(text="Custom Proxy")
                row = col.row()
                row.separator()
                row.prop(proxy, "use_proxy_custom_directory")
                row = col.row()
                row.separator()
                row.prop(proxy, "use_proxy_custom_file")
                col.use_property_split = True
                if proxy.use_proxy_custom_directory and not proxy.use_proxy_custom_file:
                    col.prop(proxy, "directory")
                if proxy.use_proxy_custom_file:
                    col.prop(proxy, "filepath")

            layout.use_property_split = True
            row = layout.row(heading="Resolutions", align=True)
            row.prop(strip.proxy, "build_25", toggle=True)
            row.prop(strip.proxy, "build_50", toggle=True)
            row.prop(strip.proxy, "build_75", toggle=True)
            row.prop(strip.proxy, "build_100", toggle=True)

            layout.use_property_split = False
            layout.prop(proxy, "use_overwrite")

            layout.use_property_split = True

            col = layout.column()
            col.prop(proxy, "quality", text="Quality")

            if strip.type == "MOVIE":
                col = layout.column()

                col.prop(proxy, "timecode", text="Timecode Index")


class SEQUENCER_PT_strip_cache(SequencerButtonsPanel, Panel):
    bl_label = "Strip Cache"
    bl_category = "Cache"
    bl_options = {"DEFAULT_CLOSED"}

    @classmethod
    def poll(cls, context):
        show_developer_ui = context.preferences.view.show_developer_ui
        if not cls.has_sequencer(context):
            return False
        if context.active_strip is not None and show_developer_ui:
            return True
        return False

    def draw_header(self, context):
        strip = context.active_strip
        self.layout.prop(strip, "override_cache_settings", text="")

    def draw(self, context):
        layout = self.layout
        layout.use_property_split = False
        layout.use_property_decorate = False

        strip = context.active_strip
        layout.active = strip.override_cache_settings

        col = layout.column()
        col.prop(strip, "use_cache_raw")

        show_cache_size = show_developer_ui and (ed.use_cache_raw or ed.use_cache_final)
        if show_cache_size:
            cache_raw_size = ed.cache_raw_size
            cache_final_size = ed.cache_final_size

            col = layout.box()
            col = col.column(align=True)

            # BFA - Rework UI to avoid labels cutting off
            split = col.split(factor=0.75, align=True)
            col1 = split.column(align=True)
            col2 = split.column(align=True)
            col1.alignment = "LEFT"
            col2.alignment = "RIGHT"

            col1.label(text="Current Cache Size")
            col1.label(text="Raw")
            col1.label(text="Final")

            col2.label(text=iface_("{:d} MB").format(cache_raw_size + cache_final_size), translate=False)
            col2.label(text=iface_("{:d} MB").format(cache_raw_size), translate=False)
            col2.label(text=iface_("{:d} MB").format(cache_final_size), translate=False)


class SEQUENCER_PT_preview(SequencerButtonsPanel_Output, Panel):
    bl_label = "Scene Strip Display"
    bl_space_type = "SEQUENCE_EDITOR"
    bl_region_type = "UI"
    bl_options = {"DEFAULT_CLOSED"}
    bl_category = "View"

    @classmethod
    def poll(cls, context):
        return SequencerButtonsPanel_Output.poll(context) and context.sequencer_scene

    def draw(self, context):
        layout = self.layout
        layout.use_property_split = True
        layout.use_property_decorate = False

        render = context.sequencer_scene.render

        col = layout.column()
        col.prop(render, "sequencer_gl_preview", text="Shading")

        if render.sequencer_gl_preview in {"SOLID", "WIREFRAME"}:
            col.use_property_split = False
            col.prop(render, "use_sequencer_override_scene_strip")


class SEQUENCER_PT_view(SequencerButtonsPanel_Output, Panel):
    bl_label = "View Settings"
    bl_category = "View"

    def draw(self, context):
        layout = self.layout
        layout.use_property_split = True
        layout.use_property_decorate = False

        st = context.space_data
        ed = context.sequencer_scene.sequence_editor

        col = layout.column()

        col.prop(st, "proxy_render_size")

        col = layout.column()
        if st.proxy_render_size in {"NONE", "SCENE"}:
            col.enabled = False
        col.prop(st, "use_proxies")

        col = layout.column()
        col.prop(st, "display_channel", text="Channel")

        if st.display_mode == "IMAGE":
            col.prop(st, "show_overexposed")

        elif st.display_mode == "WAVEFORM":  # BFA
            col.prop(st, "show_separate_color")  # BFA

        if ed:
            col.use_property_split = False
            col.prop(ed, "show_missing_media")


class SEQUENCER_PT_view_cursor(SequencerButtonsPanel_Output, Panel):
    bl_category = "View"
    bl_label = "2D Cursor"

    def draw(self, context):
        layout = self.layout

        st = context.space_data

        layout.use_property_split = True
        layout.use_property_decorate = False

        col = layout.column()
        col.prop(st, "cursor_location", text="Location")


class SEQUENCER_PT_frame_overlay(SequencerButtonsPanel_Output, Panel):
    bl_label = "Frame Overlay"
    bl_category = "View"
    bl_options = {"DEFAULT_CLOSED"}

    @classmethod
    def poll(cls, context):
        if not context.sequencer_scene or not context.sequencer_scene.sequence_editor:
            return False
        return SequencerButtonsPanel_Output.poll(context)

    def draw_header(self, context):
        scene = context.sequencer_scene
        ed = scene.sequence_editor

        self.layout.prop(ed, "show_overlay_frame", text="")

    def draw(self, context):
        layout = self.layout

        layout.operator_context = "INVOKE_REGION_PREVIEW"
        layout.operator("sequencer.view_ghost_border", text="Set Overlay Region")
        layout.operator_context = "INVOKE_DEFAULT"

        layout.use_property_split = True
        layout.use_property_decorate = False

        st = context.space_data
        scene = context.sequencer_scene
        ed = scene.sequence_editor

        layout.active = ed.show_overlay_frame

        col = layout.column()
        col.prop(ed, "overlay_frame", text="Frame Offset")
        col.prop(st, "overlay_frame_type")
        col.use_property_split = False
        col.prop(ed, "use_overlay_frame_lock")


class SEQUENCER_PT_view_safe_areas(SequencerButtonsPanel_Output, Panel):
    bl_label = "Safe Areas"
    bl_options = {"DEFAULT_CLOSED"}
    bl_category = "View"

    @classmethod
    def poll(cls, context):
        st = context.space_data
        is_preview = st.view_type in {"PREVIEW", "SEQUENCER_PREVIEW"}
        return is_preview and (st.display_mode == "IMAGE") and context.sequencer_scene

    def draw_header(self, context):
        overlay_settings = context.space_data.preview_overlay
        self.layout.prop(overlay_settings, "show_safe_areas", text="")

    def draw(self, context):
        layout = self.layout
        layout.use_property_split = True
        overlay_settings = context.space_data.preview_overlay
        safe_data = context.sequencer_scene.safe_areas

        layout.active = overlay_settings.show_safe_areas

        col = layout.column()

        sub = col.column()
        sub.prop(safe_data, "title", slider=True)
        sub.prop(safe_data, "action", slider=True)


class SEQUENCER_PT_view_safe_areas_center_cut(SequencerButtonsPanel_Output, Panel):
    bl_label = "Center-Cut Safe Areas"
    bl_parent_id = "SEQUENCER_PT_view_safe_areas"
    bl_options = {"DEFAULT_CLOSED"}
    bl_category = "View"

    @classmethod
    def poll(cls, context):
        return SequencerButtonsPanel_Output.poll(context) and context.sequencer_scene

    def draw_header(self, context):
        st = context.space_data

        layout = self.layout
        overlay_settings = context.space_data.preview_overlay
        layout.active = overlay_settings.show_safe_areas
        layout.prop(overlay_settings, "show_safe_center", text="")

    def draw(self, context):
        layout = self.layout
        layout.use_property_split = True
        safe_data = context.sequencer_scene.safe_areas
        overlay_settings = context.space_data.preview_overlay

        layout.active = overlay_settings.show_safe_areas and overlay_settings.show_safe_center

        col = layout.column()
        col.prop(safe_data, "title_center", slider=True)
        col.prop(safe_data, "action_center", slider=True)


class SEQUENCER_PT_modifiers(SequencerButtonsPanel, Panel):
    bl_label = ""
    bl_options = {"HIDE_HEADER"}
    bl_category = "Modifiers"

    def draw(self, context):
        layout = self.layout
        layout.use_property_split = True

        strip = context.active_strip
        if strip.type == "SOUND":
            sound = strip.sound
        else:
            sound = None

        if sound is None:
            row = layout.row()  # BFA - float left
            row.use_property_split = False
            row.prop(strip, "use_linear_modifiers")
            row.prop_decorator(strip, "use_linear_modifiers")

        layout.operator("wm.call_menu", text="Add Modifier", icon="ADD").name = "SEQUENCER_MT_modifier_add"
        layout.template_strip_modifiers()


class SEQUENCER_PT_annotation(AnnotationDataPanel, SequencerButtonsPanel_Output, Panel):
    bl_space_type = "SEQUENCE_EDITOR"
    bl_region_type = "UI"
    bl_category = "View"

    @staticmethod
    def has_preview(context):
        st = context.space_data
        return st.view_type in {"PREVIEW", "SEQUENCER_PREVIEW"}

    @classmethod
    def poll(cls, context):
        return cls.has_preview(context)

    # NOTE: this is just a wrapper around the generic GP Panel
    # But, it should only show up when there are images in the preview region


class SEQUENCER_PT_annotation_onion(AnnotationOnionSkin, SequencerButtonsPanel_Output, Panel):
    bl_space_type = "SEQUENCE_EDITOR"
    bl_region_type = "UI"
    bl_category = "View"
    bl_parent_id = "SEQUENCER_PT_annotation"
    bl_options = {"DEFAULT_CLOSED"}

    @staticmethod
    def has_preview(context):
        st = context.space_data
        return st.view_type in {"PREVIEW", "SEQUENCER_PREVIEW"}

    @classmethod
    def poll(cls, context):
        if context.annotation_data_owner is None:
            return False
        elif type(context.annotation_data_owner) is bpy.types.Object:
            return False
        else:
            gpl = context.active_annotation_layer
            if gpl is None:
                return False

        return cls.has_preview(context)

    # NOTE: this is just a wrapper around the generic GP Panel
    # But, it should only show up when there are images in the preview region


class SEQUENCER_PT_custom_props(SequencerButtonsPanel, PropertyPanel, Panel):
    COMPAT_ENGINES = {
        "BLENDER_RENDER",
        "BLENDER_WORKBENCH",
    }
    _context_path = "active_strip"
    _property_type = (bpy.types.Strip,)
    bl_category = "Strip"


class SEQUENCER_PT_snapping(Panel):
    bl_space_type = "SEQUENCE_EDITOR"
    bl_region_type = "HEADER"
    bl_label = "Snapping"
    bl_ui_units_x = 11

    def draw(self, _context):
        pass


class SEQUENCER_PT_preview_snapping(Panel):
    bl_space_type = "SEQUENCE_EDITOR"
    bl_region_type = "HEADER"
    bl_parent_id = "SEQUENCER_PT_snapping"
    bl_label = "Preview Snapping"

    @classmethod
    def poll(cls, context):
        st = context.space_data
        return st.view_type in {"PREVIEW", "SEQUENCER_PREVIEW"} and context.tool_settings

    def draw(self, context):
        tool_settings = context.tool_settings
        sequencer_tool_settings = tool_settings.sequencer_tool_settings

        layout = self.layout
        layout.use_property_split = False
        layout.use_property_decorate = False

        col = layout.column(align=True)
        col.label(text="Snap to")
        row = col.row()
        row.separator()
        row.prop(sequencer_tool_settings, "snap_to_borders")
        row = col.row()
        row.separator()
        row.prop(sequencer_tool_settings, "snap_to_center")
        row = col.row()
        row.separator()
        row.prop(sequencer_tool_settings, "snap_to_strips_preview")


class SEQUENCER_PT_sequencer_snapping(Panel):
    bl_space_type = "SEQUENCE_EDITOR"
    bl_region_type = "HEADER"
    bl_parent_id = "SEQUENCER_PT_snapping"
    bl_label = "Sequencer Snapping"

    @classmethod
    def poll(cls, context):
        st = context.space_data
        return st.view_type in {"SEQUENCER", "SEQUENCER_PREVIEW"} and context.tool_settings

    def draw(self, context):
        tool_settings = context.tool_settings
        sequencer_tool_settings = tool_settings.sequencer_tool_settings

        layout = self.layout
        layout.use_property_split = False
        layout.use_property_decorate = False

        col = layout.column(align=True)
        col.label(text="Snap to")

        row = col.row()
        row.separator()
        row.prop(sequencer_tool_settings, "snap_to_frame_range")
        row = col.row()
        row.separator()
        row.prop(sequencer_tool_settings, "snap_to_current_frame")
        row = col.row()
        row.separator()
        row.prop(sequencer_tool_settings, "snap_to_hold_offset")
        row = col.row()
        row.separator()
        row.prop(sequencer_tool_settings, "snap_to_markers")
        row = col.row()
        row.separator()
        col.prop(sequencer_tool_settings, "snap_to_retiming_keys")

        col = layout.column(align=True)
        col.label(text="Ignore")
        row = col.row()
        row.separator()
        row.prop(sequencer_tool_settings, "snap_ignore_muted", text="Muted Strips")
        row = col.row()
        row.separator()
        row.prop(sequencer_tool_settings, "snap_ignore_sound", text="Sound Strips")

        col = layout.column(align=True)
        col.label(text="Current Frame")
        row = col.row()
        row.separator()
        row.prop(
            sequencer_tool_settings,
            "use_snap_current_frame_to_strips",
            text="Snap to Strips",
        )


# BFA menu
class SEQUENCER_PT_view_options(bpy.types.Panel):
    bl_label = "View Options"
    bl_category = "View"
    bl_space_type = "SEQUENCE_EDITOR"
    bl_region_type = "HEADER"

    def draw(self, context):
        layout = self.layout

        st = context.space_data
        overlay_settings = st.preview_overlay
        is_preview = st.view_type in {"PREVIEW", "SEQUENCER_PREVIEW"}
        is_sequencer_view = st.view_type in {"SEQUENCER", "SEQUENCER_PREVIEW"}
        tool_settings = context.tool_settings

        cache_settings = context.space_data.cache_overlay  # BFA

        if is_sequencer_view:
            col = layout.column(align=True)
            if st.view_type == "SEQUENCER":
                split = layout.split(factor=0.6)
                col = split.column()
                col.use_property_split = False
                col = split.column()

                if is_preview:
                    row = layout.row()
                    row.separator()
                    row.prop(st, "show_transform_preview", text="Preview During Transform")

            else:
                col.prop(st, "show_transform_preview", text="Preview During Transform")

            col = layout.column(align=True)
            col.prop(st, "show_seconds")
            col.prop(st, "show_locked_time")

            # BFA - Cache settings
            row = layout.row()
            row.prop(cache_settings, "show_cache", text="Display Cache")
            if cache_settings.show_cache:
                row.label(icon="DISCLOSURE_TRI_DOWN")
            else:
                row.label(icon="DISCLOSURE_TRI_RIGHT")

            if cache_settings.show_cache:
                split = layout.split(factor=0.05)
                col = split.column()
                col.label(text="")

                col = split.column()
                show_developer_ui = context.preferences.view.show_developer_ui
                col.prop(cache_settings, "show_cache_final_out", text="Final")
                if show_developer_ui:
                    col.prop(cache_settings, "show_cache_raw", text="Raw")

            layout.use_property_split = False
            layout.prop(st, "show_markers")

        if is_preview:
            layout.use_property_split = False
            if st.display_mode == "IMAGE":
                layout.prop(overlay_settings, "show_metadata")

            layout.use_property_split = False
            layout.prop(st, "use_zoom_to_fit", text="Auto Zoom to Fit")

        if is_sequencer_view:
            col = layout.column(align=True)
            col.prop(tool_settings, "lock_markers")
            col.prop(st, "use_marker_sync")
            col.prop(st, "use_clamp_view")


# BFA menu
class SEQUENCER_MT_fades_add(Menu):
    bl_label = "Fade"

    def draw(self, context):
        layout = self.layout

        layout.operator("sequencer.fades_add", text="Fade In and Out", icon="IPO_EASE_IN_OUT").type = "IN_OUT"
        layout.operator("sequencer.fades_add", text="Fade In", icon="IPO_EASE_IN").type = "IN"
        layout.operator("sequencer.fades_add", text="Fade Out", icon="IPO_EASE_OUT").type = "OUT"
        layout.operator(
            "sequencer.fades_add",
            text="From current Frame",
            icon="BEFORE_CURRENT_FRAME",
        ).type = "CURSOR_FROM"
        layout.operator("sequencer.fades_add", text="To current Frame", icon="AFTER_CURRENT_FRAME").type = "CURSOR_TO"


classes = (
    SEQUENCER_MT_change,  # BFA - no longer used
    SEQUENCER_HT_tool_header,
    SEQUENCER_HT_header,
    SEQUENCER_HT_playback_controls,
    SEQUENCER_MT_editor_menus,
    SEQUENCER_MT_range,
    SEQUENCER_MT_view_pie_menus,  # BFA
    SEQUENCER_MT_view,
    SEQUENCER_MT_view_annotations,  # BFA
    SEQUENCER_MT_export,  # BFA
    SEQUENCER_MT_view_cache,  # BFA
    SEQUENCER_MT_preview_zoom,
    SEQUENCER_MT_proxy,
    SEQUENCER_MT_select_handle,
    SEQUENCER_MT_select_channel,
    SEQUENCER_MT_select_linked,  # BFA - sub menu
    SEQUENCER_MT_select,
    SEQUENCER_MT_marker,
    SEQUENCER_MT_navigation,
    SEQUENCER_MT_add,
    SEQUENCER_MT_add_scene,
    SEQUENCER_MT_add_effect,
    SEQUENCER_MT_add_transitions,
    SEQUENCER_MT_add_empty,
    SEQUENCER_MT_strip_effect,
    SEQUENCER_MT_strip_effect_change,
    SEQUENCER_MT_strip_movie,
    SEQUENCER_MT_strip,
    SEQUENCER_MT_strip_transform,
    SEQUENCER_MT_strip_retiming,
    SEQUENCER_MT_strip_text,
    SEQUENCER_MT_strip_show_hide,
    SEQUENCER_MT_strip_animation,
    SEQUENCER_MT_strip_mirror,
    SEQUENCER_MT_strip_input,
    SEQUENCER_MT_strip_lock_mute,
    SEQUENCER_MT_strip_modifiers,
    SEQUENCER_MT_image,
    SEQUENCER_MT_image_transform,
    SEQUENCER_MT_image_clear,
    SEQUENCER_MT_image_apply,
    SEQUENCER_MT_color_tag_picker,
    SEQUENCER_MT_context_menu,
    SEQUENCER_MT_preview_context_menu,
    SEQUENCER_MT_pivot_pie,
    SEQUENCER_MT_retiming,
    SEQUENCER_MT_view_pie,
    SEQUENCER_MT_preview_view_pie,
    SEQUENCER_MT_modifier_add,
    SEQUENCER_PT_color_tag_picker,
    SEQUENCER_PT_active_tool,
    SEQUENCER_MT_change_scene_with_icons,  # BFA
    SEQUENCER_PT_strip,
    SEQUENCER_PT_gizmo_display,
    SEQUENCER_PT_overlay,
    SEQUENCER_PT_preview_overlay,
    SEQUENCER_PT_sequencer_overlay,
    SEQUENCER_PT_sequencer_overlay_strips,
    SEQUENCER_PT_sequencer_overlay_waveforms,
    SEQUENCER_PT_effect,
    SEQUENCER_PT_scene,
    SEQUENCER_PT_scene_sound,
    SEQUENCER_PT_mask,
    SEQUENCER_PT_effect_text_style,
    SEQUENCER_PT_effect_text_outline,
    SEQUENCER_PT_effect_text_shadow,
    SEQUENCER_PT_effect_text_box,
    SEQUENCER_PT_effect_text_layout,
    SEQUENCER_PT_movie_clip,
    SEQUENCER_PT_adjust_comp,
    SEQUENCER_PT_adjust_transform,
    SEQUENCER_PT_adjust_crop,
    SEQUENCER_PT_adjust_video,
    SEQUENCER_PT_adjust_color,
    SEQUENCER_PT_adjust_sound,
    SEQUENCER_PT_time,
    SEQUENCER_PT_source,
    SEQUENCER_PT_modifiers,
    SEQUENCER_PT_cache_settings,
    SEQUENCER_PT_cache_view_settings,
    SEQUENCER_PT_proxy_settings,
    SEQUENCER_PT_strip_proxy,
    SEQUENCER_PT_custom_props,
    SEQUENCER_PT_view,
    SEQUENCER_PT_view_cursor,
    SEQUENCER_PT_frame_overlay,
    SEQUENCER_PT_view_safe_areas,
    SEQUENCER_PT_view_safe_areas_center_cut,
    SEQUENCER_PT_preview,
    SEQUENCER_PT_annotation,
    SEQUENCER_PT_annotation_onion,
    SEQUENCER_PT_snapping,
    SEQUENCER_PT_preview_snapping,
    SEQUENCER_PT_sequencer_snapping,
    SEQUENCER_PT_view_options,  # BFA
    SEQUENCER_MT_fades_add,  # BFA
    SEQUENCER_MT_strip_text_characters,  # BFA
)

if __name__ == "__main__":  # only for live edit.
    from bpy.utils import register_class

    for cls in classes:
        register_class(cls)<|MERGE_RESOLUTION|>--- conflicted
+++ resolved
@@ -3086,15 +3086,6 @@
 
         # Use label, editing this value from the UI allows negative values,
         # users can adjust duration.
-<<<<<<< HEAD
-        split = sub.split(factor=factor + max_factor, align=True)
-        split.alignment = "RIGHT"
-        split.label(text="End")
-        split = split.split(factor=factor + 0.3 + max_factor, align=True)
-        split.label(text="{:>14s}".format(smpte_from_frame(frame_final_end)), translate=False)
-        split.alignment = "RIGHT"
-        split.label(text=str(frame_final_end) + " ")
-=======
         split_factor = (factor + max_factor - 0.005) # BFA - Nudge split to the left for better text alignment
         split = sub.split(factor=split_factor, align=True)
         row = split.row()
@@ -3110,7 +3101,6 @@
         row.label(text=str(frame_final_end) + " ")
         row.separator(factor=0) # BFA - slight indent
         # BFA - Improve text alignment (end)
->>>>>>> 66f491ca
 
         if not is_effect:
             layout.alignment = "RIGHT"
@@ -3219,35 +3209,6 @@
             split.label(text="Volume", text_ctxt=i18n_contexts.id_sound)
             split.prop(strip, "volume", text="")
 
-<<<<<<< HEAD
-            layout.use_property_split = False
-            col = layout.column()
-            col.prop(sound, "use_mono")  # BFA - Align bool property left
-
-            layout.use_property_split = True
-            col = layout.column()
-
-            audio_channels = context.sequencer_scene.render.ffmpeg.audio_channels
-            pan_enabled = sound.use_mono and audio_channels != "MONO"
-            pan_text = "{:.2f}°".format(strip.pan * 90.0)
-
-            split = col.split(factor=0.4)
-            split.alignment = "RIGHT"
-            split.label(text="Pan", text_ctxt=i18n_contexts.id_sound)
-            split.prop(strip, "pan", text="")
-            split.enabled = pan_enabled
-
-            if audio_channels not in {"MONO", "STEREO"}:
-                split = col.split(factor=0.4)
-                split.alignment = "RIGHT"
-                split.label(text="Pan Angle")
-                split.enabled = pan_enabled
-                subsplit = split.row()
-                subsplit.alignment = "CENTER"
-                subsplit.label(text=pan_text)
-                subsplit.label(text=" ")  # Compensate for no decorate.
-                subsplit.enabled = pan_enabled
-=======
             col = layout.column(align=True) # BFA - Put all panning settings in its own column layout
             row = col.row()
             row.alignment = 'LEFT'
@@ -3284,7 +3245,6 @@
                     row.alignment="CENTER"
                     row.label(text=pan_text)
                     row.separator()  # Compensate for no decorate.
->>>>>>> 66f491ca
 
             col = layout.column()
             col.use_property_split = False # BFA - Align bool property left
