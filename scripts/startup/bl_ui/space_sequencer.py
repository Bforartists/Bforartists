# SPDX-FileCopyrightText: 2009-2023 Blender Authors
#
# SPDX-License-Identifier: GPL-2.0-or-later

# BFA - Added icons and floated properties left
# BFA - This document is heavily modified, so like the space_view3d.py,
# BFA - compare old Blender with new Blender then splice in changes.
# BFA - Rebase compare every now and then.

import bpy
from bpy.types import (
    Header,
    Menu,
    Panel,
)
from bpy.app.translations import (
    contexts as i18n_contexts,
    pgettext_iface as iface_,
)
from bl_ui.properties_grease_pencil_common import (
    AnnotationDataPanel,
    AnnotationOnionSkin,
)
from bl_ui.space_toolsystem_common import (
    ToolActivePanelHelper,
)

from rna_prop_ui import PropertyPanel
from bl_ui.space_time import playback_controls


def _space_view_types(st):
    view_type = st.view_type
    return (
        view_type in {"SEQUENCER", "SEQUENCER_PREVIEW"},
        view_type == "PREVIEW",
    )


def selected_strips_count(context):
    selected_strips = getattr(context, "selected_strips", None)
    if selected_strips is None:
        return 0, 0

    total_count = len(selected_strips)
    nonsound_count = sum(1 for strip in selected_strips if strip.type != "SOUND")

    return total_count, nonsound_count


class SEQUENCER_PT_active_tool(ToolActivePanelHelper, Panel):
    bl_space_type = "SEQUENCE_EDITOR"
    bl_region_type = "UI"
    bl_category = "Tool"


class SEQUENCER_HT_tool_header(Header):
    bl_space_type = "SEQUENCE_EDITOR"
    bl_region_type = "TOOL_HEADER"

    def draw(self, context):
        # layout = self.layout

        self.draw_tool_settings(context)

        # TODO: options popover.

    def draw_tool_settings(self, context):
        layout = self.layout

        # Active Tool
        # -----------
        from bl_ui.space_toolsystem_common import ToolSelectPanelHelper

        # Most callers assign the `tool` & `tool_mode`, currently the result is not used.
        """
        tool = ToolSelectPanelHelper.draw_active_tool_header(context, layout)
        tool_mode = context.mode if tool is None else tool.mode
        """
        # Only draw the header.
        ToolSelectPanelHelper.draw_active_tool_header(context, layout)


class SEQUENCER_HT_header(Header):
    bl_space_type = "SEQUENCE_EDITOR"

    def draw_seq(self, layout, context):  # BFA - 3D Sequencer
        pass

    def draw(self, context):
        self.draw_editor_type_menu(context)

        layout = self.layout

        st = context.space_data
        layout.prop(st, "view_type", text="")

        SEQUENCER_MT_editor_menus.draw_collapsible(context, layout)

        layout.separator_spacer()

        scene = context.sequencer_scene
        tool_settings = scene.tool_settings if scene else None
        sequencer_tool_settings = tool_settings.sequencer_tool_settings if tool_settings else None

        row = layout.row()  # BFA - 3D Sequencer
        # Sync pinned scene button
        row.label(icon="PINNED" if context.workspace.sequencer_scene else "UNPINNED")  # BFA - 3D Sequencer

        # BFA - wip merge of new sequencer
        if st.view_type in {'SEQUENCER', 'SEQUENCER_PREVIEW'}:
            row = layout.row(align=True)
            row.template_ID(context.workspace, "sequencer_scene", new="scene.new_sequencer_scene")
            layout.separator_spacer()  # BFA - Align scene to center

        if sequencer_tool_settings and st.view_type == "PREVIEW":
            row = layout.row(align=True)  # BFA
            row.prop(sequencer_tool_settings, "pivot_point", text="", icon_only=True)  # BFA

        if sequencer_tool_settings and st.view_type in {"SEQUENCER", "SEQUENCER_PREVIEW"}:
            row = layout.row(align=True)
            row.prop(sequencer_tool_settings, "overlap_mode", text="", icon_only=True)  # BFA - icon only

        if st.view_type in {"SEQUENCER", "SEQUENCER_PREVIEW"} and tool_settings:
            row = layout.row(align=True)
            row.prop(tool_settings, "use_snap_sequencer", text="")
            sub = row.row(align=True)
            sub.popover(panel="SEQUENCER_PT_snapping", text="")  # BFA - removed title
        if st.view_type in {"PREVIEW", "SEQUENCER_PREVIEW"}:
            layout.prop(st, "display_mode", text="", icon_only=True)
            layout.prop(st, "preview_channels", text="", icon_only=True)

            # Gizmo toggle & popover.
            row = layout.row(align=True)
            # FIXME: place-holder icon.
            row.prop(st, "show_gizmo", text="", toggle=True, icon="GIZMO")
            sub = row.row(align=True)
            sub.active = st.show_gizmo
            sub.popover(
                panel="SEQUENCER_PT_gizmo_display",
                text="",
            )

        row = layout.row()
        row.popover(panel="SEQUENCER_PT_view_options", text="Options")

        row = layout.row(align=True)
        row.prop(st, "show_overlays", text="", icon="OVERLAY")
        sub = row.row(align=True)
        sub.popover(panel="SEQUENCER_PT_overlay", text="")
        sub.active = st.show_overlays

        # BFA - moved "class SEQUENCER_MT_editor_menus" below


class SEQUENCER_HT_playback_controls(Header):
    bl_space_type = "SEQUENCE_EDITOR"
    bl_region_type = "FOOTER"

    def draw(self, context):
        layout = self.layout

        playback_controls(layout, context)


class SEQUENCER_MT_editor_menus(Menu):
    bl_idname = "SEQUENCER_MT_editor_menus"
    bl_label = ""

    def draw(self, context):
        layout = self.layout
        st = context.space_data
        has_sequencer, _has_preview = _space_view_types(st)

        layout.menu("SCREEN_MT_user_menu", text="Quick")  # Quick favourites menu
        layout.menu("SEQUENCER_MT_view")
        layout.menu("SEQUENCER_MT_select")
        layout.menu("SEQUENCER_MT_export")

        if has_sequencer and context.sequencer_scene:
            layout.menu("SEQUENCER_MT_navigation")
            if st.show_markers:
                layout.menu("SEQUENCER_MT_marker")
            layout.menu("SEQUENCER_MT_add")

        layout.menu("SEQUENCER_MT_strip")

        if st.view_type in {"SEQUENCER", "PREVIEW"}:
            layout.menu("SEQUENCER_MT_image")

        # BFA - start
        strip = context.active_strip

        if _has_preview:
            if strip and strip.type == "TEXT":
                layout.menu("SEQUENCER_MT_strip_text")
        # BFA - end


class SEQUENCER_PT_gizmo_display(Panel):
    bl_space_type = "SEQUENCE_EDITOR"
    bl_region_type = "HEADER"
    bl_label = "Gizmos"
    bl_ui_units_x = 8

    def draw(self, context):
        layout = self.layout

        st = context.space_data

        col = layout.column()
        col.label(text="Viewport Gizmos")
        col.separator()

        col.active = st.show_gizmo
        colsub = col.column()
        colsub.prop(st, "show_gizmo_navigate", text="Navigate")
        colsub.prop(st, "show_gizmo_tool", text="Active Tools")
        # colsub.prop(st, "show_gizmo_context", text="Active Object")  # Currently unused.


class SEQUENCER_PT_overlay(Panel):
    bl_space_type = "SEQUENCE_EDITOR"
    bl_region_type = "HEADER"
    bl_label = "Overlays"
    bl_ui_units_x = 13

    def draw(self, _context):
        pass


class SEQUENCER_PT_preview_overlay(Panel):
    bl_space_type = "SEQUENCE_EDITOR"
    bl_region_type = "HEADER"
    bl_parent_id = "SEQUENCER_PT_overlay"
    bl_label = "Preview Overlays"

    @classmethod
    def poll(cls, context):
        st = context.space_data
        return st.view_type in {"PREVIEW", "SEQUENCER_PREVIEW"} and context.sequencer_scene

    def draw(self, context):
        ed = context.sequencer_scene.sequence_editor
        st = context.space_data
        overlay_settings = st.preview_overlay
        layout = self.layout

        layout.active = st.show_overlays and st.display_mode == "IMAGE"

        split = layout.column().split()
        col = split.column()
        col.prop(overlay_settings, "show_image_outline")
        col.prop(ed, "show_overlay_frame", text="Frame Overlay")
        col.prop(overlay_settings, "show_metadata", text="Metadata")

        col = split.column()
        col.prop(overlay_settings, "show_cursor")
        col.prop(overlay_settings, "show_safe_areas", text="Safe Areas")
        col.prop(overlay_settings, "show_annotation", text="Annotations")


class SEQUENCER_PT_sequencer_overlay(Panel):
    bl_space_type = "SEQUENCE_EDITOR"
    bl_region_type = "HEADER"
    bl_parent_id = "SEQUENCER_PT_overlay"
    bl_label = "Sequencer Overlays"

    @classmethod
    def poll(cls, context):
        st = context.space_data
        return st.view_type in {"SEQUENCER", "SEQUENCER_PREVIEW"}

    def draw(self, context):
        st = context.space_data
        overlay_settings = st.timeline_overlay
        layout = self.layout

        layout.active = st.show_overlays
        split = layout.column().split()

        col = split.column()
        col.prop(overlay_settings, "show_grid", text="Grid")

        col = split.column()
        col.prop(st.cache_overlay, "show_cache", text="Cache")


class SEQUENCER_PT_sequencer_overlay_strips(Panel):
    bl_space_type = "SEQUENCE_EDITOR"
    bl_region_type = "HEADER"
    bl_parent_id = "SEQUENCER_PT_overlay"
    bl_label = "Strips"

    @classmethod
    def poll(cls, context):
        st = context.space_data
        return st.view_type in {"SEQUENCER", "SEQUENCER_PREVIEW"}

    def draw(self, context):
        st = context.space_data
        overlay_settings = st.timeline_overlay
        layout = self.layout

        layout.active = st.show_overlays
        split = layout.column().split()

        col = split.column()
        col.prop(overlay_settings, "show_strip_name", text="Name")
        col.prop(overlay_settings, "show_strip_source", text="Source")
        col.prop(overlay_settings, "show_strip_duration", text="Duration")
        col.prop(overlay_settings, "show_fcurves", text="Animation Curves")

        col = split.column()
        col.prop(overlay_settings, "show_thumbnails", text="Thumbnails")
        col.prop(overlay_settings, "show_strip_tag_color", text="Color Tags")
        col.prop(overlay_settings, "show_strip_offset", text="Offsets")
        col.prop(overlay_settings, "show_strip_retiming", text="Retiming")


class SEQUENCER_PT_sequencer_overlay_waveforms(Panel):
    bl_space_type = "SEQUENCE_EDITOR"
    bl_region_type = "HEADER"
    bl_parent_id = "SEQUENCER_PT_overlay"
    bl_label = "Waveforms"

    @classmethod
    def poll(cls, context):
        st = context.space_data
        return st.view_type in {"SEQUENCER", "SEQUENCER_PREVIEW"}

    def draw(self, context):
        st = context.space_data
        overlay_settings = st.timeline_overlay
        layout = self.layout

        layout.active = st.show_overlays

        layout.row().prop(overlay_settings, "waveform_display_type", expand=True)

        row = layout.row()
        row.prop(overlay_settings, "waveform_display_style", expand=True)
        row.active = overlay_settings.waveform_display_type != "NO_WAVEFORMS"


# BFA - Submenu
class SEQUENCER_MT_view_cache(Menu):
    bl_label = "Cache"

    def draw(self, context):
        layout = self.layout

        ed = context.equencer_scenesequence_editor
        layout.prop(ed, "show_cache")
        layout.separator()

        cache_settings = context.space_data.cache_overlay

        col = layout.column()

        show_developer_ui = context.preferences.view.show_developer_ui
        col.prop(cache_settings, "show_cache_final_out", text="Final")
        if show_developer_ui:
            col.prop(cache_settings, "show_cache_raw", text="Raw")


class SEQUENCER_MT_range(Menu):
    bl_label = "Range"

    def draw(self, _context):
        layout = self.layout

        layout.operator("anim.previewrange_set", text="Set Preview Range", icon="PREVIEW_RANGE")  # BFA
        layout.operator(
            "sequencer.set_range_to_strips",
            text="Set Preview Range to Strips",
            icon="PREVIEW_RANGE",
        ).preview = True  # BFA
        layout.operator("anim.previewrange_clear", text="Clear Preview Range", icon="CLEAR")  # BFA

        layout.separator()

        layout.operator("anim.start_frame_set", text="Set Start Frame", icon="AFTER_CURRENT_FRAME")  # BFA
        layout.operator("anim.end_frame_set", text="Set End Frame", icon="BEFORE_CURRENT_FRAME")  # BFA
        layout.operator(
            "sequencer.set_range_to_strips",
            text="Set Frame Range to Strips",
            icon="PREVIEW_RANGE",
        )  # BFA


class SEQUENCER_MT_preview_zoom(Menu):
    bl_label = "Zoom"

    def draw(self, context):
        layout = self.layout
        layout.operator_context = "INVOKE_REGION_PREVIEW"
        from math import isclose

        current_zoom = context.space_data.zoom_percentage
        ratios = ((1, 8), (1, 4), (1, 2), (1, 1), (2, 1), (4, 1), (8, 1))

        for a, b in ratios:
            ratio = a / b
            percent = ratio * 100.0

            layout.operator(
                "sequencer.view_zoom_ratio",
                text="Zoom {:g}% ({:d}:{:d})".format(percent, a, b),  # BFA
                translate=False,
                icon="ZOOM_SET",  # BFA
            ).ratio = ratio

        # BFA - redundant zoom operators were removed


class SEQUENCER_MT_proxy(Menu):
    bl_label = "Proxy"

    def draw(self, context):
        layout = self.layout
        st = context.space_data
        _, nonsound = selected_strips_count(context)

        col = layout.column()
        col.operator("sequencer.enable_proxies", text="Setup")
        col.operator("sequencer.rebuild_proxy", text="Rebuild")
        col.enabled = nonsound >= 1
        layout.prop(st, "proxy_render_size", text="")


# BFA menu
class SEQUENCER_MT_view_pie_menus(Menu):
    bl_label = "Pie Menus"

    def draw(self, context):
        layout = self.layout

        st = context.space_data

        layout.operator("wm.call_menu_pie", text="Region Toggle", icon="MENU_PANEL").name = "WM_MT_region_toggle_pie"
        layout.operator_context = "INVOKE_REGION_PREVIEW"
        if st.view_type == "PREVIEW":
            layout.operator("wm.call_menu_pie", text="Pivot Point", icon="MENU_PANEL").name = "SEQUENCER_MT_pivot_pie"
        layout.operator("wm.call_menu_pie", text="View", icon="MENU_PANEL").name = "SEQUENCER_MT_preview_view_pie"


# BFA - this menu has most of the property toggles now show exclusively in the property shelf.
class SEQUENCER_MT_view_render(Menu):
    bl_label = "Render Preview"

    def draw(self, _context):
        layout = self.layout
        layout.operator("render.opengl", text="Render Sequencer Image", icon="RENDER_STILL").sequencer = True
        props = layout.operator("render.opengl", text="Render Sequencer Animation", icon="RENDER_ANIMATION")
        props.animation = True
        props.sequencer = True


class SEQUENCER_MT_view(Menu):
    bl_label = "View"

    def draw(self, context):
        layout = self.layout

        st = context.space_data
        is_preview = st.view_type in {"PREVIEW", "SEQUENCER_PREVIEW"}
        is_sequencer_view = st.view_type in {"SEQUENCER", "SEQUENCER_PREVIEW"}
        is_sequencer_only = st.view_type == "SEQUENCER"

        preferences = context.preferences
        addon_prefs = preferences.addons["bforartists_toolbar_settings"].preferences

        # bfa - we have it already separated with correct invoke.

        # if st.view_type == 'PREVIEW':
        #     # Specifying the REGION_PREVIEW context is needed in preview-only
        #     # mode, else the lookup for the shortcut will fail in
        #     # wm_keymap_item_find_props() (see #32595).
        #     layout.operator_context = 'INVOKE_REGION_PREVIEW'
        layout.prop(st, "show_region_toolbar")
        layout.prop(st, "show_region_ui")
        layout.prop(st, "show_region_tool_header")

        layout.operator_context = "INVOKE_DEFAULT"
        if is_sequencer_view:
            layout.prop(st, "show_region_hud")
        if is_sequencer_only:
            layout.prop(st, "show_region_channels")

        layout.prop(st, "show_toolshelf_tabs")

        layout.prop(st, "show_region_footer", text="Playback Controls")
        layout.separator()

        layout.menu("SEQUENCER_MT_view_annotations")  # BFA
        # BFA - properties in properties menu

        layout.separator()

        layout.operator_context = "INVOKE_REGION_WIN"
        layout.operator("sequencer.refresh_all", icon="FILE_REFRESH", text="Refresh All")
        layout.operator_context = "INVOKE_DEFAULT"
        layout.separator()

        layout.operator_context = "INVOKE_REGION_WIN"
        layout.operator("view2d.zoom_in", icon="ZOOM_IN")
        layout.operator("view2d.zoom_out", icon="ZOOM_OUT")
        # BFA - properties in properties menu
        if is_sequencer_view:
            layout.operator_context = "INVOKE_REGION_WIN"
            layout.operator("view2d.zoom_border", text="Zoom Border", icon="ZOOM_BORDER")  # BFA

            layout.separator()

            layout.operator("sequencer.view_all", text="Frame All", icon="VIEWALL")

            if context.sequencer_scene.use_preview_range:
                layout.operator("anim.scene_range_frame", text="Frame Preview Range", icon="FRAME_PREVIEW_RANGE")
            else:
                layout.operator("anim.scene_range_frame", text="Frame Scene Range", icon="FRAME_SCENE_RANGE")

            layout.operator("sequencer.view_frame", icon="VIEW_FRAME")
            layout.operator("sequencer.view_selected", text="Frame Selected", icon="VIEW_SELECTED")

        if is_preview:
            layout.operator_context = "INVOKE_REGION_PREVIEW"

            if is_sequencer_view:
                layout.menu("SEQUENCER_MT_preview_zoom", text="Preview Zoom")
            else:
                layout.operator("view2d.zoom_border", text="Zoom Border", icon="ZOOM_BORDER")  # BFA
                layout.menu("SEQUENCER_MT_preview_zoom")
            layout.separator()

            layout.operator(
                "sequencer.view_all_preview",
                text="Fit Preview in window",
                icon="VIEW_FIT",
            )
            layout.operator("sequencer.view_selected", text="Frame Selected", icon="VIEW_SELECTED")

            layout.separator()
            layout.menu("SEQUENCER_MT_proxy")
            layout.operator_context = "INVOKE_DEFAULT"

        layout.separator()

        layout.operator_context = "INVOKE_REGION_WIN"
        layout.operator("sequencer.refresh_all", icon="FILE_REFRESH", text="Refresh All")
        layout.operator_context = "INVOKE_DEFAULT"

        layout.separator()
        # BFA - properties in properties menu

        layout.operator("render.opengl", text="Sequence Render Image", icon="RENDER_STILL").sequencer = True
        props = layout.operator("render.opengl", text="Sequence Render Animation", icon="RENDER_ANIMATION")
        props.animation = True
        props.sequencer = True
        layout.separator()

        # Note that the context is needed for the shortcut to display properly.
        layout.operator_context = "INVOKE_REGION_PREVIEW" if is_preview else "INVOKE_REGION_WIN"
        props = layout.operator(
            "wm.context_toggle_enum",
            text="Toggle Sequencer/Preview",
            icon="SEQ_SEQUENCER" if is_preview else "SEQ_PREVIEW",
        )
        props.data_path = "space_data.view_type"
        props.value_1 = "SEQUENCER"
        props.value_2 = "PREVIEW"
        layout.operator_context = "INVOKE_DEFAULT"

        layout.menu("SEQUENCER_MT_view_pie_menus")  # BFA

        layout.separator()

        layout.menu("INFO_MT_area")


# BFA - Hidden legacy operators exposed to GUI
class SEQUENCER_MT_view_annotations(Menu):
    bl_label = "Annotations (Legacy)"

    def draw(self, context):
        layout = self.layout

        layout.operator(
            "gpencil.annotate",
            text="Draw Annotation",
            icon="PAINT_DRAW",
        ).mode = "DRAW"
        layout.operator("gpencil.annotate", text="Draw Line Annotation", icon="PAINT_DRAW").mode = "DRAW_STRAIGHT"
        layout.operator("gpencil.annotate", text="Draw Polyline Annotation", icon="PAINT_DRAW").mode = "DRAW_POLY"
        layout.operator("gpencil.annotate", text="Erase Annotation", icon="ERASE").mode = "ERASER"

        layout.separator()

        layout.operator("gpencil.annotation_add", text="Add Annotation Layer", icon="ADD")
        layout.operator(
            "gpencil.annotation_active_frame_delete",
            text="Erase Annotation Active Keyframe",
            icon="DELETE",
        )


# BFA menu
class SEQUENCER_MT_export(Menu):
    bl_label = "Export"

    def draw(self, context):
        layout = self.layout

        layout.operator("sequencer.export_subtitles", text="Export Subtitles", icon="EXPORT")


class SEQUENCER_MT_select_handle(Menu):
    bl_label = "Select Handle"

    def draw(self, _context):
        layout = self.layout

        layout.operator("sequencer.select_handles", text="Both", icon="SELECT_HANDLE_BOTH").side = "BOTH"
        layout.operator("sequencer.select_handles", text="Left", icon="SELECT_HANDLE_LEFT").side = "LEFT"
        layout.operator("sequencer.select_handles", text="Right", icon="SELECT_HANDLE_RIGHT").side = "RIGHT"

        layout.separator()

        layout.operator(
            "sequencer.select_handles", text="Both Neighbors", icon="SELECT_HANDLE_BOTH"
        ).side = "BOTH_NEIGHBORS"
        layout.operator(
            "sequencer.select_handles", text="Left Neighbor", icon="SELECT_HANDLE_LEFT"
        ).side = "LEFT_NEIGHBOR"
        layout.operator(
            "sequencer.select_handles",
            text="Right Neighbor",
            icon="SELECT_HANDLE_RIGHT",
        ).side = "RIGHT_NEIGHBOR"


class SEQUENCER_MT_select_channel(Menu):
    bl_label = "Select Channel"

    def draw(self, _context):
        layout = self.layout

        layout.operator("sequencer.select_side", text="Left", icon="RESTRICT_SELECT_OFF").side = "LEFT"
        layout.operator("sequencer.select_side", text="Right", icon="RESTRICT_SELECT_OFF").side = "RIGHT"
        layout.separator()
        layout.operator("sequencer.select_side", text="Both Sides", icon="RESTRICT_SELECT_OFF").side = "BOTH"


# BFA - submenu
class SEQUENCER_MT_select_linked(Menu):
    bl_label = "Select Linked"

    def draw(self, _context):
        layout = self.layout

        layout.operator("sequencer.select_linked", text="All", icon="SELECT_ALL")
        layout.operator("sequencer.select_less", text="Less", icon="SELECTLESS")
        layout.operator("sequencer.select_more", text="More", icon="SELECTMORE")


class SEQUENCER_MT_select(Menu):
    bl_label = "Select"

    def draw(self, context):
        layout = self.layout

        st = context.space_data
        has_sequencer, has_preview = _space_view_types(st)
        # BFA - is_redtiming not used
        is_retiming = (
            context.sequencer_scene is not None and
            context.sequencer_scene.sequence_editor is not None and
            context.sequencer_scene.sequence_editor.selected_retiming_keys
        )
        if has_preview:
            layout.operator_context = "INVOKE_REGION_PREVIEW"
        else:
            layout.operator_context = "INVOKE_REGION_WIN"
        layout.operator("sequencer.select_all", text="All", icon="SELECT_ALL").action = "SELECT"
        layout.operator("sequencer.select_all", text="None", icon="SELECT_NONE").action = "DESELECT"
        layout.operator("sequencer.select_all", text="Invert", icon="INVERSE").action = "INVERT"

        layout.separator()

        layout.operator("sequencer.select_box", text="Box Select", icon="BORDER_RECT")

        col = layout.column()
        if has_sequencer:
            props = col.operator(
                "sequencer.select_box",
                text="Box Select (Include Handles)",
                icon="BORDER_RECT",
            )
            props.include_handles = True

        col.separator()

        if has_sequencer:
            col.operator_menu_enum("sequencer.select_side_of_frame", "side", text="Side of Frame")
            col.menu("SEQUENCER_MT_select_handle", text="Handle")
            col.menu("SEQUENCER_MT_select_channel", text="Channel")
            col.menu("SEQUENCER_MT_select_linked", text="Linked")

        col.operator_menu_enum("sequencer.select_grouped", "type", text="Select Grouped")

<<<<<<< HEAD
        # BFA - start
        strip = context.active_strip

        if has_preview:
            if strip and strip.type == "TEXT":
                col.separator()

                col.operator(
                    "sequencer.text_select_all",
                    text="Select All Text",
                    icon="SELECT_ALL",
                )
                col.operator(
                    "sequencer.text_deselect_all",
                    text="Deselect All Text",
                    icon="SELECT_NONE",
                )

                col.separator()

                props = col.operator(
                    "sequencer.text_cursor_move",
                    text="Line End",
                    icon="HAND",
                    text_ctxt="Select",
                )
                props.type = "LINE_END"
                props.select_text = True

                props = col.operator(
                    "sequencer.text_cursor_move",
                    text="Line Begin",
                    icon="HAND",
                    text_ctxt="Select",
                )
                props.type = "LINE_BEGIN"
                props.select_text = True

                col.separator()

                props = col.operator(
                    "sequencer.text_cursor_move",
                    text="Top",
                    icon="HAND",
                    text_ctxt="Select",
                )
                props.type = "TEXT_BEGIN"
                props.select_text = True

                props = col.operator(
                    "sequencer.text_cursor_move",
                    text="Bottom",
                    icon="HAND",
                    text_ctxt="Select",
                )
                props.type = "TEXT_END"
                props.select_text = True

                col.separator()

                props = col.operator("sequencer.text_cursor_move", text="Previous Character", icon="HAND")
                props.type = "PREVIOUS_CHARACTER"
                props.select_text = True

                props = col.operator("sequencer.text_cursor_move", text="Next Character", icon="HAND")
                props.type = "NEXT_CHARACTER"
                props.select_text = True

                col.separator()

                props = col.operator("sequencer.text_cursor_move", text="Previous Word", icon="HAND")
                props.type = "PREVIOUS_WORD"
                props.select_text = True

                props = col.operator("sequencer.text_cursor_move", text="Next Word", icon="HAND")
                props.type = "NEXT_WORD"
                props.select_text = True

                col.separator()

                props = layout.operator("sequencer.text_cursor_move", text="Previous Line", icon="HAND")
                props.type = "PREVIOUS_LINE"
                props.select_text = True

                props = col.operator("sequencer.text_cursor_move", text="Next Line", icon="HAND")
                props.type = "NEXT_LINE"
                props.select_text = True
        # BFA - end
=======
        if has_sequencer:
            col.operator_menu_enum("sequencer.select_side_of_frame", "side", text="Side of Frame")
            col.menu("SEQUENCER_MT_select_handle", text="Handle")
            col.menu("SEQUENCER_MT_select_channel", text="Channel")
>>>>>>> 85504da2


class SEQUENCER_MT_marker(Menu):
    bl_label = "Marker"

    def draw(self, context):
        layout = self.layout

        st = context.space_data
        is_sequencer_view = st.view_type in {"SEQUENCER", "SEQUENCER_PREVIEW"}

        from bl_ui.space_time import marker_menu_generic

        marker_menu_generic(layout, context)

        # BFA - no longer used
        # if is_sequencer_view:
        # 	layout.prop(st, "use_marker_sync")


class SEQUENCER_MT_change(Menu):
    bl_label = "Change"

    def draw(self, context):
        layout = self.layout
        strip = context.active_strip

        # BFA - Changed the Change contextual operator visibility to be based on strip type selection
        # BFA - This is done by listing the strip types then checking if it exists for the relevant operators
        # BFA - If there is no correct strip selected, a label will advise what to do
        try:
            layout.operator_context = "INVOKE_REGION_WIN"
            if strip and strip.type == "SCENE":
                bpy_data_scenes_len = len(bpy.data.scenes)

                if bpy_data_scenes_len > 14:
                    layout.operator_context = "INVOKE_DEFAULT"
                    layout.operator("sequencer.change_scene", text="Change Scene", icon="SCENE_DATA")
                elif bpy_data_scenes_len > 1:
                    layout.menu("SEQUENCER_MT_change_scene_with_icons", text="Change Scene")
                del bpy_data_scenes_len
            else:
                layout.operator_context = "INVOKE_DEFAULT"

                strip_type = strip.type
                data_strips = ["IMAGE", "MOVIE", "SOUND"]
                effect_strips = [
                    "CROSS",
                    "ADD",
                    "SUBTRACT",
                    "ALPHA_OVER",
                    "ALPHA_UNDER",
                    "GAMMA_CROSS",
                    "MULTIPLY",
                    "WIPE",
                    "GLOW",
                    "TRANSFORM",
                    "SPEED",
                    "MULTICAM",
                    "ADJUSTMENT",
                    "GAUSSIAN_BLUR",
                ]

                if strip_type in data_strips:
                    layout.operator_context = "INVOKE_DEFAULT"
                    props = layout.operator("sequencer.change_path", text="Path/Files", icon="FILE_MOVIE")

                    if strip:
                        strip_type = strip.type

                        if strip_type == "IMAGE":
                            props.filter_image = True
                        elif strip_type == "MOVIE":
                            props.filter_movie = True
                        elif strip_type == "SOUND":
                            props.filter_sound = True
                elif strip and strip_type in effect_strips:
                    layout.operator_context = "INVOKE_DEFAULT"
                    layout.menu("SEQUENCER_MT_strip_effect_change")
                    layout.operator("sequencer.reassign_inputs")
                    layout.operator("sequencer.swap_inputs")
                else:
                    layout.label(text="Please select an effects strip", icon="QUESTION")
                    pass
        except:
            layout.label(text="Please select a strip", icon="QUESTION")
        # BFA - End of changes


class SEQUENCER_MT_navigation(Menu):
    bl_label = "Navigation"

    def draw(self, _context):
        layout = self.layout

        layout.operator("screen.animation_play", icon="PLAY")
        # layout.operator("sequencer.view_frame") # BFA - redundant

        layout.separator()

        props = layout.operator("sequencer.strip_jump", text="Jump to Previous Strip", icon="PREVIOUSACTIVE")
        props.next = False
        props.center = False
        props = layout.operator("sequencer.strip_jump", text="Jump to Next Strip", icon="NEXTACTIVE")
        props.next = True
        props.center = False

        layout.separator()

        props = layout.operator(
            "sequencer.strip_jump",
            text="Jump to Previous Strip (Center)",
            icon="PREVIOUSACTIVE",
        )
        props.next = False
        props.center = True
        props = layout.operator(
            "sequencer.strip_jump",
            text="Jump to Next Strip (Center)",
            icon="NEXTACTIVE",
        )
        props.next = True
        props.center = True

        layout.separator()

        layout.menu("SEQUENCER_MT_range")  # BFA


class SEQUENCER_MT_add(Menu):
    bl_label = "Add"
    bl_translation_context = i18n_contexts.operator_default
    bl_options = {"SEARCH_ON_KEY_PRESS"}

    def draw(self, context):
        layout = self.layout
<<<<<<< HEAD
        layout.operator_context = "INVOKE_REGION_WIN"

        layout.operator(
            "WM_OT_search_single_menu", text="Search...", icon="VIEWZOOM"
        ).menu_idname = "SEQUENCER_MT_add"  # BFA

        layout.separator()
=======

        if layout.operator_context == 'EXEC_REGION_WIN':
            layout.operator_context = 'INVOKE_REGION_WIN'
            layout.operator("WM_OT_search_single_menu", text="Search...",
                            icon='VIEWZOOM').menu_idname = "SEQUENCER_MT_add"
            layout.separator()
        layout.operator_context = 'INVOKE_REGION_WIN'
>>>>>>> 85504da2

        layout.menu("SEQUENCER_MT_add_scene", text="Scene", icon='SCENE_DATA')

        bpy_data_movieclips_len = len(bpy.data.movieclips)
        if bpy_data_movieclips_len > 10:
            layout.operator_context = "INVOKE_DEFAULT"
            layout.operator("sequencer.movieclip_strip_add", text="Clip...", icon="TRACKER")
        elif bpy_data_movieclips_len > 0:
            layout.operator_menu_enum("sequencer.movieclip_strip_add", "clip", text="Clip", icon="TRACKER")
        else:
            layout.menu(
                "SEQUENCER_MT_add_empty",
                text="Clip",
                text_ctxt=i18n_contexts.id_movieclip,
                icon="TRACKER",
            )
        del bpy_data_movieclips_len

        bpy_data_masks_len = len(bpy.data.masks)
        if bpy_data_masks_len > 10:
            layout.operator_context = "INVOKE_DEFAULT"
            layout.operator("sequencer.mask_strip_add", text="Mask...", icon="MOD_MASK")
        elif bpy_data_masks_len > 0:
            layout.operator_menu_enum("sequencer.mask_strip_add", "mask", text="Mask", icon="MOD_MASK")
        else:
            layout.menu("SEQUENCER_MT_add_empty", text="Mask", icon="MOD_MASK")
        del bpy_data_masks_len

        layout.separator()

        layout.operator("sequencer.movie_strip_add", text="Movie", icon="FILE_MOVIE")
        layout.operator("sequencer.sound_strip_add", text="Sound", icon="FILE_SOUND")
        layout.operator("sequencer.image_strip_add", text="Image/Sequence", icon="FILE_IMAGE")

        layout.separator()

        layout.operator_context = "INVOKE_REGION_WIN"
        layout.operator("sequencer.effect_strip_add", text="Color", icon="COLOR").type = "COLOR"
        layout.operator("sequencer.effect_strip_add", text="Text", icon="FONT_DATA").type = "TEXT"

        layout.separator()

        layout.operator("sequencer.effect_strip_add", text="Adjustment Layer", icon="COLOR").type = "ADJUSTMENT"

        layout.operator_context = "INVOKE_DEFAULT"
        layout.menu("SEQUENCER_MT_add_effect", icon="SHADERFX")

        total, nonsound = selected_strips_count(context)

        col = layout.column()
        col.menu("SEQUENCER_MT_add_transitions", icon="ARROW_LEFTRIGHT")
        # Enable for video transitions or sound crossfade.
        col.enabled = nonsound == 2 or (nonsound == 0 and total == 2)

        col = layout.column()
        # col.operator_menu_enum("sequencer.fades_add", "type", text="Fade",
        # icon='IPO_EASE_IN_OUT') # BFA - now it's own menu
        col.menu("SEQUENCER_MT_fades_add", icon="IPO_EASE_IN_OUT")
        col.enabled = total >= 1
        col.operator("sequencer.fades_clear", text="Clear Fade", icon="CLEAR")  # BFA - added icon


class SEQUENCER_MT_add_empty(Menu):
    bl_label = "Empty"

    def draw(self, _context):
        layout = self.layout

        layout.label(text="No Items Available")


class SEQUENCER_MT_add_transitions(Menu):
    bl_label = "Transition"

    def draw(self, context):
        total, nonsound = selected_strips_count(context)

        layout = self.layout

        col = layout.column()
        col.operator("sequencer.crossfade_sounds", text="Sound Crossfade", icon="SPEAKER")
        col.enabled = nonsound == 0 and total == 2

        layout.separator()

        col = layout.column()
        col.operator("sequencer.effect_strip_add", text="Cross", icon="NODE_VECTOR").type = "CROSS"
        col.operator("sequencer.effect_strip_add", text="Gamma Cross", icon="NODE_GAMMA").type = "GAMMA_CROSS"

        col.separator()

        col.operator("sequencer.effect_strip_add", text="Wipe", icon="NODE_VECTOR_TRANSFORM").type = "WIPE"
        col.enabled = nonsound == 2


class SEQUENCER_MT_add_effect(Menu):
    bl_label = "Effect Strip"

    def draw(self, context):
        total, nonsound = selected_strips_count(context)

        layout = self.layout
        layout.operator_context = "INVOKE_REGION_WIN"
        _, nonsound = selected_strips_count(context)

        layout.operator("sequencer.effect_strip_add", text="Multicam Selector", icon="SEQ_MULTICAM").type = "MULTICAM"

        layout.separator()

        col = layout.column()
        col.operator("sequencer.effect_strip_add", text="Speed Control", icon="NODE_CURVE_TIME").type = "SPEED"

        col.separator()

        col.operator("sequencer.effect_strip_add", text="Glow", icon="LIGHT_SUN",).type = "GLOW"
        col.operator("sequencer.effect_strip_add", text="Gaussian Blur", icon="NODE_BLUR",).type = "GAUSSIAN_BLUR"
        col.enabled = nonsound == 1

        layout.separator()

        col = layout.column()
        col.operator(
            "sequencer.effect_strip_add",
            text="Add",
            text_ctxt=i18n_contexts.id_sequence,
            icon="SEQ_ADD",
        ).type = "ADD"
        col.operator(
            "sequencer.effect_strip_add",
            text="Subtract",
            text_ctxt=i18n_contexts.id_sequence,
            icon="NODE_INVERT",
        ).type = "SUBTRACT"
        col.operator(
            "sequencer.effect_strip_add",
            text="Multiply",
            text_ctxt=i18n_contexts.id_sequence,
            icon="SEQ_MULTIPLY",
        ).type = "MULTIPLY"
        col.operator(
            "sequencer.effect_strip_add",
            text="Alpha Over",
            text_ctxt=i18n_contexts.id_sequence,
            icon="IMAGE_ALPHA",
        ).type = "ALPHA_OVER"
        col.operator(
            "sequencer.effect_strip_add",
            text="Alpha Under",
            text_ctxt=i18n_contexts.id_sequence,
            icon="NODE_HOLDOUTSHADER",
        ).type = "ALPHA_UNDER"
        col.operator(
            "sequencer.effect_strip_add",
            text="Color Mix",
            text_ctxt=i18n_contexts.id_sequence,
            icon="NODE_MIXRGB",
        ).type = "COLORMIX"
        col.enabled = total >= 2


class SEQUENCER_MT_strip_transform(Menu):
    bl_label = "Transform"

    def draw(self, context):
        layout = self.layout
        st = context.space_data
        has_sequencer, has_preview = _space_view_types(st)

        if has_preview:
            layout.operator_context = "INVOKE_REGION_PREVIEW"
        else:
            layout.operator_context = "INVOKE_REGION_WIN"

        col = layout.column()
        if has_preview:
            col.operator("transform.translate", text="Move", icon="TRANSFORM_MOVE")
            col.operator("transform.rotate", text="Rotate", icon="TRANSFORM_ROTATE")
            col.operator("transform.resize", text="Scale", icon="TRANSFORM_SCALE")
        else:
            col.operator("transform.seq_slide", text="Move", icon="TRANSFORM_MOVE").view2d_edge_pan = True
            col.operator(
                "transform.transform",
                text="Move/Extend from Current Frame",
                icon="SEQ_MOVE_EXTEND",
            ).mode = "TIME_EXTEND"
            col.operator("sequencer.slip", text="Slip Strip Contents", icon="SEQ_SLIP_CONTENTS")

        # TODO (for preview)
        if has_sequencer:
            col.separator()
            col.operator("sequencer.snap", icon="SEQ_SNAP_STRIP")
            col.operator("sequencer.offset_clear", icon="SEQ_CLEAR_OFFSET")

            col.separator()

        if has_sequencer:
            col.operator("sequencer.swap", text="Swap Strip Left", icon="SEQ_SWAP_LEFT").side = "LEFT"  # BFA
            col.operator("sequencer.swap", text="Swap Strip Right", icon="SEQ_SWAP_RIGHT").side = "RIGHT"  # BFA

            col.separator()
            col.operator("sequencer.gap_remove", icon="SEQ_REMOVE_GAPS").all = False
            col.operator(
                "sequencer.gap_remove",
                text="Remove Gaps (All)",
                icon="SEQ_REMOVE_GAPS_ALL",
            ).all = True
            col.operator("sequencer.gap_insert", icon="SEQ_INSERT_GAPS")
        col.enabled = bool(context.sequencer_scene)


class SEQUENCER_MT_strip_text(Menu):
    bl_label = "Text"

    def draw(self, context):
        layout = self.layout
        layout.operator_context = "INVOKE_REGION_PREVIEW"
        layout.operator("sequencer.text_edit_mode_toggle", icon="OUTLINER_OB_FONT")
        layout.separator()
        layout.operator("sequencer.text_edit_cut", icon="CUT")  # BFA - consistent order
        layout.operator("sequencer.text_edit_copy", icon="COPYDOWN")
        layout.operator("sequencer.text_edit_paste", icon="PASTEDOWN")

        layout.separator()
        layout.menu("SEQUENCER_MT_strip_text_characters")  # BFA - menu

        layout.separator()
        props = layout.operator("sequencer.text_delete", icon="DELETE")
        props.type = "PREVIOUS_OR_SELECTION"
        layout.operator("sequencer.text_line_break", icon="CARET_NEXT_CHAR")


# BFA - Menu
class SEQUENCER_MT_strip_text_characters(Menu):
    bl_label = "Move Cursor"

    def draw(self, context):
        layout = self.layout

        layout.operator_enum("sequencer.text_cursor_move", "type")


class SEQUENCER_MT_strip_show_hide(Menu):
    bl_label = "Show/Hide"

    def draw(self, context):
        layout = self.layout
        layout.operator_context = "INVOKE_REGION_PREVIEW"

        col = layout.column()
        col.operator("sequencer.unmute", text="Show Hidden Strips", icon="HIDE_OFF").unselected = False
        col.separator()
        col.operator("sequencer.mute", text="Hide Selected", icon="HIDE_ON").unselected = False
        col.operator("sequencer.mute", text="Hide Unselected", icon="HIDE_UNSELECTED").unselected = True
        col.enabled = bool(context.sequencer_scene)


class SEQUENCER_MT_strip_animation(Menu):
    bl_label = "Animation"

    def draw(self, _context):
        layout = self.layout
        layout.operator_context = "INVOKE_REGION_PREVIEW"

<<<<<<< HEAD
        layout.operator("anim.keyframe_insert", text="Insert Keyframe", icon="KEYFRAMES_INSERT")
        layout.operator(
            "anim.keyframe_insert_menu", text="Insert Keyframe with Keying Set", icon="KEYFRAMES_INSERT"
        ).always_prompt = True
        layout.operator("anim.keying_set_active_set", text="Change Keying Set", icon="KEYINGSET")
        layout.operator("anim.keyframe_delete_vse", text="Delete Keyframes", icon="KEYFRAMES_REMOVE")
        layout.operator("anim.keyframe_clear_vse", text="Clear Keyframes...", icon="KEYFRAMES_CLEAR")
=======
        col = layout.column()
        col.operator("anim.keyframe_insert", text="Insert Keyframe")
        col.operator("anim.keyframe_insert_menu", text="Insert Keyframe with Keying Set...").always_prompt = True
        col.operator("anim.keying_set_active_set", text="Change Keying Set...")
        col.operator("anim.keyframe_delete_vse", text="Delete Keyframes...")
        col.operator("anim.keyframe_clear_vse", text="Clear Keyframes...")
        col.enabled = bool(context.sequencer_scene)
>>>>>>> 85504da2


class SEQUENCER_MT_strip_mirror(Menu):
    bl_label = "Mirror"

    def draw(self, context):
        layout = self.layout

        col = layout.column()
        col.operator_context = "INVOKE_REGION_PREVIEW"
        col.operator("transform.mirror", text="Interactive Mirror")

        col.separator()

        # Only interactive mirror should invoke the modal, all others should immediately run.
        col.operator_context = "EXEC_REGION_PREVIEW"

        for space_name, space_id in (("Global", "GLOBAL"), ("Local", "LOCAL")):
            for axis_index, axis_name in enumerate("XY"):
                props = col.operator(
                    "transform.mirror",
                    text="{:s} {:s}".format(axis_name, iface_(space_name)),
                    translate=False,
                )
                props.constraint_axis[axis_index] = True
                props.orient_type = space_id

            if space_id == "GLOBAL":
                col.separator()
        col.enabled = bool(context.sequencer_scene)


class SEQUENCER_MT_strip_input(Menu):
    bl_label = "Inputs"

    def draw(self, context):
        layout = self.layout
        strip = context.active_strip

        layout.operator("sequencer.reload", text="Reload Strips", icon="FILE_REFRESH")
        layout.operator(
            "sequencer.reload",
            text="Reload Strips and Adjust Length",
            icon="FILE_REFRESH",
        ).adjust_length = True
        props = layout.operator("sequencer.change_path", text="Change Path/Files", icon="FILE_MOVIE")
        layout.operator("sequencer.swap_data", text="Swap Data", icon="SWAP")

        if strip:
            strip_type = strip.type

            if strip_type == "IMAGE":
                props.filter_image = True
            elif strip_type == "MOVIE":
                props.filter_movie = True
            elif strip_type == "SOUND":
                props.filter_sound = True


class SEQUENCER_MT_strip_lock_mute(Menu):
    bl_label = "Lock/Mute"

    def draw(self, _context):
        layout = self.layout

        layout.operator("sequencer.lock", icon="LOCKED")
        layout.operator("sequencer.unlock", icon="UNLOCKED")

        layout.separator()

        layout.operator("sequencer.mute", icon="HIDE_ON").unselected = False
        layout.operator("sequencer.unmute", icon="HIDE_OFF").unselected = False
        layout.operator("sequencer.mute", text="Mute Unselected Strips", icon="HIDE_UNSELECTED").unselected = True
        layout.operator("sequencer.unmute", text="Unmute Deselected Strips", icon="SHOW_UNSELECTED").unselected = True


class SEQUENCER_MT_strip_modifiers(Menu):
    bl_label = "Modifiers"

    def draw(self, _context):
        layout = self.layout

        layout.menu("SEQUENCER_MT_modifier_add", text="Add Modifier")

        layout.operator("sequencer.strip_modifier_copy", text="Copy to Selected Strips", icon="COPYDOWN")


class SEQUENCER_MT_strip_effect(Menu):
    bl_label = "Effect Strip"

    def draw(self, _context):
        layout = self.layout

        # BFA - WIP - couple of these operators were moved to a conditional
        layout.operator("sequencer.reassign_inputs", icon="RANDOMIZE_TRANSFORM")
        layout.operator("sequencer.swap_inputs", icon="RANDOMIZE")


class SEQUENCER_MT_strip_effect_change(Menu):
    bl_label = "Change Effect Type"

    def draw(self, context):
        layout = self.layout

        strip = context.active_strip

        col = layout.column()
        col.operator("sequencer.change_effect_type", text="Adjustment Layer", icon='COLOR').type = "ADJUSTMENT"
        col.operator("sequencer.change_effect_type", text="Multicam Selector", icon='SEQ_MULTICAM').type = "MULTICAM"
        col.enabled = strip.input_count == 0

        layout.separator()

        col = layout.column()
        col.operator("sequencer.change_effect_type", text="Speed Control", icon='NODE_CURVE_TIME').type = "SPEED"
        col.operator("sequencer.change_effect_type", text="Glow", icon='LIGHT_SUN').type = "GLOW"
        col.operator("sequencer.change_effect_type", text="Gaussian Blur", icon='NODE_BLUR').type = "GAUSSIAN_BLUR"
        col.enabled = strip.input_count == 1

        layout.separator()

        col = layout.column()
        col.operator("sequencer.change_effect_type", text="Add", icon='SEQ_ADD').type = "ADD"
        col.operator("sequencer.change_effect_type", text="Subtract", icon='NODE_INVERT').type = "SUBTRACT"
        col.operator("sequencer.change_effect_type", text="Multiply", icon='SEQ_MULTIPLY').type = "MULTIPLY"
        col.operator("sequencer.change_effect_type", text="Alpha Over", icon='IMAGE_ALPHA').type = "ALPHA_OVER"
        col.operator("sequencer.change_effect_type", text="Alpha Under", icon='NODE_HOLDOUTSHADER').type = "ALPHA_UNDER"
        col.operator("sequencer.change_effect_type", text="Color Mix", icon='NODE_MIXRGB').type = "COLORMIX"
        col.operator("sequencer.change_effect_type", text="Crossfade", icon='NODE_VECTOR').type = "CROSS"
        col.operator("sequencer.change_effect_type", text="Gamma Crossfade", icon='NODE_GAMMA').type = "GAMMA_CROSS"
        col.operator("sequencer.change_effect_type", text="Wipe", icon='NODE_VECTOR_TRANSFORM').type = "WIPE"
        col.enabled = strip.input_count == 2


class SEQUENCER_MT_strip_movie(Menu):
    bl_label = "Movie Strip"

    def draw(self, _context):
        layout = self.layout

        layout.operator("sequencer.rendersize", icon="RENDER_REGION")
        layout.operator("sequencer.deinterlace_selected_movies", icon="SEQ_DEINTERLACE")


class SEQUENCER_MT_strip_retiming(Menu):
    bl_label = "Retiming"

    def draw(self, context):
        layout = self.layout
        try:  # BFA - detect if correct relevant strip is selected to apply as a clearer UX. Only works on Movie and Image strips
            # BFA - Get the sequence editor
            ed = context.scene.sequence_editor

            # BFA - Check if we have selected retiming keys OR if retiming is active with a strip
            is_retiming = (
                ed.selected_retiming_keys or
                (context.active_strip and context.active_strip.show_retiming_keys)
            )

            strip = context.active_strip

            layout.operator_context = "INVOKE_REGION_WIN"  # BFA

            strip = context.active_strip
            strip_type = strip.type  # BFA

            if strip and strip_type == "MOVIE" or strip_type == "IMAGE" or strip_type == "SOUND":
                # BFA - Moved retiming_show and retiming_segment_speed_set to top for UX
                layout.operator(
                    "sequencer.retiming_show",
                    # BFA - changed icon and title
                    icon="MOD_TIME" if (strip and strip.show_retiming_keys) else "TIME",
                    text="Disable Retiming" if (strip and strip.show_retiming_keys) else "Enable Retiming",
                )
                layout.separator()
                layout.operator("sequencer.retiming_segment_speed_set", icon="SET_TIME")  # BFA - moved up for UX

                layout.separator()  # BFA - added seperator

                col = layout.column()
                col.enabled = is_retiming
                col.operator("sequencer.retiming_key_add", icon="KEYFRAMES_INSERT")
                col.operator("sequencer.retiming_key_delete", icon="DELETE")
                col.operator("sequencer.retiming_add_freeze_frame_slide", icon="KEYTYPE_MOVING_HOLD_VEC",)
                col.operator("sequencer.retiming_add_transition_slide", icon="NODE_CURVE_TIME")

                layout.separator()

                layout.operator("sequencer.retiming_reset", icon="KEYFRAMES_REMOVE")
            else:
                layout.label(text="To retime, select a movie or sound strip", icon="QUESTION")  # BFA
        except:
            layout.label(text="To retime, select a movie or sound strip", icon="QUESTION")  # BFA


# BFA menu
class SEQUENCER_MT_change_scene_with_icons(Menu):
    bl_label = "Change Scene with Icons"

    def draw(self, context):
        layout = self.layout
        scenes = bpy.data.scenes
        current_scene_name = context.sequencer_scene.name  # Get the current scene name
        for scene in scenes:
            # Skip the current scene to avoid the error
            if scene.name == current_scene_name:
                continue
            # Here 'SCENE_DATA' is used as a placeholder icon for all items
            layout.operator("sequencer.change_scene", text=scene.name, icon="SCENE_DATA").scene = scene.name


class SEQUENCER_MT_strip(Menu):
    bl_label = "Strip"

    def draw(self, context):
        from _bl_ui_utils.layout import operator_context

        layout = self.layout
        st = context.space_data
        has_sequencer, has_preview = _space_view_types(st)

        layout.menu("SEQUENCER_MT_strip_transform")

        if has_preview:
            layout.operator_context = "INVOKE_REGION_PREVIEW"
        else:
            layout.operator_context = "INVOKE_REGION_WIN"

        strip = context.active_strip

        if has_preview:
            layout.menu("SEQUENCER_MT_strip_mirror")
            layout.separator()
            layout.operator("sequencer.preview_duplicate_move", text="Duplicate", icon="DUPLICATE")
            layout.separator()

            layout.menu("SEQUENCER_MT_strip_animation")

            layout.separator()

            layout.menu("SEQUENCER_MT_strip_show_hide")

            layout.separator()

        if has_sequencer:
            layout.menu("SEQUENCER_MT_strip_retiming")
            layout.separator()

            with operator_context(layout, "EXEC_REGION_WIN"):
                props = layout.operator(
                    "sequencer.split", text="Split", text_ctxt=i18n_contexts.id_sequence, icon="CUT"
                )
                props.type = "SOFT"

                props = layout.operator(
                    "sequencer.split", text="Hold Split", text_ctxt=i18n_contexts.id_sequence, icon="HOLD_SPLIT"
                )
                props.type = "HARD"

            layout.separator()

            layout.operator("sequencer.copy", text="Copy", icon="COPYDOWN")
            layout.operator("sequencer.paste", text="Paste", icon="PASTEDOWN")
            layout.operator("sequencer.duplicate_move", icon="DUPLICATE")
            layout.operator("sequencer.duplicate_move_linked", text="Duplicate Linked", icon="DUPLICATE")

        layout.separator()
        layout.operator("sequencer.delete", text="Delete", icon="DELETE")

        if strip and strip.type == "SCENE":
            layout.operator("sequencer.delete", text="Delete Strip & Data", icon="DELETE_DUPLICATE").delete_data = True
            layout.operator("sequencer.scene_frame_range_update", icon="NODE_MAP_RANGE")

        if has_sequencer:
            if strip:
                strip_type = strip.type
                layout.separator()
                layout.menu("SEQUENCER_MT_strip_modifiers")  # BFA - no icon

                if strip_type in {
                    "CROSS",
                    "ADD",
                    "SUBTRACT",
                    "ALPHA_OVER",
                    "ALPHA_UNDER",
                    "GAMMA_CROSS",
                    "MULTIPLY",
                    "WIPE",
                    "GLOW",
                    "COLOR",
                    "SPEED",
                    "MULTICAM",
                    "ADJUSTMENT",
                    "GAUSSIAN_BLUR",
                }:
                    layout.separator()
                    layout.menu("SEQUENCER_MT_strip_effect")
                    layout.menu("SEQUENCER_MT_strip_effect_change")
                elif strip_type == "MOVIE":
                    layout.separator()
                    layout.menu("SEQUENCER_MT_strip_movie")
                elif strip_type == "IMAGE":
                    layout.separator()
                    layout.operator("sequencer.rendersize", icon="RENDER_REGION")
                    layout.operator("sequencer.images_separate", icon="SEPARATE")
                elif strip_type == "TEXT":
                    layout.separator()
                    layout.menu("SEQUENCER_MT_strip_effect")
                    layout.menu("SEQUENCER_MT_strip_effect_change")
                elif strip_type == "META":
                    layout.separator()
                    layout.operator("sequencer.meta_make", icon="ADD_METASTRIP")
                    layout.operator("sequencer.meta_separate", icon="REMOVE_METASTRIP")
                    layout.operator("sequencer.meta_toggle", text="Toggle Meta", icon="TOGGLE_META")
                if strip_type != "META":
                    layout.separator()
                    layout.operator("sequencer.meta_make", icon="ADD_METASTRIP")
                    layout.operator("sequencer.meta_toggle", text="Toggle Meta", icon="TOGGLE_META")

        if has_sequencer:
            layout.separator()
            layout.menu("SEQUENCER_MT_color_tag_picker")

            layout.separator()
            layout.menu("SEQUENCER_MT_strip_lock_mute")

            layout.separator()
            layout.menu("SEQUENCER_MT_strip_input")

            layout.separator()
            layout.operator("sequencer.connect", icon="LINKED").toggle = True
            layout.operator("sequencer.disconnect", icon="UNLINKED")

        # bfa - preview mode only
        if has_preview:
            layout.separator()
            layout.menu("SEQUENCER_MT_strip_lock_mute")


class SEQUENCER_MT_image(Menu):
    bl_label = "Image"

    def draw(self, context):
        layout = self.layout
        st = context.space_data

        if st.view_type in {"PREVIEW", "SEQUENCER_PREVIEW"}:
            layout.menu("SEQUENCER_MT_image_transform")

        layout.menu("SEQUENCER_MT_image_clear")
        # BFA - moved these up
        layout.separator()

        layout.operator("sequencer.strip_transform_fit", text="Scale To Fit", icon="VIEW_FIT").fit_method = "FIT"
        layout.operator("sequencer.strip_transform_fit", text="Scale to Fill", icon="VIEW_FILL").fit_method = "FILL"
        layout.operator(
            "sequencer.strip_transform_fit", text="Stretch To Fill", icon="VIEW_STRETCH"
        ).fit_method = "STRETCH"


class SEQUENCER_MT_image_transform(Menu):
    bl_label = "Transform"

    def draw(self, context):
        layout = self.layout

        layout.operator_context = "INVOKE_REGION_PREVIEW"

        col = layout.column()
        col.operator("transform.translate", icon="TRANSFORM_MOVE")
        col.operator("transform.rotate", icon="TRANSFORM_ROTATE")
        col.operator("transform.resize", text="Scale", icon="TRANSFORM_SCALE")
        col.separator()
        col.operator("transform.translate", text="Move Origin", icon="OBJECT_ORIGIN").translate_origin = True
        col.enabled = bool(context.sequencer_scene)


# BFA - Was used in the image menu. But not used in the UI anymore, remains for compatibility
class SEQUENCER_MT_image_clear(Menu):
    bl_label = "Clear"

    def draw(self, _context):
        layout = self.layout
        layout.operator(
            "sequencer.strip_transform_clear",
            text="Position",
            icon="CLEARMOVE",
            text_ctxt=i18n_contexts.default,
        ).property = "POSITION"
        layout.operator(
            "sequencer.strip_transform_clear",
            text="Scale",
            icon="CLEARSCALE",
            text_ctxt=i18n_contexts.default,
        ).property = "SCALE"
        layout.operator(
            "sequencer.strip_transform_clear",
            text="Rotation",
            icon="CLEARROTATE",
            text_ctxt=i18n_contexts.default,
        ).property = "ROTATION"
        layout.operator("sequencer.strip_transform_clear", text="All Transforms", icon="CLEAR").property = "ALL"


class SEQUENCER_MT_image_apply(Menu):
    bl_label = "Apply"

    def draw(self, _context):
        layout = self.layout

        layout.operator("sequencer.strip_transform_fit", text="Scale To Fit", icon="VIEW_FIT").fit_method = "FIT"
        layout.operator("sequencer.strip_transform_fit", text="Scale to Fill", icon="VIEW_FILL").fit_method = "FILL"
        layout.operator(
            "sequencer.strip_transform_fit", text="Stretch To Fill", icon="VIEW_STRETCH"
        ).fit_method = "STRETCH"


class SEQUENCER_MT_retiming(Menu):
    bl_label = "Retiming"
    bl_translation_context = i18n_contexts.operator_default

    def draw(self, context):
        layout = self.layout
        layout.operator_context = "INVOKE_REGION_WIN"

        layout.operator("sequencer.retiming_key_add", icon="KEYFRAMES_INSERT")
        layout.operator("sequencer.retiming_key_delete", icon="DELETE")
        layout.operator("sequencer.retiming_add_freeze_frame_slide", icon="KEYTYPE_MOVING_HOLD_VEC")


class SEQUENCER_MT_context_menu(Menu):
    bl_label = "Sequencer"

    def draw_generic(self, context):
        layout = self.layout

        layout.operator_context = "INVOKE_REGION_WIN"

        layout.operator("sequencer.split", text="Split", text_ctxt=i18n_contexts.id_sequence, icon="CUT").type = "SOFT"

        layout.separator()

        layout.operator("sequencer.copy", text="Copy", icon="COPYDOWN")
        layout.operator("sequencer.paste", text="Paste", icon="PASTEDOWN")
        layout.operator("sequencer.duplicate_move", icon="DUPLICATE")
        props = layout.operator("wm.call_panel", text="Rename", icon="RENAME")
        props.name = "TOPBAR_PT_name"
        props.keep_open = False
        layout.operator("sequencer.delete", text="Delete", icon="DELETE")

        strip = context.active_strip
        if strip and strip.type == "SCENE":
            layout.operator("sequencer.delete", text="Delete Strip & Data", icon="DELETE_DUPLICATE").delete_data = True
            layout.operator("sequencer.scene_frame_range_update")

        layout.separator()

        layout.operator("sequencer.slip", text="Slip Strip Contents", icon="SEQ_SLIP_CONTENTS")
        layout.operator("sequencer.snap", icon="SEQ_SNAP_STRIP")

        layout.separator()

        layout.operator(
            "sequencer.set_range_to_strips",
            text="Set Preview Range to Strips",
            icon="PREVIEW_RANGE",
        ).preview = True

        layout.separator()

        layout.operator("sequencer.gap_remove", icon="SEQ_REMOVE_GAPS").all = False
        layout.operator("sequencer.gap_insert", icon="SEQ_INSERT_GAPS")

        layout.separator()

        if strip:
            strip_type = strip.type
            total, nonsound = selected_strips_count(context)

            layout.separator()
            layout.menu("SEQUENCER_MT_strip_modifiers")  # BFA - no icon

            if total == 2:
                if nonsound == 2:
                    layout.separator()
                    col = layout.column()
                    col.menu("SEQUENCER_MT_add_transitions", text="Add Transition")
                elif nonsound == 0:
                    layout.separator()
                    layout.operator(
                        "sequencer.crossfade_sounds",
                        text="Crossfade Sounds",
                        icon="SPEAKER",
                    )

            if total >= 1:
                col = layout.column()
                # col.operator_menu_enum("sequencer.fades_add", "type", text="Fade") # BFA - now it's own menu
                col.menu("SEQUENCER_MT_fades_add", text="Fade", icon="IPO_EASE_IN_OUT")
                layout.operator("sequencer.fades_clear", text="Clear Fade", icon="CLEAR")

            if strip_type in {
                "CROSS",
                "ADD",
                "SUBTRACT",
                "ALPHA_OVER",
                "ALPHA_UNDER",
                "GAMMA_CROSS",
                "MULTIPLY",
                "WIPE",
                "GLOW",
                "COLOR",
                "SPEED",
                "MULTICAM",
                "ADJUSTMENT",
                "GAUSSIAN_BLUR",
            }:
                layout.separator()
                layout.menu("SEQUENCER_MT_strip_effect")
                layout.menu("SEQUENCER_MT_strip_effect_change")
            elif strip_type == "MOVIE":
                layout.separator()
                layout.menu("SEQUENCER_MT_strip_movie")
            elif strip_type == "IMAGE":
                layout.separator()
                layout.operator("sequencer.rendersize", icon="RENDER_REGION")
                layout.operator("sequencer.images_separate", icon="SEPARATE")
            elif strip_type == "TEXT":
                layout.separator()
                layout.menu("SEQUENCER_MT_strip_effect")
                layout.menu("SEQUENCER_MT_strip_effect_change")
            elif strip_type == "META":
                layout.separator()
                layout.operator("sequencer.meta_make", icon="ADD_METASTRIP")
                layout.operator("sequencer.meta_separate", icon="REMOVE_METASTRIP")
                layout.operator("sequencer.meta_toggle", text="Toggle Meta", icon="TOGGLE_META")
            if strip_type != "META":
                layout.separator()
                layout.operator("sequencer.meta_make", icon="ADD_METASTRIP")
                layout.operator("sequencer.meta_toggle", text="Toggle Meta", icon="TOGGLE_META")

        layout.separator()

        layout.menu("SEQUENCER_MT_color_tag_picker")

        layout.separator()
        layout.menu("SEQUENCER_MT_strip_lock_mute")

        layout.separator()

        layout.operator("sequencer.connect", icon="LINKED").toggle = True
        layout.operator("sequencer.disconnect", icon="UNLINKED")

    def draw_retime(self, context):
        layout = self.layout
        layout.operator_context = "INVOKE_REGION_WIN"

        if context.sequencer_scene.sequence_editor.selected_retiming_keys:
            layout.operator("sequencer.retiming_segment_speed_set", icon="SET_TIME")

            layout.separator()

            layout.operator("sequencer.retiming_key_delete", icon="DELETE")
            layout.operator(
                "sequencer.retiming_add_freeze_frame_slide",
                icon="KEYTYPE_MOVING_HOLD_VEC",
            )
            layout.operator("sequencer.retiming_add_transition_slide", icon="NODE_CURVE_TIME")

    def draw(self, context):
        ed = context.sequencer_scene.sequence_editor
        if ed.selected_retiming_keys:
            self.draw_retime(context)
        else:
            self.draw_generic(context)


class SEQUENCER_MT_preview_context_menu(Menu):
    bl_label = "Sequencer Preview"

    def draw(self, context):
        layout = self.layout

        layout.operator_context = "INVOKE_REGION_WIN"

        props = layout.operator("wm.call_panel", text="Rename", icon="RENAME")
        props.name = "TOPBAR_PT_name"
        props.keep_open = False

        # TODO: support in preview.
        # layout.operator("sequencer.delete", text="Delete")


class SEQUENCER_MT_pivot_pie(Menu):
    bl_label = "Pivot Point"

    def draw(self, context):
        layout = self.layout
        pie = layout.menu_pie()

        if context.sequencer_scene:
            sequencer_tool_settings = context.sequencer_scene.tool_settings.sequencer_tool_settings

        pie.prop_enum(sequencer_tool_settings, "pivot_point", value="CENTER")
        pie.prop_enum(sequencer_tool_settings, "pivot_point", value="CURSOR")
        pie.prop_enum(sequencer_tool_settings, "pivot_point", value="INDIVIDUAL_ORIGINS")
        pie.prop_enum(sequencer_tool_settings, "pivot_point", value="MEDIAN")


class SEQUENCER_MT_view_pie(Menu):
    bl_label = "View"

    def draw(self, context):
        layout = self.layout

        pie = layout.menu_pie()
        pie.operator("sequencer.view_all")
        pie.operator("sequencer.view_selected", text="Frame Selected", icon="ZOOM_SELECTED")
        pie.separator()
        if context.sequencer_scene.use_preview_range:
            pie.operator("anim.scene_range_frame", text="Frame Preview Range")
        else:
            pie.operator("anim.scene_range_frame", text="Frame Scene Range")


class SEQUENCER_MT_preview_view_pie(Menu):
    bl_label = "View"

    def draw(self, _context):
        layout = self.layout

        pie = layout.menu_pie()
        pie.operator_context = "INVOKE_REGION_PREVIEW"
        pie.operator("sequencer.view_all_preview")
        pie.operator("sequencer.view_selected", text="Frame Selected", icon="ZOOM_SELECTED")
        pie.separator()
        pie.operator("sequencer.view_zoom_ratio", text="Zoom 1:1").ratio = 1


class SEQUENCER_MT_modifier_add(Menu):
    bl_label = "Add Modifier"
    bl_options = {"SEARCH_ON_KEY_PRESS"}

    MODIFIER_TYPES_TO_ICONS = {
        enum_it.identifier: enum_it.icon
        for enum_it in bpy.types.StripModifier.bl_rna.properties["type"].enum_items_static
    }
    MODIFIER_TYPES_TO_LABELS = {
        enum_it.identifier: enum_it.name
        for enum_it in bpy.types.StripModifier.bl_rna.properties["type"].enum_items_static
    }
    MODIFIER_TYPES_I18N_CONTEXT = bpy.types.StripModifier.bl_rna.properties["type"].translation_context

    @classmethod
    def operator_modifier_add(cls, layout, mod_type):
        layout.operator(
            "sequencer.strip_modifier_add",
            text=cls.MODIFIER_TYPES_TO_LABELS[mod_type],
            # Although these are operators, the label actually comes from an (enum) property,
            # so the property's translation context must be used here.
            text_ctxt=cls.MODIFIER_TYPES_I18N_CONTEXT,
            icon=cls.MODIFIER_TYPES_TO_ICONS[mod_type],
        ).type = mod_type

    def draw(self, context):
        layout = self.layout
        strip = context.active_strip
        if not strip:
            return

        if layout.operator_context == "EXEC_REGION_WIN":
            layout.operator_context = "INVOKE_REGION_WIN"
            layout.operator(
                "WM_OT_search_single_menu",
                text="Search",
                icon="VIEWZOOM",
            ).menu_idname = "SEQUENCER_MT_modifier_add"
            layout.separator()

        layout.operator_context = "INVOKE_REGION_WIN"

        if strip.type == 'SOUND':
            self.operator_modifier_add(layout, 'SOUND_EQUALIZER')
            self.operator_modifier_add(layout, 'PITCH')

        else:
            self.operator_modifier_add(layout, "BRIGHT_CONTRAST")
            self.operator_modifier_add(layout, "COLOR_BALANCE")
            self.operator_modifier_add(layout, 'COMPOSITOR')
            self.operator_modifier_add(layout, "CURVES")
            self.operator_modifier_add(layout, "HUE_CORRECT")
            self.operator_modifier_add(layout, "MASK")
            self.operator_modifier_add(layout, "TONEMAP")
            self.operator_modifier_add(layout, "WHITE_BALANCE")


class SequencerButtonsPanel:
    bl_space_type = "SEQUENCE_EDITOR"
    bl_region_type = "UI"

    @staticmethod
    def has_sequencer(context):
        return context.space_data.view_type in {"SEQUENCER", "SEQUENCER_PREVIEW"}

    @classmethod
    def poll(cls, context):
        return cls.has_sequencer(context) and (context.active_strip is not None)


class SequencerButtonsPanel_Output:
    bl_space_type = "SEQUENCE_EDITOR"
    bl_region_type = "UI"

    @staticmethod
    def has_preview(context):
        st = context.space_data
        return st.view_type in {"PREVIEW", "SEQUENCER_PREVIEW"}

    @classmethod
    def poll(cls, context):
        return cls.has_preview(context)


class SequencerColorTagPicker:
    bl_space_type = "SEQUENCE_EDITOR"
    bl_region_type = "UI"

    @staticmethod
    def has_sequencer(context):
        return context.space_data.view_type in {"SEQUENCER", "SEQUENCER_PREVIEW"}

    @classmethod
    def poll(cls, context):
        return cls.has_sequencer(context) and context.active_strip is not None


class SEQUENCER_PT_color_tag_picker(SequencerColorTagPicker, Panel):
    bl_label = "Color Tag"
    bl_category = "Strip"
    bl_options = {'HIDE_HEADER', 'INSTANCED'}

    def draw(self, _context):
        layout = self.layout

        row = layout.row(align=True)
        row.operator("sequencer.strip_color_tag_set", icon="X").color = "NONE"
        for i in range(1, 10):
            icon = "STRIP_COLOR_{:02d}".format(i)
            row.operator("sequencer.strip_color_tag_set", icon=icon).color = "COLOR_{:02d}".format(i)


class SEQUENCER_MT_color_tag_picker(SequencerColorTagPicker, Menu):
    bl_label = "Set Color Tag"

    def draw(self, _context):
        layout = self.layout

        row = layout.row(align=True)
        row.operator_enum("sequencer.strip_color_tag_set", "color", icon_only=True)

# BFA - Legacy


class SEQUENCER_PT_strip(SequencerButtonsPanel, Panel):
    bl_label = ""
    bl_options = {"HIDE_HEADER"}
    bl_category = "Strip"

    def draw(self, context):
        layout = self.layout
        strip = context.active_strip
        strip_type = strip.type

        if strip_type in {
            "ADD",
            "SUBTRACT",
            "ALPHA_OVER",
            "ALPHA_UNDER",
            "MULTIPLY",
            "GLOW",
            "SPEED",
            "MULTICAM",
            "GAUSSIAN_BLUR",
            "COLORMIX",
        }:
            icon_header = "SHADERFX"
        elif strip_type in {
            "CROSS",
            "GAMMA_CROSS",
            "WIPE",
        }:
            icon_header = "ARROW_LEFTRIGHT"
        elif strip_type == "SCENE":
            icon_header = "SCENE_DATA"
        elif strip_type == "MOVIECLIP":
            icon_header = "TRACKER"
        elif strip_type == "MASK":
            icon_header = "MOD_MASK"
        elif strip_type == "MOVIE":
            icon_header = "FILE_MOVIE"
        elif strip_type == "SOUND":
            icon_header = "FILE_SOUND"
        elif strip_type == "IMAGE":
            icon_header = "FILE_IMAGE"
        elif strip_type == "COLOR":
            icon_header = "COLOR"
        elif strip_type == "TEXT":
            icon_header = "FONT_DATA"
        elif strip_type == "ADJUSTMENT":
            icon_header = "COLOR"
        elif strip_type == "META":
            icon_header = "SEQ_STRIP_META"
        else:
            icon_header = "SEQ_SEQUENCER"

        row = layout.row(align=True)
        row.use_property_decorate = False
        row.label(text="", icon=icon_header)
        row.separator()
        row.prop(strip, "name", text="")

        sub = row.row(align=True)
        if strip.color_tag == "NONE":
            sub.popover(panel="SEQUENCER_PT_color_tag_picker", text="", icon="COLOR")
        else:
            icon = "STRIP_" + strip.color_tag
            sub.popover(panel="SEQUENCER_PT_color_tag_picker", text="", icon=icon)

        row.separator()
        row.prop(strip, "mute", toggle=True, icon_only=True, emboss=False)

# BFA - Legacy


class SEQUENCER_PT_adjust_crop(SequencerButtonsPanel, Panel):
    bl_label = "Crop"
    bl_options = {"DEFAULT_CLOSED"}
    bl_category = "Strip"

    @classmethod
    def poll(cls, context):
        if not cls.has_sequencer(context):
            return False

        strip = context.active_strip
        if not strip:
            return False

        return strip.type != "SOUND"

    def draw(self, context):
        strip = context.active_strip
        layout = self.layout
        layout.use_property_split = True
        layout.active = not strip.mute

        col = layout.column(align=True)
        col.prop(strip.crop, "min_x")
        col.prop(strip.crop, "max_x")
        col.prop(strip.crop, "max_y")
        col.prop(strip.crop, "min_y")


class SEQUENCER_PT_effect(SequencerButtonsPanel, Panel):
    bl_label = "Effect Strip"
    bl_category = "Strip"

    @classmethod
    def poll(cls, context):
        if not cls.has_sequencer(context):
            return False

        strip = context.active_strip
        if not strip:
            return False

        return strip.type in {
            "ADD",
            "SUBTRACT",
            "ALPHA_OVER",
            "ALPHA_UNDER",
            "CROSS",
            "GAMMA_CROSS",
            "MULTIPLY",
            "WIPE",
            "GLOW",
            "TRANSFORM",
            "COLOR",
            "SPEED",
            "MULTICAM",
            "GAUSSIAN_BLUR",
            "TEXT",
            "COLORMIX",
        }

    def draw(self, context):
        layout = self.layout
        layout.use_property_split = True
        layout.use_property_decorate = False

        strip = context.active_strip

        layout.active = not strip.mute

        if strip.input_count > 0:
            col = layout.column()
            row = col.row()
            row.prop(strip, "input_1")

            if strip.input_count > 1:
                row.operator("sequencer.swap_inputs", text="", icon="SORT_ASC")
                row = col.row()
                row.prop(strip, "input_2")
                row.operator("sequencer.swap_inputs", text="", icon="SORT_DESC")

        strip_type = strip.type

        if strip_type == "COLOR":
            layout.template_color_picker(strip, "color", value_slider=True, cubic=True)
            layout.prop(strip, "color", text="")

        elif strip_type == "WIPE":
            col = layout.column()
            col.prop(strip, "transition_type")
            col.alignment = "RIGHT"
            col.row().prop(strip, "direction", expand=True)

            col = layout.column()
            col.prop(strip, "blur_width", slider=True)
            if strip.transition_type in {"SINGLE", "DOUBLE"}:
                col.prop(strip, "angle")

        elif strip_type == "GLOW":
            flow = layout.column_flow()
            flow.prop(strip, "threshold", slider=True)
            flow.prop(strip, "clamp", slider=True)
            flow.prop(strip, "boost_factor")
            flow.prop(strip, "blur_radius")
            flow.prop(strip, "quality", slider=True)
            flow.use_property_split = False
            flow.prop(strip, "use_only_boost")

        elif strip_type == "SPEED":
            col = layout.column(align=True)
            col.prop(strip, "speed_control", text="Speed Control")
            if strip.speed_control == "MULTIPLY":
                col.prop(strip, "speed_factor", text=" ")
            elif strip.speed_control == "LENGTH":
                col.prop(strip, "speed_length", text=" ")
            elif strip.speed_control == "FRAME_NUMBER":
                col.prop(strip, "speed_frame_number", text=" ")

            row = layout.row(align=True)
            if strip.speed_control != "STRETCH":
                row.use_property_split = False
                row.prop(strip, "use_frame_interpolate", text="Interpolation")

        elif strip_type == "MULTICAM":
            col = layout.column(align=True)
            strip_channel = strip.channel

            col.prop(strip, "multicam_source", text="Source Channel")

            # The multicam strip needs at least 2 strips to be useful
            if strip_channel > 2:
                BT_ROW = 4
                col.label(text="Cut To")
                row = col.row()

                for i in range(1, strip_channel):
                    if (i % BT_ROW) == 1:
                        row = col.row(align=True)

                    # Workaround - .enabled has to have a separate UI block to work
                    if i == strip.multicam_source:
                        sub = row.row(align=True)
                        sub.enabled = False
                        sub.operator(
                            "sequencer.split_multicam",
                            text="{:d}".format(i),
                            translate=False,
                        ).camera = i
                    else:
                        sub_1 = row.row(align=True)
                        sub_1.enabled = True
                        sub_1.operator(
                            "sequencer.split_multicam",
                            text="{:d}".format(i),
                            translate=False,
                        ).camera = i

                if strip.channel > BT_ROW and (strip_channel - 1) % BT_ROW:
                    for i in range(
                        strip.channel,
                        strip_channel + ((BT_ROW + 1 - strip_channel) % BT_ROW),
                    ):
                        row.label(text="")
            else:
                col.separator()
                col.label(text="Two or more channels are needed below this strip", icon="INFO")

        elif strip_type == "TEXT":
            layout = self.layout
            col = layout.column()
            col.scale_x = 1.3
            col.scale_y = 1.3
            col.use_property_split = False
            col.prop(strip, "text", text="")
            col.use_property_split = True
            layout.prop(strip, "wrap_width", text="Wrap Width")

        col = layout.column(align=True)
        if strip_type in {
            "CROSS",
            "GAMMA_CROSS",
            "WIPE",
            "ALPHA_OVER",
            "ALPHA_UNDER",
        }:
            col.use_property_split = False
            col.prop(strip, "use_default_fade", text="Default Fade")
            col.use_property_split = True
            if not strip.use_default_fade:
                col.prop(strip, "effect_fader", text="Effect Fader")
        elif strip_type == "GAUSSIAN_BLUR":
            col = layout.column(align=True)
            col.prop(strip, "size_x", text="Size X")
            col.prop(strip, "size_y", text="Y")
        elif strip_type == "COLORMIX":
            layout.prop(strip, "blend_effect", text="Blend Mode")
            row = layout.row(align=True)
            row.prop(strip, "factor", slider=True)

# BFA - Legacy


class SEQUENCER_PT_effect_text_layout(SequencerButtonsPanel, Panel):
    bl_label = "Layout"
    bl_parent_id = "SEQUENCER_PT_effect"
    bl_category = "Strip"

    @classmethod
    def poll(cls, context):
        strip = context.active_strip
        return strip.type == "TEXT"

    def draw(self, context):
        strip = context.active_strip
        layout = self.layout
        layout.use_property_split = True
        col = layout.column()
        col.prop(strip, "location", text="Location")
        col.prop(strip, "alignment_x", text="Alignment")

        col = layout.column()  # BFA - label and indent
        col.label(text="Anchor")

        row = col.row()
        row.separator()
        row.prop(strip, "anchor_x", text="X")
        row = col.row()
        row.separator()
        row.prop(strip, "anchor_y", text="Y")

# BFA - Legacy


class SEQUENCER_PT_effect_text_style(SequencerButtonsPanel, Panel):
    bl_label = "Style"
    bl_parent_id = "SEQUENCER_PT_effect"
    bl_category = "Strip"

    @classmethod
    def poll(cls, context):
        strip = context.active_strip
        return strip.type == "TEXT"

    def draw(self, context):
        strip = context.active_strip
        layout = self.layout
        layout.use_property_split = True
        col = layout.column()

        row = col.row(align=True)
        row.use_property_decorate = False
        row.template_ID(strip, "font", open="font.open", unlink="font.unlink")
        row.prop(strip, "use_bold", text="", icon="BOLD")
        row.prop(strip, "use_italic", text="", icon="ITALIC")

        col = layout.column()
        split = col.split(factor=0.4, align=True)
        split.label(text="Size")
        split.prop(strip, "font_size", text="")

        split = col.split(factor=0.4, align=True)
        split.label(text="Color")
        split.prop(strip, "color", text="")

        split = col.split(factor=0.4, align=True)
        row = split.row()
        row.use_property_decorate = False
        row.use_property_split = False
        row.prop(strip, "use_shadow", text="Shadow")
        sub = split.column()
        if strip.use_shadow and (not strip.mute):
            sub.prop(strip, "shadow_color", text="")
            row = col.row()
            row.separator()
            row.prop(strip, "shadow_angle", text="Angle")
            row = col.row()
            row.separator()
            row.prop(strip, "shadow_offset", text="Offset")
            row = col.row()
            row.separator()
            row.prop(strip, "shadow_blur", text="Blur")
            sub.active = strip.use_shadow and (not strip.mute)
        else:
            sub.label(icon="DISCLOSURE_TRI_RIGHT")

        split = col.split(factor=0.4, align=True)
        row = split.row()
        row.use_property_decorate = False
        row.use_property_split = False
        row.prop(strip, "use_outline", text="Outline")
        sub = split.column()
        if strip.use_outline and (not strip.mute):
            sub.prop(strip, "outline_color", text="")
            row = col.row()
            row.separator()
            row.prop(strip, "outline_width", text="Width")
            row.active = strip.use_outline
        else:
            sub.label(icon="DISCLOSURE_TRI_RIGHT")

        split = col.split(factor=0.4, align=True)
        row = split.row()
        row.use_property_decorate = False
        row.use_property_split = False
        row.prop(strip, "use_box", text="Box")
        sub = split.column()
        if strip.use_box and (not strip.mute):
            sub.prop(strip, "box_color", text="")
            row = col.row()
            row.separator()
            row.prop(strip, "box_margin", text="Margin")
        else:
            sub.label(icon="DISCLOSURE_TRI_RIGHT")

# BFA - Legacy


class SEQUENCER_PT_effect_text_outline(SequencerButtonsPanel, Panel):
    bl_label = "Outline"
    bl_options = {"DEFAULT_CLOSED"}
    bl_category = "Strip"
    bl_parent_id = "SEQUENCER_PT_effect_text_style"

    @classmethod
    def poll(cls, context):
        strip = context.active_strip
        return strip.type == "TEXT"

    def draw_header(self, context):
        strip = context.active_strip
        layout = self.layout
        layout.prop(strip, "use_outline", text="")

    def draw(self, context):
        strip = context.active_strip
        layout = self.layout
        layout.use_property_split = True

        col = layout.column()
        col.prop(strip, "outline_color", text="Color")
        col.prop(strip, "outline_width", text="Width")
        col.active = strip.use_outline and (not strip.mute)

# BFA - Legacy


class SEQUENCER_PT_effect_text_shadow(SequencerButtonsPanel, Panel):
    bl_label = "Shadow"
    bl_options = {"DEFAULT_CLOSED"}
    bl_category = "Strip"
    bl_parent_id = "SEQUENCER_PT_effect_text_style"

    @classmethod
    def poll(cls, context):
        strip = context.active_strip
        return strip.type == "TEXT"

    def draw_header(self, context):
        strip = context.active_strip
        layout = self.layout
        layout.prop(strip, "use_shadow", text="")

    def draw(self, context):
        strip = context.active_strip
        layout = self.layout
        layout.use_property_split = True

        col = layout.column()
        col.prop(strip, "shadow_color", text="Color")
        col.prop(strip, "shadow_angle", text="Angle")
        col.prop(strip, "shadow_offset", text="Offset")
        col.prop(strip, "shadow_blur", text="Blur")
        col.active = strip.use_shadow and (not strip.mute)

# BFA - Legacy


class SEQUENCER_PT_effect_text_box(SequencerButtonsPanel, Panel):
    bl_label = "Box"
    bl_translation_context = i18n_contexts.id_sequence
    bl_options = {"DEFAULT_CLOSED"}
    bl_category = "Strip"
    bl_parent_id = "SEQUENCER_PT_effect_text_style"

    @classmethod
    def poll(cls, context):
        strip = context.active_strip
        return strip.type == "TEXT"

    def draw_header(self, context):
        strip = context.active_strip
        layout = self.layout
        layout.prop(strip, "use_box", text="")

    def draw(self, context):
        strip = context.active_strip
        layout = self.layout
        layout.use_property_split = True

        col = layout.column()
        col.prop(strip, "box_color", text="Color")
        col.prop(strip, "box_margin", text="Margin")
        col.prop(strip, "box_roundness", text="Roundness")
        col.active = strip.use_box and (not strip.mute)

# BFA - Legacy


class SEQUENCER_PT_source(SequencerButtonsPanel, Panel):
    bl_label = "Source"
    bl_options = {"DEFAULT_CLOSED"}
    bl_category = "Strip"

    @classmethod
    def poll(cls, context):
        if not cls.has_sequencer(context):
            return False

        strip = context.active_strip
        if not strip:
            return False

        return strip.type in {"MOVIE", "IMAGE", "SOUND"}

    def draw(self, context):
        layout = self.layout
        layout.use_property_split = True
        layout.use_property_decorate = False

        scene = context.sequencer_scene
        strip = context.active_strip
        strip_type = strip.type

        layout.active = not strip.mute

        # Draw a filename if we have one.
        if strip_type == "SOUND":
            sound = strip.sound
            layout.template_ID(strip, "sound", open="sound.open")
            if sound is not None:
                col = layout.column()
                col.prop(sound, "filepath", text="")

                col.alignment = "RIGHT"
                sub = col.column(align=True)
                split = sub.split(factor=0.5, align=True)
                split.alignment = "RIGHT"
                if sound.packed_file:
                    split.label(text="Unpack")
                    split.operator("sound.unpack", icon="PACKAGE", text="")
                else:
                    split.label(text="Pack")
                    split.operator("sound.pack", icon="UGLYPACKAGE", text="")

                layout.use_property_split = False
                layout.prop(sound, "use_memory_cache")

                col = layout.box()
                col = col.column(align=True)
                split = col.split(factor=0.5, align=False)
                split.alignment = "RIGHT"
                split.label(text="Sample Rate")
                split.alignment = "LEFT"
                if sound.samplerate <= 0:
                    split.label(text="Unknown")
                else:
                    split.label(text="{:d} Hz".format(sound.samplerate), translate=False)

                split = col.split(factor=0.5, align=False)
                split.alignment = "RIGHT"
                split.label(text="Channels")
                split.alignment = "LEFT"

                # FIXME(@campbellbarton): this is ugly, we may want to support a way of showing a label from an enum.
                channel_enum_items = sound.bl_rna.properties["channels"].enum_items
                split.label(text=channel_enum_items[channel_enum_items.find(sound.channels)].name)
                del channel_enum_items
        else:
            if strip_type == "IMAGE":
                col = layout.column()
                col.prop(strip, "directory", text="")

                # Current element for the filename.
                elem = strip.strip_elem_from_frame(scene.frame_current)
                if elem:
                    col.prop(elem, "filename", text="")  # strip.elements[0] could be a fallback

                col.prop(strip.colorspace_settings, "name", text="Color Space")

                col.prop(strip, "alpha_mode", text="Alpha")
                sub = col.column(align=True)
                sub.operator("sequencer.change_path", text="Change Data/Files", icon="FILE_MOVIE").filter_image = True
            else:  # elif strip_type == 'MOVIE':
                elem = strip.elements[0]

                col = layout.column()
                col.prop(strip, "filepath", text="")
                col.prop(strip.colorspace_settings, "name", text="Color Space")
                col.prop(strip, "stream_index")

                col.use_property_split = False
                col.prop(strip, "use_deinterlace")
                col.use_property_split = True

            if scene.render.use_multiview:
                layout.prop(strip, "use_multiview")

                col = layout.column()
                col.active = strip.use_multiview

                col.row().prop(strip, "views_format", expand=True)

                box = col.box()
                box.active = strip.views_format == "STEREO_3D"
                box.template_image_stereo_3d(strip.stereo_3d_format)

            # Resolution.
            col = layout.box()
            col = col.column(align=True)
            split = col.split(factor=0.5, align=False)
            split.alignment = "RIGHT"
            split.label(text="Resolution")
            size = (elem.orig_width, elem.orig_height) if elem else (0, 0)
            if size[0] and size[1]:
                split.alignment = "LEFT"
                split.label(text="{:d}x{:d}".format(*size), translate=False)
            else:
                split.label(text="None")
            # FPS
            if elem.orig_fps:
                split = col.split(factor=0.5, align=False)
                split.alignment = "RIGHT"
                split.label(text="FPS")
                split.alignment = "LEFT"
                split.label(text="{:.2f}".format(elem.orig_fps), translate=False)

# BFA - Legacy


class SEQUENCER_PT_movie_clip(SequencerButtonsPanel, Panel):
    bl_label = "Movie Clip"
    bl_options = {"DEFAULT_CLOSED"}
    bl_category = "Strip"

    @classmethod
    def poll(cls, context):
        if not cls.has_sequencer(context):
            return False

        strip = context.active_strip
        if not strip:
            return False

        return strip.type == "MOVIECLIP"

    def draw(self, context):
        layout = self.layout
        layout.use_property_split = False  # BFA
        layout.use_property_decorate = False

        strip = context.active_strip

        layout.active = not strip.mute
        layout.template_ID(strip, "clip")

        if strip.type == "MOVIECLIP":
            col = layout.column(heading="Use")
            col.prop(strip, "stabilize2d", text="2D Stabilized Clip")
            col.prop(strip, "undistort", text="Undistorted Clip")

        clip = strip.clip
        if clip:
            sta = clip.frame_start
            end = clip.frame_start + clip.frame_duration
            layout.label(
                text=rpt_("Original frame range: {:d}-{:d} ({:d})").format(sta, end, end - sta + 1),
                translate=False,
            )

# BFA - Legacy


class SEQUENCER_PT_scene(SequencerButtonsPanel, Panel):
    bl_label = "Scene"
    bl_category = "Strip"

    @classmethod
    def poll(cls, context):
        if not cls.has_sequencer(context):
            return False

        strip = context.active_strip
        if not strip:
            return False

        return strip.type == "SCENE"

    def draw(self, context):
        strip = context.active_strip
        scene = strip.scene

        layout = self.layout
        layout.use_property_split = True
        layout.use_property_decorate = False
        layout.active = not strip.mute

        layout.template_ID(strip, "scene", text="Scene", new="scene.new_sequencer")
        layout.prop(strip, "scene_input", text="Input")

        if strip.scene_input == "CAMERA":
            layout.template_ID(strip, "scene_camera", text="Camera")

        if strip.scene_input == "CAMERA":
            layout = layout.column(align=True)
            layout.label(text="Show")

            # BFA - Align bool properties left and indent
            row = layout.row()
            row.separator()
            col = row.column(align=True)
            col.use_property_split = False

            col.prop(strip, "use_annotations", text="Annotations")
            if scene:
                # Warning, this is not a good convention to follow.
                # Expose here because setting the alpha from the "Render" menu is very inconvenient.
                col.prop(scene.render, "film_transparent")

# BFA - Legacy


class SEQUENCER_PT_scene_sound(SequencerButtonsPanel, Panel):
    bl_label = "Sound"
    bl_category = "Strip"

    @classmethod
    def poll(cls, context):
        if not cls.has_sequencer(context):
            return False

        strip = context.active_strip
        if not strip:
            return False

        return strip.type == "SCENE"

    def draw(self, context):
        strip = context.active_strip

        layout = self.layout
        layout.use_property_split = True
        layout.use_property_decorate = False
        layout.active = not strip.mute

        col = layout.column()

        col.use_property_decorate = True
        split = col.split(factor=0.4)
        split.alignment = "RIGHT"
        split.label(text="Strip Volume", text_ctxt=i18n_contexts.id_sound)
        split.prop(strip, "volume", text="")
        col.use_property_decorate = False


class SEQUENCER_PT_mask(SequencerButtonsPanel, Panel):
    bl_label = "Mask"
    bl_category = "Strip"

    @classmethod
    def poll(cls, context):
        if not cls.has_sequencer(context):
            return False

        strip = context.active_strip
        if not strip:
            return False

        return strip.type == "MASK"

    def draw(self, context):
        layout = self.layout
        layout.use_property_split = True

        strip = context.active_strip

        layout.active = not strip.mute

        layout.template_ID(strip, "mask")

        mask = strip.mask

        if mask:
            sta = mask.frame_start
            end = mask.frame_end
            layout.label(
                text=rpt_("Original frame range: {:d}-{:d} ({:d})").format(sta, end, end - sta + 1),
                translate=False,
            )

# BFA - Legacy


class SEQUENCER_PT_time(SequencerButtonsPanel, Panel):
    bl_label = "Time"
    bl_options = {"DEFAULT_CLOSED"}
    bl_category = "Strip"

    @classmethod
    def poll(cls, context):
        if not cls.has_sequencer(context):
            return False

        strip = context.active_strip
        if not strip:
            return False

        return strip.type

    def draw_header_preset(self, context):
        layout = self.layout
        layout.alignment = "RIGHT"
        strip = context.active_strip

        layout.prop(strip, "lock", text="", icon_only=True, emboss=False)

    def draw(self, context):
        from bpy.utils import smpte_from_frame

        layout = self.layout
        layout.use_property_split = False
        layout.use_property_decorate = False

        scene = context.sequencer_scene
        frame_current = scene.frame_current
        strip = context.active_strip

        is_effect = isinstance(strip, bpy.types.EffectStrip)

        # Get once.
        frame_start = strip.frame_start
        frame_final_start = strip.frame_final_start
        frame_final_end = strip.frame_final_end
        frame_final_duration = strip.frame_final_duration
        frame_offset_start = strip.frame_offset_start
        frame_offset_end = strip.frame_offset_end

        length_list = (
            str(round(frame_start, 0)),
            str(round(frame_final_end, 0)),
            str(round(frame_final_duration, 0)),
            str(round(frame_offset_start, 0)),
            str(round(frame_offset_end, 0)),
        )

        if not is_effect:
            length_list = length_list + (
                str(round(strip.animation_offset_start, 0)),
                str(round(strip.animation_offset_end, 0)),
            )

        max_length = max(len(x) for x in length_list)
        max_factor = (1.9 - max_length) / 30
        factor = 0.45

        layout.enabled = not strip.lock
        layout.active = not strip.mute

        sub = layout.row(align=True)
        split = sub.split(factor=factor + max_factor)
        split.alignment = "RIGHT"

        try:  # BFA - detect if correct relevant strip is selected to apply as a clearer UX. Only works on Movie and Image strips
            is_retiming = context.sequencer_scene.sequence_editor.selected_retiming_keys
            strip = context.active_strip
            layout = self.layout

            layout.operator_context = "INVOKE_REGION_WIN"  # BFA

            strip = context.active_strip  # BFA
            strip_type = strip.type  # BFA

            if strip and strip_type == "MOVIE" or strip_type == "IMAGE" or strip_type == "SOUND":
                # BFA - Made the show_retiming_keys conditional
                col = layout.column()
                col.prop(strip, "show_retiming_keys", text="Show Retiming Keys")
            else:
                layout.label(text="To retime, select a movie or sound strip", icon="QUESTION")  # BFA
        except Exception:
            layout.label(text="To retime, select a movie or sound strip", icon="QUESTION")  # BFA

        sub = layout.row(align=True)
        split = sub.split(factor=factor + max_factor)
        split.alignment = "RIGHT"
        split.label(text="Channel")
        split.prop(strip, "channel", text="")

        sub = layout.column(align=True)
        split = sub.split(factor=factor + max_factor, align=True)
        split.alignment = "RIGHT"
        split.label(text="Start")
        split.prop(strip, "frame_start", text=smpte_from_frame(frame_start))

        split = sub.split(factor=factor + max_factor, align=True)
        split.alignment = "RIGHT"
        split.label(text="Duration")
        split.prop(strip, "frame_final_duration", text=smpte_from_frame(frame_final_duration))

        # Use label, editing this value from the UI allows negative values,
        # users can adjust duration.
        split_factor = factor + max_factor - 0.005  # BFA - Nudge split to the left for better text alignment
        split = sub.split(factor=split_factor, align=True)
        row = split.row()
        row.alignment = "LEFT"
        row.label(text="End")

        # BFA - Improve text alignment
        row = split.row()
        row.separator(factor=0)  # BFA - slight indent
        row.label(text="{:>14s}".format(smpte_from_frame(frame_final_end)), translate=False)
        row = row.row()
        row.alignment = "RIGHT"
        row.label(text=str(frame_final_end) + " ")
        row.separator(factor=0)  # BFA - slight indent
        # BFA - Improve text alignment (end)

        if not is_effect:
            layout.alignment = "RIGHT"
            sub = layout.column(align=True)

            split = sub.split(factor=factor + max_factor, align=True)
            split.alignment = "RIGHT"
            split.label(text="Strip Offset Start")
            split.prop(strip, "frame_offset_start", text=smpte_from_frame(frame_offset_start))

            split = sub.split(factor=factor + max_factor, align=True)
            split.alignment = "RIGHT"
            split.label(text="End")
            split.prop(strip, "frame_offset_end", text=smpte_from_frame(frame_offset_end))

            layout.alignment = "RIGHT"
            sub = layout.column(align=True)

            split = sub.split(factor=factor + max_factor, align=True)
            split.alignment = "RIGHT"
            split.label(text="Hold Offset Start")
            split.prop(
                strip,
                "animation_offset_start",
                text=smpte_from_frame(strip.animation_offset_start),
            )

            split = sub.split(factor=factor + max_factor, align=True)
            split.alignment = "RIGHT"
            split.label(text="End")
            split.prop(
                strip,
                "animation_offset_end",
                text=smpte_from_frame(strip.animation_offset_end),
            )
            if strip.type == "SOUND":
                sub2 = layout.column(align=True)
                split = sub2.split(factor=factor + max_factor, align=True)
                split.alignment = "RIGHT"
                split.label(text="Sound Offset", text_ctxt=i18n_contexts.id_sound)
                split.prop(strip, "sound_offset", text="")

        col = layout.column(align=True)
        col = col.box()
        col.active = (frame_current >= frame_final_start) and (
            frame_current <= frame_final_start + frame_final_duration
        )

        split = col.split(factor=factor + max_factor, align=True)
        split.alignment = "RIGHT"
        split.label(text="Current Frame")
        split = split.split(factor=factor + 0.3 + max_factor, align=True)
        frame_display = frame_current - frame_final_start
        split.label(text="{:>14s}".format(smpte_from_frame(frame_display)), translate=False)
        split.alignment = "RIGHT"
        split.label(text=str(frame_display) + " ")

        if strip.type == "SCENE":
            scene = strip.scene

            if scene:
                sta = scene.frame_start
                end = scene.frame_end
                split = col.split(factor=factor + max_factor)
                split.alignment = "RIGHT"
                split.label(text="Original Frame Range")
                split.alignment = "LEFT"
                split.label(
                    text="{:d}-{:d} ({:d})".format(sta, end, end - sta + 1),
                    translate=False,
                )

# BFA - Legacy


class SEQUENCER_PT_adjust_sound(SequencerButtonsPanel, Panel):
    bl_label = "Sound"
    bl_category = "Strip"

    @classmethod
    def poll(cls, context):
        if not cls.has_sequencer(context):
            return False

        strip = context.active_strip
        if not strip:
            return False

        return strip.type == "SOUND"

    def draw(self, context):
        layout = self.layout
        layout.use_property_split = False

        st = context.space_data
        overlay_settings = st.timeline_overlay
        strip = context.active_strip
        sound = strip.sound

        layout.active = not strip.mute

        if sound is not None:
            layout.use_property_split = True
            col = layout.column()

            split = col.split(factor=0.4)
            split.alignment = "RIGHT"
            split.label(text="Volume", text_ctxt=i18n_contexts.id_sound)
            split.prop(strip, "volume", text="")

            col = layout.column(align=True)  # BFA - Put all panning settings in its own column layout
            row = col.row()
            row.alignment = "LEFT"
            row.use_property_split = False
            row.prop(sound, "use_mono")  # BFA - Align bool property left

            audio_channels = context.sequencer_scene.render.ffmpeg.audio_channels
            is_mono = audio_channels == "MONO"

            # BFA - Add dropdown icon
            if not is_mono:
                row.label(text="", icon="DISCLOSURE_TRI_DOWN" if sound.use_mono else "DISCLOSURE_TRI_RIGHT")

            pan_enabled = sound.use_mono and not is_mono
            pan_text = "{:.2f}°".format(strip.pan * 90.0)

            # BFA - Only draw if enabled
            if pan_enabled:
                row = col.row()
                row.separator()

                split = row.column().split(factor=0.385)
                col1 = split.column()
                col2 = split.column()
                col1.alignment = "LEFT"
                col2.alignment = "RIGHT"

                col1.label(text="Pan", text_ctxt=i18n_contexts.id_sound)
                col2.prop(strip, "pan", text="")

                if audio_channels not in {"MONO", "STEREO"}:
                    col1.label(text="Pan Angle")
                    row = col2.row()
                    row.alignment = "CENTER"
                    row.label(text=pan_text)
                    row.separator()  # Compensate for no decorate.

            col = layout.column()
            col.use_property_split = False  # BFA - Align bool property left

            if overlay_settings.waveform_display_type == "DEFAULT_WAVEFORMS":
                col.prop(strip, "show_waveform")

# BFA - Legacy


class SEQUENCER_PT_adjust_comp(SequencerButtonsPanel, Panel):
    bl_label = "Compositing"
    bl_category = "Strip"

    @classmethod
    def poll(cls, context):
        if not cls.has_sequencer(context):
            return False

        strip = context.active_strip
        if not strip:
            return False

        return strip.type != "SOUND"

    def draw(self, context):
        layout = self.layout
        layout.use_property_split = True

        strip = context.active_strip

        layout.active = not strip.mute

        col = layout.column()
        col.prop(strip, "blend_type", text="Blend")
        col.prop(strip, "blend_alpha", text="Opacity", slider=True)

# BFA - Legacy


class SEQUENCER_PT_adjust_transform(SequencerButtonsPanel, Panel):
    bl_label = "Transform"
    bl_category = "Strip"
    bl_options = {"DEFAULT_CLOSED"}

    @classmethod
    def poll(cls, context):
        if not cls.has_sequencer(context):
            return False

        strip = context.active_strip
        if not strip:
            return False

        return strip.type != "SOUND"

    def draw(self, context):
        strip = context.active_strip
        layout = self.layout
        layout.use_property_split = True
        layout.active = not strip.mute

        col = layout.column(align=True)
        col.prop(strip.transform, "filter", text="Filter")

        col = layout.column(align=True)
        col.prop(strip.transform, "offset_x", text="Position X")
        col.prop(strip.transform, "offset_y", text="Y")

<<<<<<< HEAD
        col = layout.column(align=True)
        col.prop(strip.transform, "scale_x", text="Scale X")
        col.prop(strip.transform, "scale_y", text="Y")
=======
        if strip.type == 'SOUND':
            self.operator_modifier_add(layout, 'SOUND_EQUALIZER')
            self.operator_modifier_add(layout, 'PITCH')
            self.operator_modifier_add(layout, 'ECHO')
>>>>>>> 85504da2

        col = layout.column(align=True)
        col.prop(strip.transform, "rotation", text="Rotation")

        col = layout.column(align=True)
        col.prop(strip.transform, "origin")

        row = layout.row(heading="Mirror", heading_ctxt=i18n_contexts.id_image)
        sub = row.row(align=True)
        sub.prop(strip, "use_flip_x", text="X", toggle=True)
        sub.prop(strip, "use_flip_y", text="Y", toggle=True)

# BFA - Legacy


class SEQUENCER_PT_adjust_video(SequencerButtonsPanel, Panel):
    bl_label = "Video"
    bl_options = {"DEFAULT_CLOSED"}
    bl_category = "Strip"

    @classmethod
    def poll(cls, context):
        if not cls.has_sequencer(context):
            return False

        strip = context.active_strip
        if not strip:
            return False

        return strip.type in {
            "MOVIE",
            "IMAGE",
            "SCENE",
            "MOVIECLIP",
            "MASK",
            "META",
            "ADD",
            "SUBTRACT",
            "ALPHA_OVER",
            "ALPHA_UNDER",
            "CROSS",
            "GAMMA_CROSS",
            "MULTIPLY",
            "WIPE",
            "GLOW",
            "COLOR",
            "MULTICAM",
            "SPEED",
            "ADJUSTMENT",
            "COLORMIX",
        }

    def draw(self, context):
        layout = self.layout

        layout.use_property_split = True

        col = layout.column()

        strip = context.active_strip

        layout.active = not strip.mute

        col.prop(strip, "strobe")

        # BFA - Align bool property left
        col.use_property_split = False
        col.prop(strip, "use_reverse_frames")

# BFA - Legacy


class SEQUENCER_PT_adjust_color(SequencerButtonsPanel, Panel):
    bl_label = "Color"
    bl_options = {"DEFAULT_CLOSED"}
    bl_category = "Strip"

    @classmethod
    def poll(cls, context):
        if not cls.has_sequencer(context):
            return False

        strip = context.active_strip
        if not strip:
            return False

        return strip.type in {
            "MOVIE",
            "IMAGE",
            "SCENE",
            "MOVIECLIP",
            "MASK",
            "META",
            "ADD",
            "SUBTRACT",
            "ALPHA_OVER",
            "ALPHA_UNDER",
            "CROSS",
            "GAMMA_CROSS",
            "MULTIPLY",
            "WIPE",
            "GLOW",
            "TRANSFORM",
            "COLOR",
            "MULTICAM",
            "SPEED",
            "ADJUSTMENT",
            "COLORMIX",
        }

    def draw(self, context):
        layout = self.layout
        layout.use_property_split = True

        strip = context.active_strip

        layout.active = not strip.mute

        col = layout.column()
        col.prop(strip, "color_saturation", text="Saturation")
        col.prop(strip, "color_multiply", text="Multiply")

        row = col.row()
        row.use_property_split = False
        row.prop(strip, "multiply_alpha")
        row.prop_decorator(strip, "multiply_alpha")

        row = col.row()
        row.use_property_split = False
        row.prop(strip, "use_float", text="Convert to Float")
        row.prop_decorator(strip, "use_float")


class SEQUENCER_PT_cache_settings(SequencerButtonsPanel, Panel):
    bl_label = "Cache Settings"
    bl_category = "Cache"

    @classmethod
    def poll(cls, context):
        return cls.has_sequencer(context) and context.sequencer_scene and context.sequencer_scene.sequence_editor

    def draw(self, context):
        layout = self.layout
        layout.use_property_split = False
        layout.use_property_decorate = False

        ed = context.sequencer_scene.sequence_editor

        col = layout.column()

        # BFA - double entries


class SEQUENCER_PT_cache_view_settings(SequencerButtonsPanel, Panel):
    bl_label = "Display Cache"
    bl_category = "Cache"
    bl_parent_id = "SEQUENCER_PT_cache_settings"

    @classmethod
    def poll(cls, context):
        return cls.has_sequencer(context) and context.sequencer_scene and context.sequencer_scene.sequence_editor

    def draw_header(self, context):
        cache_settings = context.space_data.cache_overlay

        self.layout.prop(cache_settings, "show_cache", text="")

    def draw(self, context):
        layout = self.layout
        layout.use_property_split = False
        layout.use_property_decorate = False

        cache_settings = context.space_data.cache_overlay
        ed = context.sequencer_scene.sequence_editor
        layout.active = cache_settings.show_cache

        col = layout.column(align=True)
        col.use_property_split = False

        split = layout.split(factor=0.15)
        col = split.column()
        col.label(text="")

        col = split.column()

        show_developer_ui = context.preferences.view.show_developer_ui
        col.prop(cache_settings, "show_cache_final_out", text="Final")
        if show_developer_ui:
            col.prop(cache_settings, "show_cache_raw", text="Raw")

        show_cache_size = show_developer_ui and (ed.use_cache_raw or ed.use_cache_final)
        if show_cache_size:
            cache_raw_size = ed.cache_raw_size
            cache_final_size = ed.cache_final_size

            col = layout.box()
            col = col.column(align=True)

            # BFA - Rework UI to avoid labels cutting off
            split = col.split(factor=0.75, align=True)
            col1 = split.column(align=True)
            col2 = split.column(align=True)
            col1.alignment = "LEFT"
            col2.alignment = "RIGHT"

            col1.label(text="Current Cache Size")
            col1.label(text="Raw")
            col1.label(text="Final")

            col2.label(text=iface_("{:d} MB").format(cache_raw_size + cache_final_size), translate=False)
            col2.label(text=iface_("{:d} MB").format(cache_raw_size), translate=False)
            col2.label(text=iface_("{:d} MB").format(cache_final_size), translate=False)


class SEQUENCER_PT_proxy_settings(SequencerButtonsPanel, Panel):
    bl_label = "Proxy Settings"
    bl_category = "Proxy"

    @classmethod
    def poll(cls, context):
        return cls.has_sequencer(context) and context.sequencer_scene and context.sequencer_scene.sequence_editor

    def draw(self, context):
        layout = self.layout
        layout.use_property_split = True
        layout.use_property_decorate = False

        ed = context.sequencer_scene.sequence_editor
        flow = layout.column_flow()
        flow.prop(ed, "proxy_storage", text="Storage")

        if ed.proxy_storage == "PROJECT":
            flow.prop(ed, "proxy_dir", text="Directory")

        col = layout.column()
        col.operator("sequencer.enable_proxies")
        col.operator("sequencer.rebuild_proxy", icon="LASTOPERATOR")


class SEQUENCER_PT_strip_proxy(SequencerButtonsPanel, Panel):
    bl_label = "Strip Proxy & Timecode"
    bl_category = "Proxy"

    @classmethod
    def poll(cls, context):
        if not cls.has_sequencer(context) or not context.sequencer_scene or not context.sequencer_scene.sequence_editor:
            return False

        strip = context.active_strip
        if not strip:
            return False

        return strip.type in {"MOVIE", "IMAGE"}

    def draw_header(self, context):
        strip = context.active_strip

        self.layout.prop(strip, "use_proxy", text="")

    def draw(self, context):
        layout = self.layout
        layout.use_property_split = False
        layout.use_property_decorate = False

        ed = context.sequencer_scene.sequence_editor

        strip = context.active_strip

        if strip.proxy:
            proxy = strip.proxy

            if ed.proxy_storage == "PER_STRIP":
                col = layout.column(align=True)
                col.label(text="Custom Proxy")
                row = col.row()
                row.separator()
                row.prop(proxy, "use_proxy_custom_directory")
                row = col.row()
                row.separator()
                row.prop(proxy, "use_proxy_custom_file")
                col.use_property_split = True
                if proxy.use_proxy_custom_directory and not proxy.use_proxy_custom_file:
                    col.prop(proxy, "directory")
                if proxy.use_proxy_custom_file:
                    col.prop(proxy, "filepath")

            layout.use_property_split = True
            row = layout.row(heading="Resolutions", align=True)
            row.prop(strip.proxy, "build_25", toggle=True)
            row.prop(strip.proxy, "build_50", toggle=True)
            row.prop(strip.proxy, "build_75", toggle=True)
            row.prop(strip.proxy, "build_100", toggle=True)

            layout.use_property_split = False
            layout.prop(proxy, "use_overwrite")

            layout.use_property_split = True

            col = layout.column()
            col.prop(proxy, "quality", text="Quality")

            if strip.type == "MOVIE":
                col = layout.column()

                col.prop(proxy, "timecode", text="Timecode Index")


class SEQUENCER_PT_strip_cache(SequencerButtonsPanel, Panel):
    bl_label = "Strip Cache"
    bl_category = "Cache"
    bl_options = {"DEFAULT_CLOSED"}

    @classmethod
    def poll(cls, context):
        show_developer_ui = context.preferences.view.show_developer_ui
        if not cls.has_sequencer(context):
            return False
        if context.active_strip is not None and show_developer_ui:
            return True
        return False

    def draw_header(self, context):
        strip = context.active_strip
        self.layout.prop(strip, "override_cache_settings", text="")

    def draw(self, context):
        layout = self.layout
        layout.use_property_split = False
        layout.use_property_decorate = False

        strip = context.active_strip
        layout.active = strip.override_cache_settings

        col = layout.column()
        col.prop(strip, "use_cache_raw")

        show_cache_size = show_developer_ui and (ed.use_cache_raw or ed.use_cache_final)
        if show_cache_size:
            cache_raw_size = ed.cache_raw_size
            cache_final_size = ed.cache_final_size

            col = layout.box()
            col = col.column(align=True)

            # BFA - Rework UI to avoid labels cutting off
            split = col.split(factor=0.75, align=True)
            col1 = split.column(align=True)
            col2 = split.column(align=True)
            col1.alignment = "LEFT"
            col2.alignment = "RIGHT"

            col1.label(text="Current Cache Size")
            col1.label(text="Raw")
            col1.label(text="Final")

            col2.label(text=iface_("{:d} MB").format(cache_raw_size + cache_final_size), translate=False)
            col2.label(text=iface_("{:d} MB").format(cache_raw_size), translate=False)
            col2.label(text=iface_("{:d} MB").format(cache_final_size), translate=False)


class SEQUENCER_PT_preview(SequencerButtonsPanel_Output, Panel):
    bl_label = "Scene Strip Display"
    bl_space_type = "SEQUENCE_EDITOR"
    bl_region_type = "UI"
    bl_options = {"DEFAULT_CLOSED"}
    bl_category = "View"

    @classmethod
    def poll(cls, context):
        return SequencerButtonsPanel_Output.poll(context) and context.sequencer_scene

    def draw(self, context):
        layout = self.layout
        layout.use_property_split = True
        layout.use_property_decorate = False

        render = context.sequencer_scene.render

        col = layout.column()
        col.prop(render, "sequencer_gl_preview", text="Shading")

        if render.sequencer_gl_preview in {"SOLID", "WIREFRAME"}:
            col.use_property_split = False
            col.prop(render, "use_sequencer_override_scene_strip")


class SEQUENCER_PT_view(SequencerButtonsPanel_Output, Panel):
    bl_label = "View Settings"
    bl_category = "View"

    def draw(self, context):
        layout = self.layout
        layout.use_property_split = True
        layout.use_property_decorate = False

        st = context.space_data
        ed = context.sequencer_scene.sequence_editor

        col = layout.column()

        col.prop(st, "proxy_render_size")

        col = layout.column()
        if st.proxy_render_size in {"NONE", "SCENE"}:
            col.enabled = False
        col.prop(st, "use_proxies")

        col = layout.column()
        col.prop(st, "display_channel", text="Channel")

        if st.display_mode == "IMAGE":
            col.prop(st, "show_overexposed")

        elif st.display_mode == "WAVEFORM":  # BFA
            col.prop(st, "show_separate_color")  # BFA

        if ed:
            col.use_property_split = False
            col.prop(ed, "show_missing_media")


class SEQUENCER_PT_view_cursor(SequencerButtonsPanel_Output, Panel):
    bl_category = "View"
    bl_label = "2D Cursor"

    def draw(self, context):
        layout = self.layout

        st = context.space_data

        layout.use_property_split = True
        layout.use_property_decorate = False

        col = layout.column()
        col.prop(st, "cursor_location", text="Location")


class SEQUENCER_PT_frame_overlay(SequencerButtonsPanel_Output, Panel):
    bl_label = "Frame Overlay"
    bl_category = "View"
    bl_options = {"DEFAULT_CLOSED"}

    @classmethod
    def poll(cls, context):
        if not context.sequencer_scene or not context.sequencer_scene.sequence_editor:
            return False
        return SequencerButtonsPanel_Output.poll(context)

    def draw_header(self, context):
        scene = context.sequencer_scene
        ed = scene.sequence_editor

        self.layout.prop(ed, "show_overlay_frame", text="")

    def draw(self, context):
        layout = self.layout

        layout.operator_context = "INVOKE_REGION_PREVIEW"
        layout.operator("sequencer.view_ghost_border", text="Set Overlay Region")
        layout.operator_context = "INVOKE_DEFAULT"

        layout.use_property_split = True
        layout.use_property_decorate = False

        st = context.space_data
        scene = context.sequencer_scene
        ed = scene.sequence_editor

        layout.active = ed.show_overlay_frame

        col = layout.column()
        col.prop(ed, "overlay_frame", text="Frame Offset")
        col.prop(st, "overlay_frame_type")
        col.use_property_split = False
        col.prop(ed, "use_overlay_frame_lock")


class SEQUENCER_PT_view_safe_areas(SequencerButtonsPanel_Output, Panel):
    bl_label = "Safe Areas"
    bl_options = {"DEFAULT_CLOSED"}
    bl_category = "View"

    @classmethod
    def poll(cls, context):
        st = context.space_data
        is_preview = st.view_type in {"PREVIEW", "SEQUENCER_PREVIEW"}
        return is_preview and (st.display_mode == "IMAGE") and context.sequencer_scene

    def draw_header(self, context):
        overlay_settings = context.space_data.preview_overlay
        self.layout.prop(overlay_settings, "show_safe_areas", text="")

    def draw(self, context):
        layout = self.layout
        layout.use_property_split = True
        overlay_settings = context.space_data.preview_overlay
        safe_data = context.sequencer_scene.safe_areas

        layout.active = overlay_settings.show_safe_areas

        col = layout.column()

        sub = col.column()
        sub.prop(safe_data, "title", slider=True)
        sub.prop(safe_data, "action", slider=True)


class SEQUENCER_PT_view_safe_areas_center_cut(SequencerButtonsPanel_Output, Panel):
    bl_label = "Center-Cut Safe Areas"
    bl_parent_id = "SEQUENCER_PT_view_safe_areas"
    bl_options = {"DEFAULT_CLOSED"}
    bl_category = "View"

    @classmethod
    def poll(cls, context):
        return SequencerButtonsPanel_Output.poll(context) and context.sequencer_scene

    def draw_header(self, context):
        st = context.space_data

        layout = self.layout
        overlay_settings = context.space_data.preview_overlay
        layout.active = overlay_settings.show_safe_areas
        layout.prop(overlay_settings, "show_safe_center", text="")

    def draw(self, context):
        layout = self.layout
        layout.use_property_split = True
        safe_data = context.sequencer_scene.safe_areas
        overlay_settings = context.space_data.preview_overlay

        layout.active = overlay_settings.show_safe_areas and overlay_settings.show_safe_center

        col = layout.column()
        col.prop(safe_data, "title_center", slider=True)
        col.prop(safe_data, "action_center", slider=True)


class SEQUENCER_PT_annotation(AnnotationDataPanel, SequencerButtonsPanel_Output, Panel):
    bl_space_type = "SEQUENCE_EDITOR"
    bl_region_type = "UI"
    bl_category = "View"

    @staticmethod
    def has_preview(context):
        st = context.space_data
        return st.view_type in {"PREVIEW", "SEQUENCER_PREVIEW"}

    @classmethod
    def poll(cls, context):
        return cls.has_preview(context)

    # NOTE: this is just a wrapper around the generic GP Panel
    # But, it should only show up when there are images in the preview region


class SEQUENCER_PT_annotation_onion(AnnotationOnionSkin, SequencerButtonsPanel_Output, Panel):
    bl_space_type = "SEQUENCE_EDITOR"
    bl_region_type = "UI"
    bl_category = "View"
    bl_parent_id = "SEQUENCER_PT_annotation"
    bl_options = {"DEFAULT_CLOSED"}

    @staticmethod
    def has_preview(context):
        st = context.space_data
        return st.view_type in {"PREVIEW", "SEQUENCER_PREVIEW"}

    @classmethod
    def poll(cls, context):
        if context.annotation_data_owner is None:
            return False
        elif type(context.annotation_data_owner) is bpy.types.Object:
            return False
        else:
            gpl = context.active_annotation_layer
            if gpl is None:
                return False

        return cls.has_preview(context)

    # NOTE: this is just a wrapper around the generic GP Panel
    # But, it should only show up when there are images in the preview region


class SEQUENCER_PT_custom_props(SequencerButtonsPanel, PropertyPanel, Panel):
    COMPAT_ENGINES = {
        "BLENDER_RENDER",
        "BLENDER_WORKBENCH",
    }
    _context_path = "active_strip"
    _property_type = (bpy.types.Strip,)
    bl_category = "Strip"


class SEQUENCER_PT_snapping(Panel):
    bl_space_type = "SEQUENCE_EDITOR"
    bl_region_type = "HEADER"
    bl_label = "Snapping"
    bl_ui_units_x = 11

    def draw(self, _context):
        pass


class SEQUENCER_PT_preview_snapping(Panel):
    bl_space_type = "SEQUENCE_EDITOR"
    bl_region_type = "HEADER"
    bl_parent_id = "SEQUENCER_PT_snapping"
    bl_label = "Preview Snapping"

    @classmethod
    def poll(cls, context):
        st = context.space_data
        return st.view_type in {'PREVIEW', 'SEQUENCER_PREVIEW'} and context.sequencer_scene

    def draw(self, context):
        tool_settings = context.tool_settings
        sequencer_tool_settings = tool_settings.sequencer_tool_settings

        layout = self.layout
        layout.use_property_split = False
        layout.use_property_decorate = False

        col = layout.column(align=True)
        col.label(text="Snap to")
        row = col.row()
        row.separator()
        row.prop(sequencer_tool_settings, "snap_to_borders")
        row = col.row()
        row.separator()
        row.prop(sequencer_tool_settings, "snap_to_center")
        row = col.row()
        row.separator()
        row.prop(sequencer_tool_settings, "snap_to_strips_preview")


class SEQUENCER_PT_sequencer_snapping(Panel):
    bl_space_type = "SEQUENCE_EDITOR"
    bl_region_type = "HEADER"
    bl_parent_id = "SEQUENCER_PT_snapping"
    bl_label = "Sequencer Snapping"

    @classmethod
    def poll(cls, context):
        st = context.space_data
        return st.view_type in {'SEQUENCER', 'SEQUENCER_PREVIEW'} and context.sequencer_scene

    def draw(self, context):
        tool_settings = context.tool_settings
        sequencer_tool_settings = tool_settings.sequencer_tool_settings

        layout = self.layout
        layout.use_property_split = False
        layout.use_property_decorate = False

        col = layout.column(align=True)
        col.label(text="Snap to")

        row = col.row()
        row.separator()
        row.prop(sequencer_tool_settings, "snap_to_frame_range")
        row = col.row()
        row.separator()
        row.prop(sequencer_tool_settings, "snap_to_current_frame")
        row = col.row()
        row.separator()
        row.prop(sequencer_tool_settings, "snap_to_hold_offset")
        row = col.row()
        row.separator()
        row.prop(sequencer_tool_settings, "snap_to_markers")
        row = col.row()
        row.separator()
        col.prop(sequencer_tool_settings, "snap_to_retiming_keys")

        col = layout.column(align=True)
        col.label(text="Ignore")
        row = col.row()
        row.separator()
        row.prop(sequencer_tool_settings, "snap_ignore_muted", text="Muted Strips")
        row = col.row()
        row.separator()
        row.prop(sequencer_tool_settings, "snap_ignore_sound", text="Sound Strips")

        col = layout.column(align=True)
        col.label(text="Current Frame")
        row = col.row()
        row.separator()
        row.prop(
            sequencer_tool_settings,
            "use_snap_current_frame_to_strips",
            text="Snap to Strips",
        )


# BFA menu
class SEQUENCER_PT_view_options(bpy.types.Panel):
    bl_label = "View Options"
    bl_category = "View"
    bl_space_type = "SEQUENCE_EDITOR"
    bl_region_type = "HEADER"

    def draw(self, context):
        layout = self.layout

        st = context.space_data
        overlay_settings = st.preview_overlay
        is_preview = st.view_type in {"PREVIEW", "SEQUENCER_PREVIEW"}
        is_sequencer_view = st.view_type in {"SEQUENCER", "SEQUENCER_PREVIEW"}
        tool_settings = context.tool_settings

        cache_settings = context.space_data.cache_overlay  # BFA

        if is_sequencer_view:
            col = layout.column(align=True)
            if st.view_type == "SEQUENCER":
                split = layout.split(factor=0.6)
                col = split.column()
                col.use_property_split = False
                col = split.column()

                if is_preview:
                    row = layout.row()
                    row.separator()
                    row.prop(st, "show_transform_preview", text="Preview During Transform")

            else:
                col.prop(st, "show_transform_preview", text="Preview During Transform")

            col = layout.column(align=True)
            col.prop(st, "show_seconds")
            col.prop(st, "show_locked_time")

            # BFA - Cache settings
            row = layout.row()
            row.prop(cache_settings, "show_cache", text="Display Cache")
            if cache_settings.show_cache:
                row.label(icon="DISCLOSURE_TRI_DOWN")
            else:
                row.label(icon="DISCLOSURE_TRI_RIGHT")

            if cache_settings.show_cache:
                split = layout.split(factor=0.05)
                col = split.column()
                col.label(text="")

                col = split.column()
                show_developer_ui = context.preferences.view.show_developer_ui
                col.prop(cache_settings, "show_cache_final_out", text="Final")
                if show_developer_ui:
                    col.prop(cache_settings, "show_cache_raw", text="Raw")

            layout.use_property_split = False
            layout.prop(st, "show_markers")

        if is_preview:
            layout.use_property_split = False
            if st.display_mode == "IMAGE":
                layout.prop(overlay_settings, "show_metadata")

            layout.use_property_split = False
            layout.prop(st, "use_zoom_to_fit", text="Auto Zoom to Fit")

        if is_sequencer_view:
            col = layout.column(align=True)
            col.prop(tool_settings, "lock_markers")
            col.prop(st, "use_marker_sync")
            col.prop(st, "use_clamp_view")


# BFA menu
class SEQUENCER_MT_fades_add(Menu):
    bl_label = "Fade"

    def draw(self, context):
        layout = self.layout

        layout.operator("sequencer.fades_add", text="Fade In and Out", icon="IPO_EASE_IN_OUT").type = "IN_OUT"
        layout.operator("sequencer.fades_add", text="Fade In", icon="IPO_EASE_IN").type = "IN"
        layout.operator("sequencer.fades_add", text="Fade Out", icon="IPO_EASE_OUT").type = "OUT"
        layout.operator(
            "sequencer.fades_add",
            text="From current Frame",
            icon="BEFORE_CURRENT_FRAME",
        ).type = "CURSOR_FROM"
        layout.operator("sequencer.fades_add", text="To current Frame", icon="AFTER_CURRENT_FRAME").type = "CURSOR_TO"


classes = (
    SEQUENCER_MT_change,  # BFA - no longer used
    SEQUENCER_HT_tool_header,
    SEQUENCER_HT_header,
    SEQUENCER_HT_playback_controls,
    SEQUENCER_MT_editor_menus,
    SEQUENCER_MT_range,
    SEQUENCER_MT_view_pie_menus,  # BFA
    SEQUENCER_MT_view,
    SEQUENCER_MT_view_annotations,  # BFA
    SEQUENCER_MT_export,  # BFA
    SEQUENCER_MT_view_cache,  # BFA
    SEQUENCER_MT_preview_zoom,
    SEQUENCER_MT_proxy,
    SEQUENCER_MT_select_handle,
    SEQUENCER_MT_select_channel,
    SEQUENCER_MT_select_linked,  # BFA - sub menu
    SEQUENCER_MT_select,
    SEQUENCER_MT_marker,
    SEQUENCER_MT_navigation,
    SEQUENCER_MT_add,
    SEQUENCER_MT_add_effect,
    SEQUENCER_MT_add_transitions,
    SEQUENCER_MT_add_empty,
    SEQUENCER_MT_strip_effect,
    SEQUENCER_MT_strip_effect_change,
    SEQUENCER_MT_strip_movie,
    SEQUENCER_MT_strip,
    SEQUENCER_MT_strip_transform,
    SEQUENCER_MT_strip_retiming,
    SEQUENCER_MT_strip_text,
    SEQUENCER_MT_strip_show_hide,
    SEQUENCER_MT_strip_animation,
    SEQUENCER_MT_strip_mirror,
    SEQUENCER_MT_strip_input,
    SEQUENCER_MT_strip_lock_mute,
    SEQUENCER_MT_strip_modifiers,
    SEQUENCER_MT_image,
    SEQUENCER_MT_image_transform,
    SEQUENCER_MT_image_clear,
    SEQUENCER_MT_image_apply,
    SEQUENCER_MT_color_tag_picker,
    SEQUENCER_MT_context_menu,
    SEQUENCER_MT_preview_context_menu,
    SEQUENCER_MT_pivot_pie,
    SEQUENCER_MT_retiming,
    SEQUENCER_MT_view_pie,
    SEQUENCER_MT_preview_view_pie,
    SEQUENCER_MT_modifier_add,
    SEQUENCER_PT_color_tag_picker,  # BFA - Legacy
    SEQUENCER_PT_active_tool,
    SEQUENCER_MT_change_scene_with_icons,  # BFA
    SEQUENCER_PT_strip,  # BFA - Legacy
    SEQUENCER_PT_gizmo_display,
    SEQUENCER_PT_overlay,
    SEQUENCER_PT_preview_overlay,
    SEQUENCER_PT_sequencer_overlay,
    SEQUENCER_PT_sequencer_overlay_strips,
    SEQUENCER_PT_sequencer_overlay_waveforms,
    SEQUENCER_PT_effect,  # BFA - Legacy
    SEQUENCER_PT_scene,  # BFA - Legacy
    SEQUENCER_PT_scene_sound,  # BFA - Legacy
    SEQUENCER_PT_mask,  # BFA - Legacy
    SEQUENCER_PT_effect_text_style,  # BFA - Legacy
    SEQUENCER_PT_effect_text_outline,  # BFA - Legacy
    SEQUENCER_PT_effect_text_shadow,  # BFA - Legacy
    SEQUENCER_PT_effect_text_box,  # BFA - Legacy
    SEQUENCER_PT_effect_text_layout,  # BFA - Legacy
    SEQUENCER_PT_movie_clip,  # BFA - Legacy
    SEQUENCER_PT_adjust_comp,  # BFA - Legacy
    SEQUENCER_PT_adjust_transform,  # BFA - Legacy
    SEQUENCER_PT_adjust_crop,  # BFA - Legacy
    SEQUENCER_PT_adjust_video,  # BFA - Legacy
    SEQUENCER_PT_adjust_color,  # BFA - Legacy
    SEQUENCER_PT_adjust_sound,  # BFA - Legacy
    SEQUENCER_PT_time,  # BFA - Legacy
    SEQUENCER_PT_source,  # BFA - Legacy
    SEQUENCER_PT_cache_settings,
    SEQUENCER_PT_cache_view_settings,
    SEQUENCER_PT_proxy_settings,
    SEQUENCER_PT_strip_proxy,
    SEQUENCER_PT_custom_props,
    SEQUENCER_PT_view,
    SEQUENCER_PT_view_cursor,
    SEQUENCER_PT_frame_overlay,
    SEQUENCER_PT_view_safe_areas,
    SEQUENCER_PT_view_safe_areas_center_cut,
    SEQUENCER_PT_preview,
    SEQUENCER_PT_annotation,
    SEQUENCER_PT_annotation_onion,
    SEQUENCER_PT_snapping,
    SEQUENCER_PT_preview_snapping,
    SEQUENCER_PT_sequencer_snapping,
    SEQUENCER_PT_view_options,  # BFA
    SEQUENCER_MT_fades_add,  # BFA
    SEQUENCER_MT_strip_text_characters,  # BFA
)

if __name__ == "__main__":  # only for live edit.
    from bpy.utils import register_class

    for cls in classes:
        register_class(cls)<|MERGE_RESOLUTION|>--- conflicted
+++ resolved
@@ -708,7 +708,6 @@
 
         col.operator_menu_enum("sequencer.select_grouped", "type", text="Select Grouped")
 
-<<<<<<< HEAD
         # BFA - start
         strip = context.active_strip
 
@@ -797,12 +796,6 @@
                 props.type = "NEXT_LINE"
                 props.select_text = True
         # BFA - end
-=======
-        if has_sequencer:
-            col.operator_menu_enum("sequencer.select_side_of_frame", "side", text="Side of Frame")
-            col.menu("SEQUENCER_MT_select_handle", text="Handle")
-            col.menu("SEQUENCER_MT_select_channel", text="Channel")
->>>>>>> 85504da2
 
 
 class SEQUENCER_MT_marker(Menu):
@@ -939,7 +932,6 @@
 
     def draw(self, context):
         layout = self.layout
-<<<<<<< HEAD
         layout.operator_context = "INVOKE_REGION_WIN"
 
         layout.operator(
@@ -947,15 +939,6 @@
         ).menu_idname = "SEQUENCER_MT_add"  # BFA
 
         layout.separator()
-=======
-
-        if layout.operator_context == 'EXEC_REGION_WIN':
-            layout.operator_context = 'INVOKE_REGION_WIN'
-            layout.operator("WM_OT_search_single_menu", text="Search...",
-                            icon='VIEWZOOM').menu_idname = "SEQUENCER_MT_add"
-            layout.separator()
-        layout.operator_context = 'INVOKE_REGION_WIN'
->>>>>>> 85504da2
 
         layout.menu("SEQUENCER_MT_add_scene", text="Scene", icon='SCENE_DATA')
 
@@ -1219,23 +1202,13 @@
         layout = self.layout
         layout.operator_context = "INVOKE_REGION_PREVIEW"
 
-<<<<<<< HEAD
         layout.operator("anim.keyframe_insert", text="Insert Keyframe", icon="KEYFRAMES_INSERT")
         layout.operator(
             "anim.keyframe_insert_menu", text="Insert Keyframe with Keying Set", icon="KEYFRAMES_INSERT"
         ).always_prompt = True
         layout.operator("anim.keying_set_active_set", text="Change Keying Set", icon="KEYINGSET")
         layout.operator("anim.keyframe_delete_vse", text="Delete Keyframes", icon="KEYFRAMES_REMOVE")
-        layout.operator("anim.keyframe_clear_vse", text="Clear Keyframes...", icon="KEYFRAMES_CLEAR")
-=======
-        col = layout.column()
-        col.operator("anim.keyframe_insert", text="Insert Keyframe")
-        col.operator("anim.keyframe_insert_menu", text="Insert Keyframe with Keying Set...").always_prompt = True
-        col.operator("anim.keying_set_active_set", text="Change Keying Set...")
-        col.operator("anim.keyframe_delete_vse", text="Delete Keyframes...")
-        col.operator("anim.keyframe_clear_vse", text="Clear Keyframes...")
-        col.enabled = bool(context.sequencer_scene)
->>>>>>> 85504da2
+        layout.operator("anim.keyframe_clear_vse", text="Clear Keyframes", icon="KEYFRAMES_CLEAR")
 
 
 class SEQUENCER_MT_strip_mirror(Menu):
@@ -1920,6 +1893,7 @@
         if strip.type == 'SOUND':
             self.operator_modifier_add(layout, 'SOUND_EQUALIZER')
             self.operator_modifier_add(layout, 'PITCH')
+            self.operator_modifier_add(layout, 'ECHO')
 
         else:
             self.operator_modifier_add(layout, "BRIGHT_CONTRAST")
@@ -3109,16 +3083,9 @@
         col.prop(strip.transform, "offset_x", text="Position X")
         col.prop(strip.transform, "offset_y", text="Y")
 
-<<<<<<< HEAD
         col = layout.column(align=True)
         col.prop(strip.transform, "scale_x", text="Scale X")
         col.prop(strip.transform, "scale_y", text="Y")
-=======
-        if strip.type == 'SOUND':
-            self.operator_modifier_add(layout, 'SOUND_EQUALIZER')
-            self.operator_modifier_add(layout, 'PITCH')
-            self.operator_modifier_add(layout, 'ECHO')
->>>>>>> 85504da2
 
         col = layout.column(align=True)
         col.prop(strip.transform, "rotation", text="Rotation")
