# SPDX-FileCopyrightText: 2009-2023 Blender Authors
#
# SPDX-License-Identifier: GPL-2.0-or-later

# BFA - Added icons and floated properties left
# BFA - This document is heavily modified, so like the space_view3d.py,
# BFA - compare old Blender with new Blender then splice in changes.
# BFA - Rebase compare every now and then.

import bpy
from bpy.types import (
    Header,
    Menu,
    Panel,
)
from bpy.app.translations import (
    contexts as i18n_contexts,
    pgettext_iface as iface_,
    pgettext_rpt as rpt_,
)
from bl_ui.properties_grease_pencil_common import (
    AnnotationDataPanel,
    AnnotationOnionSkin,
)
from bl_ui.space_toolsystem_common import (
    ToolActivePanelHelper,
)

from rna_prop_ui import PropertyPanel
from bl_ui.space_time import playback_controls


def _space_view_types(st):
    view_type = st.view_type
    return (
        view_type in {"SEQUENCER", "SEQUENCER_PREVIEW"},
        view_type == "PREVIEW",
    )


def selected_strips_count(context):
    selected_strips = getattr(context, "selected_strips", None)
    if selected_strips is None:
        return 0, 0

    total_count = len(selected_strips)
    nonsound_count = sum(1 for strip in selected_strips if strip.type != "SOUND")

    return total_count, nonsound_count


def draw_color_balance(layout, color_balance):
    layout.prop(color_balance, "correction_method")

    flow = layout.grid_flow(row_major=True, columns=0, even_columns=True, even_rows=False, align=False)
    flow.use_property_split = False

    if color_balance.correction_method == "LIFT_GAMMA_GAIN":
        col = flow.column()

        box = col.box()
        split = box.split(factor=0.35)
        col = split.column(align=True)
        col.label(text="Lift")
        col.separator()
        col.separator()
        col.prop(color_balance, "lift", text="")
        col.prop(color_balance, "invert_lift", text="Invert", icon="ARROW_LEFTRIGHT")
        split.template_color_picker(color_balance, "lift", value_slider=True, cubic=True)

        col = flow.column()

        box = col.box()
        split = box.split(factor=0.35)
        col = split.column(align=True)
        col.label(text="Gamma")
        col.separator()
        col.separator()
        col.prop(color_balance, "gamma", text="")
        col.prop(color_balance, "invert_gamma", text="Invert", icon="ARROW_LEFTRIGHT")
        split.template_color_picker(color_balance, "gamma", value_slider=True, lock_luminosity=True, cubic=True)

        col = flow.column()

        box = col.box()
        split = box.split(factor=0.35)
        col = split.column(align=True)
        col.label(text="Gain")
        col.separator()
        col.separator()
        col.prop(color_balance, "gain", text="")
        col.prop(color_balance, "invert_gain", text="Invert", icon="ARROW_LEFTRIGHT")
        split.template_color_picker(color_balance, "gain", value_slider=True, lock_luminosity=True, cubic=True)

    elif color_balance.correction_method == "OFFSET_POWER_SLOPE":
        col = flow.column()

        box = col.box()
        split = box.split(factor=0.35)
        col = split.column(align=True)
        col.label(text="Offset")
        col.separator()
        col.separator()
        col.prop(color_balance, "offset", text="")
        col.prop(color_balance, "invert_offset", text="Invert", icon="ARROW_LEFTRIGHT")
        split.template_color_picker(color_balance, "offset", value_slider=True, cubic=True)

        col = flow.column()

        box = col.box()
        split = box.split(factor=0.35)
        col = split.column(align=True)
        col.label(text="Power", text_ctxt=i18n_contexts.id_movieclip)
        col.separator()
        col.separator()
        col.prop(color_balance, "power", text="")
        col.prop(color_balance, "invert_power", text="Invert", icon="ARROW_LEFTRIGHT")
        split.template_color_picker(color_balance, "power", value_slider=True, cubic=True)

        col = flow.column()

        box = col.box()
        split = box.split(factor=0.35)
        col = split.column(align=True)
        col.label(text="Slope")
        col.separator()
        col.separator()
        col.prop(color_balance, "slope", text="")
        col.prop(color_balance, "invert_slope", text="Invert", icon="ARROW_LEFTRIGHT")
        split.template_color_picker(color_balance, "slope", value_slider=True, cubic=True)


class SEQUENCER_PT_active_tool(ToolActivePanelHelper, Panel):
    bl_space_type = "SEQUENCE_EDITOR"
    bl_region_type = "UI"
    bl_category = "Tool"


class SEQUENCER_HT_tool_header(Header):
    bl_space_type = "SEQUENCE_EDITOR"
    bl_region_type = "TOOL_HEADER"

    def draw(self, context):
        # layout = self.layout

        self.draw_tool_settings(context)

        # TODO: options popover.

    def draw_tool_settings(self, context):
        layout = self.layout

        # Active Tool
        # -----------
        from bl_ui.space_toolsystem_common import ToolSelectPanelHelper

        # Most callers assign the `tool` & `tool_mode`, currently the result is not used.
        """
        tool = ToolSelectPanelHelper.draw_active_tool_header(context, layout)
        tool_mode = context.mode if tool is None else tool.mode
        """
        # Only draw the header.
        ToolSelectPanelHelper.draw_active_tool_header(context, layout)


class SEQUENCER_HT_header(Header):
    bl_space_type = "SEQUENCE_EDITOR"

    def draw_seq(self, layout, context):  # BFA - 3D Sequencer
        pass

    def draw(self, context):
        self.draw_editor_type_menu(context)

        layout = self.layout

        st = context.space_data
        layout.prop(st, "view_type", text="")

        SEQUENCER_MT_editor_menus.draw_collapsible(context, layout)

        layout.separator_spacer()

        scene = context.sequencer_scene
        tool_settings = scene.tool_settings if scene else None
        sequencer_tool_settings = tool_settings.sequencer_tool_settings if tool_settings else None

        layout.separator_spacer()
        row = layout.row()  # BFA - 3D Sequencer
        # Sync pinned scene button
        row.label(icon="PINNED" if context.workspace.sequencer_scene else "UNPINNED")  # BFA - 3D Sequencer

        # BFA - wip merge of new sequencer
        if st.view_type == "SEQUENCER":
            row = layout.row(align=True)
            row.template_ID(context.workspace, "sequencer_scene", new="scene.new_sequencer_scene")

        if sequencer_tool_settings and st.view_type == "PREVIEW":
            row = layout.row(align=True)  # BFA
            row.prop(sequencer_tool_settings, "pivot_point", text="", icon_only=True)  # BFA

        if sequencer_tool_settings and st.view_type in {"SEQUENCER", "SEQUENCER_PREVIEW"}:
            row = layout.row(align=True)
            row.prop(sequencer_tool_settings, "overlap_mode", text="", icon_only=True)  # BFA - icon only

        if st.view_type in {"SEQUENCER", "SEQUENCER_PREVIEW"} and tool_settings:
            row = layout.row(align=True)
            row.prop(tool_settings, "use_snap_sequencer", text="")
            sub = row.row(align=True)
            sub.popover(panel="SEQUENCER_PT_snapping", text="")  # BFA - removed title

        # layout.separator_spacer()  #BFA

        if st.view_type in {"PREVIEW", "SEQUENCER_PREVIEW"}:
            layout.prop(st, "display_mode", text="", icon_only=True)
            layout.prop(st, "preview_channels", text="", icon_only=True)

            # Gizmo toggle & popover.
            row = layout.row(align=True)
            # FIXME: place-holder icon.
            row.prop(st, "show_gizmo", text="", toggle=True, icon="GIZMO")
            sub = row.row(align=True)
            sub.active = st.show_gizmo
            sub.popover(
                panel="SEQUENCER_PT_gizmo_display",
                text="",
            )

        row = layout.row(align=True)
        row.prop(st, "show_overlays", text="", icon="OVERLAY")
        sub = row.row(align=True)
        sub.popover(panel="SEQUENCER_PT_overlay", text="")
        sub.active = st.show_overlays

        row.popover(panel="SEQUENCER_PT_view_options", text="Options")
        # BFA - moved "class SEQUENCER_MT_editor_menus" below


class SEQUENCER_HT_playback_controls(Header):
    bl_space_type = "SEQUENCE_EDITOR"
    bl_region_type = "FOOTER"

    def draw(self, context):
        layout = self.layout

        playback_controls(layout, context)


class SEQUENCER_MT_editor_menus(Menu):
    bl_idname = "SEQUENCER_MT_editor_menus"
    bl_label = ""

    def draw(self, context):
        layout = self.layout
        st = context.space_data
        has_sequencer, _has_preview = _space_view_types(st)

        layout.menu("SCREEN_MT_user_menu", text="Quick")  # Quick favourites menu
        layout.menu("SEQUENCER_MT_view")
        layout.menu("SEQUENCER_MT_select")
        layout.menu("SEQUENCER_MT_export")

        if has_sequencer and context.sequencer_scene:
            layout.menu("SEQUENCER_MT_navigation")
            if st.show_markers:
                layout.menu("SEQUENCER_MT_marker")
            layout.menu("SEQUENCER_MT_add")

        layout.menu("SEQUENCER_MT_strip")

        if st.view_type in {"SEQUENCER", "PREVIEW"}:
            layout.menu("SEQUENCER_MT_image")

        # BFA - start
        strip = context.active_strip

        if _has_preview:
            if strip and strip.type == "TEXT":
                layout.menu("SEQUENCER_MT_strip_text")
        # BFA - end


class SEQUENCER_PT_gizmo_display(Panel):
    bl_space_type = "SEQUENCE_EDITOR"
    bl_region_type = "HEADER"
    bl_label = "Gizmos"
    bl_ui_units_x = 8

    def draw(self, context):
        layout = self.layout

        st = context.space_data

        col = layout.column()
        col.label(text="Viewport Gizmos")
        col.separator()

        col.active = st.show_gizmo
        colsub = col.column()
        colsub.prop(st, "show_gizmo_navigate", text="Navigate")
        colsub.prop(st, "show_gizmo_tool", text="Active Tools")
        # colsub.prop(st, "show_gizmo_context", text="Active Object")  # Currently unused.


class SEQUENCER_PT_overlay(Panel):
    bl_space_type = "SEQUENCE_EDITOR"
    bl_region_type = "HEADER"
    bl_label = "Overlays"
    bl_ui_units_x = 13

    def draw(self, _context):
        pass


class SEQUENCER_PT_preview_overlay(Panel):
    bl_space_type = "SEQUENCE_EDITOR"
    bl_region_type = "HEADER"
    bl_parent_id = "SEQUENCER_PT_overlay"
    bl_label = "Preview Overlays"

    @classmethod
    def poll(cls, context):
        st = context.space_data
        return st.view_type in {"PREVIEW", "SEQUENCER_PREVIEW"} and context.sequencer_scene

    def draw(self, context):
        ed = context.sequencer_scene.sequence_editor
        st = context.space_data
        overlay_settings = st.preview_overlay
        layout = self.layout

        layout.active = st.show_overlays and st.display_mode == "IMAGE"

        split = layout.column().split()
        col = split.column()
        col.prop(overlay_settings, "show_image_outline")
        col.prop(ed, "show_overlay_frame", text="Frame Overlay")
        col.prop(overlay_settings, "show_metadata", text="Metadata")

        col = split.column()
        col.prop(overlay_settings, "show_cursor")
        col.prop(overlay_settings, "show_safe_areas", text="Safe Areas")
        col.prop(overlay_settings, "show_annotation", text="Annotations")


class SEQUENCER_PT_sequencer_overlay(Panel):
    bl_space_type = "SEQUENCE_EDITOR"
    bl_region_type = "HEADER"
    bl_parent_id = "SEQUENCER_PT_overlay"
    bl_label = "Sequencer Overlays"

    @classmethod
    def poll(cls, context):
        st = context.space_data
        return st.view_type in {"SEQUENCER", "SEQUENCER_PREVIEW"}

    def draw(self, context):
        st = context.space_data
        overlay_settings = st.timeline_overlay
        layout = self.layout

        layout.active = st.show_overlays
        split = layout.column().split()

        col = split.column()
        col.prop(overlay_settings, "show_grid", text="Grid")

        col = split.column()
        col.prop(st.cache_overlay, "show_cache", text="Cache")


class SEQUENCER_PT_sequencer_overlay_strips(Panel):
    bl_space_type = "SEQUENCE_EDITOR"
    bl_region_type = "HEADER"
    bl_parent_id = "SEQUENCER_PT_overlay"
    bl_label = "Strips"

    @classmethod
    def poll(cls, context):
        st = context.space_data
        return st.view_type in {"SEQUENCER", "SEQUENCER_PREVIEW"}

    def draw(self, context):
        st = context.space_data
        overlay_settings = st.timeline_overlay
        layout = self.layout

        layout.active = st.show_overlays
        split = layout.column().split()

        col = split.column()
        col.prop(overlay_settings, "show_strip_name", text="Name")
        col.prop(overlay_settings, "show_strip_source", text="Source")
        col.prop(overlay_settings, "show_strip_duration", text="Duration")
        col.prop(overlay_settings, "show_fcurves", text="Animation Curves")

        col = split.column()
        col.prop(overlay_settings, "show_thumbnails", text="Thumbnails")
        col.prop(overlay_settings, "show_strip_tag_color", text="Color Tags")
        col.prop(overlay_settings, "show_strip_offset", text="Offsets")
        col.prop(overlay_settings, "show_strip_retiming", text="Retiming")


class SEQUENCER_PT_sequencer_overlay_waveforms(Panel):
    bl_space_type = "SEQUENCE_EDITOR"
    bl_region_type = "HEADER"
    bl_parent_id = "SEQUENCER_PT_overlay"
    bl_label = "Waveforms"

    @classmethod
    def poll(cls, context):
        st = context.space_data
        return st.view_type in {"SEQUENCER", "SEQUENCER_PREVIEW"}

    def draw(self, context):
        st = context.space_data
        overlay_settings = st.timeline_overlay
        layout = self.layout

        layout.active = st.show_overlays

        layout.row().prop(overlay_settings, "waveform_display_type", expand=True)

        row = layout.row()
        row.prop(overlay_settings, "waveform_display_style", expand=True)
        row.active = overlay_settings.waveform_display_type != "NO_WAVEFORMS"


# BFA - Submenu
class SEQUENCER_MT_view_cache(Menu):
    bl_label = "Cache"

    def draw(self, context):
        layout = self.layout

        ed = context.equencer_scenesequence_editor
        layout.prop(ed, "show_cache")
        layout.separator()

        cache_settings = context.space_data.cache_overlay

        col = layout.column()

        show_developer_ui = context.preferences.view.show_developer_ui
        col.prop(cache_settings, "show_cache_final_out", text="Final")
        if show_developer_ui:
            col.prop(cache_settings, "show_cache_raw", text="Raw")


class SEQUENCER_MT_range(Menu):
    bl_label = "Range"

    def draw(self, _context):
        layout = self.layout

        layout.operator("anim.previewrange_set", text="Set Preview Range", icon="PREVIEW_RANGE")  # BFA
        layout.operator(
            "sequencer.set_range_to_strips",
            text="Set Preview Range to Strips",
            icon="PREVIEW_RANGE",
        ).preview = True  # BFA
        layout.operator("anim.previewrange_clear", text="Clear Preview Range", icon="CLEAR")  # BFA

        layout.separator()

        layout.operator("anim.start_frame_set", text="Set Start Frame", icon="AFTER_CURRENT_FRAME")  # BFA
        layout.operator("anim.end_frame_set", text="Set End Frame", icon="BEFORE_CURRENT_FRAME")  # BFA
        layout.operator(
            "sequencer.set_range_to_strips",
            text="Set Frame Range to Strips",
            icon="PREVIEW_RANGE",
        )  # BFA


class SEQUENCER_MT_preview_zoom(Menu):
    bl_label = "Zoom"

    def draw(self, context):
        layout = self.layout
        layout.operator_context = "INVOKE_REGION_PREVIEW"
        from math import isclose

        current_zoom = context.space_data.zoom_percentage
        ratios = ((1, 8), (1, 4), (1, 2), (1, 1), (2, 1), (4, 1), (8, 1))

        for a, b in ratios:
            ratio = a / b
            percent = ratio * 100.0

            layout.operator(
                "sequencer.view_zoom_ratio",
                text="Zoom {:g}% ({:d}:{:d})".format(percent, a, b),  # BFA
                translate=False,
                icon="ZOOM_SET",  # BFA
            ).ratio = ratio

        # BFA - redundant zoom operators were removed


class SEQUENCER_MT_proxy(Menu):
    bl_label = "Proxy"

    def draw(self, context):
        layout = self.layout
        st = context.space_data
        _, nonsound = selected_strips_count(context)

        col = layout.column()
        col.operator("sequencer.enable_proxies", text="Setup")
        col.operator("sequencer.rebuild_proxy", text="Rebuild")
        col.enabled = nonsound >= 1
        layout.prop(st, "proxy_render_size", text="")


# BFA menu
class SEQUENCER_MT_view_pie_menus(Menu):
    bl_label = "Pie Menus"

    def draw(self, context):
        layout = self.layout

        st = context.space_data

        layout.operator_context = "INVOKE_REGION_PREVIEW"
        if st.view_type == "PREVIEW":
            layout.operator("wm.call_menu_pie", text="Pivot Point", icon="MENU_PANEL").name = "SEQUENCER_MT_pivot_pie"
        layout.operator("wm.call_menu_pie", text="View", icon="MENU_PANEL").name = "SEQUENCER_MT_preview_view_pie"


# BFA - this menu has most of the property toggles now show exclusively in the property shelf.
class SEQUENCER_MT_view_render(Menu):
    bl_label = "Render Preview"

    def draw(self, _context):
        layout = self.layout
        layout.operator("render.opengl", text="Render Sequencer Image", icon="RENDER_STILL").sequencer = True
        props = layout.operator("render.opengl", text="Render Sequencer Animation", icon="RENDER_ANIMATION")
        props.animation = True
        props.sequencer = True


class SEQUENCER_MT_view(Menu):
    bl_label = "View"

    def draw(self, context):
        layout = self.layout

        st = context.space_data
        is_preview = st.view_type in {"PREVIEW", "SEQUENCER_PREVIEW"}
        is_sequencer_view = st.view_type in {"SEQUENCER", "SEQUENCER_PREVIEW"}
        is_sequencer_only = st.view_type == "SEQUENCER"

        preferences = context.preferences
        addon_prefs = preferences.addons["bforartists_toolbar_settings"].preferences

        # bfa - we have it already separated with correct invoke.

        # if st.view_type == 'PREVIEW':
        #     # Specifying the REGION_PREVIEW context is needed in preview-only
        #     # mode, else the lookup for the shortcut will fail in
        #     # wm_keymap_item_find_props() (see #32595).
        #     layout.operator_context = 'INVOKE_REGION_PREVIEW'
        layout.prop(st, "show_region_toolbar")
        layout.prop(st, "show_region_ui")
        layout.prop(st, "show_region_tool_header")

        layout.operator_context = "INVOKE_DEFAULT"
        if is_sequencer_view:
            layout.prop(st, "show_region_hud")
        if is_sequencer_only:
            layout.prop(st, "show_region_channels")

        layout.prop(st, "show_toolshelf_tabs")

        layout.prop(st, "show_region_footer", text="Playback Controls")
        layout.separator()

        layout.menu("SEQUENCER_MT_view_annotations")  # BFA
        # BFA - properties in properties menu

        layout.separator()

        layout.operator_context = "INVOKE_REGION_WIN"
        layout.operator("sequencer.refresh_all", icon="FILE_REFRESH", text="Refresh All")
        layout.operator_context = "INVOKE_DEFAULT"
        layout.separator()

        layout.operator_context = "INVOKE_REGION_WIN"
        layout.operator("view2d.zoom_in", icon="ZOOM_IN")
        layout.operator("view2d.zoom_out", icon="ZOOM_OUT")
        # BFA - properties in properties menu
        if is_sequencer_view:
            layout.operator_context = "INVOKE_REGION_WIN"
            layout.operator("view2d.zoom_border", text="Zoom Border", icon="ZOOM_BORDER")  # BFA

            layout.separator()

            layout.operator("sequencer.view_all", text="Frame All", icon="VIEWALL")

            if context.sequencer_scene.use_preview_range:
                layout.operator("anim.scene_range_frame", text="Frame Preview Range", icon="FRAME_PREVIEW_RANGE")
            else:
                layout.operator("anim.scene_range_frame", text="Frame Scene Range", icon="FRAME_SCENE_RANGE")

            layout.operator("sequencer.view_frame", icon="VIEW_FRAME")
            layout.operator("sequencer.view_selected", text="Frame Selected", icon="VIEW_SELECTED")

        if is_preview:
            layout.operator_context = "INVOKE_REGION_PREVIEW"

            if is_sequencer_view:
                layout.menu("SEQUENCER_MT_preview_zoom", text="Preview Zoom")
            else:
                layout.operator("view2d.zoom_border", text="Zoom Border", icon="ZOOM_BORDER")  # BFA
                layout.menu("SEQUENCER_MT_preview_zoom")
            layout.separator()

            layout.operator(
                "sequencer.view_all_preview",
                text="Fit Preview in window",
                icon="VIEW_FIT",
            )
            layout.operator("sequencer.view_selected", text="Frame Selected", icon="VIEW_SELECTED")

            layout.separator()
            layout.menu("SEQUENCER_MT_proxy")
            layout.operator_context = "INVOKE_DEFAULT"

        layout.separator()

        layout.operator_context = "INVOKE_REGION_WIN"
        layout.operator("sequencer.refresh_all", icon="FILE_REFRESH", text="Refresh All")
        layout.operator_context = "INVOKE_DEFAULT"

        layout.separator()
        # BFA - properties in properties menu

        layout.operator("render.opengl", text="Sequence Render Image", icon="RENDER_STILL").sequencer = True
        props = layout.operator("render.opengl", text="Sequence Render Animation", icon="RENDER_ANIMATION")
        props.animation = True
        props.sequencer = True
        layout.separator()

        # Note that the context is needed for the shortcut to display properly.
        layout.operator_context = "INVOKE_REGION_PREVIEW" if is_preview else "INVOKE_REGION_WIN"
        props = layout.operator(
            "wm.context_toggle_enum",
            text="Toggle Sequencer/Preview",
            icon="SEQ_SEQUENCER" if is_preview else "SEQ_PREVIEW",
        )
        props.data_path = "space_data.view_type"
        props.value_1 = "SEQUENCER"
        props.value_2 = "PREVIEW"
        layout.operator_context = "INVOKE_DEFAULT"

        layout.menu("SEQUENCER_MT_view_pie_menus")  # BFA

        layout.separator()

        layout.menu("INFO_MT_area")


# BFA - Hidden legacy operators exposed to GUI
class SEQUENCER_MT_view_annotations(Menu):
    bl_label = "Annotations (Legacy)"

    def draw(self, context):
        layout = self.layout

        layout.operator(
            "gpencil.annotate",
            text="Draw Annotation",
            icon="PAINT_DRAW",
        ).mode = "DRAW"
        layout.operator("gpencil.annotate", text="Draw Line Annotation", icon="PAINT_DRAW").mode = "DRAW_STRAIGHT"
        layout.operator("gpencil.annotate", text="Draw Polyline Annotation", icon="PAINT_DRAW").mode = "DRAW_POLY"
        layout.operator("gpencil.annotate", text="Erase Annotation", icon="ERASE").mode = "ERASER"

        layout.separator()

        layout.operator("gpencil.annotation_add", text="Add Annotation Layer", icon="ADD")
        layout.operator(
            "gpencil.annotation_active_frame_delete",
            text="Erase Annotation Active Keyframe",
            icon="DELETE",
        )


# BFA menu
class SEQUENCER_MT_export(Menu):
    bl_label = "Export"

    def draw(self, context):
        layout = self.layout

        layout.operator("sequencer.export_subtitles", text="Export Subtitles", icon="EXPORT")


class SEQUENCER_MT_select_handle(Menu):
    bl_label = "Select Handle"

    def draw(self, _context):
        layout = self.layout

        layout.operator("sequencer.select_handles", text="Both", icon="SELECT_HANDLE_BOTH").side = "BOTH"
        layout.operator("sequencer.select_handles", text="Left", icon="SELECT_HANDLE_LEFT").side = "LEFT"
        layout.operator("sequencer.select_handles", text="Right", icon="SELECT_HANDLE_RIGHT").side = "RIGHT"

        layout.separator()

        layout.operator(
            "sequencer.select_handles", text="Both Neighbors", icon="SELECT_HANDLE_BOTH"
        ).side = "BOTH_NEIGHBORS"
        layout.operator(
            "sequencer.select_handles", text="Left Neighbor", icon="SELECT_HANDLE_LEFT"
        ).side = "LEFT_NEIGHBOR"
        layout.operator(
            "sequencer.select_handles",
            text="Right Neighbor",
            icon="SELECT_HANDLE_RIGHT",
        ).side = "RIGHT_NEIGHBOR"


class SEQUENCER_MT_select_channel(Menu):
    bl_label = "Select Channel"

    def draw(self, _context):
        layout = self.layout

        layout.operator("sequencer.select_side", text="Left", icon="RESTRICT_SELECT_OFF").side = "LEFT"
        layout.operator("sequencer.select_side", text="Right", icon="RESTRICT_SELECT_OFF").side = "RIGHT"
        layout.separator()
        layout.operator("sequencer.select_side", text="Both Sides", icon="RESTRICT_SELECT_OFF").side = "BOTH"


# BFA - submenu
class SEQUENCER_MT_select_linked(Menu):
    bl_label = "Select Linked"

    def draw(self, _context):
        layout = self.layout

        layout.operator("sequencer.select_linked", text="All", icon="SELECT_ALL")
        layout.operator("sequencer.select_less", text="Less", icon="SELECTLESS")
        layout.operator("sequencer.select_more", text="More", icon="SELECTMORE")


class SEQUENCER_MT_select(Menu):
    bl_label = "Select"

    def draw(self, context):
        layout = self.layout

        st = context.space_data
        has_sequencer, has_preview = _space_view_types(st)
        # BFA - is_redtiming not used
        if has_preview:
            layout.operator_context = "INVOKE_REGION_PREVIEW"
        else:
            layout.operator_context = "INVOKE_REGION_WIN"
        layout.operator("sequencer.select_all", text="All", icon="SELECT_ALL").action = "SELECT"
        layout.operator("sequencer.select_all", text="None", icon="SELECT_NONE").action = "DESELECT"
        layout.operator("sequencer.select_all", text="Invert", icon="INVERSE").action = "INVERT"

        layout.separator()

        layout.operator("sequencer.select_box", text="Box Select", icon="BORDER_RECT")

        col = layout.column()
        if has_sequencer:
            props = col.operator(
                "sequencer.select_box",
                text="Box Select (Include Handles)",
                icon="BORDER_RECT",
            )
            props.include_handles = True

        col.separator()

        if has_sequencer:
            col.operator_menu_enum("sequencer.select_side_of_frame", "side", text="Side of Frame")
            col.menu("SEQUENCER_MT_select_handle", text="Handle")
            col.menu("SEQUENCER_MT_select_channel", text="Channel")
            col.menu("SEQUENCER_MT_select_linked", text="Linked")

        col.operator_menu_enum("sequencer.select_grouped", "type", text="Select Grouped")

        # BFA - start
        strip = context.active_strip

        if has_preview:
            if strip and strip.type == "TEXT":
                col.separator()

                col.operator(
                    "sequencer.text_select_all",
                    text="Select All Text",
                    icon="SELECT_ALL",
                )
                col.operator(
                    "sequencer.text_deselect_all",
                    text="Deselect All Text",
                    icon="SELECT_NONE",
                )

                col.separator()

                props = col.operator(
                    "sequencer.text_cursor_move",
                    text="Line End",
                    icon="HAND",
                    text_ctxt="Select",
                )
                props.type = "LINE_END"
                props.select_text = True

                props = col.operator(
                    "sequencer.text_cursor_move",
                    text="Line Begin",
                    icon="HAND",
                    text_ctxt="Select",
                )
                props.type = "LINE_BEGIN"
                props.select_text = True

                col.separator()

                props = col.operator(
                    "sequencer.text_cursor_move",
                    text="Top",
                    icon="HAND",
                    text_ctxt="Select",
                )
                props.type = "TEXT_BEGIN"
                props.select_text = True

                props = col.operator(
                    "sequencer.text_cursor_move",
                    text="Bottom",
                    icon="HAND",
                    text_ctxt="Select",
                )
                props.type = "TEXT_END"
                props.select_text = True

                col.separator()

                props = col.operator("sequencer.text_cursor_move", text="Previous Character", icon="HAND")
                props.type = "PREVIOUS_CHARACTER"
                props.select_text = True

                props = col.operator("sequencer.text_cursor_move", text="Next Character", icon="HAND")
                props.type = "NEXT_CHARACTER"
                props.select_text = True

                col.separator()

                props = col.operator("sequencer.text_cursor_move", text="Previous Word", icon="HAND")
                props.type = "PREVIOUS_WORD"
                props.select_text = True

                props = col.operator("sequencer.text_cursor_move", text="Next Word", icon="HAND")
                props.type = "NEXT_WORD"
                props.select_text = True

                col.separator()

                props = layout.operator("sequencer.text_cursor_move", text="Previous Line", icon="HAND")
                props.type = "PREVIOUS_LINE"
                props.select_text = True

                props = col.operator("sequencer.text_cursor_move", text="Next Line", icon="HAND")
                props.type = "NEXT_LINE"
                props.select_text = True
        # BFA - end


class SEQUENCER_MT_marker(Menu):
    bl_label = "Marker"

    def draw(self, context):
        layout = self.layout

        st = context.space_data
        is_sequencer_view = st.view_type in {"SEQUENCER", "SEQUENCER_PREVIEW"}

        from bl_ui.space_time import marker_menu_generic

        marker_menu_generic(layout, context)

        # BFA - no longer used
        # if is_sequencer_view:
        # 	layout.prop(st, "use_marker_sync")


class SEQUENCER_MT_change(Menu):
    bl_label = "Change"

    def draw(self, context):
        layout = self.layout
        strip = context.active_strip

<<<<<<< HEAD
        # BFA - Changed the Change contextual operator visibility to be based on strip type selection
        # BFA - This is done by listing the strip types then checking if it exists for the relevant operators
        # BFA - If there is no correct strip selected, a label will advise what to do
        try:
            layout.operator_context = "INVOKE_REGION_WIN"
            if strip and strip.type == "SCENE":
                bpy_data_scenes_len = len(bpy.data.scenes)

                if bpy_data_scenes_len > 14:
                    layout.operator_context = "INVOKE_DEFAULT"
                    layout.operator("sequencer.change_scene", text="Change Scene", icon="SCENE_DATA")
                elif bpy_data_scenes_len > 1:
                    layout.menu("SEQUENCER_MT_change_scene_with_icons", text="Change Scene")
                del bpy_data_scenes_len
            else:
                layout.operator_context = "INVOKE_DEFAULT"
=======
        layout.operator_context = 'INVOKE_REGION_WIN'
        if strip and strip.type == 'SCENE':
            bpy_data_scenes_len = len(bpy.data.scenes)
            if bpy_data_scenes_len > 10:
                layout.operator_context = 'INVOKE_DEFAULT'
                layout.operator("sequencer.change_scene", text="Change Scene...")
            elif bpy_data_scenes_len > 1:
                layout.operator_menu_enum("sequencer.change_scene", "scene", text="Change Scene")
            del bpy_data_scenes_len

        layout.operator_context = 'INVOKE_DEFAULT'
        if strip and strip.type in {
            'CROSS', 'ADD', 'SUBTRACT', 'ALPHA_OVER', 'ALPHA_UNDER',
            'GAMMA_CROSS', 'MULTIPLY', 'WIPE', 'GLOW',
            'SPEED', 'MULTICAM', 'ADJUSTMENT', 'GAUSSIAN_BLUR',
        }:
            layout.menu("SEQUENCER_MT_strip_effect_change")
            layout.operator("sequencer.swap_inputs")
        props = layout.operator("sequencer.change_path", text="Path/Files")

        if strip:
            strip_type = strip.type
>>>>>>> 72f09824

                strip_type = strip.type
                data_strips = ["IMAGE", "MOVIE", "SOUND"]
                effect_strips = [
                    "CROSS",
                    "ADD",
                    "SUBTRACT",
                    "ALPHA_OVER",
                    "ALPHA_UNDER",
                    "GAMMA_CROSS",
                    "MULTIPLY",
                    "WIPE",
                    "GLOW",
                    "TRANSFORM",
                    "SPEED",
                    "MULTICAM",
                    "ADJUSTMENT",
                    "GAUSSIAN_BLUR",
                ]

                if strip_type in data_strips:
                    layout.operator_context = "INVOKE_DEFAULT"
                    props = layout.operator("sequencer.change_path", text="Path/Files", icon="FILE_MOVIE")

                    if strip:
                        strip_type = strip.type

                        if strip_type == "IMAGE":
                            props.filter_image = True
                        elif strip_type == "MOVIE":
                            props.filter_movie = True
                        elif strip_type == "SOUND":
                            props.filter_sound = True
                elif strip and strip_type in effect_strips:
                    layout.operator_context = "INVOKE_DEFAULT"
                    layout.menu("SEQUENCER_MT_strip_effect_change")
                    layout.operator("sequencer.reassign_inputs")
                    layout.operator("sequencer.swap_inputs")
                else:
                    layout.label(text="Please select an effects strip", icon="QUESTION")
                    pass
        except:
            layout.label(text="Please select a strip", icon="QUESTION")
        # BFA - End of changes


class SEQUENCER_MT_navigation(Menu):
    bl_label = "Navigation"

    def draw(self, _context):
        layout = self.layout

        layout.operator("screen.animation_play", icon="PLAY")
        # layout.operator("sequencer.view_frame") # BFA - redundant

        layout.separator()

        props = layout.operator("sequencer.strip_jump", text="Jump to Previous Strip", icon="PREVIOUSACTIVE")
        props.next = False
        props.center = False
        props = layout.operator("sequencer.strip_jump", text="Jump to Next Strip", icon="NEXTACTIVE")
        props.next = True
        props.center = False

        layout.separator()

        props = layout.operator(
            "sequencer.strip_jump",
            text="Jump to Previous Strip (Center)",
            icon="PREVIOUSACTIVE",
        )
        props.next = False
        props.center = True
        props = layout.operator(
            "sequencer.strip_jump",
            text="Jump to Next Strip (Center)",
            icon="NEXTACTIVE",
        )
        props.next = True
        props.center = True

        layout.separator()

        layout.menu("SEQUENCER_MT_range")  # BFA


class SEQUENCER_MT_add(Menu):
    bl_label = "Add"
    bl_translation_context = i18n_contexts.operator_default
    bl_options = {"SEARCH_ON_KEY_PRESS"}

    def draw(self, context):
        layout = self.layout
        layout.operator_context = "INVOKE_REGION_WIN"

        layout.operator(
            "WM_OT_search_single_menu", text="Search...", icon="VIEWZOOM"
        ).menu_idname = "SEQUENCER_MT_add"  # BFA

        layout.separator()

        bpy_data_movieclips_len = len(bpy.data.movieclips)
        if bpy_data_movieclips_len > 10:
            layout.operator_context = "INVOKE_DEFAULT"
            layout.operator("sequencer.movieclip_strip_add", text="Clip...", icon="TRACKER")
        elif bpy_data_movieclips_len > 0:
            layout.operator_menu_enum("sequencer.movieclip_strip_add", "clip", text="Clip", icon="TRACKER")
        else:
            layout.menu(
                "SEQUENCER_MT_add_empty",
                text="Clip",
                text_ctxt=i18n_contexts.id_movieclip,
                icon="TRACKER",
            )
        del bpy_data_movieclips_len

        bpy_data_masks_len = len(bpy.data.masks)
        if bpy_data_masks_len > 10:
            layout.operator_context = "INVOKE_DEFAULT"
            layout.operator("sequencer.mask_strip_add", text="Mask...", icon="MOD_MASK")
        elif bpy_data_masks_len > 0:
            layout.operator_menu_enum("sequencer.mask_strip_add", "mask", text="Mask", icon="MOD_MASK")
        else:
            layout.menu("SEQUENCER_MT_add_empty", text="Mask", icon="MOD_MASK")
        del bpy_data_masks_len

        layout.separator()

        layout.operator("sequencer.movie_strip_add", text="Movie", icon="FILE_MOVIE")
        layout.operator("sequencer.sound_strip_add", text="Sound", icon="FILE_SOUND")
        layout.operator("sequencer.image_strip_add", text="Image/Sequence", icon="FILE_IMAGE")

        layout.separator()

        layout.operator_context = "INVOKE_REGION_WIN"
        layout.operator("sequencer.effect_strip_add", text="Color", icon="COLOR").type = "COLOR"
        layout.operator("sequencer.effect_strip_add", text="Text", icon="FONT_DATA").type = "TEXT"

        layout.separator()

        layout.operator("sequencer.effect_strip_add", text="Adjustment Layer", icon="COLOR").type = "ADJUSTMENT"

        layout.operator_context = "INVOKE_DEFAULT"
        layout.menu("SEQUENCER_MT_add_effect", icon="SHADERFX")

        total, nonsound = selected_strips_count(context)

        col = layout.column()
        col.menu("SEQUENCER_MT_add_transitions", icon="ARROW_LEFTRIGHT")
        # Enable for video transitions or sound crossfade.
        col.enabled = nonsound == 2 or (nonsound == 0 and total == 2)

        col = layout.column()
        # col.operator_menu_enum("sequencer.fades_add", "type", text="Fade",
        # icon='IPO_EASE_IN_OUT') # BFA - now it's own menu
        col.menu("SEQUENCER_MT_fades_add", icon="IPO_EASE_IN_OUT")
        col.enabled = total >= 1
        col.operator("sequencer.fades_clear", text="Clear Fade", icon="CLEAR")  # BFA - added icon


class SEQUENCER_MT_add_empty(Menu):
    bl_label = "Empty"

    def draw(self, _context):
        layout = self.layout

        layout.label(text="No Items Available")


class SEQUENCER_MT_add_transitions(Menu):
    bl_label = "Transition"

    def draw(self, context):
        total, nonsound = selected_strips_count(context)

        layout = self.layout

        col = layout.column()
        col.operator("sequencer.crossfade_sounds", text="Sound Crossfade", icon="SPEAKER")
        col.enabled = nonsound == 0 and total == 2

        layout.separator()

        col = layout.column()
        col.operator("sequencer.effect_strip_add", text="Cross", icon="NODE_VECTOR").type = "CROSS"
        col.operator("sequencer.effect_strip_add", text="Gamma Cross", icon="NODE_GAMMA").type = "GAMMA_CROSS"

        col.separator()

        col.operator("sequencer.effect_strip_add", text="Wipe", icon="NODE_VECTOR_TRANSFORM").type = "WIPE"
        col.enabled = nonsound == 2


class SEQUENCER_MT_add_effect(Menu):
    bl_label = "Effect Strip"

    def draw(self, context):
        total, nonsound = selected_strips_count(context)

        layout = self.layout
        layout.operator_context = "INVOKE_REGION_WIN"
        _, nonsound = selected_strips_count(context)

        layout.operator("sequencer.effect_strip_add", text="Multicam Selector", icon="SEQ_MULTICAM").type = "MULTICAM"

        layout.separator()

        col = layout.column()
<<<<<<< HEAD
        col.operator("sequencer.effect_strip_add", text="Transform", icon="TRANSFORM_MOVE").type = "TRANSFORM"
        col.operator("sequencer.effect_strip_add", text="Speed Control", icon="NODE_CURVE_TIME").type = "SPEED"

        col.separator()

        col.operator(
            "sequencer.effect_strip_add",
            text="Glow",
            icon="LIGHT_SUN",
        ).type = "GLOW"
        col.operator(
            "sequencer.effect_strip_add",
            text="Gaussian Blur",
            icon="NODE_BLUR",
        ).type = "GAUSSIAN_BLUR"
=======
        col.operator("sequencer.effect_strip_add", text="Speed Control").type = 'SPEED'
        col.operator("sequencer.effect_strip_add", text="Glow").type = 'GLOW'
        col.operator("sequencer.effect_strip_add", text="Gaussian Blur").type = 'GAUSSIAN_BLUR'
>>>>>>> 72f09824
        col.enabled = nonsound == 1

        layout.separator()

        col = layout.column()
        col.operator(
            "sequencer.effect_strip_add",
            text="Add",
            text_ctxt=i18n_contexts.id_sequence,
            icon="SEQ_ADD",
        ).type = "ADD"
        col.operator(
            "sequencer.effect_strip_add",
            text="Subtract",
            text_ctxt=i18n_contexts.id_sequence,
            icon="NODE_INVERT",
        ).type = "SUBTRACT"
        col.operator(
            "sequencer.effect_strip_add",
            text="Multiply",
            text_ctxt=i18n_contexts.id_sequence,
            icon="SEQ_MULTIPLY",
        ).type = "MULTIPLY"
        col.operator(
            "sequencer.effect_strip_add",
            text="Alpha Over",
            text_ctxt=i18n_contexts.id_sequence,
            icon="IMAGE_ALPHA",
        ).type = "ALPHA_OVER"
        col.operator(
            "sequencer.effect_strip_add",
            text="Alpha Under",
            text_ctxt=i18n_contexts.id_sequence,
            icon="NODE_HOLDOUTSHADER",
        ).type = "ALPHA_UNDER"
        col.operator(
            "sequencer.effect_strip_add",
            text="Color Mix",
            text_ctxt=i18n_contexts.id_sequence,
            icon="NODE_MIXRGB",
        ).type = "COLORMIX"
        col.enabled = total >= 2


class SEQUENCER_MT_strip_transform(Menu):
    bl_label = "Transform"

    def draw(self, context):
        layout = self.layout
        st = context.space_data
        has_sequencer, has_preview = _space_view_types(st)

        if has_preview:
            layout.operator_context = "INVOKE_REGION_PREVIEW"
        else:
            layout.operator_context = "INVOKE_REGION_WIN"

        col = layout.column()
        if has_preview:
            col.operator("transform.translate", text="Move", icon="TRANSFORM_MOVE")
            col.operator("transform.rotate", text="Rotate", icon="TRANSFORM_ROTATE")
            col.operator("transform.resize", text="Scale", icon="TRANSFORM_SCALE")
        else:
            col.operator("transform.seq_slide", text="Move", icon="TRANSFORM_MOVE").view2d_edge_pan = True
            col.operator(
                "transform.transform",
                text="Move/Extend from Current Frame",
                icon="SEQ_MOVE_EXTEND",
            ).mode = "TIME_EXTEND"
            col.operator("sequencer.slip", text="Slip Strip Contents", icon="SEQ_SLIP_CONTENTS")

        # TODO (for preview)
        if has_sequencer:
            col.separator()
            col.operator("sequencer.snap", icon="SEQ_SNAP_STRIP")
            col.operator("sequencer.offset_clear", icon="SEQ_CLEAR_OFFSET")

            col.separator()

        if has_sequencer:
            col.operator("sequencer.swap", text="Swap Strip Left", icon="SEQ_SWAP_LEFT").side = "LEFT"  # BFA
            col.operator("sequencer.swap", text="Swap Strip Right", icon="SEQ_SWAP_RIGHT").side = "RIGHT"  # BFA

            col.separator()
            col.operator("sequencer.gap_remove", icon="SEQ_REMOVE_GAPS").all = False
            col.operator(
                "sequencer.gap_remove",
                text="Remove Gaps (All)",
                icon="SEQ_REMOVE_GAPS_ALL",
            ).all = True
            col.operator("sequencer.gap_insert", icon="SEQ_INSERT_GAPS")
        col.enabled = bool(context.sequencer_scene)


class SEQUENCER_MT_strip_text(Menu):
    bl_label = "Text"

    def draw(self, context):
        layout = self.layout
        layout.operator_context = "INVOKE_REGION_PREVIEW"
        layout.operator("sequencer.text_edit_mode_toggle", icon="OUTLINER_OB_FONT")
        layout.separator()
        layout.operator("sequencer.text_edit_cut", icon="CUT")  # BFA - consistent order
        layout.operator("sequencer.text_edit_copy", icon="COPYDOWN")
        layout.operator("sequencer.text_edit_paste", icon="PASTEDOWN")

        layout.separator()
        layout.menu("SEQUENCER_MT_strip_text_characters")  # BFA - menu

        layout.separator()
        props = layout.operator("sequencer.text_delete", icon="DELETE")
        props.type = "PREVIOUS_OR_SELECTION"
        layout.operator("sequencer.text_line_break", icon="CARET_NEXT_CHAR")


# BFA - Menu
class SEQUENCER_MT_strip_text_characters(Menu):
    bl_label = "Move Cursor"

    def draw(self, context):
        layout = self.layout

        layout.operator_enum("sequencer.text_cursor_move", "type")


class SEQUENCER_MT_strip_show_hide(Menu):
    bl_label = "Show/Hide"

    def draw(self, context):
        layout = self.layout
        layout.operator_context = "INVOKE_REGION_PREVIEW"

        col = layout.column()
        col.operator("sequencer.unmute", text="Show Hidden Strips", icon="HIDE_OFF").unselected = False
        col.separator()
        col.operator("sequencer.mute", text="Hide Selected", icon="HIDE_ON").unselected = False
        col.operator("sequencer.mute", text="Hide Unselected", icon="HIDE_UNSELECTED").unselected = True
        col.enabled = bool(context.sequencer_scene)


class SEQUENCER_MT_strip_animation(Menu):
    bl_label = "Animation"

    def draw(self, _context):
        layout = self.layout
        layout.operator_context = "INVOKE_REGION_PREVIEW"

        layout.operator("anim.keyframe_insert", text="Insert Keyframe", icon="KEYFRAMES_INSERT")
        layout.operator(
            "anim.keyframe_insert_menu", text="Insert Keyframe with Keying Set", icon="KEYFRAMES_INSERT"
        ).always_prompt = True
        layout.operator("anim.keying_set_active_set", text="Change Keying Set", icon="KEYINGSET")
        layout.operator("anim.keyframe_delete_vse", text="Delete Keyframes", icon="KEYFRAMES_REMOVE")
        layout.operator("anim.keyframe_clear_vse", text="Clear Keyframes...", icon="KEYFRAMES_CLEAR")


class SEQUENCER_MT_strip_mirror(Menu):
    bl_label = "Mirror"

    def draw(self, context):
        layout = self.layout

        col = layout.column()
        col.operator_context = "INVOKE_REGION_PREVIEW"
        col.operator("transform.mirror", text="Interactive Mirror")

        col.separator()

        # Only interactive mirror should invoke the modal, all others should immediately run.
        col.operator_context = "EXEC_REGION_PREVIEW"

        for space_name, space_id in (("Global", "GLOBAL"), ("Local", "LOCAL")):
            for axis_index, axis_name in enumerate("XY"):
                props = col.operator(
                    "transform.mirror",
                    text="{:s} {:s}".format(axis_name, iface_(space_name)),
                    translate=False,
                )
                props.constraint_axis[axis_index] = True
                props.orient_type = space_id

            if space_id == "GLOBAL":
                col.separator()
        col.enabled = bool(context.sequencer_scene)


class SEQUENCER_MT_strip_input(Menu):
    bl_label = "Inputs"

    def draw(self, context):
        layout = self.layout
        strip = context.active_strip

        layout.operator("sequencer.reload", text="Reload Strips", icon="FILE_REFRESH")
        layout.operator(
            "sequencer.reload",
            text="Reload Strips and Adjust Length",
            icon="FILE_REFRESH",
        ).adjust_length = True
        props = layout.operator("sequencer.change_path", text="Change Path/Files", icon="FILE_MOVIE")
        layout.operator("sequencer.swap_data", text="Swap Data", icon="SWAP")

        if strip:
            strip_type = strip.type

            if strip_type == "IMAGE":
                props.filter_image = True
            elif strip_type == "MOVIE":
                props.filter_movie = True
            elif strip_type == "SOUND":
                props.filter_sound = True


class SEQUENCER_MT_strip_lock_mute(Menu):
    bl_label = "Lock/Mute"

    def draw(self, _context):
        layout = self.layout

        layout.operator("sequencer.lock", icon="LOCKED")
        layout.operator("sequencer.unlock", icon="UNLOCKED")

        layout.separator()

        layout.operator("sequencer.mute", icon="HIDE_ON").unselected = False
        layout.operator("sequencer.unmute", icon="HIDE_OFF").unselected = False
        layout.operator("sequencer.mute", text="Mute Unselected Strips", icon="HIDE_UNSELECTED").unselected = True
        layout.operator("sequencer.unmute", text="Unmute Deselected Strips", icon="SHOW_UNSELECTED").unselected = True


class SEQUENCER_MT_strip_modifiers(Menu):
    bl_label = "Modifiers"

    def draw(self, _context):
        layout = self.layout

        layout.menu("SEQUENCER_MT_modifier_add", text="Add Modifier")

        layout.operator("sequencer.strip_modifier_copy", text="Copy to Selected Strips...")


class SEQUENCER_MT_strip_effect(Menu):
    bl_label = "Effect Strip"

    def draw(self, _context):
        layout = self.layout

        # BFA - WIP - couple of these operators were moved to a conditional
        layout.menu("SEQUENCER_MT_strip_effect_change")
        layout.operator("sequencer.reassign_inputs", icon="RANDOMIZE_TRANSFORM")
        layout.operator("sequencer.swap_inputs", icon="RANDOMIZE")


class SEQUENCER_MT_strip_effect_change(Menu):
    bl_label = "Change Effect Type"

    def draw(self, context):
        layout = self.layout

        strip = context.active_strip

        col = layout.column()
        col.operator("sequencer.change_effect_type", text="Adjustment Layer").type = "ADJUSTMENT"
        col.operator("sequencer.change_effect_type", text="Multicam Selector").type = "MULTICAM"
        col.enabled = strip.input_count == 0

        layout.separator()

        col = layout.column()
<<<<<<< HEAD
        col.operator("sequencer.change_effect_type", text="Transform").type = "TRANSFORM"
        col.operator("sequencer.change_effect_type", text="Speed Control").type = "SPEED"
        col.operator("sequencer.change_effect_type", text="Glow").type = "GLOW"
        col.operator("sequencer.change_effect_type", text="Gaussian Blur").type = "GAUSSIAN_BLUR"
=======
        col.operator("sequencer.change_effect_type", text="Speed Control").type = 'SPEED'
        col.operator("sequencer.change_effect_type", text="Glow").type = 'GLOW'
        col.operator("sequencer.change_effect_type", text="Gaussian Blur").type = 'GAUSSIAN_BLUR'
>>>>>>> 72f09824
        col.enabled = strip.input_count == 1

        layout.separator()

        col = layout.column()
        col.operator("sequencer.change_effect_type", text="Add").type = "ADD"
        col.operator("sequencer.change_effect_type", text="Subtract").type = "SUBTRACT"
        col.operator("sequencer.change_effect_type", text="Multiply").type = "MULTIPLY"
        col.operator("sequencer.change_effect_type", text="Alpha Over").type = "ALPHA_OVER"
        col.operator("sequencer.change_effect_type", text="Alpha Under").type = "ALPHA_UNDER"
        col.operator("sequencer.change_effect_type", text="Color Mix").type = "COLORMIX"
        col.operator("sequencer.change_effect_type", text="Crossfade").type = "CROSS"
        col.operator("sequencer.change_effect_type", text="Gamma Crossfade").type = "GAMMA_CROSS"
        col.operator("sequencer.change_effect_type", text="Wipe").type = "WIPE"
        col.enabled = strip.input_count == 2


class SEQUENCER_MT_strip_movie(Menu):
    bl_label = "Movie Strip"

    def draw(self, _context):
        layout = self.layout

        layout.operator("sequencer.rendersize", icon="RENDER_REGION")
        layout.operator("sequencer.deinterlace_selected_movies", icon="SEQ_DEINTERLACE")


class SEQUENCER_MT_strip_retiming(Menu):
    bl_label = "Retiming"

    def draw(self, context):
        layout = self.layout
        try:  # BFA - detect if correct relevant strip is selected to apply as a clearer UX. Only works on Movie and Image strips
            is_retiming = (
                context.sequencer_scene is not None and
                context.sequencer_scene.sequence_editor is not None and
                context.sequencer_scene.sequence_editor.selected_retiming_keys is not None
            )
            strip = context.active_strip

            layout.operator_context = "INVOKE_REGION_WIN"  # BFA
            # BFA - is_redtiming not used

            strip = context.active_strip  # BFA
            strip_type = strip.type  # BFA

            if strip and strip_type == "MOVIE" or strip_type == "IMAGE" or strip_type == "SOUND":
                # BFA - Moved retiming_show and retiming_segment_speed_set to top for UX
                layout.operator(
                    "sequencer.retiming_show",
                    # BFA - changed icon and title
                    icon="MOD_TIME" if (strip and strip.show_retiming_keys) else "TIME",
                    text="Disable Retiming" if (strip and strip.show_retiming_keys) else "Enable Retiming",
                )
                layout.separator()
                layout.operator("sequencer.retiming_segment_speed_set", icon="SET_TIME")  # BFA - moved up for UX

                layout.separator()  # BFA - added seperator

                layout.operator("sequencer.retiming_key_add", icon="KEYFRAMES_INSERT")
                layout.operator("sequencer.retiming_key_delete", icon="DELETE")
                layout.operator(
                    "sequencer.retiming_add_freeze_frame_slide",
                    icon="KEYTYPE_MOVING_HOLD_VEC",
                )
                col = layout.column()
                col.operator("sequencer.retiming_add_transition_slide", icon="NODE_CURVE_TIME")
                col.enabled = is_retiming

                layout.separator()

                col = layout.column()

                col.operator("sequencer.retiming_reset", icon="KEYFRAMES_REMOVE")
                col.enabled = not is_retiming
            else:
                layout.label(text="To retime, select a movie or sound strip", icon="QUESTION")  # BFA
        except:
            layout.label(text="To retime, select a movie or sound strip", icon="QUESTION")  # BFA


# BFA menu
class SEQUENCER_MT_change_scene_with_icons(Menu):
    bl_label = "Change Scene with Icons"

    def draw(self, context):
        layout = self.layout
        scenes = bpy.data.scenes
        current_scene_name = context.sequencer_scene.name  # Get the current scene name
        for scene in scenes:
            # Skip the current scene to avoid the error
            if scene.name == current_scene_name:
                continue
            # Here 'SCENE_DATA' is used as a placeholder icon for all items
            layout.operator("sequencer.change_scene", text=scene.name, icon="SCENE_DATA").scene = scene.name


class SEQUENCER_MT_strip(Menu):
    bl_label = "Strip"

    def draw(self, context):
        from bl_ui_utils.layout import operator_context

        layout = self.layout
        st = context.space_data
        has_sequencer, has_preview = _space_view_types(st)

        layout.menu("SEQUENCER_MT_strip_transform")

        if has_preview:
            layout.operator_context = "INVOKE_REGION_PREVIEW"
        else:
            layout.operator_context = "INVOKE_REGION_WIN"

        strip = context.active_strip

        if has_preview:
            layout.menu("SEQUENCER_MT_strip_mirror")
            layout.separator()
            layout.operator("sequencer.preview_duplicate_move", text="Duplicate", icon="DUPLICATE")
            layout.separator()

            layout.menu("SEQUENCER_MT_strip_animation")

            layout.separator()

            layout.menu("SEQUENCER_MT_strip_show_hide")

            layout.separator()

        if has_sequencer:
            layout.menu("SEQUENCER_MT_strip_retiming")
            layout.separator()

            with operator_context(layout, "EXEC_REGION_WIN"):
                props = layout.operator(
                    "sequencer.split", text="Split", text_ctxt=i18n_contexts.id_sequence, icon="CUT"
                )
                props.type = "SOFT"

                props = layout.operator(
                    "sequencer.split", text="Hold Split", text_ctxt=i18n_contexts.id_sequence, icon="HOLD_SPLIT"
                )
                props.type = "HARD"

            layout.separator()

            layout.operator("sequencer.copy", text="Copy", icon="COPYDOWN")
            layout.operator("sequencer.paste", text="Paste", icon="PASTEDOWN")
            layout.operator("sequencer.duplicate_move", icon="DUPLICATE")
            layout.operator("sequencer.duplicate_move_linked", text="Duplicate Linked", icon="DUPLICATE")

        layout.separator()
        layout.operator("sequencer.delete", text="Delete", icon="DELETE")

        if strip and strip.type == "SCENE":
            layout.operator("sequencer.delete", text="Delete Strip & Data", icon="DELETE_DUPLICATE").delete_data = True
            layout.operator("sequencer.scene_frame_range_update", icon="NODE_MAP_RANGE")

        # layout.menu("SEQUENCER_MT_change") # BFA - replaced to be a top-level series of conditional operators

        # BFA - Changed the Change contextual operator visibility to be based on strip type selection
        # BFA - This is done by listing the strip types then checking if it exists for the relevant operators
        # BFA - If there is no correct strip selected, a label will advise what to do
        try:
            layout.operator_context = "INVOKE_REGION_WIN"
            if strip and strip.type == "SCENE":
                bpy_data_scenes_len = len(bpy.data.scenes)

                if bpy_data_scenes_len > 14:
                    layout.separator()
                    layout.operator_context = "INVOKE_DEFAULT"
                    layout.operator("sequencer.change_scene", text="Change Scene", icon="SCENE_DATA")
                elif bpy_data_scenes_len > 1:
                    layout.separator()
                    layout.menu("SEQUENCER_MT_change_scene_with_icons", text="Change Scene")
                del bpy_data_scenes_len
            else:
                layout.operator_context = "INVOKE_DEFAULT"

                strip_type = strip.type
                data_strips = ["IMAGE", "MOVIE", "SOUND"]
                effect_strips = [
                    "GAUSSIAN_BLUR",
                    "SPEED",
                    'GLOW"',
                    "TRANSFORM",
                    "MULTICAM",
                    "ADD",
                    "SUBRACT",
                    "ALPHA_OVER",
                    "ALPHA_UNDER",
                    "COLORMIX",
                ]

                if strip_type in data_strips:
                    layout.operator_context = "INVOKE_DEFAULT"
                    layout.separator()
                    props = layout.operator(
                        "sequencer.change_path",
                        text="Change Path/Files",
                        icon="FILE_MOVIE",
                    )

                    if strip:
                        strip_type = strip.type

                        if strip_type == "IMAGE":
                            props.filter_image = True
                        elif strip_type == "MOVIE":
                            props.filter_movie = True
                        elif strip_type == "SOUND":
                            props.filter_sound = True
                elif strip_type in effect_strips:
                    layout.operator_context = "INVOKE_DEFAULT"
                    layout.separator()
                    layout.operator("sequencer.change_effect_input")
                    layout.operator_menu_enum("sequencer.change_effect_type", "type")
                else:
                    # layout.label(text="Please select a changeable strip", icon="QUESTION")
                    pass
        except:
            # layout.label(text="Please select a strip to change", icon="QUESTION")
            pass
        # BFA - End of changes

        if has_sequencer:
            if strip:
                strip_type = strip.type
                layout.separator()
                layout.menu("SEQUENCER_MT_strip_modifiers", icon="MODIFIER")

                if strip_type in {
<<<<<<< HEAD
                    "CROSS",
                    "ADD",
                    "SUBTRACT",
                    "ALPHA_OVER",
                    "ALPHA_UNDER",
                    "GAMMA_CROSS",
                    "MULTIPLY",
                    "WIPE",
                    "GLOW",
                    "TRANSFORM",
                    "COLOR",
                    "SPEED",
                    "MULTICAM",
                    "ADJUSTMENT",
                    "GAUSSIAN_BLUR",
=======
                        'CROSS', 'ADD', 'SUBTRACT', 'ALPHA_OVER', 'ALPHA_UNDER',
                        'GAMMA_CROSS', 'MULTIPLY', 'WIPE', 'GLOW',
                        'SPEED', 'MULTICAM', 'ADJUSTMENT', 'GAUSSIAN_BLUR',
>>>>>>> 72f09824
                }:
                    layout.separator()
                    layout.menu("SEQUENCER_MT_strip_effect")
                elif strip_type == "MOVIE":
                    layout.separator()
                    layout.menu("SEQUENCER_MT_strip_movie")
                elif strip_type == "IMAGE":
                    layout.separator()
                    layout.operator("sequencer.rendersize", icon="RENDER_REGION")
                    layout.operator("sequencer.images_separate", icon="SEPARATE")
                elif strip_type == "TEXT":
                    layout.separator()
                    layout.menu("SEQUENCER_MT_strip_effect")
                elif strip_type == "META":
                    layout.separator()
                    layout.operator("sequencer.meta_make", icon="ADD_METASTRIP")
                    layout.operator("sequencer.meta_separate", icon="REMOVE_METASTRIP")
                    layout.operator("sequencer.meta_toggle", text="Toggle Meta", icon="TOGGLE_META")
                if strip_type != "META":
                    layout.separator()
                    layout.operator("sequencer.meta_make", icon="ADD_METASTRIP")
                    layout.operator("sequencer.meta_toggle", text="Toggle Meta", icon="TOGGLE_META")

        if has_sequencer:
            layout.separator()
            layout.menu("SEQUENCER_MT_color_tag_picker")

            layout.separator()
            layout.menu("SEQUENCER_MT_strip_lock_mute")

            layout.separator()
            layout.menu("SEQUENCER_MT_strip_input")

            layout.separator()
            layout.operator("sequencer.connect", icon="LINKED").toggle = True
            layout.operator("sequencer.disconnect", icon="UNLINKED")

        # bfa - preview mode only
        if has_preview:
            layout.separator()
            layout.menu("SEQUENCER_MT_strip_lock_mute")


class SEQUENCER_MT_image(Menu):
    bl_label = "Image"

    def draw(self, context):
        layout = self.layout
        st = context.space_data

        if st.view_type in {"PREVIEW", "SEQUENCER_PREVIEW"}:
            layout.menu("SEQUENCER_MT_image_transform")

        layout.menu("SEQUENCER_MT_image_clear")
        # BFA - moved these up
        layout.separator()

        layout.operator("sequencer.strip_transform_fit", text="Scale To Fit", icon="VIEW_FIT").fit_method = "FIT"
        layout.operator("sequencer.strip_transform_fit", text="Scale to Fill", icon="VIEW_FILL").fit_method = "FILL"
        layout.operator(
            "sequencer.strip_transform_fit", text="Stretch To Fill", icon="VIEW_STRETCH"
        ).fit_method = "STRETCH"


class SEQUENCER_MT_image_transform(Menu):
    bl_label = "Transform"

    def draw(self, context):
        layout = self.layout

        layout.operator_context = "INVOKE_REGION_PREVIEW"

        col = layout.column()
        col.operator("transform.translate", icon="TRANSFORM_MOVE")
        col.operator("transform.rotate", icon="TRANSFORM_ROTATE")
        col.operator("transform.resize", text="Scale", icon="TRANSFORM_SCALE")
        col.separator()
        col.operator("transform.translate", text="Move Origin", icon="OBJECT_ORIGIN").translate_origin = True
        col.enabled = bool(context.sequencer_scene)


# BFA - Was used in the image menu. But not used in the UI anymore, remains for compatibility
class SEQUENCER_MT_image_clear(Menu):
    bl_label = "Clear"

    def draw(self, _context):
        layout = self.layout
        layout.operator(
            "sequencer.strip_transform_clear",
            text="Position",
            icon="CLEARMOVE",
            text_ctxt=i18n_contexts.default,
        ).property = "POSITION"
        layout.operator(
            "sequencer.strip_transform_clear",
            text="Scale",
            icon="CLEARSCALE",
            text_ctxt=i18n_contexts.default,
        ).property = "SCALE"
        layout.operator(
            "sequencer.strip_transform_clear",
            text="Rotation",
            icon="CLEARROTATE",
            text_ctxt=i18n_contexts.default,
        ).property = "ROTATION"
        layout.operator("sequencer.strip_transform_clear", text="All Transforms", icon="CLEAR").property = "ALL"


class SEQUENCER_MT_image_apply(Menu):
    bl_label = "Apply"

    def draw(self, _context):
        layout = self.layout

        layout.operator("sequencer.strip_transform_fit", text="Scale To Fit", icon="VIEW_FIT").fit_method = "FIT"
        layout.operator("sequencer.strip_transform_fit", text="Scale to Fill", icon="VIEW_FILL").fit_method = "FILL"
        layout.operator(
            "sequencer.strip_transform_fit", text="Stretch To Fill", icon="VIEW_STRETCH"
        ).fit_method = "STRETCH"


class SEQUENCER_MT_retiming(Menu):
    bl_label = "Retiming"
    bl_translation_context = i18n_contexts.operator_default

    def draw(self, context):
        layout = self.layout
        layout.operator_context = "INVOKE_REGION_WIN"

        layout.operator("sequencer.retiming_key_add", icon="KEYFRAMES_INSERT")
        layout.operator("sequencer.retiming_key_delete", icon="DELETE")
        layout.operator("sequencer.retiming_add_freeze_frame_slide", icon="KEYTYPE_MOVING_HOLD_VEC")


class SEQUENCER_MT_context_menu(Menu):
    bl_label = "Sequencer"

    def draw_generic(self, context):
        layout = self.layout

        layout.operator_context = "INVOKE_REGION_WIN"

        layout.operator("sequencer.split", text="Split", text_ctxt=i18n_contexts.id_sequence, icon="CUT").type = "SOFT"

        layout.separator()

        layout.operator("sequencer.copy", text="Copy", icon="COPYDOWN")
        layout.operator("sequencer.paste", text="Paste", icon="PASTEDOWN")
        layout.operator("sequencer.duplicate_move", icon="DUPLICATE")
        props = layout.operator("wm.call_panel", text="Rename", icon="RENAME")
        props.name = "TOPBAR_PT_name"
        props.keep_open = False
        layout.operator("sequencer.delete", text="Delete", icon="DELETE")

        strip = context.active_strip
        if strip and strip.type == "SCENE":
            layout.operator("sequencer.delete", text="Delete Strip & Data", icon="DELETE_DUPLICATE").delete_data = True
            layout.operator("sequencer.scene_frame_range_update")

        # layout.separator()
        # layout.menu("SEQUENCER_MT_change") # BFA - replaced to be a top-level series of conditional operators

        # BFA - Changed the Change contextual operator visibility to be based on strip type selection
        # BFA - This is done by listing the strip types then checking if it exists for the relevant operators
        # BFA - If there is no correct strip selected, a label will advise what to do
        try:
            layout.operator_context = "INVOKE_REGION_WIN"
            if strip and strip.type == "SCENE":
                bpy_data_scenes_len = len(bpy.data.scenes)

                if bpy_data_scenes_len > 14:
                    layout.operator_context = "INVOKE_DEFAULT"
                    layout.operator("sequencer.change_scene", text="Change Scene", icon="SCENE_DATA")
                elif bpy_data_scenes_len > 1:
                    layout.menu("SEQUENCER_MT_change_scene_with_icons", text="Change Scene")
                del bpy_data_scenes_len
            else:
                layout.operator_context = "INVOKE_DEFAULT"

                strip_type = strip.type
                data_strips = ["IMAGE", "MOVIE", "SOUND"]
                effect_strips = [
                    "GAUSSIAN_BLUR",
                    "SPEED",
                    "GLOW",
                    "TRANSFORM",
                    "MULTICAM",
                    "ADD",
                    "SUBRACT",
                    "ALPHA_OVER",
                    "ALPHA_UNDER",
                    "COLORMIX",
                ]

                if strip_type in data_strips:
                    layout.operator_context = "INVOKE_DEFAULT"
                    props = layout.operator(
                        "sequencer.change_path",
                        text="Change Path/Files",
                        icon="FILE_MOVIE",
                    )

                    if strip:
                        strip_type = strip.type

                        if strip_type == "IMAGE":
                            props.filter_image = True
                        elif strip_type == "MOVIE":
                            props.filter_movie = True
                        elif strip_type == "SOUND":
                            props.filter_sound = True
                elif strip_type in effect_strips:
                    layout.operator_context = "INVOKE_DEFAULT"
                    # BFA - Minimized a bit
                    layout.operator("sequencer.change_effect_input")
                    layout.operator_menu_enum("sequencer.change_effect_type", "type")
                else:
                    # layout.label(text="Please select a changeable strip", icon="QUESTION")
                    pass
        except:
            # layout.label(text="Please select a strip to change", icon="QUESTION")
            pass
        # BFA - End of changes

        layout.separator()

        layout.operator("sequencer.slip", text="Slip Strip Contents", icon="SEQ_SLIP_CONTENTS")
        layout.operator("sequencer.snap", icon="SEQ_SNAP_STRIP")

        layout.separator()

        layout.operator(
            "sequencer.set_range_to_strips",
            text="Set Preview Range to Strips",
            icon="PREVIEW_RANGE",
        ).preview = True

        layout.separator()

        layout.operator("sequencer.gap_remove", icon="SEQ_REMOVE_GAPS").all = False
        layout.operator("sequencer.gap_insert", icon="SEQ_INSERT_GAPS")

        layout.separator()

        if strip:
            strip_type = strip.type
            total, nonsound = selected_strips_count(context)

            layout.separator()
            layout.menu("SEQUENCER_MT_strip_modifiers", icon="MODIFIER")

            if total == 2:
                if nonsound == 2:
                    layout.separator()
                    col = layout.column()
                    col.menu("SEQUENCER_MT_add_transitions", text="Add Transition")
                elif nonsound == 0:
                    layout.separator()
                    layout.operator(
                        "sequencer.crossfade_sounds",
                        text="Crossfade Sounds",
                        icon="SPEAKER",
                    )

            if total >= 1:
                col = layout.column()
                # col.operator_menu_enum("sequencer.fades_add", "type", text="Fade") # BFA - now it's own menu
                col.menu("SEQUENCER_MT_fades_add", text="Fade", icon="IPO_EASE_IN_OUT")
                layout.operator("sequencer.fades_clear", text="Clear Fade", icon="CLEAR")

            if strip_type in {
<<<<<<< HEAD
                "CROSS",
                "ADD",
                "SUBTRACT",
                "ALPHA_OVER",
                "ALPHA_UNDER",
                "GAMMA_CROSS",
                "MULTIPLY",
                "WIPE",
                "GLOW",
                "TRANSFORM",
                "COLOR",
                "SPEED",
                "MULTICAM",
                "ADJUSTMENT",
                "GAUSSIAN_BLUR",
=======
                    'CROSS', 'ADD', 'SUBTRACT', 'ALPHA_OVER', 'ALPHA_UNDER',
                    'GAMMA_CROSS', 'MULTIPLY', 'WIPE', 'GLOW',
                    'SPEED', 'MULTICAM', 'ADJUSTMENT', 'GAUSSIAN_BLUR',
>>>>>>> 72f09824
            }:
                layout.separator()
                layout.menu("SEQUENCER_MT_strip_effect")
            elif strip_type == "MOVIE":
                layout.separator()
                layout.menu("SEQUENCER_MT_strip_movie")
            elif strip_type == "IMAGE":
                layout.separator()
                layout.operator("sequencer.rendersize", icon="RENDER_REGION")
                layout.operator("sequencer.images_separate", icon="SEPARATE")
            elif strip_type == "TEXT":
                layout.separator()
                layout.menu("SEQUENCER_MT_strip_effect")
            elif strip_type == "META":
                layout.separator()
                layout.operator("sequencer.meta_make", icon="ADD_METASTRIP")
                layout.operator("sequencer.meta_separate", icon="REMOVE_METASTRIP")
                layout.operator("sequencer.meta_toggle", text="Toggle Meta", icon="TOGGLE_META")
            if strip_type != "META":
                layout.separator()
                layout.operator("sequencer.meta_make", icon="ADD_METASTRIP")
                layout.operator("sequencer.meta_toggle", text="Toggle Meta", icon="TOGGLE_META")

        layout.separator()

        layout.menu("SEQUENCER_MT_color_tag_picker")

        layout.separator()
        layout.menu("SEQUENCER_MT_strip_lock_mute")

        layout.separator()

        layout.operator("sequencer.connect", icon="LINKED").toggle = True
        layout.operator("sequencer.disconnect", icon="UNLINKED")

    def draw_retime(self, context):
        layout = self.layout
        layout.operator_context = "INVOKE_REGION_WIN"

        if context.sequencer_scene.sequence_editor.selected_retiming_keys:
            layout.operator("sequencer.retiming_segment_speed_set", icon="SET_TIME")

            layout.separator()

            layout.operator("sequencer.retiming_key_delete", icon="DELETE")
            layout.operator(
                "sequencer.retiming_add_freeze_frame_slide",
                icon="KEYTYPE_MOVING_HOLD_VEC",
            )
            layout.operator("sequencer.retiming_add_transition_slide", icon="NODE_CURVE_TIME")

    def draw(self, context):
        ed = context.sequencer_scene.sequence_editor
        if ed.selected_retiming_keys:
            self.draw_retime(context)
        else:
            self.draw_generic(context)


class SEQUENCER_MT_preview_context_menu(Menu):
    bl_label = "Sequencer Preview"

    def draw(self, context):
        layout = self.layout

        layout.operator_context = "INVOKE_REGION_WIN"

        props = layout.operator("wm.call_panel", text="Rename", icon="RENAME")
        props.name = "TOPBAR_PT_name"
        props.keep_open = False

        # TODO: support in preview.
        # layout.operator("sequencer.delete", text="Delete")


class SEQUENCER_MT_pivot_pie(Menu):
    bl_label = "Pivot Point"

    def draw(self, context):
        layout = self.layout
        pie = layout.menu_pie()

        if context.sequencer_scene:
            sequencer_tool_settings = context.sequencer_scene.tool_settings.sequencer_tool_settings

        pie.prop_enum(sequencer_tool_settings, "pivot_point", value="CENTER")
        pie.prop_enum(sequencer_tool_settings, "pivot_point", value="CURSOR")
        pie.prop_enum(sequencer_tool_settings, "pivot_point", value="INDIVIDUAL_ORIGINS")
        pie.prop_enum(sequencer_tool_settings, "pivot_point", value="MEDIAN")


class SEQUENCER_MT_view_pie(Menu):
    bl_label = "View"

    def draw(self, context):
        layout = self.layout

        pie = layout.menu_pie()
        pie.operator("sequencer.view_all")
        pie.operator("sequencer.view_selected", text="Frame Selected", icon="ZOOM_SELECTED")
        pie.separator()
        if context.sequencer_scene.use_preview_range:
            pie.operator("anim.scene_range_frame", text="Frame Preview Range")
        else:
            pie.operator("anim.scene_range_frame", text="Frame Scene Range")


class SEQUENCER_MT_preview_view_pie(Menu):
    bl_label = "View"

    def draw(self, _context):
        layout = self.layout

        pie = layout.menu_pie()
        pie.operator_context = "INVOKE_REGION_PREVIEW"
        pie.operator("sequencer.view_all_preview")
        pie.operator("sequencer.view_selected", text="Frame Selected", icon="ZOOM_SELECTED")
        pie.separator()
        pie.operator("sequencer.view_zoom_ratio", text="Zoom 1:1").ratio = 1


class SEQUENCER_MT_modifier_add(Menu):
    bl_label = "Add Modifier"
    bl_options = {"SEARCH_ON_KEY_PRESS"}

    MODIFIER_TYPES_TO_ICONS = {
        enum_it.identifier: enum_it.icon
        for enum_it in bpy.types.StripModifier.bl_rna.properties["type"].enum_items_static
    }
    MODIFIER_TYPES_TO_LABELS = {
        enum_it.identifier: enum_it.name
        for enum_it in bpy.types.StripModifier.bl_rna.properties["type"].enum_items_static
    }
    MODIFIER_TYPES_I18N_CONTEXT = bpy.types.StripModifier.bl_rna.properties["type"].translation_context

    @classmethod
    def operator_modifier_add(cls, layout, mod_type):
        layout.operator(
            "sequencer.strip_modifier_add",
            text=cls.MODIFIER_TYPES_TO_LABELS[mod_type],
            # Although these are operators, the label actually comes from an (enum) property,
            # so the property's translation context must be used here.
            text_ctxt=cls.MODIFIER_TYPES_I18N_CONTEXT,
            icon=cls.MODIFIER_TYPES_TO_ICONS[mod_type],
        ).type = mod_type

    def draw(self, context):
        layout = self.layout
        strip = context.active_strip
        if not strip:
            return

        if layout.operator_context == "EXEC_REGION_WIN":
            layout.operator_context = "INVOKE_REGION_WIN"
            layout.operator(
                "WM_OT_search_single_menu",
                text="Search...",
                icon="VIEWZOOM",
            ).menu_idname = "SEQUENCER_MT_modifier_add"
            layout.separator()

        layout.operator_context = "INVOKE_REGION_WIN"

        if strip.type == "SOUND":
            self.operator_modifier_add(layout, "SOUND_EQUALIZER")
        else:
            self.operator_modifier_add(layout, "BRIGHT_CONTRAST")
            self.operator_modifier_add(layout, "COLOR_BALANCE")
            self.operator_modifier_add(layout, 'COMPOSITOR')
            self.operator_modifier_add(layout, "CURVES")
            self.operator_modifier_add(layout, "HUE_CORRECT")
            self.operator_modifier_add(layout, "MASK")
            self.operator_modifier_add(layout, "TONEMAP")
            self.operator_modifier_add(layout, "WHITE_BALANCE")


class SequencerButtonsPanel:
    bl_space_type = "SEQUENCE_EDITOR"
    bl_region_type = "UI"

    @staticmethod
    def has_sequencer(context):
        return context.space_data.view_type in {"SEQUENCER", "SEQUENCER_PREVIEW"}

    @classmethod
    def poll(cls, context):
        return cls.has_sequencer(context) and (context.active_strip is not None)


class SequencerButtonsPanel_Output:
    bl_space_type = "SEQUENCE_EDITOR"
    bl_region_type = "UI"

    @staticmethod
    def has_preview(context):
        st = context.space_data
        return st.view_type in {"PREVIEW", "SEQUENCER_PREVIEW"}

    @classmethod
    def poll(cls, context):
        return cls.has_preview(context)


class SequencerColorTagPicker:
    bl_space_type = "SEQUENCE_EDITOR"
    bl_region_type = "UI"

    @staticmethod
    def has_sequencer(context):
        return context.space_data.view_type in {"SEQUENCER", "SEQUENCER_PREVIEW"}

    @classmethod
    def poll(cls, context):
        return cls.has_sequencer(context) and context.active_strip is not None


class SEQUENCER_PT_color_tag_picker(SequencerColorTagPicker, Panel):
    bl_label = "Color Tag"
<<<<<<< HEAD
    bl_category = "Strip"
    bl_options = {"HIDE_HEADER", "INSTANCED"}
=======
    bl_options = {'HIDE_HEADER', 'INSTANCED'}
>>>>>>> 72f09824

    def draw(self, _context):
        layout = self.layout

        row = layout.row(align=True)
        row.operator("sequencer.strip_color_tag_set", icon="X").color = "NONE"
        for i in range(1, 10):
            icon = "STRIP_COLOR_{:02d}".format(i)
            row.operator("sequencer.strip_color_tag_set", icon=icon).color = "COLOR_{:02d}".format(i)


class SEQUENCER_MT_color_tag_picker(SequencerColorTagPicker, Menu):
    bl_label = "Set Color Tag"

    def draw(self, _context):
        layout = self.layout

        row = layout.row(align=True)
        row.operator_enum("sequencer.strip_color_tag_set", "color", icon_only=True)


<<<<<<< HEAD
class SEQUENCER_PT_strip(SequencerButtonsPanel, Panel):
    bl_label = ""
    bl_options = {"HIDE_HEADER"}
    bl_category = "Strip"

    def draw(self, context):
        layout = self.layout
        strip = context.active_strip
        strip_type = strip.type

        if strip_type in {
            "ADD",
            "SUBTRACT",
            "ALPHA_OVER",
            "ALPHA_UNDER",
            "MULTIPLY",
            "GLOW",
            "TRANSFORM",
            "SPEED",
            "MULTICAM",
            "GAUSSIAN_BLUR",
            "COLORMIX",
        }:
            icon_header = "SHADERFX"
        elif strip_type in {
            "CROSS",
            "GAMMA_CROSS",
            "WIPE",
        }:
            icon_header = "ARROW_LEFTRIGHT"
        elif strip_type == "SCENE":
            icon_header = "SCENE_DATA"
        elif strip_type == "MOVIECLIP":
            icon_header = "TRACKER"
        elif strip_type == "MASK":
            icon_header = "MOD_MASK"
        elif strip_type == "MOVIE":
            icon_header = "FILE_MOVIE"
        elif strip_type == "SOUND":
            icon_header = "FILE_SOUND"
        elif strip_type == "IMAGE":
            icon_header = "FILE_IMAGE"
        elif strip_type == "COLOR":
            icon_header = "COLOR"
        elif strip_type == "TEXT":
            icon_header = "FONT_DATA"
        elif strip_type == "ADJUSTMENT":
            icon_header = "COLOR"
        elif strip_type == "META":
            icon_header = "SEQ_STRIP_META"
        else:
            icon_header = "SEQ_SEQUENCER"

        row = layout.row(align=True)
        row.use_property_decorate = False
        row.label(text="", icon=icon_header)
        row.separator()
        row.prop(strip, "name", text="")

        sub = row.row(align=True)
        if strip.color_tag == "NONE":
            sub.popover(panel="SEQUENCER_PT_color_tag_picker", text="", icon="COLOR")
        else:
            icon = "STRIP_" + strip.color_tag
            sub.popover(panel="SEQUENCER_PT_color_tag_picker", text="", icon=icon)

        row.separator()
        row.prop(strip, "mute", toggle=True, icon_only=True, emboss=False)


class SEQUENCER_PT_adjust_crop(SequencerButtonsPanel, Panel):
    bl_label = "Crop"
    bl_options = {"DEFAULT_CLOSED"}
    bl_category = "Strip"

    @classmethod
    def poll(cls, context):
        if not cls.has_sequencer(context):
            return False

        strip = context.active_strip
        if not strip:
            return False

        return strip.type != "SOUND"

    def draw(self, context):
        strip = context.active_strip
        layout = self.layout
        layout.use_property_split = True
        layout.active = not strip.mute

        col = layout.column(align=True)
        col.prop(strip.crop, "min_x")
        col.prop(strip.crop, "max_x")
        col.prop(strip.crop, "max_y")
        col.prop(strip.crop, "min_y")


class SEQUENCER_PT_effect(SequencerButtonsPanel, Panel):
    bl_label = "Effect Strip"
    bl_category = "Strip"

    @classmethod
    def poll(cls, context):
        if not cls.has_sequencer(context):
            return False

        strip = context.active_strip
        if not strip:
            return False

        return strip.type in {
            "ADD",
            "SUBTRACT",
            "ALPHA_OVER",
            "ALPHA_UNDER",
            "CROSS",
            "GAMMA_CROSS",
            "MULTIPLY",
            "WIPE",
            "GLOW",
            "TRANSFORM",
            "COLOR",
            "SPEED",
            "MULTICAM",
            "GAUSSIAN_BLUR",
            "TEXT",
            "COLORMIX",
        }

    def draw(self, context):
        layout = self.layout
        layout.use_property_split = True
        layout.use_property_decorate = False

        strip = context.active_strip

        layout.active = not strip.mute

        if strip.input_count > 0:
            col = layout.column()
            row = col.row()
            row.prop(strip, "input_1")

            if strip.input_count > 1:
                row.operator("sequencer.swap_inputs", text="", icon="SORT_ASC")
                row = col.row()
                row.prop(strip, "input_2")
                row.operator("sequencer.swap_inputs", text="", icon="SORT_DESC")

        strip_type = strip.type

        if strip_type == "COLOR":
            layout.template_color_picker(strip, "color", value_slider=True, cubic=True)
            layout.prop(strip, "color", text="")

        elif strip_type == "WIPE":
            col = layout.column()
            col.prop(strip, "transition_type")
            col.alignment = "RIGHT"
            col.row().prop(strip, "direction", expand=True)

            col = layout.column()
            col.prop(strip, "blur_width", slider=True)
            if strip.transition_type in {"SINGLE", "DOUBLE"}:
                col.prop(strip, "angle")

        elif strip_type == "GLOW":
            flow = layout.column_flow()
            flow.prop(strip, "threshold", slider=True)
            flow.prop(strip, "clamp", slider=True)
            flow.prop(strip, "boost_factor")
            flow.prop(strip, "blur_radius")
            flow.prop(strip, "quality", slider=True)
            flow.use_property_split = False
            flow.prop(strip, "use_only_boost")

        elif strip_type == "SPEED":
            col = layout.column(align=True)
            col.prop(strip, "speed_control", text="Speed Control")
            if strip.speed_control == "MULTIPLY":
                col.prop(strip, "speed_factor", text=" ")
            elif strip.speed_control == "LENGTH":
                col.prop(strip, "speed_length", text=" ")
            elif strip.speed_control == "FRAME_NUMBER":
                col.prop(strip, "speed_frame_number", text=" ")

            row = layout.row(align=True)
            if strip.speed_control != "STRETCH":
                row.use_property_split = False
                row.prop(strip, "use_frame_interpolate", text="Interpolation")

        elif strip_type == "TRANSFORM":
            col = layout.column()

            col.prop(strip, "interpolation")
            col.prop(strip, "translation_unit")
            col = layout.column(align=True)
            col.prop(strip, "translate_start_x", text="Position X")
            col.prop(strip, "translate_start_y", text="Y")

            col.separator()

            colsub = col.column(align=True)
            colsub.use_property_split = False
            colsub.prop(strip, "use_uniform_scale")

            if strip.use_uniform_scale:
                colsub = col.column(align=True)
                colsub.prop(strip, "scale_start_x", text="Scale")
            else:
                col.prop(strip, "scale_start_x", text="Scale X")
                col.prop(strip, "scale_start_y", text="Y")

            col = layout.column(align=True)
            col.prop(strip, "rotation_start", text="Rotation")

        elif strip_type == "MULTICAM":
            col = layout.column(align=True)
            strip_channel = strip.channel

            col.prop(strip, "multicam_source", text="Source Channel")

            # The multicam strip needs at least 2 strips to be useful
            if strip_channel > 2:
                BT_ROW = 4
                col.label(text="Cut To")
                row = col.row()

                for i in range(1, strip_channel):
                    if (i % BT_ROW) == 1:
                        row = col.row(align=True)

                    # Workaround - .enabled has to have a separate UI block to work
                    if i == strip.multicam_source:
                        sub = row.row(align=True)
                        sub.enabled = False
                        sub.operator(
                            "sequencer.split_multicam",
                            text="{:d}".format(i),
                            translate=False,
                        ).camera = i
                    else:
                        sub_1 = row.row(align=True)
                        sub_1.enabled = True
                        sub_1.operator(
                            "sequencer.split_multicam",
                            text="{:d}".format(i),
                            translate=False,
                        ).camera = i

                if strip.channel > BT_ROW and (strip_channel - 1) % BT_ROW:
                    for i in range(
                        strip.channel,
                        strip_channel + ((BT_ROW + 1 - strip_channel) % BT_ROW),
                    ):
                        row.label(text="")
            else:
                col.separator()
                col.label(text="Two or more channels are needed below this strip", icon="INFO")

        elif strip_type == "TEXT":
            layout = self.layout
            col = layout.column()
            col.scale_x = 1.3
            col.scale_y = 1.3
            col.use_property_split = False
            col.prop(strip, "text", text="")
            col.use_property_split = True
            layout.prop(strip, "wrap_width", text="Wrap Width")

        col = layout.column(align=True)
        if strip_type in {
            "CROSS",
            "GAMMA_CROSS",
            "WIPE",
            "ALPHA_OVER",
            "ALPHA_UNDER",
        }:
            col.use_property_split = False
            col.prop(strip, "use_default_fade", text="Default Fade")
            col.use_property_split = True
            if not strip.use_default_fade:
                col.prop(strip, "effect_fader", text="Effect Fader")
        elif strip_type == "GAUSSIAN_BLUR":
            col = layout.column(align=True)
            col.prop(strip, "size_x", text="Size X")
            col.prop(strip, "size_y", text="Y")
        elif strip_type == "COLORMIX":
            layout.prop(strip, "blend_effect", text="Blend Mode")
            row = layout.row(align=True)
            row.prop(strip, "factor", slider=True)


class SEQUENCER_PT_effect_text_layout(SequencerButtonsPanel, Panel):
    bl_label = "Layout"
    bl_parent_id = "SEQUENCER_PT_effect"
    bl_category = "Strip"

    @classmethod
    def poll(cls, context):
        strip = context.active_strip
        return strip.type == "TEXT"

    def draw(self, context):
        strip = context.active_strip
        layout = self.layout
        layout.use_property_split = True
        col = layout.column()
        col.prop(strip, "location", text="Location")
        col.prop(strip, "alignment_x", text="Alignment")

        col = layout.column()  # BFA - label and indent
        col.label(text="Anchor")

        row = col.row()
        row.separator()
        row.prop(strip, "anchor_x", text="X")
        row = col.row()
        row.separator()
        row.prop(strip, "anchor_y", text="Y")


class SEQUENCER_PT_effect_text_style(SequencerButtonsPanel, Panel):
    bl_label = "Style"
    bl_parent_id = "SEQUENCER_PT_effect"
    bl_category = "Strip"

    @classmethod
    def poll(cls, context):
        strip = context.active_strip
        return strip.type == "TEXT"

    def draw(self, context):
        strip = context.active_strip
        layout = self.layout
        layout.use_property_split = True
        col = layout.column()

        row = col.row(align=True)
        row.use_property_decorate = False
        row.template_ID(strip, "font", open="font.open", unlink="font.unlink")
        row.prop(strip, "use_bold", text="", icon="BOLD")
        row.prop(strip, "use_italic", text="", icon="ITALIC")

        col = layout.column()
        split = col.split(factor=0.4, align=True)
        split.label(text="Size")
        split.prop(strip, "font_size", text="")

        split = col.split(factor=0.4, align=True)
        split.label(text="Color")
        split.prop(strip, "color", text="")

        split = col.split(factor=0.4, align=True)
        row = split.row()
        row.use_property_decorate = False
        row.use_property_split = False
        row.prop(strip, "use_shadow", text="Shadow")
        sub = split.column()
        if strip.use_shadow and (not strip.mute):
            sub.prop(strip, "shadow_color", text="")
            row = col.row()
            row.separator()
            row.prop(strip, "shadow_angle", text="Angle")
            row = col.row()
            row.separator()
            row.prop(strip, "shadow_offset", text="Offset")
            row = col.row()
            row.separator()
            row.prop(strip, "shadow_blur", text="Blur")
            sub.active = strip.use_shadow and (not strip.mute)
        else:
            sub.label(icon="DISCLOSURE_TRI_RIGHT")

        split = col.split(factor=0.4, align=True)
        row = split.row()
        row.use_property_decorate = False
        row.use_property_split = False
        row.prop(strip, "use_outline", text="Outline")
        sub = split.column()
        if strip.use_outline and (not strip.mute):
            sub.prop(strip, "outline_color", text="")
            row = col.row()
            row.separator()
            row.prop(strip, "outline_width", text="Width")
            row.active = strip.use_outline
        else:
            sub.label(icon="DISCLOSURE_TRI_RIGHT")

        split = col.split(factor=0.4, align=True)
        row = split.row()
        row.use_property_decorate = False
        row.use_property_split = False
        row.prop(strip, "use_box", text="Box")
        sub = split.column()
        if strip.use_box and (not strip.mute):
            sub.prop(strip, "box_color", text="")
            row = col.row()
            row.separator()
            row.prop(strip, "box_margin", text="Margin")
        else:
            sub.label(icon="DISCLOSURE_TRI_RIGHT")


class SEQUENCER_PT_effect_text_outline(SequencerButtonsPanel, Panel):
    bl_label = "Outline"
    bl_options = {"DEFAULT_CLOSED"}
    bl_category = "Strip"
    bl_parent_id = "SEQUENCER_PT_effect_text_style"

    @classmethod
    def poll(cls, context):
        strip = context.active_strip
        return strip.type == "TEXT"

    def draw_header(self, context):
        strip = context.active_strip
        layout = self.layout
        layout.prop(strip, "use_outline", text="")

    def draw(self, context):
        strip = context.active_strip
        layout = self.layout
        layout.use_property_split = True

        col = layout.column()
        col.prop(strip, "outline_color", text="Color")
        col.prop(strip, "outline_width", text="Width")
        col.active = strip.use_outline and (not strip.mute)


class SEQUENCER_PT_effect_text_shadow(SequencerButtonsPanel, Panel):
    bl_label = "Shadow"
    bl_options = {"DEFAULT_CLOSED"}
    bl_category = "Strip"
    bl_parent_id = "SEQUENCER_PT_effect_text_style"

    @classmethod
    def poll(cls, context):
        strip = context.active_strip
        return strip.type == "TEXT"

    def draw_header(self, context):
        strip = context.active_strip
        layout = self.layout
        layout.prop(strip, "use_shadow", text="")

    def draw(self, context):
        strip = context.active_strip
        layout = self.layout
        layout.use_property_split = True

        col = layout.column()
        col.prop(strip, "shadow_color", text="Color")
        col.prop(strip, "shadow_angle", text="Angle")
        col.prop(strip, "shadow_offset", text="Offset")
        col.prop(strip, "shadow_blur", text="Blur")
        col.active = strip.use_shadow and (not strip.mute)


class SEQUENCER_PT_effect_text_box(SequencerButtonsPanel, Panel):
    bl_label = "Box"
    bl_translation_context = i18n_contexts.id_sequence
    bl_options = {"DEFAULT_CLOSED"}
    bl_category = "Strip"
    bl_parent_id = "SEQUENCER_PT_effect_text_style"

    @classmethod
    def poll(cls, context):
        strip = context.active_strip
        return strip.type == "TEXT"

    def draw_header(self, context):
        strip = context.active_strip
        layout = self.layout
        layout.prop(strip, "use_box", text="")

    def draw(self, context):
        strip = context.active_strip
        layout = self.layout
        layout.use_property_split = True

        col = layout.column()
        col.prop(strip, "box_color", text="Color")
        col.prop(strip, "box_margin", text="Margin")
        col.prop(strip, "box_roundness", text="Roundness")
        col.active = strip.use_box and (not strip.mute)


class SEQUENCER_PT_source(SequencerButtonsPanel, Panel):
    bl_label = "Source"
    bl_options = {"DEFAULT_CLOSED"}
    bl_category = "Strip"

    @classmethod
    def poll(cls, context):
        if not cls.has_sequencer(context):
            return False

        strip = context.active_strip
        if not strip:
            return False

        return strip.type in {"MOVIE", "IMAGE", "SOUND"}

    def draw(self, context):
        layout = self.layout
        layout.use_property_split = True
        layout.use_property_decorate = False

        scene = context.sequencer_scene
        strip = context.active_strip
        strip_type = strip.type

        layout.active = not strip.mute

        # Draw a filename if we have one.
        if strip_type == "SOUND":
            sound = strip.sound
            layout.template_ID(strip, "sound", open="sound.open")
            if sound is not None:
                col = layout.column()
                col.prop(sound, "filepath", text="")

                col.alignment = "RIGHT"
                sub = col.column(align=True)
                split = sub.split(factor=0.5, align=True)
                split.alignment = "RIGHT"
                if sound.packed_file:
                    split.label(text="Unpack")
                    split.operator("sound.unpack", icon="PACKAGE", text="")
                else:
                    split.label(text="Pack")
                    split.operator("sound.pack", icon="UGLYPACKAGE", text="")

                layout.use_property_split = False
                layout.prop(sound, "use_memory_cache")

                col = layout.box()
                col = col.column(align=True)
                split = col.split(factor=0.5, align=False)
                split.alignment = "RIGHT"
                split.label(text="Sample Rate")
                split.alignment = "LEFT"
                if sound.samplerate <= 0:
                    split.label(text="Unknown")
                else:
                    split.label(text="{:d} Hz".format(sound.samplerate), translate=False)

                split = col.split(factor=0.5, align=False)
                split.alignment = "RIGHT"
                split.label(text="Channels")
                split.alignment = "LEFT"

                # FIXME(@campbellbarton): this is ugly, we may want to support a way of showing a label from an enum.
                channel_enum_items = sound.bl_rna.properties["channels"].enum_items
                split.label(text=channel_enum_items[channel_enum_items.find(sound.channels)].name)
                del channel_enum_items
        else:
            if strip_type == "IMAGE":
                col = layout.column()
                col.prop(strip, "directory", text="")

                # Current element for the filename.
                elem = strip.strip_elem_from_frame(scene.frame_current)
                if elem:
                    col.prop(elem, "filename", text="")  # strip.elements[0] could be a fallback

                col.prop(strip.colorspace_settings, "name", text="Color Space")

                col.prop(strip, "alpha_mode", text="Alpha")
                sub = col.column(align=True)
                sub.operator("sequencer.change_path", text="Change Data/Files", icon="FILE_MOVIE").filter_image = True
            else:  # elif strip_type == 'MOVIE':
                elem = strip.elements[0]

                col = layout.column()
                col.prop(strip, "filepath", text="")
                col.prop(strip.colorspace_settings, "name", text="Color Space")
                col.prop(strip, "stream_index")

                col.use_property_split = False
                col.prop(strip, "use_deinterlace")
                col.use_property_split = True

            if scene.render.use_multiview:
                layout.prop(strip, "use_multiview")

                col = layout.column()
                col.active = strip.use_multiview

                col.row().prop(strip, "views_format", expand=True)

                box = col.box()
                box.active = strip.views_format == "STEREO_3D"
                box.template_image_stereo_3d(strip.stereo_3d_format)

            # Resolution.
            col = layout.box()
            col = col.column(align=True)
            split = col.split(factor=0.5, align=False)
            split.alignment = "RIGHT"
            split.label(text="Resolution")
            size = (elem.orig_width, elem.orig_height) if elem else (0, 0)
            if size[0] and size[1]:
                split.alignment = "LEFT"
                split.label(text="{:d}x{:d}".format(*size), translate=False)
            else:
                split.label(text="None")
            # FPS
            if elem.orig_fps:
                split = col.split(factor=0.5, align=False)
                split.alignment = "RIGHT"
                split.label(text="FPS")
                split.alignment = "LEFT"
                split.label(text="{:.2f}".format(elem.orig_fps), translate=False)


class SEQUENCER_PT_movie_clip(SequencerButtonsPanel, Panel):
    bl_label = "Movie Clip"
    bl_options = {"DEFAULT_CLOSED"}
    bl_category = "Strip"

    @classmethod
    def poll(cls, context):
        if not cls.has_sequencer(context):
            return False

        strip = context.active_strip
        if not strip:
            return False

        return strip.type == "MOVIECLIP"

    def draw(self, context):
        layout = self.layout
        layout.use_property_split = False  # BFA
        layout.use_property_decorate = False

        strip = context.active_strip

        layout.active = not strip.mute
        layout.template_ID(strip, "clip")

        if strip.type == "MOVIECLIP":
            col = layout.column(heading="Use")
            col.prop(strip, "stabilize2d", text="2D Stabilized Clip")
            col.prop(strip, "undistort", text="Undistorted Clip")

        clip = strip.clip
        if clip:
            sta = clip.frame_start
            end = clip.frame_start + clip.frame_duration
            layout.label(
                text=rpt_("Original frame range: {:d}-{:d} ({:d})").format(sta, end, end - sta + 1),
                translate=False,
            )


class SEQUENCER_PT_scene(SequencerButtonsPanel, Panel):
    bl_label = "Scene"
    bl_category = "Strip"

    @classmethod
    def poll(cls, context):
        if not cls.has_sequencer(context):
            return False

        strip = context.active_strip
        if not strip:
            return False

        return strip.type == "SCENE"

    def draw(self, context):
        strip = context.active_strip
        scene = strip.scene

        layout = self.layout
        layout.use_property_split = True
        layout.use_property_decorate = False
        layout.active = not strip.mute

        layout.template_ID(strip, "scene", text="Scene", new="scene.new_sequencer")
        layout.prop(strip, "scene_input", text="Input")

        if strip.scene_input == "CAMERA":
            layout.template_ID(strip, "scene_camera", text="Camera")

        if strip.scene_input == "CAMERA":
            layout = layout.column(align=True)
            layout.label(text="Show")

            # BFA - Align bool properties left and indent
            row = layout.row()
            row.separator()
            col = row.column(align=True)
            col.use_property_split = False

            col.prop(strip, "use_annotations", text="Annotations")
            if scene:
                # Warning, this is not a good convention to follow.
                # Expose here because setting the alpha from the "Render" menu is very inconvenient.
                col.prop(scene.render, "film_transparent")


class SEQUENCER_PT_scene_sound(SequencerButtonsPanel, Panel):
    bl_label = "Sound"
    bl_category = "Strip"

    @classmethod
    def poll(cls, context):
        if not cls.has_sequencer(context):
            return False

        strip = context.active_strip
        if not strip:
            return False

        return strip.type == "SCENE"

    def draw(self, context):
        strip = context.active_strip

        layout = self.layout
        layout.use_property_split = True
        layout.use_property_decorate = False
        layout.active = not strip.mute

        col = layout.column()

        col.use_property_decorate = True
        split = col.split(factor=0.4)
        split.alignment = "RIGHT"
        split.label(text="Strip Volume", text_ctxt=i18n_contexts.id_sound)
        split.prop(strip, "volume", text="")
        col.use_property_decorate = False


class SEQUENCER_PT_mask(SequencerButtonsPanel, Panel):
    bl_label = "Mask"
    bl_category = "Strip"

    @classmethod
    def poll(cls, context):
        if not cls.has_sequencer(context):
            return False

        strip = context.active_strip
        if not strip:
            return False

        return strip.type == "MASK"

    def draw(self, context):
        layout = self.layout
        layout.use_property_split = True

        strip = context.active_strip

        layout.active = not strip.mute

        layout.template_ID(strip, "mask")

        mask = strip.mask

        if mask:
            sta = mask.frame_start
            end = mask.frame_end
            layout.label(
                text=rpt_("Original frame range: {:d}-{:d} ({:d})").format(sta, end, end - sta + 1),
                translate=False,
            )


class SEQUENCER_PT_time(SequencerButtonsPanel, Panel):
    bl_label = "Time"
    bl_options = {"DEFAULT_CLOSED"}
    bl_category = "Strip"

    @classmethod
    def poll(cls, context):
        if not cls.has_sequencer(context):
            return False

        strip = context.active_strip
        if not strip:
            return False

        return strip.type

    def draw_header_preset(self, context):
        layout = self.layout
        layout.alignment = "RIGHT"
        strip = context.active_strip

        layout.prop(strip, "lock", text="", icon_only=True, emboss=False)

    def draw(self, context):
        from bpy.utils import smpte_from_frame

        layout = self.layout
        layout.use_property_split = False
        layout.use_property_decorate = False

        scene = context.sequencer_scene
        frame_current = scene.frame_current
        strip = context.active_strip

        is_effect = isinstance(strip, bpy.types.EffectStrip)

        # Get once.
        frame_start = strip.frame_start
        frame_final_start = strip.frame_final_start
        frame_final_end = strip.frame_final_end
        frame_final_duration = strip.frame_final_duration
        frame_offset_start = strip.frame_offset_start
        frame_offset_end = strip.frame_offset_end

        length_list = (
            str(round(frame_start, 0)),
            str(round(frame_final_end, 0)),
            str(round(frame_final_duration, 0)),
            str(round(frame_offset_start, 0)),
            str(round(frame_offset_end, 0)),
        )

        if not is_effect:
            length_list = length_list + (
                str(round(strip.animation_offset_start, 0)),
                str(round(strip.animation_offset_end, 0)),
            )

        max_length = max(len(x) for x in length_list)
        max_factor = (1.9 - max_length) / 30
        factor = 0.45

        layout.enabled = not strip.lock
        layout.active = not strip.mute

        sub = layout.row(align=True)
        split = sub.split(factor=factor + max_factor)
        split.alignment = "RIGHT"

        try:  # BFA - detect if correct relevant strip is selected to apply as a clearer UX. Only works on Movie and Image strips
            is_retiming = context.sequencer_scene.sequence_editor.selected_retiming_keys
            strip = context.active_strip
            layout = self.layout

            layout.operator_context = "INVOKE_REGION_WIN"  # BFA

            strip = context.active_strip  # BFA
            strip_type = strip.type  # BFA

            if strip and strip_type == "MOVIE" or strip_type == "IMAGE" or strip_type == "SOUND":
                # BFA - Made the show_retiming_keys conditional
                col = layout.column()
                col.prop(strip, "show_retiming_keys", text="Show Retiming Keys")
            else:
                layout.label(text="To retime, select a movie or sound strip", icon="QUESTION")  # BFA
        except Exception:
            layout.label(text="To retime, select a movie or sound strip", icon="QUESTION")  # BFA

        sub = layout.row(align=True)
        split = sub.split(factor=factor + max_factor)
        split.alignment = "RIGHT"
        split.label(text="Channel")
        split.prop(strip, "channel", text="")

        sub = layout.column(align=True)
        split = sub.split(factor=factor + max_factor, align=True)
        split.alignment = "RIGHT"
        split.label(text="Start")
        split.prop(strip, "frame_start", text=smpte_from_frame(frame_start))

        split = sub.split(factor=factor + max_factor, align=True)
        split.alignment = "RIGHT"
        split.label(text="Duration")
        split.prop(strip, "frame_final_duration", text=smpte_from_frame(frame_final_duration))

        # Use label, editing this value from the UI allows negative values,
        # users can adjust duration.
        split_factor = factor + max_factor - 0.005  # BFA - Nudge split to the left for better text alignment
        split = sub.split(factor=split_factor, align=True)
        row = split.row()
        row.alignment = "LEFT"
        row.label(text="End")

        # BFA - Improve text alignment
        row = split.row()
        row.separator(factor=0)  # BFA - slight indent
        row.label(text="{:>14s}".format(smpte_from_frame(frame_final_end)), translate=False)
        row = row.row()
        row.alignment = "RIGHT"
        row.label(text=str(frame_final_end) + " ")
        row.separator(factor=0)  # BFA - slight indent
        # BFA - Improve text alignment (end)

        if not is_effect:
            layout.alignment = "RIGHT"
            sub = layout.column(align=True)

            split = sub.split(factor=factor + max_factor, align=True)
            split.alignment = "RIGHT"
            split.label(text="Strip Offset Start")
            split.prop(strip, "frame_offset_start", text=smpte_from_frame(frame_offset_start))

            split = sub.split(factor=factor + max_factor, align=True)
            split.alignment = "RIGHT"
            split.label(text="End")
            split.prop(strip, "frame_offset_end", text=smpte_from_frame(frame_offset_end))

            layout.alignment = "RIGHT"
            sub = layout.column(align=True)

            split = sub.split(factor=factor + max_factor, align=True)
            split.alignment = "RIGHT"
            split.label(text="Hold Offset Start")
            split.prop(
                strip,
                "animation_offset_start",
                text=smpte_from_frame(strip.animation_offset_start),
            )

            split = sub.split(factor=factor + max_factor, align=True)
            split.alignment = "RIGHT"
            split.label(text="End")
            split.prop(
                strip,
                "animation_offset_end",
                text=smpte_from_frame(strip.animation_offset_end),
            )
            if strip.type == "SOUND":
                sub2 = layout.column(align=True)
                split = sub2.split(factor=factor + max_factor, align=True)
                split.alignment = "RIGHT"
                split.label(text="Sound Offset", text_ctxt=i18n_contexts.id_sound)
                split.prop(strip, "sound_offset", text="")

        col = layout.column(align=True)
        col = col.box()
        col.active = (frame_current >= frame_final_start) and (
            frame_current <= frame_final_start + frame_final_duration
        )

        split = col.split(factor=factor + max_factor, align=True)
        split.alignment = "RIGHT"
        split.label(text="Current Frame")
        split = split.split(factor=factor + 0.3 + max_factor, align=True)
        frame_display = frame_current - frame_final_start
        split.label(text="{:>14s}".format(smpte_from_frame(frame_display)), translate=False)
        split.alignment = "RIGHT"
        split.label(text=str(frame_display) + " ")

        if strip.type == "SCENE":
            scene = strip.scene

            if scene:
                sta = scene.frame_start
                end = scene.frame_end
                split = col.split(factor=factor + max_factor)
                split.alignment = "RIGHT"
                split.label(text="Original Frame Range")
                split.alignment = "LEFT"
                split.label(
                    text="{:d}-{:d} ({:d})".format(sta, end, end - sta + 1),
                    translate=False,
                )


class SEQUENCER_PT_adjust_sound(SequencerButtonsPanel, Panel):
    bl_label = "Sound"
    bl_category = "Strip"

    @classmethod
    def poll(cls, context):
        if not cls.has_sequencer(context):
            return False

        strip = context.active_strip
        if not strip:
            return False

        return strip.type == "SOUND"

    def draw(self, context):
        layout = self.layout
        layout.use_property_split = False

        st = context.space_data
        overlay_settings = st.timeline_overlay
        strip = context.active_strip
        sound = strip.sound

        layout.active = not strip.mute

        if sound is not None:
            layout.use_property_split = True
            col = layout.column()

            split = col.split(factor=0.4)
            split.alignment = "RIGHT"
            split.label(text="Volume", text_ctxt=i18n_contexts.id_sound)
            split.prop(strip, "volume", text="")

            col = layout.column(align=True)  # BFA - Put all panning settings in its own column layout
            row = col.row()
            row.alignment = "LEFT"
            row.use_property_split = False
            row.prop(sound, "use_mono")  # BFA - Align bool property left

            audio_channels = context.sequencer_scene.render.ffmpeg.audio_channels
            is_mono = audio_channels == "MONO"

            # BFA - Add dropdown icon
            if not is_mono:
                row.label(text="", icon="DISCLOSURE_TRI_DOWN" if sound.use_mono else "DISCLOSURE_TRI_RIGHT")

            pan_enabled = sound.use_mono and not is_mono
            pan_text = "{:.2f}°".format(strip.pan * 90.0)

            # BFA - Only draw if enabled
            if pan_enabled:
                row = col.row()
                row.separator()

                split = row.column().split(factor=0.385)
                col1 = split.column()
                col2 = split.column()
                col1.alignment = "LEFT"
                col2.alignment = "RIGHT"

                col1.label(text="Pan", text_ctxt=i18n_contexts.id_sound)
                col2.prop(strip, "pan", text="")

                if audio_channels not in {"MONO", "STEREO"}:
                    col1.label(text="Pan Angle")
                    row = col2.row()
                    row.alignment = "CENTER"
                    row.label(text=pan_text)
                    row.separator()  # Compensate for no decorate.

            col = layout.column()
            col.use_property_split = False  # BFA - Align bool property left

            if overlay_settings.waveform_display_type == "DEFAULT_WAVEFORMS":
                col.prop(strip, "show_waveform")


class SEQUENCER_PT_adjust_comp(SequencerButtonsPanel, Panel):
    bl_label = "Compositing"
    bl_category = "Strip"

    @classmethod
    def poll(cls, context):
        if not cls.has_sequencer(context):
            return False

        strip = context.active_strip
        if not strip:
            return False

        return strip.type != "SOUND"

    def draw(self, context):
        layout = self.layout
        layout.use_property_split = True

        strip = context.active_strip

        layout.active = not strip.mute

        col = layout.column()
        col.prop(strip, "blend_type", text="Blend")
        col.prop(strip, "blend_alpha", text="Opacity", slider=True)


class SEQUENCER_PT_adjust_transform(SequencerButtonsPanel, Panel):
    bl_label = "Transform"
    bl_category = "Strip"
    bl_options = {"DEFAULT_CLOSED"}

    @classmethod
    def poll(cls, context):
        if not cls.has_sequencer(context):
            return False

        strip = context.active_strip
        if not strip:
            return False

        return strip.type != "SOUND"

    def draw(self, context):
        strip = context.active_strip
        layout = self.layout
        layout.use_property_split = True
        layout.active = not strip.mute

        col = layout.column(align=True)
        col.prop(strip.transform, "filter", text="Filter")

        col = layout.column(align=True)
        col.prop(strip.transform, "offset_x", text="Position X")
        col.prop(strip.transform, "offset_y", text="Y")

        col = layout.column(align=True)
        col.prop(strip.transform, "scale_x", text="Scale X")
        col.prop(strip.transform, "scale_y", text="Y")

        col = layout.column(align=True)
        col.prop(strip.transform, "rotation", text="Rotation")

        col = layout.column(align=True)
        col.prop(strip.transform, "origin")

        row = layout.row(heading="Mirror", heading_ctxt=i18n_contexts.id_image)
        sub = row.row(align=True)
        sub.prop(strip, "use_flip_x", text="X", toggle=True)
        sub.prop(strip, "use_flip_y", text="Y", toggle=True)


class SEQUENCER_PT_adjust_video(SequencerButtonsPanel, Panel):
    bl_label = "Video"
    bl_options = {"DEFAULT_CLOSED"}
    bl_category = "Strip"

    @classmethod
    def poll(cls, context):
        if not cls.has_sequencer(context):
            return False

        strip = context.active_strip
        if not strip:
            return False

        return strip.type in {
            "MOVIE",
            "IMAGE",
            "SCENE",
            "MOVIECLIP",
            "MASK",
            "META",
            "ADD",
            "SUBTRACT",
            "ALPHA_OVER",
            "ALPHA_UNDER",
            "CROSS",
            "GAMMA_CROSS",
            "MULTIPLY",
            "WIPE",
            "GLOW",
            "TRANSFORM",
            "COLOR",
            "MULTICAM",
            "SPEED",
            "ADJUSTMENT",
            "COLORMIX",
        }

    def draw(self, context):
        layout = self.layout

        layout.use_property_split = True

        col = layout.column()

        strip = context.active_strip

        layout.active = not strip.mute

        col.prop(strip, "strobe")

        # BFA - Align bool property left
        col.use_property_split = False
        col.prop(strip, "use_reverse_frames")


class SEQUENCER_PT_adjust_color(SequencerButtonsPanel, Panel):
    bl_label = "Color"
    bl_options = {"DEFAULT_CLOSED"}
    bl_category = "Strip"

    @classmethod
    def poll(cls, context):
        if not cls.has_sequencer(context):
            return False

        strip = context.active_strip
        if not strip:
            return False

        return strip.type in {
            "MOVIE",
            "IMAGE",
            "SCENE",
            "MOVIECLIP",
            "MASK",
            "META",
            "ADD",
            "SUBTRACT",
            "ALPHA_OVER",
            "ALPHA_UNDER",
            "CROSS",
            "GAMMA_CROSS",
            "MULTIPLY",
            "WIPE",
            "GLOW",
            "TRANSFORM",
            "COLOR",
            "MULTICAM",
            "SPEED",
            "ADJUSTMENT",
            "COLORMIX",
        }

    def draw(self, context):
        layout = self.layout
        layout.use_property_split = True

        strip = context.active_strip

        layout.active = not strip.mute

        col = layout.column()
        col.prop(strip, "color_saturation", text="Saturation")
        col.prop(strip, "color_multiply", text="Multiply")

        row = col.row()
        row.use_property_split = False
        row.prop(strip, "multiply_alpha")
        row.prop_decorator(strip, "multiply_alpha")

        row = col.row()
        row.use_property_split = False
        row.prop(strip, "use_float", text="Convert to Float")
        row.prop_decorator(strip, "use_float")


=======
>>>>>>> 72f09824
class SEQUENCER_PT_cache_settings(SequencerButtonsPanel, Panel):
    bl_label = "Cache Settings"
    bl_category = "Cache"

    @classmethod
    def poll(cls, context):
        return cls.has_sequencer(context) and context.sequencer_scene and context.sequencer_scene.sequence_editor

    def draw(self, context):
        layout = self.layout
        layout.use_property_split = False
        layout.use_property_decorate = False

        ed = context.sequencer_scene.sequence_editor

        col = layout.column()

        # BFA - double entries


class SEQUENCER_PT_cache_view_settings(SequencerButtonsPanel, Panel):
    bl_label = "Display Cache"
    bl_category = "Cache"
    bl_parent_id = "SEQUENCER_PT_cache_settings"

    @classmethod
    def poll(cls, context):
        return cls.has_sequencer(context) and context.sequencer_scene and context.sequencer_scene.sequence_editor

    def draw_header(self, context):
        cache_settings = context.space_data.cache_overlay

        self.layout.prop(cache_settings, "show_cache", text="")

    def draw(self, context):
        layout = self.layout
        layout.use_property_split = False
        layout.use_property_decorate = False

        cache_settings = context.space_data.cache_overlay
        ed = context.sequencer_scene.sequence_editor
        layout.active = cache_settings.show_cache

        col = layout.column(align=True)
        col.use_property_split = False

        split = layout.split(factor=0.15)
        col = split.column()
        col.label(text="")

        col = split.column()

        show_developer_ui = context.preferences.view.show_developer_ui
        col.prop(cache_settings, "show_cache_final_out", text="Final")
        if show_developer_ui:
            col.prop(cache_settings, "show_cache_raw", text="Raw")

        show_cache_size = show_developer_ui and (ed.use_cache_raw or ed.use_cache_final)
        if show_cache_size:
            cache_raw_size = ed.cache_raw_size
            cache_final_size = ed.cache_final_size

            col = layout.box()
            col = col.column(align=True)

            # BFA - Rework UI to avoid labels cutting off
            split = col.split(factor=0.75, align=True)
            col1 = split.column(align=True)
            col2 = split.column(align=True)
            col1.alignment = "LEFT"
            col2.alignment = "RIGHT"

            col1.label(text="Current Cache Size")
            col1.label(text="Raw")
            col1.label(text="Final")

            col2.label(text=iface_("{:d} MB").format(cache_raw_size + cache_final_size), translate=False)
            col2.label(text=iface_("{:d} MB").format(cache_raw_size), translate=False)
            col2.label(text=iface_("{:d} MB").format(cache_final_size), translate=False)


class SEQUENCER_PT_proxy_settings(SequencerButtonsPanel, Panel):
    bl_label = "Proxy Settings"
    bl_category = "Proxy"

    @classmethod
    def poll(cls, context):
        return cls.has_sequencer(context) and context.sequencer_scene and context.sequencer_scene.sequence_editor

    def draw(self, context):
        layout = self.layout
        layout.use_property_split = True
        layout.use_property_decorate = False

        ed = context.sequencer_scene.sequence_editor
        flow = layout.column_flow()
        flow.prop(ed, "proxy_storage", text="Storage")

        if ed.proxy_storage == "PROJECT":
            flow.prop(ed, "proxy_dir", text="Directory")

        col = layout.column()
        col.operator("sequencer.enable_proxies")
        col.operator("sequencer.rebuild_proxy", icon="LASTOPERATOR")


class SEQUENCER_PT_strip_proxy(SequencerButtonsPanel, Panel):
    bl_label = "Strip Proxy & Timecode"
    bl_category = "Proxy"

    @classmethod
    def poll(cls, context):
        if not cls.has_sequencer(context) or not context.sequencer_scene or not context.sequencer_scene.sequence_editor:
            return False

        strip = context.active_strip
        if not strip:
            return False

        return strip.type in {"MOVIE", "IMAGE"}

    def draw_header(self, context):
        strip = context.active_strip

        self.layout.prop(strip, "use_proxy", text="")

    def draw(self, context):
        layout = self.layout
        layout.use_property_split = False
        layout.use_property_decorate = False

        ed = context.sequencer_scene.sequence_editor

        strip = context.active_strip

        if strip.proxy:
            proxy = strip.proxy

            if ed.proxy_storage == "PER_STRIP":
                col = layout.column(align=True)
                col.label(text="Custom Proxy")
                row = col.row()
                row.separator()
                row.prop(proxy, "use_proxy_custom_directory")
                row = col.row()
                row.separator()
                row.prop(proxy, "use_proxy_custom_file")
                col.use_property_split = True
                if proxy.use_proxy_custom_directory and not proxy.use_proxy_custom_file:
                    col.prop(proxy, "directory")
                if proxy.use_proxy_custom_file:
                    col.prop(proxy, "filepath")

            layout.use_property_split = True
            row = layout.row(heading="Resolutions", align=True)
            row.prop(strip.proxy, "build_25", toggle=True)
            row.prop(strip.proxy, "build_50", toggle=True)
            row.prop(strip.proxy, "build_75", toggle=True)
            row.prop(strip.proxy, "build_100", toggle=True)

            layout.use_property_split = False
            layout.prop(proxy, "use_overwrite")

            layout.use_property_split = True

            col = layout.column()
            col.prop(proxy, "quality", text="Quality")

            if strip.type == "MOVIE":
                col = layout.column()

                col.prop(proxy, "timecode", text="Timecode Index")


class SEQUENCER_PT_strip_cache(SequencerButtonsPanel, Panel):
    bl_label = "Strip Cache"
    bl_category = "Cache"
    bl_options = {"DEFAULT_CLOSED"}

    @classmethod
    def poll(cls, context):
        show_developer_ui = context.preferences.view.show_developer_ui
        if not cls.has_sequencer(context):
            return False
        if context.active_strip is not None and show_developer_ui:
            return True
        return False

    def draw_header(self, context):
        strip = context.active_strip
        self.layout.prop(strip, "override_cache_settings", text="")

    def draw(self, context):
        layout = self.layout
        layout.use_property_split = False
        layout.use_property_decorate = False

        strip = context.active_strip
        layout.active = strip.override_cache_settings

        col = layout.column()
        col.prop(strip, "use_cache_raw")

        show_cache_size = show_developer_ui and (ed.use_cache_raw or ed.use_cache_final)
        if show_cache_size:
            cache_raw_size = ed.cache_raw_size
            cache_final_size = ed.cache_final_size

            col = layout.box()
            col = col.column(align=True)

            # BFA - Rework UI to avoid labels cutting off
            split = col.split(factor=0.75, align=True)
            col1 = split.column(align=True)
            col2 = split.column(align=True)
            col1.alignment = "LEFT"
            col2.alignment = "RIGHT"

            col1.label(text="Current Cache Size")
            col1.label(text="Raw")
            col1.label(text="Final")

            col2.label(text=iface_("{:d} MB").format(cache_raw_size + cache_final_size), translate=False)
            col2.label(text=iface_("{:d} MB").format(cache_raw_size), translate=False)
            col2.label(text=iface_("{:d} MB").format(cache_final_size), translate=False)


class SEQUENCER_PT_preview(SequencerButtonsPanel_Output, Panel):
    bl_label = "Scene Strip Display"
    bl_space_type = "SEQUENCE_EDITOR"
    bl_region_type = "UI"
    bl_options = {"DEFAULT_CLOSED"}
    bl_category = "View"

    @classmethod
    def poll(cls, context):
        return SequencerButtonsPanel_Output.poll(context) and context.sequencer_scene

    def draw(self, context):
        layout = self.layout
        layout.use_property_split = True
        layout.use_property_decorate = False

        render = context.sequencer_scene.render

        col = layout.column()
        col.prop(render, "sequencer_gl_preview", text="Shading")

        if render.sequencer_gl_preview in {"SOLID", "WIREFRAME"}:
            col.use_property_split = False
            col.prop(render, "use_sequencer_override_scene_strip")


class SEQUENCER_PT_view(SequencerButtonsPanel_Output, Panel):
    bl_label = "View Settings"
    bl_category = "View"

    def draw(self, context):
        layout = self.layout
        layout.use_property_split = True
        layout.use_property_decorate = False

        st = context.space_data
        ed = context.sequencer_scene.sequence_editor

        col = layout.column()

        col.prop(st, "proxy_render_size")

        col = layout.column()
        if st.proxy_render_size in {"NONE", "SCENE"}:
            col.enabled = False
        col.prop(st, "use_proxies")

        col = layout.column()
        col.prop(st, "display_channel", text="Channel")

        if st.display_mode == "IMAGE":
            col.prop(st, "show_overexposed")

        elif st.display_mode == "WAVEFORM":  # BFA
            col.prop(st, "show_separate_color")  # BFA

        if ed:
            col.use_property_split = False
            col.prop(ed, "show_missing_media")


class SEQUENCER_PT_view_cursor(SequencerButtonsPanel_Output, Panel):
    bl_category = "View"
    bl_label = "2D Cursor"

    def draw(self, context):
        layout = self.layout

        st = context.space_data

        layout.use_property_split = True
        layout.use_property_decorate = False

        col = layout.column()
        col.prop(st, "cursor_location", text="Location")


class SEQUENCER_PT_frame_overlay(SequencerButtonsPanel_Output, Panel):
    bl_label = "Frame Overlay"
    bl_category = "View"
    bl_options = {"DEFAULT_CLOSED"}

    @classmethod
    def poll(cls, context):
        if not context.sequencer_scene or not context.sequencer_scene.sequence_editor:
            return False
        return SequencerButtonsPanel_Output.poll(context)

    def draw_header(self, context):
        scene = context.sequencer_scene
        ed = scene.sequence_editor

        self.layout.prop(ed, "show_overlay_frame", text="")

    def draw(self, context):
        layout = self.layout

        layout.operator_context = "INVOKE_REGION_PREVIEW"
        layout.operator("sequencer.view_ghost_border", text="Set Overlay Region")
        layout.operator_context = "INVOKE_DEFAULT"

        layout.use_property_split = True
        layout.use_property_decorate = False

        st = context.space_data
        scene = context.sequencer_scene
        ed = scene.sequence_editor

        layout.active = ed.show_overlay_frame

        col = layout.column()
        col.prop(ed, "overlay_frame", text="Frame Offset")
        col.prop(st, "overlay_frame_type")
        col.use_property_split = False
        col.prop(ed, "use_overlay_frame_lock")


class SEQUENCER_PT_view_safe_areas(SequencerButtonsPanel_Output, Panel):
    bl_label = "Safe Areas"
    bl_options = {"DEFAULT_CLOSED"}
    bl_category = "View"

    @classmethod
    def poll(cls, context):
        st = context.space_data
        is_preview = st.view_type in {"PREVIEW", "SEQUENCER_PREVIEW"}
        return is_preview and (st.display_mode == "IMAGE") and context.sequencer_scene

    def draw_header(self, context):
        overlay_settings = context.space_data.preview_overlay
        self.layout.prop(overlay_settings, "show_safe_areas", text="")

    def draw(self, context):
        layout = self.layout
        layout.use_property_split = True
        overlay_settings = context.space_data.preview_overlay
        safe_data = context.sequencer_scene.safe_areas

        layout.active = overlay_settings.show_safe_areas

        col = layout.column()

        sub = col.column()
        sub.prop(safe_data, "title", slider=True)
        sub.prop(safe_data, "action", slider=True)


class SEQUENCER_PT_view_safe_areas_center_cut(SequencerButtonsPanel_Output, Panel):
    bl_label = "Center-Cut Safe Areas"
    bl_parent_id = "SEQUENCER_PT_view_safe_areas"
    bl_options = {"DEFAULT_CLOSED"}
    bl_category = "View"

    @classmethod
    def poll(cls, context):
        return SequencerButtonsPanel_Output.poll(context) and context.sequencer_scene

    def draw_header(self, context):
        st = context.space_data

        layout = self.layout
        overlay_settings = context.space_data.preview_overlay
        layout.active = overlay_settings.show_safe_areas
        layout.prop(overlay_settings, "show_safe_center", text="")

    def draw(self, context):
        layout = self.layout
        layout.use_property_split = True
        safe_data = context.sequencer_scene.safe_areas
        overlay_settings = context.space_data.preview_overlay

        layout.active = overlay_settings.show_safe_areas and overlay_settings.show_safe_center

        col = layout.column()
        col.prop(safe_data, "title_center", slider=True)
        col.prop(safe_data, "action_center", slider=True)


<<<<<<< HEAD
class SEQUENCER_PT_modifiers(SequencerButtonsPanel, Panel):
    bl_label = ""
    bl_options = {"HIDE_HEADER"}
    bl_category = "Modifiers"

    def draw(self, context):
        layout = self.layout
        layout.use_property_split = True

        strip = context.active_strip
        if strip.type == "SOUND":
            sound = strip.sound
        else:
            sound = None

        if sound is None:
            row = layout.row()  # BFA - float left
            row.use_property_split = False
            row.prop(strip, "use_linear_modifiers")
            row.prop_decorator(strip, "use_linear_modifiers")

        layout.operator("wm.call_menu", text="Add Modifier", icon="ADD").name = "SEQUENCER_MT_modifier_add"
        layout.template_strip_modifiers()


=======
>>>>>>> 72f09824
class SEQUENCER_PT_annotation(AnnotationDataPanel, SequencerButtonsPanel_Output, Panel):
    bl_space_type = "SEQUENCE_EDITOR"
    bl_region_type = "UI"
    bl_category = "View"

    @staticmethod
    def has_preview(context):
        st = context.space_data
        return st.view_type in {"PREVIEW", "SEQUENCER_PREVIEW"}

    @classmethod
    def poll(cls, context):
        return cls.has_preview(context)

    # NOTE: this is just a wrapper around the generic GP Panel
    # But, it should only show up when there are images in the preview region


class SEQUENCER_PT_annotation_onion(AnnotationOnionSkin, SequencerButtonsPanel_Output, Panel):
    bl_space_type = "SEQUENCE_EDITOR"
    bl_region_type = "UI"
    bl_category = "View"
    bl_parent_id = "SEQUENCER_PT_annotation"
    bl_options = {"DEFAULT_CLOSED"}

    @staticmethod
    def has_preview(context):
        st = context.space_data
        return st.view_type in {"PREVIEW", "SEQUENCER_PREVIEW"}

    @classmethod
    def poll(cls, context):
        if context.annotation_data_owner is None:
            return False
        elif type(context.annotation_data_owner) is bpy.types.Object:
            return False
        else:
            gpl = context.active_annotation_layer
            if gpl is None:
                return False

        return cls.has_preview(context)

    # NOTE: this is just a wrapper around the generic GP Panel
    # But, it should only show up when there are images in the preview region


class SEQUENCER_PT_custom_props(SequencerButtonsPanel, PropertyPanel, Panel):
    COMPAT_ENGINES = {
        "BLENDER_RENDER",
        "BLENDER_WORKBENCH",
    }
    _context_path = "active_strip"
    _property_type = (bpy.types.Strip,)
    bl_category = "Strip"


class SEQUENCER_PT_snapping(Panel):
    bl_space_type = "SEQUENCE_EDITOR"
    bl_region_type = "HEADER"
    bl_label = "Snapping"
    bl_ui_units_x = 11

    def draw(self, _context):
        pass


class SEQUENCER_PT_preview_snapping(Panel):
    bl_space_type = "SEQUENCE_EDITOR"
    bl_region_type = "HEADER"
    bl_parent_id = "SEQUENCER_PT_snapping"
    bl_label = "Preview Snapping"

    @classmethod
    def poll(cls, context):
        st = context.space_data
<<<<<<< HEAD
        return st.view_type in {"PREVIEW", "SEQUENCER_PREVIEW"} and context.tool_settings
=======
        return st.view_type in {'PREVIEW', 'SEQUENCER_PREVIEW'} and context.sequencer_scene
>>>>>>> 72f09824

    def draw(self, context):
        tool_settings = context.tool_settings
        sequencer_tool_settings = tool_settings.sequencer_tool_settings

        layout = self.layout
        layout.use_property_split = False
        layout.use_property_decorate = False

        col = layout.column(align=True)
        col.label(text="Snap to")
        row = col.row()
        row.separator()
        row.prop(sequencer_tool_settings, "snap_to_borders")
        row = col.row()
        row.separator()
        row.prop(sequencer_tool_settings, "snap_to_center")
        row = col.row()
        row.separator()
        row.prop(sequencer_tool_settings, "snap_to_strips_preview")


class SEQUENCER_PT_sequencer_snapping(Panel):
    bl_space_type = "SEQUENCE_EDITOR"
    bl_region_type = "HEADER"
    bl_parent_id = "SEQUENCER_PT_snapping"
    bl_label = "Sequencer Snapping"

    @classmethod
    def poll(cls, context):
        st = context.space_data
<<<<<<< HEAD
        return st.view_type in {"SEQUENCER", "SEQUENCER_PREVIEW"} and context.tool_settings
=======
        return st.view_type in {'SEQUENCER', 'SEQUENCER_PREVIEW'} and context.sequencer_scene
>>>>>>> 72f09824

    def draw(self, context):
        tool_settings = context.tool_settings
        sequencer_tool_settings = tool_settings.sequencer_tool_settings

        layout = self.layout
        layout.use_property_split = False
        layout.use_property_decorate = False

        col = layout.column(align=True)
        col.label(text="Snap to")

        row = col.row()
        row.separator()
        row.prop(sequencer_tool_settings, "snap_to_frame_range")
        row = col.row()
        row.separator()
        row.prop(sequencer_tool_settings, "snap_to_current_frame")
        row = col.row()
        row.separator()
        row.prop(sequencer_tool_settings, "snap_to_hold_offset")
        row = col.row()
        row.separator()
        row.prop(sequencer_tool_settings, "snap_to_markers")
        row = col.row()
        row.separator()
        col.prop(sequencer_tool_settings, "snap_to_retiming_keys")

        col = layout.column(align=True)
        col.label(text="Ignore")
        row = col.row()
        row.separator()
        row.prop(sequencer_tool_settings, "snap_ignore_muted", text="Muted Strips")
        row = col.row()
        row.separator()
        row.prop(sequencer_tool_settings, "snap_ignore_sound", text="Sound Strips")

        col = layout.column(align=True)
        col.label(text="Current Frame")
        row = col.row()
        row.separator()
        row.prop(
            sequencer_tool_settings,
            "use_snap_current_frame_to_strips",
            text="Snap to Strips",
        )


# BFA menu
class SEQUENCER_PT_view_options(bpy.types.Panel):
    bl_label = "View Options"
    bl_category = "View"
    bl_space_type = "SEQUENCE_EDITOR"
    bl_region_type = "HEADER"

    def draw(self, context):
        layout = self.layout

        st = context.space_data
        overlay_settings = st.preview_overlay
        is_preview = st.view_type in {"PREVIEW", "SEQUENCER_PREVIEW"}
        is_sequencer_view = st.view_type in {"SEQUENCER", "SEQUENCER_PREVIEW"}
        tool_settings = context.tool_settings

        cache_settings = context.space_data.cache_overlay  # BFA

        if is_sequencer_view:
            col = layout.column(align=True)
            if st.view_type == "SEQUENCER":
                split = layout.split(factor=0.6)
                col = split.column()
                col.use_property_split = False
                col = split.column()

                if is_preview:
                    row = layout.row()
                    row.separator()
                    row.prop(st, "show_transform_preview", text="Preview During Transform")

            else:
                col.prop(st, "show_transform_preview", text="Preview During Transform")

            col = layout.column(align=True)
            col.prop(st, "show_seconds")
            col.prop(st, "show_locked_time")

            # BFA - Cache settings
            row = layout.row()
            row.prop(cache_settings, "show_cache", text="Display Cache")
            if cache_settings.show_cache:
                row.label(icon="DISCLOSURE_TRI_DOWN")
            else:
                row.label(icon="DISCLOSURE_TRI_RIGHT")

            if cache_settings.show_cache:
                split = layout.split(factor=0.05)
                col = split.column()
                col.label(text="")

                col = split.column()
                show_developer_ui = context.preferences.view.show_developer_ui
                col.prop(cache_settings, "show_cache_final_out", text="Final")
                if show_developer_ui:
                    col.prop(cache_settings, "show_cache_raw", text="Raw")

            layout.use_property_split = False
            layout.prop(st, "show_markers")

        if is_preview:
            layout.use_property_split = False
            if st.display_mode == "IMAGE":
                layout.prop(overlay_settings, "show_metadata")

            layout.use_property_split = False
            layout.prop(st, "use_zoom_to_fit", text="Auto Zoom to Fit")

        if is_sequencer_view:
            col = layout.column(align=True)
            col.prop(tool_settings, "lock_markers")
            col.prop(st, "use_marker_sync")
            col.prop(st, "use_clamp_view")


# BFA menu
class SEQUENCER_MT_fades_add(Menu):
    bl_label = "Fade"

    def draw(self, context):
        layout = self.layout

        layout.operator("sequencer.fades_add", text="Fade In and Out", icon="IPO_EASE_IN_OUT").type = "IN_OUT"
        layout.operator("sequencer.fades_add", text="Fade In", icon="IPO_EASE_IN").type = "IN"
        layout.operator("sequencer.fades_add", text="Fade Out", icon="IPO_EASE_OUT").type = "OUT"
        layout.operator(
            "sequencer.fades_add",
            text="From current Frame",
            icon="BEFORE_CURRENT_FRAME",
        ).type = "CURSOR_FROM"
        layout.operator("sequencer.fades_add", text="To current Frame", icon="AFTER_CURRENT_FRAME").type = "CURSOR_TO"


classes = (
    SEQUENCER_MT_change,  # BFA - no longer used
    SEQUENCER_HT_tool_header,
    SEQUENCER_HT_header,
    SEQUENCER_HT_playback_controls,
    SEQUENCER_MT_editor_menus,
    SEQUENCER_MT_range,
    SEQUENCER_MT_view_pie_menus,  # BFA
    SEQUENCER_MT_view,
    SEQUENCER_MT_view_annotations,  # BFA
    SEQUENCER_MT_export,  # BFA
    SEQUENCER_MT_view_cache,  # BFA
    SEQUENCER_MT_preview_zoom,
    SEQUENCER_MT_proxy,
    SEQUENCER_MT_select_handle,
    SEQUENCER_MT_select_channel,
    SEQUENCER_MT_select_linked,  # BFA - sub menu
    SEQUENCER_MT_select,
    SEQUENCER_MT_marker,
    SEQUENCER_MT_navigation,
    SEQUENCER_MT_add,
    SEQUENCER_MT_add_effect,
    SEQUENCER_MT_add_transitions,
    SEQUENCER_MT_add_empty,
    SEQUENCER_MT_strip_effect,
    SEQUENCER_MT_strip_effect_change,
    SEQUENCER_MT_strip_movie,
    SEQUENCER_MT_strip,
    SEQUENCER_MT_strip_transform,
    SEQUENCER_MT_strip_retiming,
    SEQUENCER_MT_strip_text,
    SEQUENCER_MT_strip_show_hide,
    SEQUENCER_MT_strip_animation,
    SEQUENCER_MT_strip_mirror,
    SEQUENCER_MT_strip_input,
    SEQUENCER_MT_strip_lock_mute,
    SEQUENCER_MT_strip_modifiers,
    SEQUENCER_MT_image,
    SEQUENCER_MT_image_transform,
    SEQUENCER_MT_image_clear,
    SEQUENCER_MT_image_apply,
    SEQUENCER_MT_color_tag_picker,
    SEQUENCER_MT_context_menu,
    SEQUENCER_MT_preview_context_menu,
    SEQUENCER_MT_pivot_pie,
    SEQUENCER_MT_retiming,
    SEQUENCER_MT_view_pie,
    SEQUENCER_MT_preview_view_pie,
    SEQUENCER_MT_modifier_add,
<<<<<<< HEAD
    SEQUENCER_PT_color_tag_picker,
    SEQUENCER_PT_active_tool,
    SEQUENCER_MT_change_scene_with_icons,  # BFA
    SEQUENCER_PT_strip,
=======

    SEQUENCER_PT_active_tool,

>>>>>>> 72f09824
    SEQUENCER_PT_gizmo_display,
    SEQUENCER_PT_overlay,
    SEQUENCER_PT_preview_overlay,
    SEQUENCER_PT_sequencer_overlay,
    SEQUENCER_PT_sequencer_overlay_strips,
    SEQUENCER_PT_sequencer_overlay_waveforms,
<<<<<<< HEAD
    SEQUENCER_PT_effect,
    SEQUENCER_PT_scene,
    SEQUENCER_PT_scene_sound,
    SEQUENCER_PT_mask,
    SEQUENCER_PT_effect_text_style,
    SEQUENCER_PT_effect_text_outline,
    SEQUENCER_PT_effect_text_shadow,
    SEQUENCER_PT_effect_text_box,
    SEQUENCER_PT_effect_text_layout,
    SEQUENCER_PT_movie_clip,
    SEQUENCER_PT_adjust_comp,
    SEQUENCER_PT_adjust_transform,
    SEQUENCER_PT_adjust_crop,
    SEQUENCER_PT_adjust_video,
    SEQUENCER_PT_adjust_color,
    SEQUENCER_PT_adjust_sound,
    SEQUENCER_PT_time,
    SEQUENCER_PT_source,
    SEQUENCER_PT_modifiers,
=======


>>>>>>> 72f09824
    SEQUENCER_PT_cache_settings,
    SEQUENCER_PT_cache_view_settings,
    SEQUENCER_PT_proxy_settings,
    SEQUENCER_PT_strip_proxy,
<<<<<<< HEAD
    SEQUENCER_PT_custom_props,
=======

>>>>>>> 72f09824
    SEQUENCER_PT_view,
    SEQUENCER_PT_view_cursor,
    SEQUENCER_PT_frame_overlay,
    SEQUENCER_PT_view_safe_areas,
    SEQUENCER_PT_view_safe_areas_center_cut,
    SEQUENCER_PT_preview,
    SEQUENCER_PT_annotation,
    SEQUENCER_PT_annotation_onion,
    SEQUENCER_PT_snapping,
    SEQUENCER_PT_preview_snapping,
    SEQUENCER_PT_sequencer_snapping,
    SEQUENCER_PT_view_options,  # BFA
    SEQUENCER_MT_fades_add,  # BFA
    SEQUENCER_MT_strip_text_characters,  # BFA
)

if __name__ == "__main__":  # only for live edit.
    from bpy.utils import register_class

    for cls in classes:
        register_class(cls)<|MERGE_RESOLUTION|>--- conflicted
+++ resolved
@@ -900,7 +900,6 @@
         layout = self.layout
         strip = context.active_strip
 
-<<<<<<< HEAD
         # BFA - Changed the Change contextual operator visibility to be based on strip type selection
         # BFA - This is done by listing the strip types then checking if it exists for the relevant operators
         # BFA - If there is no correct strip selected, a label will advise what to do
@@ -917,30 +916,6 @@
                 del bpy_data_scenes_len
             else:
                 layout.operator_context = "INVOKE_DEFAULT"
-=======
-        layout.operator_context = 'INVOKE_REGION_WIN'
-        if strip and strip.type == 'SCENE':
-            bpy_data_scenes_len = len(bpy.data.scenes)
-            if bpy_data_scenes_len > 10:
-                layout.operator_context = 'INVOKE_DEFAULT'
-                layout.operator("sequencer.change_scene", text="Change Scene...")
-            elif bpy_data_scenes_len > 1:
-                layout.operator_menu_enum("sequencer.change_scene", "scene", text="Change Scene")
-            del bpy_data_scenes_len
-
-        layout.operator_context = 'INVOKE_DEFAULT'
-        if strip and strip.type in {
-            'CROSS', 'ADD', 'SUBTRACT', 'ALPHA_OVER', 'ALPHA_UNDER',
-            'GAMMA_CROSS', 'MULTIPLY', 'WIPE', 'GLOW',
-            'SPEED', 'MULTICAM', 'ADJUSTMENT', 'GAUSSIAN_BLUR',
-        }:
-            layout.menu("SEQUENCER_MT_strip_effect_change")
-            layout.operator("sequencer.swap_inputs")
-        props = layout.operator("sequencer.change_path", text="Path/Files")
-
-        if strip:
-            strip_type = strip.type
->>>>>>> 72f09824
 
                 strip_type = strip.type
                 data_strips = ["IMAGE", "MOVIE", "SOUND"]
@@ -1149,27 +1124,12 @@
         layout.separator()
 
         col = layout.column()
-<<<<<<< HEAD
-        col.operator("sequencer.effect_strip_add", text="Transform", icon="TRANSFORM_MOVE").type = "TRANSFORM"
         col.operator("sequencer.effect_strip_add", text="Speed Control", icon="NODE_CURVE_TIME").type = "SPEED"
 
         col.separator()
 
-        col.operator(
-            "sequencer.effect_strip_add",
-            text="Glow",
-            icon="LIGHT_SUN",
-        ).type = "GLOW"
-        col.operator(
-            "sequencer.effect_strip_add",
-            text="Gaussian Blur",
-            icon="NODE_BLUR",
-        ).type = "GAUSSIAN_BLUR"
-=======
-        col.operator("sequencer.effect_strip_add", text="Speed Control").type = 'SPEED'
-        col.operator("sequencer.effect_strip_add", text="Glow").type = 'GLOW'
-        col.operator("sequencer.effect_strip_add", text="Gaussian Blur").type = 'GAUSSIAN_BLUR'
->>>>>>> 72f09824
+        col.operator("sequencer.effect_strip_add", text="Glow", icon="LIGHT_SUN",).type = "GLOW"
+        col.operator("sequencer.effect_strip_add", text="Gaussian Blur", icon="NODE_BLUR",).type = "GAUSSIAN_BLUR"
         col.enabled = nonsound == 1
 
         layout.separator()
@@ -1439,16 +1399,9 @@
         layout.separator()
 
         col = layout.column()
-<<<<<<< HEAD
-        col.operator("sequencer.change_effect_type", text="Transform").type = "TRANSFORM"
         col.operator("sequencer.change_effect_type", text="Speed Control").type = "SPEED"
         col.operator("sequencer.change_effect_type", text="Glow").type = "GLOW"
         col.operator("sequencer.change_effect_type", text="Gaussian Blur").type = "GAUSSIAN_BLUR"
-=======
-        col.operator("sequencer.change_effect_type", text="Speed Control").type = 'SPEED'
-        col.operator("sequencer.change_effect_type", text="Glow").type = 'GLOW'
-        col.operator("sequencer.change_effect_type", text="Gaussian Blur").type = 'GAUSSIAN_BLUR'
->>>>>>> 72f09824
         col.enabled = strip.input_count == 1
 
         layout.separator()
@@ -1682,7 +1635,6 @@
                 layout.menu("SEQUENCER_MT_strip_modifiers", icon="MODIFIER")
 
                 if strip_type in {
-<<<<<<< HEAD
                     "CROSS",
                     "ADD",
                     "SUBTRACT",
@@ -1692,17 +1644,11 @@
                     "MULTIPLY",
                     "WIPE",
                     "GLOW",
-                    "TRANSFORM",
                     "COLOR",
                     "SPEED",
                     "MULTICAM",
                     "ADJUSTMENT",
                     "GAUSSIAN_BLUR",
-=======
-                        'CROSS', 'ADD', 'SUBTRACT', 'ALPHA_OVER', 'ALPHA_UNDER',
-                        'GAMMA_CROSS', 'MULTIPLY', 'WIPE', 'GLOW',
-                        'SPEED', 'MULTICAM', 'ADJUSTMENT', 'GAUSSIAN_BLUR',
->>>>>>> 72f09824
                 }:
                     layout.separator()
                     layout.menu("SEQUENCER_MT_strip_effect")
@@ -1974,7 +1920,6 @@
                 layout.operator("sequencer.fades_clear", text="Clear Fade", icon="CLEAR")
 
             if strip_type in {
-<<<<<<< HEAD
                 "CROSS",
                 "ADD",
                 "SUBTRACT",
@@ -1984,17 +1929,11 @@
                 "MULTIPLY",
                 "WIPE",
                 "GLOW",
-                "TRANSFORM",
                 "COLOR",
                 "SPEED",
                 "MULTICAM",
                 "ADJUSTMENT",
                 "GAUSSIAN_BLUR",
-=======
-                    'CROSS', 'ADD', 'SUBTRACT', 'ALPHA_OVER', 'ALPHA_UNDER',
-                    'GAMMA_CROSS', 'MULTIPLY', 'WIPE', 'GLOW',
-                    'SPEED', 'MULTICAM', 'ADJUSTMENT', 'GAUSSIAN_BLUR',
->>>>>>> 72f09824
             }:
                 layout.separator()
                 layout.menu("SEQUENCER_MT_strip_effect")
@@ -2213,12 +2152,8 @@
 
 class SEQUENCER_PT_color_tag_picker(SequencerColorTagPicker, Panel):
     bl_label = "Color Tag"
-<<<<<<< HEAD
     bl_category = "Strip"
-    bl_options = {"HIDE_HEADER", "INSTANCED"}
-=======
     bl_options = {'HIDE_HEADER', 'INSTANCED'}
->>>>>>> 72f09824
 
     def draw(self, _context):
         layout = self.layout
@@ -2239,8 +2174,7 @@
         row = layout.row(align=True)
         row.operator_enum("sequencer.strip_color_tag_set", "color", icon_only=True)
 
-
-<<<<<<< HEAD
+# BFA - Legacy
 class SEQUENCER_PT_strip(SequencerButtonsPanel, Panel):
     bl_label = ""
     bl_options = {"HIDE_HEADER"}
@@ -2258,7 +2192,6 @@
             "ALPHA_UNDER",
             "MULTIPLY",
             "GLOW",
-            "TRANSFORM",
             "SPEED",
             "MULTICAM",
             "GAUSSIAN_BLUR",
@@ -2310,7 +2243,7 @@
         row.separator()
         row.prop(strip, "mute", toggle=True, icon_only=True, emboss=False)
 
-
+# BFA - Legacy
 class SEQUENCER_PT_adjust_crop(SequencerButtonsPanel, Panel):
     bl_label = "Crop"
     bl_options = {"DEFAULT_CLOSED"}
@@ -2433,31 +2366,6 @@
             if strip.speed_control != "STRETCH":
                 row.use_property_split = False
                 row.prop(strip, "use_frame_interpolate", text="Interpolation")
-
-        elif strip_type == "TRANSFORM":
-            col = layout.column()
-
-            col.prop(strip, "interpolation")
-            col.prop(strip, "translation_unit")
-            col = layout.column(align=True)
-            col.prop(strip, "translate_start_x", text="Position X")
-            col.prop(strip, "translate_start_y", text="Y")
-
-            col.separator()
-
-            colsub = col.column(align=True)
-            colsub.use_property_split = False
-            colsub.prop(strip, "use_uniform_scale")
-
-            if strip.use_uniform_scale:
-                colsub = col.column(align=True)
-                colsub.prop(strip, "scale_start_x", text="Scale")
-            else:
-                col.prop(strip, "scale_start_x", text="Scale X")
-                col.prop(strip, "scale_start_y", text="Y")
-
-            col = layout.column(align=True)
-            col.prop(strip, "rotation_start", text="Rotation")
 
         elif strip_type == "MULTICAM":
             col = layout.column(align=True)
@@ -2535,7 +2443,7 @@
             row = layout.row(align=True)
             row.prop(strip, "factor", slider=True)
 
-
+# BFA - Legacy
 class SEQUENCER_PT_effect_text_layout(SequencerButtonsPanel, Panel):
     bl_label = "Layout"
     bl_parent_id = "SEQUENCER_PT_effect"
@@ -2564,7 +2472,7 @@
         row.separator()
         row.prop(strip, "anchor_y", text="Y")
 
-
+# BFA - Legacy
 class SEQUENCER_PT_effect_text_style(SequencerButtonsPanel, Panel):
     bl_label = "Style"
     bl_parent_id = "SEQUENCER_PT_effect"
@@ -2646,7 +2554,7 @@
         else:
             sub.label(icon="DISCLOSURE_TRI_RIGHT")
 
-
+# BFA - Legacy
 class SEQUENCER_PT_effect_text_outline(SequencerButtonsPanel, Panel):
     bl_label = "Outline"
     bl_options = {"DEFAULT_CLOSED"}
@@ -2673,7 +2581,7 @@
         col.prop(strip, "outline_width", text="Width")
         col.active = strip.use_outline and (not strip.mute)
 
-
+# BFA - Legacy
 class SEQUENCER_PT_effect_text_shadow(SequencerButtonsPanel, Panel):
     bl_label = "Shadow"
     bl_options = {"DEFAULT_CLOSED"}
@@ -2702,7 +2610,7 @@
         col.prop(strip, "shadow_blur", text="Blur")
         col.active = strip.use_shadow and (not strip.mute)
 
-
+# BFA - Legacy
 class SEQUENCER_PT_effect_text_box(SequencerButtonsPanel, Panel):
     bl_label = "Box"
     bl_translation_context = i18n_contexts.id_sequence
@@ -2731,7 +2639,7 @@
         col.prop(strip, "box_roundness", text="Roundness")
         col.active = strip.use_box and (not strip.mute)
 
-
+# BFA - Legacy
 class SEQUENCER_PT_source(SequencerButtonsPanel, Panel):
     bl_label = "Source"
     bl_options = {"DEFAULT_CLOSED"}
@@ -2860,7 +2768,7 @@
                 split.alignment = "LEFT"
                 split.label(text="{:.2f}".format(elem.orig_fps), translate=False)
 
-
+# BFA - Legacy
 class SEQUENCER_PT_movie_clip(SequencerButtonsPanel, Panel):
     bl_label = "Movie Clip"
     bl_options = {"DEFAULT_CLOSED"}
@@ -2901,7 +2809,7 @@
                 translate=False,
             )
 
-
+# BFA - Legacy
 class SEQUENCER_PT_scene(SequencerButtonsPanel, Panel):
     bl_label = "Scene"
     bl_category = "Strip"
@@ -2948,7 +2856,7 @@
                 # Expose here because setting the alpha from the "Render" menu is very inconvenient.
                 col.prop(scene.render, "film_transparent")
 
-
+# BFA - Legacy
 class SEQUENCER_PT_scene_sound(SequencerButtonsPanel, Panel):
     bl_label = "Sound"
     bl_category = "Strip"
@@ -3017,7 +2925,7 @@
                 translate=False,
             )
 
-
+# BFA - Legacy
 class SEQUENCER_PT_time(SequencerButtonsPanel, Panel):
     bl_label = "Time"
     bl_options = {"DEFAULT_CLOSED"}
@@ -3212,7 +3120,7 @@
                     translate=False,
                 )
 
-
+# BFA - Legacy
 class SEQUENCER_PT_adjust_sound(SequencerButtonsPanel, Panel):
     bl_label = "Sound"
     bl_category = "Strip"
@@ -3291,7 +3199,7 @@
             if overlay_settings.waveform_display_type == "DEFAULT_WAVEFORMS":
                 col.prop(strip, "show_waveform")
 
-
+# BFA - Legacy
 class SEQUENCER_PT_adjust_comp(SequencerButtonsPanel, Panel):
     bl_label = "Compositing"
     bl_category = "Strip"
@@ -3319,7 +3227,7 @@
         col.prop(strip, "blend_type", text="Blend")
         col.prop(strip, "blend_alpha", text="Opacity", slider=True)
 
-
+# BFA - Legacy
 class SEQUENCER_PT_adjust_transform(SequencerButtonsPanel, Panel):
     bl_label = "Transform"
     bl_category = "Strip"
@@ -3364,9 +3272,64 @@
         sub.prop(strip, "use_flip_x", text="X", toggle=True)
         sub.prop(strip, "use_flip_y", text="Y", toggle=True)
 
-
+# BFA - Legacy
 class SEQUENCER_PT_adjust_video(SequencerButtonsPanel, Panel):
     bl_label = "Video"
+    bl_options = {"DEFAULT_CLOSED"}
+    bl_category = "Strip"
+
+    @classmethod
+    def poll(cls, context):
+        if not cls.has_sequencer(context):
+            return False
+
+        strip = context.active_strip
+        if not strip:
+            return False
+
+        return strip.type in {
+            "MOVIE",
+            "IMAGE",
+            "SCENE",
+            "MOVIECLIP",
+            "MASK",
+            "META",
+            "ADD",
+            "SUBTRACT",
+            "ALPHA_OVER",
+            "ALPHA_UNDER",
+            "CROSS",
+            "GAMMA_CROSS",
+            "MULTIPLY",
+            "WIPE",
+            "GLOW",
+            "COLOR",
+            "MULTICAM",
+            "SPEED",
+            "ADJUSTMENT",
+            "COLORMIX",
+        }
+
+    def draw(self, context):
+        layout = self.layout
+
+        layout.use_property_split = True
+
+        col = layout.column()
+
+        strip = context.active_strip
+
+        layout.active = not strip.mute
+
+        col.prop(strip, "strobe")
+
+        # BFA - Align bool property left
+        col.use_property_split = False
+        col.prop(strip, "use_reverse_frames")
+
+# BFA - Legacy
+class SEQUENCER_PT_adjust_color(SequencerButtonsPanel, Panel):
+    bl_label = "Color"
     bl_options = {"DEFAULT_CLOSED"}
     bl_category = "Strip"
 
@@ -3405,62 +3368,6 @@
 
     def draw(self, context):
         layout = self.layout
-
-        layout.use_property_split = True
-
-        col = layout.column()
-
-        strip = context.active_strip
-
-        layout.active = not strip.mute
-
-        col.prop(strip, "strobe")
-
-        # BFA - Align bool property left
-        col.use_property_split = False
-        col.prop(strip, "use_reverse_frames")
-
-
-class SEQUENCER_PT_adjust_color(SequencerButtonsPanel, Panel):
-    bl_label = "Color"
-    bl_options = {"DEFAULT_CLOSED"}
-    bl_category = "Strip"
-
-    @classmethod
-    def poll(cls, context):
-        if not cls.has_sequencer(context):
-            return False
-
-        strip = context.active_strip
-        if not strip:
-            return False
-
-        return strip.type in {
-            "MOVIE",
-            "IMAGE",
-            "SCENE",
-            "MOVIECLIP",
-            "MASK",
-            "META",
-            "ADD",
-            "SUBTRACT",
-            "ALPHA_OVER",
-            "ALPHA_UNDER",
-            "CROSS",
-            "GAMMA_CROSS",
-            "MULTIPLY",
-            "WIPE",
-            "GLOW",
-            "TRANSFORM",
-            "COLOR",
-            "MULTICAM",
-            "SPEED",
-            "ADJUSTMENT",
-            "COLORMIX",
-        }
-
-    def draw(self, context):
-        layout = self.layout
         layout.use_property_split = True
 
         strip = context.active_strip
@@ -3482,8 +3389,6 @@
         row.prop_decorator(strip, "use_float")
 
 
-=======
->>>>>>> 72f09824
 class SEQUENCER_PT_cache_settings(SequencerButtonsPanel, Panel):
     bl_label = "Cache Settings"
     bl_category = "Cache"
@@ -3889,7 +3794,6 @@
         col.prop(safe_data, "action_center", slider=True)
 
 
-<<<<<<< HEAD
 class SEQUENCER_PT_modifiers(SequencerButtonsPanel, Panel):
     bl_label = ""
     bl_options = {"HIDE_HEADER"}
@@ -3915,8 +3819,6 @@
         layout.template_strip_modifiers()
 
 
-=======
->>>>>>> 72f09824
 class SEQUENCER_PT_annotation(AnnotationDataPanel, SequencerButtonsPanel_Output, Panel):
     bl_space_type = "SEQUENCE_EDITOR"
     bl_region_type = "UI"
@@ -3993,11 +3895,7 @@
     @classmethod
     def poll(cls, context):
         st = context.space_data
-<<<<<<< HEAD
-        return st.view_type in {"PREVIEW", "SEQUENCER_PREVIEW"} and context.tool_settings
-=======
         return st.view_type in {'PREVIEW', 'SEQUENCER_PREVIEW'} and context.sequencer_scene
->>>>>>> 72f09824
 
     def draw(self, context):
         tool_settings = context.tool_settings
@@ -4029,11 +3927,7 @@
     @classmethod
     def poll(cls, context):
         st = context.space_data
-<<<<<<< HEAD
-        return st.view_type in {"SEQUENCER", "SEQUENCER_PREVIEW"} and context.tool_settings
-=======
         return st.view_type in {'SEQUENCER', 'SEQUENCER_PREVIEW'} and context.sequencer_scene
->>>>>>> 72f09824
 
     def draw(self, context):
         tool_settings = context.tool_settings
@@ -4224,55 +4118,40 @@
     SEQUENCER_MT_view_pie,
     SEQUENCER_MT_preview_view_pie,
     SEQUENCER_MT_modifier_add,
-<<<<<<< HEAD
-    SEQUENCER_PT_color_tag_picker,
+    SEQUENCER_PT_color_tag_picker, # BFA - Legacy
     SEQUENCER_PT_active_tool,
     SEQUENCER_MT_change_scene_with_icons,  # BFA
-    SEQUENCER_PT_strip,
-=======
-
-    SEQUENCER_PT_active_tool,
-
->>>>>>> 72f09824
+    SEQUENCER_PT_strip, # BFA - Legacy
     SEQUENCER_PT_gizmo_display,
     SEQUENCER_PT_overlay,
     SEQUENCER_PT_preview_overlay,
     SEQUENCER_PT_sequencer_overlay,
     SEQUENCER_PT_sequencer_overlay_strips,
     SEQUENCER_PT_sequencer_overlay_waveforms,
-<<<<<<< HEAD
-    SEQUENCER_PT_effect,
-    SEQUENCER_PT_scene,
-    SEQUENCER_PT_scene_sound,
-    SEQUENCER_PT_mask,
-    SEQUENCER_PT_effect_text_style,
-    SEQUENCER_PT_effect_text_outline,
-    SEQUENCER_PT_effect_text_shadow,
-    SEQUENCER_PT_effect_text_box,
-    SEQUENCER_PT_effect_text_layout,
-    SEQUENCER_PT_movie_clip,
-    SEQUENCER_PT_adjust_comp,
-    SEQUENCER_PT_adjust_transform,
-    SEQUENCER_PT_adjust_crop,
-    SEQUENCER_PT_adjust_video,
-    SEQUENCER_PT_adjust_color,
-    SEQUENCER_PT_adjust_sound,
-    SEQUENCER_PT_time,
-    SEQUENCER_PT_source,
-    SEQUENCER_PT_modifiers,
-=======
-
-
->>>>>>> 72f09824
+    SEQUENCER_PT_effect, # BFA - Legacy
+    SEQUENCER_PT_scene, # BFA - Legacy
+    SEQUENCER_PT_scene_sound, # BFA - Legacy
+    SEQUENCER_PT_mask, # BFA - Legacy
+    SEQUENCER_PT_effect_text_style, # BFA - Legacy
+    SEQUENCER_PT_effect_text_outline, # BFA - Legacy
+    SEQUENCER_PT_effect_text_shadow, # BFA - Legacy
+    SEQUENCER_PT_effect_text_box, # BFA - Legacy
+    SEQUENCER_PT_effect_text_layout, # BFA - Legacy
+    SEQUENCER_PT_movie_clip, # BFA - Legacy
+    SEQUENCER_PT_adjust_comp, # BFA - Legacy
+    SEQUENCER_PT_adjust_transform, # BFA - Legacy
+    SEQUENCER_PT_adjust_crop, # BFA - Legacy
+    SEQUENCER_PT_adjust_video, # BFA - Legacy
+    SEQUENCER_PT_adjust_color, # BFA - Legacy
+    SEQUENCER_PT_adjust_sound, # BFA - Legacy
+    SEQUENCER_PT_time, # BFA - Legacy
+    SEQUENCER_PT_source, # BFA - Legacy
+    SEQUENCER_PT_modifiers, # BFA - Legacy
     SEQUENCER_PT_cache_settings,
     SEQUENCER_PT_cache_view_settings,
     SEQUENCER_PT_proxy_settings,
     SEQUENCER_PT_strip_proxy,
-<<<<<<< HEAD
     SEQUENCER_PT_custom_props,
-=======
-
->>>>>>> 72f09824
     SEQUENCER_PT_view,
     SEQUENCER_PT_view_cursor,
     SEQUENCER_PT_frame_overlay,
