--- conflicted
+++ resolved
@@ -530,19 +530,12 @@
 
         layout.separator()
 
-<<<<<<< HEAD
         layout.menu("SEQUENCER_MT_view_annotations") # BFA
         # BFA - properties in properties menu
-        #if st.view_type == 'SEQUENCER':
+        #if is_sequencer_only
         #    layout.prop(st, "show_backdrop", text="Preview as Backdrop")
         #if is_preview or st.show_backdrop:
         #    layout.prop(st, "show_transform_preview", text="Preview During Transform")
-=======
-        if is_sequencer_only:
-            layout.prop(st, "show_backdrop", text="Preview as Backdrop")
-        if is_preview or st.show_backdrop:
-            layout.prop(st, "show_transform_preview", text="Preview During Transform")
->>>>>>> 487e29af
         layout.separator()
 
         layout.operator_context = 'INVOKE_REGION_WIN'
@@ -815,6 +808,7 @@
         layout = self.layout
 
         layout.operator("screen.animation_play", icon='PLAY')
+		# layout.operator("sequencer.view_frame") # BFA - redundant
 
         layout.separator()
 
@@ -1043,15 +1037,9 @@
             layout.operator("sequencer.swap", text="Swap Strip Right", icon="SEQ_SWAP_RIGHT").side = 'RIGHT' #BFA
 
             layout.separator()
-<<<<<<< HEAD
-
             layout.operator("sequencer.gap_remove", icon="SEQ_REMOVE_GAPS").all = False
+            layout.operator("sequencer.gap_remove", text="Remove Gaps (All)", icon="SEQ_REMOVE_GAPS").all = True
             layout.operator("sequencer.gap_insert", icon="SEQ_INSERT_GAPS")
-=======
-            layout.operator("sequencer.gap_remove").all = False
-            layout.operator("sequencer.gap_remove", text="Remove Gaps (All)").all = True
-            layout.operator("sequencer.gap_insert")
->>>>>>> 487e29af
 
 
 class SEQUENCER_MT_strip_input(Menu):
@@ -1205,15 +1193,9 @@
 
             layout.separator()
 
-<<<<<<< HEAD
             layout.operator("sequencer.copy", text="Copy", icon='COPYDOWN')
             layout.operator("sequencer.paste", text="Paste", icon='PASTEDOWN')
             layout.operator("sequencer.duplicate_move", icon='DUPLICATE')
-=======
-            layout.operator("sequencer.copy", text="Copy")
-            layout.operator("sequencer.paste", text="Paste")
-            layout.operator("sequencer.duplicate_move", text="Duplicate")
->>>>>>> 487e29af
 
         layout.separator()
         layout.operator("sequencer.delete", text="Delete", icon='DELETE')
