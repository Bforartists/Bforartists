# SPDX-FileCopyrightText: 2009-2023 Blender Authors
#
# SPDX-License-Identifier: GPL-2.0-or-later

import bpy
from bpy.types import (
    Header,
    Menu,
    Panel,
)
from bpy.app.translations import (
    contexts as i18n_contexts,
    pgettext_iface as iface_,
    pgettext_rpt as rpt_,
)
from bl_ui.properties_grease_pencil_common import (
    AnnotationDataPanel,
    AnnotationOnionSkin,
)
from bl_ui.space_toolsystem_common import (
    ToolActivePanelHelper,
)
from rna_prop_ui import PropertyPanel


def _space_view_types(st):
    view_type = st.view_type
    return (
        view_type in {'SEQUENCER', 'SEQUENCER_PREVIEW'},
        view_type == 'PREVIEW',
    )


def selected_sequences_len(context):
    selected_sequences = getattr(context, "selected_sequences", None)
    if selected_sequences is None:
        return 0
    return len(selected_sequences)


def draw_color_balance(layout, color_balance):

    layout.prop(color_balance, "correction_method")

    layout.use_property_split = False

    flow = layout.grid_flow(row_major=True, columns=0, even_columns=True, even_rows=False, align=False)

    if color_balance.correction_method == 'LIFT_GAMMA_GAIN':
        col = flow.column()

        box = col.box()
        split = box.split(factor=0.35)
        col = split.column(align=True)
        col.label(text="Lift:")
        col.separator()
        col.separator()
        col.prop(color_balance, "lift", text="")
        col.prop(color_balance, "invert_lift", text="Invert", icon='ARROW_LEFTRIGHT')
        split.template_color_picker(color_balance, "lift", value_slider=True, cubic=True)

        col = flow.column()

        box = col.box()
        split = box.split(factor=0.35)
        col = split.column(align=True)
        col.label(text="Gamma:")
        col.separator()
        col.separator()
        col.prop(color_balance, "gamma", text="")
        col.prop(color_balance, "invert_gamma", text="Invert", icon='ARROW_LEFTRIGHT')
        split.template_color_picker(color_balance, "gamma", value_slider=True, lock_luminosity=True, cubic=True)

        col = flow.column()

        box = col.box()
        split = box.split(factor=0.35)
        col = split.column(align=True)
        col.label(text="Gain:")
        col.separator()
        col.separator()
        col.prop(color_balance, "gain", text="")
        col.prop(color_balance, "invert_gain", text="Invert", icon='ARROW_LEFTRIGHT')
        split.template_color_picker(color_balance, "gain", value_slider=True, lock_luminosity=True, cubic=True)

    elif color_balance.correction_method == 'OFFSET_POWER_SLOPE':
        col = flow.column()

        box = col.box()
        split = box.split(factor=0.35)
        col = split.column(align=True)
        col.label(text="Offset:")
        col.separator()
        col.separator()
        col.prop(color_balance, "offset", text="")
        col.prop(color_balance, "invert_offset", text="Invert", icon='ARROW_LEFTRIGHT')
        split.template_color_picker(color_balance, "offset", value_slider=True, cubic=True)

        col = flow.column()

        box = col.box()
        split = box.split(factor=0.35)
        col = split.column(align=True)
        col.label(text="Power:")
        col.separator()
        col.separator()
        col.prop(color_balance, "power", text="")
        col.prop(color_balance, "invert_power", text="Invert", icon='ARROW_LEFTRIGHT')
        split.template_color_picker(color_balance, "power", value_slider=True, cubic=True)

        col = flow.column()

        box = col.box()
        split = box.split(factor=0.35)
        col = split.column(align=True)
        col.label(text="Slope:")
        col.separator()
        col.separator()
        col.prop(color_balance, "slope", text="")
        col.prop(color_balance, "invert_slope", text="Invert", icon='ARROW_LEFTRIGHT')
        split.template_color_picker(color_balance, "slope", value_slider=True, cubic=True)

class SEQUENCER_PT_active_tool(ToolActivePanelHelper, Panel):
    bl_space_type = 'SEQUENCE_EDITOR'
    bl_region_type = 'UI'
    bl_category = "Tool"


class SEQUENCER_HT_tool_header(Header):
    bl_space_type = 'SEQUENCE_EDITOR'
    bl_region_type = 'TOOL_HEADER'

    def draw(self, context):
        # layout = self.layout

        self.draw_tool_settings(context)

        # TODO: options popover.

    def draw_tool_settings(self, context):
        layout = self.layout

        # Active Tool
        # -----------
        from bl_ui.space_toolsystem_common import ToolSelectPanelHelper
        # Most callers assign the `tool` & `tool_mode`, currently the result is not used.
        """
        tool = ToolSelectPanelHelper.draw_active_tool_header(context, layout)
        tool_mode = context.mode if tool is None else tool.mode
        """
        # Only draw the header.
        ToolSelectPanelHelper.draw_active_tool_header(context, layout)


class SEQUENCER_HT_header(Header):
    bl_space_type = 'SEQUENCE_EDITOR'

    def draw_seq(self, layout, context): # BFA - 3D Sequencer
        pass

    def draw(self, context):
        layout = self.layout

        st = context.space_data

        ALL_MT_editormenu.draw_hidden(context, layout) # bfa - show hide the editormenu

        layout.prop(st, "view_type", text="")
        SEQUENCER_MT_editor_menus.draw_collapsible(context, layout)
        tool_settings = context.tool_settings
        sequencer_tool_settings = tool_settings.sequencer_tool_settings

        layout.separator_spacer()
        row = layout.row() # BFA - 3D Sequencer
        row.label(text="Timeline:", icon="VIEW3D") # BFA - 3D Sequencer
        row.template_ID(st, "scene_override", unlink="sequencer.remove_scene_override") # BFA - 3D Sequencer

        if st.view_type == 'PREVIEW':
            row = layout.row(align=True)
            row.prop(sequencer_tool_settings, "pivot_point", text="", icon_only=True)

        if st.view_type in {'SEQUENCER', 'SEQUENCER_PREVIEW'}:
            row = layout.row(align=True)
            row.prop(sequencer_tool_settings, "overlap_mode", text="")

        if st.view_type in {'SEQUENCER', 'SEQUENCER_PREVIEW'}:
            row = layout.row(align=True)
            row.prop(tool_settings, "use_snap_sequencer", text="")
            sub = row.row(align=True)
            sub.popover(panel="SEQUENCER_PT_snapping", text = "")
        
        if st.view_type in {'PREVIEW', 'SEQUENCER_PREVIEW'}:
            layout.prop(st, "display_mode", text="", icon_only=True)
            layout.prop(st, "preview_channels", text="", icon_only=True)

            # Gizmo toggle & popover.
            row = layout.row(align=True)
            # FIXME: place-holder icon.
            row.prop(st, "show_gizmo", text="", toggle=True, icon='GIZMO')
            sub = row.row(align=True)
            sub.active = st.show_gizmo
            sub.popover(panel="SEQUENCER_PT_gizmo_display",text="")

        row = layout.row(align=True)
        row.prop(st, "show_overlays", text="", icon='OVERLAY')
        sub = row.row(align=True)
        sub.popover(panel="SEQUENCER_PT_overlay", text="")
        sub.active = st.show_overlays

        row.popover(panel = "SEQUENCER_PT_view_options", text = "Options")
		## BFA - moved "class SEQUENCER_MT_editor_menus" below


class SEQUENCER_PT_gizmo_display(Panel):
    bl_space_type = 'SEQUENCE_EDITOR'
    bl_region_type = 'HEADER'
    bl_label = "Gizmos"
    bl_ui_units_x = 8

    def draw(self, context):
        layout = self.layout

        st = context.space_data

        col = layout.column()
        col.label(text="Viewport Gizmos")
        col.separator()

        col.active = st.show_gizmo
        colsub = col.column()
        colsub.prop(st, "show_gizmo_navigate", text="Navigate")
        colsub.prop(st, "show_gizmo_tool", text="Active Tools")
        # colsub.prop(st, "show_gizmo_context", text="Active Object")  # Currently unused.


class SEQUENCER_PT_overlay(Panel):
    bl_space_type = 'SEQUENCE_EDITOR'
    bl_region_type = 'HEADER'
    bl_label = "Overlays"
    bl_ui_units_x = 7

    def draw(self, _context):
        pass


class SEQUENCER_PT_preview_overlay(Panel):
    bl_space_type = 'SEQUENCE_EDITOR'
    bl_region_type = 'HEADER'
    bl_parent_id = "SEQUENCER_PT_overlay"
    bl_label = "Preview Overlays"

    @classmethod
    def poll(cls, context):
        st = context.space_data
        return st.view_type in {'PREVIEW', 'SEQUENCER_PREVIEW'} and st.display_mode == 'IMAGE'

    def draw(self, context):
        ed = context.scene.sequence_editor
        st = context.space_data
        overlay_settings = st.preview_overlay
        layout = self.layout

        layout.active = st.show_overlays
        layout.prop(overlay_settings, "show_image_outline")
        layout.prop(overlay_settings, "show_cursor")
        layout.prop(ed, "show_overlay_frame", text="Frame Overlay")
        layout.prop(overlay_settings, "show_safe_areas", text="Safe Areas")
        layout.prop(overlay_settings, "show_metadata", text="Metadata")
        layout.prop(overlay_settings, "show_annotation", text="Annotations")


class SEQUENCER_PT_sequencer_overlay(Panel):
    bl_space_type = 'SEQUENCE_EDITOR'
    bl_region_type = 'HEADER'
    bl_parent_id = "SEQUENCER_PT_overlay"
    bl_label = "Sequencer Overlays"

    @classmethod
    def poll(cls, context):
        st = context.space_data
        return st.view_type in {'SEQUENCER', 'SEQUENCER_PREVIEW'}

    def draw(self, context):
        st = context.space_data
        overlay_settings = st.timeline_overlay
        layout = self.layout

        layout.active = st.show_overlays

        layout.prop(overlay_settings, "show_strip_name", text="Name")
        layout.prop(overlay_settings, "show_strip_source", text="Source")
        layout.prop(overlay_settings, "show_strip_duration", text="Duration")
        layout.prop(overlay_settings, "show_strip_tag_color", text="Color Tags")

        layout.separator()

        layout.prop(overlay_settings, "show_strip_offset", text="Offsets")
        layout.prop(overlay_settings, "show_fcurves", text="F-Curves")
        layout.prop(overlay_settings, "show_strip_retiming", text="Retiming")
        layout.prop(overlay_settings, "show_thumbnails", text="Thumbnails")
        layout.prop(overlay_settings, "show_grid", text="Grid")

        layout.separator()

        layout.label(text="Waveforms")
        layout.row().prop(overlay_settings, "waveform_display_type", expand=True)
        layout.label(text="Waveform Style")
        layout.row().prop(overlay_settings, "waveform_display_style", expand=True)


# bfa - show hide the editormenu
class ALL_MT_editormenu(Menu):
    bl_label = ""

    def draw(self, context):
        self.draw_menus(self.layout, context)

    @staticmethod
    def draw_menus(layout, context):

        row = layout.row(align=True)
        row.template_header() # editor type menus


class SEQUENCER_MT_editor_menus(Menu):
    bl_idname = "SEQUENCER_MT_editor_menus"
    bl_label = ""

    def draw(self, context):
        layout = self.layout
        st = context.space_data
        has_sequencer, _has_preview = _space_view_types(st)

        layout.menu("SCREEN_MT_user_menu", text = "Quick") # Quick favourites menu
        layout.menu("SEQUENCER_MT_view")
        layout.menu("SEQUENCER_MT_select")
        layout.menu("SEQUENCER_MT_export")

        if has_sequencer:
            layout.menu("SEQUENCER_MT_navigation")
            if st.show_markers:
                layout.menu("SEQUENCER_MT_marker")
            layout.menu("SEQUENCER_MT_add")

        layout.menu("SEQUENCER_MT_strip")

        if st.view_type in {'SEQUENCER', 'PREVIEW'}:
            layout.menu("SEQUENCER_MT_image")

class SEQUENCER_MT_view_cache(Menu):
    bl_label = "Cache"

    def draw(self, context):
        layout = self.layout

        ed = context.scene.sequence_editor
        layout.prop(ed, "show_cache")
        layout.separator()

        col = layout.column()
        col.enabled = ed.show_cache

        col.prop(ed, "show_cache_final_out")
        col.prop(ed, "show_cache_raw")
        col.prop(ed, "show_cache_preprocessed")
        col.prop(ed, "show_cache_composite")


class SEQUENCER_MT_range(Menu):
    bl_label = "Range"

    def draw(self, _context):
        layout = self.layout

        layout.operator("anim.previewrange_set", text="Set Preview Range", icon = "PREVIEW_RANGE")
        layout.operator("sequencer.set_range_to_strips", text="Set Preview Range to Strips", icon = "PREVIEW_RANGE").preview = True
        layout.operator("anim.previewrange_clear", text="Clear Preview Range", icon = "CLEAR")

        layout.separator()

        layout.operator("anim.start_frame_set", text="Set Start Frame", icon = "AFTER_CURRENT_FRAME")
        layout.operator("anim.end_frame_set", text="Set End Frame", icon = "BEFORE_CURRENT_FRAME")
        layout.operator("sequencer.set_range_to_strips", text="Set Frame Range to Strips", icon = "PREVIEW_RANGE")

class SEQUENCER_MT_preview_zoom(Menu):
    bl_label = "Fractional Zoom"

    def draw(self, _context):
        layout = self.layout
        layout.operator_context = 'INVOKE_REGION_PREVIEW'

        ratios = ((1, 8), (1, 4), (1, 2), (1, 1), (2, 1), (4, 1), (8, 1))

        for i, (a, b) in enumerate(ratios):
            if i in {3, 4}:  # Draw separators around Zoom 1:1.
                layout.separator()

            layout.operator(
                "sequencer.view_zoom_ratio",
                text=iface_("Zoom %d:%d") % (a, b), icon = "ZOOM_SET",
                translate=False,
            ).ratio = a / b
        layout.operator_context = 'INVOKE_DEFAULT'


class SEQUENCER_MT_proxy(Menu):
    bl_label = "Proxy"

    def draw(self, context):
        layout = self.layout

        st = context.space_data
        col = layout.column()
        col.operator("sequencer.enable_proxies", text="Setup")
        col.operator("sequencer.rebuild_proxy", text="Rebuild")
        col.enabled = selected_sequences_len(context) >= 1
        layout.prop(st, "proxy_render_size", text="")


class SEQUENCER_MT_view_pie_menus(Menu):
    bl_label = "Pie menus"

    def draw(self, context):
        layout = self.layout

        st = context.space_data

        layout.operator_context = 'INVOKE_REGION_PREVIEW'
        if st.view_type == 'PREVIEW':
            layout.operator("wm.call_menu_pie", text = "Pivot Point", icon = "MENU_PANEL").name = 'SEQUENCER_MT_pivot_pie'
        layout.operator("wm.call_menu_pie", text = "View", icon = "MENU_PANEL").name = 'SEQUENCER_MT_preview_view_pie'

## BFA - this menu has most of the property toggles now show exclusively in the property shelf.
class SEQUENCER_MT_view(Menu):
    bl_label = "View"

    def draw(self, context):
        layout = self.layout

        st = context.space_data
        is_preview = st.view_type in {'PREVIEW', 'SEQUENCER_PREVIEW'}
        is_sequencer_view = st.view_type in {'SEQUENCER', 'SEQUENCER_PREVIEW'}

        preferences = context.preferences
        addon_prefs = preferences.addons["bforartists_toolbar_settings"].preferences

        # bfa - we have it already separated with correct invoke.

        # if st.view_type == 'PREVIEW':
        #     # Specifying the REGION_PREVIEW context is needed in preview-only
        #     # mode, else the lookup for the shortcut will fail in
        #     # wm_keymap_item_find_props() (see #32595).
        #     layout.operator_context = 'INVOKE_REGION_PREVIEW'
        layout.prop(st, "show_region_toolbar")
        layout.prop(st, "show_region_ui")
        layout.prop(st, "show_region_tool_header")

        layout.operator_context = 'INVOKE_DEFAULT'

        if is_sequencer_view:
            layout.prop(st, "show_region_hud")
            layout.prop(st, "show_region_channels")

        layout.prop(addon_prefs, "vse_show_toolshelf_tabs")

        layout.separator()

        layout.menu("SEQUENCER_MT_view_annotations")

        layout.separator()

        layout.separator()

        layout.operator_context = 'INVOKE_REGION_WIN'
        layout.operator("view2d.zoom_in", icon = "ZOOM_IN")
        layout.operator("view2d.zoom_out", icon = "ZOOM_OUT")

        if is_sequencer_view:
            layout.operator_context = 'INVOKE_REGION_WIN'
            layout.operator("view2d.zoom_border", text = "Zoom Border", icon = "ZOOM_BORDER")

            layout.separator()

            layout.operator("sequencer.view_all", text="Frame All", icon = "VIEWALL" )
            layout.operator("sequencer.view_frame", icon = "VIEW_FRAME" )
            layout.operator("sequencer.view_selected", text = "Frame Selected", icon='VIEW_SELECTED')

        if is_preview:
            layout.operator_context = 'INVOKE_REGION_PREVIEW'

            if is_sequencer_view:
                layout.menu("SEQUENCER_MT_preview_zoom", text="Fractional Preview Zoom")
            else:
                layout.operator("view2d.zoom_border", text="Zoom Border", icon = "ZOOM_BORDER")
                layout.menu("SEQUENCER_MT_preview_zoom")

            layout.separator()

            layout.operator("sequencer.view_all_preview", text="Fit Preview in window", icon = "VIEW_FIT")
            layout.operator("sequencer.view_selected", text = "Frame Selected", icon='VIEW_SELECTED')

            layout.separator()

            layout.menu("SEQUENCER_MT_proxy")

            layout.operator_context = 'INVOKE_DEFAULT'

        layout.separator()

        layout.operator_context = 'INVOKE_REGION_WIN'
        layout.operator("sequencer.refresh_all", icon='FILE_REFRESH', text="Refresh All")
        layout.operator_context = 'INVOKE_DEFAULT'

        layout.separator()

        layout.operator("render.opengl", text="Sequence Render Image", icon='RENDER_STILL').sequencer = True
        props = layout.operator("render.opengl", text="Sequence Render Animation", icon='RENDER_ANIMATION')
        props.animation = True
        props.sequencer = True

        layout.separator()

        # Note that the context is needed for the shortcut to display properly.
        layout.operator_context = 'INVOKE_REGION_PREVIEW' if is_preview else 'INVOKE_REGION_WIN'
        props = layout.operator(
            "wm.context_toggle_enum",
            text="Toggle Sequencer/Preview",
            icon='SEQ_SEQUENCER' if is_preview else 'SEQ_PREVIEW',
        )
        props.data_path = "space_data.view_type"
        props.value_1 = 'SEQUENCER'
        props.value_2 = 'PREVIEW'
        layout.operator_context = 'INVOKE_DEFAULT'


        layout.menu("SEQUENCER_MT_view_pie_menus")

        layout.separator()

        layout.menu("INFO_MT_area")

# BFA - Hidden legacy operators exposed to GUI
class SEQUENCER_MT_view_annotations(Menu):
    bl_label = "Annotations (Legacy)"

    def draw(self, context):
        layout = self.layout

        layout.operator("gpencil.annotate", text="Draw Annotation", icon='PAINT_DRAW',).mode = 'DRAW'
        layout.operator("gpencil.annotate", text="Draw Line Annotation", icon='PAINT_DRAW').mode = 'DRAW_STRAIGHT'
        layout.operator("gpencil.annotate", text="Draw Polyline Annotation", icon='PAINT_DRAW').mode = 'DRAW_POLY'
        layout.operator("gpencil.annotate", text="Erase Annotation", icon='ERASE').mode = 'ERASER'

        layout.separator()

        layout.operator("gpencil.annotation_add", text="Add Annotation Layer", icon='ADD')
        layout.operator("gpencil.annotation_active_frame_delete", text="Erase Annotation Active Keyframe", icon='DELETE')

class SEQUENCER_MT_export(Menu):
    bl_label = "Export"

    def draw(self, context):
        layout = self.layout

        layout.operator("sequencer.export_subtitles", text="Export Subtitles", icon='EXPORT')


class SEQUENCER_MT_select_handle(Menu):
    bl_label = "Select Handle"

    def draw(self, _context):
        layout = self.layout

        layout.operator("sequencer.select_handles", text="Both", icon = "SELECT_HANDLE_BOTH").side = 'BOTH'
        layout.operator("sequencer.select_handles", text="Left", icon = "SELECT_HANDLE_LEFT").side = 'LEFT'
        layout.operator("sequencer.select_handles", text="Right", icon = "SELECT_HANDLE_RIGHT").side = 'RIGHT'

        layout.separator()

        layout.operator("sequencer.select_handles", text="Both Neighbors", icon = "SELECT_HANDLE_BOTH").side = 'BOTH_NEIGHBORS'
        layout.operator("sequencer.select_handles", text="Left Neighbor", icon = "SELECT_HANDLE_LEFT").side = 'LEFT_NEIGHBOR'
        layout.operator("sequencer.select_handles", text="Right Neighbor", icon = "SELECT_HANDLE_RIGHT").side = 'RIGHT_NEIGHBOR'


class SEQUENCER_MT_select_channel(Menu):
    bl_label = "Select Channel"

    def draw(self, _context):
        layout = self.layout

        layout.operator("sequencer.select_side", text="Left", icon = "RESTRICT_SELECT_OFF").side = 'LEFT'
        layout.operator("sequencer.select_side", text="Right", icon = "RESTRICT_SELECT_OFF").side = 'RIGHT'
        layout.separator()
        layout.operator("sequencer.select_side", text="Both Sides", icon = "RESTRICT_SELECT_OFF").side = 'BOTH'


class SEQUENCER_MT_select_linked(Menu):
    bl_label = "Select Linked"

    def draw(self, _context):
        layout = self.layout

        layout.operator("sequencer.select_linked", text="All", icon='SELECT_ALL')
        layout.operator("sequencer.select_less", text="Less", icon = "SELECTLESS")
        layout.operator("sequencer.select_more", text="More", icon = "SELECTMORE")


class SEQUENCER_MT_select(Menu):
    bl_label = "Select"

    def draw(self, _context):
        layout = self.layout
        st = _context.space_data
        has_sequencer, _has_preview = _space_view_types(st)

        layout.operator("sequencer.select_all", text="All", icon='SELECT_ALL').action = 'SELECT'
        layout.operator("sequencer.select_all", text="None", icon='SELECT_NONE').action = 'DESELECT'
        layout.operator("sequencer.select_all", text="Invert", icon='INVERSE').action = 'INVERT'

        layout.separator()

        layout.operator("sequencer.select_box", text="Box Select", icon='BORDER_RECT')

        col = layout.column()
        if has_sequencer:
            props = col.operator("sequencer.select_box", text="Box Select (Include Handles)", icon='BORDER_RECT')
            props.include_handles = True

        col.separator()

        if has_sequencer:
            col.operator_menu_enum("sequencer.select_side_of_frame", "side", text="Side of Frame")
            col.menu("SEQUENCER_MT_select_handle", text="Handle")
            col.menu("SEQUENCER_MT_select_channel", text="Channel")
            col.menu("SEQUENCER_MT_select_linked", text="Linked")

        col.operator_menu_enum("sequencer.select_grouped", "type", text="Grouped")



class SEQUENCER_MT_marker(Menu):
    bl_label = "Marker"

    def draw(self, context):
        layout = self.layout

        st = context.space_data
        is_sequencer_view = st.view_type in {'SEQUENCER', 'SEQUENCER_PREVIEW'}

        from bl_ui.space_time import marker_menu_generic
        marker_menu_generic(layout, context)


class SEQUENCER_MT_change(Menu):
    bl_label = "Change"

    def draw(self, context):
        layout = self.layout
        strip = context.active_sequence_strip

        # BFA - Changed the Change contextual operator visibility to be based on strip type selection
        # BFA - This is done by listing the strip types then checking if it exists for the relevant operators
        # BFA - If there is no correct strip selected, a label will advise what to do
        try:
            layout.operator_context = 'INVOKE_REGION_WIN'
            if strip and strip.type == 'SCENE':
                bpy_data_scenes_len = len(bpy.data.scenes)
                if bpy_data_scenes_len > 10:
                    layout.operator_context = 'INVOKE_DEFAULT'
                    layout.operator("sequencer.change_scene", text="Change Scene...")
                elif bpy_data_scenes_len > 1:
                    layout.operator_menu_enum("sequencer.change_scene", "scene", text="Change Scene")
                del bpy_data_scenes_len
            else:
                layout.operator_context = 'INVOKE_DEFAULT'

                strip_type = strip.type
                data_strips = ['IMAGE', 'MOVIE', 'SOUND']
                effect_strips = ['GAUSSIAN_BLUR', 'SPEED', 'GLOW', 'TRANSFORM', 'MULTICAM', 'ADD', 'SUBRACT', 'ALPHA_OVER', 'ALPHA_UNDER', 'COLORMIX']

                if strip_type in data_strips:
                    layout.operator_context = 'INVOKE_DEFAULT'
                    props = layout.operator("sequencer.change_path", text="Path/Files", icon='FILE_MOVIE')

                    if strip:
                        strip_type = strip.type

                        if strip_type == 'IMAGE':
                            props.filter_image = True
                        elif strip_type == 'MOVIE':
                            props.filter_movie = True
                        elif strip_type == 'SOUND':
                            props.filter_sound = True
                elif strip_type in effect_strips:
                    layout.operator_context = 'INVOKE_DEFAULT'
                    layout.operator_menu_enum("sequencer.change_effect_input", "swap")
                    layout.operator_menu_enum("sequencer.change_effect_type", "type")
                else:
                    layout.label(text="Please select a changeable strip", icon="QUESTION")
        except:
            layout.label(text="Please select a strip", icon="QUESTION")
        # BFA - End of changes

class SEQUENCER_MT_navigation(Menu):
    bl_label = "Navi"

    def draw(self, _context):
        layout = self.layout

        layout.operator("screen.animation_play", icon='PLAY')

        layout.separator()

        props = layout.operator("sequencer.strip_jump", text="Jump to Previous Strip", icon='PREVIOUSACTIVE')
        props.next = False
        props.center = False
        props = layout.operator("sequencer.strip_jump", text="Jump to Next Strip", icon='NEXTACTIVE')
        props.next = True
        props.center = False

        layout.separator()

        props = layout.operator("sequencer.strip_jump", text="Jump to Previous Strip (Center)", icon='PREVIOUSACTIVE')
        props.next = False
        props.center = True
        props = layout.operator("sequencer.strip_jump", text="Jump to Next Strip (Center)", icon='NEXTACTIVE')
        props.next = True
        props.center = True

        layout.separator()

        layout.menu("SEQUENCER_MT_range")


class SEQUENCER_MT_add(Menu):
    bl_label = "Add"
    bl_translation_context = i18n_contexts.operator_default
    bl_options = {'SEARCH_ON_KEY_PRESS'}

    def draw(self, context):

        layout = self.layout
        layout.operator_context = 'INVOKE_REGION_WIN'

        layout.operator("WM_OT_search_single_menu", text="Search...", icon='VIEWZOOM').menu_idname = "SEQUENCER_MT_add"

        layout.separator()

        layout.menu("SEQUENCER_MT_add_scene", text="Scene", icon='SCENE_DATA')

        bpy_data_movieclips_len = len(bpy.data.movieclips)
        if bpy_data_movieclips_len > 10:
            layout.operator_context = 'INVOKE_DEFAULT'
            layout.operator("sequencer.movieclip_strip_add", text="Clip...", icon='TRACKER')
        elif bpy_data_movieclips_len > 0:
            layout.operator_menu_enum("sequencer.movieclip_strip_add", "clip", text="Clip", icon='TRACKER')
        else:
            layout.menu("SEQUENCER_MT_add_empty", text="Clip", text_ctxt=i18n_contexts.id_movieclip, icon='TRACKER')
        del bpy_data_movieclips_len

        bpy_data_masks_len = len(bpy.data.masks)
        if bpy_data_masks_len > 10:
            layout.operator_context = 'INVOKE_DEFAULT'
            layout.operator("sequencer.mask_strip_add", text="Mask...", icon='MOD_MASK')
        elif bpy_data_masks_len > 0:
            layout.operator_menu_enum("sequencer.mask_strip_add", "mask", text="Mask", icon='MOD_MASK')
        else:
            layout.menu("SEQUENCER_MT_add_empty", text="Mask", icon='MOD_MASK')
        del bpy_data_masks_len

        layout.separator()

        layout.operator("sequencer.movie_strip_add", text="Movie", icon='FILE_MOVIE')
        layout.operator("sequencer.sound_strip_add", text="Sound", icon='FILE_SOUND')
        layout.operator("sequencer.image_strip_add", text="Image/Sequence", icon='FILE_IMAGE')

        layout.separator()

        layout.operator_context = 'INVOKE_REGION_WIN'
        layout.operator("sequencer.effect_strip_add", text="Color", icon='COLOR').type = 'COLOR'
        layout.operator("sequencer.effect_strip_add", text="Text", icon='FONT_DATA').type = 'TEXT'

        layout.separator()

        layout.operator("sequencer.effect_strip_add", text="Adjustment Layer", icon='COLOR').type = 'ADJUSTMENT'

        layout.operator_context = 'INVOKE_DEFAULT'
        layout.menu("SEQUENCER_MT_add_effect", icon='SHADERFX')

        col = layout.column()
        col.menu("SEQUENCER_MT_add_transitions", icon='ARROW_LEFTRIGHT')
        col.enabled = selected_sequences_len(context) >= 2

        col = layout.column()
        #col.operator_menu_enum("sequencer.fades_add", "type", text="Fade", icon='IPO_EASE_IN_OUT')
        col.menu("SEQUENCER_MT_fades_add", icon='IPO_EASE_IN_OUT')
        col.enabled = selected_sequences_len(context) >= 1

        col.operator("sequencer.fades_clear", text="Clear Fade", icon="CLEAR")


class SEQUENCER_MT_add_scene(Menu):
    bl_label = "Scene"
    bl_translation_context = i18n_contexts.operator_default

    def draw(self, context):

        layout = self.layout
        layout.operator_context = 'INVOKE_REGION_WIN'
        layout.operator("sequencer.scene_strip_add_new", text="New Scene", icon='ADD').type = 'NEW'

        bpy_data_scenes_len = len(bpy.data.scenes)
        if bpy_data_scenes_len > 14: #BFA - increased to 14 from 10
            layout.separator()
            layout.operator_context = 'INVOKE_DEFAULT'
            layout.operator("sequencer.scene_strip_add", text="Scene...", icon='SEQUENCE') #BFA - added icon
        elif bpy_data_scenes_len > 1:
            layout.separator()
            scene = context.scene
            for sc_item in bpy.data.scenes:
                if sc_item == scene:
                    continue

                layout.operator_context = 'INVOKE_REGION_WIN'
                layout.operator("sequencer.scene_strip_add", text=sc_item.name, icon='SEQUENCE' ).scene = sc_item.name #BFA - added icon

        del bpy_data_scenes_len


class SEQUENCER_MT_add_empty(Menu):
    bl_label = "Empty"

    def draw(self, _context):
        layout = self.layout

        layout.label(text="No Items Available")


class SEQUENCER_MT_add_transitions(Menu):
    bl_label = "Transition"

    def draw(self, context):

        layout = self.layout

        col = layout.column()

        col.operator("sequencer.crossfade_sounds", text="Sound Crossfade", icon='SPEAKER')

        col.separator()

        col.operator("sequencer.effect_strip_add", text="Cross", icon='NODE_VECTOR').type = 'CROSS'
        col.operator("sequencer.effect_strip_add", text="Gamma Cross", icon='NODE_GAMMA').type = 'GAMMA_CROSS'

        col.separator()

        col.operator("sequencer.effect_strip_add", text="Wipe", icon='NODE_VECTOR_TRANSFORM').type = 'WIPE'
        col.enabled = selected_sequences_len(context) >= 2


class SEQUENCER_MT_add_effect(Menu):
    bl_label = "Effect Strip"

    def draw(self, context):

        layout = self.layout
        layout.operator_context = 'INVOKE_REGION_WIN'

        col = layout.column()
        col.operator("sequencer.effect_strip_add", text="Add",
                     text_ctxt=i18n_contexts.id_sequence, icon='SEQ_ADD').type = 'ADD'
        col.operator("sequencer.effect_strip_add", text="Subtract",
                     text_ctxt=i18n_contexts.id_sequence, icon='NODE_INVERT').type = 'SUBTRACT'
        col.operator("sequencer.effect_strip_add", text="Multiply",
                     text_ctxt=i18n_contexts.id_sequence, icon='SEQ_MULTIPLY').type = 'MULTIPLY'
        col.operator("sequencer.effect_strip_add", text="Over Drop",
                     text_ctxt=i18n_contexts.id_sequence, icon='SEQ_ALPHA_OVER').type = 'OVER_DROP'
        col.operator("sequencer.effect_strip_add", text="Alpha Over",
                     text_ctxt=i18n_contexts.id_sequence, icon='IMAGE_ALPHA').type = 'ALPHA_OVER'
        col.operator("sequencer.effect_strip_add", text="Alpha Under",
                     text_ctxt=i18n_contexts.id_sequence, icon='NODE_HOLDOUTSHADER').type = 'ALPHA_UNDER'
        col.operator("sequencer.effect_strip_add", text="Color Mix",
                     text_ctxt=i18n_contexts.id_sequence, icon='NODE_MIXRGB').type = 'COLORMIX'
        col.enabled = selected_sequences_len(context) >= 2

        layout.separator()

        layout.operator("sequencer.effect_strip_add", text="Multicam Selector", icon='SEQ_MULTICAM').type = 'MULTICAM'

        layout.separator()

        col = layout.column()
        col.operator("sequencer.effect_strip_add", text="Transform", icon='TRANSFORM_MOVE').type = 'TRANSFORM'
        col.operator("sequencer.effect_strip_add", text="Speed Control", icon='NODE_CURVE_TIME').type = 'SPEED'

        col.separator()

        col.operator("sequencer.effect_strip_add", text="Glow", icon='LIGHT_SUN').type = 'GLOW'
        col.operator("sequencer.effect_strip_add", text="Gaussian Blur", icon='NODE_BLUR').type = 'GAUSSIAN_BLUR'
        col.enabled = selected_sequences_len(context) != 0


class SEQUENCER_MT_strip_transform(Menu):
    bl_label = "Transform"

    def draw(self, context):
        layout = self.layout
        st = context.space_data
        has_sequencer, has_preview = _space_view_types(st)

        if has_preview:
            layout.operator_context = 'INVOKE_REGION_PREVIEW'
        else:
            layout.operator_context = 'INVOKE_REGION_WIN'

        if has_preview:
            layout.operator("transform.translate", text="Move", icon = "TRANSFORM_MOVE")
            layout.operator("transform.rotate", text="Rotate", icon = "TRANSFORM_ROTATE")
            layout.operator("transform.resize", text="Scale", icon = "TRANSFORM_SCALE")
        else:
            layout.operator("transform.seq_slide", text="Move", icon = "TRANSFORM_MOVE").view2d_edge_pan = True
            layout.operator("transform.transform", text="Move/Extend from Current Frame", icon = "SEQ_MOVE_EXTEND").mode = 'TIME_EXTEND'
            layout.operator("sequencer.slip", text="Slip Strip Contents", icon = "SEQ_SLIP_CONTENTS")

        # TODO (for preview)
        if has_sequencer:
            layout.separator()
            layout.operator("sequencer.snap", icon = "SEQ_SNAP_STRIP")
            layout.operator("sequencer.offset_clear", icon = "SEQ_CLEAR_OFFSET")

            layout.separator()

        if has_sequencer:
            layout.operator("sequencer.swap", text="Swap Strip Left", icon = "SEQ_SWAP_LEFT").side = 'LEFT'
            layout.operator("sequencer.swap", text="Swap Strip Right", icon = "SEQ_SWAP_RIGHT").side = 'RIGHT'

            layout.separator()

            layout.operator("sequencer.gap_remove", icon = "SEQ_REMOVE_GAPS").all = False
            layout.operator("sequencer.gap_insert", icon = "SEQ_INSERT_GAPS")


class SEQUENCER_MT_strip_input(Menu):
    bl_label = "Inputs"

    def draw(self, context):
        layout = self.layout
        strip = context.active_sequence_strip

        layout.operator("sequencer.reload", text="Reload Strips", icon = "FILE_REFRESH")
        layout.operator("sequencer.reload", text="Reload Strips and Adjust Length", icon = "FILE_REFRESH").adjust_length = True
        props = layout.operator("sequencer.change_path", text="Change Path/Files", icon = "FILE_MOVIE")
        layout.operator("sequencer.swap_data", text="Swap Data", icon = "SWAP")

        if strip:
            strip_type = strip.type

            if strip_type == 'IMAGE':
                props.filter_image = True
            elif strip_type == 'MOVIE':
                props.filter_movie = True
            elif strip_type == 'SOUND':
                props.filter_sound = True


class SEQUENCER_MT_strip_lock_mute(Menu):
    bl_label = "Lock/Mute"

    def draw(self, _context):
        layout = self.layout

        layout.operator("sequencer.lock", icon='LOCKED')
        layout.operator("sequencer.unlock", icon='UNLOCKED')

        layout.separator()

        layout.operator("sequencer.mute", icon='HIDE_ON').unselected = False
        layout.operator("sequencer.unmute", icon='HIDE_OFF').unselected = False
        layout.operator("sequencer.mute", text="Mute Unselected Strips", icon='HIDE_UNSELECTED').unselected = True
        layout.operator("sequencer.unmute", text="Unmute Deselected Strips", icon='SHOW_UNSELECTED').unselected = True


class SEQUENCER_MT_strip_effect(Menu):
    bl_label = "Effect Strip"

    def draw(self, _context):
        layout = self.layout

        layout.operator("sequencer.reassign_inputs", icon='RANDOMIZE_TRANSFORM')
        layout.operator("sequencer.swap_inputs", icon='RANDOMIZE')


class SEQUENCER_MT_strip_movie(Menu):
    bl_label = "Movie Strip"

    def draw(self, _context):
        layout = self.layout

        layout.operator("sequencer.rendersize", icon='RENDER_REGION')
        layout.operator("sequencer.deinterlace_selected_movies", icon='SEQ_DEINTERLACE')


class SEQUENCER_MT_strip_retiming(Menu):
    bl_label = "Retiming"

    def draw(self, context):
        try: # BFA - detect if correct relevant strip is selected to apply as a clearer UX. Only works on Movie and Image strips
            is_retiming = context.scene.sequence_editor.selected_retiming_keys
            strip = context.active_sequence_strip
            layout = self.layout

            layout.operator_context = 'INVOKE_REGION_WIN' #BFA

            strip = context.active_sequence_strip #BFA
            strip_type = strip.type #BFA

            if strip and strip_type == 'MOVIE' or strip_type == 'IMAGE':
                #BFA - Moved retiming_show and retiming_segment_speed_set to top for UX
                layout.operator(
                    "sequencer.retiming_show",
                    icon='MOD_TIME' if (strip and strip.show_retiming_keys) else 'TIME', text="Disable Retiming" if (strip and strip.show_retiming_keys) else "Enable Retiming" #BFA - changed icon and title
                )
                layout.separator()
                layout.operator("sequencer.retiming_segment_speed_set", icon='SET_TIME')  #BFA - moved up for UX

                layout.separator() #BFA - added seperator

                layout.operator("sequencer.retiming_key_add", icon='KEYFRAMES_INSERT')
                layout.operator("sequencer.retiming_freeze_frame_add", icon='KEYTYPE_MOVING_HOLD_VEC')
                col = layout.column()
                col.operator("sequencer.retiming_transition_add", icon='NODE_CURVE_TIME')
                col.enabled = is_retiming

                layout.separator()

                #layout.operator("sequencer.delete", text="Delete Retiming Keys", icon='DELETE') #BFA - Redundant operator, tooltip was updated
                col = layout.column()

                col.operator("sequencer.retiming_reset", icon='KEYFRAMES_REMOVE')
                col.enabled = not is_retiming
            else:
                layout.label(text="To Retime, select a movie strip", icon="QUESTION") #BFA
        except:
            layout.label(text="To Retime, select a movie strip", icon="QUESTION") #BFA


class SEQUENCER_MT_strip(Menu):
    bl_label = "Strip"

    def draw(self, context):
        from bl_ui_utils.layout import operator_context

        layout = self.layout
        st = context.space_data
        has_sequencer, _has_preview = _space_view_types(st)

        layout.menu("SEQUENCER_MT_strip_transform")

        if has_sequencer:
            layout.menu("SEQUENCER_MT_strip_retiming")
            layout.separator()

            with operator_context(layout, 'EXEC_REGION_WIN'):
                props = layout.operator("sequencer.split", text="Split", icon='CUT')
                props.type = 'SOFT'

                props = layout.operator("sequencer.split", text="Hold Split", icon='HOLD_SPLIT')
                props.type = 'HARD'

            layout.separator()

            layout.operator("sequencer.copy", text="Copy", icon='COPYDOWN')
            layout.operator("sequencer.paste", text="Paste", icon='PASTEDOWN')
            layout.operator("sequencer.duplicate_move", icon='DUPLICATE')

        layout.separator()
        layout.operator("sequencer.delete", text="Delete", icon='DELETE')

        strip = context.active_sequence_strip

        if strip and strip.type == 'SCENE':
            layout.operator("sequencer.delete", text="Delete Strip & Data", icon='DELETE_DUPLICATE').delete_data = True
            layout.operator("sequencer.scene_frame_range_update", icon = 'NODE_MAP_RANGE')

        layout.separator()
        layout.menu("SEQUENCER_MT_change")

        if has_sequencer:
            if strip:
                strip_type = strip.type
                layout.separator()
                layout.operator_menu_enum("sequencer.strip_modifier_add", "type", text="Add Modifier")
                layout.operator("sequencer.strip_modifier_copy", text="Copy Modifiers to Selection", icon='COPYDOWN')

                if strip_type in {
                        'CROSS', 'ADD', 'SUBTRACT', 'ALPHA_OVER', 'ALPHA_UNDER',
                        'GAMMA_CROSS', 'MULTIPLY', 'OVER_DROP', 'WIPE', 'GLOW',
                        'TRANSFORM', 'COLOR', 'SPEED', 'MULTICAM', 'ADJUSTMENT',
                        'GAUSSIAN_BLUR',
                }:
                    layout.separator()
                    layout.menu("SEQUENCER_MT_strip_effect")
                elif strip_type == 'MOVIE':
                    layout.separator()
                    layout.menu("SEQUENCER_MT_strip_movie")
                elif strip_type == 'IMAGE':
                    layout.separator()
                    layout.operator("sequencer.rendersize", icon='RENDER_REGION')
                    layout.operator("sequencer.images_separate", icon='SEPARATE')
                elif strip_type == 'TEXT':
                    layout.separator()
                    layout.menu("SEQUENCER_MT_strip_effect")
                elif strip_type == 'META':
                    layout.separator()
                    layout.operator("sequencer.meta_make", icon='ADD_METASTRIP')
                    layout.operator("sequencer.meta_separate", icon='REMOVE_METASTRIP')
                    layout.operator("sequencer.meta_toggle", text="Toggle Meta", icon='TOGGLE_META')
                if strip_type != 'META':
                    layout.separator()
                    layout.operator("sequencer.meta_make", icon='ADD_METASTRIP')
                    layout.operator("sequencer.meta_toggle", text="Toggle Meta", icon='TOGGLE_META')

        if has_sequencer:
            layout.separator()
            layout.menu("SEQUENCER_MT_color_tag_picker")

            layout.separator()
            layout.menu("SEQUENCER_MT_strip_lock_mute")

            layout.separator()
            layout.menu("SEQUENCER_MT_strip_input")


class SEQUENCER_MT_image(Menu):
    bl_label = "Image"

    def draw(self, context):
        layout = self.layout
        st = context.space_data

        if st.view_type == {'PREVIEW', 'SEQUENCER_PREVIEW'}:
            layout.menu("SEQUENCER_MT_image_transform")

        layout.menu("SEQUENCER_MT_image_clear")

        layout.separator()

        layout.operator("sequencer.strip_transform_fit", text="Scale To Fit", icon = "VIEW_FIT").fit_method = 'FIT'
        layout.operator("sequencer.strip_transform_fit", text="Scale to Fill", icon = "VIEW_FILL").fit_method = 'FILL'
        layout.operator("sequencer.strip_transform_fit", text="Stretch To Fill", icon = "VIEW_STRETCH").fit_method = 'STRETCH'



class SEQUENCER_MT_image_transform(Menu):
    bl_label = "Transform"

    def draw(self, _context):
        layout = self.layout

        layout.operator_context = 'INVOKE_REGION_PREVIEW'

        layout.operator("transform.translate", icon = "TRANSFORM_MOVE")
        layout.operator("transform.rotate", icon = "TRANSFORM_ROTATE")
        layout.operator("transform.resize", text="Scale", icon = "TRANSFORM_SCALE")


class SEQUENCER_MT_image_clear(Menu):
    bl_label = "Clear"

    def draw(self, _context):
        layout = self.layout

        layout.operator("sequencer.strip_transform_clear", text="Position", icon = "CLEARMOVE").property = 'POSITION'
        layout.operator("sequencer.strip_transform_clear", text="Scale", icon = "CLEARSCALE").property = 'SCALE'
        layout.operator("sequencer.strip_transform_clear", text="Rotation", icon = "CLEARROTATE").property = 'ROTATION'
        layout.operator("sequencer.strip_transform_clear", text="All Transforms", icon = "CLEAR").property = 'ALL'

# bfa - Was used in the image menu. But not used in the UI anymore, remains for compatibility
class SEQUENCER_MT_image_apply(Menu):
    bl_label = "Apply"

    def draw(self, _context):
        layout = self.layout

        layout.operator("sequencer.strip_transform_fit", text="Scale To Fit", icon = "VIEW_FIT").fit_method = 'FIT'
        layout.operator("sequencer.strip_transform_fit", text="Scale to Fill", icon = "VIEW_FILL").fit_method = 'FILL'
        layout.operator("sequencer.strip_transform_fit", text="Stretch To Fill", icon = "VIEW_STRETCH").fit_method = 'STRETCH'


class SEQUENCER_MT_retiming(Menu):
    bl_label = "Retiming"
    bl_translation_context = i18n_contexts.operator_default

    def draw(self, context):

        layout = self.layout
        layout.operator_context = 'INVOKE_REGION_WIN'

        layout.operator("sequencer.retiming_key_add", icon='KEYFRAMES_INSERT')
        layout.operator("sequencer.retiming_freeze_frame_add", icon='KEYTYPE_MOVING_HOLD_VEC')


class SEQUENCER_MT_context_menu(Menu):
    bl_label = "Sequencer"

    def draw_generic(self, context):
        layout = self.layout

        layout.operator_context = 'INVOKE_REGION_WIN'

        layout.operator("sequencer.split", text="Split", icon='CUT').type = 'SOFT'

        layout.separator()

        layout.operator("sequencer.copy", text="Copy", icon='COPYDOWN')
        layout.operator("sequencer.paste", text="Paste", icon='PASTEDOWN')
        layout.operator("sequencer.duplicate_move", icon='DUPLICATE')
        props = layout.operator("wm.call_panel", text="Rename", icon = "RENAME")
        props.name = "TOPBAR_PT_name"
        props.keep_open = False
        layout.operator("sequencer.delete", text="Delete", icon='DELETE')

        strip = context.active_sequence_strip
        if strip and strip.type == 'SCENE':
            layout.operator("sequencer.delete", text="Delete Strip & Data", icon='DELETE_DUPLICATE').delete_data = True
            layout.operator("sequencer.scene_frame_range_update")

        layout.separator()
        layout.menu("SEQUENCER_MT_change")

        layout.separator()

        layout.operator("sequencer.slip", text="Slip Strip Contents", icon = "SEQ_SLIP_CONTENTS")
        layout.operator("sequencer.snap", icon = "SEQ_SNAP_STRIP")

        layout.separator()

        layout.operator("sequencer.set_range_to_strips", text="Set Preview Range to Strips", icon = "PREVIEW_RANGE").preview = True

        layout.separator()

        layout.operator("sequencer.gap_remove", icon = "SEQ_REMOVE_GAPS").all = False
        layout.operator("sequencer.gap_insert", icon = "SEQ_INSERT_GAPS")

        layout.separator()

        if strip:
            strip_type = strip.type
            selected_sequences_count = selected_sequences_len(context)

            layout.separator()
            layout.operator_menu_enum("sequencer.strip_modifier_add", "type", text="Add Modifier")
            layout.operator("sequencer.strip_modifier_copy", text="Copy Modifiers to Selection", icon='COPYDOWN')

            if strip_type != 'SOUND':
                if selected_sequences_count >= 2:
                    layout.separator()
                    col = layout.column()
                    col.menu("SEQUENCER_MT_add_transitions", text="Add Transition")
            else:
                if selected_sequences_count >= 2:
                    layout.separator()
                    layout.operator("sequencer.crossfade_sounds", text="Crossfade Sounds", icon='SPEAKER')

            if selected_sequences_count >= 1:
                col = layout.column()
                #col.operator_menu_enum("sequencer.fades_add", "type", text="Fade")
                col.menu("SEQUENCER_MT_fades_add", text ="Fade", icon='IPO_EASE_IN_OUT')
                layout.operator("sequencer.fades_clear", text="Clear Fade", icon="CLEAR")

            if strip_type in {
                    'CROSS', 'ADD', 'SUBTRACT', 'ALPHA_OVER', 'ALPHA_UNDER',
                    'GAMMA_CROSS', 'MULTIPLY', 'OVER_DROP', 'WIPE', 'GLOW',
                    'TRANSFORM', 'COLOR', 'SPEED', 'MULTICAM', 'ADJUSTMENT',
                    'GAUSSIAN_BLUR',
            }:
                layout.separator()
                layout.menu("SEQUENCER_MT_strip_effect")
            elif strip_type == 'MOVIE':
                layout.separator()
                layout.menu("SEQUENCER_MT_strip_movie")
            elif strip_type == 'IMAGE':
                layout.separator()
                layout.operator("sequencer.rendersize", icon='RENDER_REGION')
                layout.operator("sequencer.images_separate", icon='SEPARATE')
            elif strip_type == 'TEXT':
                layout.separator()
                layout.menu("SEQUENCER_MT_strip_effect")
            elif strip_type == 'META':
                layout.separator()
                layout.operator("sequencer.meta_make", icon='ADD_METASTRIP')
                layout.operator("sequencer.meta_separate", icon='REMOVE_METASTRIP')
                layout.operator("sequencer.meta_toggle", text="Toggle Meta", icon='TOGGLE_META')
            if strip_type != 'META':
                layout.separator()
                layout.operator("sequencer.meta_make", icon='ADD_METASTRIP')
                layout.operator("sequencer.meta_toggle", text="Toggle Meta", icon='TOGGLE_META')

        layout.separator()

        layout.menu("SEQUENCER_MT_color_tag_picker")

        layout.separator()

        layout.menu("SEQUENCER_MT_strip_lock_mute")

    def draw_retime(self, context):
        layout = self.layout
        layout.operator_context = 'INVOKE_REGION_WIN'

        if context.scene.sequence_editor.selected_retiming_keys:
            layout.operator("sequencer.retiming_segment_speed_set", icon='SET_TIME')
            layout.separator()

<<<<<<< HEAD
            layout.operator("sequencer.retiming_freeze_frame_add", icon='KEYTYPE_MOVING_HOLD_VEC')
            layout.operator("sequencer.retiming_transition_add", icon='NODE_CURVE_TIME')
=======
            layout.operator("sequencer.delete", text="Delete Retiming Keys")
>>>>>>> 21553148

    def draw(self, context):
        ed = context.scene.sequence_editor
        if ed.selected_retiming_keys:
            self.draw_retime(context)
        else:
            self.draw_generic(context)


class SEQUENCER_MT_preview_context_menu(Menu):
    bl_label = "Sequencer Preview"

    def draw(self, context):
        layout = self.layout

        layout.operator_context = 'INVOKE_REGION_WIN'

        props = layout.operator("wm.call_panel", text="Rename", icon='RENAME')
        props.name = "TOPBAR_PT_name"
        props.keep_open = False

        # TODO: support in preview.
        # layout.operator("sequencer.delete", text="Delete")


class SEQUENCER_MT_pivot_pie(Menu):
    bl_label = "Pivot Point"

    def draw(self, context):
        layout = self.layout
        pie = layout.menu_pie()

        sequencer_tool_settings = context.tool_settings.sequencer_tool_settings

        pie.prop_enum(sequencer_tool_settings, "pivot_point", value='CENTER')
        pie.prop_enum(sequencer_tool_settings, "pivot_point", value='CURSOR')
        pie.prop_enum(sequencer_tool_settings, "pivot_point", value='INDIVIDUAL_ORIGINS')
        pie.prop_enum(sequencer_tool_settings, "pivot_point", value='MEDIAN')


class SEQUENCER_MT_view_pie(Menu):
    bl_label = "View"

    def draw(self, _context):
        layout = self.layout

        pie = layout.menu_pie()
        pie.operator("sequencer.view_all")
        pie.operator("sequencer.view_selected", text="Frame Selected", icon='ZOOM_SELECTED')


class SEQUENCER_MT_preview_view_pie(Menu):
    bl_label = "View"

    def draw(self, _context):
        layout = self.layout

        pie = layout.menu_pie()
        pie.operator_context = 'INVOKE_REGION_PREVIEW'
        pie.operator("sequencer.view_all_preview")
        pie.operator("sequencer.view_selected", text="Frame Selected", icon='ZOOM_SELECTED')
        pie.separator()
        pie.operator("sequencer.view_zoom_ratio", text="Zoom 1:1").ratio = 1


class SequencerButtonsPanel:
    bl_space_type = 'SEQUENCE_EDITOR'
    bl_region_type = 'UI'

    @staticmethod
    def has_sequencer(context):
        return (context.space_data.view_type in {'SEQUENCER', 'SEQUENCER_PREVIEW'})

    @classmethod
    def poll(cls, context):
        return cls.has_sequencer(context) and (context.active_sequence_strip is not None)


class SequencerButtonsPanel_Output:
    bl_space_type = 'SEQUENCE_EDITOR'
    bl_region_type = 'UI'

    @staticmethod
    def has_preview(context):
        st = context.space_data
        return (st.view_type in {'PREVIEW', 'SEQUENCER_PREVIEW'}) or st.show_backdrop

    @classmethod
    def poll(cls, context):
        return cls.has_preview(context)


class SequencerColorTagPicker:
    bl_space_type = 'SEQUENCE_EDITOR'
    bl_region_type = 'UI'

    @staticmethod
    def has_sequencer(context):
        return (context.space_data.view_type in {'SEQUENCER', 'SEQUENCER_PREVIEW'})

    @classmethod
    def poll(cls, context):
        return cls.has_sequencer(context) and context.active_sequence_strip is not None


class SEQUENCER_PT_color_tag_picker(SequencerColorTagPicker, Panel):
    bl_label = "Color Tag"
    bl_category = "Strip"
    bl_options = {'HIDE_HEADER', 'INSTANCED'}

    def draw(self, _context):
        layout = self.layout

        row = layout.row(align=True)
        row.operator("sequencer.strip_color_tag_set", icon="X").color = 'NONE'
        for i in range(1, 10):
            icon = 'SEQUENCE_COLOR_%02d' % i
            row.operator("sequencer.strip_color_tag_set", icon=icon).color = 'COLOR_%02d' % i


class SEQUENCER_MT_color_tag_picker(SequencerColorTagPicker, Menu):
    bl_label = "Set Color Tag"

    def draw(self, _context):
        layout = self.layout

        row = layout.row(align=True)
        row.operator_enum("sequencer.strip_color_tag_set", "color", icon_only=True)


class SEQUENCER_PT_strip(SequencerButtonsPanel, Panel):
    bl_label = ""
    bl_options = {'HIDE_HEADER'}
    bl_category = "Strip"

    def draw(self, context):
        layout = self.layout
        strip = context.active_sequence_strip
        strip_type = strip.type

        if strip_type in {
                'ADD', 'SUBTRACT', 'ALPHA_OVER', 'ALPHA_UNDER', 'MULTIPLY',
                'OVER_DROP', 'GLOW', 'TRANSFORM', 'SPEED', 'MULTICAM',
                'GAUSSIAN_BLUR', 'COLORMIX',
        }:
            icon_header = 'SHADERFX'
        elif strip_type in {
                'CROSS', 'GAMMA_CROSS', 'WIPE',
        }:
            icon_header = 'ARROW_LEFTRIGHT'
        elif strip_type == 'SCENE':
            icon_header = 'SCENE_DATA'
        elif strip_type == 'MOVIECLIP':
            icon_header = 'TRACKER'
        elif strip_type == 'MASK':
            icon_header = 'MOD_MASK'
        elif strip_type == 'MOVIE':
            icon_header = 'FILE_MOVIE'
        elif strip_type == 'SOUND':
            icon_header = 'FILE_SOUND'
        elif strip_type == 'IMAGE':
            icon_header = 'FILE_IMAGE'
        elif strip_type == 'COLOR':
            icon_header = 'COLOR'
        elif strip_type == 'TEXT':
            icon_header = 'FONT_DATA'
        elif strip_type == 'ADJUSTMENT':
            icon_header = 'COLOR'
        elif strip_type == 'META':
            icon_header = 'SEQ_STRIP_META'
        else:
            icon_header = 'SEQ_SEQUENCER'

        row = layout.row(align=True)
        row.use_property_decorate = False
        row.label(text="", icon=icon_header)
        row.separator()
        row.prop(strip, "name", text="")

        sub = row.row(align=True)
        if strip.color_tag == 'NONE':
            sub.popover(panel="SEQUENCER_PT_color_tag_picker", text="", icon='COLOR')
        else:
            icon = 'SEQUENCE_' + strip.color_tag
            sub.popover(panel="SEQUENCER_PT_color_tag_picker", text="", icon=icon)

        row.separator()
        row.prop(strip, "mute", toggle=True, icon_only=True, emboss=False)


class SEQUENCER_PT_adjust_crop(SequencerButtonsPanel, Panel):
    bl_label = "Crop"
    bl_options = {'DEFAULT_CLOSED'}
    bl_category = "Strip"

    @classmethod
    def poll(cls, context):
        if not cls.has_sequencer(context):
            return False

        strip = context.active_sequence_strip
        if not strip:
            return False

        return strip.type != 'SOUND'

    def draw(self, context):
        strip = context.active_sequence_strip
        layout = self.layout
        layout.use_property_split = True
        layout.active = not strip.mute

        col = layout.column(align=True)
        col.prop(strip.crop, "min_x")
        col.prop(strip.crop, "max_x")
        col.prop(strip.crop, "max_y")
        col.prop(strip.crop, "min_y")


class SEQUENCER_PT_effect(SequencerButtonsPanel, Panel):
    bl_label = "Effect Strip"
    bl_category = "Strip"

    @classmethod
    def poll(cls, context):
        if not cls.has_sequencer(context):
            return False

        strip = context.active_sequence_strip
        if not strip:
            return False

        return strip.type in {
            'ADD', 'SUBTRACT', 'ALPHA_OVER', 'ALPHA_UNDER',
            'CROSS', 'GAMMA_CROSS', 'MULTIPLY', 'OVER_DROP',
            'WIPE', 'GLOW', 'TRANSFORM', 'COLOR', 'SPEED',
            'MULTICAM', 'GAUSSIAN_BLUR', 'TEXT', 'COLORMIX',
        }

    def draw(self, context):
        layout = self.layout
        layout.use_property_split = True
        layout.use_property_decorate = False

        strip = context.active_sequence_strip

        layout.active = not strip.mute

        if strip.input_count > 0:
            col = layout.column()
            row = col.row()
            row.prop(strip, "input_1")

            if strip.input_count > 1:
                row.operator("sequencer.swap_inputs", text="", icon='SORT_ASC')
                row = col.row()
                row.prop(strip, "input_2")
                row.operator("sequencer.swap_inputs", text="", icon='SORT_DESC')

        strip_type = strip.type

        if strip_type == 'COLOR':
            layout.template_color_picker(strip, "color", value_slider=True, cubic=True)
            layout.prop(strip, "color", text="")

        elif strip_type == 'WIPE':
            col = layout.column()
            col.prop(strip, "transition_type")
            col.alignment = 'RIGHT'
            col.row().prop(strip, "direction", expand=True)

            col = layout.column()
            col.prop(strip, "blur_width", slider=True)
            if strip.transition_type in {'SINGLE', 'DOUBLE'}:
                col.prop(strip, "angle")

        elif strip_type == 'GLOW':
            flow = layout.column_flow()
            flow.prop(strip, "threshold", slider=True)
            flow.prop(strip, "clamp", slider=True)
            flow.prop(strip, "boost_factor")
            flow.prop(strip, "blur_radius")
            flow.prop(strip, "quality", slider=True)
            flow.use_property_split = False
            flow.prop(strip, "use_only_boost")

        elif strip_type == 'SPEED':
            col = layout.column(align=True)
            col.prop(strip, "speed_control", text="Speed Control")
            if strip.speed_control == 'MULTIPLY':
                col.prop(strip, "speed_factor", text=" ")
            elif strip.speed_control == 'LENGTH':
                col.prop(strip, "speed_length", text=" ")
            elif strip.speed_control == 'FRAME_NUMBER':
                col.prop(strip, "speed_frame_number", text=" ")

            row = layout.row(align=True)
            if strip.speed_control != 'STRETCH':
                row.use_property_split = False
                row.prop(strip, "use_frame_interpolate", text="Interpolation")

        elif strip_type == 'TRANSFORM':
            col = layout.column()

            col.prop(strip, "interpolation")
            col.prop(strip, "translation_unit")
            col = layout.column(align=True)
            col.prop(strip, "translate_start_x", text="Position X")
            col.prop(strip, "translate_start_y", text="Y")

            col.separator()

            colsub = col.column(align=True)
            colsub.use_property_split = False
            colsub.prop(strip, "use_uniform_scale")

            if strip.use_uniform_scale:
                colsub = col.column(align=True)
                colsub.prop(strip, "scale_start_x", text="Scale")
            else:
                col.prop(strip, "scale_start_x", text="Scale X")
                col.prop(strip, "scale_start_y", text="Y")

            col = layout.column(align=True)
            col.prop(strip, "rotation_start", text="Rotation")

        elif strip_type == 'MULTICAM':
            col = layout.column(align=True)
            strip_channel = strip.channel

            col.prop(strip, "multicam_source", text="Source Channel")

            # The multicam strip needs at least 2 strips to be useful
            if strip_channel > 2:
                BT_ROW = 4
                col.label(text="Cut To")
                row = col.row()

                for i in range(1, strip_channel):
                    if (i % BT_ROW) == 1:
                        row = col.row(align=True)

                    # Workaround - .enabled has to have a separate UI block to work
                    if i == strip.multicam_source:
                        sub = row.row(align=True)
                        sub.enabled = False
                        sub.operator("sequencer.split_multicam", text="%d" % i).camera = i
                    else:
                        sub_1 = row.row(align=True)
                        sub_1.enabled = True
                        sub_1.operator("sequencer.split_multicam", text="%d" % i).camera = i

                if strip.channel > BT_ROW and (strip_channel - 1) % BT_ROW:
                    for i in range(strip.channel, strip_channel + ((BT_ROW + 1 - strip_channel) % BT_ROW)):
                        row.label(text="")
            else:
                col.separator()
                col.label(text="Two or more channels are needed below this strip", icon='INFO')

        elif strip_type == 'TEXT':
            layout = self.layout
            col = layout.column()
            col.scale_x = 1.3
            col.scale_y = 1.3
            col.use_property_split = False
            col.prop(strip, "text", text="")
            col.use_property_split = True
            layout.prop(strip, "wrap_width", text="Wrap Width")

        col = layout.column(align=True)
        if strip_type in {'CROSS', 'GAMMA_CROSS', 'WIPE', 'ALPHA_OVER', 'ALPHA_UNDER', 'OVER_DROP'}:
            col.use_property_split = False
            col.prop(strip, "use_default_fade", text="Default Fade")
            col.use_property_split = True
            if not strip.use_default_fade:
                col.prop(strip, "effect_fader", text="Effect Fader")
        elif strip_type == 'GAUSSIAN_BLUR':
            col = layout.column(align=True)
            col.prop(strip, "size_x", text="Size X")
            col.prop(strip, "size_y", text="Y")
        elif strip_type == 'COLORMIX':
            layout.prop(strip, "blend_effect", text="Blend Mode")
            row = layout.row(align=True)
            row.prop(strip, "factor", slider=True)


class SEQUENCER_PT_effect_text_layout(SequencerButtonsPanel, Panel):
    bl_label = "Layout"
    bl_parent_id = "SEQUENCER_PT_effect"
    bl_category = "Strip"

    @classmethod
    def poll(cls, context):
        strip = context.active_sequence_strip
        return strip.type == 'TEXT'

    def draw(self, context):
        strip = context.active_sequence_strip
        layout = self.layout
        layout.use_property_split = True
        col = layout.column()
        col.prop(strip, "location", text="Location")
        col.prop(strip, "align_x", text="Anchor X")
        col.prop(strip, "align_y", text="Y")


class SEQUENCER_PT_effect_text_style(SequencerButtonsPanel, Panel):
    bl_label = "Style"
    bl_parent_id = "SEQUENCER_PT_effect"
    bl_category = "Strip"

    @classmethod
    def poll(cls, context):
        strip = context.active_sequence_strip
        return strip.type == 'TEXT'

    def draw(self, context):
        strip = context.active_sequence_strip
        layout = self.layout
        layout.use_property_split = True
        col = layout.column()

        row = col.row(align=True)
        row.use_property_decorate = False
        row.template_ID(strip, "font", open="font.open", unlink="font.unlink")
        row.prop(strip, "use_bold", text="", icon="BOLD")
        row.prop(strip, "use_italic", text="", icon="ITALIC")

        col = layout.column()
        split = col.split(factor=.4, align=True)
        split.label(text="Size")
        split.prop(strip, "font_size", text="")

        split = col.split(factor=.4, align=True)
        split.label(text="Color")
        split.prop(strip, "color", text="")

        split = col.split(factor=.4, align=True)
        row = split.row()
        row.use_property_decorate = False
        row.use_property_split = False
        row = row.prop(strip, "use_shadow", text="Shadow")
        if (strip.use_shadow and (not strip.mute)):
            split.prop(strip, "shadow_color", text="")
        else:
            split.label(icon='DISCLOSURE_TRI_RIGHT')

        split = col.split(factor=.4, align=True)
        col = split.column(align=True)
        col.use_property_decorate = False
        col.use_property_split = False
        col.prop(strip, "use_box", text="Box")

        sub = split.column()
        if (strip.use_box and (not strip.mute)):
            sub.prop(strip, "box_color", text="")
            row = col.row()
            row.separator()
            row.label(text="Box Margin")
            sub.prop(strip, "box_margin", text="")
        else:
            sub.label(icon='DISCLOSURE_TRI_RIGHT')


class SEQUENCER_PT_source(SequencerButtonsPanel, Panel):
    bl_label = "Source"
    bl_options = {'DEFAULT_CLOSED'}
    bl_category = "Strip"

    @classmethod
    def poll(cls, context):
        if not cls.has_sequencer(context):
            return False

        strip = context.active_sequence_strip
        if not strip:
            return False

        return strip.type in {'MOVIE', 'IMAGE', 'SOUND'}

    def draw(self, context):
        layout = self.layout
        layout.use_property_split = True
        layout.use_property_decorate = False

        scene = context.scene
        strip = context.active_sequence_strip
        strip_type = strip.type

        layout.active = not strip.mute

        # Draw a filename if we have one.
        if strip_type == 'SOUND':
            sound = strip.sound
            layout.template_ID(strip, "sound", open="sound.open")
            if sound is not None:

                col = layout.column()
                col.prop(sound, "filepath", text="")

                col.alignment = 'RIGHT'
                sub = col.column(align=True)
                split = sub.split(factor=0.5, align=True)
                split.alignment = 'RIGHT'
                if sound.packed_file:
                    split.label(text="Unpack")
                    split.operator("sound.unpack", icon='PACKAGE', text="")
                else:
                    split.label(text="Pack")
                    split.operator("sound.pack", icon='UGLYPACKAGE', text="")

                layout.use_property_split = False
                layout.prop(sound, "use_memory_cache")

                col = layout.box()
                col = col.column(align=True)
                split = col.split(factor=0.5, align=False)
                split.alignment = 'RIGHT'
                split.label(text="Sample Rate")
                split.alignment = 'LEFT'
                if sound.samplerate <= 0:
                    split.label(text="Unknown")
                else:
                    split.label(text="%d Hz" % sound.samplerate, translate=False)

                split = col.split(factor=0.5, align=False)
                split.alignment = 'RIGHT'
                split.label(text="Channels")
                split.alignment = 'LEFT'

                # FIXME(@campbellbarton): this is ugly, we may want to support a way of showing a label from an enum.
                channel_enum_items = sound.bl_rna.properties["channels"].enum_items
                split.label(text=channel_enum_items[channel_enum_items.find(sound.channels)].name)
                del channel_enum_items
        else:
            if strip_type == 'IMAGE':
                col = layout.column()
                col.prop(strip, "directory", text="")

                # Current element for the filename.
                elem = strip.strip_elem_from_frame(scene.frame_current)
                if elem:
                    col.prop(elem, "filename", text="")  # strip.elements[0] could be a fallback

                col.prop(strip.colorspace_settings, "name", text="Color Space")

                col.prop(strip, "alpha_mode", text="Alpha")
                sub = col.column(align=True)
                sub.operator("sequencer.change_path", text="Change Data/Files", icon='FILE_MOVIE').filter_image = True
            else:  # elif strip_type == 'MOVIE':
                elem = strip.elements[0]

                col = layout.column()
                col.prop(strip, "filepath", text="")
                col.prop(strip.colorspace_settings, "name", text="Color Space")
                col.prop(strip, "stream_index")

                col.use_property_split = False
                col.prop(strip, "use_deinterlace")
                col.use_property_split = True

            if scene.render.use_multiview:
                layout.prop(strip, "use_multiview")

                col = layout.column()
                col.active = strip.use_multiview

                col.row().prop(strip, "views_format", expand=True)

                box = col.box()
                box.active = strip.views_format == 'STEREO_3D'
                box.template_image_stereo_3d(strip.stereo_3d_format)

            # Resolution.
            col = layout.box()
            col = col.column(align=True)
            split = col.split(factor=0.5, align=False)
            split.alignment = 'RIGHT'
            split.label(text="Resolution")
            size = (elem.orig_width, elem.orig_height) if elem else (0, 0)
            if size[0] and size[1]:
                split.alignment = 'LEFT'
                split.label(text="%dx%d" % size, translate=False)
            else:
                split.label(text="None")
            # FPS
            if elem.orig_fps:
                split = col.split(factor=0.5, align=False)
                split.alignment = 'RIGHT'
                split.label(text="FPS")
                split.alignment = 'LEFT'
                split.label(text="%.2f" % elem.orig_fps, translate=False)


class SEQUENCER_PT_scene(SequencerButtonsPanel, Panel):
    bl_label = "Scene"
    bl_category = "Strip"

    @classmethod
    def poll(cls, context):
        if not cls.has_sequencer(context):
            return False

        strip = context.active_sequence_strip
        if not strip:
            return False

        return (strip.type == 'SCENE')

    def draw(self, context):
        strip = context.active_sequence_strip
        scene = strip.scene

        layout = self.layout
        layout.use_property_split = True
        layout.use_property_decorate = False
        layout.active = not strip.mute

        layout.template_ID(strip, "scene", text="Scene", new="scene.new_sequencer")
        layout.prop(strip, "scene_input", text="Input")

        if strip.scene_input == 'CAMERA':
            layout.template_ID(strip, "scene_camera", text="Camera")

        if strip.scene_input == 'CAMERA':
            layout = layout.column(align = True)
            layout.label(text = "Show")
            layout.use_property_split = False
            row = layout.row()
            row.separator()
            layout.prop(strip, "use_annotations", text="Annotations")
            if scene:
                # Warning, this is not a good convention to follow.
                # Expose here because setting the alpha from the "Render" menu is very inconvenient.
                row = layout.row()
                row.separator()
                row.prop(scene.render, "film_transparent")


class SEQUENCER_PT_scene_sound(SequencerButtonsPanel, Panel):
    bl_label = "Sound"
    bl_category = "Strip"

    @classmethod
    def poll(cls, context):
        if not cls.has_sequencer(context):
            return False

        strip = context.active_sequence_strip
        if not strip:
            return False

        return (strip.type == 'SCENE')

    def draw(self, context):
        strip = context.active_sequence_strip

        layout = self.layout
        layout.use_property_split = True
        layout.use_property_decorate = False
        layout.active = not strip.mute

        col = layout.column()

        col.use_property_decorate = True
        split = col.split(factor=0.4)
        split.alignment = 'RIGHT'
        split.label(text="Strip Volume", text_ctxt=i18n_contexts.id_sound)
        split.prop(strip, "volume", text="")
        col.use_property_decorate = False


class SEQUENCER_PT_mask(SequencerButtonsPanel, Panel):
    bl_label = "Mask"
    bl_category = "Strip"

    @classmethod
    def poll(cls, context):
        if not cls.has_sequencer(context):
            return False

        strip = context.active_sequence_strip
        if not strip:
            return False

        return (strip.type == 'MASK')

    def draw(self, context):
        layout = self.layout
        layout.use_property_split = True

        strip = context.active_sequence_strip

        layout.active = not strip.mute

        layout.template_ID(strip, "mask")

        mask = strip.mask

        if mask:
            sta = mask.frame_start
            end = mask.frame_end
            layout.label(text=rpt_("Original frame range: %d-%d (%d)") % (sta, end, end - sta + 1), translate=False)


class SEQUENCER_PT_time(SequencerButtonsPanel, Panel):
    bl_label = "Time"
    bl_options = {'DEFAULT_CLOSED'}
    bl_category = "Strip"

    @classmethod
    def poll(cls, context):
        if not cls.has_sequencer(context):
            return False

        strip = context.active_sequence_strip
        if not strip:
            return False

        return strip.type

    def draw_header_preset(self, context):
        layout = self.layout
        layout.alignment = 'RIGHT'
        strip = context.active_sequence_strip

        layout.prop(strip, "lock", text="", icon_only=True, emboss=False)

    def draw(self, context):
        from bpy.utils import smpte_from_frame

        layout = self.layout
        layout.use_property_split = False
        layout.use_property_decorate = False

        scene = context.scene
        frame_current = scene.frame_current
        strip = context.active_sequence_strip

        is_effect = isinstance(strip, bpy.types.EffectSequence)

        # Get once.
        frame_start = strip.frame_start
        frame_final_start = strip.frame_final_start
        frame_final_end = strip.frame_final_end
        frame_final_duration = strip.frame_final_duration
        frame_offset_start = strip.frame_offset_start
        frame_offset_end = strip.frame_offset_end

        length_list = (
            str(frame_start),
            str(frame_final_end),
            str(frame_final_duration),
            str(frame_offset_start),
            str(frame_offset_end),
        )

        if not is_effect:
            length_list = length_list + (
                str(strip.animation_offset_start),
                str(strip.animation_offset_end),
            )

        max_length = max(len(x) for x in length_list)
        max_factor = (1.9 - max_length) / 30
        factor = 0.45

        layout.enabled = not strip.lock
        layout.active = not strip.mute

        sub = layout.row(align=True)
        split = sub.split(factor=factor + max_factor)
        split.alignment = 'RIGHT'

        try: # BFA - detect if correct relevant strip is selected to apply as a clearer UX. Only works on Movie and Image strips
            is_retiming = context.scene.sequence_editor.selected_retiming_keys
            strip = context.active_sequence_strip
            layout = self.layout

            layout.operator_context = 'INVOKE_REGION_WIN' #BFA

            strip = context.active_sequence_strip #BFA
            strip_type = strip.type #BFA

            if strip and strip_type == 'MOVIE' or strip_type == 'IMAGE':
                #BFA - Made the show_retiming_keys conditional
                col = layout.column()
                col.prop(strip, "show_retiming_keys", text="Show Retiming Keys")
            else:
                layout.label(text="To retime, select a movie strip", icon="QUESTION") #BFA
        except:
            layout.label(text="To retime, select a movie strip", icon="QUESTION") #BFA

        sub = layout.row(align=True)
        split = sub.split(factor=factor + max_factor)
        split.alignment = 'RIGHT'
        split.label(text="Channel")
        split.prop(strip, "channel", text="")

        sub = layout.column(align=True)
        split = sub.split(factor=factor + max_factor, align=True)
        split.alignment = 'RIGHT'
        split.label(text="Start")
        split.prop(strip, "frame_start", text=smpte_from_frame(frame_start))

        split = sub.split(factor=factor + max_factor, align=True)
        split.alignment = 'RIGHT'
        split.label(text="Duration")
        split.prop(strip, "frame_final_duration", text=smpte_from_frame(frame_final_duration))

        # Use label, editing this value from the UI allows negative values,
        # users can adjust duration.
        split = sub.split(factor=factor + max_factor, align=True)
        split.alignment = 'RIGHT'
        split.label(text="End")
        split = split.split(factor=factor + 0.3 + max_factor, align=True)
        split.label(text="%14s" % smpte_from_frame(frame_final_end))
        split.alignment = 'RIGHT'
        split.label(text=str(frame_final_end) + " ")

        if not is_effect:

            layout.alignment = 'RIGHT'
            sub = layout.column(align=True)

            split = sub.split(factor=factor + max_factor, align=True)
            split.alignment = 'RIGHT'
            split.label(text="Strip Offset Start")
            split.prop(strip, "frame_offset_start", text=smpte_from_frame(frame_offset_start))

            split = sub.split(factor=factor + max_factor, align=True)
            split.alignment = 'RIGHT'
            split.label(text="End")
            split.prop(strip, "frame_offset_end", text=smpte_from_frame(frame_offset_end))

            layout.alignment = 'RIGHT'
            sub = layout.column(align=True)

            split = sub.split(factor=factor + max_factor, align=True)
            split.alignment = 'RIGHT'
            split.label(text="Hold Offset Start")
            split.prop(strip, "animation_offset_start", text=smpte_from_frame(strip.animation_offset_start))

            split = sub.split(factor=factor + max_factor, align=True)
            split.alignment = 'RIGHT'
            split.label(text="End")
            split.prop(strip, "animation_offset_end", text=smpte_from_frame(strip.animation_offset_end))

        col = layout.column(align=True)
        col = col.box()
        col.active = (
            (frame_current >= frame_final_start) and
            (frame_current <= frame_final_start + frame_final_duration)
        )

        split = col.split(factor=factor + max_factor, align=True)
        split.alignment = 'RIGHT'
        split.label(text="Current Frame")
        split = split.split(factor=factor + 0.3 + max_factor, align=True)
        frame_display = frame_current - frame_final_start
        split.label(text="%14s" % smpte_from_frame(frame_display))
        split.alignment = 'RIGHT'
        split.label(text=str(frame_display) + " ")

        if strip.type == 'SCENE':
            scene = strip.scene

            if scene:
                sta = scene.frame_start
                end = scene.frame_end
                split = col.split(factor=factor + max_factor)
                split.alignment = 'RIGHT'
                split.label(text="Original Frame Range")
                split.alignment = 'LEFT'
                split.label(text="%d-%d (%d)" % (sta, end, end - sta + 1), translate=False)


class SEQUENCER_PT_adjust_sound(SequencerButtonsPanel, Panel):
    bl_label = "Sound"
    bl_category = "Strip"

    @classmethod
    def poll(cls, context):
        if not cls.has_sequencer(context):
            return False

        strip = context.active_sequence_strip
        if not strip:
            return False

        return strip.type == 'SOUND'

    def draw(self, context):
        layout = self.layout
        layout.use_property_split = False

        st = context.space_data
        strip = context.active_sequence_strip
        sound = strip.sound
        overlay_settings = st.timeline_overlay

        layout.active = not strip.mute

        if sound is not None:
            layout.use_property_split = True
            col = layout.column()

            split = col.split(factor=0.4)
            split.alignment = 'RIGHT'
            split.label(text="Volume", text_ctxt=i18n_contexts.id_sound)
            split.prop(strip, "volume", text="")

            audio_channels = context.scene.render.ffmpeg.audio_channels
            pan_enabled = sound.use_mono and audio_channels != 'MONO'
            pan_text = "%.2f°" % (strip.pan * 90)

            split = col.split(factor=0.4)
            split.alignment = 'RIGHT'
            split.label(text="Pan", text_ctxt=i18n_contexts.id_sound)
            split.prop(strip, "pan", text="")
            split.enabled = pan_enabled

            if audio_channels not in {'MONO', 'STEREO'}:
                split = col.split(factor=0.4)
                split.alignment = 'RIGHT'
                split.label(text="Pan Angle")
                split.enabled = pan_enabled
                subsplit = split.row()
                subsplit.alignment = 'CENTER'
                subsplit.label(text=pan_text)
                subsplit.label(text=" ")  # Compensate for no decorate.
                subsplit.enabled = pan_enabled

            layout.use_property_split = False
            col = layout.column()

            col.prop(sound, "use_mono")
            if overlay_settings.waveform_display_type == 'DEFAULT_WAVEFORMS':
                col.prop(strip, "show_waveform")


class SEQUENCER_PT_adjust_comp(SequencerButtonsPanel, Panel):
    bl_label = "Compositing"
    bl_category = "Strip"

    @classmethod
    def poll(cls, context):
        if not cls.has_sequencer(context):
            return False

        strip = context.active_sequence_strip
        if not strip:
            return False

        return strip.type != 'SOUND'

    def draw(self, context):
        layout = self.layout
        layout.use_property_split = True

        strip = context.active_sequence_strip

        layout.active = not strip.mute

        col = layout.column()
        col.prop(strip, "blend_type", text="Blend")
        col.prop(strip, "blend_alpha", text="Opacity", slider=True)


class SEQUENCER_PT_adjust_transform(SequencerButtonsPanel, Panel):
    bl_label = "Transform"
    bl_category = "Strip"
    bl_options = {'DEFAULT_CLOSED'}

    @classmethod
    def poll(cls, context):
        if not cls.has_sequencer(context):
            return False

        strip = context.active_sequence_strip
        if not strip:
            return False

        return strip.type != 'SOUND'

    def draw(self, context):
        strip = context.active_sequence_strip
        layout = self.layout
        layout.use_property_split = True
        layout.active = not strip.mute

        col = layout.column(align=True)
        col.prop(strip.transform, "filter", text="Filter")

        col = layout.column(align=True)
        col.prop(strip.transform, "offset_x", text="Position X")
        col.prop(strip.transform, "offset_y", text="Y")

        col = layout.column(align=True)
        col.prop(strip.transform, "scale_x", text="Scale X")
        col.prop(strip.transform, "scale_y", text="Y")

        col = layout.column(align=True)
        col.prop(strip.transform, "rotation", text="Rotation")

        row = layout.row(heading="Mirror")
        sub = row.row(align=True)
        sub.prop(strip, "use_flip_x", text="X", toggle=True)
        sub.prop(strip, "use_flip_y", text="Y", toggle=True)


class SEQUENCER_PT_adjust_video(SequencerButtonsPanel, Panel):
    bl_label = "Video"
    bl_options = {'DEFAULT_CLOSED'}
    bl_category = "Strip"

    @classmethod
    def poll(cls, context):
        if not cls.has_sequencer(context):
            return False

        strip = context.active_sequence_strip
        if not strip:
            return False

        return strip.type in {
            'MOVIE', 'IMAGE', 'SCENE', 'MOVIECLIP', 'MASK',
            'META', 'ADD', 'SUBTRACT', 'ALPHA_OVER',
            'ALPHA_UNDER', 'CROSS', 'GAMMA_CROSS', 'MULTIPLY',
            'OVER_DROP', 'WIPE', 'GLOW', 'TRANSFORM', 'COLOR',
            'MULTICAM', 'SPEED', 'ADJUSTMENT', 'COLORMIX',
        }

    def draw(self, context):
        layout = self.layout

        layout.use_property_split = True

        col = layout.column()

        strip = context.active_sequence_strip

        layout.active = not strip.mute

        col.prop(strip, "strobe")

        if strip.type == 'MOVIECLIP':
            col = layout.column()
            col.label(text="Tracker")
            col = layout.column(align = True)
            row = col.row()
            row.separator()
            row.use_property_split = False
            row.prop(strip, "stabilize2d")
            row.prop_decorator(strip, "stabilize2d")

            col = layout.column()
            col.label(text="Distortion")
            col = layout.column(align = True)
            row = col.row()
            row.separator()
            row.use_property_split = False
            row.prop(strip, "undistort")
            row.prop_decorator(strip, "undistort")
            col.separator()

        row = col.row()
        row.use_property_split = False
        row.prop(strip, "use_reverse_frames")
        row.prop_decorator(strip, "use_reverse_frames")


class SEQUENCER_PT_adjust_color(SequencerButtonsPanel, Panel):
    bl_label = "Color"
    bl_options = {'DEFAULT_CLOSED'}
    bl_category = "Strip"

    @classmethod
    def poll(cls, context):
        if not cls.has_sequencer(context):
            return False

        strip = context.active_sequence_strip
        if not strip:
            return False

        return strip.type in {
            'MOVIE', 'IMAGE', 'SCENE', 'MOVIECLIP', 'MASK',
            'META', 'ADD', 'SUBTRACT', 'ALPHA_OVER',
            'ALPHA_UNDER', 'CROSS', 'GAMMA_CROSS', 'MULTIPLY',
            'OVER_DROP', 'WIPE', 'GLOW', 'TRANSFORM', 'COLOR',
            'MULTICAM', 'SPEED', 'ADJUSTMENT', 'COLORMIX',
        }

    def draw(self, context):
        layout = self.layout
        layout.use_property_split = True

        strip = context.active_sequence_strip

        layout.active = not strip.mute

        col = layout.column()
        col.prop(strip, "color_saturation", text="Saturation")
        col.prop(strip, "color_multiply", text="Multiply")

        row = col.row()
        row.use_property_split = False
        row.prop(strip, "multiply_alpha")
        row.prop_decorator(strip, "multiply_alpha")

        row = col.row()
        row.use_property_split = False
        row.prop(strip, "use_float", text="Convert to Float")
        row.prop_decorator(strip, "use_float")


class SEQUENCER_PT_cache_settings(SequencerButtonsPanel, Panel):
    bl_label = "Cache Settings"
    bl_category = "Cache"

    @classmethod
    def poll(cls, context):
        show_developer_ui = context.preferences.view.show_developer_ui
        return cls.has_sequencer(context) and context.scene.sequence_editor and show_developer_ui

    def draw(self, context):
        layout = self.layout
        layout.use_property_split = False
        layout.use_property_decorate = False

        ed = context.scene.sequence_editor

        col = layout.column()

        col.prop(ed, "use_cache_raw", text="Raw")
        col.prop(ed, "use_cache_preprocessed", text="Preprocessed")
        col.prop(ed, "use_cache_composite", text="Composite")
        col.prop(ed, "use_cache_final", text="Final")


class SEQUENCER_PT_proxy_settings(SequencerButtonsPanel, Panel):
    bl_label = "Proxy Settings"
    bl_category = "Proxy"

    @classmethod
    def poll(cls, context):
        return cls.has_sequencer(context) and context.scene.sequence_editor

    def draw(self, context):
        layout = self.layout
        layout.use_property_split = True
        layout.use_property_decorate = False

        ed = context.scene.sequence_editor
        flow = layout.column_flow()
        flow.prop(ed, "proxy_storage", text="Storage")

        if ed.proxy_storage == 'PROJECT':
            flow.prop(ed, "proxy_dir", text="Directory")

        col = layout.column()
        col.operator("sequencer.enable_proxies")
        col.operator("sequencer.rebuild_proxy", icon='LASTOPERATOR')


class SEQUENCER_PT_strip_proxy(SequencerButtonsPanel, Panel):
    bl_label = "Strip Proxy & Timecode"
    bl_category = "Proxy"

    @classmethod
    def poll(cls, context):
        if not cls.has_sequencer(context) and context.scene.sequence_editor:
            return False

        strip = context.active_sequence_strip
        if not strip:
            return False

        return strip.type in {'MOVIE', 'IMAGE'}

    def draw_header(self, context):
        strip = context.active_sequence_strip

        self.layout.prop(strip, "use_proxy", text="")

    def draw(self, context):
        layout = self.layout
        layout.use_property_split = False
        layout.use_property_decorate = False

        ed = context.scene.sequence_editor

        strip = context.active_sequence_strip

        if strip.proxy:
            proxy = strip.proxy

            if ed.proxy_storage == 'PER_STRIP':
                col = layout.column(align = True)
                col.label(text = "Custom Proxy")
                row = col.row()
                row.separator()
                row.prop(proxy, "use_proxy_custom_directory")
                row = col.row()
                row.separator()
                row.prop(proxy, "use_proxy_custom_file")
                col.use_property_split = True
                if proxy.use_proxy_custom_directory and not proxy.use_proxy_custom_file:
                    col.prop(proxy, "directory")
                if proxy.use_proxy_custom_file:
                    col.prop(proxy, "filepath")

            layout.use_property_split = True
            row = layout.row(heading="Resolutions", align=True)
            row.prop(strip.proxy, "build_25", toggle=True)
            row.prop(strip.proxy, "build_50", toggle=True)
            row.prop(strip.proxy, "build_75", toggle=True)
            row.prop(strip.proxy, "build_100", toggle=True)

            layout.use_property_split = False
            layout.prop(proxy, "use_overwrite")

            layout.use_property_split = True

            col = layout.column()
            col.prop(proxy, "quality", text="Quality")

            if strip.type == 'MOVIE':
                col = layout.column()

                col.prop(proxy, "timecode", text="Timecode Index")


class SEQUENCER_PT_strip_cache(SequencerButtonsPanel, Panel):
    bl_label = "Strip Cache"
    bl_category = "Cache"
    bl_options = {'DEFAULT_CLOSED'}

    @classmethod
    def poll(cls, context):
        show_developer_ui = context.preferences.view.show_developer_ui
        if not cls.has_sequencer(context):
            return False
        if context.active_sequence_strip is not None and show_developer_ui:
            return True
        return False

    def draw_header(self, context):
        strip = context.active_sequence_strip
        self.layout.prop(strip, "override_cache_settings", text="")

    def draw(self, context):
        layout = self.layout
        layout.use_property_split = False
        layout.use_property_decorate = False

        strip = context.active_sequence_strip
        layout.active = strip.override_cache_settings

        col = layout.column()
        col.prop(strip, "use_cache_raw")
        col.prop(strip, "use_cache_preprocessed", text="Preprocessed")
        col.prop(strip, "use_cache_composite")


class SEQUENCER_PT_preview(SequencerButtonsPanel_Output, Panel):
    bl_label = "Scene Strip Display"
    bl_space_type = 'SEQUENCE_EDITOR'
    bl_region_type = 'UI'
    bl_options = {'DEFAULT_CLOSED'}
    bl_category = "View"

    def draw(self, context):
        layout = self.layout
        layout.use_property_split = True
        layout.use_property_decorate = False

        render = context.scene.render

        col = layout.column()
        col.prop(render, "sequencer_gl_preview", text="Shading")

        if render.sequencer_gl_preview in {'SOLID', 'WIREFRAME'}:
            col.use_property_split = False
            col.prop(render, "use_sequencer_override_scene_strip")


class SEQUENCER_PT_view(SequencerButtonsPanel_Output, Panel):
    bl_label = "View Settings"
    bl_category = "View"

    def draw(self, context):
        layout = self.layout
        layout.use_property_split = True
        layout.use_property_decorate = False

        st = context.space_data
        ed = context.scene.sequence_editor

        col = layout.column()

        col.prop(st, "proxy_render_size")

        col = layout.column()
        col.use_property_split = False
        prop = col.prop(st, "use_proxies")
        if st.proxy_render_size in {'NONE', 'SCENE'}:
            col.enabled = False

        col = layout.column()
        if ed:
            col.use_property_split = False
            col.prop(ed, "use_prefetch")
            col.use_property_split = True

        col.prop(st, "display_channel", text="Channel")

        if st.display_mode == 'IMAGE':
            col.prop(st, "show_overexposed")

        elif st.display_mode == 'WAVEFORM':
            col.use_property_split = False
            col.prop(st, "show_separate_color")


class SEQUENCER_PT_view_cursor(SequencerButtonsPanel_Output, Panel):
    bl_category = "View"
    bl_label = "2D Cursor"

    def draw(self, context):
        layout = self.layout

        st = context.space_data

        layout.use_property_split = True
        layout.use_property_decorate = False

        col = layout.column()
        col.prop(st, "cursor_location", text="Location")


class SEQUENCER_PT_frame_overlay(SequencerButtonsPanel_Output, Panel):
    bl_label = "Frame Overlay"
    bl_category = "View"
    bl_options = {'DEFAULT_CLOSED'}

    @classmethod
    def poll(cls, context):
        if not context.scene.sequence_editor:
            return False
        return SequencerButtonsPanel_Output.poll(context)

    def draw_header(self, context):
        scene = context.scene
        ed = scene.sequence_editor

        self.layout.prop(ed, "show_overlay_frame", text="")

    def draw(self, context):
        layout = self.layout

        layout.operator_context = 'INVOKE_REGION_PREVIEW'
        layout.operator("sequencer.view_ghost_border", text="Set Overlay Region")
        layout.operator_context = 'INVOKE_DEFAULT'

        layout.use_property_split = True
        layout.use_property_decorate = False

        st = context.space_data
        scene = context.scene
        ed = scene.sequence_editor

        layout.active = ed.show_overlay_frame

        col = layout.column()
        col.prop(ed, "overlay_frame", text="Frame Offset")
        col.prop(st, "overlay_frame_type")
        col.use_property_split = False
        col.prop(ed, "use_overlay_frame_lock")


class SEQUENCER_PT_view_safe_areas(SequencerButtonsPanel_Output, Panel):
    bl_label = "Safe Areas"
    bl_options = {'DEFAULT_CLOSED'}
    bl_category = "View"

    @classmethod
    def poll(cls, context):
        st = context.space_data
        is_preview = st.view_type in {'PREVIEW', 'SEQUENCER_PREVIEW'}
        return is_preview and (st.display_mode == 'IMAGE')

    def draw_header(self, context):
        overlay_settings = context.space_data.preview_overlay
        self.layout.prop(overlay_settings, "show_safe_areas", text="")

    def draw(self, context):
        layout = self.layout
        layout.use_property_split = True
        overlay_settings = context.space_data.preview_overlay
        safe_data = context.scene.safe_areas

        layout.active = overlay_settings.show_safe_areas

        col = layout.column()

        sub = col.column()
        sub.prop(safe_data, "title", slider=True)
        sub.prop(safe_data, "action", slider=True)


class SEQUENCER_PT_view_safe_areas_center_cut(SequencerButtonsPanel_Output, Panel):
    bl_label = "Center-Cut Safe Areas"
    bl_parent_id = "SEQUENCER_PT_view_safe_areas"
    bl_options = {'DEFAULT_CLOSED'}
    bl_category = "View"

    def draw_header(self, context):
        st = context.space_data

        layout = self.layout
        overlay_settings = context.space_data.preview_overlay
        layout.active = overlay_settings.show_safe_areas
        layout.prop(overlay_settings, "show_safe_center", text="")

    def draw(self, context):
        layout = self.layout
        layout.use_property_split = True
        safe_data = context.scene.safe_areas
        overlay_settings = context.space_data.preview_overlay

        layout.active = overlay_settings.show_safe_areas and overlay_settings.show_safe_center

        col = layout.column()
        col.prop(safe_data, "title_center", slider=True)
        col.prop(safe_data, "action_center", slider=True)


class SEQUENCER_PT_modifiers(SequencerButtonsPanel, Panel):
    bl_label = "Modifiers"
    bl_category = "Modifiers"

    def draw(self, context):
        layout = self.layout
        layout.use_property_split = True

        strip = context.active_sequence_strip
        ed = context.scene.sequence_editor
        if strip.type == 'SOUND':
            sound = strip.sound
        else:
            sound = None

        if sound is None:
            row = layout.row()
            row.use_property_split = False
            row.prop(strip, "use_linear_modifiers")
            row.prop_decorator(strip, "use_linear_modifiers")

        layout.operator_menu_enum("sequencer.strip_modifier_add", "type")
        layout.operator("sequencer.strip_modifier_copy", icon='COPYDOWN')

        for mod in strip.modifiers:
            box = layout.box()

            row = box.row()
            row.use_property_decorate = False
            row.prop(mod, "show_expanded", text="", emboss=False)
            row.prop(mod, "name", text="")

            row.prop(mod, "mute", text="")
            row.use_property_decorate = True

            sub = row.row(align=True)
            props = sub.operator("sequencer.strip_modifier_move", text="", icon='TRIA_UP')
            props.name = mod.name
            props.direction = 'UP'
            props = sub.operator("sequencer.strip_modifier_move", text="", icon='TRIA_DOWN')
            props.name = mod.name
            props.direction = 'DOWN'

            row.operator("sequencer.strip_modifier_remove", text="", icon='X', emboss=False).name = mod.name

            if mod.show_expanded:
                if sound is None:
                    row = box.row()
                    row.prop(mod, "input_mask_type", expand=True)

                    if mod.input_mask_type == 'STRIP':
                        sequences_object = ed
                        if ed.meta_stack:
                            sequences_object = ed.meta_stack[-1]
                        box.prop_search(mod, "input_mask_strip", sequences_object, "sequences", text="Mask")
                    else:
                        box.prop(mod, "input_mask_id")
                        row = box.row()
                        row.prop(mod, "mask_time", expand=True)

                    if mod.type == 'COLOR_BALANCE':
                        box.prop(mod, "color_multiply")
                        draw_color_balance(box, mod.color_balance)
                    elif mod.type == 'CURVES':
                        box.template_curve_mapping(mod, "curve_mapping", type='COLOR', show_tone=True)
                    elif mod.type == 'HUE_CORRECT':
                        box.template_curve_mapping(mod, "curve_mapping", type='HUE')
                    elif mod.type == 'BRIGHT_CONTRAST':
                        col = box.column()
                        col.prop(mod, "bright")
                        col.prop(mod, "contrast")
                    elif mod.type == 'WHITE_BALANCE':
                        col = box.column()
                        col.prop(mod, "white_value")
                    elif mod.type == 'TONEMAP':
                        col = box.column()
                        col.prop(mod, "tonemap_type")
                        if mod.tonemap_type == 'RD_PHOTORECEPTOR':
                            col.prop(mod, "intensity")
                            col.prop(mod, "contrast")
                            col.prop(mod, "adaptation")
                            col.prop(mod, "correction")
                        elif mod.tonemap_type == 'RH_SIMPLE':
                            col.prop(mod, "key")
                            col.prop(mod, "offset")
                            col.prop(mod, "gamma")
                else:
                    if mod.type == 'SOUND_EQUALIZER':
                        eq_row = box.row()
                        # eq_graphs = eq_row.operator_menu_enum("sequencer.strip_modifier_equalizer_redefine", "graphs")
                        # eq_graphs.name = mod.name
                        flow = box.grid_flow(
                            row_major=True,
                            columns=0,
                            even_columns=True,
                            even_rows=False,
                            align=False,
                        )
                        for sound_eq in mod.graphics:
                            col = flow.column()
                            box = col.box()
                            split = box.split(factor=0.4)
                            split.label(text="%.2f" % sound_eq.curve_mapping.clip_min_x)
                            split.label(text="Hz")
                            split.alignment = "RIGHT"
                            split.label(text="%.2f" % sound_eq.curve_mapping.clip_max_x)
                            box.template_curve_mapping(
                                sound_eq,
                                "curve_mapping",
                                type='NONE',
                                levels=False,
                                brush=True,
                                use_negative_slope=True,
                                show_tone=False,
                            )
                            second_row = col.row()
                            second_row.label(text="dB")
                            second_row.alignment = 'CENTER'


class SEQUENCER_PT_annotation(AnnotationDataPanel, SequencerButtonsPanel_Output, Panel):
    bl_space_type = 'SEQUENCE_EDITOR'
    bl_region_type = 'UI'
    bl_category = "View"

    @staticmethod
    def has_preview(context):
        st = context.space_data
        return st.view_type in {'PREVIEW', 'SEQUENCER_PREVIEW'}

    @classmethod
    def poll(cls, context):
        return cls.has_preview(context)

    # NOTE: this is just a wrapper around the generic GP Panel
    # But, it should only show up when there are images in the preview region


class SEQUENCER_PT_annotation_onion(AnnotationOnionSkin, SequencerButtonsPanel_Output, Panel):
    bl_space_type = 'SEQUENCE_EDITOR'
    bl_region_type = 'UI'
    bl_category = "View"

    @staticmethod
    def has_preview(context):
        st = context.space_data
        return st.view_type in {'PREVIEW', 'SEQUENCER_PREVIEW'}

    @classmethod
    def poll(cls, context):
        if context.annotation_data_owner is None:
            return False
        elif type(context.annotation_data_owner) is bpy.types.Object:
            return False
        else:
            gpl = context.active_annotation_layer
            if gpl is None:
                return False

        return cls.has_preview(context)

    # NOTE: this is just a wrapper around the generic GP Panel
    # But, it should only show up when there are images in the preview region


class SEQUENCER_PT_custom_props(SequencerButtonsPanel, PropertyPanel, Panel):
    COMPAT_ENGINES = {'BLENDER_RENDER', 'BLENDER_EEVEE', 'BLENDER_WORKBENCH'}
    _context_path = "active_sequence_strip"
    _property_type = (bpy.types.Sequence,)
    bl_category = "Strip"


class SEQUENCER_PT_snapping(Panel):
    bl_space_type = 'SEQUENCE_EDITOR'
    bl_region_type = 'HEADER'
    bl_label = "Snapping"

    def draw(self, context):
        tool_settings = context.tool_settings
        sequencer_tool_settings = tool_settings.sequencer_tool_settings

        layout = self.layout
        layout.use_property_split = False
        layout.use_property_decorate = False

        col = layout.column(align = True)
        col.label(text = "Snap to")
        row = col.row()
        row.separator()
        row.prop(sequencer_tool_settings, "snap_to_current_frame")
        row = col.row()
        row.separator()
        row.prop(sequencer_tool_settings, "snap_to_hold_offset")

        col = layout.column(align = True)
        col.label(text = "Ignore")
        row = col.row()
        row.separator()
        row.prop(sequencer_tool_settings, "snap_ignore_muted", text="Muted Strips")
        row = col.row()
        row.separator()
        row.prop(sequencer_tool_settings, "snap_ignore_sound",text="Sound Strips")

        col = layout.column(align = True)
        col.label(text = "Current Frame")
        row = col.row()
        row.separator()
        row.prop(sequencer_tool_settings, "use_snap_current_frame_to_strips", text="Snap to Strips")


class SEQUENCER_PT_view_options(bpy.types.Panel):
    bl_label = "View Options"
    bl_category = "View"
    bl_space_type = 'SEQUENCE_EDITOR'
    bl_region_type = 'HEADER'

    def draw(self, context):
        layout = self.layout

        st = context.space_data
        overlay_settings = st.preview_overlay
        is_preview = st.view_type in {'PREVIEW', 'SEQUENCER_PREVIEW'}
        is_sequencer_view = st.view_type in {'SEQUENCER', 'SEQUENCER_PREVIEW'}
        tool_settings = context.tool_settings

        if is_sequencer_view:

            col = layout.column(align = True)
            if st.view_type == 'SEQUENCER':

                split = layout.split(factor = 0.6)
                col = split.column()
                col.use_property_split = False
                col.prop(st, "show_backdrop", text="Preview as Backdrop")
                col = split.column()
                if st.show_backdrop:
                    col.label(icon='DISCLOSURE_TRI_DOWN')
                else:
                    col.label(icon='DISCLOSURE_TRI_RIGHT')

                if is_preview or st.show_backdrop:
                    row = layout.row()
                    row.separator()
                    row.prop(st, "show_transform_preview", text="Preview During Transform")

            else:

                col.prop(st, "show_transform_preview", text="Preview During Transform")

            col = layout.column(align = True)
            col.prop(st, "show_seconds")
            col.prop(st, "show_locked_time")

            layout.menu("SEQUENCER_MT_view_cache")

            layout.use_property_split = False
            layout.prop(st, "show_markers")

        if is_preview:
            layout.use_property_split = False
            if st.display_mode == 'IMAGE':
                layout.prop(overlay_settings, "show_metadata")

            layout.use_property_split = False
            layout.prop(st, "use_zoom_to_fit")


        if is_sequencer_view:

            col = layout.column(align = True)
            col.prop(tool_settings, "lock_markers")
            col.prop(st, "use_marker_sync")
            col.prop(st, "use_clamp_view")


class SEQUENCER_MT_fades_add(Menu):
    bl_label = "Fade"

    def draw(self, context):
        layout = self.layout

        layout.operator("sequencer.fades_add", text="Fade In and Out", icon='IPO_EASE_IN_OUT').type = 'IN_OUT'
        layout.operator("sequencer.fades_add", text="Fade In", icon='IPO_EASE_IN').type = 'IN'
        layout.operator("sequencer.fades_add", text="Fade Out", icon='IPO_EASE_OUT').type = 'OUT'
        layout.operator("sequencer.fades_add", text="From current Frame", icon='BEFORE_CURRENT_FRAME').type = 'CURSOR_FROM'
        layout.operator("sequencer.fades_add", text="To current Frame", icon='AFTER_CURRENT_FRAME').type = 'CURSOR_TO'


classes = (
    ALL_MT_editormenu,
    SEQUENCER_MT_change,
    SEQUENCER_HT_tool_header,
    SEQUENCER_HT_header,
    SEQUENCER_MT_editor_menus,
    SEQUENCER_MT_range,
    SEQUENCER_MT_view_pie_menus,
    SEQUENCER_MT_view,
    SEQUENCER_MT_view_annotations,
    SEQUENCER_MT_export,
    SEQUENCER_MT_view_cache,
    SEQUENCER_MT_preview_zoom,
    SEQUENCER_MT_proxy,
    SEQUENCER_MT_select_handle,
    SEQUENCER_MT_select_channel,
    SEQUENCER_MT_select_linked,
    SEQUENCER_MT_select,
    SEQUENCER_MT_marker,
    SEQUENCER_MT_navigation,
    SEQUENCER_MT_add,
    SEQUENCER_MT_add_scene,
    SEQUENCER_MT_add_effect,
    SEQUENCER_MT_add_transitions,
    SEQUENCER_MT_add_empty,
    SEQUENCER_MT_strip_effect,
    SEQUENCER_MT_strip_movie,
    SEQUENCER_MT_strip,
    SEQUENCER_MT_strip_transform,
    SEQUENCER_MT_strip_retiming,
    SEQUENCER_MT_strip_input,
    SEQUENCER_MT_strip_lock_mute,
    SEQUENCER_MT_image,
    SEQUENCER_MT_image_transform,
    SEQUENCER_MT_image_clear,
    SEQUENCER_MT_image_apply,
    SEQUENCER_MT_color_tag_picker,
    SEQUENCER_MT_context_menu,
    SEQUENCER_MT_preview_context_menu,
    SEQUENCER_MT_pivot_pie,
    SEQUENCER_MT_retiming,
    SEQUENCER_MT_view_pie,
    SEQUENCER_MT_preview_view_pie,

    SEQUENCER_PT_color_tag_picker,

    SEQUENCER_PT_active_tool,
    SEQUENCER_PT_strip,

    SEQUENCER_PT_gizmo_display,
    SEQUENCER_PT_overlay,
    SEQUENCER_PT_preview_overlay,
    SEQUENCER_PT_sequencer_overlay,

    SEQUENCER_PT_effect,
    SEQUENCER_PT_scene,
    SEQUENCER_PT_scene_sound,
    SEQUENCER_PT_mask,
    SEQUENCER_PT_effect_text_style,
    SEQUENCER_PT_effect_text_layout,

    SEQUENCER_PT_adjust_comp,
    SEQUENCER_PT_adjust_transform,
    SEQUENCER_PT_adjust_crop,
    SEQUENCER_PT_adjust_video,
    SEQUENCER_PT_adjust_color,
    SEQUENCER_PT_adjust_sound,

    SEQUENCER_PT_time,
    SEQUENCER_PT_source,

    SEQUENCER_PT_modifiers,

    SEQUENCER_PT_cache_settings,
    SEQUENCER_PT_strip_cache,
    SEQUENCER_PT_proxy_settings,
    SEQUENCER_PT_strip_proxy,

    SEQUENCER_PT_custom_props,

    SEQUENCER_PT_view,
    SEQUENCER_PT_view_cursor,
    SEQUENCER_PT_frame_overlay,
    SEQUENCER_PT_view_safe_areas,
    SEQUENCER_PT_view_safe_areas_center_cut,
    SEQUENCER_PT_preview,

    SEQUENCER_PT_annotation,
    SEQUENCER_PT_annotation_onion,

    SEQUENCER_PT_snapping,

#BFA
    SEQUENCER_PT_view_options,
    SEQUENCER_MT_fades_add,
)

if __name__ == "__main__":  # only for live edit.
    from bpy.utils import register_class
    for cls in classes:
        register_class(cls)<|MERGE_RESOLUTION|>--- conflicted
+++ resolved
@@ -188,7 +188,7 @@
             row.prop(tool_settings, "use_snap_sequencer", text="")
             sub = row.row(align=True)
             sub.popover(panel="SEQUENCER_PT_snapping", text = "")
-        
+
         if st.view_type in {'PREVIEW', 'SEQUENCER_PREVIEW'}:
             layout.prop(st, "display_mode", text="", icon_only=True)
             layout.prop(st, "preview_channels", text="", icon_only=True)
@@ -1312,12 +1312,8 @@
             layout.operator("sequencer.retiming_segment_speed_set", icon='SET_TIME')
             layout.separator()
 
-<<<<<<< HEAD
             layout.operator("sequencer.retiming_freeze_frame_add", icon='KEYTYPE_MOVING_HOLD_VEC')
             layout.operator("sequencer.retiming_transition_add", icon='NODE_CURVE_TIME')
-=======
-            layout.operator("sequencer.delete", text="Delete Retiming Keys")
->>>>>>> 21553148
 
     def draw(self, context):
         ed = context.scene.sequence_editor
