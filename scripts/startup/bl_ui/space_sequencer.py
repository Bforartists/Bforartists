# SPDX-FileCopyrightText: 2009-2023 Blender Authors
#
# SPDX-License-Identifier: GPL-2.0-or-later

# BFA - Added icons and floated properties left
# BFA - This document is heavily modified, so like the space_view3d.py, 
# BFA - compare old Blender with new Blender then splice in changes. 
# BFA - Rebase compare every now and then. 

import bpy
from bpy.types import (
    Header,
    Menu,
    Panel,
)
from bpy.app.translations import (
    contexts as i18n_contexts,
    pgettext_iface as iface_,
    pgettext_rpt as rpt_,
)
from bl_ui.properties_grease_pencil_common import (
    AnnotationDataPanel,
    AnnotationOnionSkin,
)
from bl_ui.space_toolsystem_common import (
    ToolActivePanelHelper,
)
from bl_ui.utils import (
    PlayheadSnappingPanel,
)

from rna_prop_ui import PropertyPanel
from bl_ui.space_time import playback_controls


def _space_view_types(st):
    view_type = st.view_type
    return (
        view_type in {'SEQUENCER', 'SEQUENCER_PREVIEW'},
        view_type == 'PREVIEW',
    )


def selected_strips_count(context):
    selected_strips = getattr(context, "selected_strips", None)
    if selected_strips is None:
        return 0, 0

    total_count = len(selected_strips)
    nonsound_count = sum(1 for strip in selected_strips if strip.type != 'SOUND')

    return total_count, nonsound_count


def draw_color_balance(layout, color_balance):

    layout.prop(color_balance, "correction_method")

    flow = layout.grid_flow(row_major=True, columns=0, even_columns=True, even_rows=False, align=False)
    flow.use_property_split = False

    if color_balance.correction_method == 'LIFT_GAMMA_GAIN':
        col = flow.column()

        box = col.box()
        split = box.split(factor=0.35)
        col = split.column(align=True)
        col.label(text="Lift")
        col.separator()
        col.separator()
        col.prop(color_balance, "lift", text="")
        col.prop(color_balance, "invert_lift", text="Invert", icon='ARROW_LEFTRIGHT')
        split.template_color_picker(color_balance, "lift", value_slider=True, cubic=True)

        col = flow.column()

        box = col.box()
        split = box.split(factor=0.35)
        col = split.column(align=True)
        col.label(text="Gamma")
        col.separator()
        col.separator()
        col.prop(color_balance, "gamma", text="")
        col.prop(color_balance, "invert_gamma", text="Invert", icon='ARROW_LEFTRIGHT')
        split.template_color_picker(color_balance, "gamma", value_slider=True, lock_luminosity=True, cubic=True)

        col = flow.column()

        box = col.box()
        split = box.split(factor=0.35)
        col = split.column(align=True)
        col.label(text="Gain")
        col.separator()
        col.separator()
        col.prop(color_balance, "gain", text="")
        col.prop(color_balance, "invert_gain", text="Invert", icon='ARROW_LEFTRIGHT')
        split.template_color_picker(color_balance, "gain", value_slider=True, lock_luminosity=True, cubic=True)

    elif color_balance.correction_method == 'OFFSET_POWER_SLOPE':
        col = flow.column()

        box = col.box()
        split = box.split(factor=0.35)
        col = split.column(align=True)
        col.label(text="Offset")
        col.separator()
        col.separator()
        col.prop(color_balance, "offset", text="")
        col.prop(color_balance, "invert_offset", text="Invert", icon='ARROW_LEFTRIGHT')
        split.template_color_picker(color_balance, "offset", value_slider=True, cubic=True)

        col = flow.column()

        box = col.box()
        split = box.split(factor=0.35)
        col = split.column(align=True)
        col.label(text="Power", text_ctxt=i18n_contexts.id_movieclip)
        col.separator()
        col.separator()
        col.prop(color_balance, "power", text="")
        col.prop(color_balance, "invert_power", text="Invert", icon='ARROW_LEFTRIGHT')
        split.template_color_picker(color_balance, "power", value_slider=True, cubic=True)

        col = flow.column()

        box = col.box()
        split = box.split(factor=0.35)
        col = split.column(align=True)
        col.label(text="Slope")
        col.separator()
        col.separator()
        col.prop(color_balance, "slope", text="")
        col.prop(color_balance, "invert_slope", text="Invert", icon='ARROW_LEFTRIGHT')
        split.template_color_picker(color_balance, "slope", value_slider=True, cubic=True)


class SEQUENCER_PT_active_tool(ToolActivePanelHelper, Panel):
    bl_space_type = 'SEQUENCE_EDITOR'
    bl_region_type = 'UI'
    bl_category = "Tool"


class SEQUENCER_HT_tool_header(Header):
    bl_space_type = 'SEQUENCE_EDITOR'
    bl_region_type = 'TOOL_HEADER'

    def draw(self, context):
        # layout = self.layout

        self.draw_tool_settings(context)

        # TODO: options popover.

    def draw_tool_settings(self, context):
        layout = self.layout

        # Active Tool
        # -----------
        from bl_ui.space_toolsystem_common import ToolSelectPanelHelper
        # Most callers assign the `tool` & `tool_mode`, currently the result is not used.
        """
        tool = ToolSelectPanelHelper.draw_active_tool_header(context, layout)
        tool_mode = context.mode if tool is None else tool.mode
        """
        # Only draw the header.
        ToolSelectPanelHelper.draw_active_tool_header(context, layout)


class SEQUENCER_HT_header(Header):
    bl_space_type = 'SEQUENCE_EDITOR'

    def draw_seq(self, layout, context):  # BFA - 3D Sequencer
        pass

    def draw(self, context):
        layout = self.layout

        st = context.space_data

        # bfa - show hide the editormenu, editor suffix is needed.
        # layout.template_header()
        ALL_MT_editormenu_sequencer.draw_hidden(context, layout)

        layout.prop(st, "view_type", text="")

        SEQUENCER_MT_editor_menus.draw_collapsible(context, layout)

        layout.separator_spacer()

        tool_settings = context.tool_settings
        sequencer_tool_settings = tool_settings.sequencer_tool_settings

        layout.separator_spacer()
        row = layout.row()  # BFA - 3D Sequencer
        row.label(text="Timeline:", icon='VIEW3D')  # BFA - 3D Sequencer
        row.template_ID(
            st, "scene_override", unlink="sequencer.remove_scene_override"
        )  # BFA - 3D Sequencer

        if st.view_type == 'PREVIEW':
            row = layout.row(align=True)  # BFA
            row.prop(
                sequencer_tool_settings, "pivot_point", text="", icon_only=True
            )  # BFA

        if st.view_type in {'SEQUENCER', 'SEQUENCER_PREVIEW'}:
            row = layout.row(align=True)
            row.prop(sequencer_tool_settings, "overlap_mode", text="")

        # if st.view_type in {'SEQUENCER', 'SEQUENCER_PREVIEW'}:
        row = layout.row(align=True)
        row.prop(tool_settings, "use_snap_sequencer", text="")
        sub = row.row(align=True)
        sub.popover(panel="SEQUENCER_PT_snapping")
        if st.view_type in {'SEQUENCER', 'SEQUENCER_PREVIEW'}:
            layout.popover(panel="SEQUENCER_PT_playhead_snapping")
        # layout.separator_spacer() ) #BFA

        if st.view_type in {'PREVIEW', 'SEQUENCER_PREVIEW'}:
            layout.prop(st, "display_mode", text="", icon_only=True)
            layout.prop(st, "preview_channels", text="", icon_only=True)

            # Gizmo toggle & popover.
            row = layout.row(align=True)
            # FIXME: place-holder icon.
            row.prop(st, "show_gizmo", text="", toggle=True, icon='GIZMO')
            sub = row.row(align=True)
            sub.active = st.show_gizmo
            sub.popover(
                panel="SEQUENCER_PT_gizmo_display",
                text="",
            )

        row = layout.row(align=True)
        row.prop(st, "show_overlays", text="", icon='OVERLAY')
        sub = row.row(align=True)
        sub.popover(panel="SEQUENCER_PT_overlay", text="")
        sub.active = st.show_overlays

        row.popover(panel="SEQUENCER_PT_view_options", text="Options")
        # BFA - moved "class SEQUENCER_MT_editor_menus" below

class SEQUENCER_HT_playback_controls(Header):
    bl_space_type = 'SEQUENCE_EDITOR'
    bl_region_type = 'FOOTER'

    def draw(self, context):
        layout = self.layout

        playback_controls(layout, context)


class SEQUENCER_MT_editor_menus(Menu):
    bl_idname = "SEQUENCER_MT_editor_menus"
    bl_label = ""

    def draw(self, context):
        layout = self.layout
        st = context.space_data
        has_sequencer, _has_preview = _space_view_types(st)

        layout.menu("SCREEN_MT_user_menu", text="Quick")  # Quick favourites menu
        layout.menu("SEQUENCER_MT_view")
        layout.menu("SEQUENCER_MT_select")
        layout.menu("SEQUENCER_MT_export")

        if has_sequencer:
            layout.menu("SEQUENCER_MT_navigation")
            if st.show_markers:
                layout.menu("SEQUENCER_MT_marker")
            layout.menu("SEQUENCER_MT_add")

        layout.menu("SEQUENCER_MT_strip")

        if st.view_type in {"SEQUENCER", "PREVIEW"}:
            layout.menu("SEQUENCER_MT_image")

        # BFA - start
        strip = context.active_strip

        if _has_preview:
            if strip and strip.type == "TEXT":
                layout.menu("SEQUENCER_MT_strip_text")
        # BFA - end

class SEQUENCER_PT_gizmo_display(Panel):
    bl_space_type = 'SEQUENCE_EDITOR'
    bl_region_type = 'HEADER'
    bl_label = "Gizmos"
    bl_ui_units_x = 8

    def draw(self, context):
        layout = self.layout

        st = context.space_data

        col = layout.column()
        col.label(text="Viewport Gizmos")
        col.separator()

        col.active = st.show_gizmo
        colsub = col.column()
        colsub.prop(st, "show_gizmo_navigate", text="Navigate")
        colsub.prop(st, "show_gizmo_tool", text="Active Tools")
        # colsub.prop(st, "show_gizmo_context", text="Active Object")  # Currently unused.


class SEQUENCER_PT_overlay(Panel):
    bl_space_type = 'SEQUENCE_EDITOR'
    bl_region_type = 'HEADER'
    bl_label = "Overlays"
    bl_ui_units_x = 13

    def draw(self, _context):
        pass


class SEQUENCER_PT_preview_overlay(Panel):
    bl_space_type = 'SEQUENCE_EDITOR'
    bl_region_type = 'HEADER'
    bl_parent_id = "SEQUENCER_PT_overlay"
    bl_label = "Preview Overlays"

    @classmethod
    def poll(cls, context):
        st = context.space_data
        return st.view_type in {'PREVIEW', 'SEQUENCER_PREVIEW'}

    def draw(self, context):
        ed = context.scene.sequence_editor
        st = context.space_data
        overlay_settings = st.preview_overlay
        layout = self.layout

        layout.active = st.show_overlays and st.display_mode == 'IMAGE'

        split = layout.column().split()
        col = split.column()
        col.prop(overlay_settings, "show_image_outline")
        col.prop(ed, "show_overlay_frame", text="Frame Overlay")
        col.prop(overlay_settings, "show_metadata", text="Metadata")

        col = split.column()
        col.prop(overlay_settings, "show_cursor")
        col.prop(overlay_settings, "show_safe_areas", text="Safe Areas")
        col.prop(overlay_settings, "show_annotation", text="Annotations")


class SEQUENCER_PT_sequencer_overlay(Panel):
    bl_space_type = 'SEQUENCE_EDITOR'
    bl_region_type = 'HEADER'
    bl_parent_id = "SEQUENCER_PT_overlay"
    bl_label = "Sequencer Overlays"

    @classmethod
    def poll(cls, context):
        st = context.space_data
        return st.view_type in {'SEQUENCER', 'SEQUENCER_PREVIEW'}

    def draw(self, context):
        st = context.space_data
        overlay_settings = st.timeline_overlay
        layout = self.layout

        layout.active = st.show_overlays
        split = layout.column().split()

        col = split.column()
        col.prop(overlay_settings, "show_grid", text="Grid")

        col = split.column()
        col.prop(st.cache_overlay, "show_cache", text="Cache")


class SEQUENCER_PT_sequencer_overlay_strips(Panel):
    bl_space_type = 'SEQUENCE_EDITOR'
    bl_region_type = 'HEADER'
    bl_parent_id = "SEQUENCER_PT_overlay"
    bl_label = "Strips"

    @classmethod
    def poll(cls, context):
        st = context.space_data
        return st.view_type in {'SEQUENCER', 'SEQUENCER_PREVIEW'}

    def draw(self, context):
        st = context.space_data
        overlay_settings = st.timeline_overlay
        layout = self.layout

        layout.active = st.show_overlays
        split = layout.column().split()

        col = split.column()
        col.prop(overlay_settings, "show_strip_name", text="Name")
        col.prop(overlay_settings, "show_strip_source", text="Source")
        col.prop(overlay_settings, "show_strip_duration", text="Duration")
        col.prop(overlay_settings, "show_fcurves", text="Animation Curves")

        col = split.column()
        col.prop(overlay_settings, "show_thumbnails", text="Thumbnails")
        col.prop(overlay_settings, "show_strip_tag_color", text="Color Tags")
        col.prop(overlay_settings, "show_strip_offset", text="Offsets")
        col.prop(overlay_settings, "show_strip_retiming", text="Retiming")


class SEQUENCER_PT_sequencer_overlay_waveforms(Panel):
    bl_space_type = 'SEQUENCE_EDITOR'
    bl_region_type = 'HEADER'
    bl_parent_id = "SEQUENCER_PT_overlay"
    bl_label = "Waveforms"

    @classmethod
    def poll(cls, context):
        st = context.space_data
        return st.view_type in {'SEQUENCER', 'SEQUENCER_PREVIEW'}

    def draw(self, context):
        st = context.space_data
        overlay_settings = st.timeline_overlay
        layout = self.layout

        layout.active = st.show_overlays

        layout.row().prop(overlay_settings, "waveform_display_type", expand=True)

        row = layout.row()
        row.prop(overlay_settings, "waveform_display_style", expand=True)
        row.active = overlay_settings.waveform_display_type != 'NO_WAVEFORMS'


# BFA - show hide the editormenu, editor suffix is needed.
class ALL_MT_editormenu_sequencer(Menu):
    bl_label = ""

    def draw(self, context):
        self.draw_menus(self.layout, context)

    @staticmethod
    def draw_menus(layout, context):
        row = layout.row(align=True)
        row.template_header()  # editor type menus



#BFA - Submenu
class SEQUENCER_MT_view_cache(Menu):
    bl_label = "Cache"

    def draw(self, context):
        layout = self.layout

        ed = context.scene.sequence_editor
        layout.prop(ed, "show_cache")
        layout.separator()

        cache_settings = context.space_data.cache_overlay

        col = layout.column()

        show_developer_ui = context.preferences.view.show_developer_ui
        col.prop(cache_settings, "show_cache_final_out", text="Final")
        if show_developer_ui:
            col.prop(cache_settings, "show_cache_raw", text="Raw")
            col.prop(cache_settings, "show_cache_preprocessed", text="Preprocessed")
            col.prop(cache_settings, "show_cache_composite", text="Composite")



class SEQUENCER_MT_range(Menu):
    bl_label = "Range"

    def draw(self, _context):
        layout = self.layout

        layout.operator(
            "anim.previewrange_set", text="Set Preview Range", icon="PREVIEW_RANGE"
        )  # BFA
        layout.operator(
            "sequencer.set_range_to_strips",
            text="Set Preview Range to Strips",
            icon="PREVIEW_RANGE",
        ).preview = True  # BFA
        layout.operator(
            "anim.previewrange_clear", text="Clear Preview Range", icon="CLEAR"
        )  # BFA

        layout.separator()

        layout.operator(
            "anim.start_frame_set", text="Set Start Frame", icon="AFTER_CURRENT_FRAME"
        )  # BFA
        layout.operator(
            "anim.end_frame_set", text="Set End Frame", icon="BEFORE_CURRENT_FRAME"
        )  # BFA
        layout.operator(
            "sequencer.set_range_to_strips",
            text="Set Frame Range to Strips",
            icon="PREVIEW_RANGE",
        )  # BFA


class SEQUENCER_MT_preview_zoom(Menu):
    bl_label = "Zoom"

    def draw(self, context):
        layout = self.layout
        layout.operator_context = 'INVOKE_REGION_PREVIEW'
        from math import isclose

        current_zoom = context.space_data.zoom_percentage
        ratios = ((1, 8), (1, 4), (1, 2), (1, 1), (2, 1), (4, 1), (8, 1))

        for (a, b) in ratios:
            ratio = a / b
            percent = ratio * 100.0

            layout.operator(
                "sequencer.view_zoom_ratio",
                text="Zoom {:g}% ({:d}:{:d})".format(percent, a, b),  # BFA
                translate=False,
                icon='ZOOM_SET',  # BFA
            ).ratio = ratio

        layout.separator()
        layout.operator("view2d.zoom_in")
        layout.operator("view2d.zoom_out")
        layout.operator("view2d.zoom_border", text="Zoom Region...")


class SEQUENCER_MT_proxy(Menu):
    bl_label = "Proxy"

    def draw(self, context):
        layout = self.layout
        st = context.space_data
        _, nonsound = selected_strips_count(context)

        col = layout.column()
        col.operator("sequencer.enable_proxies", text="Setup")
        col.operator("sequencer.rebuild_proxy", text="Rebuild")
        col.enabled = nonsound >= 1
        layout.prop(st, "proxy_render_size", text="")


# BFA menu
class SEQUENCER_MT_view_pie_menus(Menu):
    bl_label = "Pie Menus"

    def draw(self, context):
        layout = self.layout

        st = context.space_data

        layout.operator_context = "INVOKE_REGION_PREVIEW"
        if st.view_type == "PREVIEW":
            layout.operator(
                "wm.call_menu_pie", text="Pivot Point", icon="MENU_PANEL"
            ).name = "SEQUENCER_MT_pivot_pie"
        layout.operator(
            "wm.call_menu_pie", text="View", icon="MENU_PANEL"
        ).name = "SEQUENCER_MT_preview_view_pie"


# BFA - this menu has most of the property toggles now show exclusively in the property shelf.
class SEQUENCER_MT_view(Menu):
    bl_label = "View"

    def draw(self, context):
        layout = self.layout

        st = context.space_data
        is_preview = st.view_type in {'PREVIEW', 'SEQUENCER_PREVIEW'}
        is_sequencer_view = st.view_type in {'SEQUENCER', 'SEQUENCER_PREVIEW'}
        is_sequencer_only = st.view_type == 'SEQUENCER'

        preferences = context.preferences
        addon_prefs = preferences.addons["bforartists_toolbar_settings"].preferences

        # bfa - we have it already separated with correct invoke.

        # if st.view_type == 'PREVIEW':
        #     # Specifying the REGION_PREVIEW context is needed in preview-only
        #     # mode, else the lookup for the shortcut will fail in
        #     # wm_keymap_item_find_props() (see #32595).
        #     layout.operator_context = 'INVOKE_REGION_PREVIEW'
        layout.prop(st, "show_region_toolbar")
        layout.prop(st, "show_region_ui")
        layout.prop(st, "show_region_tool_header")

        layout.operator_context = 'INVOKE_DEFAULT'
        if is_sequencer_view:
            layout.prop(st, "show_region_hud")
        if is_sequencer_only:
            layout.prop(st, "show_region_channels")

        layout.prop(addon_prefs, "vse_show_toolshelf_tabs")  # BFA

        layout.prop(st, "show_region_footer")
        layout.separator()

        layout.menu("SEQUENCER_MT_view_annotations")  # BFA
        # BFA - properties in properties menu

        layout.separator()

        layout.operator_context = 'INVOKE_REGION_WIN'
        layout.operator(
            "sequencer.refresh_all", icon='FILE_REFRESH', text="Refresh All"
        )
        layout.operator_context = 'INVOKE_DEFAULT'
        layout.separator()

        layout.operator_context = 'INVOKE_REGION_WIN'
        layout.operator("view2d.zoom_in", icon='ZOOM_IN')
        layout.operator("view2d.zoom_out", icon='ZOOM_OUT')
        # BFA - properties in properties menu
        if is_sequencer_view:
            layout.operator_context = 'INVOKE_REGION_WIN'
            layout.operator(
                "view2d.zoom_border", text="Zoom Border", icon='ZOOM_BORDER'
            )  # BFA

            layout.separator()

            layout.operator("sequencer.view_all", text="Frame All", icon='VIEWALL')
            layout.operator(
                "anim.scene_range_frame",
                text="Frame Preview Range"
                if context.scene.use_preview_range
                else "Frame Scene Range",
            )
            layout.operator("sequencer.view_frame", icon='VIEW_FRAME')
            layout.operator(
                "sequencer.view_selected", text="Frame Selected", icon="VIEW_SELECTED"
            )

        if is_preview:
            layout.operator_context = 'INVOKE_REGION_PREVIEW'

            if is_sequencer_view:
                layout.menu("SEQUENCER_MT_preview_zoom", text="Preview Zoom")
            else:
                layout.operator(
                    "view2d.zoom_border", text="Zoom Border", icon='ZOOM_BORDER'
                )  # BFA
                layout.menu("SEQUENCER_MT_preview_zoom")
            layout.prop(st, "use_zoom_to_fit", text="Auto Zoom")
            layout.separator()

            layout.operator(
                "sequencer.view_all_preview",
                text="Fit Preview in window",
                icon='VIEW_FIT',
            )
            layout.operator(
                "sequencer.view_selected", text="Frame Selected", icon='VIEW_SELECTED'
            )

            layout.separator()
            layout.menu("SEQUENCER_MT_proxy")
            layout.operator_context = 'INVOKE_DEFAULT'

        layout.separator()

        layout.operator_context = 'INVOKE_REGION_WIN'
        layout.operator(
            "sequencer.refresh_all", icon="FILE_REFRESH", text='Refresh All'
        )
        layout.operator_context = 'INVOKE_DEFAULT'

        layout.separator()
        # BFA - properties in properties menu

        layout.operator(
            "render.opengl", text="Sequence Render Image", icon='RENDER_STILL'
        ).sequencer = True
        props = layout.operator(
            "render.opengl", text="Sequence Render Animation", icon="RENDER_ANIMATION"
        )
        props.animation = True
        props.sequencer = True
        layout.separator()

        # Note that the context is needed for the shortcut to display properly.
        layout.operator_context = (
             'INVOKE_REGION_PREVIEW' if is_preview else 'INVOKE_REGION_WIN'
        )
        props = layout.operator(
            "wm.context_toggle_enum",
            text="Toggle Sequencer/Preview",
            icon="SEQ_SEQUENCER" if is_preview else 'SEQ_PREVIEW',
        )
        props.data_path = "space_data.view_type"
        props.value_1 = 'SEQUENCER'
        props.value_2 = 'PREVIEW'
        layout.operator_context = 'INVOKE_DEFAULT'

        layout.menu("SEQUENCER_MT_view_pie_menus")  # BFA

        layout.separator()

        layout.menu("INFO_MT_area")


# BFA - Hidden legacy operators exposed to GUI
class SEQUENCER_MT_view_annotations(Menu):
    bl_label = "Annotations (Legacy)"

    def draw(self, context):
        layout = self.layout

        layout.operator(
            "gpencil.annotate",
            text="Draw Annotation",
            icon="PAINT_DRAW",
        ).mode = "DRAW"
        layout.operator(
            "gpencil.annotate", text="Draw Line Annotation", icon="PAINT_DRAW"
        ).mode = "DRAW_STRAIGHT"
        layout.operator(
            "gpencil.annotate", text="Draw Polyline Annotation", icon="PAINT_DRAW"
        ).mode = "DRAW_POLY"
        layout.operator(
            "gpencil.annotate", text="Erase Annotation", icon="ERASE"
        ).mode = "ERASER"

        layout.separator()

        layout.operator(
            "gpencil.annotation_add", text="Add Annotation Layer", icon="ADD"
        )
        layout.operator(
            "gpencil.annotation_active_frame_delete",
            text="Erase Annotation Active Keyframe",
            icon="DELETE",
        )


# BFA menu
class SEQUENCER_MT_export(Menu):
    bl_label = "Export"

    def draw(self, context):
        layout = self.layout

        layout.operator(
            "sequencer.export_subtitles", text="Export Subtitles", icon="EXPORT"
        )


class SEQUENCER_MT_select_handle(Menu):
    bl_label = "Select Handle"

    def draw(self, _context):
        layout = self.layout

        layout.operator(
            "sequencer.select_handles", text="Both", icon="SELECT_HANDLE_BOTH"
        ).side = 'BOTH'
        layout.operator(
            "sequencer.select_handles", text="Left", icon="SELECT_HANDLE_LEFT"
        ).side = 'LEFT'
        layout.operator(
            "sequencer.select_handles", text="Right", icon="SELECT_HANDLE_RIGHT"
        ).side = 'RIGHT'

        layout.separator()

        layout.operator(
            "sequencer.select_handles", text="Both Neighbors", icon="SELECT_HANDLE_BOTH"
        ).side = 'BOTH_NEIGHBORS'
        layout.operator(
            "sequencer.select_handles", text="Left Neighbor", icon="SELECT_HANDLE_LEFT"
        ).side = 'LEFT_NEIGHBOR'
        layout.operator(
            "sequencer.select_handles",
            text="Right Neighbor",
            icon="SELECT_HANDLE_RIGHT",
        ).side = 'RIGHT_NEIGHBOR'


class SEQUENCER_MT_select_channel(Menu):
    bl_label = "Select Channel"

    def draw(self, _context):
        layout = self.layout

        layout.operator(
            "sequencer.select_side", text="Left", icon="RESTRICT_SELECT_OFF"
        ).side = 'LEFT'
        layout.operator(
            "sequencer.select_side", text="Right", icon="RESTRICT_SELECT_OFF"
        ).side = 'RIGHT'
        layout.separator()
        layout.operator(
            "sequencer.select_side", text="Both Sides", icon="RESTRICT_SELECT_OFF"
        ).side = 'BOTH'


# BFA - submenu
class SEQUENCER_MT_select_linked(Menu):
    bl_label = "Select Linked"

    def draw(self, _context):
        layout = self.layout

        layout.operator("sequencer.select_linked", text="All", icon="SELECT_ALL")
        layout.operator("sequencer.select_less", text="Less", icon="SELECTLESS")
        layout.operator("sequencer.select_more", text="More", icon="SELECTMORE")


class SEQUENCER_MT_select(Menu):
    bl_label = "Select"

    def draw(self, context):
        layout = self.layout

        st = context.space_data
        has_sequencer, has_preview = _space_view_types(st)
        if has_preview:
            layout.operator_context = 'INVOKE_REGION_PREVIEW'
        else:
            layout.operator_context = 'INVOKE_REGION_WIN'
        layout.operator(
            "sequencer.select_all", text="All", icon="SELECT_ALL"
        ).action = 'SELECT'
        layout.operator(
            "sequencer.select_all", text="None", icon="SELECT_NONE"
        ).action = 'DESELECT'
        layout.operator(
            "sequencer.select_all", text="Invert", icon="INVERSE"
        ).action = 'INVERT'

        layout.separator()

        layout.operator("sequencer.select_box", text="Box Select", icon="BORDER_RECT")

        col = layout.column()
        if has_sequencer:
            props = col.operator(
                "sequencer.select_box",
                text="Box Select (Include Handles)",
                icon="BORDER_RECT",
            )
            props.include_handles = True

        col.separator()

        if has_sequencer:
            col.operator_menu_enum(
                "sequencer.select_side_of_frame", "side", text="Side of Frame"
            )
            col.menu("SEQUENCER_MT_select_handle", text="Handle")
            col.menu("SEQUENCER_MT_select_channel", text="Channel")
            col.menu("SEQUENCER_MT_select_linked", text="Linked")

        col.operator_menu_enum(
            "sequencer.select_grouped", "type", text="Select Grouped"
        )

        # BFA - start
        strip = context.active_strip

        if has_preview:
            if strip and strip.type == "TEXT":
                col.separator()

                col.operator(
                    "sequencer.text_select_all",
                    text="Select All Text",
                    icon="SELECT_ALL",
                )
                col.operator(
                    "sequencer.text_deselect_all",
                    text="Deselect All Text",
                    icon="SELECT_NONE",
                )

                col.separator()

                props = col.operator(
                    "sequencer.text_cursor_move",
                    text="Line End",
                    icon="HAND",
                    text_ctxt="Select",
                )
                props.type = "LINE_END"
                props.select_text = True

                props = col.operator(
                    "sequencer.text_cursor_move",
                    text="Line Begin",
                    icon="HAND",
                    text_ctxt="Select",
                )
                props.type = "LINE_BEGIN"
                props.select_text = True

                col.separator()

                props = col.operator(
                    "sequencer.text_cursor_move",
                    text="Top",
                    icon="HAND",
                    text_ctxt="Select",
                )
                props.type = "TEXT_BEGIN"
                props.select_text = True

                props = col.operator(
                    "sequencer.text_cursor_move",
                    text="Bottom",
                    icon="HAND",
                    text_ctxt="Select",
                )
                props.type = "TEXT_END"
                props.select_text = True

                col.separator()

                props = col.operator(
                    "sequencer.text_cursor_move", text="Previous Character", icon="HAND"
                )
                props.type = "PREVIOUS_CHARACTER"
                props.select_text = True

                props = col.operator(
                    "sequencer.text_cursor_move", text="Next Character", icon="HAND"
                )
                props.type = "NEXT_CHARACTER"
                props.select_text = True

                col.separator()

                props = col.operator(
                    "sequencer.text_cursor_move", text="Previous Word", icon="HAND"
                )
                props.type = "PREVIOUS_WORD"
                props.select_text = True

                props = col.operator(
                    "sequencer.text_cursor_move", text="Next Word", icon="HAND"
                )
                props.type = "NEXT_WORD"
                props.select_text = True

                col.separator()

                props = layout.operator(
                    "sequencer.text_cursor_move", text="Previous Line", icon="HAND"
                )
                props.type = "PREVIOUS_LINE"
                props.select_text = True

                props = col.operator(
                    "sequencer.text_cursor_move", text="Next Line", icon="HAND"
                )
                props.type = "NEXT_LINE"
                props.select_text = True
        # BFA - end


class SEQUENCER_MT_marker(Menu):
    bl_label = "Marker"

    def draw(self, context):
        layout = self.layout

        st = context.space_data
        is_sequencer_view = st.view_type in {'SEQUENCER', 'SEQUENCER_PREVIEW'}

        from bl_ui.space_time import marker_menu_generic

        marker_menu_generic(layout, context)

        # BFA - no longer used
        # if is_sequencer_view:
        # 	layout.prop(st, "use_marker_sync")


class SEQUENCER_MT_change(Menu):
    bl_label = "Change"

    def draw(self, context):
        layout = self.layout
        strip = context.active_strip

        # BFA - Changed the Change contextual operator visibility to be based on strip type selection
        # BFA - This is done by listing the strip types then checking if it exists for the relevant operators
        # BFA - If there is no correct strip selected, a label will advise what to do
        try:
            layout.operator_context = 'INVOKE_REGION_WIN'
            if strip and strip.type == 'SCENE':
                bpy_data_scenes_len = len(bpy.data.scenes)

                if bpy_data_scenes_len > 14:
                    layout.operator_context = 'INVOKE_DEFAULT'
                    layout.operator(
                        "sequencer.change_scene", text="Change Scene", icon="SCENE_DATA"
                    )
                elif bpy_data_scenes_len > 1:
                    layout.menu(
                        "SEQUENCER_MT_change_scene_with_icons", text="Change Scene"
                    )
                del bpy_data_scenes_len
            else:
                layout.operator_context = 'INVOKE_DEFAULT'

                strip_type = strip.type
                data_strips = ['IMAGE', 'MOVIE', 'SOUND']
                effect_strips = [
                    'CROSS', 'ADD', 'SUBTRACT', 'ALPHA_OVER', 'ALPHA_UNDER',
                    'GAMMA_CROSS', 'MULTIPLY', 'WIPE', 'GLOW',
                    'TRANSFORM', 'SPEED', 'MULTICAM', 'ADJUSTMENT',
                    'GAUSSIAN_BLUR'
                ]

                if strip_type in data_strips:
                    layout.operator_context = 'INVOKE_DEFAULT'
                    props = layout.operator(
                        "sequencer.change_path", text="Path/Files", icon="FILE_MOVIE"
                    )

                    if strip:
                        strip_type = strip.type

                        if strip_type == 'IMAGE':
                            props.filter_image = True
                        elif strip_type == 'MOVIE':
                            props.filter_movie = True
                        elif strip_type == 'SOUND':
                            props.filter_sound = True
                elif strip_type in effect_strips:
                    layout.operator_context = 'INVOKE_DEFAULT'
                    layout.menu("SEQUENCER_MT_strip_effect_change")
                    layout.operator("sequencer.reassign_inputs")
                    layout.operator("sequencer.swap_inputs")
                else:
                    layout.label(
                        text="Please select an effects strip", icon="QUESTION"
                    )
                    pass
        except:
            layout.label(text="Please select a strip", icon="QUESTION")
        # BFA - End of changes


class SEQUENCER_MT_navigation(Menu):
    bl_label = "Navigation"

    def draw(self, _context):
        layout = self.layout

        layout.operator("screen.animation_play", icon="PLAY")
        # layout.operator("sequencer.view_frame") # BFA - redundant

        layout.separator()

        props = layout.operator(
            "sequencer.strip_jump", text="Jump to Previous Strip", icon="PREVIOUSACTIVE"
        )
        props.next = False
        props.center = False
        props = layout.operator(
            "sequencer.strip_jump", text="Jump to Next Strip", icon="NEXTACTIVE"
        )
        props.next = True
        props.center = False

        layout.separator()

        props = layout.operator(
            "sequencer.strip_jump",
            text="Jump to Previous Strip (Center)",
            icon="PREVIOUSACTIVE",
        )
        props.next = False
        props.center = True
        props = layout.operator(
            "sequencer.strip_jump",
            text="Jump to Next Strip (Center)",
            icon="NEXTACTIVE",
        )
        props.next = True
        props.center = True

        layout.separator()

        layout.menu("SEQUENCER_MT_range")  # BFA


class SEQUENCER_MT_add(Menu):
    bl_label = "Add"
    bl_translation_context = i18n_contexts.operator_default
    bl_options = {'SEARCH_ON_KEY_PRESS'}

    def draw(self, context):
        layout = self.layout
        layout.operator_context = 'INVOKE_REGION_WIN'

        layout.operator(
            "WM_OT_search_single_menu", text="Search...", icon="VIEWZOOM"
        ).menu_idname = "SEQUENCER_MT_add"  # BFA

        layout.separator()

        layout.menu("SEQUENCER_MT_add_scene", text="Scene", icon="SCENE_DATA")

        bpy_data_movieclips_len = len(bpy.data.movieclips)
        if bpy_data_movieclips_len > 10:
            layout.operator_context = 'INVOKE_DEFAULT'
            layout.operator(
                "sequencer.movieclip_strip_add", text="Clip...", icon="TRACKER"
            )
        elif bpy_data_movieclips_len > 0:
            layout.operator_menu_enum(
                "sequencer.movieclip_strip_add", "clip", text="Clip", icon="TRACKER"
            )
        else:
            layout.menu(
                "SEQUENCER_MT_add_empty",
                text="Clip",
                text_ctxt=i18n_contexts.id_movieclip,
                icon="TRACKER",
            )
        del bpy_data_movieclips_len

        bpy_data_masks_len = len(bpy.data.masks)
        if bpy_data_masks_len > 10:
            layout.operator_context = 'INVOKE_DEFAULT'
            layout.operator("sequencer.mask_strip_add", text="Mask...", icon="MOD_MASK")
        elif bpy_data_masks_len > 0:
            layout.operator_menu_enum(
                "sequencer.mask_strip_add", "mask", text="Mask", icon="MOD_MASK"
            )
        else:
            layout.menu("SEQUENCER_MT_add_empty", text="Mask", icon="MOD_MASK")
        del bpy_data_masks_len

        layout.separator()

        layout.operator("sequencer.movie_strip_add", text="Movie", icon="FILE_MOVIE")
        layout.operator("sequencer.sound_strip_add", text="Sound", icon="FILE_SOUND")
        layout.operator(
            "sequencer.image_strip_add", text="Image/Sequence", icon="FILE_IMAGE"
        )

        layout.separator()

        layout.operator_context = 'INVOKE_REGION_WIN'
        layout.operator(
            "sequencer.effect_strip_add", text="Color", icon="COLOR"
        ).type = "COLOR"
        layout.operator(
            "sequencer.effect_strip_add", text="Text", icon="FONT_DATA"
        ).type = "TEXT"

        layout.separator()

        layout.operator(
            "sequencer.effect_strip_add", text="Adjustment Layer", icon='COLOR'
        ).type = 'ADJUSTMENT'

        layout.operator_context = 'INVOKE_DEFAULT'
        layout.menu("SEQUENCER_MT_add_effect", icon='SHADERFX')

        total, nonsound = selected_strips_count(context)

        col = layout.column()
        col.menu("SEQUENCER_MT_add_transitions", icon='ARROW_LEFTRIGHT')
        # Enable for video transitions or sound crossfade.
        col.enabled = nonsound == 2 or (nonsound == 0 and total == 2)

        col = layout.column()
        # col.operator_menu_enum("sequencer.fades_add", "type", text="Fade",
        # icon='IPO_EASE_IN_OUT') # BFA - now it's own menu
        col.menu("SEQUENCER_MT_fades_add", icon="IPO_EASE_IN_OUT")
        col.enabled = total >= 1
        col.operator(
            "sequencer.fades_clear", text="Clear Fade", icon="CLEAR"
        )  # BFA - added icon


class SEQUENCER_MT_add_scene(Menu):
    bl_label = "Scene"
    bl_translation_context = i18n_contexts.operator_default

    def draw(self, context):
        layout = self.layout
        layout.operator_context = 'INVOKE_REGION_WIN'
        layout.operator(
            "sequencer.scene_strip_add_new", text="New Scene", icon="ADD"
        ).type = "NEW"

        bpy_data_scenes_len = len(bpy.data.scenes)
        if bpy_data_scenes_len > 14:  # BFA - increased to 14 from 10
            layout.separator()
            layout.operator_context = 'INVOKE_DEFAULT'
            layout.operator(
                "sequencer.scene_strip_add", text="Scene...", icon="SEQUENCE"
            )  # BFA - added icon
        elif bpy_data_scenes_len > 1:
            layout.separator()
            scene = context.scene
            for sc_item in bpy.data.scenes:
                if sc_item == scene:
                    continue

                layout.operator_context = 'INVOKE_REGION_WIN'
<<<<<<< HEAD
                layout.operator(
                    "sequencer.scene_strip_add", text=sc_item.name, icon="SEQUENCE"
                ).scene = sc_item.name  # BFA - added icon
=======
                layout.operator("sequencer.scene_strip_add", text=sc_item.name, translate=False).scene = sc_item.name
>>>>>>> 2683c876

        del bpy_data_scenes_len


class SEQUENCER_MT_add_empty(Menu):
    bl_label = "Empty"

    def draw(self, _context):
        layout = self.layout

        layout.label(text="No Items Available")


class SEQUENCER_MT_add_transitions(Menu):
    bl_label = "Transition"

    def draw(self, context):
        total, nonsound = selected_strips_count(context)

        layout = self.layout

        col = layout.column()
        col.operator(
            "sequencer.crossfade_sounds", text="Sound Crossfade", icon="SPEAKER"
        )
        col.enabled = nonsound == 0 and total == 2

        layout.separator()

        col = layout.column()
        col.operator(
            "sequencer.effect_strip_add", text="Cross", icon="NODE_VECTOR"
        ).type ='CROSS'
        col.operator(
            "sequencer.effect_strip_add", text="Gamma Cross", icon="NODE_GAMMA"
        ).type = 'GAMMA_CROSS'

        col.separator()

        col.operator(
            "sequencer.effect_strip_add", text="Wipe", icon="NODE_VECTOR_TRANSFORM"
        ).type = "WIPE"
        col.enabled = nonsound == 2


class SEQUENCER_MT_add_effect(Menu):
    bl_label = "Effect Strip"

    def draw(self, context):
        total, nonsound = selected_strips_count(context)

        layout = self.layout
        layout.operator_context = 'INVOKE_REGION_WIN'
        _, nonsound = selected_strips_count(context)

        layout.operator("sequencer.effect_strip_add", text="Multicam Selector", icon="SEQ_MULTICAM").type = 'MULTICAM'

        layout.separator()

        col = layout.column()
        col.operator("sequencer.effect_strip_add", text="Transform", icon="TRANSFORM_MOVE").type = 'TRANSFORM'
        col.operator("sequencer.effect_strip_add", text="Speed Control", icon="NODE_CURVE_TIME").type = 'SPEED'

        col.separator()

        col.operator("sequencer.effect_strip_add", text="Glow", icon="LIGHT_SUN",).type = 'GLOW'
        col.operator("sequencer.effect_strip_add", text="Gaussian Blur", icon="NODE_BLUR",).type = 'GAUSSIAN_BLUR'
        col.enabled = nonsound == 1

        layout.separator()

        col = layout.column()
        col.operator(
            "sequencer.effect_strip_add",
            text="Add",
            text_ctxt=i18n_contexts.id_sequence,
            icon="SEQ_ADD",
        ).type = 'ADD'
        col.operator(
            "sequencer.effect_strip_add",
            text="Subtract",
            text_ctxt=i18n_contexts.id_sequence,
            icon="NODE_INVERT",
        ).type = 'SUBTRACT'
        col.operator(
            "sequencer.effect_strip_add",
            text="Multiply",
            text_ctxt=i18n_contexts.id_sequence,
            icon="SEQ_MULTIPLY",
        ).type = 'MULTIPLY'
        col.operator(
            "sequencer.effect_strip_add",
            text="Alpha Over",
            text_ctxt=i18n_contexts.id_sequence,
            icon="IMAGE_ALPHA",
        ).type = 'ALPHA_OVER'
        col.operator(
            "sequencer.effect_strip_add",
            text="Alpha Under",
            text_ctxt=i18n_contexts.id_sequence,
            icon="NODE_HOLDOUTSHADER",
        ).type = 'ALPHA_UNDER'
        col.operator(
            "sequencer.effect_strip_add",
            text="Color Mix",
            text_ctxt=i18n_contexts.id_sequence,
            icon="NODE_MIXRGB",
        ).type = 'COLORMIX'
        col.enabled = total >= 2


class SEQUENCER_MT_strip_transform(Menu):
    bl_label = "Transform"

    def draw(self, context):
        layout = self.layout
        st = context.space_data
        has_sequencer, has_preview = _space_view_types(st)

        if has_preview:
            layout.operator_context = "INVOKE_REGION_PREVIEW"
        else:
            layout.operator_context = 'INVOKE_REGION_WIN'

        if has_preview:
            layout.operator("transform.translate", text="Move", icon="TRANSFORM_MOVE")
            layout.operator("transform.rotate", text="Rotate", icon="TRANSFORM_ROTATE")
            layout.operator("transform.resize", text="Scale", icon="TRANSFORM_SCALE")
        else:
            layout.operator(
                "transform.seq_slide", text="Move", icon="TRANSFORM_MOVE"
            ).view2d_edge_pan = True
            layout.operator(
                "transform.transform",
                text="Move/Extend from Current Frame",
                icon="SEQ_MOVE_EXTEND",
            ).mode = 'TIME_EXTEND'
            layout.operator(
                "sequencer.slip", text="Slip Strip Contents", icon="SEQ_SLIP_CONTENTS"
            )

        # TODO (for preview)
        if has_sequencer:
            layout.separator()
            layout.operator("sequencer.snap", icon="SEQ_SNAP_STRIP")
            layout.operator("sequencer.offset_clear", icon="SEQ_CLEAR_OFFSET")

            layout.separator()

        if has_sequencer:
            layout.operator(
                "sequencer.swap", text="Swap Strip Left", icon="SEQ_SWAP_LEFT"
            ).side = 'LEFT'  # BFA
            layout.operator(
                "sequencer.swap", text="Swap Strip Right", icon="SEQ_SWAP_RIGHT"
            ).side = 'RIGHT'  # BFA

            layout.separator()
            layout.operator("sequencer.gap_remove", icon="SEQ_REMOVE_GAPS").all = False
            layout.operator(
                "sequencer.gap_remove",
                text="Remove Gaps (All)",
                icon="SEQ_REMOVE_GAPS_ALL",
            ).all = True
            layout.operator("sequencer.gap_insert", icon="SEQ_INSERT_GAPS")


class SEQUENCER_MT_strip_text(Menu):
    bl_label = "Text"

    def draw(self, context):
        layout = self.layout
        layout.operator_context = 'INVOKE_REGION_PREVIEW'
        layout.operator("sequencer.text_edit_mode_toggle", icon="OUTLINER_OB_FONT")
        layout.separator()
        layout.operator("sequencer.text_edit_cut", icon="CUT")  # BFA - consistent order
        layout.operator("sequencer.text_edit_copy", icon="COPYDOWN")
        layout.operator("sequencer.text_edit_paste", icon="PASTEDOWN")

        layout.separator()
        layout.menu("SEQUENCER_MT_strip_text_characters")  # BFA - menu

        layout.separator()
        props = layout.operator("sequencer.text_delete", icon="DELETE")
        props.type = "PREVIOUS_OR_SELECTION"
        layout.operator("sequencer.text_line_break", icon="CARET_NEXT_CHAR")


# BFA - Menu
class SEQUENCER_MT_strip_text_characters(Menu):
    bl_label = "Move Cursor"

    def draw(self, context):
        layout = self.layout

        layout.operator_enum("sequencer.text_cursor_move", "type")


# BFA - Not Used
class SEQUENCER_MT_strip_show_hide(Menu):
    bl_label = "Show/Hide"

    def draw(self, _context):
        layout = self.layout
        layout.operator_context = 'INVOKE_REGION_PREVIEW'
        layout.operator("sequencer.unmute", text="Show Hidden Strips").unselected = False
        layout.separator()
        layout.operator("sequencer.mute", text="Hide Selected").unselected = False
        layout.operator("sequencer.mute", text="Hide Unselected").unselected = True


class SEQUENCER_MT_strip_animation(Menu):
    bl_label = "Animation"

    def draw(self, _context):
        layout = self.layout

        layout.operator("anim.keyframe_insert", text="Insert Keyframe")
        layout.operator("anim.keyframe_insert_menu", text="Insert Keyframe with Keying Set").always_prompt = True
        layout.operator("anim.keying_set_active_set", text="Change Keying Set...")


class SEQUENCER_MT_strip_input(Menu):
    bl_label = "Inputs"

    def draw(self, context):
        layout = self.layout
        strip = context.active_strip

        layout.operator("sequencer.reload", text="Reload Strips", icon="FILE_REFRESH")
        layout.operator(
            "sequencer.reload",
            text="Reload Strips and Adjust Length",
            icon="FILE_REFRESH",
        ).adjust_length = True
        props = layout.operator(
            "sequencer.change_path", text="Change Path/Files", icon="FILE_MOVIE"
        )
        layout.operator("sequencer.swap_data", text="Swap Data", icon="SWAP")

        if strip:
            strip_type = strip.type

            if strip_type == 'IMAGE':
                props.filter_image = True
            elif strip_type == 'MOVIE':
                props.filter_movie = True
            elif strip_type == 'SOUND':
                props.filter_sound = True


class SEQUENCER_MT_strip_lock_mute(Menu):
    bl_label = "Lock/Mute"

    def draw(self, _context):
        layout = self.layout

        layout.operator("sequencer.lock", icon="LOCKED")
        layout.operator("sequencer.unlock", icon="UNLOCKED")

        layout.separator()

        layout.operator("sequencer.mute", icon="HIDE_ON").unselected = False
        layout.operator("sequencer.unmute", icon="HIDE_OFF").unselected = False
        layout.operator(
            "sequencer.mute", text="Mute Unselected Strips", icon="HIDE_UNSELECTED"
        ).unselected = True
        layout.operator(
            "sequencer.unmute", text="Unmute Deselected Strips", icon="SHOW_UNSELECTED"
        ).unselected = True


class SEQUENCER_MT_strip_effect(Menu):
    bl_label = "Effect Strip"

    def draw(self, _context):
        layout = self.layout

        # BFA - WIP - couple of these operators were moved to a conditional
        layout.menu("SEQUENCER_MT_strip_effect_change")
        layout.operator("sequencer.reassign_inputs", icon='RANDOMIZE_TRANSFORM')
        layout.operator("sequencer.swap_inputs", icon='RANDOMIZE')


class SEQUENCER_MT_strip_effect_change(Menu):
    bl_label = "Change Effect Type"

    def draw(self, context):
        layout = self.layout

        strip = context.active_strip

        col = layout.column()
        col.operator("sequencer.change_effect_type", text="Adjustment Layer").type = 'ADJUSTMENT'
        col.operator("sequencer.change_effect_type", text="Multicam Selector").type = 'MULTICAM'
        col.enabled = strip.input_count == 0

        layout.separator()

        col = layout.column()
        col.operator("sequencer.change_effect_type", text="Transform").type = 'TRANSFORM'
        col.operator("sequencer.change_effect_type", text="Speed Control").type = 'SPEED'
        col.operator("sequencer.change_effect_type", text="Glow").type = 'GLOW'
        col.operator("sequencer.change_effect_type", text="Gaussian Blur").type = 'GAUSSIAN_BLUR'
        col.enabled = strip.input_count == 1

        layout.separator()

        col = layout.column()
        col.operator("sequencer.change_effect_type", text="Add").type = 'ADD'
        col.operator("sequencer.change_effect_type", text="Subtract").type = 'SUBTRACT'
        col.operator("sequencer.change_effect_type", text="Multiply").type = 'MULTIPLY'
        col.operator("sequencer.change_effect_type", text="Alpha Over").type = 'ALPHA_OVER'
        col.operator("sequencer.change_effect_type", text="Alpha Under").type = 'ALPHA_UNDER'
        col.operator("sequencer.change_effect_type", text="Color Mix").type = 'COLORMIX'
        col.operator("sequencer.change_effect_type", text="Crossfade").type = 'CROSS'
        col.operator("sequencer.change_effect_type", text="Gamma Crossfade").type = 'GAMMA_CROSS'
        col.operator("sequencer.change_effect_type", text="Wipe").type = 'WIPE'
        col.enabled = strip.input_count == 2


class SEQUENCER_MT_strip_movie(Menu):
    bl_label = "Movie Strip"

    def draw(self, _context):
        layout = self.layout

        layout.operator("sequencer.rendersize", icon='RENDER_REGION')
        layout.operator("sequencer.deinterlace_selected_movies", icon='SEQ_DEINTERLACE')


class SEQUENCER_MT_strip_retiming(Menu):
    bl_label = "Retiming"

    def draw(self, context):
        layout = self.layout
        try:  # BFA - detect if correct relevant strip is selected to apply as a clearer UX. Only works on Movie and Image strips
            is_retiming = (
                context.scene.sequence_editor is not None
                and context.scene.sequence_editor.selected_retiming_keys is not None
            )
            strip = context.active_strip

            layout.operator_context = 'INVOKE_REGION_WIN'  # BFA

            strip = context.active_strip  # BFA
            strip_type = strip.type  # BFA

            if (
                strip
                and strip_type == 'MOVIE'
                or strip_type == 'IMAGE'
                or strip_type == 'SOUND'
            ):
                # BFA - Moved retiming_show and retiming_segment_speed_set to top for UX
                layout.operator(
                    "sequencer.retiming_show",
                    # BFA - changed icon and title
                    icon="MOD_TIME" if (strip and strip.show_retiming_keys) else "TIME",
                    text="Disable Retiming"
                    if (strip and strip.show_retiming_keys)
                    else "Enable Retiming",
                )
                layout.separator()
                layout.operator(
                    "sequencer.retiming_segment_speed_set", icon="SET_TIME"
                )  # BFA - moved up for UX

                layout.separator()  # BFA - added seperator

                layout.operator("sequencer.retiming_key_add", icon="KEYFRAMES_INSERT")
                layout.operator("sequencer.retiming_key_delete", icon="DELETE")
                layout.operator("sequencer.retiming_add_freeze_frame_slide", icon="KEYTYPE_MOVING_HOLD_VEC",)
                col = layout.column()
                col.operator(
                    "sequencer.retiming_add_transition_slide", icon="NODE_CURVE_TIME"
                )
                col.enabled = is_retiming

                layout.separator()

                col = layout.column()

                col.operator("sequencer.retiming_reset", icon="KEYFRAMES_REMOVE")
                col.enabled = not is_retiming
            else:
                layout.label(
                    text="To retime, select a movie or sound strip", icon="QUESTION"
                )  # BFA
        except:
            layout.label(
                text="To retime, select a movie or sound strip", icon="QUESTION"
            )  # BFA


# BFA menu
class SEQUENCER_MT_change_scene_with_icons(Menu):
    bl_label = "Change Scene with Icons"

    def draw(self, context):
        layout = self.layout
        scenes = bpy.data.scenes
        current_scene_name = context.scene.name  # Get the current scene name
        for scene in scenes:
            # Skip the current scene to avoid the error
            if scene.name == current_scene_name:
                continue
            # Here 'SCENE_DATA' is used as a placeholder icon for all items
            layout.operator(
                "sequencer.change_scene", text=scene.name, icon="SCENE_DATA"
            ).scene = scene.name


class SEQUENCER_MT_strip(Menu):
    bl_label = "Strip"

    def draw(self, context):
        from bl_ui_utils.layout import operator_context

        layout = self.layout
        st = context.space_data
        has_sequencer, has_preview = _space_view_types(st)

        layout.menu("SEQUENCER_MT_strip_transform")

        if has_preview:
            layout.operator_context = 'INVOKE_REGION_PREVIEW'
        else:
            layout.operator_context = 'INVOKE_REGION_WIN'

        strip = context.active_strip

        if has_preview:
            layout.separator()
<<<<<<< HEAD
            layout.operator(
                "sequencer.preview_duplicate_move", text="Duplicate", icon='DUPLICATE'
            )
=======
            layout.operator("sequencer.preview_duplicate_move", text="Duplicate")
            layout.separator()
            layout.menu("SEQUENCER_MT_strip_animation")
            layout.separator()
            layout.menu("SEQUENCER_MT_strip_show_hide")
>>>>>>> 2683c876
            layout.separator()
            # BFA - moved to top header level
            # if strip and strip.type == 'TEXT':
            #    layout.menu("SEQUENCER_MT_strip_text")

        if has_sequencer:
            layout.menu("SEQUENCER_MT_strip_retiming")
            layout.separator()

            with operator_context(layout, "EXEC_REGION_WIN"):
                props = layout.operator("sequencer.split", text="Split", icon="CUT")
                props.type = "SOFT"

                props = layout.operator(
                    "sequencer.split", text="Hold Split", icon="HOLD_SPLIT"
                )
                props.type = "HARD"

            layout.separator()

            layout.operator("sequencer.copy", text="Copy", icon="COPYDOWN")
            layout.operator("sequencer.paste", text="Paste", icon="PASTEDOWN")
            layout.operator("sequencer.duplicate_move", icon="DUPLICATE")

        layout.separator()
        layout.operator("sequencer.delete", text="Delete", icon="DELETE")

        if strip and strip.type == 'SCENE':
            layout.operator(
                "sequencer.delete", text="Delete Strip & Data", icon="DELETE_DUPLICATE"
            ).delete_data = True
            layout.operator("sequencer.scene_frame_range_update", icon="NODE_MAP_RANGE")

        # layout.menu("SEQUENCER_MT_change") # BFA - replaced to be a top-level series of conditional operators

        # BFA - Changed the Change contextual operator visibility to be based on strip type selection
        # BFA - This is done by listing the strip types then checking if it exists for the relevant operators
        # BFA - If there is no correct strip selected, a label will advise what to do
        try:
            layout.operator_context = 'INVOKE_REGION_WIN'
            if strip and strip.type == 'SCENE':
                bpy_data_scenes_len = len(bpy.data.scenes)

                if bpy_data_scenes_len > 14:
                    layout.separator()
                    layout.operator_context = 'INVOKE_DEFAULT'
                    layout.operator(
                        "sequencer.change_scene", text="Change Scene", icon="SCENE_DATA"
                    )
                elif bpy_data_scenes_len > 1:
                    layout.separator()
                    layout.menu(
                        "SEQUENCER_MT_change_scene_with_icons", text="Change Scene"
                    )
                del bpy_data_scenes_len
            else:
                layout.operator_context = 'INVOKE_DEFAULT'

                strip_type = strip.type
                data_strips = ['IMAGE', 'MOVIE', 'SOUND']
                effect_strips = [
                    'GAUSSIAN_BLUR',
                    'SPEED',
                    'GLOW"',
                    'TRANSFORM',
                    'MULTICAM',
                    'ADD',
                    'SUBRACT',
                    'ALPHA_OVER',
                    'ALPHA_UNDER',
                    'COLORMIX',
                ]

                if strip_type in data_strips:
                    layout.operator_context = 'INVOKE_DEFAULT'
                    layout.separator()
                    props = layout.operator(
                        "sequencer.change_path",
                        text="Change Path/Files",
                        icon="FILE_MOVIE",
                    )

                    if strip:
                        strip_type = strip.type

                        if strip_type == 'IMAGE':
                            props.filter_image = True
                        elif strip_type == "MOVIE":
                            props.filter_movie = True
                        elif strip_type == "SOUND":
                            props.filter_sound = True
                elif strip_type in effect_strips:
                    layout.operator_context = 'INVOKE_DEFAULT'
                    layout.separator()
                    layout.operator("sequencer.change_effect_input")
                    layout.operator_menu_enum("sequencer.change_effect_type", "type")
                else:
                    # layout.label(text="Please select a changeable strip", icon="QUESTION")
                    pass
        except:
            # layout.label(text="Please select a strip to change", icon="QUESTION")
            pass
        # BFA - End of changes

        if has_sequencer:
            if strip:
                strip_type = strip.type
                layout.separator()
                layout.operator_menu_enum(
                    "sequencer.strip_modifier_add", "type", text="Add Modifier"
                )
                layout.operator(
                    "sequencer.strip_modifier_copy",
                    text="Copy Modifiers to Selection",
                    icon="COPYDOWN",
                )

                if strip_type in {
                    'CROSS',
                    'ADD',
                    'SUBTRACT',
                    'ALPHA_OVER',
                    'ALPHA_UNDER',
                    'GAMMA_CROSS',
                    'MULTIPLY',
                    'WIPE',
                    'GLOW',
                    'TRANSFORM',
                    'COLOR',
                    'SPEED',
                    'MULTICAM',
                    'ADJUSTMENT',
                    'GAUSSIAN_BLUR',
                }:
                    layout.separator()
                    layout.menu("SEQUENCER_MT_strip_effect")
                elif strip_type == 'MOVIE':
                    layout.separator()
                    layout.menu("SEQUENCER_MT_strip_movie")
                elif strip_type == 'IMAGE':
                    layout.separator()
                    layout.operator("sequencer.rendersize", icon="RENDER_REGION")
                    layout.operator("sequencer.images_separate", icon="SEPARATE")
                elif strip_type == 'TEXT':
                    layout.separator()
                    layout.menu("SEQUENCER_MT_strip_effect")
                elif strip_type == 'META':
                    layout.separator()
                    layout.operator("sequencer.meta_make", icon="ADD_METASTRIP")
                    layout.operator("sequencer.meta_separate", icon="REMOVE_METASTRIP")
                    layout.operator(
                        "sequencer.meta_toggle", text="Toggle Meta", icon="TOGGLE_META"
                    )
                if strip_type != 'META':
                    layout.separator()
                    layout.operator("sequencer.meta_make", icon="ADD_METASTRIP")
                    layout.operator(
                        "sequencer.meta_toggle", text="Toggle Meta", icon="TOGGLE_META"
                    )

        if has_sequencer:
            layout.separator()
            layout.menu("SEQUENCER_MT_color_tag_picker")

            layout.separator()
            layout.menu("SEQUENCER_MT_strip_lock_mute")

            layout.separator()
            layout.menu("SEQUENCER_MT_strip_input")

            layout.separator()
            layout.operator("sequencer.connect", icon="LINKED").toggle = True
            layout.operator("sequencer.disconnect", icon="UNLINKED")

        # bfa - preview mode only
        if has_preview:
            layout.separator()
            layout.menu("SEQUENCER_MT_strip_lock_mute")

class SEQUENCER_MT_image(Menu):
    bl_label = "Image"

    def draw(self, context):
        layout = self.layout
        st = context.space_data

        if st.view_type in {'PREVIEW', 'SEQUENCER_PREVIEW'}:
            layout.menu("SEQUENCER_MT_image_transform")

        layout.menu("SEQUENCER_MT_image_clear")
        # BFA - moved these up
        layout.separator()

        layout.operator(
            "sequencer.strip_transform_fit", text="Scale To Fit", icon="VIEW_FIT"
        ).fit_method = 'FIT'
        layout.operator(
            "sequencer.strip_transform_fit", text="Scale to Fill", icon="VIEW_FILL"
        ).fit_method = 'FILL'
        layout.operator(
            "sequencer.strip_transform_fit", text="Stretch To Fill", icon="VIEW_STRETCH"
        ).fit_method = 'STRETCH'


class SEQUENCER_MT_image_transform(Menu):
    bl_label = "Transform"

    def draw(self, _context):
        layout = self.layout

        layout.operator_context = "INVOKE_REGION_PREVIEW"

        layout.operator("transform.translate", icon="TRANSFORM_MOVE")
        layout.operator("transform.rotate", icon="TRANSFORM_ROTATE")
        layout.operator("transform.resize", text="Scale", icon="TRANSFORM_SCALE")
        layout.separator()
        layout.operator("transform.translate", text="Move Origin").translate_origin = True


# BFA - Was used in the image menu. But not used in the UI anymore, remains for compatibility
class SEQUENCER_MT_image_clear(Menu):
    bl_label = "Clear"

    def draw(self, _context):
        layout = self.layout
        layout.operator(
            "sequencer.strip_transform_clear",
            text="Position",
            icon="CLEARMOVE",
            text_ctxt=i18n_contexts.default,
        ).property = "POSITION"
        layout.operator(
            "sequencer.strip_transform_clear",
            text="Scale",
            icon="CLEARSCALE",
            text_ctxt=i18n_contexts.default,
        ).property = "SCALE"
        layout.operator(
            "sequencer.strip_transform_clear",
            text="Rotation",
            icon="CLEARROTATE",
            text_ctxt=i18n_contexts.default,
        ).property = "ROTATION"
        layout.operator(
            "sequencer.strip_transform_clear", text="All Transforms", icon="CLEAR"
        ).property = 'ALL'


class SEQUENCER_MT_image_apply(Menu):
    bl_label = "Apply"

    def draw(self, _context):
        layout = self.layout

        layout.operator(
            "sequencer.strip_transform_fit", text="Scale To Fit", icon="VIEW_FIT"
        ).fit_method = 'FIT'
        layout.operator(
            "sequencer.strip_transform_fit", text="Scale to Fill", icon="VIEW_FILL"
        ).fit_method = 'FILL'
        layout.operator(
            "sequencer.strip_transform_fit", text="Stretch To Fill", icon="VIEW_STRETCH"
        ).fit_method = 'STRETCH'


class SEQUENCER_MT_retiming(Menu):
    bl_label = "Retiming"
    bl_translation_context = i18n_contexts.operator_default

    def draw(self, context):
        layout = self.layout
        layout.operator_context = 'INVOKE_REGION_WIN'

        layout.operator("sequencer.retiming_key_add", icon="KEYFRAMES_INSERT")
        layout.operator("sequencer.retiming_key_delete", icon="DELETE")
        layout.operator(
            "sequencer.retiming_add_freeze_frame_slide", icon="KEYTYPE_MOVING_HOLD_VEC"
        )


class SEQUENCER_MT_context_menu(Menu):
    bl_label = "Sequencer"

    def draw_generic(self, context):
        layout = self.layout

        layout.operator_context = 'INVOKE_REGION_WIN'

        layout.operator("sequencer.split", text="Split", icon="CUT").type = "SOFT"

        layout.separator()

        layout.operator("sequencer.copy", text="Copy", icon="COPYDOWN")
        layout.operator("sequencer.paste", text="Paste", icon="PASTEDOWN")
        layout.operator("sequencer.duplicate_move", icon="DUPLICATE")
        props = layout.operator("wm.call_panel", text="Rename", icon="RENAME")
        props.name = "TOPBAR_PT_name"
        props.keep_open = False
        layout.operator("sequencer.delete", text="Delete", icon="DELETE")

        strip = context.active_strip
        if strip and strip.type == "SCENE":
            layout.operator(
                "sequencer.delete", text="Delete Strip & Data", icon="DELETE_DUPLICATE"
            ).delete_data = True
            layout.operator("sequencer.scene_frame_range_update")

        # layout.separator()
        # layout.menu("SEQUENCER_MT_change") # BFA - replaced to be a top-level series of conditional operators

        # BFA - Changed the Change contextual operator visibility to be based on strip type selection
        # BFA - This is done by listing the strip types then checking if it exists for the relevant operators
        # BFA - If there is no correct strip selected, a label will advise what to do
        try:
            layout.operator_context = 'INVOKE_REGION_WIN'
            if strip and strip.type == "SCENE":
                bpy_data_scenes_len = len(bpy.data.scenes)

                if bpy_data_scenes_len > 14:
                    layout.operator_context = 'INVOKE_DEFAULT'
                    layout.operator(
                        "sequencer.change_scene", text="Change Scene", icon="SCENE_DATA"
                    )
                elif bpy_data_scenes_len > 1:
                    layout.menu(
                        "SEQUENCER_MT_change_scene_with_icons", text="Change Scene"
                    )
                del bpy_data_scenes_len
            else:
                layout.operator_context = 'INVOKE_DEFAULT'

                strip_type = strip.type
                data_strips = ['IMAGE', 'MOVIE', 'SOUND']
                effect_strips = [
                    'GAUSSIAN_BLUR',
                    'SPEED',
                    'GLOW',
                    'TRANSFORM',
                    'MULTICAM',
                    'ADD',
                    'SUBRACT',
                    'ALPHA_OVER',
                    'ALPHA_UNDER',
                    'COLORMIX',
                ]

                if strip_type in data_strips:
                    layout.operator_context = 'INVOKE_DEFAULT'
                    props = layout.operator(
                        "sequencer.change_path",
                        text="Change Path/Files",
                        icon="FILE_MOVIE",
                    )

                    if strip:
                        strip_type = strip.type

                        if strip_type == 'IMAGE':
                            props.filter_image = True
                        elif strip_type == 'MOVIE':
                            props.filter_movie = True
                        elif strip_type == 'SOUND':
                            props.filter_sound = True
                elif strip_type in effect_strips:
                    layout.operator_context = 'INVOKE_DEFAULT'
                    # BFA - Minimized a bit
                    layout.operator("sequencer.change_effect_input")
                    layout.operator_menu_enum("sequencer.change_effect_type", "type")
                else:
                    # layout.label(text="Please select a changeable strip", icon="QUESTION")
                    pass
        except:
            # layout.label(text="Please select a strip to change", icon="QUESTION")
            pass
        # BFA - End of changes

        layout.separator()

        layout.operator(
            "sequencer.slip", text="Slip Strip Contents", icon="SEQ_SLIP_CONTENTS"
        )
        layout.operator("sequencer.snap", icon="SEQ_SNAP_STRIP")

        layout.separator()

        layout.operator(
            "sequencer.set_range_to_strips",
            text="Set Preview Range to Strips",
            icon="PREVIEW_RANGE",
        ).preview = True

        layout.separator()

        layout.operator("sequencer.gap_remove", icon="SEQ_REMOVE_GAPS").all = False
        layout.operator("sequencer.gap_insert", icon="SEQ_INSERT_GAPS")

        layout.separator()

        if strip:
            strip_type = strip.type
            total, nonsound = selected_strips_count(context)

            layout.separator()
            layout.operator_menu_enum(
                "sequencer.strip_modifier_add", "type", text="Add Modifier"
            )
            layout.operator(
                "sequencer.strip_modifier_copy",
                text="Copy Modifiers to Selection",
                icon="COPYDOWN",
            )

            if total == 2:
                if nonsound == 2:
                    layout.separator()
                    col = layout.column()
                    col.menu("SEQUENCER_MT_add_transitions", text="Add Transition")
                elif nonsound == 0:
                    layout.separator()
                    layout.operator(
                        "sequencer.crossfade_sounds",
                        text="Crossfade Sounds",
                        icon="SPEAKER",
                    )

            if total >= 1:
                col = layout.column()
                # col.operator_menu_enum("sequencer.fades_add", "type", text="Fade") # BFA - now it's own menu
                col.menu("SEQUENCER_MT_fades_add", text="Fade", icon="IPO_EASE_IN_OUT")
                layout.operator(
                    "sequencer.fades_clear", text="Clear Fade", icon="CLEAR"
                )

            if strip_type in {
                'CROSS',
                'ADD',
                'SUBTRACT',
                'ALPHA_OVER',
                'ALPHA_UNDER',
                'GAMMA_CROSS',
                'MULTIPLY',
                'WIPE',
                'GLOW',
                'TRANSFORM',
                'COLOR',
                'SPEED',
                'MULTICAM',
                'ADJUSTMENT',
                'GAUSSIAN_BLUR',
            }:
                layout.separator()
                layout.menu("SEQUENCER_MT_strip_effect")
            elif strip_type == 'MOVIE':
                layout.separator()
                layout.menu("SEQUENCER_MT_strip_movie")
            elif strip_type == 'IMAGE':
                layout.separator()
                layout.operator("sequencer.rendersize", icon="RENDER_REGION")
                layout.operator("sequencer.images_separate", icon="SEPARATE")
            elif strip_type == 'TEXT':
                layout.separator()
                layout.menu("SEQUENCER_MT_strip_effect")
            elif strip_type == 'META':
                layout.separator()
                layout.operator("sequencer.meta_make", icon="ADD_METASTRIP")
                layout.operator("sequencer.meta_separate", icon="REMOVE_METASTRIP")
                layout.operator(
                    "sequencer.meta_toggle", text="Toggle Meta", icon="TOGGLE_META"
                )
            if strip_type != 'META':
                layout.separator()
                layout.operator("sequencer.meta_make", icon="ADD_METASTRIP")
                layout.operator(
                    "sequencer.meta_toggle", text="Toggle Meta", icon="TOGGLE_META"
                )

        layout.separator()

        layout.menu("SEQUENCER_MT_color_tag_picker")

        layout.separator()
        layout.menu("SEQUENCER_MT_strip_lock_mute")

        layout.separator()

        layout.operator("sequencer.connect", icon="LINKED").toggle = True
        layout.operator("sequencer.disconnect", icon="UNLINKED")

    def draw_retime(self, context):
        layout = self.layout
        layout.operator_context = 'INVOKE_REGION_WIN'

        if context.scene.sequence_editor.selected_retiming_keys:
            layout.operator("sequencer.retiming_segment_speed_set", icon="SET_TIME")

            layout.separator()

            layout.operator("sequencer.retiming_key_delete", icon="DELETE")
            layout.operator(
                "sequencer.retiming_add_freeze_frame_slide",
                icon="KEYTYPE_MOVING_HOLD_VEC",
            )
            layout.operator(
                "sequencer.retiming_add_transition_slide", icon="NODE_CURVE_TIME"
            )

    def draw(self, context):
        ed = context.scene.sequence_editor
        if ed.selected_retiming_keys:
            self.draw_retime(context)
        else:
            self.draw_generic(context)


class SEQUENCER_MT_preview_context_menu(Menu):
    bl_label = "Sequencer Preview"

    def draw(self, context):
        layout = self.layout

        layout.operator_context = 'INVOKE_REGION_WIN'

        props = layout.operator("wm.call_panel", text="Rename", icon="RENAME")
        props.name = "TOPBAR_PT_name"
        props.keep_open = False

        # TODO: support in preview.
        # layout.operator("sequencer.delete", text="Delete")


class SEQUENCER_MT_pivot_pie(Menu):
    bl_label = "Pivot Point"

    def draw(self, context):
        layout = self.layout
        pie = layout.menu_pie()

        sequencer_tool_settings = context.tool_settings.sequencer_tool_settings

        pie.prop_enum(sequencer_tool_settings, "pivot_point", value='CENTER')
        pie.prop_enum(sequencer_tool_settings, "pivot_point", value='CURSOR')
        pie.prop_enum(
            sequencer_tool_settings, "pivot_point", value='INDIVIDUAL_ORIGINS'
        )
        pie.prop_enum(sequencer_tool_settings, "pivot_point", value='MEDIAN')


class SEQUENCER_MT_view_pie(Menu):
    bl_label = "View"

    def draw(self, context):
        layout = self.layout

        pie = layout.menu_pie()
        pie.operator("sequencer.view_all")
        pie.operator(
            "sequencer.view_selected", text="Frame Selected", icon="ZOOM_SELECTED"
        )
        pie.separator()
        if context.scene.use_preview_range:
            pie.operator("anim.scene_range_frame", text="Frame Preview Range")
        else:
            pie.operator("anim.scene_range_frame", text="Frame Scene Range")


class SEQUENCER_MT_preview_view_pie(Menu):
    bl_label = "View"

    def draw(self, _context):
        layout = self.layout

        pie = layout.menu_pie()
        pie.operator_context = 'INVOKE_REGION_PREVIEW'
        pie.operator("sequencer.view_all_preview")
        pie.operator(
            "sequencer.view_selected", text="Frame Selected", icon="ZOOM_SELECTED"
        )
        pie.separator()
        pie.operator("sequencer.view_zoom_ratio", text="Zoom 1:1").ratio = 1


class SequencerButtonsPanel:
    bl_space_type = 'SEQUENCE_EDITOR'
    bl_region_type = 'UI'

    @staticmethod
    def has_sequencer(context):
        return (context.space_data.view_type in {'SEQUENCER', 'SEQUENCER_PREVIEW'})

    @classmethod
    def poll(cls, context):
        return cls.has_sequencer(context) and (context.active_strip is not None)


class SequencerButtonsPanel_Output:
    bl_space_type = 'SEQUENCE_EDITOR'
    bl_region_type = 'UI'

    @staticmethod
    def has_preview(context):
        st = context.space_data
        return (st.view_type in {'PREVIEW', 'SEQUENCER_PREVIEW'})

    @classmethod
    def poll(cls, context):
        return cls.has_preview(context)


class SequencerColorTagPicker:
    bl_space_type = 'SEQUENCE_EDITOR'
    bl_region_type = 'UI'

    @staticmethod
    def has_sequencer(context):
        return (context.space_data.view_type in {'SEQUENCER', 'SEQUENCER_PREVIEW'})

    @classmethod
    def poll(cls, context):
        return cls.has_sequencer(context) and context.active_strip is not None


class SEQUENCER_PT_color_tag_picker(SequencerColorTagPicker, Panel):
    bl_label = "Color Tag"
    bl_category = "Strip"
    bl_options = {'HIDE_HEADER', 'INSTANCED'}

    def draw(self, _context):
        layout = self.layout

        row = layout.row(align=True)
        row.operator("sequencer.strip_color_tag_set", icon='X').color = 'NONE'
        for i in range(1, 10):
            icon = 'STRIP_COLOR_{:02d}'.format(i)
            row.operator("sequencer.strip_color_tag_set", icon=icon).color = 'COLOR_{:02d}'.format(i)


class SEQUENCER_MT_color_tag_picker(SequencerColorTagPicker, Menu):
    bl_label = "Set Color Tag"

    def draw(self, _context):
        layout = self.layout

        row = layout.row(align=True)
        row.operator_enum("sequencer.strip_color_tag_set", "color", icon_only=True)


class SEQUENCER_PT_strip(SequencerButtonsPanel, Panel):
    bl_label = ""
    bl_options = {'HIDE_HEADER'}
    bl_category = "Strip"

    def draw(self, context):
        layout = self.layout
        strip = context.active_strip
        strip_type = strip.type

        if strip_type in {
            'ADD',
            'SUBTRACT',
            'ALPHA_OVER',
            'ALPHA_UNDER',
            'MULTIPLY',
            'GLOW',
            'TRANSFORM',
            'SPEED',
            'MULTICAM',
            'GAUSSIAN_BLUR',
            'COLORMIX',
        }:
            icon_header = "SHADERFX"
        elif strip_type in {
            'CROSS',
            'GAMMA_CROSS',
            'WIPE',
        }:
            icon_header = "ARROW_LEFTRIGHT"
        elif strip_type == 'SCENE':
            icon_header = "SCENE_DATA"
        elif strip_type == 'MOVIECLIP':
            icon_header = "TRACKER"
        elif strip_type == 'MASK':
            icon_header = "MOD_MASK"
        elif strip_type == 'MOVIE':
            icon_header = "FILE_MOVIE"
        elif strip_type == 'SOUND':
            icon_header = "FILE_SOUND"
        elif strip_type == 'IMAGE':
            icon_header = "FILE_IMAGE"
        elif strip_type == 'COLOR':
            icon_header = "COLOR"
        elif strip_type == 'TEXT':
            icon_header = "FONT_DATA"
        elif strip_type == 'ADJUSTMENT':
            icon_header = "COLOR"
        elif strip_type == 'META':
            icon_header = "SEQ_STRIP_META"
        else:
            icon_header = "SEQ_SEQUENCER"

        row = layout.row(align=True)
        row.use_property_decorate = False
        row.label(text="", icon=icon_header)
        row.separator()
        row.prop(strip, "name", text="")

        sub = row.row(align=True)
        if strip.color_tag == 'NONE':
            sub.popover(panel="SEQUENCER_PT_color_tag_picker", text="", icon="COLOR")
        else:
            icon = 'STRIP_' + strip.color_tag
            sub.popover(panel="SEQUENCER_PT_color_tag_picker", text="", icon=icon)

        row.separator()
        row.prop(strip, "mute", toggle=True, icon_only=True, emboss=False)


class SEQUENCER_PT_adjust_crop(SequencerButtonsPanel, Panel):
    bl_label = "Crop"
    bl_options = {'DEFAULT_CLOSED'}
    bl_category = "Strip"

    @classmethod
    def poll(cls, context):
        if not cls.has_sequencer(context):
            return False

        strip = context.active_strip
        if not strip:
            return False

        return strip.type != 'SOUND'

    def draw(self, context):
        strip = context.active_strip
        layout = self.layout
        layout.use_property_split = True
        layout.active = not strip.mute

        col = layout.column(align=True)
        col.prop(strip.crop, "min_x")
        col.prop(strip.crop, "max_x")
        col.prop(strip.crop, "max_y")
        col.prop(strip.crop, "min_y")


class SEQUENCER_PT_effect(SequencerButtonsPanel, Panel):
    bl_label = "Effect Strip"
    bl_category = "Strip"

    @classmethod
    def poll(cls, context):
        if not cls.has_sequencer(context):
            return False

        strip = context.active_strip
        if not strip:
            return False

        return strip.type in {
            'ADD',
            'SUBTRACT',
            'ALPHA_OVER',
            'ALPHA_UNDER',
            'CROSS',
            'GAMMA_CROSS',
            'MULTIPLY',
            'WIPE',
            'GLOW',
            'TRANSFORM',
            'COLOR',
            'SPEED',
            'MULTICAM',
            'GAUSSIAN_BLUR',
            'TEXT',
            'COLORMIX',
        }

    def draw(self, context):
        layout = self.layout
        layout.use_property_split = True
        layout.use_property_decorate = False

        strip = context.active_strip

        layout.active = not strip.mute

        if strip.input_count > 0:
            col = layout.column()
            row = col.row()
            row.prop(strip, "input_1")

            if strip.input_count > 1:
                row.operator("sequencer.swap_inputs", text="", icon="SORT_ASC")
                row = col.row()
                row.prop(strip, "input_2")
                row.operator("sequencer.swap_inputs", text="", icon="SORT_DESC")

        strip_type = strip.type

        if strip_type == 'COLOR':
            layout.template_color_picker(strip, "color", value_slider=True, cubic=True)
            layout.prop(strip, "color", text="")

        elif strip_type == 'WIPE':
            col = layout.column()
            col.prop(strip, "transition_type")
            col.alignment = 'RIGHT'
            col.row().prop(strip, "direction", expand=True)

            col = layout.column()
            col.prop(strip, "blur_width", slider=True)
            if strip.transition_type in {'SINGLE', 'DOUBLE'}:
                col.prop(strip, "angle")

        elif strip_type == 'GLOW':
            flow = layout.column_flow()
            flow.prop(strip, "threshold", slider=True)
            flow.prop(strip, "clamp", slider=True)
            flow.prop(strip, "boost_factor")
            flow.prop(strip, "blur_radius")
            flow.prop(strip, "quality", slider=True)
            flow.use_property_split = False
            flow.prop(strip, "use_only_boost")

        elif strip_type == 'SPEED':
            col = layout.column(align=True)
            col.prop(strip, "speed_control", text="Speed Control")
            if strip.speed_control == 'MULTIPLY':
                col.prop(strip, "speed_factor", text=" ")
            elif strip.speed_control == 'LENGTH':
                col.prop(strip, "speed_length", text=" ")
            elif strip.speed_control == 'FRAME_NUMBER':
                col.prop(strip, "speed_frame_number", text=" ")

            row = layout.row(align=True)
            if strip.speed_control != 'STRETCH':
                row.use_property_split = False
                row.prop(strip, "use_frame_interpolate", text="Interpolation")

        elif strip_type == 'TRANSFORM':
            col = layout.column()

            col.prop(strip, "interpolation")
            col.prop(strip, "translation_unit")
            col = layout.column(align=True)
            col.prop(strip, "translate_start_x", text="Position X")
            col.prop(strip, "translate_start_y", text="Y")

            col.separator()

            colsub = col.column(align=True)
            colsub.use_property_split = False
            colsub.prop(strip, "use_uniform_scale")

            if strip.use_uniform_scale:
                colsub = col.column(align=True)
                colsub.prop(strip, "scale_start_x", text="Scale")
            else:
                col.prop(strip, "scale_start_x", text="Scale X")
                col.prop(strip, "scale_start_y", text="Y")

            col = layout.column(align=True)
            col.prop(strip, "rotation_start", text="Rotation")

        elif strip_type == 'MULTICAM':
            col = layout.column(align=True)
            strip_channel = strip.channel

            col.prop(strip, "multicam_source", text="Source Channel")

            # The multicam strip needs at least 2 strips to be useful
            if strip_channel > 2:
                BT_ROW = 4
                col.label(text="Cut To")
                row = col.row()

                for i in range(1, strip_channel):
                    if (i % BT_ROW) == 1:
                        row = col.row(align=True)

                    # Workaround - .enabled has to have a separate UI block to work
                    if i == strip.multicam_source:
                        sub = row.row(align=True)
                        sub.enabled = False
                        sub.operator(
                            "sequencer.split_multicam",
                            text="{:d}".format(i),
                            translate=False,
                        ).camera = i
                    else:
                        sub_1 = row.row(align=True)
                        sub_1.enabled = True
                        sub_1.operator(
                            "sequencer.split_multicam",
                            text="{:d}".format(i),
                            translate=False,
                        ).camera = i

                if strip.channel > BT_ROW and (strip_channel - 1) % BT_ROW:
                    for i in range(
                        strip.channel,
                        strip_channel + ((BT_ROW + 1 - strip_channel) % BT_ROW),
                    ):
                        row.label(text="")
            else:
                col.separator()
                col.label(
                    text="Two or more channels are needed below this strip", icon="INFO"
                )

        elif strip_type == 'TEXT':
            layout = self.layout
            col = layout.column()
            col.scale_x = 1.3
            col.scale_y = 1.3
            col.use_property_split = False
            col.prop(strip, "text", text="")
            col.use_property_split = True
            layout.prop(strip, "wrap_width", text="Wrap Width")

        col = layout.column(align=True)
        if strip_type in {
            'CROSS',
            'GAMMA_CROSS',
            'WIPE',
            'ALPHA_OVER',
            'ALPHA_UNDER',
        }:
            col.use_property_split = False
            col.prop(strip, "use_default_fade", text="Default Fade")
            col.use_property_split = True
            if not strip.use_default_fade:
                col.prop(strip, "effect_fader", text="Effect Fader")
        elif strip_type == 'GAUSSIAN_BLUR':
            col = layout.column(align=True)
            col.prop(strip, "size_x", text="Size X")
            col.prop(strip, "size_y", text="Y")
        elif strip_type == 'COLORMIX':
            layout.prop(strip, "blend_effect", text="Blend Mode")
            row = layout.row(align=True)
            row.prop(strip, "factor", slider=True)


class SEQUENCER_PT_effect_text_layout(SequencerButtonsPanel, Panel):
    bl_label = "Layout"
    bl_parent_id = "SEQUENCER_PT_effect"
    bl_category = "Strip"

    @classmethod
    def poll(cls, context):
        strip = context.active_strip
        return strip.type == 'TEXT'

    def draw(self, context):
        strip = context.active_strip
        layout = self.layout
        layout.use_property_split = True
        col = layout.column()
        col.prop(strip, "location", text="Location")
        col.prop(strip, "alignment_x", text="Alignment")

        col = layout.column()  # BFA - label and indent
        col.label(text="Anchor")

        row = col.row()
        row.separator()
        row.prop(strip, "anchor_x", text="X")
        row = col.row()
        row.separator()
        row.prop(strip, "anchor_y", text="Y")


class SEQUENCER_PT_effect_text_style(SequencerButtonsPanel, Panel):
    bl_label = "Style"
    bl_parent_id = "SEQUENCER_PT_effect"
    bl_category = "Strip"

    @classmethod
    def poll(cls, context):
        strip = context.active_strip
        return strip.type == 'TEXT'

    def draw(self, context):
        strip = context.active_strip
        layout = self.layout
        layout.use_property_split = True
        col = layout.column()

        row = col.row(align=True)
        row.use_property_decorate = False
        row.template_ID(strip, "font", open="font.open", unlink="font.unlink")
        row.prop(strip, "use_bold", text="", icon="BOLD")
        row.prop(strip, "use_italic", text="", icon="ITALIC")

        col = layout.column()
        split = col.split(factor=0.4, align=True)
        split.label(text="Size")
        split.prop(strip, "font_size", text="")

        split = col.split(factor=0.4, align=True)
        split.label(text="Color")
        split.prop(strip, "color", text="")

        split = col.split(factor=0.4, align=True)
        row = split.row()
        row.use_property_decorate = False
        row.use_property_split = False
        row.prop(strip, "use_shadow", text="Shadow")
        sub = split.column()
        if strip.use_shadow and (not strip.mute):
            sub.prop(strip, "shadow_color", text="")
            row = col.row()
            row.separator()
            row.prop(strip, "shadow_angle", text="Angle")
            row = col.row()
            row.separator()
            row.prop(strip, "shadow_offset", text="Offset")
            row = col.row()
            row.separator()
            row.prop(strip, "shadow_blur", text="Blur")
            sub.active = strip.use_shadow and (not strip.mute)
        else:
            sub.label(icon="DISCLOSURE_TRI_RIGHT")

        split = col.split(factor=0.4, align=True)
        row = split.row()
        row.use_property_decorate = False
        row.use_property_split = False
        row.prop(strip, "use_outline", text="Outline")
        sub = split.column()
        if strip.use_outline and (not strip.mute):
            sub.prop(strip, "outline_color", text="")
            row = col.row()
            row.separator()
            row.prop(strip, "outline_width", text="Width")
            row.active = strip.use_outline
        else:
            sub.label(icon="DISCLOSURE_TRI_RIGHT")

        split = col.split(factor=0.4, align=True)
        row = split.row()
        row.use_property_decorate = False
        row.use_property_split = False
        row.prop(strip, "use_box", text="Box")
        sub = split.column()
        if strip.use_box and (not strip.mute):
            sub.prop(strip, "box_color", text="")
            row = col.row()
            row.separator()
            row.prop(strip, "box_margin", text="Margin")
        else:
            sub.label(icon="DISCLOSURE_TRI_RIGHT")


class SEQUENCER_PT_effect_text_outline(SequencerButtonsPanel, Panel):
    bl_label = "Outline"
    bl_options = {'DEFAULT_CLOSED'}
    bl_category = "Strip"
    bl_parent_id = "SEQUENCER_PT_effect_text_style"

    @classmethod
    def poll(cls, context):
        strip = context.active_strip
        return strip.type == 'TEXT'

    def draw_header(self, context):
        strip = context.active_strip
        layout = self.layout
        layout.prop(strip, "use_outline", text="")

    def draw(self, context):
        strip = context.active_strip
        layout = self.layout
        layout.use_property_split = True

        col = layout.column()
        col.prop(strip, "outline_color", text="Color")
        col.prop(strip, "outline_width", text="Width")
        col.active = strip.use_outline and (not strip.mute)


class SEQUENCER_PT_effect_text_shadow(SequencerButtonsPanel, Panel):
    bl_label = "Shadow"
    bl_options = {'DEFAULT_CLOSED'}
    bl_category = "Strip"
    bl_parent_id = "SEQUENCER_PT_effect_text_style"

    @classmethod
    def poll(cls, context):
        strip = context.active_strip
        return strip.type == 'TEXT'

    def draw_header(self, context):
        strip = context.active_strip
        layout = self.layout
        layout.prop(strip, "use_shadow", text="")

    def draw(self, context):
        strip = context.active_strip
        layout = self.layout
        layout.use_property_split = True

        col = layout.column()
        col.prop(strip, "shadow_color", text="Color")
        col.prop(strip, "shadow_angle", text="Angle")
        col.prop(strip, "shadow_offset", text="Offset")
        col.prop(strip, "shadow_blur", text="Blur")
        col.active = strip.use_shadow and (not strip.mute)


class SEQUENCER_PT_effect_text_box(SequencerButtonsPanel, Panel):
    bl_label = "Box"
    bl_translation_context = i18n_contexts.id_sequence
    bl_options = {'DEFAULT_CLOSED'}
    bl_category = "Strip"
    bl_parent_id = "SEQUENCER_PT_effect_text_style"

    @classmethod
    def poll(cls, context):
        strip = context.active_strip
        return strip.type == 'TEXT'

    def draw_header(self, context):
        strip = context.active_strip
        layout = self.layout
        layout.prop(strip, "use_box", text="")

    def draw(self, context):
        strip = context.active_strip
        layout = self.layout
        layout.use_property_split = True

        col = layout.column()
        col.prop(strip, "box_color", text="Color")
        col.prop(strip, "box_margin", text="Margin")
        col.prop(strip, "box_roundness", text="Roundness")
        col.active = strip.use_box and (not strip.mute)


class SEQUENCER_PT_source(SequencerButtonsPanel, Panel):
    bl_label = "Source"
    bl_options = {'DEFAULT_CLOSED'}
    bl_category = "Strip"

    @classmethod
    def poll(cls, context):
        if not cls.has_sequencer(context):
            return False

        strip = context.active_strip
        if not strip:
            return False

        return strip.type in {'MOVIE', 'IMAGE', 'SOUND'}

    def draw(self, context):
        layout = self.layout
        layout.use_property_split = True
        layout.use_property_decorate = False

        scene = context.scene
        strip = context.active_strip
        strip_type = strip.type

        layout.active = not strip.mute

        # Draw a filename if we have one.
        if strip_type == 'SOUND':
            sound = strip.sound
            layout.template_ID(strip, "sound", open="sound.open")
            if sound is not None:
                col = layout.column()
                col.prop(sound, "filepath", text="")

                col.alignment = 'RIGHT'
                sub = col.column(align=True)
                split = sub.split(factor=0.5, align=True)
                split.alignment = 'RIGHT'
                if sound.packed_file:
                    split.label(text="Unpack")
                    split.operator("sound.unpack", icon="PACKAGE", text="")
                else:
                    split.label(text="Pack")
                    split.operator("sound.pack", icon="UGLYPACKAGE", text="")

                layout.use_property_split = False
                layout.prop(sound, "use_memory_cache")

                col = layout.box()
                col = col.column(align=True)
                split = col.split(factor=0.5, align=False)
                split.alignment = 'RIGHT'
                split.label(text="Sample Rate")
                split.alignment = 'LEFT'
                if sound.samplerate <= 0:
                    split.label(text="Unknown")
                else:
                    split.label(
                        text="{:d} Hz".format(sound.samplerate), translate=False
                    )

                split = col.split(factor=0.5, align=False)
                split.alignment = 'RIGHT'
                split.label(text="Channels")
                split.alignment = 'LEFT'

                # FIXME(@campbellbarton): this is ugly, we may want to support a way of showing a label from an enum.
                channel_enum_items = sound.bl_rna.properties["channels"].enum_items
                split.label(
                    text=channel_enum_items[
                        channel_enum_items.find(sound.channels)
                    ].name
                )
                del channel_enum_items
        else:
            if strip_type == 'IMAGE':
                col = layout.column()
                col.prop(strip, "directory", text="")

                # Current element for the filename.
                elem = strip.strip_elem_from_frame(scene.frame_current)
                if elem:
                    col.prop(
                        elem, "filename", text=""
                    )  # strip.elements[0] could be a fallback

                col.prop(strip.colorspace_settings, "name", text="Color Space")

                col.prop(strip, "alpha_mode", text="Alpha")
                sub = col.column(align=True)
                sub.operator(
                    "sequencer.change_path", text="Change Data/Files", icon="FILE_MOVIE"
                ).filter_image = True
            else:  # elif strip_type == 'MOVIE':
                elem = strip.elements[0]

                col = layout.column()
                col.prop(strip, "filepath", text="")
                col.prop(strip.colorspace_settings, "name", text="Color Space")
                col.prop(strip, "stream_index")

                col.use_property_split = False
                col.prop(strip, "use_deinterlace")
                col.use_property_split = True

            if scene.render.use_multiview:
                layout.prop(strip, "use_multiview")

                col = layout.column()
                col.active = strip.use_multiview

                col.row().prop(strip, "views_format", expand=True)

                box = col.box()
                box.active = strip.views_format == 'STEREO_3D'
                box.template_image_stereo_3d(strip.stereo_3d_format)

            # Resolution.
            col = layout.box()
            col = col.column(align=True)
            split = col.split(factor=0.5, align=False)
            split.alignment = 'RIGHT'
            split.label(text="Resolution")
            size = (elem.orig_width, elem.orig_height) if elem else (0, 0)
            if size[0] and size[1]:
                split.alignment = 'LEFT'
                split.label(text="{:d}x{:d}".format(*size), translate=False)
            else:
                split.label(text="None")
            # FPS
            if elem.orig_fps:
                split = col.split(factor=0.5, align=False)
                split.alignment = 'RIGHT'
                split.label(text="FPS")
                split.alignment = 'LEFT'
                split.label(text="{:.2f}".format(elem.orig_fps), translate=False)


class SEQUENCER_PT_movie_clip(SequencerButtonsPanel, Panel):
    bl_label = "Movie Clip"
    bl_options = {'DEFAULT_CLOSED'}
    bl_category = "Strip"

    @classmethod
    def poll(cls, context):
        if not cls.has_sequencer(context):
            return False

        strip = context.active_strip
        if not strip:
            return False

        return strip.type == 'MOVIECLIP'

    def draw(self, context):
        layout = self.layout
        layout.use_property_split = False  # BFA
        layout.use_property_decorate = False

        strip = context.active_strip

        layout.active = not strip.mute
        layout.template_ID(strip, "clip")

        if strip.type == 'MOVIECLIP':
            col = layout.column(heading="Use")
            col.prop(strip, "stabilize2d", text="2D Stabilized Clip")
            col.prop(strip, "undistort", text="Undistorted Clip")

        clip = strip.clip
        if clip:
            sta = clip.frame_start
            end = clip.frame_start + clip.frame_duration
            layout.label(
                text=rpt_("Original frame range: {:d}-{:d} ({:d})").format(
                    sta, end, end - sta + 1
                ),
                translate=False,
            )


class SEQUENCER_PT_scene(SequencerButtonsPanel, Panel):
    bl_label = "Scene"
    bl_category = "Strip"

    @classmethod
    def poll(cls, context):
        if not cls.has_sequencer(context):
            return False

        strip = context.active_strip
        if not strip:
            return False

        return (strip.type == 'SCENE')

    def draw(self, context):
        strip = context.active_strip
        scene = strip.scene

        layout = self.layout
        layout.use_property_split = True
        layout.use_property_decorate = False
        layout.active = not strip.mute

        layout.template_ID(strip, "scene", text="Scene", new="scene.new_sequencer")
        layout.prop(strip, "scene_input", text="Input")

        if strip.scene_input == 'CAMERA':
            layout.template_ID(strip, "scene_camera", text="Camera")

        if strip.scene_input == 'CAMERA':
            layout = layout.column(align=True)
            layout.label(text="Show")
            layout.use_property_split = False
            row = layout.row()
            row.separator()
            layout.prop(strip, "use_annotations", text="Annotations")
            if scene:
                # Warning, this is not a good convention to follow.
                # Expose here because setting the alpha from the "Render" menu is very inconvenient.
                row = layout.row()
                row.separator()
                row.prop(scene.render, "film_transparent")


class SEQUENCER_PT_scene_sound(SequencerButtonsPanel, Panel):
    bl_label = "Sound"
    bl_category = "Strip"

    @classmethod
    def poll(cls, context):
        if not cls.has_sequencer(context):
            return False

        strip = context.active_strip
        if not strip:
            return False

        return (strip.type == 'SCENE')

    def draw(self, context):
        strip = context.active_strip

        layout = self.layout
        layout.use_property_split = True
        layout.use_property_decorate = False
        layout.active = not strip.mute

        col = layout.column()

        col.use_property_decorate = True
        split = col.split(factor=0.4)
        split.alignment = 'RIGHT'
        split.label(text="Strip Volume", text_ctxt=i18n_contexts.id_sound)
        split.prop(strip, "volume", text="")
        col.use_property_decorate = False


class SEQUENCER_PT_mask(SequencerButtonsPanel, Panel):
    bl_label = "Mask"
    bl_category = "Strip"

    @classmethod
    def poll(cls, context):
        if not cls.has_sequencer(context):
            return False

        strip = context.active_strip
        if not strip:
            return False

        return (strip.type == 'MASK')

    def draw(self, context):
        layout = self.layout
        layout.use_property_split = True

        strip = context.active_strip

        layout.active = not strip.mute

        layout.template_ID(strip, "mask")

        mask = strip.mask

        if mask:
            sta = mask.frame_start
            end = mask.frame_end
            layout.label(
                text=rpt_("Original frame range: {:d}-{:d} ({:d})").format(
                    sta, end, end - sta + 1
                ),
                translate=False,
            )


class SEQUENCER_PT_time(SequencerButtonsPanel, Panel):
    bl_label = "Time"
    bl_options = {'DEFAULT_CLOSED'}
    bl_category = "Strip"

    @classmethod
    def poll(cls, context):
        if not cls.has_sequencer(context):
            return False

        strip = context.active_strip
        if not strip:
            return False

        return strip.type

    def draw_header_preset(self, context):
        layout = self.layout
        layout.alignment = 'RIGHT'
        strip = context.active_strip

        layout.prop(strip, "lock", text="", icon_only=True, emboss=False)

    def draw(self, context):
        from bpy.utils import smpte_from_frame

        layout = self.layout
        layout.use_property_split = False
        layout.use_property_decorate = False

        scene = context.scene
        frame_current = scene.frame_current
        strip = context.active_strip

        is_effect = isinstance(strip, bpy.types.EffectStrip)

        # Get once.
        frame_start = strip.frame_start
        frame_final_start = strip.frame_final_start
        frame_final_end = strip.frame_final_end
        frame_final_duration = strip.frame_final_duration
        frame_offset_start = strip.frame_offset_start
        frame_offset_end = strip.frame_offset_end

        length_list = (
            str(round(frame_start, 0)),
            str(round(frame_final_end, 0)),
            str(round(frame_final_duration, 0)),
            str(round(frame_offset_start, 0)),
            str(round(frame_offset_end, 0)),
        )

        if not is_effect:
            length_list = length_list + (
                str(round(strip.animation_offset_start, 0)),
                str(round(strip.animation_offset_end, 0)),
            )

        max_length = max(len(x) for x in length_list)
        max_factor = (1.9 - max_length) / 30
        factor = 0.45

        layout.enabled = not strip.lock
        layout.active = not strip.mute

        sub = layout.row(align=True)
        split = sub.split(factor=factor + max_factor)
        split.alignment = 'RIGHT'

        try:  # BFA - detect if correct relevant strip is selected to apply as a clearer UX. Only works on Movie and Image strips
            is_retiming = context.scene.sequence_editor.selected_retiming_keys
            strip = context.active_strip
            layout = self.layout

            layout.operator_context = 'INVOKE_REGION_WIN'  # BFA

            strip = context.active_strip  # BFA
            strip_type = strip.type  # BFA

            if (
                strip
                and strip_type == 'MOVIE'
                or strip_type == 'IMAGE'
                or strip_type == 'SOUND'
            ):
                # BFA - Made the show_retiming_keys conditional
                col = layout.column()
                col.prop(strip, "show_retiming_keys", text="Show Retiming Keys")
            else:
                layout.label(
                    text="To retime, select a movie or sound strip", icon="QUESTION"
                )  # BFA
        except Exception:
            layout.label(
                text="To retime, select a movie or sound strip", icon="QUESTION"
            )  # BFA

        sub = layout.row(align=True)
        split = sub.split(factor=factor + max_factor)
        split.alignment = 'RIGHT'
        split.label(text="Channel")
        split.prop(strip, "channel", text="")

        sub = layout.column(align=True)
        split = sub.split(factor=factor + max_factor, align=True)
        split.alignment = 'RIGHT'
        split.label(text="Start")
        split.prop(strip, "frame_start", text=smpte_from_frame(frame_start))

        split = sub.split(factor=factor + max_factor, align=True)
        split.alignment = 'RIGHT'
        split.label(text="Duration")
        split.prop(
            strip, "frame_final_duration", text=smpte_from_frame(frame_final_duration)
        )

        # Use label, editing this value from the UI allows negative values,
        # users can adjust duration.
        split = sub.split(factor=factor + max_factor, align=True)
        split.alignment = 'RIGHT'
        split.label(text="End")
        split = split.split(factor=factor + 0.3 + max_factor, align=True)
        split.label(
            text="{:>14s}".format(smpte_from_frame(frame_final_end)), translate=False
        )
        split.alignment = 'RIGHT'
        split.label(text=str(frame_final_end) + " ")

        if not is_effect:
            layout.alignment = 'RIGHT'
            sub = layout.column(align=True)

            split = sub.split(factor=factor + max_factor, align=True)
            split.alignment = 'RIGHT'
            split.label(text="Strip Offset Start")
            split.prop(
                strip, "frame_offset_start", text=smpte_from_frame(frame_offset_start)
            )

            split = sub.split(factor=factor + max_factor, align=True)
            split.alignment = 'RIGHT'
            split.label(text="End")
            split.prop(
                strip, "frame_offset_end", text=smpte_from_frame(frame_offset_end)
            )

            layout.alignment = 'RIGHT'
            sub = layout.column(align=True)

            split = sub.split(factor=factor + max_factor, align=True)
            split.alignment = 'RIGHT'
            split.label(text="Hold Offset Start")
            split.prop(
                strip,
                "animation_offset_start",
                text=smpte_from_frame(strip.animation_offset_start),
            )

            split = sub.split(factor=factor + max_factor, align=True)
            split.alignment = 'RIGHT'
            split.label(text="End")
            split.prop(
                strip,
                "animation_offset_end",
                text=smpte_from_frame(strip.animation_offset_end),
            )
            if strip.type == 'SOUND':
                sub2 = layout.column(align=True)
                split = sub2.split(factor=factor + max_factor, align=True)
                split.alignment = 'RIGHT'
                split.label(text="Sound Offset", text_ctxt=i18n_contexts.id_sound)
                split.prop(strip, "sound_offset", text="")

        col = layout.column(align=True)
        col = col.box()
        col.active = (frame_current >= frame_final_start) and (
            frame_current <= frame_final_start + frame_final_duration
        )

        split = col.split(factor=factor + max_factor, align=True)
        split.alignment = 'RIGHT'
        split.label(text="Current Frame")
        split = split.split(factor=factor + 0.3 + max_factor, align=True)
        frame_display = frame_current - frame_final_start
        split.label(
            text="{:>14s}".format(smpte_from_frame(frame_display)), translate=False
        )
        split.alignment = 'RIGHT'
        split.label(text=str(frame_display) + " ")

        if strip.type == 'SCENE':
            scene = strip.scene

            if scene:
                sta = scene.frame_start
                end = scene.frame_end
                split = col.split(factor=factor + max_factor)
                split.alignment = 'RIGHT'
                split.label(text="Original Frame Range")
                split.alignment = 'LEFT'
                split.label(
                    text="{:d}-{:d} ({:d})".format(sta, end, end - sta + 1),
                    translate=False,
                )


class SEQUENCER_PT_adjust_sound(SequencerButtonsPanel, Panel):
    bl_label = "Sound"
    bl_category = "Strip"

    @classmethod
    def poll(cls, context):
        if not cls.has_sequencer(context):
            return False

        strip = context.active_strip
        if not strip:
            return False

        return strip.type == 'SOUND'

    def draw(self, context):
        layout = self.layout
        layout.use_property_split = False

        st = context.space_data
        overlay_settings = st.timeline_overlay
        strip = context.active_strip
        sound = strip.sound

        layout.active = not strip.mute

        if sound is not None:
            layout.use_property_split = True
            col = layout.column()

            split = col.split(factor=0.4)
            split.alignment = 'RIGHT'
            split.label(text="Volume", text_ctxt=i18n_contexts.id_sound)
            split.prop(strip, "volume", text="")

            layout.use_property_split = False
            col = layout.column()

            split = col.split(factor=0.4)
            split.label(text="")
            split.prop(sound, "use_mono")

            layout.use_property_split = True
            col = layout.column()

            audio_channels = context.scene.render.ffmpeg.audio_channels
            pan_enabled = sound.use_mono and audio_channels != 'MONO'
            pan_text = "{:.2f}°".format(strip.pan * 90.0)

            split = col.split(factor=0.4)
            split.alignment = 'RIGHT'
            split.label(text="Pan", text_ctxt=i18n_contexts.id_sound)
            split.prop(strip, "pan", text="")
            split.enabled = pan_enabled

            if audio_channels not in {'MONO', 'STEREO'}:
                split = col.split(factor=0.4)
                split.alignment = 'RIGHT'
                split.label(text="Pan Angle")
                split.enabled = pan_enabled
                subsplit = split.row()
                subsplit.alignment = 'CENTER'
                subsplit.label(text=pan_text)
                subsplit.label(text=" ")  # Compensate for no decorate.
                subsplit.enabled = pan_enabled

            layout.use_property_split = False
            col = layout.column()

            if overlay_settings.waveform_display_type == 'DEFAULT_WAVEFORMS':
                col.prop(strip, "show_waveform")


class SEQUENCER_PT_adjust_comp(SequencerButtonsPanel, Panel):
    bl_label = "Compositing"
    bl_category = "Strip"

    @classmethod
    def poll(cls, context):
        if not cls.has_sequencer(context):
            return False

        strip = context.active_strip
        if not strip:
            return False

        return strip.type != 'SOUND'

    def draw(self, context):
        layout = self.layout
        layout.use_property_split = True

        strip = context.active_strip

        layout.active = not strip.mute

        col = layout.column()
        col.prop(strip, "blend_type", text="Blend")
        col.prop(strip, "blend_alpha", text="Opacity", slider=True)


class SEQUENCER_PT_adjust_transform(SequencerButtonsPanel, Panel):
    bl_label = "Transform"
    bl_category = "Strip"
    bl_options = {'DEFAULT_CLOSED'}

    @classmethod
    def poll(cls, context):
        if not cls.has_sequencer(context):
            return False

        strip = context.active_strip
        if not strip:
            return False

        return strip.type != 'SOUND'

    def draw(self, context):
        strip = context.active_strip
        layout = self.layout
        layout.use_property_split = True
        layout.active = not strip.mute

        col = layout.column(align=True)
        col.prop(strip.transform, "filter", text="Filter")

        col = layout.column(align=True)
        col.prop(strip.transform, "offset_x", text="Position X")
        col.prop(strip.transform, "offset_y", text="Y")

        col = layout.column(align=True)
        col.prop(strip.transform, "scale_x", text="Scale X")
        col.prop(strip.transform, "scale_y", text="Y")

        col = layout.column(align=True)
        col.prop(strip.transform, "rotation", text="Rotation")

<<<<<<< HEAD
        row = layout.row(heading="Mirror")
        sub = row.row(align=True)
        sub.prop(strip, "use_flip_x", text="X", toggle=True)
        sub.prop(strip, "use_flip_y", text="Y", toggle=True)
=======
        col = layout.column(align=True)
        col.prop(strip.transform, "origin")

        col = layout.column(heading="Mirror", align=True, heading_ctxt=i18n_contexts.id_image)
        col.prop(strip, "use_flip_x", text="X", toggle=True)
        col.prop(strip, "use_flip_y", text="Y", toggle=True)
>>>>>>> 2683c876


class SEQUENCER_PT_adjust_video(SequencerButtonsPanel, Panel):
    bl_label = "Video"
    bl_options = {'DEFAULT_CLOSED'}
    bl_category = "Strip"

    @classmethod
    def poll(cls, context):
        if not cls.has_sequencer(context):
            return False

        strip = context.active_strip
        if not strip:
            return False

        return strip.type in {
            'MOVIE',
            'IMAGE',
            'SCENE',
            'MOVIECLIP',
            'MASK',
            'META',
            'ADD',
            'SUBTRACT',
            'ALPHA_OVER',
            'ALPHA_UNDER',
            'CROSS',
            'GAMMA_CROSS',
            'MULTIPLY',
            'WIPE',
            'GLOW',
            'TRANSFORM',
            'COLOR',
            'MULTICAM',
            'SPEED',
            'ADJUSTMENT',
            'COLORMIX',
        }

    def draw(self, context):
        layout = self.layout

        layout.use_property_split = True

        col = layout.column()

        strip = context.active_strip

        layout.active = not strip.mute

        col.prop(strip, "strobe")
        col.prop(strip, "use_reverse_frames")


class SEQUENCER_PT_adjust_color(SequencerButtonsPanel, Panel):
    bl_label = "Color"
    bl_options = {'DEFAULT_CLOSED'}
    bl_category = "Strip"

    @classmethod
    def poll(cls, context):
        if not cls.has_sequencer(context):
            return False

        strip = context.active_strip
        if not strip:
            return False

        return strip.type in {
            'MOVIE',
            'IMAGE',
            'SCENE',
            'MOVIECLIP',
            'MASK',
            'META',
            'ADD',
            'SUBTRACT',
            'ALPHA_OVER',
            'ALPHA_UNDER',
            'CROSS',
            'GAMMA_CROSS',
            'MULTIPLY',
            'WIPE',
            'GLOW',
            'TRANSFORM',
            'COLOR',
            'MULTICAM',
            'SPEED',
            'ADJUSTMENT',
            'COLORMIX',
        }

    def draw(self, context):
        layout = self.layout
        layout.use_property_split = True

        strip = context.active_strip

        layout.active = not strip.mute

        col = layout.column()
        col.prop(strip, "color_saturation", text="Saturation")
        col.prop(strip, "color_multiply", text="Multiply")

        row = col.row()
        row.use_property_split = False
        row.prop(strip, "multiply_alpha")
        row.prop_decorator(strip, "multiply_alpha")

        row = col.row()
        row.use_property_split = False
        row.prop(strip, "use_float", text="Convert to Float")
        row.prop_decorator(strip, "use_float")


class SEQUENCER_PT_cache_settings(SequencerButtonsPanel, Panel):
    bl_label = "Cache Settings"
    bl_category = "Cache"

    @classmethod
    def poll(cls, context):
        return cls.has_sequencer(context) and context.scene.sequence_editor

    def draw(self, context):
        layout = self.layout
        layout.use_property_split = False
        layout.use_property_decorate = False

        ed = context.scene.sequence_editor

        col = layout.column()

        # BFA - double entries



class SEQUENCER_PT_cache_view_settings(SequencerButtonsPanel, Panel):
    bl_label = "Display Cache"
    bl_category = "Cache"
    bl_parent_id = "SEQUENCER_PT_cache_settings"

    @classmethod
    def poll(cls, context):
        return cls.has_sequencer(context) and context.scene.sequence_editor

    def draw_header(self, context):
        cache_settings = context.space_data.cache_overlay

        self.layout.prop(cache_settings, "show_cache", text="")

    def draw(self, context):
        layout = self.layout
        layout.use_property_split = False
        layout.use_property_decorate = False

        cache_settings = context.space_data.cache_overlay
        ed = context.scene.sequence_editor
        layout.active = cache_settings.show_cache

        col = layout.column(align=True)
        col.use_property_split = False

        split = layout.split(factor=0.15)
        col = split.column()
        col.label(text="")

        col = split.column()

        show_developer_ui = context.preferences.view.show_developer_ui
        col.prop(cache_settings, "show_cache_final_out", text="Final")
        if show_developer_ui:
            col.prop(cache_settings, "show_cache_raw", text="Raw")
        col.prop(cache_settings, "show_cache_final_out", text="Final")

        show_cache_size = show_developer_ui and (ed.use_cache_raw or ed.use_cache_final)
        if show_cache_size:
            cache_raw_size = ed.cache_raw_size
            cache_final_size = ed.cache_final_size

            col = layout.box()
            col = col.column(align=True)

            split = col.split(factor=0.4, align=True)
            split.alignment = 'RIGHT'
            split.label(text="Current Cache Size")
            split.alignment = 'LEFT'
            split.label(text=iface_("{:d} MB").format(cache_raw_size + cache_final_size), translate=False)

            split = col.split(factor=0.4, align=True)
            split.alignment = 'RIGHT'
            split.label(text="Raw")
            split.alignment = 'LEFT'
            split.label(text=iface_("{:d} MB").format(cache_raw_size), translate=False)

            split = col.split(factor=0.4, align=True)
            split.alignment = 'RIGHT'
            split.label(text="Final")
            split.alignment = 'LEFT'
            split.label(text=iface_("{:d} MB").format(cache_final_size), translate=False)


class SEQUENCER_PT_proxy_settings(SequencerButtonsPanel, Panel):
    bl_label = "Proxy Settings"
    bl_category = "Proxy"

    @classmethod
    def poll(cls, context):
        return cls.has_sequencer(context) and context.scene.sequence_editor

    def draw(self, context):
        layout = self.layout
        layout.use_property_split = True
        layout.use_property_decorate = False

        ed = context.scene.sequence_editor
        flow = layout.column_flow()
        flow.prop(ed, "proxy_storage", text="Storage")

        if ed.proxy_storage == 'PROJECT':
            flow.prop(ed, "proxy_dir", text="Directory")

        col = layout.column()
        col.operator("sequencer.enable_proxies")
        col.operator("sequencer.rebuild_proxy", icon="LASTOPERATOR")


class SEQUENCER_PT_strip_proxy(SequencerButtonsPanel, Panel):
    bl_label = "Strip Proxy & Timecode"
    bl_category = "Proxy"

    @classmethod
    def poll(cls, context):
        if not cls.has_sequencer(context) and context.scene.sequence_editor:
            return False

        strip = context.active_strip
        if not strip:
            return False

        return strip.type in {'MOVIE', 'IMAGE'}

    def draw_header(self, context):
        strip = context.active_strip

        self.layout.prop(strip, "use_proxy", text="")

    def draw(self, context):
        layout = self.layout
        layout.use_property_split = False
        layout.use_property_decorate = False

        ed = context.scene.sequence_editor

        strip = context.active_strip

        if strip.proxy:
            proxy = strip.proxy

            if ed.proxy_storage == 'PER_STRIP':
                col = layout.column(align=True)
                col.label(text="Custom Proxy")
                row = col.row()
                row.separator()
                row.prop(proxy, "use_proxy_custom_directory")
                row = col.row()
                row.separator()
                row.prop(proxy, "use_proxy_custom_file")
                col.use_property_split = True
                if proxy.use_proxy_custom_directory and not proxy.use_proxy_custom_file:
                    col.prop(proxy, "directory")
                if proxy.use_proxy_custom_file:
                    col.prop(proxy, "filepath")

            layout.use_property_split = True
            row = layout.row(heading="Resolutions", align=True)
            row.prop(strip.proxy, "build_25", toggle=True)
            row.prop(strip.proxy, "build_50", toggle=True)
            row.prop(strip.proxy, "build_75", toggle=True)
            row.prop(strip.proxy, "build_100", toggle=True)

            layout.use_property_split = False
            layout.prop(proxy, "use_overwrite")

            layout.use_property_split = True

            col = layout.column()
            col.prop(proxy, "quality", text="Quality")

            if strip.type == 'MOVIE':
                col = layout.column()

                col.prop(proxy, "timecode", text="Timecode Index")


class SEQUENCER_PT_strip_cache(SequencerButtonsPanel, Panel):
    bl_label = "Strip Cache"
    bl_category = "Cache"
    bl_options = {'DEFAULT_CLOSED'}

    @classmethod
    def poll(cls, context):
        show_developer_ui = context.preferences.view.show_developer_ui
        if not cls.has_sequencer(context):
            return False
        if context.active_strip is not None and show_developer_ui:
            return True
        return False

    def draw_header(self, context):
        strip = context.active_strip
        self.layout.prop(strip, "override_cache_settings", text="")

    def draw(self, context):
        layout = self.layout
        layout.use_property_split = False
        layout.use_property_decorate = False

        strip = context.active_strip
        layout.active = strip.override_cache_settings

        col = layout.column()
        col.prop(strip, "use_cache_raw")

        show_cache_size = show_developer_ui and (ed.use_cache_raw or ed.use_cache_final)
        if show_cache_size:
            cache_raw_size = ed.cache_raw_size
            cache_final_size = ed.cache_final_size

            col = layout.box()
            col = col.column(align=True)

            split = col.split(factor=0.4, align=True)
            split.alignment = 'RIGHT'
            split.label(text="Current Cache Size")
            split.alignment = 'LEFT'
            split.label(text="{:d} MB".format(cache_raw_size + cache_final_size), translate=False)

            split = col.split(factor=0.4, align=True)
            split.alignment = 'RIGHT'
            split.label(text="Raw")
            split.alignment = 'LEFT'
            split.label(text="{:d} MB".format(cache_raw_size), translate=False)

            split = col.split(factor=0.4, align=True)
            split.alignment = 'RIGHT'
            split.label(text="Final")
            split.alignment = 'LEFT'
            split.label(text="{:d} MB".format(cache_final_size), translate=False)


class SEQUENCER_PT_preview(SequencerButtonsPanel_Output, Panel):
    bl_label = "Scene Strip Display"
    bl_space_type = 'SEQUENCE_EDITOR'
    bl_region_type = 'UI'
    bl_options = {'DEFAULT_CLOSED'}
    bl_category = "View"

    def draw(self, context):
        layout = self.layout
        layout.use_property_split = True
        layout.use_property_decorate = False

        render = context.scene.render

        col = layout.column()
        col.prop(render, "sequencer_gl_preview", text="Shading")

        if render.sequencer_gl_preview in {'SOLID', 'WIREFRAME'}:
            col.use_property_split = False
            col.prop(render, "use_sequencer_override_scene_strip")


class SEQUENCER_PT_view(SequencerButtonsPanel_Output, Panel):
    bl_label = "View Settings"
    bl_category = "View"

    def draw(self, context):
        layout = self.layout
        layout.use_property_split = True
        layout.use_property_decorate = False

        st = context.space_data
        ed = context.scene.sequence_editor

        col = layout.column()

        col.prop(st, "proxy_render_size")

        col = layout.column()
        col.use_property_split = False
        prop = col.prop(st, "use_proxies")
        if st.proxy_render_size in {'NONE', 'SCENE'}:
            col.enabled = False

        col = layout.column()
        if ed:
            col.use_property_split = False
            col.prop(ed, "use_prefetch")
            col.use_property_split = True

        col.prop(st, "display_channel", text="Channel")

        if st.display_mode == 'IMAGE':
            col.prop(st, "show_overexposed")

        elif st.display_mode == 'WAVEFORM':  # BFA
            col.prop(st, "show_separate_color")  # BFA

        if ed:
            col.use_property_split = False
            col.prop(ed, "show_missing_media")


class SEQUENCER_PT_view_cursor(SequencerButtonsPanel_Output, Panel):
    bl_category = "View"
    bl_label = "2D Cursor"

    def draw(self, context):
        layout = self.layout

        st = context.space_data

        layout.use_property_split = True
        layout.use_property_decorate = False

        col = layout.column()
        col.prop(st, "cursor_location", text="Location")


class SEQUENCER_PT_frame_overlay(SequencerButtonsPanel_Output, Panel):
    bl_label = "Frame Overlay"
    bl_category = "View"
    bl_options = {'DEFAULT_CLOSED'}

    @classmethod
    def poll(cls, context):
        if not context.scene.sequence_editor:
            return False
        return SequencerButtonsPanel_Output.poll(context)

    def draw_header(self, context):
        scene = context.scene
        ed = scene.sequence_editor

        self.layout.prop(ed, "show_overlay_frame", text="")

    def draw(self, context):
        layout = self.layout

        layout.operator_context = 'INVOKE_REGION_PREVIEW'
        layout.operator("sequencer.view_ghost_border", text="Set Overlay Region")
        layout.operator_context = 'INVOKE_DEFAULT'

        layout.use_property_split = True
        layout.use_property_decorate = False

        st = context.space_data
        scene = context.scene
        ed = scene.sequence_editor

        layout.active = ed.show_overlay_frame

        col = layout.column()
        col.prop(ed, "overlay_frame", text="Frame Offset")
        col.prop(st, "overlay_frame_type")
        col.use_property_split = False
        col.prop(ed, "use_overlay_frame_lock")


class SEQUENCER_PT_view_safe_areas(SequencerButtonsPanel_Output, Panel):
    bl_label = "Safe Areas"
    bl_options = {'DEFAULT_CLOSED'}
    bl_category = "View"

    @classmethod
    def poll(cls, context):
        st = context.space_data
        is_preview = st.view_type in {'PREVIEW', 'SEQUENCER_PREVIEW'}
        return is_preview and (st.display_mode == 'IMAGE')

    def draw_header(self, context):
        overlay_settings = context.space_data.preview_overlay
        self.layout.prop(overlay_settings, "show_safe_areas", text="")

    def draw(self, context):
        layout = self.layout
        layout.use_property_split = True
        overlay_settings = context.space_data.preview_overlay
        safe_data = context.scene.safe_areas

        layout.active = overlay_settings.show_safe_areas

        col = layout.column()

        sub = col.column()
        sub.prop(safe_data, "title", slider=True)
        sub.prop(safe_data, "action", slider=True)


class SEQUENCER_PT_view_safe_areas_center_cut(SequencerButtonsPanel_Output, Panel):
    bl_label = "Center-Cut Safe Areas"
    bl_parent_id = "SEQUENCER_PT_view_safe_areas"
    bl_options = {'DEFAULT_CLOSED'}
    bl_category = "View"

    def draw_header(self, context):
        st = context.space_data

        layout = self.layout
        overlay_settings = context.space_data.preview_overlay
        layout.active = overlay_settings.show_safe_areas
        layout.prop(overlay_settings, "show_safe_center", text="")

    def draw(self, context):
        layout = self.layout
        layout.use_property_split = True
        safe_data = context.scene.safe_areas
        overlay_settings = context.space_data.preview_overlay

        layout.active = (
            overlay_settings.show_safe_areas and overlay_settings.show_safe_center
        )

        col = layout.column()
        col.prop(safe_data, "title_center", slider=True)
        col.prop(safe_data, "action_center", slider=True)


class SEQUENCER_PT_modifiers(SequencerButtonsPanel, Panel):
    bl_label = "Modifiers"
    bl_category = "Modifiers"

    def draw(self, context):
        layout = self.layout
        layout.use_property_split = True

        strip = context.active_strip
        ed = context.scene.sequence_editor
        if strip.type == "SOUND":
            sound = strip.sound
        else:
            sound = None

        if sound is None:
            row = layout.row()  # BFA - float left
            row.use_property_split = False
            row.prop(strip, "use_linear_modifiers")
            row.prop_decorator(strip, "use_linear_modifiers")

        layout.operator_menu_enum("sequencer.strip_modifier_add", "type")
        layout.operator(
            "sequencer.strip_modifier_copy", icon="COPYDOWN"
        )  # BFA - icon added

        for mod in strip.modifiers:
            box = layout.box()

            row = box.row()
            row.use_property_decorate = False
            row.prop(mod, "show_expanded", text="", emboss=False)
            row.prop(mod, "name", text="")

            row.prop(mod, "mute", text="")
            row.use_property_decorate = True

            sub = row.row(align=True)
            props = sub.operator(
                "sequencer.strip_modifier_move", text="", icon="TRIA_UP"
            )
            props.name = mod.name
            props.direction = "UP"
            props = sub.operator(
                "sequencer.strip_modifier_move", text="", icon="TRIA_DOWN"
            )
            props.name = mod.name
            props.direction = "DOWN"

            row.operator(
                "sequencer.strip_modifier_remove", text="", icon="X", emboss=False
            ).name = mod.name

            if mod.show_expanded:
                if sound is None:
                    if mod.type == 'COLOR_BALANCE':
                        box.prop(mod, "color_multiply")
                        draw_color_balance(box, mod.color_balance)
                    elif mod.type == 'CURVES':
                        box.template_curve_mapping(
                            mod, "curve_mapping", type="COLOR", show_tone=True
                        )
                    elif mod.type == 'HUE_CORRECT':
                        box.template_curve_mapping(mod, "curve_mapping", type="HUE")
                    elif mod.type == 'BRIGHT_CONTRAST':
                        col = box.column()
                        col.prop(mod, "bright")
                        col.prop(mod, "contrast")
                    elif mod.type == 'WHITE_BALANCE':
                        col = box.column()
                        col.prop(mod, "white_value")
                    elif mod.type == 'TONEMAP':
                        col = box.column()
                        col.prop(mod, "tonemap_type")
                        if mod.tonemap_type == 'RD_PHOTORECEPTOR':
                            col.prop(mod, "intensity")
                            col.prop(mod, "contrast")
                            col.prop(mod, "adaptation")
                            col.prop(mod, "correction")
                        elif mod.tonemap_type == 'RH_SIMPLE':
                            col.prop(mod, "key")
                            col.prop(mod, "offset")
                            col.prop(mod, "gamma")

                    box.separator(type='LINE')

                    col = box.column()
                    row = col.row()
                    row.prop(mod, "input_mask_type", expand=True)

                    if mod.input_mask_type == 'STRIP':
                        sequences_object = ed
                        if ed.meta_stack:
                            sequences_object = ed.meta_stack[-1]
                        col.prop_search(
                            mod,
                            "input_mask_strip",
                            sequences_object,
                            "strips",
                            text="Mask",
                        )
                    else:
                        col.prop(mod, "input_mask_id")
                        row = col.row()
                        row.prop(mod, "mask_time", expand=True)
                else:
                    if mod.type == 'SOUND_EQUALIZER':
                        # eq_row = box.row()
                        # eq_graphs = eq_row.operator_menu_enum("sequencer.strip_modifier_equalizer_redefine", "graphs")
                        # eq_graphs.name = mod.name
                        flow = box.grid_flow(
                            row_major=True,
                            columns=0,
                            even_columns=True,
                            even_rows=False,
                            align=False,
                        )
                        for sound_eq in mod.graphics:
                            col = flow.column()
                            box = col.box()
                            split = box.split(factor=0.4)
                            split.label(
                                text="{:.2f}".format(sound_eq.curve_mapping.clip_min_x),
                                translate=False,
                            )
                            split.label(text="Hz")
                            split.alignment = 'RIGHT'
                            split.label(
                                text="{:.2f}".format(sound_eq.curve_mapping.clip_max_x),
                                translate=False,
                            )
                            box.template_curve_mapping(
                                sound_eq,
                                "curve_mapping",
                                type='NONE',
                                levels=False,
                                brush=True,
                                use_negative_slope=True,
                                show_tone=False,
                            )
                            second_row = col.row()
                            second_row.label(text="dB")
                            second_row.alignment = 'CENTER'


class SEQUENCER_PT_annotation(AnnotationDataPanel, SequencerButtonsPanel_Output, Panel):
    bl_space_type = 'SEQUENCE_EDITOR'
    bl_region_type = 'UI'
    bl_category = "View"

    @staticmethod
    def has_preview(context):
        st = context.space_data
        return st.view_type in {'PREVIEW', 'SEQUENCER_PREVIEW'}

    @classmethod
    def poll(cls, context):
        return cls.has_preview(context)

    # NOTE: this is just a wrapper around the generic GP Panel
    # But, it should only show up when there are images in the preview region


class SEQUENCER_PT_annotation_onion(
    AnnotationOnionSkin, SequencerButtonsPanel_Output, Panel
):
    bl_space_type = 'SEQUENCE_EDITOR'
    bl_region_type = 'UI'
    bl_category = "View"
    bl_parent_id = "SEQUENCER_PT_annotation"
    bl_options = {'DEFAULT_CLOSED'}

    @staticmethod
    def has_preview(context):
        st = context.space_data
        return st.view_type in {'PREVIEW', 'SEQUENCER_PREVIEW'}

    @classmethod
    def poll(cls, context):
        if context.annotation_data_owner is None:
            return False
        elif type(context.annotation_data_owner) is bpy.types.Object:
            return False
        else:
            gpl = context.active_annotation_layer
            if gpl is None:
                return False

        return cls.has_preview(context)

    # NOTE: this is just a wrapper around the generic GP Panel
    # But, it should only show up when there are images in the preview region


class SEQUENCER_PT_custom_props(SequencerButtonsPanel, PropertyPanel, Panel):
    COMPAT_ENGINES = {
        'BLENDER_RENDER',
        'BLENDER_WORKBENCH',
    }
    _context_path = "active_strip"
    _property_type = (bpy.types.Strip,)
    bl_category = "Strip"


class SEQUENCER_PT_playhead_snapping(PlayheadSnappingPanel, Panel):
    bl_space_type = 'SEQUENCE_EDITOR'

# BFA - contains format changes
class SEQUENCER_PT_snapping(Panel):
    bl_space_type = 'SEQUENCE_EDITOR'
    bl_region_type = 'HEADER'
    bl_label = "Snapping"
    bl_ui_units_x = 11

    def draw(self, _context):
        pass


class SEQUENCER_PT_preview_snapping(Panel):
    bl_space_type = 'SEQUENCE_EDITOR'
    bl_region_type = 'HEADER'
    bl_parent_id = "SEQUENCER_PT_snapping"
    bl_label = "Preview Snapping"

    @classmethod
    def poll(cls, context):
        st = context.space_data
        return st.view_type in {'PREVIEW', 'SEQUENCER_PREVIEW'}

    def draw(self, context):
        tool_settings = context.tool_settings
        sequencer_tool_settings = tool_settings.sequencer_tool_settings

        layout = self.layout
        layout.use_property_split = False
        layout.use_property_decorate = False

        col = layout.column(align=True)
        col.label(text="Snap to")
        row = col.row()
        row.separator()
        row.prop(sequencer_tool_settings, "snap_to_borders")
        row = col.row()
        row.separator()
        row.prop(sequencer_tool_settings, "snap_to_center")
        row = col.row()
        row.separator()
        row.prop(sequencer_tool_settings, "snap_to_strips_preview")


class SEQUENCER_PT_sequencer_snapping(Panel):
    bl_space_type = 'SEQUENCE_EDITOR'
    bl_region_type = 'HEADER'
    bl_parent_id = "SEQUENCER_PT_snapping"
    bl_label = "Sequencer Snapping"

    @classmethod
    def poll(cls, context):
        st = context.space_data
        return st.view_type in {'SEQUENCER', 'SEQUENCER_PREVIEW'}

    def draw(self, context):
        tool_settings = context.tool_settings
        sequencer_tool_settings = tool_settings.sequencer_tool_settings

        layout = self.layout
        layout.use_property_split = False
        layout.use_property_decorate = False

        col = layout.column(align=True)
        col.label(text="Snap to")

        row = col.row()
        row.separator()
        row.prop(sequencer_tool_settings, "snap_to_frame_range")
        row = col.row()
        row.separator()
        row.prop(sequencer_tool_settings, "snap_to_current_frame")
        row = col.row()
        row.separator()
        row.prop(sequencer_tool_settings, "snap_to_hold_offset")
        row = col.row()
        row.separator()
        row.prop(sequencer_tool_settings, "snap_to_markers")
        row = col.row()
        row.separator()
        col.prop(sequencer_tool_settings, "snap_to_retiming_keys")

        col = layout.column(align=True)
        col.label(text="Ignore")
        row = col.row()
        row.separator()
        row.prop(sequencer_tool_settings, "snap_ignore_muted", text="Muted Strips")
        row = col.row()
        row.separator()
        row.prop(sequencer_tool_settings, "snap_ignore_sound", text="Sound Strips")

        col = layout.column(align=True)
        col.label(text="Current Frame")
        row = col.row()
        row.separator()
        row.prop(
            sequencer_tool_settings,
            "use_snap_current_frame_to_strips",
            text="Snap to Strips",
        )


# BFA menu
class SEQUENCER_PT_view_options(bpy.types.Panel):
    bl_label = "View Options"
    bl_category = "View"
    bl_space_type = 'SEQUENCE_EDITOR'
    bl_region_type = 'HEADER'

    def draw(self, context):
        layout = self.layout

        st = context.space_data
        overlay_settings = st.preview_overlay
        is_preview = st.view_type in {'PREVIEW', 'SEQUENCER_PREVIEW'}
        is_sequencer_view = st.view_type in {'SEQUENCER', 'SEQUENCER_PREVIEW'}
        tool_settings = context.tool_settings

        cache_settings = context.space_data.cache_overlay #BFA

        if is_sequencer_view:
            col = layout.column(align=True)
            if st.view_type == "SEQUENCER":
                split = layout.split(factor=0.6)
                col = split.column()
                col.use_property_split = False
                col = split.column()

                if is_preview:
                    row = layout.row()
                    row.separator()
                    row.prop(
                        st, "show_transform_preview", text="Preview During Transform"
                    )

            else:
                col.prop(st, "show_transform_preview", text="Preview During Transform")

            col = layout.column(align=True)
            col.prop(st, "show_seconds")
            col.prop(st, "show_locked_time")

            # BFA - Cache settings
            row = layout.row()
            row.prop(cache_settings, "show_cache", text="Display Cache")
            if cache_settings.show_cache:
                row.label(icon="DISCLOSURE_TRI_DOWN")
            else:
                row.label(icon="DISCLOSURE_TRI_RIGHT")

            if cache_settings.show_cache:
                split = layout.split(factor=0.05)
                col = split.column()
                col.label(text="")

                col = split.column()
                show_developer_ui = context.preferences.view.show_developer_ui
                col.prop(cache_settings, "show_cache_final_out", text="Final")
                if show_developer_ui:
                    col.prop(cache_settings, "show_cache_raw", text="Raw")
                    col.prop(cache_settings, "show_cache_preprocessed", text="Preprocessed")
                    col.prop(cache_settings, "show_cache_composite", text="Composite")


            layout.use_property_split = False
            layout.prop(st, "show_markers")

        if is_preview:
            layout.use_property_split = False
            if st.display_mode == 'IMAGE':
                layout.prop(overlay_settings, "show_metadata")

            layout.use_property_split = False
            layout.prop(st, "use_zoom_to_fit")

        if is_sequencer_view:
            col = layout.column(align=True)
            col.prop(tool_settings, "lock_markers")
            col.prop(st, "use_marker_sync")
            col.prop(st, "use_clamp_view")


# BFA menu
class SEQUENCER_MT_fades_add(Menu):
    bl_label = "Fade"

    def draw(self, context):
        layout = self.layout

        layout.operator(
            "sequencer.fades_add", text="Fade In and Out", icon="IPO_EASE_IN_OUT"
        ).type = "IN_OUT"
        layout.operator(
            "sequencer.fades_add", text="Fade In", icon="IPO_EASE_IN"
        ).type = "IN"
        layout.operator(
            "sequencer.fades_add", text="Fade Out", icon="IPO_EASE_OUT"
        ).type = "OUT"
        layout.operator(
            "sequencer.fades_add",
            text="From current Frame",
            icon="BEFORE_CURRENT_FRAME",
        ).type = "CURSOR_FROM"
        layout.operator(
            "sequencer.fades_add", text="To current Frame", icon="AFTER_CURRENT_FRAME"
        ).type = "CURSOR_TO"


classes = (
    ALL_MT_editormenu_sequencer,
    SEQUENCER_MT_change,  # BFA - no longer used
    SEQUENCER_HT_tool_header,
    SEQUENCER_HT_header,
    SEQUENCER_HT_playback_controls,
    SEQUENCER_MT_editor_menus,
    SEQUENCER_MT_range,
    SEQUENCER_MT_view_pie_menus,  # BFA
    SEQUENCER_MT_view,
    SEQUENCER_MT_view_annotations,  # BFA
    SEQUENCER_MT_export,  # BFA
    SEQUENCER_MT_view_cache,  # BFA
    SEQUENCER_MT_preview_zoom,
    SEQUENCER_MT_proxy,
    SEQUENCER_MT_select_handle,
    SEQUENCER_MT_select_channel,
    SEQUENCER_MT_select_linked,  # BFA - sub menu
    SEQUENCER_MT_select,
    SEQUENCER_MT_marker,
    SEQUENCER_MT_navigation,
    SEQUENCER_MT_add,
    SEQUENCER_MT_add_scene,
    SEQUENCER_MT_add_effect,
    SEQUENCER_MT_add_transitions,
    SEQUENCER_MT_add_empty,
    SEQUENCER_MT_strip_effect,
    SEQUENCER_MT_strip_effect_change,
    SEQUENCER_MT_strip_movie,
    SEQUENCER_MT_strip,
    SEQUENCER_MT_strip_transform,
    SEQUENCER_MT_strip_retiming,
    SEQUENCER_MT_strip_text,
    SEQUENCER_MT_strip_show_hide,
    SEQUENCER_MT_strip_animation,
    SEQUENCER_MT_strip_input,
    SEQUENCER_MT_strip_lock_mute,
    SEQUENCER_MT_image,
    SEQUENCER_MT_image_transform,
    SEQUENCER_MT_image_clear,
    SEQUENCER_MT_image_apply,
    SEQUENCER_MT_color_tag_picker,
    SEQUENCER_MT_context_menu,
    SEQUENCER_MT_preview_context_menu,
    SEQUENCER_MT_pivot_pie,
    SEQUENCER_MT_retiming,
    SEQUENCER_MT_view_pie,
    SEQUENCER_MT_preview_view_pie,

    SEQUENCER_PT_color_tag_picker,

    SEQUENCER_PT_active_tool,
    SEQUENCER_MT_change_scene_with_icons,  # BFA
    SEQUENCER_PT_strip,

    SEQUENCER_PT_gizmo_display,
    SEQUENCER_PT_overlay,
    SEQUENCER_PT_preview_overlay,
    SEQUENCER_PT_sequencer_overlay,
    SEQUENCER_PT_sequencer_overlay_strips,
    SEQUENCER_PT_sequencer_overlay_waveforms,

    SEQUENCER_PT_effect,
    SEQUENCER_PT_scene,
    SEQUENCER_PT_scene_sound,
    SEQUENCER_PT_mask,
    SEQUENCER_PT_effect_text_style,
    SEQUENCER_PT_effect_text_outline,
    SEQUENCER_PT_effect_text_shadow,
    SEQUENCER_PT_effect_text_box,
    SEQUENCER_PT_effect_text_layout,
    SEQUENCER_PT_movie_clip,

    SEQUENCER_PT_adjust_comp,
    SEQUENCER_PT_adjust_transform,
    SEQUENCER_PT_adjust_crop,
    SEQUENCER_PT_adjust_video,
    SEQUENCER_PT_adjust_color,
    SEQUENCER_PT_adjust_sound,

    SEQUENCER_PT_time,
    SEQUENCER_PT_source,

    SEQUENCER_PT_modifiers,

    SEQUENCER_PT_cache_settings,
    SEQUENCER_PT_cache_view_settings,
    SEQUENCER_PT_proxy_settings,
    SEQUENCER_PT_strip_proxy,

    SEQUENCER_PT_custom_props,

    SEQUENCER_PT_view,
    SEQUENCER_PT_view_cursor,
    SEQUENCER_PT_frame_overlay,
    SEQUENCER_PT_view_safe_areas,
    SEQUENCER_PT_view_safe_areas_center_cut,
    SEQUENCER_PT_preview,

    SEQUENCER_PT_annotation,
    SEQUENCER_PT_annotation_onion,

    SEQUENCER_PT_snapping,
    SEQUENCER_PT_preview_snapping,
    SEQUENCER_PT_sequencer_snapping,
    SEQUENCER_PT_playhead_snapping,
    SEQUENCER_PT_view_options,  # BFA
    SEQUENCER_MT_fades_add,  # BFA
    SEQUENCER_MT_strip_text_characters,  # BFA
)

if __name__ == "__main__":  # only for live edit.
    from bpy.utils import register_class
    for cls in classes:
        register_class(cls)<|MERGE_RESOLUTION|>--- conflicted
+++ resolved
@@ -1208,13 +1208,7 @@
                     continue
 
                 layout.operator_context = 'INVOKE_REGION_WIN'
-<<<<<<< HEAD
-                layout.operator(
-                    "sequencer.scene_strip_add", text=sc_item.name, icon="SEQUENCE"
-                ).scene = sc_item.name  # BFA - added icon
-=======
-                layout.operator("sequencer.scene_strip_add", text=sc_item.name, translate=False).scene = sc_item.name
->>>>>>> 2683c876
+                layout.operator("sequencer.scene_strip_add", text=sc_item.name, icon="SEQUENCE").scene = sc_item.name  # BFA - added icon
 
         del bpy_data_scenes_len
 
@@ -1649,17 +1643,13 @@
 
         if has_preview:
             layout.separator()
-<<<<<<< HEAD
             layout.operator(
                 "sequencer.preview_duplicate_move", text="Duplicate", icon='DUPLICATE'
             )
-=======
-            layout.operator("sequencer.preview_duplicate_move", text="Duplicate")
             layout.separator()
             layout.menu("SEQUENCER_MT_strip_animation")
             layout.separator()
             layout.menu("SEQUENCER_MT_strip_show_hide")
->>>>>>> 2683c876
             layout.separator()
             # BFA - moved to top header level
             # if strip and strip.type == 'TEXT':
@@ -3440,19 +3430,13 @@
         col = layout.column(align=True)
         col.prop(strip.transform, "rotation", text="Rotation")
 
-<<<<<<< HEAD
-        row = layout.row(heading="Mirror")
+        col = layout.column(align=True)
+        col.prop(strip.transform, "origin")
+
+        row = layout.row(heading="Mirror", heading_ctxt=i18n_contexts.id_image)
         sub = row.row(align=True)
         sub.prop(strip, "use_flip_x", text="X", toggle=True)
         sub.prop(strip, "use_flip_y", text="Y", toggle=True)
-=======
-        col = layout.column(align=True)
-        col.prop(strip.transform, "origin")
-
-        col = layout.column(heading="Mirror", align=True, heading_ctxt=i18n_contexts.id_image)
-        col.prop(strip, "use_flip_x", text="X", toggle=True)
-        col.prop(strip, "use_flip_y", text="Y", toggle=True)
->>>>>>> 2683c876
 
 
 class SEQUENCER_PT_adjust_video(SequencerButtonsPanel, Panel):
