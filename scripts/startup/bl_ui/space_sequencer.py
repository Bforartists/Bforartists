--- conflicted
+++ resolved
@@ -635,28 +635,6 @@
                 del bpy_data_scenes_len
             else:
                 layout.operator_context = 'INVOKE_DEFAULT'
-<<<<<<< HEAD
-=======
-                layout.operator("sequencer.change_scene", text="Change Scene...")
-            elif bpy_data_scenes_len > 1:
-                layout.operator_menu_enum("sequencer.change_scene", "scene", text="Change Scene")
-            del bpy_data_scenes_len
-
-        layout.operator_context = 'INVOKE_DEFAULT'
-        layout.operator_menu_enum("sequencer.change_effect_input", "swap")
-        layout.operator_menu_enum("sequencer.change_effect_type", "type")
-        props = layout.operator("sequencer.change_path", text="Path/Files")
-
-        if strip:
-            strip_type = strip.type
-
-            if strip_type == 'IMAGE':
-                props.filter_image = True
-            elif strip_type == 'MOVIE':
-                props.filter_movie = True
-            elif strip_type == 'SOUND':
-                props.filter_sound = True
->>>>>>> 5ca278fb
 
                 strip_type = strip.type
                 data_strips = ['IMAGE', 'MOVIE', 'SOUND']
@@ -664,17 +642,17 @@
 
                 if strip_type in data_strips:
                     layout.operator_context = 'INVOKE_DEFAULT'
-                    prop = layout.operator("sequencer.change_path", text="Path/Files", icon='FILE_MOVIE')
+                    props = layout.operator("sequencer.change_path", text="Path/Files", icon='FILE_MOVIE')
 
                     if strip:
                         strip_type = strip.type
 
                         if strip_type == 'IMAGE':
-                            prop.filter_image = True
+                            props.filter_image = True
                         elif strip_type == 'MOVIE':
-                            prop.filter_movie = True
+                            props.filter_movie = True
                         elif strip_type == 'SOUND':
-                            prop.filter_sound = True
+                            props.filter_sound = True
                 elif strip_type in effect_strips:
                     layout.operator_context = 'INVOKE_DEFAULT'
                     layout.operator_menu_enum("sequencer.change_effect_input", "swap")
@@ -923,17 +901,10 @@
         layout = self.layout
         strip = context.active_sequence_strip
 
-<<<<<<< HEAD
         layout.operator("sequencer.reload", text="Reload Strips", icon = "FILE_REFRESH")
         layout.operator("sequencer.reload", text="Reload Strips and Adjust Length", icon = "FILE_REFRESH").adjust_length = True
-        prop = layout.operator("sequencer.change_path", text="Change Path/Files", icon = "FILE_MOVIE")
+        props = layout.operator("sequencer.change_path", text="Change Path/Files", icon = "FILE_MOVIE")
         layout.operator("sequencer.swap_data", text="Swap Data", icon = "SWAP")
-=======
-        layout.operator("sequencer.reload", text="Reload Strips")
-        layout.operator("sequencer.reload", text="Reload Strips and Adjust Length").adjust_length = True
-        props = layout.operator("sequencer.change_path", text="Change Path/Files")
-        layout.operator("sequencer.swap_data", text="Swap Data")
->>>>>>> 5ca278fb
 
         if strip:
             strip_type = strip.type
