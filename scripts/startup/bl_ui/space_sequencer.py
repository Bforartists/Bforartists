--- conflicted
+++ resolved
@@ -103,17 +103,13 @@
         tool_settings = scene.tool_settings if scene else None
         sequencer_tool_settings = tool_settings.sequencer_tool_settings if tool_settings else None
 
-<<<<<<< HEAD
         layout.separator_spacer()
         row = layout.row()  # BFA - 3D Sequencer
         # Sync pinned scene button
         row.label(icon="PINNED" if context.workspace.sequencer_scene else "UNPINNED")  # BFA - 3D Sequencer
 
         # BFA - wip merge of new sequencer
-        if st.view_type == "SEQUENCER":
-=======
         if st.view_type in {'SEQUENCER', 'SEQUENCER_PREVIEW'}:
->>>>>>> 88c2c67a
             row = layout.row(align=True)
             row.template_ID(context.workspace, "sequencer_scene", new="scene.new_sequencer_scene")
 
@@ -677,15 +673,12 @@
 
         st = context.space_data
         has_sequencer, has_preview = _space_view_types(st)
-<<<<<<< HEAD
         # BFA - is_redtiming not used
-=======
         is_retiming = (
             context.sequencer_scene is not None and
             context.sequencer_scene.sequence_editor is not None and
             context.sequencer_scene.sequence_editor.selected_retiming_keys
         )
->>>>>>> 88c2c67a
         if has_preview:
             layout.operator_context = "INVOKE_REGION_PREVIEW"
         else:
@@ -1376,19 +1369,14 @@
             )
             strip = context.active_strip
 
-<<<<<<< HEAD
             layout.operator_context = "INVOKE_REGION_WIN"  # BFA
-            # BFA - is_redtiming not used
-=======
-        is_retiming = (
-            context.sequencer_scene is not None and
-            context.sequencer_scene.sequence_editor is not None and
-            context.sequencer_scene.sequence_editor.selected_retiming_keys
-        )
-        strip = context.active_strip
->>>>>>> 88c2c67a
-
-            strip = context.active_strip  # BFA
+            # BFA - is_redtiming not used ??
+            is_retiming = (
+                context.sequencer_scene is not None and
+                context.sequencer_scene.sequence_editor is not None and
+                context.sequencer_scene.sequence_editor.selected_retiming_keys
+            )
+            strip = context.active_strip
             strip_type = strip.type  # BFA
 
             if strip and strip_type == "MOVIE" or strip_type == "IMAGE" or strip_type == "SOUND":
