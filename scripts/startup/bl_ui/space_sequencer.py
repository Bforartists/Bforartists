# SPDX-License-Identifier: GPL-2.0-or-later
import bpy
from bpy.types import (
    Header,
    Menu,
    Panel,
)
from bpy.app.translations import (
    contexts as i18n_contexts,
    pgettext_iface as iface_,
)
from bl_ui.properties_grease_pencil_common import (
    AnnotationDataPanel,
    AnnotationOnionSkin,
)
from bl_ui.space_toolsystem_common import (
    ToolActivePanelHelper,
)
from rna_prop_ui import PropertyPanel


def _space_view_types(st):
    view_type = st.view_type
    return (
        view_type in {'SEQUENCER', 'SEQUENCER_PREVIEW'},
        view_type == 'PREVIEW',
    )


def selected_sequences_len(context):
    selected_sequences = getattr(context, "selected_sequences", None)
    if selected_sequences is None:
        return 0
    return len(selected_sequences)


def draw_color_balance(layout, color_balance):

    layout.prop(color_balance, "correction_method")

    layout.use_property_split = False

    flow = layout.grid_flow(row_major=True, columns=0, even_columns=True, even_rows=False, align=False)

    if color_balance.correction_method == 'LIFT_GAMMA_GAIN':
        col = flow.column()

        box = col.box()
        split = box.split(factor=0.35)
        col = split.column(align=True)
        col.label(text="Lift:")
        col.separator()
        col.separator()
        col.prop(color_balance, "lift", text="")
        col.prop(color_balance, "invert_lift", text="Invert", icon='ARROW_LEFTRIGHT')
        split.template_color_picker(color_balance, "lift", value_slider=True, cubic=True)

        col = flow.column()

        box = col.box()
        split = box.split(factor=0.35)
        col = split.column(align=True)
        col.label(text="Gamma:")
        col.separator()
        col.separator()
        col.prop(color_balance, "gamma", text="")
        col.prop(color_balance, "invert_gamma", text="Invert", icon='ARROW_LEFTRIGHT')
        split.template_color_picker(color_balance, "gamma", value_slider=True, lock_luminosity=True, cubic=True)

        col = flow.column()

        box = col.box()
        split = box.split(factor=0.35)
        col = split.column(align=True)
        col.label(text="Gain:")
        col.separator()
        col.separator()
        col.prop(color_balance, "gain", text="")
        col.prop(color_balance, "invert_gain", text="Invert", icon='ARROW_LEFTRIGHT')
        split.template_color_picker(color_balance, "gain", value_slider=True, lock_luminosity=True, cubic=True)

    elif color_balance.correction_method == 'OFFSET_POWER_SLOPE':
        col = flow.column()

        box = col.box()
        split = box.split(factor=0.35)
        col = split.column(align=True)
        col.label(text="Offset:")
        col.separator()
        col.separator()
        col.prop(color_balance, "offset", text="")
        col.prop(color_balance, "invert_offset", text="Invert", icon='ARROW_LEFTRIGHT')
        split.template_color_picker(color_balance, "offset", value_slider=True, cubic=True)

        col = flow.column()

        box = col.box()
        split = box.split(factor=0.35)
        col = split.column(align=True)
        col.label(text="Power:")
        col.separator()
        col.separator()
        col.prop(color_balance, "power", text="")
        col.prop(color_balance, "invert_power", text="Invert", icon='ARROW_LEFTRIGHT')
        split.template_color_picker(color_balance, "power", value_slider=True, cubic=True)

        col = flow.column()

        box = col.box()
        split = box.split(factor=0.35)
        col = split.column(align=True)
        col.label(text="Slope:")
        col.separator()
        col.separator()
        col.prop(color_balance, "slope", text="")
        col.prop(color_balance, "invert_slope", text="Invert", icon='ARROW_LEFTRIGHT')
        split.template_color_picker(color_balance, "slope", value_slider=True, cubic=True)


class SEQUENCER_PT_active_tool(ToolActivePanelHelper, Panel):
    bl_space_type = 'SEQUENCE_EDITOR'
    bl_region_type = 'UI'
    bl_category = "Tool"


class SEQUENCER_HT_tool_header(Header):
    bl_space_type = 'SEQUENCE_EDITOR'
    bl_region_type = 'TOOL_HEADER'

    def draw(self, context):
        # layout = self.layout

        self.draw_tool_settings(context)

        # TODO: options popover.

    def draw_tool_settings(self, context):
        layout = self.layout

        # Active Tool
        # -----------
        from bl_ui.space_toolsystem_common import ToolSelectPanelHelper
        # Most callers assign the `tool` & `tool_mode`, currently the result is not used.
        """
        tool = ToolSelectPanelHelper.draw_active_tool_header(context, layout)
        tool_mode = context.mode if tool is None else tool.mode
        """
        # Only draw the header.
        ToolSelectPanelHelper.draw_active_tool_header(context, layout)


class SEQUENCER_HT_header(Header):
    bl_space_type = 'SEQUENCE_EDITOR'

    def draw(self, context):
        layout = self.layout

        st = context.space_data

        ALL_MT_editormenu.draw_hidden(context, layout) # bfa - show hide the editormenu
        layout.prop(st, "view_type", text="")
        SEQUENCER_MT_editor_menus.draw_collapsible(context, layout)
        tool_settings = context.tool_settings
        sequencer_tool_settings = tool_settings.sequencer_tool_settings

        layout.separator_spacer()

        if st.view_type == 'PREVIEW':
            row = layout.row(align=True)
            row.prop(sequencer_tool_settings, "pivot_point", text="", icon_only=True)

        if st.view_type in {'SEQUENCER', 'SEQUENCER_PREVIEW'}:
            row = layout.row(align=True)
            row.prop(sequencer_tool_settings, "overlap_mode", text="")

        if st.view_type in {'SEQUENCER', 'SEQUENCER_PREVIEW'}:
            row = layout.row(align=True)
            row.prop(tool_settings, "use_snap_sequencer", text="")
            sub = row.row(align=True)
            sub.popover(panel="SEQUENCER_PT_snapping", text = "")

        if st.view_type in {'PREVIEW', 'SEQUENCER_PREVIEW'}:
            layout.prop(st, "display_mode", text="", icon_only=True)
            layout.prop(st, "preview_channels", text="", icon_only=True)

            # Gizmo toggle & popover.
            row = layout.row(align=True)
            # FIXME: place-holder icon.
            row.prop(st, "show_gizmo", text="", toggle=True, icon='GIZMO')
            sub = row.row(align=True)
            sub.active = st.show_gizmo
            sub.popover(panel="SEQUENCER_PT_gizmo_display",text="")

        row = layout.row(align=True)
        row.prop(st, "show_overlays", text="", icon='OVERLAY')
        sub = row.row(align=True)
        sub.popover(panel="SEQUENCER_PT_overlay", text="")
        sub.active = st.show_overlays

        row.popover(panel = "SEQUENCER_PT_view_options", text = "Options")
		## BFA - moved "class SEQUENCER_MT_editor_menus" below


class SEQUENCER_PT_gizmo_display(Panel):
    bl_space_type = 'SEQUENCE_EDITOR'
    bl_region_type = 'HEADER'
    bl_label = "Gizmos"
    bl_ui_units_x = 8

    def draw(self, context):
        layout = self.layout

        st = context.space_data

        col = layout.column()
        col.label(text="Viewport Gizmos")
        col.separator()

        col.active = st.show_gizmo
        colsub = col.column()
        colsub.prop(st, "show_gizmo_navigate", text="Navigate")
        colsub.prop(st, "show_gizmo_tool", text="Active Tools")
        # colsub.prop(st, "show_gizmo_context", text="Active Object")  # Currently unused.


class SEQUENCER_PT_overlay(Panel):
    bl_space_type = 'SEQUENCE_EDITOR'
    bl_region_type = 'HEADER'
    bl_label = "Overlays"
    bl_ui_units_x = 7

    def draw(self, _context):
        pass


class SEQUENCER_PT_preview_overlay(Panel):
    bl_space_type = 'SEQUENCE_EDITOR'
    bl_region_type = 'HEADER'
    bl_parent_id = 'SEQUENCER_PT_overlay'
    bl_label = "Preview Overlays"

    @classmethod
    def poll(cls, context):
        st = context.space_data
        return st.view_type in {'PREVIEW', 'SEQUENCER_PREVIEW'} and st.display_mode == 'IMAGE'

    def draw(self, context):
        ed = context.scene.sequence_editor
        st = context.space_data
        overlay_settings = st.preview_overlay
        layout = self.layout

        layout.active = st.show_overlays
        layout.prop(overlay_settings, "show_image_outline")
        layout.prop(overlay_settings, "show_cursor")
        layout.prop(ed, "show_overlay_frame", text="Frame Overlay")
        layout.prop(overlay_settings, "show_safe_areas", text="Safe Areas")
        layout.prop(overlay_settings, "show_metadata", text="Metadata")
        layout.prop(overlay_settings, "show_annotation", text="Annotations")


class SEQUENCER_PT_sequencer_overlay(Panel):
    bl_space_type = 'SEQUENCE_EDITOR'
    bl_region_type = 'HEADER'
    bl_parent_id = 'SEQUENCER_PT_overlay'
    bl_label = "Sequencer Overlays"

    @classmethod
    def poll(cls, context):
        st = context.space_data
        return st.view_type in {'SEQUENCER', 'SEQUENCER_PREVIEW'}

    def draw(self, context):
        st = context.space_data
        overlay_settings = st.timeline_overlay
        layout = self.layout

        layout.active = st.show_overlays

        layout.prop(overlay_settings, "show_strip_name", text="Name")
        layout.prop(overlay_settings, "show_strip_source", text="Source")
        layout.prop(overlay_settings, "show_strip_duration", text="Duration")
        layout.prop(overlay_settings, "show_strip_tag_color", text="Color Tags")

        layout.separator()

        layout.prop(overlay_settings, "show_strip_offset", text="Offsets")
        layout.prop(overlay_settings, "show_fcurves", text="F-Curves")
        layout.prop(overlay_settings, "show_thumbnails", text="Thumbnails")
        layout.prop(overlay_settings, "show_grid", text="Grid")

        layout.separator()

        layout.prop_menu_enum(overlay_settings, "waveform_display_type")


# bfa - show hide the editormenu
class ALL_MT_editormenu(Menu):
    bl_label = ""

    def draw(self, context):
        self.draw_menus(self.layout, context)

    @staticmethod
    def draw_menus(layout, context):

        row = layout.row(align=True)
        row.template_header() # editor type menus


class SEQUENCER_MT_editor_menus(Menu):
    bl_idname = "SEQUENCER_MT_editor_menus"
    bl_label = ""

    def draw(self, context):
        layout = self.layout
        st = context.space_data
        has_sequencer, _has_preview = _space_view_types(st)

        layout.menu("SCREEN_MT_user_menu", text = "Quick") # Quick favourites menu
        layout.menu("SEQUENCER_MT_view")
        layout.menu("SEQUENCER_MT_select")
        layout.menu("SEQUENCER_MT_export")

        if has_sequencer:
            layout.menu("SEQUENCER_MT_navigation")
            if st.show_markers:
                layout.menu("SEQUENCER_MT_marker")
            layout.menu("SEQUENCER_MT_add")

        layout.menu("SEQUENCER_MT_strip")

        if st.view_type in {'SEQUENCER', 'PREVIEW'}:
            layout.menu("SEQUENCER_MT_image")

class SEQUENCER_MT_view_cache(Menu):
    bl_label = "Cache"

    def draw(self, context):
        layout = self.layout

        ed = context.scene.sequence_editor
        layout.prop(ed, "show_cache")
        layout.separator()

        col = layout.column()
        col.enabled = ed.show_cache

        col.prop(ed, "show_cache_final_out")
        col.prop(ed, "show_cache_raw")
        col.prop(ed, "show_cache_preprocessed")
        col.prop(ed, "show_cache_composite")


class SEQUENCER_MT_range(Menu):
    bl_label = "Range"

    def draw(self, _context):
        layout = self.layout

        layout.operator("anim.previewrange_set", text="Set Preview Range", icon = "PREVIEW_RANGE")
        layout.operator("sequencer.set_range_to_strips", text="Set Preview Range to Strips", icon = "PREVIEW_RANGE").preview = True
        layout.operator("anim.previewrange_clear", text="Clear Preview Range", icon = "CLEAR")

        layout.separator()

        layout.operator("anim.start_frame_set", text="Set Start Frame", icon = "AFTER_CURRENT_FRAME")
        layout.operator("anim.end_frame_set", text="Set End Frame", icon = "BEFORE_CURRENT_FRAME")
        layout.operator("sequencer.set_range_to_strips", text="Set Frame Range to Strips", icon = "PREVIEW_RANGE")

class SEQUENCER_MT_preview_zoom(Menu):
    bl_label = "Fractional Zoom"

    def draw(self, _context):
        layout = self.layout
        layout.operator_context = 'INVOKE_REGION_PREVIEW'

        ratios = ((1, 8), (1, 4), (1, 2), (1, 1), (2, 1), (4, 1), (8, 1))

        for i, (a, b) in enumerate(ratios):
            if i in {3, 4}:  # Draw separators around Zoom 1:1.
                layout.separator()

            layout.operator(
                "sequencer.view_zoom_ratio",
                text=iface_("Zoom %d:%d") % (a, b), icon = "ZOOM_SET",
                translate=False,
            ).ratio = a / b
        layout.operator_context = 'INVOKE_DEFAULT'


class SEQUENCER_MT_proxy(Menu):
    bl_label = "Proxy"

    def draw(self, context):
        layout = self.layout

        st = context.space_data
        col = layout.column()
        col.operator("sequencer.enable_proxies", text="Setup")
        col.operator("sequencer.rebuild_proxy", text="Rebuild")
        col.enabled = selected_sequences_len(context) >= 1
        layout.prop(st, "proxy_render_size", text="")


class SEQUENCER_MT_view_pie_menus(Menu):
    bl_label = "Pie menus"

    def draw(self, context):
        layout = self.layout

        st = context.space_data

        layout.operator_context = 'INVOKE_REGION_PREVIEW'
        if st.view_type == 'PREVIEW':
            layout.operator("wm.call_menu_pie", text = "Pivot Point", icon = "MENU_PANEL").name = 'SEQUENCER_MT_pivot_pie'
        layout.operator("wm.call_menu_pie", text = "View", icon = "MENU_PANEL").name = 'SEQUENCER_MT_preview_view_pie'

## BFA - this menu has most of the property toggles now show exclusively in the property shelf.
class SEQUENCER_MT_view(Menu):
    bl_label = "View"

    def draw(self, context):
        layout = self.layout

        st = context.space_data
        is_preview = st.view_type in {'PREVIEW', 'SEQUENCER_PREVIEW'}
        is_sequencer_view = st.view_type in {'SEQUENCER', 'SEQUENCER_PREVIEW'}

        preferences = context.preferences
        addon_prefs = preferences.addons["bforartists_toolbar_settings"].preferences

        # bfa - we have it already separated with correct invoke.

        # if st.view_type == 'PREVIEW':
        #     # Specifying the REGION_PREVIEW context is needed in preview-only
        #     # mode, else the lookup for the shortcut will fail in
        #     # wm_keymap_item_find_props() (see #32595).
        #     layout.operator_context = 'INVOKE_REGION_PREVIEW'
        layout.prop(st, "show_region_toolbar")
        layout.prop(st, "show_region_ui")
        layout.prop(st, "show_region_tool_header")

        layout.operator_context = 'INVOKE_DEFAULT'

        if is_sequencer_view:
            layout.prop(st, "show_region_hud")
            layout.prop(st, "show_region_channels")

        layout.prop(addon_prefs, "vse_show_toolshelf_tabs")

        layout.separator()

        layout.operator_context = 'INVOKE_REGION_WIN'
        layout.operator("view2d.zoom_in", icon = "ZOOM_IN")
        layout.operator("view2d.zoom_out", icon = "ZOOM_OUT")

        if is_sequencer_view:
            layout.operator_context = 'INVOKE_REGION_WIN'
<<<<<<< HEAD
            layout.operator("view2d.zoom_border", text = "Zoom Border", icon = "ZOOM_BORDER")
=======
            layout.operator("sequencer.view_all")
            layout.operator("sequencer.view_frame")
            layout.operator("view2d.zoom_border", text="Zoom")
            layout.prop(st, "use_clamp_view")
>>>>>>> 358da749

            layout.separator()

            layout.operator("sequencer.view_all", text="Frame All", icon = "VIEWALL" )
            layout.operator("sequencer.view_selected", text = "Frame Selected", icon='VIEW_SELECTED')

        if is_preview:
            layout.operator_context = 'INVOKE_REGION_PREVIEW'

            if is_sequencer_view:
                layout.menu("SEQUENCER_MT_preview_zoom", text="Fractional Preview Zoom")
            else:
                layout.operator("view2d.zoom_border", text="Zoom Border", icon = "ZOOM_BORDER")
                layout.menu("SEQUENCER_MT_preview_zoom")

            layout.separator()

            layout.operator("sequencer.view_all_preview", text="Fit Preview in window", icon = "VIEW_FIT")
            layout.operator("sequencer.view_selected", text = "Frame Selected", icon='VIEW_SELECTED')

            layout.separator()

            layout.menu("SEQUENCER_MT_proxy")

            layout.operator_context = 'INVOKE_DEFAULT'

        layout.separator()

        layout.operator_context = 'INVOKE_REGION_WIN'
        layout.operator("sequencer.refresh_all", icon='FILE_REFRESH', text="Refresh All")
        layout.operator_context = 'INVOKE_DEFAULT'

        layout.separator()

        layout.operator("render.opengl", text="Sequence Render Image", icon='RENDER_STILL').sequencer = True
        props = layout.operator("render.opengl", text="Sequence Render Animation", icon='RENDER_ANIMATION')
        props.animation = True
        props.sequencer = True

        layout.separator()

        # Note that the context is needed for the shortcut to display properly.
        layout.operator_context = 'INVOKE_REGION_PREVIEW' if is_preview else 'INVOKE_REGION_WIN'
        props = layout.operator(
            "wm.context_toggle_enum",
            text="Toggle Sequencer/Preview",
            icon='SEQ_SEQUENCER' if is_preview else 'SEQ_PREVIEW',
        )
        props.data_path = "space_data.view_type"
        props.value_1 = 'SEQUENCER'
        props.value_2 = 'PREVIEW'
        layout.operator_context = 'INVOKE_DEFAULT'


        layout.menu("SEQUENCER_MT_view_pie_menus")

        layout.separator()

        layout.menu("INFO_MT_area")


class SEQUENCER_MT_export(Menu):
    bl_label = "Export"

    def draw(self, context):
        layout = self.layout

        layout.operator("sequencer.export_subtitles", text="Export Subtitles", icon='EXPORT')


class SEQUENCER_MT_select_handle(Menu):
    bl_label = "Select Handle"

    def draw(self, _context):
        layout = self.layout

        layout.operator("sequencer.select_handles", text="Both", icon = "SELECT_HANDLE_BOTH").side = 'BOTH'
        layout.operator("sequencer.select_handles", text="Left", icon = "SELECT_HANDLE_LEFT").side = 'LEFT'
        layout.operator("sequencer.select_handles", text="Right", icon = "SELECT_HANDLE_RIGHT").side = 'RIGHT'

        layout.separator()

        layout.operator("sequencer.select_handles", text="Both Neighbors", icon = "SELECT_HANDLE_BOTH").side = 'BOTH_NEIGHBORS'
        layout.operator("sequencer.select_handles", text="Left Neighbor", icon = "SELECT_HANDLE_LEFT").side = 'LEFT_NEIGHBOR'
        layout.operator("sequencer.select_handles", text="Right Neighbor", icon = "SELECT_HANDLE_RIGHT").side = 'RIGHT_NEIGHBOR'


class SEQUENCER_MT_select_channel(Menu):
    bl_label = "Select Channel"

    def draw(self, _context):
        layout = self.layout

        layout.operator("sequencer.select_side", text="Left", icon = "RESTRICT_SELECT_OFF").side = 'LEFT'
        layout.operator("sequencer.select_side", text="Right", icon = "RESTRICT_SELECT_OFF").side = 'RIGHT'
        layout.separator()
        layout.operator("sequencer.select_side", text="Both Sides", icon = "RESTRICT_SELECT_OFF").side = 'BOTH'


class SEQUENCER_MT_select_linked(Menu):
    bl_label = "Select Linked"

    def draw(self, _context):
        layout = self.layout

        layout.operator("sequencer.select_linked", text="All", icon='SELECT_ALL')
        layout.operator("sequencer.select_less", text="Less", icon = "SELECTLESS")
        layout.operator("sequencer.select_more", text="More", icon = "SELECTMORE")


class SEQUENCER_MT_select(Menu):
    bl_label = "Select"

    def draw(self, _context):
        layout = self.layout
        st = _context.space_data
        has_sequencer, _has_preview = _space_view_types(st)

        layout.operator("sequencer.select_all", text="All", icon='SELECT_ALL').action = 'SELECT'
        layout.operator("sequencer.select_all", text="None", icon='SELECT_NONE').action = 'DESELECT'
        layout.operator("sequencer.select_all", text="Invert", icon='INVERSE').action = 'INVERT'

        layout.separator()

        layout.operator("sequencer.select_box", text="Box Select", icon='BORDER_RECT')
        if has_sequencer:
            props = layout.operator("sequencer.select_box", text="Box Select (Include Handles)", icon='BORDER_RECT')
            props.include_handles = True

        layout.separator()

        if has_sequencer:
            layout.operator_menu_enum("sequencer.select_side_of_frame", "side", text="Side of Frame")
            layout.menu("SEQUENCER_MT_select_handle", text="Handle")
            layout.menu("SEQUENCER_MT_select_channel", text="Channel")
            layout.menu("SEQUENCER_MT_select_linked", text="Linked")

        layout.separator()

        layout.operator_menu_enum("sequencer.select_grouped", "type", text="Grouped")


class SEQUENCER_MT_marker(Menu):
    bl_label = "Marker"

    def draw(self, context):
        layout = self.layout

        st = context.space_data
        is_sequencer_view = st.view_type in {'SEQUENCER', 'SEQUENCER_PREVIEW'}

        from bl_ui.space_time import marker_menu_generic
        marker_menu_generic(layout, context)


class SEQUENCER_MT_change(Menu):
    bl_label = "Change"

    def draw(self, context):
        layout = self.layout
        strip = context.active_sequence_strip

        # BFA - Changed the Change contextual operator visibility to be based on strip type selection
        # BFA - This is done by listing the strip types then checking if it exists for the relevant operators
        # BFA - If there is no correct strip selected, a label will advise what to do
        try:
            layout.operator_context = 'INVOKE_REGION_WIN'
            if strip and strip.type == 'SCENE':
                bpy_data_scenes_len = len(bpy.data.scenes)
                if bpy_data_scenes_len > 10:
                    layout.operator_context = 'INVOKE_DEFAULT'
                    layout.operator("sequencer.change_scene", text="Change Scene...")
                elif bpy_data_scenes_len > 1:
                    layout.operator_menu_enum("sequencer.change_scene", "scene", text="Change Scene")
                del bpy_data_scenes_len
            else:
                layout.operator_context = 'INVOKE_DEFAULT'

                strip_type = strip.type
                data_strips = ['IMAGE', 'MOVIE', 'SOUND']
                effect_strips = ['GAUSSIAN_BLUR', 'SPEED', 'GLOW', 'TRANSFORM', 'MULTICAM', 'ADD', 'SUBRACT', 'ALPHA_OVER', 'ALPHA_UNDER', 'COLORMIX']

                if strip_type in data_strips:
                    layout.operator_context = 'INVOKE_DEFAULT'
                    props = layout.operator("sequencer.change_path", text="Path/Files", icon='FILE_MOVIE')

                    if strip:
                        strip_type = strip.type

                        if strip_type == 'IMAGE':
                            props.filter_image = True
                        elif strip_type == 'MOVIE':
                            props.filter_movie = True
                        elif strip_type == 'SOUND':
                            props.filter_sound = True
                elif strip_type in effect_strips:
                    layout.operator_context = 'INVOKE_DEFAULT'
                    layout.operator_menu_enum("sequencer.change_effect_input", "swap")
                    layout.operator_menu_enum("sequencer.change_effect_type", "type")
                else:
                    layout.label(text="Please select a changeable strip")
        except:
            layout.label(text="Please select a strip")
        # BFA - End of changes

class SEQUENCER_MT_navigation(Menu):
    bl_label = "Navi"

    def draw(self, _context):
        layout = self.layout

        layout.operator("screen.animation_play", icon='PLAY')

        layout.separator()

        layout.operator("sequencer.view_frame", icon = "VIEW_FRAME" )

        layout.separator()

        props = layout.operator("sequencer.strip_jump", text="Jump to Previous Strip", icon='PREVIOUSACTIVE')
        props.next = False
        props.center = False
        props = layout.operator("sequencer.strip_jump", text="Jump to Next Strip", icon='NEXTACTIVE')
        props.next = True
        props.center = False

        layout.separator()

        props = layout.operator("sequencer.strip_jump", text="Jump to Previous Strip (Center)", icon='PREVIOUSACTIVE')
        props.next = False
        props.center = True
        props = layout.operator("sequencer.strip_jump", text="Jump to Next Strip (Center)", icon='NEXTACTIVE')
        props.next = True
        props.center = True

        layout.separator()

        layout.menu("SEQUENCER_MT_range")


class SEQUENCER_MT_add(Menu):
    bl_label = "Add"
    bl_translation_context = i18n_contexts.operator_default

    def draw(self, context):

        layout = self.layout
        layout.operator_context = 'INVOKE_REGION_WIN'

        layout.menu("SEQUENCER_MT_add_scene", text="Scene", icon='SCENE_DATA')

        bpy_data_movieclips_len = len(bpy.data.movieclips)
        if bpy_data_movieclips_len > 10:
            layout.operator_context = 'INVOKE_DEFAULT'
            layout.operator("sequencer.movieclip_strip_add", text="Clip...", icon='TRACKER')
        elif bpy_data_movieclips_len > 0:
            layout.operator_menu_enum("sequencer.movieclip_strip_add", "clip", text="Clip", icon='TRACKER')
        else:
            layout.menu("SEQUENCER_MT_add_empty", text="Clip", text_ctxt=i18n_contexts.id_movieclip, icon='TRACKER')
        del bpy_data_movieclips_len

        bpy_data_masks_len = len(bpy.data.masks)
        if bpy_data_masks_len > 10:
            layout.operator_context = 'INVOKE_DEFAULT'
            layout.operator("sequencer.mask_strip_add", text="Mask...", icon='MOD_MASK')
        elif bpy_data_masks_len > 0:
            layout.operator_menu_enum("sequencer.mask_strip_add", "mask", text="Mask", icon='MOD_MASK')
        else:
            layout.menu("SEQUENCER_MT_add_empty", text="Mask", icon='MOD_MASK')
        del bpy_data_masks_len

        layout.separator()

        layout.operator("sequencer.movie_strip_add", text="Movie", icon='FILE_MOVIE')
        layout.operator("sequencer.sound_strip_add", text="Sound", icon='FILE_SOUND')
        layout.operator("sequencer.image_strip_add", text="Image/Sequence", icon='FILE_IMAGE')

        layout.separator()

        layout.operator_context = 'INVOKE_REGION_WIN'
        layout.operator("sequencer.effect_strip_add", text="Color", icon='COLOR').type = 'COLOR'
        layout.operator("sequencer.effect_strip_add", text="Text", icon='FONT_DATA').type = 'TEXT'

        layout.separator()

        layout.operator("sequencer.effect_strip_add", text="Adjustment Layer", icon='COLOR').type = 'ADJUSTMENT'

        layout.operator_context = 'INVOKE_DEFAULT'
        layout.menu("SEQUENCER_MT_add_effect", icon='SHADERFX')

        col = layout.column()
        col.menu("SEQUENCER_MT_add_transitions", icon='ARROW_LEFTRIGHT')
        col.enabled = selected_sequences_len(context) >= 2

        col = layout.column()
        #col.operator_menu_enum("sequencer.fades_add", "type", text="Fade", icon='IPO_EASE_IN_OUT')
        col.menu("SEQUENCER_MT_fades_add", icon='IPO_EASE_IN_OUT')
        col.enabled = selected_sequences_len(context) >= 1

        col.operator("sequencer.fades_clear", text="Clear Fade", icon="CLEAR")


class SEQUENCER_MT_add_scene(Menu):
    bl_label = "Scene"
    bl_translation_context = i18n_contexts.operator_default

    def draw(self, context):

        layout = self.layout
        layout.operator_context = 'INVOKE_REGION_WIN'
        layout.operator("sequencer.scene_strip_add_new", text="New Scene", icon='ADD').type = 'NEW'

        bpy_data_scenes_len = len(bpy.data.scenes)
        if bpy_data_scenes_len > 10:
            layout.separator()
            layout.operator_context = 'INVOKE_DEFAULT'
            layout.operator("sequencer.scene_strip_add", text="Scene...")
        elif bpy_data_scenes_len > 1:
            layout.separator()
            scene = context.scene
            for sc_item in bpy.data.scenes:
                if sc_item == scene:
                    continue

                layout.operator_context = 'INVOKE_REGION_WIN'
                layout.operator("sequencer.scene_strip_add", text=sc_item.name).scene = sc_item.name

        del bpy_data_scenes_len


class SEQUENCER_MT_add_empty(Menu):
    bl_label = "Empty"

    def draw(self, _context):
        layout = self.layout

        layout.label(text="No Items Available")


class SEQUENCER_MT_add_transitions(Menu):
    bl_label = "Transition"

    def draw(self, context):

        layout = self.layout

        col = layout.column()

        col.operator("sequencer.crossfade_sounds", text="Sound Crossfade", icon='SPEAKER')

        col.separator()

        col.operator("sequencer.effect_strip_add", text="Cross", icon='NODE_VECTOR').type = 'CROSS'
        col.operator("sequencer.effect_strip_add", text="Gamma Cross", icon='NODE_GAMMA').type = 'GAMMA_CROSS'

        col.separator()

        col.operator("sequencer.effect_strip_add", text="Wipe", icon='NODE_VECTOR_TRANSFORM').type = 'WIPE'
        col.enabled = selected_sequences_len(context) >= 2


class SEQUENCER_MT_add_effect(Menu):
    bl_label = "Effect Strip"

    def draw(self, context):

        layout = self.layout
        layout.operator_context = 'INVOKE_REGION_WIN'

        col = layout.column()
        col.operator("sequencer.effect_strip_add", text="Add", icon='SEQ_ADD').type = 'ADD'
        col.operator("sequencer.effect_strip_add", text="Subtract", icon='NODE_INVERT').type = 'SUBTRACT'
        col.operator("sequencer.effect_strip_add", text="Multiply", icon='SEQ_MULTIPLY').type = 'MULTIPLY'
        col.operator("sequencer.effect_strip_add", text="Over Drop", icon='SEQ_ALPHA_OVER').type = 'OVER_DROP'
        col.operator("sequencer.effect_strip_add", text="Alpha Over", icon='IMAGE_ALPHA').type = 'ALPHA_OVER'
        col.operator("sequencer.effect_strip_add", text="Alpha Under", icon='NODE_HOLDOUTSHADER').type = 'ALPHA_UNDER'
        col.operator("sequencer.effect_strip_add", text="Color Mix", icon='NODE_MIXRGB').type = 'COLORMIX'
        col.enabled = selected_sequences_len(context) >= 2

        layout.separator()

        layout.operator("sequencer.effect_strip_add", text="Multicam Selector", icon='SEQ_MULTICAM').type = 'MULTICAM'

        layout.separator()

        col = layout.column()
        col.operator("sequencer.effect_strip_add", text="Transform", icon='TRANSFORM_MOVE').type = 'TRANSFORM'
        col.operator("sequencer.effect_strip_add", text="Speed Control", icon='NODE_CURVE_TIME').type = 'SPEED'

        col.separator()

        col.operator("sequencer.effect_strip_add", text="Glow", icon='LIGHT_SUN').type = 'GLOW'
        col.operator("sequencer.effect_strip_add", text="Gaussian Blur", icon='NODE_BLUR').type = 'GAUSSIAN_BLUR'
        col.enabled = selected_sequences_len(context) != 0


class SEQUENCER_MT_strip_transform(Menu):
    bl_label = "Transform"

    def draw(self, context):
        layout = self.layout
        st = context.space_data
        has_sequencer, has_preview = _space_view_types(st)

        if has_preview:
            layout.operator_context = 'INVOKE_REGION_PREVIEW'
        else:
            layout.operator_context = 'INVOKE_REGION_WIN'

        if has_preview:
            layout.operator("transform.translate", text="Move", icon = "TRANSFORM_MOVE")
            layout.operator("transform.rotate", text="Rotate", icon = "TRANSFORM_ROTATE")
            layout.operator("transform.resize", text="Scale", icon = "TRANSFORM_SCALE")
        else:
            layout.operator("transform.seq_slide", text="Move", icon = "TRANSFORM_MOVE").view2d_edge_pan = True
            layout.operator("transform.transform", text="Move/Extend from Current Frame", icon = "SEQ_MOVE_EXTEND").mode = 'TIME_EXTEND'
            layout.operator("sequencer.slip", text="Slip Strip Contents", icon = "SEQ_SLIP_CONTENTS")

        # TODO (for preview)
        if has_sequencer:
            layout.separator()
            layout.operator("sequencer.snap", icon = "SEQ_SNAP_STRIP")
            layout.operator("sequencer.offset_clear", icon = "SEQ_CLEAR_OFFSET")

            layout.separator()

        if has_sequencer:
            layout.operator("sequencer.swap", text="Swap Strip Left", icon = "SEQ_SWAP_LEFT").side = 'LEFT'
            layout.operator("sequencer.swap", text="Swap Strip Right", icon = "SEQ_SWAP_RIGHT").side = 'RIGHT'

            layout.separator()

            layout.operator("sequencer.gap_remove", icon = "SEQ_REMOVE_GAPS").all = False
            layout.operator("sequencer.gap_insert", icon = "SEQ_INSERT_GAPS")


class SEQUENCER_MT_strip_input(Menu):
    bl_label = "Inputs"

    def draw(self, context):
        layout = self.layout
        strip = context.active_sequence_strip

        layout.operator("sequencer.reload", text="Reload Strips", icon = "FILE_REFRESH")
        layout.operator("sequencer.reload", text="Reload Strips and Adjust Length", icon = "FILE_REFRESH").adjust_length = True
        props = layout.operator("sequencer.change_path", text="Change Path/Files", icon = "FILE_MOVIE")
        layout.operator("sequencer.swap_data", text="Swap Data", icon = "SWAP")

        if strip:
            strip_type = strip.type

            if strip_type == 'IMAGE':
                props.filter_image = True
            elif strip_type == 'MOVIE':
                props.filter_movie = True
            elif strip_type == 'SOUND':
                props.filter_sound = True


class SEQUENCER_MT_strip_lock_mute(Menu):
    bl_label = "Lock/Mute"

    def draw(self, _context):
        layout = self.layout

        layout.operator("sequencer.lock", icon='LOCKED')
        layout.operator("sequencer.unlock", icon='UNLOCKED')

        layout.separator()

        layout.operator("sequencer.mute", icon='HIDE_ON').unselected = False
        layout.operator("sequencer.unmute", icon='HIDE_OFF').unselected = False
        layout.operator("sequencer.mute", text="Mute Unselected Strips", icon='HIDE_UNSELECTED').unselected = True
        layout.operator("sequencer.unmute", text="Unmute Deselected Strips", icon='SHOW_UNSELECTED').unselected = True


class SEQUENCER_MT_strip_effect(Menu):
    bl_label = "Effect Strip"

    def draw(self, _context):
        layout = self.layout

        layout.operator("sequencer.reassign_inputs", icon='RANDOMIZE_TRANSFORM')
        layout.operator("sequencer.swap_inputs", icon='RANDOMIZE')


class SEQUENCER_MT_strip_movie(Menu):
    bl_label = "Movie Strip"

    def draw(self, _context):
        layout = self.layout

        layout.operator("sequencer.rendersize", icon='RENDER_REGION')
        layout.operator("sequencer.deinterlace_selected_movies", icon='SEQ_DEINTERLACE')


class SEQUENCER_MT_strip(Menu):
    bl_label = "Strip"

    def draw(self, context):
        layout = self.layout
        st = context.space_data
        has_sequencer, _has_preview = _space_view_types(st)

        layout.menu("SEQUENCER_MT_strip_transform")
        layout.separator()

        if has_sequencer:
            layout.operator("sequencer.split", text="Split", icon='CUT').type = 'SOFT'
            layout.operator("sequencer.split", text="Hold Split", icon='HOLD_SPLIT').type = 'HARD'

            layout.separator()

        if has_sequencer:
            layout.operator("sequencer.copy", text="Copy", icon='COPYDOWN')
            layout.operator("sequencer.paste", text="Paste", icon='PASTEDOWN')
            layout.operator("sequencer.duplicate_move", icon='DUPLICATE')

        layout.operator("sequencer.delete", text="Delete", icon='DELETE')

        strip = context.active_sequence_strip

        if strip and strip.type == 'SCENE':
            layout.operator("sequencer.delete", text="Delete Strip & Data", icon='DELETE_DUPLICATE').delete_data = True
            layout.operator("sequencer.scene_frame_range_update", icon = 'NODE_MAP_RANGE')

        layout.separator()
        layout.menu("SEQUENCER_MT_change")

        if has_sequencer:
            if strip:
                strip_type = strip.type

                if strip_type != 'SOUND':
                    layout.separator()
                layout.operator_menu_enum("sequencer.strip_modifier_add", "type", text="Add Strip Modifier")
                layout.operator("sequencer.strip_modifier_copy", text="Copy Modifiers to Selection", icon='COPYDOWN')

                if strip_type in {
                        'CROSS', 'ADD', 'SUBTRACT', 'ALPHA_OVER', 'ALPHA_UNDER',
                        'GAMMA_CROSS', 'MULTIPLY', 'OVER_DROP', 'WIPE', 'GLOW',
                        'TRANSFORM', 'COLOR', 'SPEED', 'MULTICAM', 'ADJUSTMENT',
                        'GAUSSIAN_BLUR',
                }:
                    layout.separator()
                    layout.menu("SEQUENCER_MT_strip_effect")
                elif strip_type == 'MOVIE':
                    layout.separator()
                    layout.menu("SEQUENCER_MT_strip_movie")
                elif strip_type == 'IMAGE':
                    layout.separator()
                    layout.operator("sequencer.rendersize", icon='RENDER_REGION')
                    layout.operator("sequencer.images_separate", icon='SEPARATE')
                elif strip_type == 'TEXT':
                    layout.separator()
                    layout.menu("SEQUENCER_MT_strip_effect")
                elif strip_type == 'META':
                    layout.separator()
                    layout.operator("sequencer.meta_make", icon='ADD_METASTRIP')
                    layout.operator("sequencer.meta_separate", icon='REMOVE_METASTRIP')
                    layout.operator("sequencer.meta_toggle", text="Toggle Meta", icon='TOGGLE_META')
                if strip_type != 'META':
                    layout.separator()
                    layout.operator("sequencer.meta_make", icon='ADD_METASTRIP')
                    layout.operator("sequencer.meta_toggle", text="Toggle Meta", icon='TOGGLE_META')

        if has_sequencer:
            layout.separator()
            layout.menu("SEQUENCER_MT_color_tag_picker")

            layout.separator()
            layout.menu("SEQUENCER_MT_strip_lock_mute")

            layout.separator()
            layout.menu("SEQUENCER_MT_strip_input")


class SEQUENCER_MT_image(Menu):
    bl_label = "Image"

    def draw(self, context):
        layout = self.layout
        st = context.space_data

        if st.view_type == {'PREVIEW', 'SEQUENCER_PREVIEW'}:
            layout.menu("SEQUENCER_MT_image_transform")

        layout.menu("SEQUENCER_MT_image_clear")

        layout.separator()

        layout.operator("sequencer.strip_transform_fit", text="Scale To Fit", icon = "VIEW_FIT").fit_method = 'FIT'
        layout.operator("sequencer.strip_transform_fit", text="Scale to Fill", icon = "VIEW_FILL").fit_method = 'FILL'
        layout.operator("sequencer.strip_transform_fit", text="Stretch To Fill", icon = "VIEW_STRETCH").fit_method = 'STRETCH'



class SEQUENCER_MT_image_transform(Menu):
    bl_label = "Transform"

    def draw(self, _context):
        layout = self.layout

        layout.operator_context = 'INVOKE_REGION_PREVIEW'

        layout.operator("transform.translate", icon = "TRANSFORM_MOVE")
        layout.operator("transform.rotate", icon = "TRANSFORM_ROTATE")
        layout.operator("transform.resize", text="Scale", icon = "TRANSFORM_SCALE")


class SEQUENCER_MT_image_clear(Menu):
    bl_label = "Clear"

    def draw(self, _context):
        layout = self.layout

        layout.operator("sequencer.strip_transform_clear", text="Position", icon = "CLEARMOVE").property = 'POSITION'
        layout.operator("sequencer.strip_transform_clear", text="Scale", icon = "CLEARSCALE").property = 'SCALE'
        layout.operator("sequencer.strip_transform_clear", text="Rotation", icon = "CLEARROTATE").property = 'ROTATION'
        layout.operator("sequencer.strip_transform_clear", text="All Transforms", icon = "CLEAR").property = 'ALL'

# bfa - Was used in the image menu. But not used in the UI anymore, remains for compatibility
class SEQUENCER_MT_image_apply(Menu):
    bl_label = "Apply"

    def draw(self, _context):
        layout = self.layout

        layout.operator("sequencer.strip_transform_fit", text="Scale To Fit", icon = "VIEW_FIT").fit_method = 'FIT'
        layout.operator("sequencer.strip_transform_fit", text="Scale to Fill", icon = "VIEW_FILL").fit_method = 'FILL'
        layout.operator("sequencer.strip_transform_fit", text="Stretch To Fill", icon = "VIEW_STRETCH").fit_method = 'STRETCH'


class SEQUENCER_MT_context_menu(Menu):
    bl_label = "Sequencer Context Menu"

    def draw(self, context):
        layout = self.layout

        layout.operator_context = 'INVOKE_REGION_WIN'

        layout.operator("sequencer.split", text="Split", icon='CUT').type = 'SOFT'

        layout.separator()

        layout.operator("sequencer.copy", text="Copy", icon='COPYDOWN')
        layout.operator("sequencer.paste", text="Paste", icon='PASTEDOWN')
        layout.operator("sequencer.duplicate_move", icon='DUPLICATE')
        props = layout.operator("wm.call_panel", text="Rename", icon = "RENAME")
        props.name = "TOPBAR_PT_name"
        props.keep_open = False
        layout.operator("sequencer.delete", text="Delete", icon='DELETE')

        strip = context.active_sequence_strip
        if strip and strip.type == 'SCENE':
            layout.operator("sequencer.delete", text="Delete Strip & Data", icon='DELETE_DUPLICATE').delete_data = True
            layout.operator("sequencer.scene_frame_range_update")

        layout.separator()
        layout.menu("SEQUENCER_MT_change")

        layout.separator()

        layout.operator("sequencer.slip", text="Slip Strip Contents", icon = "SEQ_SLIP_CONTENTS")
        layout.operator("sequencer.snap", icon = "SEQ_SNAP_STRIP")

        layout.separator()

        layout.operator("sequencer.set_range_to_strips", text="Set Preview Range to Strips", icon = "PREVIEW_RANGE").preview = True

        layout.separator()

        layout.operator("sequencer.gap_remove", icon = "SEQ_REMOVE_GAPS").all = False
        layout.operator("sequencer.gap_insert", icon = "SEQ_INSERT_GAPS")

        layout.separator()

        strip = context.active_sequence_strip

        if strip:
            strip_type = strip.type
            selected_sequences_count = selected_sequences_len(context)

            if strip_type != 'SOUND':
                layout.separator()
                layout.operator_menu_enum("sequencer.strip_modifier_add", "type", text="Add Modifier")
                layout.operator("sequencer.strip_modifier_copy", text="Copy Modifiers to Selection", icon='COPYDOWN')

                if selected_sequences_count >= 2:
                    layout.separator()
                    col = layout.column()
                    col.menu("SEQUENCER_MT_add_transitions", text="Add Transition")

            elif selected_sequences_count >= 2:
                layout.separator()
                layout.operator("sequencer.crossfade_sounds", text="Crossfade Sounds", icon='SPEAKER')

            if selected_sequences_count >= 1:
                col = layout.column()
                #col.operator_menu_enum("sequencer.fades_add", "type", text="Fade")
                col.menu("SEQUENCER_MT_fades_add", text ="Fade", icon='IPO_EASE_IN_OUT')
                layout.operator("sequencer.fades_clear", text="Clear Fade", icon="CLEAR")

            if strip_type in {
                    'CROSS', 'ADD', 'SUBTRACT', 'ALPHA_OVER', 'ALPHA_UNDER',
                    'GAMMA_CROSS', 'MULTIPLY', 'OVER_DROP', 'WIPE', 'GLOW',
                    'TRANSFORM', 'COLOR', 'SPEED', 'MULTICAM', 'ADJUSTMENT',
                    'GAUSSIAN_BLUR',
            }:
                layout.separator()
                layout.menu("SEQUENCER_MT_strip_effect")
            elif strip_type == 'MOVIE':
                layout.separator()
                layout.menu("SEQUENCER_MT_strip_movie")
            elif strip_type == 'IMAGE':
                layout.separator()
                layout.operator("sequencer.rendersize", icon='RENDER_REGION')
                layout.operator("sequencer.images_separate", icon='SEPARATE')
            elif strip_type == 'TEXT':
                layout.separator()
                layout.menu("SEQUENCER_MT_strip_effect")
            elif strip_type == 'META':
                layout.separator()
                layout.operator("sequencer.meta_make", icon='ADD_METASTRIP')
                layout.operator("sequencer.meta_separate", icon='REMOVE_METASTRIP')
                layout.operator("sequencer.meta_toggle", text="Toggle Meta", icon='TOGGLE_META')
            if strip_type != 'META':
                layout.separator()
                layout.operator("sequencer.meta_make", icon='ADD_METASTRIP')
                layout.operator("sequencer.meta_toggle", text="Toggle Meta", icon='TOGGLE_META')

        layout.separator()

        layout.menu("SEQUENCER_MT_color_tag_picker")

        layout.separator()

        layout.menu("SEQUENCER_MT_strip_lock_mute")


class SEQUENCER_MT_preview_context_menu(Menu):
    bl_label = "Sequencer Preview Context Menu"

    def draw(self, context):
        layout = self.layout

        layout.operator_context = 'INVOKE_REGION_WIN'

        props = layout.operator("wm.call_panel", text="Rename", icon='RENAME')
        props.name = "TOPBAR_PT_name"
        props.keep_open = False

        # TODO: support in preview.
        # layout.operator("sequencer.delete", text="Delete")

        strip = context.active_sequence_strip

        if strip:
            pass


class SEQUENCER_MT_pivot_pie(Menu):
    bl_label = "Pivot Point"

    def draw(self, context):
        layout = self.layout
        pie = layout.menu_pie()

        sequencer_tool_settings = context.tool_settings.sequencer_tool_settings

        pie.prop_enum(sequencer_tool_settings, "pivot_point", value='CENTER')
        pie.prop_enum(sequencer_tool_settings, "pivot_point", value='CURSOR')
        pie.prop_enum(sequencer_tool_settings, "pivot_point", value='INDIVIDUAL_ORIGINS')
        pie.prop_enum(sequencer_tool_settings, "pivot_point", value='MEDIAN')


class SEQUENCER_MT_view_pie(Menu):
    bl_label = "View"

    def draw(self, _context):
        layout = self.layout

        pie = layout.menu_pie()
        pie.operator("sequencer.view_all")
        pie.operator("sequencer.view_selected", text="Frame Selected", icon='ZOOM_SELECTED')


class SEQUENCER_MT_preview_view_pie(Menu):
    bl_label = "View"

    def draw(self, _context):
        layout = self.layout

        pie = layout.menu_pie()
        pie.operator_context = 'INVOKE_REGION_PREVIEW'
        pie.operator("sequencer.view_all_preview")
        pie.operator("sequencer.view_selected", text="Frame Selected", icon='ZOOM_SELECTED')
        pie.separator()
        pie.operator("sequencer.view_zoom_ratio", text="Zoom 1:1").ratio = 1


class SequencerButtonsPanel:
    bl_space_type = 'SEQUENCE_EDITOR'
    bl_region_type = 'UI'

    @staticmethod
    def has_sequencer(context):
        return (context.space_data.view_type in {'SEQUENCER', 'SEQUENCER_PREVIEW'})

    @classmethod
    def poll(cls, context):
        return cls.has_sequencer(context) and (context.active_sequence_strip is not None)


class SequencerButtonsPanel_Output:
    bl_space_type = 'SEQUENCE_EDITOR'
    bl_region_type = 'UI'

    @staticmethod
    def has_preview(context):
        st = context.space_data
        return (st.view_type in {'PREVIEW', 'SEQUENCER_PREVIEW'}) or st.show_backdrop

    @classmethod
    def poll(cls, context):
        return cls.has_preview(context)


class SequencerColorTagPicker:
    bl_space_type = 'SEQUENCE_EDITOR'
    bl_region_type = 'UI'

    @staticmethod
    def has_sequencer(context):
        return (context.space_data.view_type in {'SEQUENCER', 'SEQUENCER_PREVIEW'})

    @classmethod
    def poll(cls, context):
        return cls.has_sequencer(context) and context.active_sequence_strip is not None


class SEQUENCER_PT_color_tag_picker(SequencerColorTagPicker, Panel):
    bl_label = "Color Tag"
    bl_category = "Strip"
    bl_options = {'HIDE_HEADER', 'INSTANCED'}

    def draw(self, _context):
        layout = self.layout

        row = layout.row(align=True)
        row.operator("sequencer.strip_color_tag_set", icon="X").color = 'NONE'
        for i in range(1, 10):
            icon = 'SEQUENCE_COLOR_%02d' % i
            row.operator("sequencer.strip_color_tag_set", icon=icon).color = 'COLOR_%02d' % i


class SEQUENCER_MT_color_tag_picker(SequencerColorTagPicker, Menu):
    bl_label = "Set Color Tag"

    def draw(self, _context):
        layout = self.layout

        row = layout.row(align=True)
        row.operator_enum("sequencer.strip_color_tag_set", "color", icon_only=True)


class SEQUENCER_PT_strip(SequencerButtonsPanel, Panel):
    bl_label = ""
    bl_options = {'HIDE_HEADER'}
    bl_category = "Strip"

    def draw(self, context):
        layout = self.layout
        strip = context.active_sequence_strip
        strip_type = strip.type

        if strip_type in {
                'ADD', 'SUBTRACT', 'ALPHA_OVER', 'ALPHA_UNDER', 'MULTIPLY',
                'OVER_DROP', 'GLOW', 'TRANSFORM', 'SPEED', 'MULTICAM',
                'GAUSSIAN_BLUR', 'COLORMIX',
        }:
            icon_header = 'SHADERFX'
        elif strip_type in {
                'CROSS', 'GAMMA_CROSS', 'WIPE',
        }:
            icon_header = 'ARROW_LEFTRIGHT'
        elif strip_type == 'SCENE':
            icon_header = 'SCENE_DATA'
        elif strip_type == 'MOVIECLIP':
            icon_header = 'TRACKER'
        elif strip_type == 'MASK':
            icon_header = 'MOD_MASK'
        elif strip_type == 'MOVIE':
            icon_header = 'FILE_MOVIE'
        elif strip_type == 'SOUND':
            icon_header = 'FILE_SOUND'
        elif strip_type == 'IMAGE':
            icon_header = 'FILE_IMAGE'
        elif strip_type == 'COLOR':
            icon_header = 'COLOR'
        elif strip_type == 'TEXT':
            icon_header = 'FONT_DATA'
        elif strip_type == 'ADJUSTMENT':
            icon_header = 'COLOR'
        elif strip_type == 'META':
            icon_header = 'SEQ_STRIP_META'
        else:
            icon_header = 'SEQ_SEQUENCER'

        row = layout.row(align=True)
        row.use_property_decorate = False
        row.label(text="", icon=icon_header)
        row.separator()
        row.prop(strip, "name", text="")

        sub = row.row(align=True)
        if strip.color_tag == 'NONE':
            sub.popover(panel="SEQUENCER_PT_color_tag_picker", text="", icon='COLOR')
        else:
            icon = 'SEQUENCE_' + strip.color_tag
            sub.popover(panel="SEQUENCER_PT_color_tag_picker", text="", icon=icon)

        row.separator()
        row.prop(strip, "mute", toggle=True, icon_only=True, emboss=False)


class SEQUENCER_PT_adjust_crop(SequencerButtonsPanel, Panel):
    bl_label = "Crop"
    bl_options = {'DEFAULT_CLOSED'}
    bl_category = "Strip"

    @classmethod
    def poll(cls, context):
        if not cls.has_sequencer(context):
            return False

        strip = context.active_sequence_strip
        if not strip:
            return False

        return strip.type != 'SOUND'

    def draw(self, context):
        strip = context.active_sequence_strip
        layout = self.layout
        layout.use_property_split = True
        layout.active = not strip.mute

        col = layout.column(align=True)
        col.prop(strip.crop, "min_x")
        col.prop(strip.crop, "max_x")
        col.prop(strip.crop, "max_y")
        col.prop(strip.crop, "min_y")


class SEQUENCER_PT_effect(SequencerButtonsPanel, Panel):
    bl_label = "Effect Strip"
    bl_category = "Strip"

    @classmethod
    def poll(cls, context):
        if not cls.has_sequencer(context):
            return False

        strip = context.active_sequence_strip
        if not strip:
            return False

        return strip.type in {
            'ADD', 'SUBTRACT', 'ALPHA_OVER', 'ALPHA_UNDER',
            'CROSS', 'GAMMA_CROSS', 'MULTIPLY', 'OVER_DROP',
            'WIPE', 'GLOW', 'TRANSFORM', 'COLOR', 'SPEED',
            'MULTICAM', 'GAUSSIAN_BLUR', 'TEXT', 'COLORMIX',
        }

    def draw(self, context):
        layout = self.layout
        layout.use_property_split = True
        layout.use_property_decorate = False

        strip = context.active_sequence_strip

        layout.active = not strip.mute

        if strip.input_count > 0:
            col = layout.column()
            row = col.row()
            row.prop(strip, "input_1")

            if strip.input_count > 1:
                row.operator("sequencer.swap_inputs", text="", icon='SORT_ASC')
                row = col.row()
                row.prop(strip, "input_2")
                row.operator("sequencer.swap_inputs", text="", icon='SORT_DESC')

        strip_type = strip.type

        if strip_type == 'COLOR':
            layout.template_color_picker(strip, "color", value_slider=True, cubic=True)
            layout.prop(strip, "color", text="")

        elif strip_type == 'WIPE':
            col = layout.column()
            col.prop(strip, "transition_type")
            col.alignment = 'RIGHT'
            col.row().prop(strip, "direction", expand=True)

            col = layout.column()
            col.prop(strip, "blur_width", slider=True)
            if strip.transition_type in {'SINGLE', 'DOUBLE'}:
                col.prop(strip, "angle")

        elif strip_type == 'GLOW':
            flow = layout.column_flow()
            flow.prop(strip, "threshold", slider=True)
            flow.prop(strip, "clamp", slider=True)
            flow.prop(strip, "boost_factor")
            flow.prop(strip, "blur_radius")
            flow.prop(strip, "quality", slider=True)
            flow.use_property_split = False
            flow.prop(strip, "use_only_boost")

        elif strip_type == 'SPEED':
            col = layout.column(align=True)
            col.prop(strip, "speed_control", text="Speed Control")
            if strip.speed_control == 'MULTIPLY':
                col.prop(strip, "speed_factor", text=" ")
            elif strip.speed_control == 'LENGTH':
                col.prop(strip, "speed_length", text=" ")
            elif strip.speed_control == 'FRAME_NUMBER':
                col.prop(strip, "speed_frame_number", text=" ")

            row = layout.row(align=True)
            if strip.speed_control != 'STRETCH':
                row.use_property_split = False
                row.prop(strip, "use_frame_interpolate", text="Interpolation")

        elif strip_type == 'TRANSFORM':
            col = layout.column()

            col.prop(strip, "interpolation")
            col.prop(strip, "translation_unit")
            col = layout.column(align=True)
            col.prop(strip, "translate_start_x", text="Position X")
            col.prop(strip, "translate_start_y", text="Y")

            col.separator()

            colsub = col.column(align=True)
            colsub.use_property_split = False
            colsub.prop(strip, "use_uniform_scale")

            if strip.use_uniform_scale:
                colsub = col.column(align=True)
                colsub.prop(strip, "scale_start_x", text="Scale")
            else:
                col.prop(strip, "scale_start_x", text="Scale X")
                col.prop(strip, "scale_start_y", text="Y")

            col = layout.column(align=True)
            col.prop(strip, "rotation_start", text="Rotation")

        elif strip_type == 'MULTICAM':
            col = layout.column(align=True)
            strip_channel = strip.channel

            col.prop(strip, "multicam_source", text="Source Channel")

            # The multicam strip needs at least 2 strips to be useful
            if strip_channel > 2:
                BT_ROW = 4
                col.label(text="Cut To")
                row = col.row()

                for i in range(1, strip_channel):
                    if (i % BT_ROW) == 1:
                        row = col.row(align=True)

                    # Workaround - .enabled has to have a separate UI block to work
                    if i == strip.multicam_source:
                        sub = row.row(align=True)
                        sub.enabled = False
                        sub.operator("sequencer.split_multicam", text="%d" % i).camera = i
                    else:
                        sub_1 = row.row(align=True)
                        sub_1.enabled = True
                        sub_1.operator("sequencer.split_multicam", text="%d" % i).camera = i

                if strip.channel > BT_ROW and (strip_channel - 1) % BT_ROW:
                    for i in range(strip.channel, strip_channel + ((BT_ROW + 1 - strip_channel) % BT_ROW)):
                        row.label(text="")
            else:
                col.separator()
                col.label(text="Two or more channels are needed below this strip", icon='INFO')

        elif strip_type == 'TEXT':
            layout = self.layout
            col = layout.column()
            col.scale_x = 1.3
            col.scale_y = 1.3
            col.use_property_split = False
            col.prop(strip, "text", text="")
            col.use_property_split = True
            layout.prop(strip, "wrap_width", text="Wrap Width")

        col = layout.column(align=True)
        if strip_type in {'CROSS', 'GAMMA_CROSS', 'WIPE', 'ALPHA_OVER', 'ALPHA_UNDER', 'OVER_DROP'}:
            col.use_property_split = False
            col.prop(strip, "use_default_fade", text="Default Fade")
            col.use_property_split = True
            if not strip.use_default_fade:
                col.prop(strip, "effect_fader", text="Effect Fader")
        elif strip_type == 'GAUSSIAN_BLUR':
            col = layout.column(align=True)
            col.prop(strip, "size_x", text="Size X")
            col.prop(strip, "size_y", text="Y")
        elif strip_type == 'COLORMIX':
            layout.prop(strip, "blend_effect", text="Blend Mode")
            row = layout.row(align=True)
            row.prop(strip, "factor", slider=True)


class SEQUENCER_PT_effect_text_layout(SequencerButtonsPanel, Panel):
    bl_label = "Layout"
    bl_parent_id = "SEQUENCER_PT_effect"
    bl_category = "Strip"

    @classmethod
    def poll(cls, context):
        strip = context.active_sequence_strip
        return strip.type == 'TEXT'

    def draw(self, context):
        strip = context.active_sequence_strip
        layout = self.layout
        layout.use_property_split = True
        col = layout.column()
        col.prop(strip, "location", text="Location")
        col.prop(strip, "align_x", text="Anchor X")
        col.prop(strip, "align_y", text="Y")


class SEQUENCER_PT_effect_text_style(SequencerButtonsPanel, Panel):
    bl_label = "Style"
    bl_parent_id = "SEQUENCER_PT_effect"
    bl_category = "Strip"

    @classmethod
    def poll(cls, context):
        strip = context.active_sequence_strip
        return strip.type == 'TEXT'

    def draw(self, context):
        strip = context.active_sequence_strip
        layout = self.layout
        layout.use_property_split = True
        col = layout.column()

        row = col.row(align=True)
        row.use_property_decorate = False
        row.template_ID(strip, "font", open="font.open", unlink="font.unlink")
        row.prop(strip, "use_bold", text="", icon="BOLD")
        row.prop(strip, "use_italic", text="", icon="ITALIC")

        col = layout.column()
        split = col.split(factor=.4, align=True)
        split.label(text="Size")
        split.prop(strip, "font_size", text="")

        split = col.split(factor=.4, align=True)
        split.label(text="Color")
        split.prop(strip, "color", text="")

        split = col.split(factor=.4, align=True)
        row = split.row()
        row.use_property_decorate = False
        row.use_property_split = False
        row = row.prop(strip, "use_shadow", text="Shadow")
        if (strip.use_shadow and (not strip.mute)):
            split.prop(strip, "shadow_color", text="")
        else:
            split.label(icon='DISCLOSURE_TRI_RIGHT')

        split = col.split(factor=.4, align=True)
        col = split.column(align=True)
        col.use_property_decorate = False
        col.use_property_split = False
        col.prop(strip, "use_box", text="Box")

        sub = split.column()
        if (strip.use_box and (not strip.mute)):
            sub.prop(strip, "box_color", text="")
            row = col.row()
            row.separator()
            row.label(text="Box Margin")
            sub.prop(strip, "box_margin", text="")
        else:
            sub.label(icon='DISCLOSURE_TRI_RIGHT')


class SEQUENCER_PT_source(SequencerButtonsPanel, Panel):
    bl_label = "Source"
    bl_options = {'DEFAULT_CLOSED'}
    bl_category = "Strip"

    @classmethod
    def poll(cls, context):
        if not cls.has_sequencer(context):
            return False

        strip = context.active_sequence_strip
        if not strip:
            return False

        return strip.type in {'MOVIE', 'IMAGE', 'SOUND'}

    def draw(self, context):
        layout = self.layout
        layout.use_property_split = True
        layout.use_property_decorate = False

        scene = context.scene
        strip = context.active_sequence_strip
        strip_type = strip.type

        layout.active = not strip.mute

        # Draw a filename if we have one.
        if strip_type == 'SOUND':
            sound = strip.sound
            layout.template_ID(strip, "sound", open="sound.open")
            if sound is not None:

                col = layout.column()
                col.prop(sound, "filepath", text="")

                col.alignment = 'RIGHT'
                sub = col.column(align=True)
                split = sub.split(factor=0.5, align=True)
                split.alignment = 'RIGHT'
                if sound.packed_file:
                    split.label(text="Unpack")
                    split.operator("sound.unpack", icon='PACKAGE', text="")
                else:
                    split.label(text="Pack")
                    split.operator("sound.pack", icon='UGLYPACKAGE', text="")

                layout.use_property_split = False
                layout.prop(sound, "use_memory_cache")

                col = layout.box()
                col = col.column(align=True)
                split = col.split(factor=0.5, align=False)
                split.alignment = 'RIGHT'
                split.label(text="Sample Rate")
                split.alignment = 'LEFT'
                if sound.samplerate <= 0:
                    split.label(text="Unknown")
                else:
                    split.label(text="%d Hz" % sound.samplerate, translate=False)

                split = col.split(factor=0.5, align=False)
                split.alignment = 'RIGHT'
                split.label(text="Channels")
                split.alignment = 'LEFT'

                # FIXME(@campbellbarton): this is ugly, we may want to support a way of showing a label from an enum.
                channel_enum_items = sound.bl_rna.properties["channels"].enum_items
                split.label(text=channel_enum_items[channel_enum_items.find(sound.channels)].name)
                del channel_enum_items
        else:
            if strip_type == 'IMAGE':
                col = layout.column()
                col.prop(strip, "directory", text="")

                # Current element for the filename.
                elem = strip.strip_elem_from_frame(scene.frame_current)
                if elem:
                    col.prop(elem, "filename", text="")  # strip.elements[0] could be a fallback

                col.prop(strip.colorspace_settings, "name", text="Color Space")

                col.prop(strip, "alpha_mode", text="Alpha")
                sub = col.column(align=True)
                sub.operator("sequencer.change_path", text="Change Data/Files", icon='FILE_MOVIE').filter_image = True
            else:  # elif strip_type == 'MOVIE':
                elem = strip.elements[0]

                col = layout.column()
                col.prop(strip, "filepath", text="")
                col.prop(strip.colorspace_settings, "name", text="Color Space")
                col.prop(strip, "stream_index")

                col.use_property_split = False
                col.prop(strip, "use_deinterlace")
                col.use_property_split = True

            if scene.render.use_multiview:
                layout.prop(strip, "use_multiview")

                col = layout.column()
                col.active = strip.use_multiview

                col.row().prop(strip, "views_format", expand=True)

                box = col.box()
                box.active = strip.views_format == 'STEREO_3D'
                box.template_image_stereo_3d(strip.stereo_3d_format)

            # Resolution.
            col = layout.box()
            col = col.column(align=True)
            split = col.split(factor=0.5, align=False)
            split.alignment = 'RIGHT'
            split.label(text="Resolution")
            size = (elem.orig_width, elem.orig_height) if elem else (0, 0)
            if size[0] and size[1]:
                split.alignment = 'LEFT'
                split.label(text="%dx%d" % size, translate=False)
            else:
                split.label(text="None")
            # FPS
            if elem.orig_fps:
                split = col.split(factor=0.5, align=False)
                split.alignment = 'RIGHT'
                split.label(text="FPS")
                split.alignment = 'LEFT'
                split.label(text="%.2f" % elem.orig_fps, translate=False)


class SEQUENCER_PT_scene(SequencerButtonsPanel, Panel):
    bl_label = "Scene"
    bl_category = "Strip"

    @classmethod
    def poll(cls, context):
        if not cls.has_sequencer(context):
            return False

        strip = context.active_sequence_strip
        if not strip:
            return False

        return (strip.type == 'SCENE')

    def draw(self, context):
        strip = context.active_sequence_strip
        scene = strip.scene

        layout = self.layout
        layout.use_property_split = True
        layout.use_property_decorate = False
        layout.active = not strip.mute

        layout.template_ID(strip, "scene", text="Scene", new="scene.new_sequencer")
        layout.prop(strip, "scene_input", text="Input")

        if strip.scene_input == 'CAMERA':
            layout.template_ID(strip, "scene_camera", text="Camera")

        if scene:
            # Build a manual split layout as a hack to get proper alignment with the rest of the buttons.
            sub = layout.row(align=True)
            sub.use_property_decorate = True
            split = sub.split(factor=0.4, align=True)
            split.alignment = 'RIGHT'
            split.label(text="Volume", text_ctxt=i18n_contexts.id_sound)
            split.prop(scene, "audio_volume", text="")
            sub.use_property_decorate = False

        if strip.scene_input == 'CAMERA':
            layout = layout.column(align = True)
            layout.label(text = "Show")
            layout.use_property_split = False
            row = layout.row()
            row.separator()
            layout.prop(strip, "use_annotations", text="Annotations")
            if scene:
                # Warning, this is not a good convention to follow.
                # Expose here because setting the alpha from the "Render" menu is very inconvenient.
                row = layout.row()
                row.separator()
                row.prop(scene.render, "film_transparent")


class SEQUENCER_PT_mask(SequencerButtonsPanel, Panel):
    bl_label = "Mask"
    bl_category = "Strip"

    @classmethod
    def poll(cls, context):
        if not cls.has_sequencer(context):
            return False

        strip = context.active_sequence_strip
        if not strip:
            return False

        return (strip.type == 'MASK')

    def draw(self, context):
        layout = self.layout
        layout.use_property_split = True

        strip = context.active_sequence_strip

        layout.active = not strip.mute

        layout.template_ID(strip, "mask")

        mask = strip.mask

        if mask:
            sta = mask.frame_start
            end = mask.frame_end
            layout.label(text=iface_("Original frame range: %d-%d (%d)") % (sta, end, end - sta + 1), translate=False)


class SEQUENCER_PT_time(SequencerButtonsPanel, Panel):
    bl_label = "Time"
    bl_options = {'DEFAULT_CLOSED'}
    bl_category = "Strip"

    @classmethod
    def poll(cls, context):
        if not cls.has_sequencer(context):
            return False

        strip = context.active_sequence_strip
        if not strip:
            return False

        return strip.type

    def draw_header_preset(self, context):
        layout = self.layout
        layout.alignment = 'RIGHT'
        strip = context.active_sequence_strip

        layout.prop(strip, "lock", text="", icon_only=True, emboss=False)

    def draw(self, context):
        from bpy.utils import smpte_from_frame

        layout = self.layout
        layout.use_property_split = False
        layout.use_property_decorate = False

        scene = context.scene
        frame_current = scene.frame_current
        strip = context.active_sequence_strip

        is_effect = isinstance(strip, bpy.types.EffectSequence)

        # Get once.
        frame_start = strip.frame_start
        frame_final_start = strip.frame_final_start
        frame_final_end = strip.frame_final_end
        frame_final_duration = strip.frame_final_duration
        frame_offset_start = strip.frame_offset_start
        frame_offset_end = strip.frame_offset_end

        length_list = (
            str(frame_start),
            str(frame_final_end),
            str(frame_final_duration),
            str(frame_offset_start),
            str(frame_offset_end),
        )

        if not is_effect:
            length_list = length_list + (
                str(strip.animation_offset_start),
                str(strip.animation_offset_end),
            )

        max_length = max(len(x) for x in length_list)
        max_factor = (1.9 - max_length) / 30

        layout.enabled = not strip.lock
        layout.active = not strip.mute

        sub = layout.row(align=True)
        split = sub.split(factor=0.5 + max_factor)
        split.alignment = 'RIGHT'
        split.label(text="Channel")
        split.prop(strip, "channel", text="")

        if strip.type == 'SOUND':
            split = layout.split(factor=0.5 + max_factor)
            split.alignment = 'RIGHT'
            split.label(text="Speed Factor")
            split.prop(strip, "speed_factor", text="")

        sub = layout.column(align=True)
        split = sub.split(factor=0.5 + max_factor, align=True)
        split.alignment = 'RIGHT'
        split.label(text="Start")
        split.prop(strip, "frame_start", text=smpte_from_frame(frame_start))

        split = sub.split(factor=0.5 + max_factor, align=True)
        split.alignment = 'RIGHT'
        split.label(text="Duration")
        split.prop(strip, "frame_final_duration", text=smpte_from_frame(frame_final_duration))

        # Use label, editing this value from the UI allows negative values,
        # users can adjust duration.
        split = sub.split(factor=0.5 + max_factor, align=True)
        split.alignment = 'RIGHT'
        split.label(text="End")
        split = split.split(factor=0.8 + max_factor, align=True)
        split.label(text="%14s" % smpte_from_frame(frame_final_end))
        split.alignment = 'RIGHT'
        split.label(text=str(frame_final_end) + " ")

        if not is_effect:

            layout.alignment = 'RIGHT'
            sub = layout.column(align=True)

            split = sub.split(factor=0.5 + max_factor, align=True)
            split.alignment = 'RIGHT'
            split.label(text="Strip Offset Start")
            split.prop(strip, "frame_offset_start", text=smpte_from_frame(frame_offset_start))

            split = sub.split(factor=0.5 + max_factor, align=True)
            split.alignment = 'RIGHT'
            split.label(text="End")
            split.prop(strip, "frame_offset_end", text=smpte_from_frame(frame_offset_end))

            layout.alignment = 'RIGHT'
            sub = layout.column(align=True)

            split = sub.split(factor=0.5 + max_factor, align=True)
            split.alignment = 'RIGHT'
            split.label(text="Hold Offset Start")
            split.prop(strip, "animation_offset_start", text=smpte_from_frame(strip.animation_offset_start))

            split = sub.split(factor=0.5 + max_factor, align=True)
            split.alignment = 'RIGHT'
            split.label(text="End")
            split.prop(strip, "animation_offset_end", text=smpte_from_frame(strip.animation_offset_end))

        col = layout.column(align=True)
        col = col.box()
        col.active = (
            (frame_current >= frame_final_start) and
            (frame_current <= frame_final_start + frame_final_duration)
        )

        split = col.split(factor=0.5 + max_factor, align=True)
        split.alignment = 'RIGHT'
        split.label(text="Current Frame")
        split = split.split(factor=0.8 + max_factor, align=True)
        frame_display = frame_current - frame_final_start
        split.label(text="%14s" % smpte_from_frame(frame_display))
        split.alignment = 'RIGHT'
        split.label(text=str(frame_display) + " ")

        if strip.type == 'SCENE':
            scene = strip.scene

            if scene:
                sta = scene.frame_start
                end = scene.frame_end
                split = col.split(factor=0.5 + max_factor)
                split.alignment = 'RIGHT'
                split.label(text="Original Frame Range")
                split.alignment = 'LEFT'
                split.label(text="%d-%d (%d)" % (sta, end, end - sta + 1), translate=False)


class SEQUENCER_PT_adjust_sound(SequencerButtonsPanel, Panel):
    bl_label = "Sound"
    bl_category = "Strip"

    @classmethod
    def poll(cls, context):
        if not cls.has_sequencer(context):
            return False

        strip = context.active_sequence_strip
        if not strip:
            return False

        return strip.type == 'SOUND'

    def draw(self, context):
        layout = self.layout
        layout.use_property_split = False

        st = context.space_data
        strip = context.active_sequence_strip
        sound = strip.sound
        overlay_settings = st.timeline_overlay

        layout.active = not strip.mute

        if sound is not None:
            layout.use_property_split = True
            col = layout.column()

            split = col.split(factor=0.4)
            split.alignment = 'RIGHT'
            split.label(text="Volume", text_ctxt=i18n_contexts.id_sound)
            split.prop(strip, "volume", text="")

            audio_channels = context.scene.render.ffmpeg.audio_channels
            pan_enabled = sound.use_mono and audio_channels != 'MONO'
            pan_text = "%.2f°" % (strip.pan * 90)

            split = col.split(factor=0.4)
            split.alignment = 'RIGHT'
            split.label(text="Pan", text_ctxt=i18n_contexts.id_sound)
            split.prop(strip, "pan", text="")
            split.enabled = pan_enabled

            if audio_channels not in {'MONO', 'STEREO'}:
                split = col.split(factor=0.4)
                split.alignment = 'RIGHT'
                split.label(text="Pan Angle")
                split.enabled = pan_enabled
                subsplit = split.row()
                subsplit.alignment = 'CENTER'
                subsplit.label(text=pan_text)
                subsplit.label(text=" ")  # Compensate for no decorate.
                subsplit.enabled = pan_enabled

            layout.use_property_split = False
            col = layout.column()

            col.prop(sound, "use_mono")
            if overlay_settings.waveform_display_type == 'DEFAULT_WAVEFORMS':
                col.prop(strip, "show_waveform")


class SEQUENCER_PT_adjust_comp(SequencerButtonsPanel, Panel):
    bl_label = "Compositing"
    bl_category = "Strip"

    @classmethod
    def poll(cls, context):
        if not cls.has_sequencer(context):
            return False

        strip = context.active_sequence_strip
        if not strip:
            return False

        return strip.type != 'SOUND'

    def draw(self, context):
        layout = self.layout
        layout.use_property_split = True

        strip = context.active_sequence_strip

        layout.active = not strip.mute

        col = layout.column()
        col.prop(strip, "blend_type", text="Blend")
        col.prop(strip, "blend_alpha", text="Opacity", slider=True)


class SEQUENCER_PT_adjust_transform(SequencerButtonsPanel, Panel):
    bl_label = "Transform"
    bl_category = "Strip"
    bl_options = {'DEFAULT_CLOSED'}

    @classmethod
    def poll(cls, context):
        if not cls.has_sequencer(context):
            return False

        strip = context.active_sequence_strip
        if not strip:
            return False

        return strip.type != 'SOUND'

    def draw(self, context):
        strip = context.active_sequence_strip
        layout = self.layout
        layout.use_property_split = True
        layout.active = not strip.mute

        col = layout.column(align=True)
        col.prop(strip.transform, "filter", text="Filter")

        col = layout.column(align=True)
        col.prop(strip.transform, "offset_x", text="Position X")
        col.prop(strip.transform, "offset_y", text="Y")

        col = layout.column(align=True)
        col.prop(strip.transform, "scale_x", text="Scale X")
        col.prop(strip.transform, "scale_y", text="Y")

        col = layout.column(align=True)
        col.prop(strip.transform, "rotation", text="Rotation")

        row = layout.row(heading="Mirror")
        sub = row.row(align=True)
        sub.prop(strip, "use_flip_x", text="X", toggle=True)
        sub.prop(strip, "use_flip_y", text="Y", toggle=True)


class SEQUENCER_PT_adjust_video(SequencerButtonsPanel, Panel):
    bl_label = "Video"
    bl_options = {'DEFAULT_CLOSED'}
    bl_category = "Strip"

    @classmethod
    def poll(cls, context):
        if not cls.has_sequencer(context):
            return False

        strip = context.active_sequence_strip
        if not strip:
            return False

        return strip.type in {
            'MOVIE', 'IMAGE', 'SCENE', 'MOVIECLIP', 'MASK',
            'META', 'ADD', 'SUBTRACT', 'ALPHA_OVER',
            'ALPHA_UNDER', 'CROSS', 'GAMMA_CROSS', 'MULTIPLY',
            'OVER_DROP', 'WIPE', 'GLOW', 'TRANSFORM', 'COLOR',
            'MULTICAM', 'SPEED', 'ADJUSTMENT', 'COLORMIX',
        }

    def draw(self, context):
        layout = self.layout

        layout.use_property_split = True

        col = layout.column()

        strip = context.active_sequence_strip

        layout.active = not strip.mute

        col.prop(strip, "strobe")

        if strip.type == 'MOVIECLIP':
            col = layout.column()
            col.label(text="Tracker")
            col = layout.column(align = True)
            row = col.row()
            row.separator()
            row.use_property_split = False
            row.prop(strip, "stabilize2d")
            row.prop_decorator(strip, "stabilize2d")

            col = layout.column()
            col.label(text="Distortion")
            col = layout.column(align = True)
            row = col.row()
            row.separator()
            row.use_property_split = False
            row.prop(strip, "undistort")
            row.prop_decorator(strip, "undistort")
            col.separator()

        row = col.row()
        row.use_property_split = False
        row.prop(strip, "use_reverse_frames")
        row.prop_decorator(strip, "use_reverse_frames")


class SEQUENCER_PT_adjust_color(SequencerButtonsPanel, Panel):
    bl_label = "Color"
    bl_options = {'DEFAULT_CLOSED'}
    bl_category = "Strip"

    @classmethod
    def poll(cls, context):
        if not cls.has_sequencer(context):
            return False

        strip = context.active_sequence_strip
        if not strip:
            return False

        return strip.type in {
            'MOVIE', 'IMAGE', 'SCENE', 'MOVIECLIP', 'MASK',
            'META', 'ADD', 'SUBTRACT', 'ALPHA_OVER',
            'ALPHA_UNDER', 'CROSS', 'GAMMA_CROSS', 'MULTIPLY',
            'OVER_DROP', 'WIPE', 'GLOW', 'TRANSFORM', 'COLOR',
            'MULTICAM', 'SPEED', 'ADJUSTMENT', 'COLORMIX',
        }

    def draw(self, context):
        layout = self.layout
        layout.use_property_split = True

        strip = context.active_sequence_strip

        layout.active = not strip.mute

        col = layout.column()
        col.prop(strip, "color_saturation", text="Saturation")
        col.prop(strip, "color_multiply", text="Multiply")
        row = col.row()
        row.use_property_split = False
        row.prop(strip, "use_float", text="Convert to Float")
        row.prop_decorator(strip, "use_float")


class SEQUENCER_PT_cache_settings(SequencerButtonsPanel, Panel):
    bl_label = "Cache Settings"
    bl_category = "Cache"

    @classmethod
    def poll(cls, context):
        show_developer_ui = context.preferences.view.show_developer_ui
        return cls.has_sequencer(context) and context.scene.sequence_editor and show_developer_ui

    def draw(self, context):
        layout = self.layout
        layout.use_property_split = False
        layout.use_property_decorate = False

        ed = context.scene.sequence_editor

        col = layout.column()

        col.prop(ed, "use_cache_raw", text="Raw")
        col.prop(ed, "use_cache_preprocessed", text="Preprocessed")
        col.prop(ed, "use_cache_composite", text="Composite")
        col.prop(ed, "use_cache_final", text="Final")


class SEQUENCER_PT_proxy_settings(SequencerButtonsPanel, Panel):
    bl_label = "Proxy Settings"
    bl_category = "Proxy"

    @classmethod
    def poll(cls, context):
        return cls.has_sequencer(context) and context.scene.sequence_editor

    def draw(self, context):
        layout = self.layout
        layout.use_property_split = True
        layout.use_property_decorate = False

        ed = context.scene.sequence_editor
        flow = layout.column_flow()
        flow.prop(ed, "proxy_storage", text="Storage")

        if ed.proxy_storage == 'PROJECT':
            flow.prop(ed, "proxy_dir", text="Directory")

        col = layout.column()
        col.operator("sequencer.enable_proxies")
        col.operator("sequencer.rebuild_proxy", icon='LASTOPERATOR')


class SEQUENCER_PT_strip_proxy(SequencerButtonsPanel, Panel):
    bl_label = "Strip Proxy & Timecode"
    bl_category = "Proxy"

    @classmethod
    def poll(cls, context):
        if not cls.has_sequencer(context) and context.scene.sequence_editor:
            return False

        strip = context.active_sequence_strip
        if not strip:
            return False

        return strip.type in {'MOVIE', 'IMAGE'}

    def draw_header(self, context):
        strip = context.active_sequence_strip

        self.layout.prop(strip, "use_proxy", text="")

    def draw(self, context):
        layout = self.layout
        layout.use_property_split = False
        layout.use_property_decorate = False

        ed = context.scene.sequence_editor

        strip = context.active_sequence_strip

        if strip.proxy:
            proxy = strip.proxy

            if ed.proxy_storage == 'PER_STRIP':
                col = layout.column(align = True)
                col.label(text = "Custom Proxy")
                row = col.row()
                row.separator()
                row.prop(proxy, "use_proxy_custom_directory")
                row = col.row()
                row.separator()
                row.prop(proxy, "use_proxy_custom_file")
                col.use_property_split = True
                if proxy.use_proxy_custom_directory and not proxy.use_proxy_custom_file:
                    col.prop(proxy, "directory")
                if proxy.use_proxy_custom_file:
                    col.prop(proxy, "filepath")

            layout.use_property_split = True
            row = layout.row(heading="Resolutions", align=True)
            row.prop(strip.proxy, "build_25", toggle=True)
            row.prop(strip.proxy, "build_50", toggle=True)
            row.prop(strip.proxy, "build_75", toggle=True)
            row.prop(strip.proxy, "build_100", toggle=True)

            layout.use_property_split = False
            layout.prop(proxy, "use_overwrite")

            layout.use_property_split = True

            col = layout.column()
            col.prop(proxy, "quality", text="Quality")

            if strip.type == 'MOVIE':
                col = layout.column()

                col.prop(proxy, "timecode", text="Timecode Index")


class SEQUENCER_PT_strip_cache(SequencerButtonsPanel, Panel):
    bl_label = "Strip Cache"
    bl_category = "Cache"
    bl_options = {'DEFAULT_CLOSED'}

    @classmethod
    def poll(cls, context):
        show_developer_ui = context.preferences.view.show_developer_ui
        if not cls.has_sequencer(context):
            return False
        if context.active_sequence_strip is not None and show_developer_ui:
            return True
        return False

    def draw_header(self, context):
        strip = context.active_sequence_strip
        self.layout.prop(strip, "override_cache_settings", text="")

    def draw(self, context):
        layout = self.layout
        layout.use_property_split = False
        layout.use_property_decorate = False

        strip = context.active_sequence_strip
        layout.active = strip.override_cache_settings

        col = layout.column()
        col.prop(strip, "use_cache_raw")
        col.prop(strip, "use_cache_preprocessed", text="Preprocessed")
        col.prop(strip, "use_cache_composite")


class SEQUENCER_PT_preview(SequencerButtonsPanel_Output, Panel):
    bl_label = "Scene Strip Display"
    bl_space_type = 'SEQUENCE_EDITOR'
    bl_region_type = 'UI'
    bl_options = {'DEFAULT_CLOSED'}
    bl_category = "View"

    def draw(self, context):
        layout = self.layout
        layout.use_property_split = True
        layout.use_property_decorate = False

        render = context.scene.render

        col = layout.column()
        col.prop(render, "sequencer_gl_preview", text="Shading")

        if render.sequencer_gl_preview in {'SOLID', 'WIREFRAME'}:
            col.use_property_split = False
            col.prop(render, "use_sequencer_override_scene_strip")


class SEQUENCER_PT_view(SequencerButtonsPanel_Output, Panel):
    bl_label = "View Settings"
    bl_category = "View"

    def draw(self, context):
        layout = self.layout
        layout.use_property_split = True
        layout.use_property_decorate = False

        st = context.space_data
        ed = context.scene.sequence_editor

        col = layout.column()

        col.prop(st, "proxy_render_size")

        col = layout.column()
        col.use_property_split = False
        prop = col.prop(st, "use_proxies")
        if st.proxy_render_size in {'NONE', 'SCENE'}:
            col.enabled = False

        col = layout.column()
        if ed:
            col.use_property_split = False
            col.prop(ed, "use_prefetch")
            col.use_property_split = True

        col.prop(st, "display_channel", text="Channel")

        if st.display_mode == 'IMAGE':
            col.prop(st, "show_overexposed")

        elif st.display_mode == 'WAVEFORM':
            col.use_property_split = False
            col.prop(st, "show_separate_color")


class SEQUENCER_PT_view_cursor(SequencerButtonsPanel_Output, Panel):
    bl_category = "View"
    bl_label = "2D Cursor"

    def draw(self, context):
        layout = self.layout

        st = context.space_data

        layout.use_property_split = True
        layout.use_property_decorate = False

        col = layout.column()
        col.prop(st, "cursor_location", text="Location")


class SEQUENCER_PT_frame_overlay(SequencerButtonsPanel_Output, Panel):
    bl_label = "Frame Overlay"
    bl_category = "View"
    bl_options = {'DEFAULT_CLOSED'}

    @classmethod
    def poll(cls, context):
        if not context.scene.sequence_editor:
            return False
        return SequencerButtonsPanel_Output.poll(context)

    def draw_header(self, context):
        scene = context.scene
        ed = scene.sequence_editor

        self.layout.prop(ed, "show_overlay_frame", text="")

    def draw(self, context):
        layout = self.layout

        layout.operator_context = 'INVOKE_REGION_PREVIEW'
        layout.operator("sequencer.view_ghost_border", text="Set Overlay Region")
        layout.operator_context = 'INVOKE_DEFAULT'

        layout.use_property_split = True
        layout.use_property_decorate = False

        st = context.space_data
        scene = context.scene
        ed = scene.sequence_editor

        layout.active = ed.show_overlay_frame

        col = layout.column()
        col.prop(ed, "overlay_frame", text="Frame Offset")
        col.prop(st, "overlay_frame_type")
        col.use_property_split = False
        col.prop(ed, "use_overlay_frame_lock")


class SEQUENCER_PT_view_safe_areas(SequencerButtonsPanel_Output, Panel):
    bl_label = "Safe Areas"
    bl_options = {'DEFAULT_CLOSED'}
    bl_category = "View"

    @classmethod
    def poll(cls, context):
        st = context.space_data
        is_preview = st.view_type in {'PREVIEW', 'SEQUENCER_PREVIEW'}
        return is_preview and (st.display_mode == 'IMAGE')

    def draw_header(self, context):
        overlay_settings = context.space_data.preview_overlay
        self.layout.prop(overlay_settings, "show_safe_areas", text="")

    def draw(self, context):
        layout = self.layout
        layout.use_property_split = True
        overlay_settings = context.space_data.preview_overlay
        safe_data = context.scene.safe_areas

        layout.active = overlay_settings.show_safe_areas

        col = layout.column()

        sub = col.column()
        sub.prop(safe_data, "title", slider=True)
        sub.prop(safe_data, "action", slider=True)


class SEQUENCER_PT_view_safe_areas_center_cut(SequencerButtonsPanel_Output, Panel):
    bl_label = "Center-Cut Safe Areas"
    bl_parent_id = "SEQUENCER_PT_view_safe_areas"
    bl_options = {'DEFAULT_CLOSED'}
    bl_category = "View"

    def draw_header(self, context):
        st = context.space_data

        layout = self.layout
        overlay_settings = context.space_data.preview_overlay
        layout.active = overlay_settings.show_safe_areas
        layout.prop(overlay_settings, "show_safe_center", text="")

    def draw(self, context):
        layout = self.layout
        layout.use_property_split = True
        safe_data = context.scene.safe_areas
        overlay_settings = context.space_data.preview_overlay

        layout.active = overlay_settings.show_safe_areas and overlay_settings.show_safe_center

        col = layout.column()
        col.prop(safe_data, "title_center", slider=True)


class SEQUENCER_PT_modifiers(SequencerButtonsPanel, Panel):
    bl_label = "Modifiers"
    bl_category = "Modifiers"

    def draw(self, context):
        layout = self.layout
        layout.use_property_split = True

        strip = context.active_sequence_strip
        ed = context.scene.sequence_editor

        row = layout.row()
        row.use_property_split = False
        row.prop(strip, "use_linear_modifiers")
        row.prop_decorator(strip, "use_linear_modifiers")

        layout.operator_menu_enum("sequencer.strip_modifier_add", "type")
        layout.operator("sequencer.strip_modifier_copy", icon='COPYDOWN')

        for mod in strip.modifiers:
            box = layout.box()

            row = box.row()
            row.use_property_decorate = False
            row.prop(mod, "show_expanded", text="", emboss=False)
            row.prop(mod, "name", text="")

            row.prop(mod, "mute", text="")
            row.use_property_decorate = True

            sub = row.row(align=True)
            props = sub.operator("sequencer.strip_modifier_move", text="", icon='TRIA_UP')
            props.name = mod.name
            props.direction = 'UP'
            props = sub.operator("sequencer.strip_modifier_move", text="", icon='TRIA_DOWN')
            props.name = mod.name
            props.direction = 'DOWN'

            row.operator("sequencer.strip_modifier_remove", text="", icon='X', emboss=False).name = mod.name

            if mod.show_expanded:
                row = box.row()
                row.prop(mod, "input_mask_type", expand=True)

                if mod.input_mask_type == 'STRIP':
                    sequences_object = ed
                    if ed.meta_stack:
                        sequences_object = ed.meta_stack[-1]
                    box.prop_search(mod, "input_mask_strip", sequences_object, "sequences", text="Mask")
                else:
                    box.prop(mod, "input_mask_id")
                    row = box.row()
                    row.prop(mod, "mask_time", expand=True)

                if mod.type == 'COLOR_BALANCE':
                    box.prop(mod, "color_multiply")
                    draw_color_balance(box, mod.color_balance)
                elif mod.type == 'CURVES':
                    box.template_curve_mapping(mod, "curve_mapping", type='COLOR', show_tone=True)
                elif mod.type == 'HUE_CORRECT':
                    box.template_curve_mapping(mod, "curve_mapping", type='HUE')
                elif mod.type == 'BRIGHT_CONTRAST':
                    col = box.column()
                    col.prop(mod, "bright")
                    col.prop(mod, "contrast")
                elif mod.type == 'WHITE_BALANCE':
                    col = box.column()
                    col.prop(mod, "white_value")
                elif mod.type == 'TONEMAP':
                    col = box.column()
                    col.prop(mod, "tonemap_type")
                    if mod.tonemap_type == 'RD_PHOTORECEPTOR':
                        col.prop(mod, "intensity")
                        col.prop(mod, "contrast")
                        col.prop(mod, "adaptation")
                        col.prop(mod, "correction")
                    elif mod.tonemap_type == 'RH_SIMPLE':
                        col.prop(mod, "key")
                        col.prop(mod, "offset")
                        col.prop(mod, "gamma")


class SEQUENCER_PT_annotation(AnnotationDataPanel, SequencerButtonsPanel_Output, Panel):
    bl_space_type = 'SEQUENCE_EDITOR'
    bl_region_type = 'UI'
    bl_category = "View"

    @staticmethod
    def has_preview(context):
        st = context.space_data
        return st.view_type in {'PREVIEW', 'SEQUENCER_PREVIEW'}

    @classmethod
    def poll(cls, context):
        return cls.has_preview(context)

    # NOTE: this is just a wrapper around the generic GP Panel
    # But, it should only show up when there are images in the preview region


class SEQUENCER_PT_annotation_onion(AnnotationOnionSkin, SequencerButtonsPanel_Output, Panel):
    bl_space_type = 'SEQUENCE_EDITOR'
    bl_region_type = 'UI'
    bl_category = "View"

    @staticmethod
    def has_preview(context):
        st = context.space_data
        return st.view_type in {'PREVIEW', 'SEQUENCER_PREVIEW'}

    @classmethod
    def poll(cls, context):
        if context.annotation_data_owner is None:
            return False
        elif type(context.annotation_data_owner) is bpy.types.Object:
            return False
        else:
            gpl = context.active_annotation_layer
            if gpl is None:
                return False

        return cls.has_preview(context)

    # NOTE: this is just a wrapper around the generic GP Panel
    # But, it should only show up when there are images in the preview region


class SEQUENCER_PT_custom_props(SequencerButtonsPanel, PropertyPanel, Panel):
    COMPAT_ENGINES = {'BLENDER_RENDER', 'BLENDER_EEVEE', 'BLENDER_WORKBENCH'}
    _context_path = "active_sequence_strip"
    _property_type = (bpy.types.Sequence,)
    bl_category = "Strip"


class SEQUENCER_PT_snapping(Panel):
    bl_space_type = 'SEQUENCE_EDITOR'
    bl_region_type = 'HEADER'
    bl_label = "Snapping"

    def draw(self, context):
        tool_settings = context.tool_settings
        sequencer_tool_settings = tool_settings.sequencer_tool_settings

        layout = self.layout
        layout.use_property_split = False
        layout.use_property_decorate = False

        col = layout.column(align = True)
        col.label(text = "Snap to")
        row = col.row()
        row.separator()
        row.prop(sequencer_tool_settings, "snap_to_current_frame")
        row = col.row()
        row.separator()
        row.prop(sequencer_tool_settings, "snap_to_hold_offset")

        col = layout.column(align = True)
        col.label(text = "Ignore")
        row = col.row()
        row.separator()
        row.prop(sequencer_tool_settings, "snap_ignore_muted", text="Muted Strips")
        row = col.row()
        row.separator()
        row.prop(sequencer_tool_settings, "snap_ignore_sound",text="Sound Strips")

        col = layout.column(align = True)
        col.label(text = "Current Frame")
        row = col.row()
        row.separator()
        row.prop(sequencer_tool_settings, "use_snap_current_frame_to_strips", text="Snap to Strips")


class SEQUENCER_PT_view_options(bpy.types.Panel):
    bl_label = "View Options"
    bl_category = "View"
    bl_space_type = 'SEQUENCE_EDITOR'
    bl_region_type = 'HEADER'

    def draw(self, context):
        layout = self.layout

        st = context.space_data
        overlay_settings = st.preview_overlay
        is_preview = st.view_type in {'PREVIEW', 'SEQUENCER_PREVIEW'}
        is_sequencer_view = st.view_type in {'SEQUENCER', 'SEQUENCER_PREVIEW'}
        tool_settings = context.tool_settings

        if is_sequencer_view:

            col = layout.column(align = True)
            if st.view_type == 'SEQUENCER':

                split = layout.split(factor = 0.6)
                col = split.column()
                col.use_property_split = False
                col.prop(st, "show_backdrop", text="Preview as Backdrop")
                col = split.column()
                if st.show_backdrop:
                    col.label(icon='DISCLOSURE_TRI_DOWN')
                else:
                    col.label(icon='DISCLOSURE_TRI_RIGHT')

                if is_preview or st.show_backdrop:
                    row = layout.row()
                    row.separator()
                    row.prop(st, "show_transform_preview", text="Preview During Transform")

            else:

                col.prop(st, "show_transform_preview", text="Preview During Transform")

            col = layout.column(align = True)
            col.prop(st, "show_seconds")
            col.prop(st, "show_locked_time")

            layout.menu("SEQUENCER_MT_view_cache")

            layout.use_property_split = False
            layout.prop(st, "show_markers")

        if is_preview:
            layout.use_property_split = False
            if st.display_mode == 'IMAGE':
                layout.prop(overlay_settings, "show_metadata")

            layout.use_property_split = False
            layout.prop(st, "use_zoom_to_fit")


        if is_sequencer_view:

            col = layout.column(align = True)
            col.prop(tool_settings, "lock_markers")
            col.prop(st, "use_marker_sync")
            col.prop(st, "use_clamp_view")


class SEQUENCER_MT_fades_add(Menu):
    bl_label = "Fade"

    def draw(self, context):
        layout = self.layout

        layout.operator("sequencer.fades_add", text="Fade In and Out", icon='IPO_EASE_IN_OUT').type = 'IN_OUT'
        layout.operator("sequencer.fades_add", text="Fade In", icon='IPO_EASE_IN').type = 'IN'
        layout.operator("sequencer.fades_add", text="Fade Out", icon='IPO_EASE_OUT').type = 'OUT'
        layout.operator("sequencer.fades_add", text="From current Frame", icon='BEFORE_CURRENT_FRAME').type = 'CURSOR_FROM'
        layout.operator("sequencer.fades_add", text="To current Frame", icon='AFTER_CURRENT_FRAME').type = 'CURSOR_TO'


classes = (
    ALL_MT_editormenu,
    SEQUENCER_MT_change,
    SEQUENCER_HT_tool_header,
    SEQUENCER_HT_header,
    SEQUENCER_MT_editor_menus,
    SEQUENCER_MT_range,
    SEQUENCER_MT_view_pie_menus,
    SEQUENCER_MT_view,
    SEQUENCER_MT_export,
    SEQUENCER_MT_view_cache,
    SEQUENCER_MT_preview_zoom,
    SEQUENCER_MT_proxy,
    SEQUENCER_MT_select_handle,
    SEQUENCER_MT_select_channel,
    SEQUENCER_MT_select_linked,
    SEQUENCER_MT_select,
    SEQUENCER_MT_marker,
    SEQUENCER_MT_navigation,
    SEQUENCER_MT_add,
    SEQUENCER_MT_add_scene,
    SEQUENCER_MT_add_effect,
    SEQUENCER_MT_add_transitions,
    SEQUENCER_MT_add_empty,
    SEQUENCER_MT_strip_effect,
    SEQUENCER_MT_strip_movie,
    SEQUENCER_MT_strip,
    SEQUENCER_MT_strip_transform,
    SEQUENCER_MT_strip_input,
    SEQUENCER_MT_strip_lock_mute,
    SEQUENCER_MT_image,
    SEQUENCER_MT_image_transform,
    SEQUENCER_MT_image_clear,
    SEQUENCER_MT_image_apply,
    SEQUENCER_MT_color_tag_picker,
    SEQUENCER_MT_context_menu,
    SEQUENCER_MT_preview_context_menu,
    SEQUENCER_MT_pivot_pie,
    SEQUENCER_MT_view_pie,
    SEQUENCER_MT_preview_view_pie,

    SEQUENCER_PT_color_tag_picker,

    SEQUENCER_PT_active_tool,
    SEQUENCER_PT_strip,

    SEQUENCER_PT_gizmo_display,
    SEQUENCER_PT_overlay,
    SEQUENCER_PT_preview_overlay,
    SEQUENCER_PT_sequencer_overlay,

    SEQUENCER_PT_effect,
    SEQUENCER_PT_scene,
    SEQUENCER_PT_mask,
    SEQUENCER_PT_effect_text_style,
    SEQUENCER_PT_effect_text_layout,

    SEQUENCER_PT_adjust_comp,
    SEQUENCER_PT_adjust_transform,
    SEQUENCER_PT_adjust_crop,
    SEQUENCER_PT_adjust_video,
    SEQUENCER_PT_adjust_color,
    SEQUENCER_PT_adjust_sound,

    SEQUENCER_PT_time,
    SEQUENCER_PT_source,

    SEQUENCER_PT_modifiers,

    SEQUENCER_PT_cache_settings,
    SEQUENCER_PT_strip_cache,
    SEQUENCER_PT_proxy_settings,
    SEQUENCER_PT_strip_proxy,

    SEQUENCER_PT_custom_props,

    SEQUENCER_PT_view,
    SEQUENCER_PT_view_cursor,
    SEQUENCER_PT_frame_overlay,
    SEQUENCER_PT_view_safe_areas,
    SEQUENCER_PT_view_safe_areas_center_cut,
    SEQUENCER_PT_preview,

    SEQUENCER_PT_annotation,
    SEQUENCER_PT_annotation_onion,

    SEQUENCER_PT_snapping,

#BFA
    SEQUENCER_PT_view_options,
    SEQUENCER_MT_fades_add
)

if __name__ == "__main__":  # only for live edit.
    from bpy.utils import register_class
    for cls in classes:
        register_class(cls)<|MERGE_RESOLUTION|>--- conflicted
+++ resolved
@@ -457,18 +457,12 @@
 
         if is_sequencer_view:
             layout.operator_context = 'INVOKE_REGION_WIN'
-<<<<<<< HEAD
             layout.operator("view2d.zoom_border", text = "Zoom Border", icon = "ZOOM_BORDER")
-=======
-            layout.operator("sequencer.view_all")
+
+            layout.separator()
+
+            layout.operator("sequencer.view_all", text="Frame All", icon = "VIEWALL" )
             layout.operator("sequencer.view_frame")
-            layout.operator("view2d.zoom_border", text="Zoom")
-            layout.prop(st, "use_clamp_view")
->>>>>>> 358da749
-
-            layout.separator()
-
-            layout.operator("sequencer.view_all", text="Frame All", icon = "VIEWALL" )
             layout.operator("sequencer.view_selected", text = "Frame Selected", icon='VIEW_SELECTED')
 
         if is_preview:
