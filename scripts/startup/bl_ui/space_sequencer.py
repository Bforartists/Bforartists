# SPDX-FileCopyrightText: 2009-2023 Blender Authors
#
# SPDX-License-Identifier: GPL-2.0-or-later

import bpy
from bpy.types import (
    Header,
    Menu,
    Panel,
)
from bpy.app.translations import (
    contexts as i18n_contexts,
    pgettext_iface as iface_,
)
from bl_ui.properties_grease_pencil_common import (
    AnnotationDataPanel,
    AnnotationOnionSkin,
)
from bl_ui.space_toolsystem_common import (
    ToolActivePanelHelper,
)
from rna_prop_ui import PropertyPanel


def _space_view_types(st):
    view_type = st.view_type
    return (
        view_type in {'SEQUENCER', 'SEQUENCER_PREVIEW'},
        view_type == 'PREVIEW',
    )


def selected_sequences_len(context):
    selected_sequences = getattr(context, "selected_sequences", None)
    if selected_sequences is None:
        return 0
    return len(selected_sequences)


def draw_color_balance(layout, color_balance):

    layout.prop(color_balance, "correction_method")

    layout.use_property_split = False

    flow = layout.grid_flow(row_major=True, columns=0, even_columns=True, even_rows=False, align=False)

    if color_balance.correction_method == 'LIFT_GAMMA_GAIN':
        col = flow.column()

        box = col.box()
        split = box.split(factor=0.35)
        col = split.column(align=True)
        col.label(text="Lift:")
        col.separator()
        col.separator()
        col.prop(color_balance, "lift", text="")
        col.prop(color_balance, "invert_lift", text="Invert", icon='ARROW_LEFTRIGHT')
        split.template_color_picker(color_balance, "lift", value_slider=True, cubic=True)

        col = flow.column()

        box = col.box()
        split = box.split(factor=0.35)
        col = split.column(align=True)
        col.label(text="Gamma:")
        col.separator()
        col.separator()
        col.prop(color_balance, "gamma", text="")
        col.prop(color_balance, "invert_gamma", text="Invert", icon='ARROW_LEFTRIGHT')
        split.template_color_picker(color_balance, "gamma", value_slider=True, lock_luminosity=True, cubic=True)

        col = flow.column()

        box = col.box()
        split = box.split(factor=0.35)
        col = split.column(align=True)
        col.label(text="Gain:")
        col.separator()
        col.separator()
        col.prop(color_balance, "gain", text="")
        col.prop(color_balance, "invert_gain", text="Invert", icon='ARROW_LEFTRIGHT')
        split.template_color_picker(color_balance, "gain", value_slider=True, lock_luminosity=True, cubic=True)

    elif color_balance.correction_method == 'OFFSET_POWER_SLOPE':
        col = flow.column()

        box = col.box()
        split = box.split(factor=0.35)
        col = split.column(align=True)
        col.label(text="Offset:")
        col.separator()
        col.separator()
        col.prop(color_balance, "offset", text="")
        col.prop(color_balance, "invert_offset", text="Invert", icon='ARROW_LEFTRIGHT')
        split.template_color_picker(color_balance, "offset", value_slider=True, cubic=True)

        col = flow.column()

        box = col.box()
        split = box.split(factor=0.35)
        col = split.column(align=True)
        col.label(text="Power:")
        col.separator()
        col.separator()
        col.prop(color_balance, "power", text="")
        col.prop(color_balance, "invert_power", text="Invert", icon='ARROW_LEFTRIGHT')
        split.template_color_picker(color_balance, "power", value_slider=True, cubic=True)

        col = flow.column()

        box = col.box()
        split = box.split(factor=0.35)
        col = split.column(align=True)
        col.label(text="Slope:")
        col.separator()
        col.separator()
        col.prop(color_balance, "slope", text="")
        col.prop(color_balance, "invert_slope", text="Invert", icon='ARROW_LEFTRIGHT')
        split.template_color_picker(color_balance, "slope", value_slider=True, cubic=True)


class SEQUENCER_PT_active_tool(ToolActivePanelHelper, Panel):
    bl_space_type = 'SEQUENCE_EDITOR'
    bl_region_type = 'UI'
    bl_category = "Tool"


class SEQUENCER_HT_tool_header(Header):
    bl_space_type = 'SEQUENCE_EDITOR'
    bl_region_type = 'TOOL_HEADER'

    def draw(self, context):
        # layout = self.layout

        self.draw_tool_settings(context)

        # TODO: options popover.

    def draw_tool_settings(self, context):
        layout = self.layout

        # Active Tool
        # -----------
        from bl_ui.space_toolsystem_common import ToolSelectPanelHelper
        # Most callers assign the `tool` & `tool_mode`, currently the result is not used.
        """
        tool = ToolSelectPanelHelper.draw_active_tool_header(context, layout)
        tool_mode = context.mode if tool is None else tool.mode
        """
        # Only draw the header.
        ToolSelectPanelHelper.draw_active_tool_header(context, layout)


class SEQUENCER_HT_header(Header):
    bl_space_type = 'SEQUENCE_EDITOR'

    def draw(self, context):
        layout = self.layout

        st = context.space_data

        ALL_MT_editormenu.draw_hidden(context, layout) # bfa - show hide the editormenu
        layout.prop(st, "view_type", text="")
        SEQUENCER_MT_editor_menus.draw_collapsible(context, layout)
        tool_settings = context.tool_settings
        sequencer_tool_settings = tool_settings.sequencer_tool_settings

        layout.separator_spacer()

        if st.view_type == 'PREVIEW':
            row = layout.row(align=True)
            row.prop(sequencer_tool_settings, "pivot_point", text="", icon_only=True)

        if st.view_type in {'SEQUENCER', 'SEQUENCER_PREVIEW'}:
            row = layout.row(align=True)
            row.prop(sequencer_tool_settings, "overlap_mode", text="")

        if st.view_type in {'SEQUENCER', 'SEQUENCER_PREVIEW'}:
            row = layout.row(align=True)
            row.prop(tool_settings, "use_snap_sequencer", text="")
            sub = row.row(align=True)
            sub.popover(panel="SEQUENCER_PT_snapping", text = "")

        if st.view_type in {'PREVIEW', 'SEQUENCER_PREVIEW'}:
            layout.prop(st, "display_mode", text="", icon_only=True)
            layout.prop(st, "preview_channels", text="", icon_only=True)

            # Gizmo toggle & popover.
            row = layout.row(align=True)
            # FIXME: place-holder icon.
            row.prop(st, "show_gizmo", text="", toggle=True, icon='GIZMO')
            sub = row.row(align=True)
            sub.active = st.show_gizmo
            sub.popover(panel="SEQUENCER_PT_gizmo_display",text="")

        row = layout.row(align=True)
        row.prop(st, "show_overlays", text="", icon='OVERLAY')
        sub = row.row(align=True)
        sub.popover(panel="SEQUENCER_PT_overlay", text="")
        sub.active = st.show_overlays

        row.popover(panel = "SEQUENCER_PT_view_options", text = "Options")
		## BFA - moved "class SEQUENCER_MT_editor_menus" below


class SEQUENCER_PT_gizmo_display(Panel):
    bl_space_type = 'SEQUENCE_EDITOR'
    bl_region_type = 'HEADER'
    bl_label = "Gizmos"
    bl_ui_units_x = 8

    def draw(self, context):
        layout = self.layout

        st = context.space_data

        col = layout.column()
        col.label(text="Viewport Gizmos")
        col.separator()

        col.active = st.show_gizmo
        colsub = col.column()
        colsub.prop(st, "show_gizmo_navigate", text="Navigate")
        colsub.prop(st, "show_gizmo_tool", text="Active Tools")
        # colsub.prop(st, "show_gizmo_context", text="Active Object")  # Currently unused.


class SEQUENCER_PT_overlay(Panel):
    bl_space_type = 'SEQUENCE_EDITOR'
    bl_region_type = 'HEADER'
    bl_label = "Overlays"
    bl_ui_units_x = 7

    def draw(self, _context):
        pass


class SEQUENCER_PT_preview_overlay(Panel):
    bl_space_type = 'SEQUENCE_EDITOR'
    bl_region_type = 'HEADER'
    bl_parent_id = 'SEQUENCER_PT_overlay'
    bl_label = "Preview Overlays"

    @classmethod
    def poll(cls, context):
        st = context.space_data
        return st.view_type in {'PREVIEW', 'SEQUENCER_PREVIEW'} and st.display_mode == 'IMAGE'

    def draw(self, context):
        ed = context.scene.sequence_editor
        st = context.space_data
        overlay_settings = st.preview_overlay
        layout = self.layout

        layout.active = st.show_overlays
        layout.prop(overlay_settings, "show_image_outline")
        layout.prop(overlay_settings, "show_cursor")
        layout.prop(ed, "show_overlay_frame", text="Frame Overlay")
        layout.prop(overlay_settings, "show_safe_areas", text="Safe Areas")
        layout.prop(overlay_settings, "show_metadata", text="Metadata")
        layout.prop(overlay_settings, "show_annotation", text="Annotations")


class SEQUENCER_PT_sequencer_overlay(Panel):
    bl_space_type = 'SEQUENCE_EDITOR'
    bl_region_type = 'HEADER'
    bl_parent_id = 'SEQUENCER_PT_overlay'
    bl_label = "Sequencer Overlays"

    @classmethod
    def poll(cls, context):
        st = context.space_data
        return st.view_type in {'SEQUENCER', 'SEQUENCER_PREVIEW'}

    def draw(self, context):
        st = context.space_data
        overlay_settings = st.timeline_overlay
        layout = self.layout

        layout.active = st.show_overlays

        layout.prop(overlay_settings, "show_strip_name", text="Name")
        layout.prop(overlay_settings, "show_strip_source", text="Source")
        layout.prop(overlay_settings, "show_strip_duration", text="Duration")
        layout.prop(overlay_settings, "show_strip_tag_color", text="Color Tags")

        layout.separator()

        layout.prop(overlay_settings, "show_strip_offset", text="Offsets")
        layout.prop(overlay_settings, "show_fcurves", text="F-Curves")
        layout.prop(overlay_settings, "show_thumbnails", text="Thumbnails")
        layout.prop(overlay_settings, "show_grid", text="Grid")

        layout.separator()

        layout.prop_menu_enum(overlay_settings, "waveform_display_type")


# bfa - show hide the editormenu
class ALL_MT_editormenu(Menu):
    bl_label = ""

    def draw(self, context):
        self.draw_menus(self.layout, context)

    @staticmethod
    def draw_menus(layout, context):

        row = layout.row(align=True)
        row.template_header() # editor type menus


class SEQUENCER_MT_editor_menus(Menu):
    bl_idname = "SEQUENCER_MT_editor_menus"
    bl_label = ""

    def draw(self, context):
        layout = self.layout
        st = context.space_data
        has_sequencer, _has_preview = _space_view_types(st)

        layout.menu("SCREEN_MT_user_menu", text = "Quick") # Quick favourites menu
        layout.menu("SEQUENCER_MT_view")
        layout.menu("SEQUENCER_MT_select")
        layout.menu("SEQUENCER_MT_export")

        if has_sequencer:
            layout.menu("SEQUENCER_MT_navigation")
            if st.show_markers:
                layout.menu("SEQUENCER_MT_marker")
            layout.menu("SEQUENCER_MT_add")

        layout.menu("SEQUENCER_MT_strip")

        if st.view_type in {'SEQUENCER', 'PREVIEW'}:
            layout.menu("SEQUENCER_MT_image")

class SEQUENCER_MT_view_cache(Menu):
    bl_label = "Cache"

    def draw(self, context):
        layout = self.layout

        ed = context.scene.sequence_editor
        layout.prop(ed, "show_cache")
        layout.separator()

        col = layout.column()
        col.enabled = ed.show_cache

        col.prop(ed, "show_cache_final_out")
        col.prop(ed, "show_cache_raw")
        col.prop(ed, "show_cache_preprocessed")
        col.prop(ed, "show_cache_composite")


class SEQUENCER_MT_range(Menu):
    bl_label = "Range"

    def draw(self, _context):
        layout = self.layout

        layout.operator("anim.previewrange_set", text="Set Preview Range", icon = "PREVIEW_RANGE")
        layout.operator("sequencer.set_range_to_strips", text="Set Preview Range to Strips", icon = "PREVIEW_RANGE").preview = True
        layout.operator("anim.previewrange_clear", text="Clear Preview Range", icon = "CLEAR")

        layout.separator()

        layout.operator("anim.start_frame_set", text="Set Start Frame", icon = "AFTER_CURRENT_FRAME")
        layout.operator("anim.end_frame_set", text="Set End Frame", icon = "BEFORE_CURRENT_FRAME")
        layout.operator("sequencer.set_range_to_strips", text="Set Frame Range to Strips", icon = "PREVIEW_RANGE")

class SEQUENCER_MT_preview_zoom(Menu):
    bl_label = "Fractional Zoom"

    def draw(self, _context):
        layout = self.layout
        layout.operator_context = 'INVOKE_REGION_PREVIEW'

        ratios = ((1, 8), (1, 4), (1, 2), (1, 1), (2, 1), (4, 1), (8, 1))

        for i, (a, b) in enumerate(ratios):
            if i in {3, 4}:  # Draw separators around Zoom 1:1.
                layout.separator()

            layout.operator(
                "sequencer.view_zoom_ratio",
                text=iface_("Zoom %d:%d") % (a, b), icon = "ZOOM_SET",
                translate=False,
            ).ratio = a / b
        layout.operator_context = 'INVOKE_DEFAULT'


class SEQUENCER_MT_proxy(Menu):
    bl_label = "Proxy"

    def draw(self, context):
        layout = self.layout

        st = context.space_data
        col = layout.column()
        col.operator("sequencer.enable_proxies", text="Setup")
        col.operator("sequencer.rebuild_proxy", text="Rebuild")
        col.enabled = selected_sequences_len(context) >= 1
        layout.prop(st, "proxy_render_size", text="")


class SEQUENCER_MT_view_pie_menus(Menu):
    bl_label = "Pie menus"

    def draw(self, context):
        layout = self.layout

        st = context.space_data

        layout.operator_context = 'INVOKE_REGION_PREVIEW'
        if st.view_type == 'PREVIEW':
            layout.operator("wm.call_menu_pie", text = "Pivot Point", icon = "MENU_PANEL").name = 'SEQUENCER_MT_pivot_pie'
        layout.operator("wm.call_menu_pie", text = "View", icon = "MENU_PANEL").name = 'SEQUENCER_MT_preview_view_pie'

## BFA - this menu has most of the property toggles now show exclusively in the property shelf.
class SEQUENCER_MT_view(Menu):
    bl_label = "View"

    def draw(self, context):
        layout = self.layout

        st = context.space_data
        is_preview = st.view_type in {'PREVIEW', 'SEQUENCER_PREVIEW'}
        is_sequencer_view = st.view_type in {'SEQUENCER', 'SEQUENCER_PREVIEW'}

        preferences = context.preferences
        addon_prefs = preferences.addons["bforartists_toolbar_settings"].preferences

        # bfa - we have it already separated with correct invoke.

        # if st.view_type == 'PREVIEW':
        #     # Specifying the REGION_PREVIEW context is needed in preview-only
        #     # mode, else the lookup for the shortcut will fail in
        #     # wm_keymap_item_find_props() (see #32595).
        #     layout.operator_context = 'INVOKE_REGION_PREVIEW'
        layout.prop(st, "show_region_toolbar")
        layout.prop(st, "show_region_ui")
        layout.prop(st, "show_region_tool_header")

        layout.operator_context = 'INVOKE_DEFAULT'

        if is_sequencer_view:
            layout.prop(st, "show_region_hud")
            layout.prop(st, "show_region_channels")

        layout.prop(addon_prefs, "vse_show_toolshelf_tabs")

        layout.separator()

        layout.menu("SEQUENCER_MT_view_annotations")

        layout.separator()

        layout.separator()

        layout.operator_context = 'INVOKE_REGION_WIN'
        layout.operator("view2d.zoom_in", icon = "ZOOM_IN")
        layout.operator("view2d.zoom_out", icon = "ZOOM_OUT")

        if is_sequencer_view:
            layout.operator_context = 'INVOKE_REGION_WIN'
            layout.operator("view2d.zoom_border", text = "Zoom Border", icon = "ZOOM_BORDER")

            layout.separator()

            layout.operator("sequencer.view_all", text="Frame All", icon = "VIEWALL" )
            layout.operator("sequencer.view_frame", icon = "VIEW_FRAME" )
            layout.operator("sequencer.view_selected", text = "Frame Selected", icon='VIEW_SELECTED')

        if is_preview:
            layout.operator_context = 'INVOKE_REGION_PREVIEW'

            if is_sequencer_view:
                layout.menu("SEQUENCER_MT_preview_zoom", text="Fractional Preview Zoom")
            else:
                layout.operator("view2d.zoom_border", text="Zoom Border", icon = "ZOOM_BORDER")
                layout.menu("SEQUENCER_MT_preview_zoom")

            layout.separator()

            layout.operator("sequencer.view_all_preview", text="Fit Preview in window", icon = "VIEW_FIT")
            layout.operator("sequencer.view_selected", text = "Frame Selected", icon='VIEW_SELECTED')

            layout.separator()

            layout.menu("SEQUENCER_MT_proxy")

            layout.operator_context = 'INVOKE_DEFAULT'

        layout.separator()

        layout.operator_context = 'INVOKE_REGION_WIN'
        layout.operator("sequencer.refresh_all", icon='FILE_REFRESH', text="Refresh All")
        layout.operator_context = 'INVOKE_DEFAULT'

        layout.separator()

        layout.operator("render.opengl", text="Sequence Render Image", icon='RENDER_STILL').sequencer = True
        props = layout.operator("render.opengl", text="Sequence Render Animation", icon='RENDER_ANIMATION')
        props.animation = True
        props.sequencer = True

        layout.separator()

        # Note that the context is needed for the shortcut to display properly.
        layout.operator_context = 'INVOKE_REGION_PREVIEW' if is_preview else 'INVOKE_REGION_WIN'
        props = layout.operator(
            "wm.context_toggle_enum",
            text="Toggle Sequencer/Preview",
            icon='SEQ_SEQUENCER' if is_preview else 'SEQ_PREVIEW',
        )
        props.data_path = "space_data.view_type"
        props.value_1 = 'SEQUENCER'
        props.value_2 = 'PREVIEW'
        layout.operator_context = 'INVOKE_DEFAULT'


        layout.menu("SEQUENCER_MT_view_pie_menus")

        layout.separator()

        layout.menu("INFO_MT_area")

# BFA - Hidden legacy operators exposed to GUI
class SEQUENCER_MT_view_annotations(Menu):
    bl_label = "Annotations (Legacy)"

    def draw(self, context):
        layout = self.layout

        layout.operator("gpencil.annotate", text="Draw Annotation", icon='PAINT_DRAW',).mode = 'DRAW'
        layout.operator("gpencil.annotate", text="Draw Line Annotation", icon='PAINT_DRAW').mode = 'DRAW_STRAIGHT'
        layout.operator("gpencil.annotate", text="Draw Polyline Annotation", icon='PAINT_DRAW').mode = 'DRAW_POLY'
        layout.operator("gpencil.annotate", text="Erase Annotation", icon='ERASE').mode = 'ERASER'

        layout.separator()

        layout.operator("gpencil.annotation_add", text="Add Annotation Layer", icon='ADD')
        layout.operator("gpencil.annotation_active_frame_delete", text="Erase Annotation Active Keyframe", icon='DELETE')

class SEQUENCER_MT_export(Menu):
    bl_label = "Export"

    def draw(self, context):
        layout = self.layout

        layout.operator("sequencer.export_subtitles", text="Export Subtitles", icon='EXPORT')


class SEQUENCER_MT_select_handle(Menu):
    bl_label = "Select Handle"

    def draw(self, _context):
        layout = self.layout

        layout.operator("sequencer.select_handles", text="Both", icon = "SELECT_HANDLE_BOTH").side = 'BOTH'
        layout.operator("sequencer.select_handles", text="Left", icon = "SELECT_HANDLE_LEFT").side = 'LEFT'
        layout.operator("sequencer.select_handles", text="Right", icon = "SELECT_HANDLE_RIGHT").side = 'RIGHT'

        layout.separator()

        layout.operator("sequencer.select_handles", text="Both Neighbors", icon = "SELECT_HANDLE_BOTH").side = 'BOTH_NEIGHBORS'
        layout.operator("sequencer.select_handles", text="Left Neighbor", icon = "SELECT_HANDLE_LEFT").side = 'LEFT_NEIGHBOR'
        layout.operator("sequencer.select_handles", text="Right Neighbor", icon = "SELECT_HANDLE_RIGHT").side = 'RIGHT_NEIGHBOR'


class SEQUENCER_MT_select_channel(Menu):
    bl_label = "Select Channel"

    def draw(self, _context):
        layout = self.layout

        layout.operator("sequencer.select_side", text="Left", icon = "RESTRICT_SELECT_OFF").side = 'LEFT'
        layout.operator("sequencer.select_side", text="Right", icon = "RESTRICT_SELECT_OFF").side = 'RIGHT'
        layout.separator()
        layout.operator("sequencer.select_side", text="Both Sides", icon = "RESTRICT_SELECT_OFF").side = 'BOTH'


class SEQUENCER_MT_select_linked(Menu):
    bl_label = "Select Linked"

    def draw(self, _context):
        layout = self.layout

        layout.operator("sequencer.select_linked", text="All", icon='SELECT_ALL')
        layout.operator("sequencer.select_less", text="Less", icon = "SELECTLESS")
        layout.operator("sequencer.select_more", text="More", icon = "SELECTMORE")


class SEQUENCER_MT_select(Menu):
    bl_label = "Select"

    def draw(self, _context):
        layout = self.layout
        st = _context.space_data
        has_sequencer, _has_preview = _space_view_types(st)

        layout.operator("sequencer.select_all", text="All", icon='SELECT_ALL').action = 'SELECT'
        layout.operator("sequencer.select_all", text="None", icon='SELECT_NONE').action = 'DESELECT'
        layout.operator("sequencer.select_all", text="Invert", icon='INVERSE').action = 'INVERT'

        layout.separator()

        layout.operator("sequencer.select_box", text="Box Select", icon='BORDER_RECT')
        if has_sequencer:
            props = layout.operator("sequencer.select_box", text="Box Select (Include Handles)", icon='BORDER_RECT')
            props.include_handles = True

        layout.separator()

        if has_sequencer:
            layout.operator_menu_enum("sequencer.select_side_of_frame", "side", text="Side of Frame")
            layout.menu("SEQUENCER_MT_select_handle", text="Handle")
            layout.menu("SEQUENCER_MT_select_channel", text="Channel")
            layout.menu("SEQUENCER_MT_select_linked", text="Linked")

        layout.separator()

        layout.operator_menu_enum("sequencer.select_grouped", "type", text="Grouped")


class SEQUENCER_MT_marker(Menu):
    bl_label = "Marker"

    def draw(self, context):
        layout = self.layout

        st = context.space_data
        is_sequencer_view = st.view_type in {'SEQUENCER', 'SEQUENCER_PREVIEW'}

        from bl_ui.space_time import marker_menu_generic
        marker_menu_generic(layout, context)


class SEQUENCER_MT_change(Menu):
    bl_label = "Change"

    def draw(self, context):
        layout = self.layout
        strip = context.active_sequence_strip

        # BFA - Changed the Change contextual operator visibility to be based on strip type selection
        # BFA - This is done by listing the strip types then checking if it exists for the relevant operators
        # BFA - If there is no correct strip selected, a label will advise what to do
        try:
            layout.operator_context = 'INVOKE_REGION_WIN'
            if strip and strip.type == 'SCENE':
                bpy_data_scenes_len = len(bpy.data.scenes)
                if bpy_data_scenes_len > 10:
                    layout.operator_context = 'INVOKE_DEFAULT'
                    layout.operator("sequencer.change_scene", text="Change Scene...")
                elif bpy_data_scenes_len > 1:
                    layout.operator_menu_enum("sequencer.change_scene", "scene", text="Change Scene")
                del bpy_data_scenes_len
            else:
                layout.operator_context = 'INVOKE_DEFAULT'

                strip_type = strip.type
                data_strips = ['IMAGE', 'MOVIE', 'SOUND']
                effect_strips = ['GAUSSIAN_BLUR', 'SPEED', 'GLOW', 'TRANSFORM', 'MULTICAM', 'ADD', 'SUBRACT', 'ALPHA_OVER', 'ALPHA_UNDER', 'COLORMIX']

                if strip_type in data_strips:
                    layout.operator_context = 'INVOKE_DEFAULT'
                    props = layout.operator("sequencer.change_path", text="Path/Files", icon='FILE_MOVIE')

                    if strip:
                        strip_type = strip.type

                        if strip_type == 'IMAGE':
                            props.filter_image = True
                        elif strip_type == 'MOVIE':
                            props.filter_movie = True
                        elif strip_type == 'SOUND':
                            props.filter_sound = True
                elif strip_type in effect_strips:
                    layout.operator_context = 'INVOKE_DEFAULT'
                    layout.operator_menu_enum("sequencer.change_effect_input", "swap")
                    layout.operator_menu_enum("sequencer.change_effect_type", "type")
                else:
                    layout.label(text="Please select a changeable strip")
        except:
            layout.label(text="Please select a strip")
        # BFA - End of changes

class SEQUENCER_MT_navigation(Menu):
    bl_label = "Navi"

    def draw(self, _context):
        layout = self.layout

        layout.operator("screen.animation_play", icon='PLAY')

        layout.separator()

        props = layout.operator("sequencer.strip_jump", text="Jump to Previous Strip", icon='PREVIOUSACTIVE')
        props.next = False
        props.center = False
        props = layout.operator("sequencer.strip_jump", text="Jump to Next Strip", icon='NEXTACTIVE')
        props.next = True
        props.center = False

        layout.separator()

        props = layout.operator("sequencer.strip_jump", text="Jump to Previous Strip (Center)", icon='PREVIOUSACTIVE')
        props.next = False
        props.center = True
        props = layout.operator("sequencer.strip_jump", text="Jump to Next Strip (Center)", icon='NEXTACTIVE')
        props.next = True
        props.center = True

        layout.separator()

        layout.menu("SEQUENCER_MT_range")


class SEQUENCER_MT_add(Menu):
    bl_label = "Add"
    bl_translation_context = i18n_contexts.operator_default

    def draw(self, context):

        layout = self.layout
        layout.operator_context = 'INVOKE_REGION_WIN'

        layout.menu("SEQUENCER_MT_add_scene", text="Scene", icon='SCENE_DATA')

        bpy_data_movieclips_len = len(bpy.data.movieclips)
        if bpy_data_movieclips_len > 10:
            layout.operator_context = 'INVOKE_DEFAULT'
            layout.operator("sequencer.movieclip_strip_add", text="Clip...", icon='TRACKER')
        elif bpy_data_movieclips_len > 0:
            layout.operator_menu_enum("sequencer.movieclip_strip_add", "clip", text="Clip", icon='TRACKER')
        else:
            layout.menu("SEQUENCER_MT_add_empty", text="Clip", text_ctxt=i18n_contexts.id_movieclip, icon='TRACKER')
        del bpy_data_movieclips_len

        bpy_data_masks_len = len(bpy.data.masks)
        if bpy_data_masks_len > 10:
            layout.operator_context = 'INVOKE_DEFAULT'
            layout.operator("sequencer.mask_strip_add", text="Mask...", icon='MOD_MASK')
        elif bpy_data_masks_len > 0:
            layout.operator_menu_enum("sequencer.mask_strip_add", "mask", text="Mask", icon='MOD_MASK')
        else:
            layout.menu("SEQUENCER_MT_add_empty", text="Mask", icon='MOD_MASK')
        del bpy_data_masks_len

        layout.separator()

        layout.operator("sequencer.movie_strip_add", text="Movie", icon='FILE_MOVIE')
        layout.operator("sequencer.sound_strip_add", text="Sound", icon='FILE_SOUND')
        layout.operator("sequencer.image_strip_add", text="Image/Sequence", icon='FILE_IMAGE')

        layout.separator()

        layout.operator_context = 'INVOKE_REGION_WIN'
        layout.operator("sequencer.effect_strip_add", text="Color", icon='COLOR').type = 'COLOR'
        layout.operator("sequencer.effect_strip_add", text="Text", icon='FONT_DATA').type = 'TEXT'

        layout.separator()

        layout.operator("sequencer.effect_strip_add", text="Adjustment Layer", icon='COLOR').type = 'ADJUSTMENT'

        layout.operator_context = 'INVOKE_DEFAULT'
        layout.menu("SEQUENCER_MT_add_effect", icon='SHADERFX')

        col = layout.column()
        col.menu("SEQUENCER_MT_add_transitions", icon='ARROW_LEFTRIGHT')
        col.enabled = selected_sequences_len(context) >= 2

        col = layout.column()
        #col.operator_menu_enum("sequencer.fades_add", "type", text="Fade", icon='IPO_EASE_IN_OUT')
        col.menu("SEQUENCER_MT_fades_add", icon='IPO_EASE_IN_OUT')
        col.enabled = selected_sequences_len(context) >= 1

        col.operator("sequencer.fades_clear", text="Clear Fade", icon="CLEAR")


class SEQUENCER_MT_add_scene(Menu):
    bl_label = "Scene"
    bl_translation_context = i18n_contexts.operator_default

    def draw(self, context):

        layout = self.layout
        layout.operator_context = 'INVOKE_REGION_WIN'
        layout.operator("sequencer.scene_strip_add_new", text="New Scene", icon='ADD').type = 'NEW'

        bpy_data_scenes_len = len(bpy.data.scenes)
        if bpy_data_scenes_len > 10:
            layout.separator()
            layout.operator_context = 'INVOKE_DEFAULT'
            layout.operator("sequencer.scene_strip_add", text="Scene...")
        elif bpy_data_scenes_len > 1:
            layout.separator()
            scene = context.scene
            for sc_item in bpy.data.scenes:
                if sc_item == scene:
                    continue

                layout.operator_context = 'INVOKE_REGION_WIN'
                layout.operator("sequencer.scene_strip_add", text=sc_item.name).scene = sc_item.name

        del bpy_data_scenes_len


class SEQUENCER_MT_add_empty(Menu):
    bl_label = "Empty"

    def draw(self, _context):
        layout = self.layout

        layout.label(text="No Items Available")


class SEQUENCER_MT_add_transitions(Menu):
    bl_label = "Transition"

    def draw(self, context):

        layout = self.layout

        col = layout.column()

        col.operator("sequencer.crossfade_sounds", text="Sound Crossfade", icon='SPEAKER')

        col.separator()

        col.operator("sequencer.effect_strip_add", text="Cross", icon='NODE_VECTOR').type = 'CROSS'
        col.operator("sequencer.effect_strip_add", text="Gamma Cross", icon='NODE_GAMMA').type = 'GAMMA_CROSS'

        col.separator()

        col.operator("sequencer.effect_strip_add", text="Wipe", icon='NODE_VECTOR_TRANSFORM').type = 'WIPE'
        col.enabled = selected_sequences_len(context) >= 2


class SEQUENCER_MT_add_effect(Menu):
    bl_label = "Effect Strip"

    def draw(self, context):

        layout = self.layout
        layout.operator_context = 'INVOKE_REGION_WIN'

        col = layout.column()
<<<<<<< HEAD
        col.operator("sequencer.effect_strip_add", text="Add", icon='SEQ_ADD').type = 'ADD'
        col.operator("sequencer.effect_strip_add", text="Subtract", icon='NODE_INVERT').type = 'SUBTRACT'
        col.operator("sequencer.effect_strip_add", text="Multiply", icon='SEQ_MULTIPLY').type = 'MULTIPLY'
        col.operator("sequencer.effect_strip_add", text="Over Drop", icon='SEQ_ALPHA_OVER').type = 'OVER_DROP'
        col.operator("sequencer.effect_strip_add", text="Alpha Over", icon='IMAGE_ALPHA').type = 'ALPHA_OVER'
        col.operator("sequencer.effect_strip_add", text="Alpha Under", icon='NODE_HOLDOUTSHADER').type = 'ALPHA_UNDER'
        col.operator("sequencer.effect_strip_add", text="Color Mix", icon='NODE_MIXRGB').type = 'COLORMIX'
=======
        col.operator("sequencer.effect_strip_add", text="Add",
                     text_ctxt=i18n_contexts.id_sequence).type = 'ADD'
        col.operator("sequencer.effect_strip_add", text="Subtract",
                     text_ctxt=i18n_contexts.id_sequence).type = 'SUBTRACT'
        col.operator("sequencer.effect_strip_add", text="Multiply",
                     text_ctxt=i18n_contexts.id_sequence).type = 'MULTIPLY'
        col.operator("sequencer.effect_strip_add", text="Over Drop",
                     text_ctxt=i18n_contexts.id_sequence).type = 'OVER_DROP'
        col.operator("sequencer.effect_strip_add", text="Alpha Over",
                     text_ctxt=i18n_contexts.id_sequence).type = 'ALPHA_OVER'
        col.operator("sequencer.effect_strip_add", text="Alpha Under",
                     text_ctxt=i18n_contexts.id_sequence).type = 'ALPHA_UNDER'
        col.operator("sequencer.effect_strip_add", text="Color Mix",
                     text_ctxt=i18n_contexts.id_sequence).type = 'COLORMIX'
>>>>>>> 1fae2549
        col.enabled = selected_sequences_len(context) >= 2

        layout.separator()

        layout.operator("sequencer.effect_strip_add", text="Multicam Selector", icon='SEQ_MULTICAM').type = 'MULTICAM'

        layout.separator()

        col = layout.column()
        col.operator("sequencer.effect_strip_add", text="Transform", icon='TRANSFORM_MOVE').type = 'TRANSFORM'
        col.operator("sequencer.effect_strip_add", text="Speed Control", icon='NODE_CURVE_TIME').type = 'SPEED'

        col.separator()

        col.operator("sequencer.effect_strip_add", text="Glow", icon='LIGHT_SUN').type = 'GLOW'
        col.operator("sequencer.effect_strip_add", text="Gaussian Blur", icon='NODE_BLUR').type = 'GAUSSIAN_BLUR'
        col.enabled = selected_sequences_len(context) != 0


class SEQUENCER_MT_strip_transform(Menu):
    bl_label = "Transform"

    def draw(self, context):
        layout = self.layout
        st = context.space_data
        has_sequencer, has_preview = _space_view_types(st)

        if has_preview:
            layout.operator_context = 'INVOKE_REGION_PREVIEW'
        else:
            layout.operator_context = 'INVOKE_REGION_WIN'

        if has_preview:
            layout.operator("transform.translate", text="Move", icon = "TRANSFORM_MOVE")
            layout.operator("transform.rotate", text="Rotate", icon = "TRANSFORM_ROTATE")
            layout.operator("transform.resize", text="Scale", icon = "TRANSFORM_SCALE")
        else:
            layout.operator("transform.seq_slide", text="Move", icon = "TRANSFORM_MOVE").view2d_edge_pan = True
            layout.operator("transform.transform", text="Move/Extend from Current Frame", icon = "SEQ_MOVE_EXTEND").mode = 'TIME_EXTEND'
            layout.operator("sequencer.slip", text="Slip Strip Contents", icon = "SEQ_SLIP_CONTENTS")

        # TODO (for preview)
        if has_sequencer:
            layout.separator()
            layout.operator("sequencer.snap", icon = "SEQ_SNAP_STRIP")
            layout.operator("sequencer.offset_clear", icon = "SEQ_CLEAR_OFFSET")

            layout.separator()

        if has_sequencer:
            layout.operator("sequencer.swap", text="Swap Strip Left", icon = "SEQ_SWAP_LEFT").side = 'LEFT'
            layout.operator("sequencer.swap", text="Swap Strip Right", icon = "SEQ_SWAP_RIGHT").side = 'RIGHT'

            layout.separator()

            layout.operator("sequencer.gap_remove", icon = "SEQ_REMOVE_GAPS").all = False
            layout.operator("sequencer.gap_insert", icon = "SEQ_INSERT_GAPS")


class SEQUENCER_MT_strip_input(Menu):
    bl_label = "Inputs"

    def draw(self, context):
        layout = self.layout
        strip = context.active_sequence_strip

        layout.operator("sequencer.reload", text="Reload Strips", icon = "FILE_REFRESH")
        layout.operator("sequencer.reload", text="Reload Strips and Adjust Length", icon = "FILE_REFRESH").adjust_length = True
        props = layout.operator("sequencer.change_path", text="Change Path/Files", icon = "FILE_MOVIE")
        layout.operator("sequencer.swap_data", text="Swap Data", icon = "SWAP")

        if strip:
            strip_type = strip.type

            if strip_type == 'IMAGE':
                props.filter_image = True
            elif strip_type == 'MOVIE':
                props.filter_movie = True
            elif strip_type == 'SOUND':
                props.filter_sound = True


class SEQUENCER_MT_strip_lock_mute(Menu):
    bl_label = "Lock/Mute"

    def draw(self, _context):
        layout = self.layout

        layout.operator("sequencer.lock", icon='LOCKED')
        layout.operator("sequencer.unlock", icon='UNLOCKED')

        layout.separator()

        layout.operator("sequencer.mute", icon='HIDE_ON').unselected = False
        layout.operator("sequencer.unmute", icon='HIDE_OFF').unselected = False
        layout.operator("sequencer.mute", text="Mute Unselected Strips", icon='HIDE_UNSELECTED').unselected = True
        layout.operator("sequencer.unmute", text="Unmute Deselected Strips", icon='SHOW_UNSELECTED').unselected = True


class SEQUENCER_MT_strip_effect(Menu):
    bl_label = "Effect Strip"

    def draw(self, _context):
        layout = self.layout

        layout.operator("sequencer.reassign_inputs", icon='RANDOMIZE_TRANSFORM')
        layout.operator("sequencer.swap_inputs", icon='RANDOMIZE')


class SEQUENCER_MT_strip_movie(Menu):
    bl_label = "Movie Strip"

    def draw(self, _context):
        layout = self.layout

        layout.operator("sequencer.rendersize", icon='RENDER_REGION')
        layout.operator("sequencer.deinterlace_selected_movies", icon='SEQ_DEINTERLACE')


class SEQUENCER_MT_strip(Menu):
    bl_label = "Strip"

    def draw(self, context):
        layout = self.layout
        st = context.space_data
        has_sequencer, _has_preview = _space_view_types(st)

        layout.menu("SEQUENCER_MT_strip_transform")
        layout.separator()

        if has_sequencer:
            layout.operator("sequencer.split", text="Split", icon='CUT').type = 'SOFT'
            layout.operator("sequencer.split", text="Hold Split", icon='HOLD_SPLIT').type = 'HARD'

            layout.separator()

        if has_sequencer:
            layout.operator("sequencer.copy", text="Copy", icon='COPYDOWN')
            layout.operator("sequencer.paste", text="Paste", icon='PASTEDOWN')
            layout.operator("sequencer.duplicate_move", icon='DUPLICATE')

        layout.operator("sequencer.delete", text="Delete", icon='DELETE')

        strip = context.active_sequence_strip

        if strip and strip.type == 'SCENE':
            layout.operator("sequencer.delete", text="Delete Strip & Data", icon='DELETE_DUPLICATE').delete_data = True
            layout.operator("sequencer.scene_frame_range_update", icon = 'NODE_MAP_RANGE')

        layout.separator()
        layout.menu("SEQUENCER_MT_change")

        if has_sequencer:
            if strip:
                strip_type = strip.type
                layout.separator()
<<<<<<< HEAD

                if strip_type != 'SOUND':
                    layout.operator_menu_enum("sequencer.strip_video_modifier_add", "type", text="Add Video Strip Modifier")
                else:
                    layout.operator_menu_enum("sequencer.strip_sound_modifier_add", "type", text="Add Audio Strip Modifier")
                layout.operator("sequencer.strip_modifier_copy", text="Copy Modifiers to Selection", icon='COPYDOWN')
=======
                layout.operator_menu_enum("sequencer.strip_modifier_add", "type", text="Add Modifier")
                layout.operator("sequencer.strip_modifier_copy", text="Copy Modifiers to Selection")
>>>>>>> 1fae2549

                if strip_type in {
                        'CROSS', 'ADD', 'SUBTRACT', 'ALPHA_OVER', 'ALPHA_UNDER',
                        'GAMMA_CROSS', 'MULTIPLY', 'OVER_DROP', 'WIPE', 'GLOW',
                        'TRANSFORM', 'COLOR', 'SPEED', 'MULTICAM', 'ADJUSTMENT',
                        'GAUSSIAN_BLUR',
                }:
                    layout.separator()
                    layout.menu("SEQUENCER_MT_strip_effect")
                elif strip_type == 'MOVIE':
                    layout.separator()
                    layout.menu("SEQUENCER_MT_strip_movie")
                elif strip_type == 'IMAGE':
                    layout.separator()
                    layout.operator("sequencer.rendersize", icon='RENDER_REGION')
                    layout.operator("sequencer.images_separate", icon='SEPARATE')
                elif strip_type == 'TEXT':
                    layout.separator()
                    layout.menu("SEQUENCER_MT_strip_effect")
                elif strip_type == 'META':
                    layout.separator()
                    layout.operator("sequencer.meta_make", icon='ADD_METASTRIP')
                    layout.operator("sequencer.meta_separate", icon='REMOVE_METASTRIP')
                    layout.operator("sequencer.meta_toggle", text="Toggle Meta", icon='TOGGLE_META')
                if strip_type != 'META':
                    layout.separator()
                    layout.operator("sequencer.meta_make", icon='ADD_METASTRIP')
                    layout.operator("sequencer.meta_toggle", text="Toggle Meta", icon='TOGGLE_META')

        if has_sequencer:
            layout.separator()
            layout.menu("SEQUENCER_MT_color_tag_picker")

            layout.separator()
            layout.menu("SEQUENCER_MT_strip_lock_mute")

            layout.separator()
            layout.menu("SEQUENCER_MT_strip_input")


class SEQUENCER_MT_image(Menu):
    bl_label = "Image"

    def draw(self, context):
        layout = self.layout
        st = context.space_data

        if st.view_type == {'PREVIEW', 'SEQUENCER_PREVIEW'}:
            layout.menu("SEQUENCER_MT_image_transform")

        layout.menu("SEQUENCER_MT_image_clear")

        layout.separator()

        layout.operator("sequencer.strip_transform_fit", text="Scale To Fit", icon = "VIEW_FIT").fit_method = 'FIT'
        layout.operator("sequencer.strip_transform_fit", text="Scale to Fill", icon = "VIEW_FILL").fit_method = 'FILL'
        layout.operator("sequencer.strip_transform_fit", text="Stretch To Fill", icon = "VIEW_STRETCH").fit_method = 'STRETCH'



class SEQUENCER_MT_image_transform(Menu):
    bl_label = "Transform"

    def draw(self, _context):
        layout = self.layout

        layout.operator_context = 'INVOKE_REGION_PREVIEW'

        layout.operator("transform.translate", icon = "TRANSFORM_MOVE")
        layout.operator("transform.rotate", icon = "TRANSFORM_ROTATE")
        layout.operator("transform.resize", text="Scale", icon = "TRANSFORM_SCALE")


class SEQUENCER_MT_image_clear(Menu):
    bl_label = "Clear"

    def draw(self, _context):
        layout = self.layout

        layout.operator("sequencer.strip_transform_clear", text="Position", icon = "CLEARMOVE").property = 'POSITION'
        layout.operator("sequencer.strip_transform_clear", text="Scale", icon = "CLEARSCALE").property = 'SCALE'
        layout.operator("sequencer.strip_transform_clear", text="Rotation", icon = "CLEARROTATE").property = 'ROTATION'
        layout.operator("sequencer.strip_transform_clear", text="All Transforms", icon = "CLEAR").property = 'ALL'

# bfa - Was used in the image menu. But not used in the UI anymore, remains for compatibility
class SEQUENCER_MT_image_apply(Menu):
    bl_label = "Apply"

    def draw(self, _context):
        layout = self.layout

        layout.operator("sequencer.strip_transform_fit", text="Scale To Fit", icon = "VIEW_FIT").fit_method = 'FIT'
        layout.operator("sequencer.strip_transform_fit", text="Scale to Fill", icon = "VIEW_FILL").fit_method = 'FILL'
        layout.operator("sequencer.strip_transform_fit", text="Stretch To Fill", icon = "VIEW_STRETCH").fit_method = 'STRETCH'


class SEQUENCER_MT_context_menu(Menu):
    bl_label = "Sequencer Context Menu"

    def draw(self, context):
        layout = self.layout

        layout.operator_context = 'INVOKE_REGION_WIN'

        layout.operator("sequencer.split", text="Split", icon='CUT').type = 'SOFT'

        layout.separator()

        layout.operator("sequencer.copy", text="Copy", icon='COPYDOWN')
        layout.operator("sequencer.paste", text="Paste", icon='PASTEDOWN')
        layout.operator("sequencer.duplicate_move", icon='DUPLICATE')
        props = layout.operator("wm.call_panel", text="Rename", icon = "RENAME")
        props.name = "TOPBAR_PT_name"
        props.keep_open = False
        layout.operator("sequencer.delete", text="Delete", icon='DELETE')

        strip = context.active_sequence_strip
        if strip and strip.type == 'SCENE':
            layout.operator("sequencer.delete", text="Delete Strip & Data", icon='DELETE_DUPLICATE').delete_data = True
            layout.operator("sequencer.scene_frame_range_update")

        layout.separator()
        layout.menu("SEQUENCER_MT_change")

        layout.separator()

        layout.operator("sequencer.slip", text="Slip Strip Contents", icon = "SEQ_SLIP_CONTENTS")
        layout.operator("sequencer.snap", icon = "SEQ_SNAP_STRIP")

        layout.separator()

        layout.operator("sequencer.set_range_to_strips", text="Set Preview Range to Strips", icon = "PREVIEW_RANGE").preview = True

        layout.separator()

        layout.operator("sequencer.gap_remove", icon = "SEQ_REMOVE_GAPS").all = False
        layout.operator("sequencer.gap_insert", icon = "SEQ_INSERT_GAPS")

        layout.separator()

        strip = context.active_sequence_strip

        if strip:
            strip_type = strip.type
            selected_sequences_count = selected_sequences_len(context)

            layout.separator()
            layout.operator_menu_enum("sequencer.strip_modifier_add", "type", text="Add Modifier")
            layout.operator("sequencer.strip_modifier_copy", text="Copy Modifiers to Selection")

            if strip_type != 'SOUND':
<<<<<<< HEAD
                layout.separator()
                layout.operator_menu_enum("sequencer.strip_video_modifier_add", "type", text="Add Video Strip Modifier")
                layout.operator("sequencer.strip_modifier_copy", text="Copy Modifiers to Selection", icon='COPYDOWN')
=======
>>>>>>> 1fae2549
                if selected_sequences_count >= 2:
                    layout.separator()
                    col = layout.column()
                    col.menu("SEQUENCER_MT_add_transitions", text="Add Transition")
            else:
<<<<<<< HEAD
                layout.separator()
                layout.operator_menu_enum("sequencer.strip_sound_modifier_add", "type", text="Add Audio Strip Modifier")
                layout.operator("sequencer.strip_modifier_copy", text="Copy Modifiers to Selection", icon='COPYDOWN')
=======
>>>>>>> 1fae2549
                if selected_sequences_count >= 2:
                    layout.separator()
                    layout.operator("sequencer.crossfade_sounds", text="Crossfade Sounds", icon='SPEAKER')

            if selected_sequences_count >= 1:
                col = layout.column()
                #col.operator_menu_enum("sequencer.fades_add", "type", text="Fade")
                col.menu("SEQUENCER_MT_fades_add", text ="Fade", icon='IPO_EASE_IN_OUT')
                layout.operator("sequencer.fades_clear", text="Clear Fade", icon="CLEAR")

            if strip_type in {
                    'CROSS', 'ADD', 'SUBTRACT', 'ALPHA_OVER', 'ALPHA_UNDER',
                    'GAMMA_CROSS', 'MULTIPLY', 'OVER_DROP', 'WIPE', 'GLOW',
                    'TRANSFORM', 'COLOR', 'SPEED', 'MULTICAM', 'ADJUSTMENT',
                    'GAUSSIAN_BLUR',
            }:
                layout.separator()
                layout.menu("SEQUENCER_MT_strip_effect")
            elif strip_type == 'MOVIE':
                layout.separator()
                layout.menu("SEQUENCER_MT_strip_movie")
            elif strip_type == 'IMAGE':
                layout.separator()
                layout.operator("sequencer.rendersize", icon='RENDER_REGION')
                layout.operator("sequencer.images_separate", icon='SEPARATE')
            elif strip_type == 'TEXT':
                layout.separator()
                layout.menu("SEQUENCER_MT_strip_effect")
            elif strip_type == 'META':
                layout.separator()
                layout.operator("sequencer.meta_make", icon='ADD_METASTRIP')
                layout.operator("sequencer.meta_separate", icon='REMOVE_METASTRIP')
                layout.operator("sequencer.meta_toggle", text="Toggle Meta", icon='TOGGLE_META')
            if strip_type != 'META':
                layout.separator()
                layout.operator("sequencer.meta_make", icon='ADD_METASTRIP')
                layout.operator("sequencer.meta_toggle", text="Toggle Meta", icon='TOGGLE_META')

        layout.separator()

        layout.menu("SEQUENCER_MT_color_tag_picker")

        layout.separator()

        layout.menu("SEQUENCER_MT_strip_lock_mute")


class SEQUENCER_MT_preview_context_menu(Menu):
    bl_label = "Sequencer Preview Context Menu"

    def draw(self, context):
        layout = self.layout

        layout.operator_context = 'INVOKE_REGION_WIN'

        props = layout.operator("wm.call_panel", text="Rename", icon='RENAME')
        props.name = "TOPBAR_PT_name"
        props.keep_open = False

        # TODO: support in preview.
        # layout.operator("sequencer.delete", text="Delete")

        strip = context.active_sequence_strip

        if strip:
            pass


class SEQUENCER_MT_pivot_pie(Menu):
    bl_label = "Pivot Point"

    def draw(self, context):
        layout = self.layout
        pie = layout.menu_pie()

        sequencer_tool_settings = context.tool_settings.sequencer_tool_settings

        pie.prop_enum(sequencer_tool_settings, "pivot_point", value='CENTER')
        pie.prop_enum(sequencer_tool_settings, "pivot_point", value='CURSOR')
        pie.prop_enum(sequencer_tool_settings, "pivot_point", value='INDIVIDUAL_ORIGINS')
        pie.prop_enum(sequencer_tool_settings, "pivot_point", value='MEDIAN')


class SEQUENCER_MT_view_pie(Menu):
    bl_label = "View"

    def draw(self, _context):
        layout = self.layout

        pie = layout.menu_pie()
        pie.operator("sequencer.view_all")
        pie.operator("sequencer.view_selected", text="Frame Selected", icon='ZOOM_SELECTED')


class SEQUENCER_MT_preview_view_pie(Menu):
    bl_label = "View"

    def draw(self, _context):
        layout = self.layout

        pie = layout.menu_pie()
        pie.operator_context = 'INVOKE_REGION_PREVIEW'
        pie.operator("sequencer.view_all_preview")
        pie.operator("sequencer.view_selected", text="Frame Selected", icon='ZOOM_SELECTED')
        pie.separator()
        pie.operator("sequencer.view_zoom_ratio", text="Zoom 1:1").ratio = 1


class SequencerButtonsPanel:
    bl_space_type = 'SEQUENCE_EDITOR'
    bl_region_type = 'UI'

    @staticmethod
    def has_sequencer(context):
        return (context.space_data.view_type in {'SEQUENCER', 'SEQUENCER_PREVIEW'})

    @classmethod
    def poll(cls, context):
        return cls.has_sequencer(context) and (context.active_sequence_strip is not None)


class SequencerButtonsPanel_Output:
    bl_space_type = 'SEQUENCE_EDITOR'
    bl_region_type = 'UI'

    @staticmethod
    def has_preview(context):
        st = context.space_data
        return (st.view_type in {'PREVIEW', 'SEQUENCER_PREVIEW'}) or st.show_backdrop

    @classmethod
    def poll(cls, context):
        return cls.has_preview(context)


class SequencerColorTagPicker:
    bl_space_type = 'SEQUENCE_EDITOR'
    bl_region_type = 'UI'

    @staticmethod
    def has_sequencer(context):
        return (context.space_data.view_type in {'SEQUENCER', 'SEQUENCER_PREVIEW'})

    @classmethod
    def poll(cls, context):
        return cls.has_sequencer(context) and context.active_sequence_strip is not None


class SEQUENCER_PT_color_tag_picker(SequencerColorTagPicker, Panel):
    bl_label = "Color Tag"
    bl_category = "Strip"
    bl_options = {'HIDE_HEADER', 'INSTANCED'}

    def draw(self, _context):
        layout = self.layout

        row = layout.row(align=True)
        row.operator("sequencer.strip_color_tag_set", icon="X").color = 'NONE'
        for i in range(1, 10):
            icon = 'SEQUENCE_COLOR_%02d' % i
            row.operator("sequencer.strip_color_tag_set", icon=icon).color = 'COLOR_%02d' % i


class SEQUENCER_MT_color_tag_picker(SequencerColorTagPicker, Menu):
    bl_label = "Set Color Tag"

    def draw(self, _context):
        layout = self.layout

        row = layout.row(align=True)
        row.operator_enum("sequencer.strip_color_tag_set", "color", icon_only=True)


class SEQUENCER_PT_strip(SequencerButtonsPanel, Panel):
    bl_label = ""
    bl_options = {'HIDE_HEADER'}
    bl_category = "Strip"

    def draw(self, context):
        layout = self.layout
        strip = context.active_sequence_strip
        strip_type = strip.type

        if strip_type in {
                'ADD', 'SUBTRACT', 'ALPHA_OVER', 'ALPHA_UNDER', 'MULTIPLY',
                'OVER_DROP', 'GLOW', 'TRANSFORM', 'SPEED', 'MULTICAM',
                'GAUSSIAN_BLUR', 'COLORMIX',
        }:
            icon_header = 'SHADERFX'
        elif strip_type in {
                'CROSS', 'GAMMA_CROSS', 'WIPE',
        }:
            icon_header = 'ARROW_LEFTRIGHT'
        elif strip_type == 'SCENE':
            icon_header = 'SCENE_DATA'
        elif strip_type == 'MOVIECLIP':
            icon_header = 'TRACKER'
        elif strip_type == 'MASK':
            icon_header = 'MOD_MASK'
        elif strip_type == 'MOVIE':
            icon_header = 'FILE_MOVIE'
        elif strip_type == 'SOUND':
            icon_header = 'FILE_SOUND'
        elif strip_type == 'IMAGE':
            icon_header = 'FILE_IMAGE'
        elif strip_type == 'COLOR':
            icon_header = 'COLOR'
        elif strip_type == 'TEXT':
            icon_header = 'FONT_DATA'
        elif strip_type == 'ADJUSTMENT':
            icon_header = 'COLOR'
        elif strip_type == 'META':
            icon_header = 'SEQ_STRIP_META'
        else:
            icon_header = 'SEQ_SEQUENCER'

        row = layout.row(align=True)
        row.use_property_decorate = False
        row.label(text="", icon=icon_header)
        row.separator()
        row.prop(strip, "name", text="")

        sub = row.row(align=True)
        if strip.color_tag == 'NONE':
            sub.popover(panel="SEQUENCER_PT_color_tag_picker", text="", icon='COLOR')
        else:
            icon = 'SEQUENCE_' + strip.color_tag
            sub.popover(panel="SEQUENCER_PT_color_tag_picker", text="", icon=icon)

        row.separator()
        row.prop(strip, "mute", toggle=True, icon_only=True, emboss=False)


class SEQUENCER_PT_adjust_crop(SequencerButtonsPanel, Panel):
    bl_label = "Crop"
    bl_options = {'DEFAULT_CLOSED'}
    bl_category = "Strip"

    @classmethod
    def poll(cls, context):
        if not cls.has_sequencer(context):
            return False

        strip = context.active_sequence_strip
        if not strip:
            return False

        return strip.type != 'SOUND'

    def draw(self, context):
        strip = context.active_sequence_strip
        layout = self.layout
        layout.use_property_split = True
        layout.active = not strip.mute

        col = layout.column(align=True)
        col.prop(strip.crop, "min_x")
        col.prop(strip.crop, "max_x")
        col.prop(strip.crop, "max_y")
        col.prop(strip.crop, "min_y")


class SEQUENCER_PT_effect(SequencerButtonsPanel, Panel):
    bl_label = "Effect Strip"
    bl_category = "Strip"

    @classmethod
    def poll(cls, context):
        if not cls.has_sequencer(context):
            return False

        strip = context.active_sequence_strip
        if not strip:
            return False

        return strip.type in {
            'ADD', 'SUBTRACT', 'ALPHA_OVER', 'ALPHA_UNDER',
            'CROSS', 'GAMMA_CROSS', 'MULTIPLY', 'OVER_DROP',
            'WIPE', 'GLOW', 'TRANSFORM', 'COLOR', 'SPEED',
            'MULTICAM', 'GAUSSIAN_BLUR', 'TEXT', 'COLORMIX',
        }

    def draw(self, context):
        layout = self.layout
        layout.use_property_split = True
        layout.use_property_decorate = False

        strip = context.active_sequence_strip

        layout.active = not strip.mute

        if strip.input_count > 0:
            col = layout.column()
            row = col.row()
            row.prop(strip, "input_1")

            if strip.input_count > 1:
                row.operator("sequencer.swap_inputs", text="", icon='SORT_ASC')
                row = col.row()
                row.prop(strip, "input_2")
                row.operator("sequencer.swap_inputs", text="", icon='SORT_DESC')

        strip_type = strip.type

        if strip_type == 'COLOR':
            layout.template_color_picker(strip, "color", value_slider=True, cubic=True)
            layout.prop(strip, "color", text="")

        elif strip_type == 'WIPE':
            col = layout.column()
            col.prop(strip, "transition_type")
            col.alignment = 'RIGHT'
            col.row().prop(strip, "direction", expand=True)

            col = layout.column()
            col.prop(strip, "blur_width", slider=True)
            if strip.transition_type in {'SINGLE', 'DOUBLE'}:
                col.prop(strip, "angle")

        elif strip_type == 'GLOW':
            flow = layout.column_flow()
            flow.prop(strip, "threshold", slider=True)
            flow.prop(strip, "clamp", slider=True)
            flow.prop(strip, "boost_factor")
            flow.prop(strip, "blur_radius")
            flow.prop(strip, "quality", slider=True)
            flow.use_property_split = False
            flow.prop(strip, "use_only_boost")

        elif strip_type == 'SPEED':
            col = layout.column(align=True)
            col.prop(strip, "speed_control", text="Speed Control")
            if strip.speed_control == 'MULTIPLY':
                col.prop(strip, "speed_factor", text=" ")
            elif strip.speed_control == 'LENGTH':
                col.prop(strip, "speed_length", text=" ")
            elif strip.speed_control == 'FRAME_NUMBER':
                col.prop(strip, "speed_frame_number", text=" ")

            row = layout.row(align=True)
            if strip.speed_control != 'STRETCH':
                row.use_property_split = False
                row.prop(strip, "use_frame_interpolate", text="Interpolation")

        elif strip_type == 'TRANSFORM':
            col = layout.column()

            col.prop(strip, "interpolation")
            col.prop(strip, "translation_unit")
            col = layout.column(align=True)
            col.prop(strip, "translate_start_x", text="Position X")
            col.prop(strip, "translate_start_y", text="Y")

            col.separator()

            colsub = col.column(align=True)
            colsub.use_property_split = False
            colsub.prop(strip, "use_uniform_scale")

            if strip.use_uniform_scale:
                colsub = col.column(align=True)
                colsub.prop(strip, "scale_start_x", text="Scale")
            else:
                col.prop(strip, "scale_start_x", text="Scale X")
                col.prop(strip, "scale_start_y", text="Y")

            col = layout.column(align=True)
            col.prop(strip, "rotation_start", text="Rotation")

        elif strip_type == 'MULTICAM':
            col = layout.column(align=True)
            strip_channel = strip.channel

            col.prop(strip, "multicam_source", text="Source Channel")

            # The multicam strip needs at least 2 strips to be useful
            if strip_channel > 2:
                BT_ROW = 4
                col.label(text="Cut To")
                row = col.row()

                for i in range(1, strip_channel):
                    if (i % BT_ROW) == 1:
                        row = col.row(align=True)

                    # Workaround - .enabled has to have a separate UI block to work
                    if i == strip.multicam_source:
                        sub = row.row(align=True)
                        sub.enabled = False
                        sub.operator("sequencer.split_multicam", text="%d" % i).camera = i
                    else:
                        sub_1 = row.row(align=True)
                        sub_1.enabled = True
                        sub_1.operator("sequencer.split_multicam", text="%d" % i).camera = i

                if strip.channel > BT_ROW and (strip_channel - 1) % BT_ROW:
                    for i in range(strip.channel, strip_channel + ((BT_ROW + 1 - strip_channel) % BT_ROW)):
                        row.label(text="")
            else:
                col.separator()
                col.label(text="Two or more channels are needed below this strip", icon='INFO')

        elif strip_type == 'TEXT':
            layout = self.layout
            col = layout.column()
            col.scale_x = 1.3
            col.scale_y = 1.3
            col.use_property_split = False
            col.prop(strip, "text", text="")
            col.use_property_split = True
            layout.prop(strip, "wrap_width", text="Wrap Width")

        col = layout.column(align=True)
        if strip_type in {'CROSS', 'GAMMA_CROSS', 'WIPE', 'ALPHA_OVER', 'ALPHA_UNDER', 'OVER_DROP'}:
            col.use_property_split = False
            col.prop(strip, "use_default_fade", text="Default Fade")
            col.use_property_split = True
            if not strip.use_default_fade:
                col.prop(strip, "effect_fader", text="Effect Fader")
        elif strip_type == 'GAUSSIAN_BLUR':
            col = layout.column(align=True)
            col.prop(strip, "size_x", text="Size X")
            col.prop(strip, "size_y", text="Y")
        elif strip_type == 'COLORMIX':
            layout.prop(strip, "blend_effect", text="Blend Mode")
            row = layout.row(align=True)
            row.prop(strip, "factor", slider=True)


class SEQUENCER_PT_effect_text_layout(SequencerButtonsPanel, Panel):
    bl_label = "Layout"
    bl_parent_id = "SEQUENCER_PT_effect"
    bl_category = "Strip"

    @classmethod
    def poll(cls, context):
        strip = context.active_sequence_strip
        return strip.type == 'TEXT'

    def draw(self, context):
        strip = context.active_sequence_strip
        layout = self.layout
        layout.use_property_split = True
        col = layout.column()
        col.prop(strip, "location", text="Location")
        col.prop(strip, "align_x", text="Anchor X")
        col.prop(strip, "align_y", text="Y")


class SEQUENCER_PT_effect_text_style(SequencerButtonsPanel, Panel):
    bl_label = "Style"
    bl_parent_id = "SEQUENCER_PT_effect"
    bl_category = "Strip"

    @classmethod
    def poll(cls, context):
        strip = context.active_sequence_strip
        return strip.type == 'TEXT'

    def draw(self, context):
        strip = context.active_sequence_strip
        layout = self.layout
        layout.use_property_split = True
        col = layout.column()

        row = col.row(align=True)
        row.use_property_decorate = False
        row.template_ID(strip, "font", open="font.open", unlink="font.unlink")
        row.prop(strip, "use_bold", text="", icon="BOLD")
        row.prop(strip, "use_italic", text="", icon="ITALIC")

        col = layout.column()
        split = col.split(factor=.4, align=True)
        split.label(text="Size")
        split.prop(strip, "font_size", text="")

        split = col.split(factor=.4, align=True)
        split.label(text="Color")
        split.prop(strip, "color", text="")

        split = col.split(factor=.4, align=True)
        row = split.row()
        row.use_property_decorate = False
        row.use_property_split = False
        row = row.prop(strip, "use_shadow", text="Shadow")
        if (strip.use_shadow and (not strip.mute)):
            split.prop(strip, "shadow_color", text="")
        else:
            split.label(icon='DISCLOSURE_TRI_RIGHT')

        split = col.split(factor=.4, align=True)
        col = split.column(align=True)
        col.use_property_decorate = False
        col.use_property_split = False
        col.prop(strip, "use_box", text="Box")

        sub = split.column()
        if (strip.use_box and (not strip.mute)):
            sub.prop(strip, "box_color", text="")
            row = col.row()
            row.separator()
            row.label(text="Box Margin")
            sub.prop(strip, "box_margin", text="")
        else:
            sub.label(icon='DISCLOSURE_TRI_RIGHT')


class SEQUENCER_PT_source(SequencerButtonsPanel, Panel):
    bl_label = "Source"
    bl_options = {'DEFAULT_CLOSED'}
    bl_category = "Strip"

    @classmethod
    def poll(cls, context):
        if not cls.has_sequencer(context):
            return False

        strip = context.active_sequence_strip
        if not strip:
            return False

        return strip.type in {'MOVIE', 'IMAGE', 'SOUND'}

    def draw(self, context):
        layout = self.layout
        layout.use_property_split = True
        layout.use_property_decorate = False

        scene = context.scene
        strip = context.active_sequence_strip
        strip_type = strip.type

        layout.active = not strip.mute

        # Draw a filename if we have one.
        if strip_type == 'SOUND':
            sound = strip.sound
            layout.template_ID(strip, "sound", open="sound.open")
            if sound is not None:

                col = layout.column()
                col.prop(sound, "filepath", text="")

                col.alignment = 'RIGHT'
                sub = col.column(align=True)
                split = sub.split(factor=0.5, align=True)
                split.alignment = 'RIGHT'
                if sound.packed_file:
                    split.label(text="Unpack")
                    split.operator("sound.unpack", icon='PACKAGE', text="")
                else:
                    split.label(text="Pack")
                    split.operator("sound.pack", icon='UGLYPACKAGE', text="")

                layout.use_property_split = False
                layout.prop(sound, "use_memory_cache")

                col = layout.box()
                col = col.column(align=True)
                split = col.split(factor=0.5, align=False)
                split.alignment = 'RIGHT'
                split.label(text="Sample Rate")
                split.alignment = 'LEFT'
                if sound.samplerate <= 0:
                    split.label(text="Unknown")
                else:
                    split.label(text="%d Hz" % sound.samplerate, translate=False)

                split = col.split(factor=0.5, align=False)
                split.alignment = 'RIGHT'
                split.label(text="Channels")
                split.alignment = 'LEFT'

                # FIXME(@campbellbarton): this is ugly, we may want to support a way of showing a label from an enum.
                channel_enum_items = sound.bl_rna.properties["channels"].enum_items
                split.label(text=channel_enum_items[channel_enum_items.find(sound.channels)].name)
                del channel_enum_items
        else:
            if strip_type == 'IMAGE':
                col = layout.column()
                col.prop(strip, "directory", text="")

                # Current element for the filename.
                elem = strip.strip_elem_from_frame(scene.frame_current)
                if elem:
                    col.prop(elem, "filename", text="")  # strip.elements[0] could be a fallback

                col.prop(strip.colorspace_settings, "name", text="Color Space")

                col.prop(strip, "alpha_mode", text="Alpha")
                sub = col.column(align=True)
                sub.operator("sequencer.change_path", text="Change Data/Files", icon='FILE_MOVIE').filter_image = True
            else:  # elif strip_type == 'MOVIE':
                elem = strip.elements[0]

                col = layout.column()
                col.prop(strip, "filepath", text="")
                col.prop(strip.colorspace_settings, "name", text="Color Space")
                col.prop(strip, "stream_index")

                col.use_property_split = False
                col.prop(strip, "use_deinterlace")
                col.use_property_split = True

            if scene.render.use_multiview:
                layout.prop(strip, "use_multiview")

                col = layout.column()
                col.active = strip.use_multiview

                col.row().prop(strip, "views_format", expand=True)

                box = col.box()
                box.active = strip.views_format == 'STEREO_3D'
                box.template_image_stereo_3d(strip.stereo_3d_format)

            # Resolution.
            col = layout.box()
            col = col.column(align=True)
            split = col.split(factor=0.5, align=False)
            split.alignment = 'RIGHT'
            split.label(text="Resolution")
            size = (elem.orig_width, elem.orig_height) if elem else (0, 0)
            if size[0] and size[1]:
                split.alignment = 'LEFT'
                split.label(text="%dx%d" % size, translate=False)
            else:
                split.label(text="None")
            # FPS
            if elem.orig_fps:
                split = col.split(factor=0.5, align=False)
                split.alignment = 'RIGHT'
                split.label(text="FPS")
                split.alignment = 'LEFT'
                split.label(text="%.2f" % elem.orig_fps, translate=False)


class SEQUENCER_PT_scene(SequencerButtonsPanel, Panel):
    bl_label = "Scene"
    bl_category = "Strip"

    @classmethod
    def poll(cls, context):
        if not cls.has_sequencer(context):
            return False

        strip = context.active_sequence_strip
        if not strip:
            return False

        return (strip.type == 'SCENE')

    def draw(self, context):
        strip = context.active_sequence_strip
        scene = strip.scene

        layout = self.layout
        layout.use_property_split = True
        layout.use_property_decorate = False
        layout.active = not strip.mute

        layout.template_ID(strip, "scene", text="Scene", new="scene.new_sequencer")
        layout.prop(strip, "scene_input", text="Input")

        if strip.scene_input == 'CAMERA':
            layout.template_ID(strip, "scene_camera", text="Camera")

        if scene:
            # Build a manual split layout as a hack to get proper alignment with the rest of the buttons.
            sub = layout.row(align=True)
            sub.use_property_decorate = True
            split = sub.split(factor=0.4, align=True)
            split.alignment = 'RIGHT'
            split.label(text="Volume", text_ctxt=i18n_contexts.id_sound)
            split.prop(scene, "audio_volume", text="")
            sub.use_property_decorate = False

        if strip.scene_input == 'CAMERA':
            layout = layout.column(align = True)
            layout.label(text = "Show")
            layout.use_property_split = False
            row = layout.row()
            row.separator()
            layout.prop(strip, "use_annotations", text="Annotations")
            if scene:
                # Warning, this is not a good convention to follow.
                # Expose here because setting the alpha from the "Render" menu is very inconvenient.
                row = layout.row()
                row.separator()
                row.prop(scene.render, "film_transparent")


class SEQUENCER_PT_mask(SequencerButtonsPanel, Panel):
    bl_label = "Mask"
    bl_category = "Strip"

    @classmethod
    def poll(cls, context):
        if not cls.has_sequencer(context):
            return False

        strip = context.active_sequence_strip
        if not strip:
            return False

        return (strip.type == 'MASK')

    def draw(self, context):
        layout = self.layout
        layout.use_property_split = True

        strip = context.active_sequence_strip

        layout.active = not strip.mute

        layout.template_ID(strip, "mask")

        mask = strip.mask

        if mask:
            sta = mask.frame_start
            end = mask.frame_end
            layout.label(text=iface_("Original frame range: %d-%d (%d)") % (sta, end, end - sta + 1), translate=False)


class SEQUENCER_PT_time(SequencerButtonsPanel, Panel):
    bl_label = "Time"
    bl_options = {'DEFAULT_CLOSED'}
    bl_category = "Strip"

    @classmethod
    def poll(cls, context):
        if not cls.has_sequencer(context):
            return False

        strip = context.active_sequence_strip
        if not strip:
            return False

        return strip.type

    def draw_header_preset(self, context):
        layout = self.layout
        layout.alignment = 'RIGHT'
        strip = context.active_sequence_strip

        layout.prop(strip, "lock", text="", icon_only=True, emboss=False)

    def draw(self, context):
        from bpy.utils import smpte_from_frame

        layout = self.layout
        layout.use_property_split = False
        layout.use_property_decorate = False

        scene = context.scene
        frame_current = scene.frame_current
        strip = context.active_sequence_strip

        is_effect = isinstance(strip, bpy.types.EffectSequence)

        # Get once.
        frame_start = strip.frame_start
        frame_final_start = strip.frame_final_start
        frame_final_end = strip.frame_final_end
        frame_final_duration = strip.frame_final_duration
        frame_offset_start = strip.frame_offset_start
        frame_offset_end = strip.frame_offset_end

        length_list = (
            str(frame_start),
            str(frame_final_end),
            str(frame_final_duration),
            str(frame_offset_start),
            str(frame_offset_end),
        )

        if not is_effect:
            length_list = length_list + (
                str(strip.animation_offset_start),
                str(strip.animation_offset_end),
            )

        max_length = max(len(x) for x in length_list)
        max_factor = (1.9 - max_length) / 30

        layout.enabled = not strip.lock
        layout.active = not strip.mute

        sub = layout.row(align=True)
        split = sub.split(factor=0.5 + max_factor)
        split.alignment = 'RIGHT'
        split.label(text="Channel")
        split.prop(strip, "channel", text="")

        sub = layout.column(align=True)
        split = sub.split(factor=0.5 + max_factor, align=True)
        split.alignment = 'RIGHT'
        split.label(text="Start")
        split.prop(strip, "frame_start", text=smpte_from_frame(frame_start))

        split = sub.split(factor=0.5 + max_factor, align=True)
        split.alignment = 'RIGHT'
        split.label(text="Duration")
        split.prop(strip, "frame_final_duration", text=smpte_from_frame(frame_final_duration))

        # Use label, editing this value from the UI allows negative values,
        # users can adjust duration.
        split = sub.split(factor=0.5 + max_factor, align=True)
        split.alignment = 'RIGHT'
        split.label(text="End")
        split = split.split(factor=0.8 + max_factor, align=True)
        split.label(text="%14s" % smpte_from_frame(frame_final_end))
        split.alignment = 'RIGHT'
        split.label(text=str(frame_final_end) + " ")

        if not is_effect:

            layout.alignment = 'RIGHT'
            sub = layout.column(align=True)

            split = sub.split(factor=0.5 + max_factor, align=True)
            split.alignment = 'RIGHT'
            split.label(text="Strip Offset Start")
            split.prop(strip, "frame_offset_start", text=smpte_from_frame(frame_offset_start))

            split = sub.split(factor=0.5 + max_factor, align=True)
            split.alignment = 'RIGHT'
            split.label(text="End")
            split.prop(strip, "frame_offset_end", text=smpte_from_frame(frame_offset_end))

            layout.alignment = 'RIGHT'
            sub = layout.column(align=True)

            split = sub.split(factor=0.5 + max_factor, align=True)
            split.alignment = 'RIGHT'
            split.label(text="Hold Offset Start")
            split.prop(strip, "animation_offset_start", text=smpte_from_frame(strip.animation_offset_start))

            split = sub.split(factor=0.5 + max_factor, align=True)
            split.alignment = 'RIGHT'
            split.label(text="End")
            split.prop(strip, "animation_offset_end", text=smpte_from_frame(strip.animation_offset_end))

        col = layout.column(align=True)
        col = col.box()
        col.active = (
            (frame_current >= frame_final_start) and
            (frame_current <= frame_final_start + frame_final_duration)
        )

        split = col.split(factor=0.5 + max_factor, align=True)
        split.alignment = 'RIGHT'
        split.label(text="Current Frame")
        split = split.split(factor=0.8 + max_factor, align=True)
        frame_display = frame_current - frame_final_start
        split.label(text="%14s" % smpte_from_frame(frame_display))
        split.alignment = 'RIGHT'
        split.label(text=str(frame_display) + " ")

        if strip.type == 'SCENE':
            scene = strip.scene

            if scene:
                sta = scene.frame_start
                end = scene.frame_end
                split = col.split(factor=0.5 + max_factor)
                split.alignment = 'RIGHT'
                split.label(text="Original Frame Range")
                split.alignment = 'LEFT'
                split.label(text="%d-%d (%d)" % (sta, end, end - sta + 1), translate=False)


class SEQUENCER_PT_adjust_sound(SequencerButtonsPanel, Panel):
    bl_label = "Sound"
    bl_category = "Strip"

    @classmethod
    def poll(cls, context):
        if not cls.has_sequencer(context):
            return False

        strip = context.active_sequence_strip
        if not strip:
            return False

        return strip.type == 'SOUND'

    def draw(self, context):
        layout = self.layout
        layout.use_property_split = False

        st = context.space_data
        strip = context.active_sequence_strip
        sound = strip.sound
        overlay_settings = st.timeline_overlay

        layout.active = not strip.mute

        if sound is not None:
            layout.use_property_split = True
            col = layout.column()

            split = col.split(factor=0.4)
            split.alignment = 'RIGHT'
            split.label(text="Volume", text_ctxt=i18n_contexts.id_sound)
            split.prop(strip, "volume", text="")

            audio_channels = context.scene.render.ffmpeg.audio_channels
            pan_enabled = sound.use_mono and audio_channels != 'MONO'
            pan_text = "%.2f°" % (strip.pan * 90)

            split = col.split(factor=0.4)
            split.alignment = 'RIGHT'
            split.label(text="Pan", text_ctxt=i18n_contexts.id_sound)
            split.prop(strip, "pan", text="")
            split.enabled = pan_enabled

            if audio_channels not in {'MONO', 'STEREO'}:
                split = col.split(factor=0.4)
                split.alignment = 'RIGHT'
                split.label(text="Pan Angle")
                split.enabled = pan_enabled
                subsplit = split.row()
                subsplit.alignment = 'CENTER'
                subsplit.label(text=pan_text)
                subsplit.label(text=" ")  # Compensate for no decorate.
                subsplit.enabled = pan_enabled

            layout.use_property_split = False
            col = layout.column()

            col.prop(sound, "use_mono")
            if overlay_settings.waveform_display_type == 'DEFAULT_WAVEFORMS':
                col.prop(strip, "show_waveform")


class SEQUENCER_PT_adjust_comp(SequencerButtonsPanel, Panel):
    bl_label = "Compositing"
    bl_category = "Strip"

    @classmethod
    def poll(cls, context):
        if not cls.has_sequencer(context):
            return False

        strip = context.active_sequence_strip
        if not strip:
            return False

        return strip.type != 'SOUND'

    def draw(self, context):
        layout = self.layout
        layout.use_property_split = True

        strip = context.active_sequence_strip

        layout.active = not strip.mute

        col = layout.column()
        col.prop(strip, "blend_type", text="Blend")
        col.prop(strip, "blend_alpha", text="Opacity", slider=True)


class SEQUENCER_PT_adjust_transform(SequencerButtonsPanel, Panel):
    bl_label = "Transform"
    bl_category = "Strip"
    bl_options = {'DEFAULT_CLOSED'}

    @classmethod
    def poll(cls, context):
        if not cls.has_sequencer(context):
            return False

        strip = context.active_sequence_strip
        if not strip:
            return False

        return strip.type != 'SOUND'

    def draw(self, context):
        strip = context.active_sequence_strip
        layout = self.layout
        layout.use_property_split = True
        layout.active = not strip.mute

        col = layout.column(align=True)
        col.prop(strip.transform, "filter", text="Filter")

        col = layout.column(align=True)
        col.prop(strip.transform, "offset_x", text="Position X")
        col.prop(strip.transform, "offset_y", text="Y")

        col = layout.column(align=True)
        col.prop(strip.transform, "scale_x", text="Scale X")
        col.prop(strip.transform, "scale_y", text="Y")

        col = layout.column(align=True)
        col.prop(strip.transform, "rotation", text="Rotation")

        row = layout.row(heading="Mirror")
        sub = row.row(align=True)
        sub.prop(strip, "use_flip_x", text="X", toggle=True)
        sub.prop(strip, "use_flip_y", text="Y", toggle=True)


class SEQUENCER_PT_adjust_video(SequencerButtonsPanel, Panel):
    bl_label = "Video"
    bl_options = {'DEFAULT_CLOSED'}
    bl_category = "Strip"

    @classmethod
    def poll(cls, context):
        if not cls.has_sequencer(context):
            return False

        strip = context.active_sequence_strip
        if not strip:
            return False

        return strip.type in {
            'MOVIE', 'IMAGE', 'SCENE', 'MOVIECLIP', 'MASK',
            'META', 'ADD', 'SUBTRACT', 'ALPHA_OVER',
            'ALPHA_UNDER', 'CROSS', 'GAMMA_CROSS', 'MULTIPLY',
            'OVER_DROP', 'WIPE', 'GLOW', 'TRANSFORM', 'COLOR',
            'MULTICAM', 'SPEED', 'ADJUSTMENT', 'COLORMIX',
        }

    def draw(self, context):
        layout = self.layout

        layout.use_property_split = True

        col = layout.column()

        strip = context.active_sequence_strip

        layout.active = not strip.mute

        col.prop(strip, "strobe")

        if strip.type == 'MOVIECLIP':
            col = layout.column()
            col.label(text="Tracker")
            col = layout.column(align = True)
            row = col.row()
            row.separator()
            row.use_property_split = False
            row.prop(strip, "stabilize2d")
            row.prop_decorator(strip, "stabilize2d")

            col = layout.column()
            col.label(text="Distortion")
            col = layout.column(align = True)
            row = col.row()
            row.separator()
            row.use_property_split = False
            row.prop(strip, "undistort")
            row.prop_decorator(strip, "undistort")
            col.separator()

        row = col.row()
        row.use_property_split = False
        row.prop(strip, "use_reverse_frames")
        row.prop_decorator(strip, "use_reverse_frames")


class SEQUENCER_PT_adjust_color(SequencerButtonsPanel, Panel):
    bl_label = "Color"
    bl_options = {'DEFAULT_CLOSED'}
    bl_category = "Strip"

    @classmethod
    def poll(cls, context):
        if not cls.has_sequencer(context):
            return False

        strip = context.active_sequence_strip
        if not strip:
            return False

        return strip.type in {
            'MOVIE', 'IMAGE', 'SCENE', 'MOVIECLIP', 'MASK',
            'META', 'ADD', 'SUBTRACT', 'ALPHA_OVER',
            'ALPHA_UNDER', 'CROSS', 'GAMMA_CROSS', 'MULTIPLY',
            'OVER_DROP', 'WIPE', 'GLOW', 'TRANSFORM', 'COLOR',
            'MULTICAM', 'SPEED', 'ADJUSTMENT', 'COLORMIX',
        }

    def draw(self, context):
        layout = self.layout
        layout.use_property_split = True

        strip = context.active_sequence_strip

        layout.active = not strip.mute

        col = layout.column()
        col.prop(strip, "color_saturation", text="Saturation")
        col.prop(strip, "color_multiply", text="Multiply")
        row = col.row()
        row.use_property_split = False
        row.prop(strip, "use_float", text="Convert to Float")
        row.prop_decorator(strip, "use_float")


class SEQUENCER_PT_cache_settings(SequencerButtonsPanel, Panel):
    bl_label = "Cache Settings"
    bl_category = "Cache"

    @classmethod
    def poll(cls, context):
        show_developer_ui = context.preferences.view.show_developer_ui
        return cls.has_sequencer(context) and context.scene.sequence_editor and show_developer_ui

    def draw(self, context):
        layout = self.layout
        layout.use_property_split = False
        layout.use_property_decorate = False

        ed = context.scene.sequence_editor

        col = layout.column()

        col.prop(ed, "use_cache_raw", text="Raw")
        col.prop(ed, "use_cache_preprocessed", text="Preprocessed")
        col.prop(ed, "use_cache_composite", text="Composite")
        col.prop(ed, "use_cache_final", text="Final")


class SEQUENCER_PT_proxy_settings(SequencerButtonsPanel, Panel):
    bl_label = "Proxy Settings"
    bl_category = "Proxy"

    @classmethod
    def poll(cls, context):
        return cls.has_sequencer(context) and context.scene.sequence_editor

    def draw(self, context):
        layout = self.layout
        layout.use_property_split = True
        layout.use_property_decorate = False

        ed = context.scene.sequence_editor
        flow = layout.column_flow()
        flow.prop(ed, "proxy_storage", text="Storage")

        if ed.proxy_storage == 'PROJECT':
            flow.prop(ed, "proxy_dir", text="Directory")

        col = layout.column()
        col.operator("sequencer.enable_proxies")
        col.operator("sequencer.rebuild_proxy", icon='LASTOPERATOR')


class SEQUENCER_PT_strip_proxy(SequencerButtonsPanel, Panel):
    bl_label = "Strip Proxy & Timecode"
    bl_category = "Proxy"

    @classmethod
    def poll(cls, context):
        if not cls.has_sequencer(context) and context.scene.sequence_editor:
            return False

        strip = context.active_sequence_strip
        if not strip:
            return False

        return strip.type in {'MOVIE', 'IMAGE'}

    def draw_header(self, context):
        strip = context.active_sequence_strip

        self.layout.prop(strip, "use_proxy", text="")

    def draw(self, context):
        layout = self.layout
        layout.use_property_split = False
        layout.use_property_decorate = False

        ed = context.scene.sequence_editor

        strip = context.active_sequence_strip

        if strip.proxy:
            proxy = strip.proxy

            if ed.proxy_storage == 'PER_STRIP':
                col = layout.column(align = True)
                col.label(text = "Custom Proxy")
                row = col.row()
                row.separator()
                row.prop(proxy, "use_proxy_custom_directory")
                row = col.row()
                row.separator()
                row.prop(proxy, "use_proxy_custom_file")
                col.use_property_split = True
                if proxy.use_proxy_custom_directory and not proxy.use_proxy_custom_file:
                    col.prop(proxy, "directory")
                if proxy.use_proxy_custom_file:
                    col.prop(proxy, "filepath")

            layout.use_property_split = True
            row = layout.row(heading="Resolutions", align=True)
            row.prop(strip.proxy, "build_25", toggle=True)
            row.prop(strip.proxy, "build_50", toggle=True)
            row.prop(strip.proxy, "build_75", toggle=True)
            row.prop(strip.proxy, "build_100", toggle=True)

            layout.use_property_split = False
            layout.prop(proxy, "use_overwrite")

            layout.use_property_split = True

            col = layout.column()
            col.prop(proxy, "quality", text="Quality")

            if strip.type == 'MOVIE':
                col = layout.column()

                col.prop(proxy, "timecode", text="Timecode Index")


class SEQUENCER_PT_strip_cache(SequencerButtonsPanel, Panel):
    bl_label = "Strip Cache"
    bl_category = "Cache"
    bl_options = {'DEFAULT_CLOSED'}

    @classmethod
    def poll(cls, context):
        show_developer_ui = context.preferences.view.show_developer_ui
        if not cls.has_sequencer(context):
            return False
        if context.active_sequence_strip is not None and show_developer_ui:
            return True
        return False

    def draw_header(self, context):
        strip = context.active_sequence_strip
        self.layout.prop(strip, "override_cache_settings", text="")

    def draw(self, context):
        layout = self.layout
        layout.use_property_split = False
        layout.use_property_decorate = False

        strip = context.active_sequence_strip
        layout.active = strip.override_cache_settings

        col = layout.column()
        col.prop(strip, "use_cache_raw")
        col.prop(strip, "use_cache_preprocessed", text="Preprocessed")
        col.prop(strip, "use_cache_composite")


class SEQUENCER_PT_preview(SequencerButtonsPanel_Output, Panel):
    bl_label = "Scene Strip Display"
    bl_space_type = 'SEQUENCE_EDITOR'
    bl_region_type = 'UI'
    bl_options = {'DEFAULT_CLOSED'}
    bl_category = "View"

    def draw(self, context):
        layout = self.layout
        layout.use_property_split = True
        layout.use_property_decorate = False

        render = context.scene.render

        col = layout.column()
        col.prop(render, "sequencer_gl_preview", text="Shading")

        if render.sequencer_gl_preview in {'SOLID', 'WIREFRAME'}:
            col.use_property_split = False
            col.prop(render, "use_sequencer_override_scene_strip")


class SEQUENCER_PT_view(SequencerButtonsPanel_Output, Panel):
    bl_label = "View Settings"
    bl_category = "View"

    def draw(self, context):
        layout = self.layout
        layout.use_property_split = True
        layout.use_property_decorate = False

        st = context.space_data
        ed = context.scene.sequence_editor

        col = layout.column()

        col.prop(st, "proxy_render_size")

        col = layout.column()
        col.use_property_split = False
        prop = col.prop(st, "use_proxies")
        if st.proxy_render_size in {'NONE', 'SCENE'}:
            col.enabled = False

        col = layout.column()
        if ed:
            col.use_property_split = False
            col.prop(ed, "use_prefetch")
            col.use_property_split = True

        col.prop(st, "display_channel", text="Channel")

        if st.display_mode == 'IMAGE':
            col.prop(st, "show_overexposed")

        elif st.display_mode == 'WAVEFORM':
            col.use_property_split = False
            col.prop(st, "show_separate_color")


class SEQUENCER_PT_view_cursor(SequencerButtonsPanel_Output, Panel):
    bl_category = "View"
    bl_label = "2D Cursor"

    def draw(self, context):
        layout = self.layout

        st = context.space_data

        layout.use_property_split = True
        layout.use_property_decorate = False

        col = layout.column()
        col.prop(st, "cursor_location", text="Location")


class SEQUENCER_PT_frame_overlay(SequencerButtonsPanel_Output, Panel):
    bl_label = "Frame Overlay"
    bl_category = "View"
    bl_options = {'DEFAULT_CLOSED'}

    @classmethod
    def poll(cls, context):
        if not context.scene.sequence_editor:
            return False
        return SequencerButtonsPanel_Output.poll(context)

    def draw_header(self, context):
        scene = context.scene
        ed = scene.sequence_editor

        self.layout.prop(ed, "show_overlay_frame", text="")

    def draw(self, context):
        layout = self.layout

        layout.operator_context = 'INVOKE_REGION_PREVIEW'
        layout.operator("sequencer.view_ghost_border", text="Set Overlay Region")
        layout.operator_context = 'INVOKE_DEFAULT'

        layout.use_property_split = True
        layout.use_property_decorate = False

        st = context.space_data
        scene = context.scene
        ed = scene.sequence_editor

        layout.active = ed.show_overlay_frame

        col = layout.column()
        col.prop(ed, "overlay_frame", text="Frame Offset")
        col.prop(st, "overlay_frame_type")
        col.use_property_split = False
        col.prop(ed, "use_overlay_frame_lock")


class SEQUENCER_PT_view_safe_areas(SequencerButtonsPanel_Output, Panel):
    bl_label = "Safe Areas"
    bl_options = {'DEFAULT_CLOSED'}
    bl_category = "View"

    @classmethod
    def poll(cls, context):
        st = context.space_data
        is_preview = st.view_type in {'PREVIEW', 'SEQUENCER_PREVIEW'}
        return is_preview and (st.display_mode == 'IMAGE')

    def draw_header(self, context):
        overlay_settings = context.space_data.preview_overlay
        self.layout.prop(overlay_settings, "show_safe_areas", text="")

    def draw(self, context):
        layout = self.layout
        layout.use_property_split = True
        overlay_settings = context.space_data.preview_overlay
        safe_data = context.scene.safe_areas

        layout.active = overlay_settings.show_safe_areas

        col = layout.column()

        sub = col.column()
        sub.prop(safe_data, "title", slider=True)
        sub.prop(safe_data, "action", slider=True)


class SEQUENCER_PT_view_safe_areas_center_cut(SequencerButtonsPanel_Output, Panel):
    bl_label = "Center-Cut Safe Areas"
    bl_parent_id = "SEQUENCER_PT_view_safe_areas"
    bl_options = {'DEFAULT_CLOSED'}
    bl_category = "View"

    def draw_header(self, context):
        st = context.space_data

        layout = self.layout
        overlay_settings = context.space_data.preview_overlay
        layout.active = overlay_settings.show_safe_areas
        layout.prop(overlay_settings, "show_safe_center", text="")

    def draw(self, context):
        layout = self.layout
        layout.use_property_split = True
        safe_data = context.scene.safe_areas
        overlay_settings = context.space_data.preview_overlay

        layout.active = overlay_settings.show_safe_areas and overlay_settings.show_safe_center

        col = layout.column()
        col.prop(safe_data, "title_center", slider=True)
        col.prop(safe_data, "action_center", slider=True)


class SEQUENCER_PT_modifiers(SequencerButtonsPanel, Panel):
    bl_label = "Modifiers"
    bl_category = "Modifiers"

    def draw(self, context):
        layout = self.layout
        layout.use_property_split = True

        strip = context.active_sequence_strip
        ed = context.scene.sequence_editor
        if strip.type == 'SOUND':
            sound = strip.sound
        else:
            sound = None

        if sound is None:
            row = layout.row()
            row.use_property_split = False
            row.prop(strip, "use_linear_modifiers")
            row.prop_decorator(strip, "use_linear_modifiers")

        layout.operator_menu_enum("sequencer.strip_modifier_add", "type")
        layout.operator("sequencer.strip_modifier_copy", icon='COPYDOWN')

        for mod in strip.modifiers:
            box = layout.box()

            row = box.row()
            row.use_property_decorate = False
            row.prop(mod, "show_expanded", text="", emboss=False)
            row.prop(mod, "name", text="")

            row.prop(mod, "mute", text="")
            row.use_property_decorate = True

            sub = row.row(align=True)
            props = sub.operator("sequencer.strip_modifier_move", text="", icon='TRIA_UP')
            props.name = mod.name
            props.direction = 'UP'
            props = sub.operator("sequencer.strip_modifier_move", text="", icon='TRIA_DOWN')
            props.name = mod.name
            props.direction = 'DOWN'

            row.operator("sequencer.strip_modifier_remove", text="", icon='X', emboss=False).name = mod.name

            if mod.show_expanded:
                if sound is None:
                    row = box.row()
                    row.prop(mod, "input_mask_type", expand=True)

                    if mod.input_mask_type == 'STRIP':
                        sequences_object = ed
                        if ed.meta_stack:
                            sequences_object = ed.meta_stack[-1]
                        box.prop_search(mod, "input_mask_strip", sequences_object, "sequences", text="Mask")
                    else:
                        box.prop(mod, "input_mask_id")
                        row = box.row()
                        row.prop(mod, "mask_time", expand=True)

                    if mod.type == 'COLOR_BALANCE':
                        box.prop(mod, "color_multiply")
                        draw_color_balance(box, mod.color_balance)
                    elif mod.type == 'CURVES':
                        box.template_curve_mapping(mod, "curve_mapping", type='COLOR', show_tone=True)
                    elif mod.type == 'HUE_CORRECT':
                        box.template_curve_mapping(mod, "curve_mapping", type='HUE')
                    elif mod.type == 'BRIGHT_CONTRAST':
                        col = box.column()
                        col.prop(mod, "bright")
                        col.prop(mod, "contrast")
                    elif mod.type == 'WHITE_BALANCE':
                        col = box.column()
                        col.prop(mod, "white_value")
                    elif mod.type == 'TONEMAP':
                        col = box.column()
                        col.prop(mod, "tonemap_type")
                        if mod.tonemap_type == 'RD_PHOTORECEPTOR':
                            col.prop(mod, "intensity")
                            col.prop(mod, "contrast")
                            col.prop(mod, "adaptation")
                            col.prop(mod, "correction")
                        elif mod.tonemap_type == 'RH_SIMPLE':
                            col.prop(mod, "key")
                            col.prop(mod, "offset")
                            col.prop(mod, "gamma")
                else:
                    if mod.type == 'SOUND_EQUALIZER':
                        eq_row = box.row()
                        # eq_graphs = eq_row.operator_menu_enum("sequencer.strip_modifier_equalizer_redefine", "graphs")
                        # eq_graphs.name = mod.name
                        flow = box.grid_flow(
                            row_major=True,
                            columns=0,
                            even_columns=True,
                            even_rows=False,
                            align=False,
                        )
                        for sound_eq in mod.graphics:
                            col = flow.column()
                            box = col.box()
                            split = box.split(factor=0.4)
                            split.label(text="%.2f" % sound_eq.curve_mapping.clip_min_x)
                            split.label(text="Hz")
                            split.alignment = "RIGHT"
                            split.label(text="%.2f" % sound_eq.curve_mapping.clip_max_x)
                            box.template_curve_mapping(
                                sound_eq,
                                "curve_mapping",
                                type='NONE',
                                levels=False,
                                brush=True,
                                use_negative_slope=True,
                                show_tone=False,
                            )
                            second_row = col.row()
                            second_row.label(text="dB")
                            second_row.alignment = 'CENTER'


class SEQUENCER_PT_annotation(AnnotationDataPanel, SequencerButtonsPanel_Output, Panel):
    bl_space_type = 'SEQUENCE_EDITOR'
    bl_region_type = 'UI'
    bl_category = "View"

    @staticmethod
    def has_preview(context):
        st = context.space_data
        return st.view_type in {'PREVIEW', 'SEQUENCER_PREVIEW'}

    @classmethod
    def poll(cls, context):
        return cls.has_preview(context)

    # NOTE: this is just a wrapper around the generic GP Panel
    # But, it should only show up when there are images in the preview region


class SEQUENCER_PT_annotation_onion(AnnotationOnionSkin, SequencerButtonsPanel_Output, Panel):
    bl_space_type = 'SEQUENCE_EDITOR'
    bl_region_type = 'UI'
    bl_category = "View"

    @staticmethod
    def has_preview(context):
        st = context.space_data
        return st.view_type in {'PREVIEW', 'SEQUENCER_PREVIEW'}

    @classmethod
    def poll(cls, context):
        if context.annotation_data_owner is None:
            return False
        elif type(context.annotation_data_owner) is bpy.types.Object:
            return False
        else:
            gpl = context.active_annotation_layer
            if gpl is None:
                return False

        return cls.has_preview(context)

    # NOTE: this is just a wrapper around the generic GP Panel
    # But, it should only show up when there are images in the preview region


class SEQUENCER_PT_custom_props(SequencerButtonsPanel, PropertyPanel, Panel):
    COMPAT_ENGINES = {'BLENDER_RENDER', 'BLENDER_EEVEE', 'BLENDER_WORKBENCH'}
    _context_path = "active_sequence_strip"
    _property_type = (bpy.types.Sequence,)
    bl_category = "Strip"


class SEQUENCER_PT_snapping(Panel):
    bl_space_type = 'SEQUENCE_EDITOR'
    bl_region_type = 'HEADER'
    bl_label = "Snapping"

    def draw(self, context):
        tool_settings = context.tool_settings
        sequencer_tool_settings = tool_settings.sequencer_tool_settings

        layout = self.layout
        layout.use_property_split = False
        layout.use_property_decorate = False

        col = layout.column(align = True)
        col.label(text = "Snap to")
        row = col.row()
        row.separator()
        row.prop(sequencer_tool_settings, "snap_to_current_frame")
        row = col.row()
        row.separator()
        row.prop(sequencer_tool_settings, "snap_to_hold_offset")

        col = layout.column(align = True)
        col.label(text = "Ignore")
        row = col.row()
        row.separator()
        row.prop(sequencer_tool_settings, "snap_ignore_muted", text="Muted Strips")
        row = col.row()
        row.separator()
        row.prop(sequencer_tool_settings, "snap_ignore_sound",text="Sound Strips")

        col = layout.column(align = True)
        col.label(text = "Current Frame")
        row = col.row()
        row.separator()
        row.prop(sequencer_tool_settings, "use_snap_current_frame_to_strips", text="Snap to Strips")


class SEQUENCER_PT_view_options(bpy.types.Panel):
    bl_label = "View Options"
    bl_category = "View"
    bl_space_type = 'SEQUENCE_EDITOR'
    bl_region_type = 'HEADER'

    def draw(self, context):
        layout = self.layout

        st = context.space_data
        overlay_settings = st.preview_overlay
        is_preview = st.view_type in {'PREVIEW', 'SEQUENCER_PREVIEW'}
        is_sequencer_view = st.view_type in {'SEQUENCER', 'SEQUENCER_PREVIEW'}
        tool_settings = context.tool_settings

        if is_sequencer_view:

            col = layout.column(align = True)
            if st.view_type == 'SEQUENCER':

                split = layout.split(factor = 0.6)
                col = split.column()
                col.use_property_split = False
                col.prop(st, "show_backdrop", text="Preview as Backdrop")
                col = split.column()
                if st.show_backdrop:
                    col.label(icon='DISCLOSURE_TRI_DOWN')
                else:
                    col.label(icon='DISCLOSURE_TRI_RIGHT')

                if is_preview or st.show_backdrop:
                    row = layout.row()
                    row.separator()
                    row.prop(st, "show_transform_preview", text="Preview During Transform")

            else:

                col.prop(st, "show_transform_preview", text="Preview During Transform")

            col = layout.column(align = True)
            col.prop(st, "show_seconds")
            col.prop(st, "show_locked_time")

            layout.menu("SEQUENCER_MT_view_cache")

            layout.use_property_split = False
            layout.prop(st, "show_markers")

        if is_preview:
            layout.use_property_split = False
            if st.display_mode == 'IMAGE':
                layout.prop(overlay_settings, "show_metadata")

            layout.use_property_split = False
            layout.prop(st, "use_zoom_to_fit")


        if is_sequencer_view:

            col = layout.column(align = True)
            col.prop(tool_settings, "lock_markers")
            col.prop(st, "use_marker_sync")
            col.prop(st, "use_clamp_view")


class SEQUENCER_MT_fades_add(Menu):
    bl_label = "Fade"

    def draw(self, context):
        layout = self.layout

        layout.operator("sequencer.fades_add", text="Fade In and Out", icon='IPO_EASE_IN_OUT').type = 'IN_OUT'
        layout.operator("sequencer.fades_add", text="Fade In", icon='IPO_EASE_IN').type = 'IN'
        layout.operator("sequencer.fades_add", text="Fade Out", icon='IPO_EASE_OUT').type = 'OUT'
        layout.operator("sequencer.fades_add", text="From current Frame", icon='BEFORE_CURRENT_FRAME').type = 'CURSOR_FROM'
        layout.operator("sequencer.fades_add", text="To current Frame", icon='AFTER_CURRENT_FRAME').type = 'CURSOR_TO'


classes = (
    ALL_MT_editormenu,
    SEQUENCER_MT_change,
    SEQUENCER_HT_tool_header,
    SEQUENCER_HT_header,
    SEQUENCER_MT_editor_menus,
    SEQUENCER_MT_range,
    SEQUENCER_MT_view_pie_menus,
    SEQUENCER_MT_view,
    SEQUENCER_MT_view_annotations,
    SEQUENCER_MT_export,
    SEQUENCER_MT_view_cache,
    SEQUENCER_MT_preview_zoom,
    SEQUENCER_MT_proxy,
    SEQUENCER_MT_select_handle,
    SEQUENCER_MT_select_channel,
    SEQUENCER_MT_select_linked,
    SEQUENCER_MT_select,
    SEQUENCER_MT_marker,
    SEQUENCER_MT_navigation,
    SEQUENCER_MT_add,
    SEQUENCER_MT_add_scene,
    SEQUENCER_MT_add_effect,
    SEQUENCER_MT_add_transitions,
    SEQUENCER_MT_add_empty,
    SEQUENCER_MT_strip_effect,
    SEQUENCER_MT_strip_movie,
    SEQUENCER_MT_strip,
    SEQUENCER_MT_strip_transform,
    SEQUENCER_MT_strip_input,
    SEQUENCER_MT_strip_lock_mute,
    SEQUENCER_MT_image,
    SEQUENCER_MT_image_transform,
    SEQUENCER_MT_image_clear,
    SEQUENCER_MT_image_apply,
    SEQUENCER_MT_color_tag_picker,
    SEQUENCER_MT_context_menu,
    SEQUENCER_MT_preview_context_menu,
    SEQUENCER_MT_pivot_pie,
    SEQUENCER_MT_view_pie,
    SEQUENCER_MT_preview_view_pie,

    SEQUENCER_PT_color_tag_picker,

    SEQUENCER_PT_active_tool,
    SEQUENCER_PT_strip,

    SEQUENCER_PT_gizmo_display,
    SEQUENCER_PT_overlay,
    SEQUENCER_PT_preview_overlay,
    SEQUENCER_PT_sequencer_overlay,

    SEQUENCER_PT_effect,
    SEQUENCER_PT_scene,
    SEQUENCER_PT_mask,
    SEQUENCER_PT_effect_text_style,
    SEQUENCER_PT_effect_text_layout,

    SEQUENCER_PT_adjust_comp,
    SEQUENCER_PT_adjust_transform,
    SEQUENCER_PT_adjust_crop,
    SEQUENCER_PT_adjust_video,
    SEQUENCER_PT_adjust_color,
    SEQUENCER_PT_adjust_sound,

    SEQUENCER_PT_time,
    SEQUENCER_PT_source,

    SEQUENCER_PT_modifiers,

    SEQUENCER_PT_cache_settings,
    SEQUENCER_PT_strip_cache,
    SEQUENCER_PT_proxy_settings,
    SEQUENCER_PT_strip_proxy,

    SEQUENCER_PT_custom_props,

    SEQUENCER_PT_view,
    SEQUENCER_PT_view_cursor,
    SEQUENCER_PT_frame_overlay,
    SEQUENCER_PT_view_safe_areas,
    SEQUENCER_PT_view_safe_areas_center_cut,
    SEQUENCER_PT_preview,

    SEQUENCER_PT_annotation,
    SEQUENCER_PT_annotation_onion,

    SEQUENCER_PT_snapping,

#BFA
    SEQUENCER_PT_view_options,
    SEQUENCER_MT_fades_add
)

if __name__ == "__main__":  # only for live edit.
    from bpy.utils import register_class
    for cls in classes:
        register_class(cls)<|MERGE_RESOLUTION|>--- conflicted
+++ resolved
@@ -850,30 +850,20 @@
         layout.operator_context = 'INVOKE_REGION_WIN'
 
         col = layout.column()
-<<<<<<< HEAD
-        col.operator("sequencer.effect_strip_add", text="Add", icon='SEQ_ADD').type = 'ADD'
-        col.operator("sequencer.effect_strip_add", text="Subtract", icon='NODE_INVERT').type = 'SUBTRACT'
-        col.operator("sequencer.effect_strip_add", text="Multiply", icon='SEQ_MULTIPLY').type = 'MULTIPLY'
-        col.operator("sequencer.effect_strip_add", text="Over Drop", icon='SEQ_ALPHA_OVER').type = 'OVER_DROP'
-        col.operator("sequencer.effect_strip_add", text="Alpha Over", icon='IMAGE_ALPHA').type = 'ALPHA_OVER'
-        col.operator("sequencer.effect_strip_add", text="Alpha Under", icon='NODE_HOLDOUTSHADER').type = 'ALPHA_UNDER'
-        col.operator("sequencer.effect_strip_add", text="Color Mix", icon='NODE_MIXRGB').type = 'COLORMIX'
-=======
         col.operator("sequencer.effect_strip_add", text="Add",
-                     text_ctxt=i18n_contexts.id_sequence).type = 'ADD'
+                     text_ctxt=i18n_contexts.id_sequence, icon='SEQ_ADD').type = 'ADD'
         col.operator("sequencer.effect_strip_add", text="Subtract",
-                     text_ctxt=i18n_contexts.id_sequence).type = 'SUBTRACT'
+                     text_ctxt=i18n_contexts.id_sequence, icon='NODE_INVERT').type = 'SUBTRACT'
         col.operator("sequencer.effect_strip_add", text="Multiply",
-                     text_ctxt=i18n_contexts.id_sequence).type = 'MULTIPLY'
+                     text_ctxt=i18n_contexts.id_sequence, icon='SEQ_MULTIPLY').type = 'MULTIPLY'
         col.operator("sequencer.effect_strip_add", text="Over Drop",
-                     text_ctxt=i18n_contexts.id_sequence).type = 'OVER_DROP'
+                     text_ctxt=i18n_contexts.id_sequence, icon='SEQ_ALPHA_OVER').type = 'OVER_DROP'
         col.operator("sequencer.effect_strip_add", text="Alpha Over",
-                     text_ctxt=i18n_contexts.id_sequence).type = 'ALPHA_OVER'
+                     text_ctxt=i18n_contexts.id_sequence, icon='IMAGE_ALPHA').type = 'ALPHA_OVER'
         col.operator("sequencer.effect_strip_add", text="Alpha Under",
-                     text_ctxt=i18n_contexts.id_sequence).type = 'ALPHA_UNDER'
+                     text_ctxt=i18n_contexts.id_sequence, icon='NODE_HOLDOUTSHADER').type = 'ALPHA_UNDER'
         col.operator("sequencer.effect_strip_add", text="Color Mix",
-                     text_ctxt=i18n_contexts.id_sequence).type = 'COLORMIX'
->>>>>>> 1fae2549
+                     text_ctxt=i18n_contexts.id_sequence, icon='NODE_MIXRGB').type = 'COLORMIX'
         col.enabled = selected_sequences_len(context) >= 2
 
         layout.separator()
@@ -1030,17 +1020,8 @@
             if strip:
                 strip_type = strip.type
                 layout.separator()
-<<<<<<< HEAD
-
-                if strip_type != 'SOUND':
-                    layout.operator_menu_enum("sequencer.strip_video_modifier_add", "type", text="Add Video Strip Modifier")
-                else:
-                    layout.operator_menu_enum("sequencer.strip_sound_modifier_add", "type", text="Add Audio Strip Modifier")
+                layout.operator_menu_enum("sequencer.strip_modifier_add", "type", text="Add Modifier")
                 layout.operator("sequencer.strip_modifier_copy", text="Copy Modifiers to Selection", icon='COPYDOWN')
-=======
-                layout.operator_menu_enum("sequencer.strip_modifier_add", "type", text="Add Modifier")
-                layout.operator("sequencer.strip_modifier_copy", text="Copy Modifiers to Selection")
->>>>>>> 1fae2549
 
                 if strip_type in {
                         'CROSS', 'ADD', 'SUBTRACT', 'ALPHA_OVER', 'ALPHA_UNDER',
@@ -1192,23 +1173,11 @@
             layout.operator("sequencer.strip_modifier_copy", text="Copy Modifiers to Selection")
 
             if strip_type != 'SOUND':
-<<<<<<< HEAD
-                layout.separator()
-                layout.operator_menu_enum("sequencer.strip_video_modifier_add", "type", text="Add Video Strip Modifier")
-                layout.operator("sequencer.strip_modifier_copy", text="Copy Modifiers to Selection", icon='COPYDOWN')
-=======
->>>>>>> 1fae2549
                 if selected_sequences_count >= 2:
                     layout.separator()
                     col = layout.column()
                     col.menu("SEQUENCER_MT_add_transitions", text="Add Transition")
             else:
-<<<<<<< HEAD
-                layout.separator()
-                layout.operator_menu_enum("sequencer.strip_sound_modifier_add", "type", text="Add Audio Strip Modifier")
-                layout.operator("sequencer.strip_modifier_copy", text="Copy Modifiers to Selection", icon='COPYDOWN')
-=======
->>>>>>> 1fae2549
                 if selected_sequences_count >= 2:
                     layout.separator()
                     layout.operator("sequencer.crossfade_sounds", text="Crossfade Sounds", icon='SPEAKER')
