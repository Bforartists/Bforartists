--- conflicted
+++ resolved
@@ -610,37 +610,22 @@
 
         layout.separator()
 
-<<<<<<< HEAD
         layout.operator("sequencer.select_box", text="Box Select", icon='BORDER_RECT')
-        if has_sequencer:
-            props = layout.operator("sequencer.select_box", text="Box Select (Include Handles)", icon='BORDER_RECT')
-=======
-        layout.operator("sequencer.select_box", text="Box Select")
 
         col = layout.column()
         if has_sequencer:
-            props = col.operator("sequencer.select_box", text="Box Select (Include Handles)")
->>>>>>> 3a684b7a
+            props = col.operator("sequencer.select_box", text="Box Select (Include Handles)", icon='BORDER_RECT')
             props.include_handles = True
 
         col.separator()
 
         if has_sequencer:
-<<<<<<< HEAD
-            layout.operator_menu_enum("sequencer.select_side_of_frame", "side", text="Side of Frame")
-            layout.menu("SEQUENCER_MT_select_handle", text="Handle")
-            layout.menu("SEQUENCER_MT_select_channel", text="Channel")
-            layout.menu("SEQUENCER_MT_select_linked", text="Linked")
-
-        layout.separator()
-=======
-            col.operator_menu_enum("sequencer.select_side_of_frame", "side", text="Side of Frame...")
+            col.operator_menu_enum("sequencer.select_side_of_frame", "side", text="Side of Frame")
             col.menu("SEQUENCER_MT_select_handle", text="Handle")
             col.menu("SEQUENCER_MT_select_channel", text="Channel")
             col.menu("SEQUENCER_MT_select_linked", text="Linked")
 
             col.separator()
->>>>>>> 3a684b7a
 
         col.operator_menu_enum("sequencer.select_grouped", "type", text="Grouped")
         col.enabled = not is_retiming
@@ -1006,105 +991,34 @@
 class SEQUENCER_MT_strip_retiming(Menu):
     bl_label = "Retiming"
 
-<<<<<<< HEAD
-    def draw_strip_context(self, context):
-        # BFA - Changed the contextual operator visibility to be based on movie  type selection
-        # BFA - If there is no movie strip selected, a label will advise what to do
-        try:
-            layout = self.layout
-
-            layout.operator_context = 'INVOKE_REGION_WIN'
-
-            strip = context.active_sequence_strip
-            strip_type = strip.type
-
-            if strip and strip_type == 'MOVIE' or 'IMAGE':
-
-                strip = context.active_sequence_strip
-
-                layout.operator(
-                    "sequencer.retiming_show",
-                    icon='MOD_TIME' if (strip and strip.show_retiming_keys) else 'TIME', text="Disable Retiming" if (strip and strip.show_retiming_keys) else "Enable Retiming"
-                ) #BFA - added more explicit title, and moved to top for UX
-
-                layout.separator()  #BFA - Added seperator
-
-                layout.operator("sequencer.retiming_segment_speed_set", icon="SET_TIME")  #BFA - Added seperator, moved up for UX
-
-                layout.separator()
-
-                layout.operator("sequencer.retiming_key_add", icon="KEYFRAMES_INSERT")
-                layout.operator("sequencer.retiming_freeze_frame_add", icon="KEYTYPE_MOVING_HOLD_VEC")
-                layout.separator()
-
-                layout.operator("sequencer.retiming_reset", icon="KEYFRAMES_REMOVE")
-            else:
-                layout.label(text="Select a movie strip")
-        except:
-            layout.label(text="Select a movie strip")
-        # BFA - End of changes
-
-
-    def draw_retiming_context(self, context):
-        layout = self.layout
-
-        layout.separator() #BFA - Added seperator
-
-        layout.operator("sequencer.retiming_show", text="Disable Retiming", icon='MOD_TIME') #BFA - added more explicit title, and moved to top for UX
-
-        layout.separator()
-
-        layout.operator("sequencer.retiming_segment_speed_set", icon="SET_TIME") #BFA - Added seperator, moved up for UX
-
-        layout.separator()
-
-        layout.operator("sequencer.retiming_key_add", icon="KEYFRAMES_INSERT")
-        layout.operator("sequencer.retiming_freeze_frame_add", icon="KEYTYPE_MOVING_HOLD_VEC")
-        layout.operator("sequencer.retiming_transition_add", icon="NODE_CURVE_TIME")
-
-        #layout.operator("sequencer.delete") #BFA - Redundant operator
-        #layout.separator()
-
-        #layout.operator("sequencer.select_box")  #BFA - Redundant operator
-        #layout.operator("sequencer.select_all")  #BFA - Redundant operator
-        #layout.separator()
-
-    def draw(self, context):
-        ed = context.scene.sequence_editor
-        if ed.selected_retiming_keys:
-            self.draw_retiming_context(context)
-        else:
-            self.draw_strip_context(context)
-
-=======
     def draw(self, context):
         is_retiming = context.scene.sequence_editor.selected_retiming_keys
         strip = context.active_sequence_strip
         layout = self.layout
 
-        layout.operator("sequencer.retiming_key_add")
-        layout.operator("sequencer.retiming_freeze_frame_add")
-        col = layout.column()
-        col.operator("sequencer.retiming_transition_add")
-        col.enabled = is_retiming
-
-        layout.separator()
-
-        layout.operator("sequencer.delete", text="Delete Retiming Keys")
-        col = layout.column()
-        col.operator("sequencer.retiming_reset")
-        col.enabled = not is_retiming
-
-        layout.separator()
-
-        layout.operator("sequencer.retiming_segment_speed_set")
+        #BFA - Moved retiming_show and retiming_segment_speed_set to top for UX
+        layout.separator() #BFA - Added separator
         layout.operator(
             "sequencer.retiming_show",
             icon='CHECKBOX_HLT' if (strip and strip.show_retiming_keys) else 'CHECKBOX_DEHLT',
             text="Toggle Retiming Keys",
         )
-
->>>>>>> 3a684b7a
+        layout.separator()
+        layout.operator("sequencer.retiming_segment_speed_set", icon='SET_TIME')
+
+        layout.operator("sequencer.retiming_key_add", icon='KEYFRAMES_INSERT')
+        layout.operator("sequencer.retiming_freeze_frame_add", icon='KEYTYPE_MOVING_HOLD_VEC')
+        col = layout.column()
+        col.operator("sequencer.retiming_transition_add", icon='NODE_CURVE_TIME')
+        col.enabled = is_retiming
+
+        layout.separator()
+
+        layout.operator("sequencer.delete", text="Delete Retiming Keys", icon='DELETE')
+        col = layout.column()
+        col.operator("sequencer.retiming_reset", icon='KEYFRAMES_REMOVE')
+        col.enabled = not is_retiming
+
 
 class SEQUENCER_MT_strip(Menu):
     bl_label = "Strip"
@@ -1122,22 +1036,12 @@
             layout.menu("SEQUENCER_MT_strip_retiming")
             layout.separator()
 
-<<<<<<< HEAD
-            props = layout.operator("sequencer.split", text="Split", icon='CUT')
-            props.type = 'SOFT'
-            props.side = 'RIGHT'
-
-            props = layout.operator("sequencer.split", text="Hold Split", icon='HOLD_SPLIT')
-            props.type = 'HARD'
-            props.side = 'RIGHT'
-=======
             with operator_context(layout, 'EXEC_REGION_WIN'):
-                props = layout.operator("sequencer.split", text="Split")
+                props = layout.operator("sequencer.split", text="Split", icon='CUT')
                 props.type = 'SOFT'
 
-                props = layout.operator("sequencer.split", text="Hold Split")
+                props = layout.operator("sequencer.split", text="Hold Split", icon='HOLD_SPLIT')
                 props.type = 'HARD'
->>>>>>> 3a684b7a
 
             layout.separator()
 
