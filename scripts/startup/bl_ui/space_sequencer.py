--- conflicted
+++ resolved
@@ -399,13 +399,9 @@
 
             layout.operator(
                 "sequencer.view_zoom_ratio",
-<<<<<<< HEAD
-                text=iface_("Zoom %d:%d") % (a, b), icon = "ZOOM_SET",
-=======
-                text="{:g}% ({:d}:{:d})".format(percent, a, b),
->>>>>>> 4b1196ac
+                text="Zoom {:g}% ({:d}:{:d})".format(percent, a, b), # BFA
                 translate=False,
-                icon='LAYER_ACTIVE' if isclose(percent, current_zoom, abs_tol=0.5) else 'NONE',
+                icon="ZOOM_SET" # BFA
             ).ratio = ratio
 
         layout.separator()
@@ -490,19 +486,14 @@
 
         if is_sequencer_view:
             layout.operator_context = 'INVOKE_REGION_WIN'
-<<<<<<< HEAD
-            layout.operator("view2d.zoom_border", text = "Zoom Border", icon = "ZOOM_BORDER")
+            layout.operator("view2d.zoom_border", text="Zoom Border", icon="ZOOM_BORDER") # BFA
 
             layout.separator()
 
             layout.operator("sequencer.view_all", text="Frame All", icon = "VIEWALL" )
             layout.operator("sequencer.view_frame", icon = "VIEW_FRAME" )
             layout.operator("sequencer.view_selected", text = "Frame Selected", icon='VIEW_SELECTED')
-=======
-            layout.operator("sequencer.view_all")
-            layout.operator("sequencer.view_frame")
             layout.prop(st, "use_clamp_view")
->>>>>>> 4b1196ac
 
         if is_preview:
             layout.operator_context = 'INVOKE_REGION_PREVIEW'
@@ -510,14 +501,9 @@
             if is_sequencer_view:
                 layout.menu("SEQUENCER_MT_preview_zoom", text="Preview Zoom")
             else:
-<<<<<<< HEAD
-                layout.operator("view2d.zoom_border", text="Zoom Border", icon = "ZOOM_BORDER")
-                layout.menu("SEQUENCER_MT_preview_zoom")
-
-=======
+                layout.operator("view2d.zoom_border", text="Zoom Border", icon="ZOOM_BORDER") # BFA
                 layout.menu("SEQUENCER_MT_preview_zoom")
             layout.prop(st, "use_zoom_to_fit", text="Auto Zoom")
->>>>>>> 4b1196ac
             layout.separator()
 
             layout.operator("sequencer.view_all_preview", text="Fit Preview in window", icon='VIEW_FIT')
@@ -2769,13 +2755,11 @@
         if st.display_mode == 'IMAGE':
             col.prop(st, "show_overexposed")
 
-<<<<<<< HEAD
-        elif st.display_mode == 'WAVEFORM':
-            col.prop(st, "show_separate_color")
-=======
+        elif st.display_mode == 'WAVEFORM': # BFA
+            col.prop(st, "show_separate_color") # BFA
+
         if ed:
             col.prop(ed, "show_missing_media")
->>>>>>> 4b1196ac
 
 
 class SEQUENCER_PT_view_cursor(SequencerButtonsPanel_Output, Panel):
@@ -3078,7 +3062,6 @@
         layout.use_property_split = False
         layout.use_property_decorate = False
 
-<<<<<<< HEAD
         col = layout.column(align = True)
         col.label(text = "Snap to")
         row = col.row()
@@ -3087,6 +3070,9 @@
         row = col.row()
         row.separator()
         row.prop(sequencer_tool_settings, "snap_to_hold_offset")
+        row = col.row()
+        row.separator()
+        row.prop(sequencer_tool_settings, "snap_to_markers")
 
         col = layout.column(align = True)
         col.label(text = "Ignore")
@@ -3096,12 +3082,6 @@
         row = col.row()
         row.separator()
         row.prop(sequencer_tool_settings, "snap_ignore_sound",text="Sound Strips")
-=======
-        col = layout.column(heading="Snap to", align=True)
-        col.prop(sequencer_tool_settings, "snap_to_current_frame")
-        col.prop(sequencer_tool_settings, "snap_to_hold_offset")
-        col.prop(sequencer_tool_settings, "snap_to_markers")
->>>>>>> 4b1196ac
 
         col = layout.column(align = True)
         col.label(text = "Current Frame")
