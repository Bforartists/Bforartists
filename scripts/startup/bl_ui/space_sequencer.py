--- conflicted
+++ resolved
@@ -18,7 +18,6 @@
 )
 from bl_ui.space_toolsystem_common import (
     ToolActivePanelHelper,
-    PlayheadSnappingPanel,
 )
 from bl_ui.utils import (
     PlayheadSnappingPanel,
@@ -201,19 +200,12 @@
             row = layout.row(align=True)
             row.prop(sequencer_tool_settings, "overlap_mode", text="")
 
-        # if st.view_type in {'SEQUENCER', 'SEQUENCER_PREVIEW'}:
         row = layout.row(align=True)
         row.prop(tool_settings, "use_snap_sequencer", text="")
         sub = row.row(align=True)
-<<<<<<< HEAD
         sub.popover(panel="SEQUENCER_PT_snapping", text="")  # BFA - removed text
         layout.popover(panel="SEQUENCER_PT_playhead_snapping")
         # layout.separator_spacer() #BFA
-=======
-        sub.popover(panel="SEQUENCER_PT_snapping")
-        layout.popover(panel="SEQUENCER_PT_playhead_snapping")
-        layout.separator_spacer()
->>>>>>> 5898c1b9
 
         if st.view_type in {'PREVIEW', 'SEQUENCER_PREVIEW'}:
             layout.prop(st, "display_mode", text="", icon_only=True)
@@ -996,7 +988,6 @@
             else:
                 layout.operator_context = 'INVOKE_DEFAULT'
 
-<<<<<<< HEAD
                 strip_type = strip.type
                 data_strips = ['IMAGE', 'MOVIE', 'SOUND']
                 effect_strips = [
@@ -1041,22 +1032,6 @@
         except:
             layout.label(text="Please select a strip", icon="QUESTION")
         # BFA - End of changes
-=======
-        layout.operator_context = 'INVOKE_DEFAULT'
-        layout.menu("SEQUENCER_MT_strip_effect_change")
-        layout.operator("sequencer.swap_inputs")
-        props = layout.operator("sequencer.change_path", text="Path/Files")
-
-        if strip:
-            strip_type = strip.type
-
-            if strip_type == 'IMAGE':
-                props.filter_image = True
-            elif strip_type == 'MOVIE':
-                props.filter_movie = True
-            elif strip_type == 'SOUND':
-                props.filter_sound = True
->>>>>>> 5898c1b9
 
 
 class SEQUENCER_MT_navigation(Menu):
@@ -1254,17 +1229,12 @@
         layout.separator()
 
         col = layout.column()
-<<<<<<< HEAD
         col.operator(
             "sequencer.effect_strip_add", text="Cross", icon="NODE_VECTOR"
         ).type ='CROSS'
         col.operator(
             "sequencer.effect_strip_add", text="Gamma Cross", icon="NODE_GAMMA"
         ).type = 'GAMMA_CROSS'
-=======
-        col.operator("sequencer.effect_strip_add", text="Crossfade").type = 'CROSS'
-        col.operator("sequencer.effect_strip_add", text="Gamma Crossfade").type = 'GAMMA_CROSS'
->>>>>>> 5898c1b9
 
         col.separator()
 
@@ -1289,7 +1259,6 @@
         layout.separator()
 
         col = layout.column()
-<<<<<<< HEAD
         col.operator("sequencer.effect_strip_add", text="Transform", icon="TRANSFORM_MOVE").type = 'TRANSFORM'
         col.operator("sequencer.effect_strip_add", text="Speed Control", icon="NODE_CURVE_TIME").type = 'SPEED'
 
@@ -1297,12 +1266,6 @@
 
         col.operator("sequencer.effect_strip_add", text="Glow", icon="LIGHT_SUN",).type = 'GLOW'
         col.operator("sequencer.effect_strip_add", text="Gaussian Blur", icon="NODE_BLUR",).type = 'GAUSSIAN_BLUR'
-=======
-        col.operator("sequencer.effect_strip_add", text="Transform").type = 'TRANSFORM'
-        col.operator("sequencer.effect_strip_add", text="Speed Control").type = 'SPEED'
-        col.operator("sequencer.effect_strip_add", text="Glow").type = 'GLOW'
-        col.operator("sequencer.effect_strip_add", text="Gaussian Blur").type = 'GAUSSIAN_BLUR'
->>>>>>> 5898c1b9
         col.enabled = nonsound == 1
 
         layout.separator()
@@ -1503,16 +1466,9 @@
     def draw(self, _context):
         layout = self.layout
 
-<<<<<<< HEAD
         # BFA - couple of these operators were moved to a conditional
         layout.operator("sequencer.reassign_inputs", icon='RANDOMIZE_TRANSFORM')
         layout.operator("sequencer.swap_inputs", icon='RANDOMIZE')
-=======
-        layout.menu("SEQUENCER_MT_strip_effect_change")
-        layout.operator("sequencer.reassign_inputs")
-        layout.operator("sequencer.swap_inputs")
->>>>>>> 5898c1b9
-
 
 class SEQUENCER_MT_strip_effect_change(Menu):
     bl_label = "Change Effect Type"
@@ -1549,7 +1505,6 @@
         col.operator("sequencer.change_effect_type", text="Gamma Crossfade").type = 'GAMMA_CROSS'
         col.operator("sequencer.change_effect_type", text="Wipe").type = 'WIPE'
         col.enabled = strip.input_count == 2
-
 
 class SEQUENCER_MT_strip_movie(Menu):
     bl_label = "Movie Strip"
@@ -1785,7 +1740,6 @@
                 )
 
                 if strip_type in {
-<<<<<<< HEAD
                     'CROSS',
                     'ADD',
                     'SUBTRACT',
@@ -1801,12 +1755,6 @@
                     'MULTICAM',
                     'ADJUSTMENT',
                     'GAUSSIAN_BLUR',
-=======
-                        'CROSS', 'ADD', 'SUBTRACT', 'ALPHA_OVER', 'ALPHA_UNDER',
-                        'GAMMA_CROSS', 'MULTIPLY', 'WIPE', 'GLOW',
-                        'TRANSFORM', 'SPEED', 'MULTICAM', 'ADJUSTMENT',
-                        'GAUSSIAN_BLUR',
->>>>>>> 5898c1b9
                 }:
                     layout.separator()
                     layout.menu("SEQUENCER_MT_strip_effect")
@@ -1815,16 +1763,11 @@
                     layout.menu("SEQUENCER_MT_strip_movie")
                 elif strip_type == 'IMAGE':
                     layout.separator()
-<<<<<<< HEAD
                     layout.operator("sequencer.rendersize", icon="RENDER_REGION")
                     layout.operator("sequencer.images_separate", icon="SEPARATE")
                 elif strip_type == 'TEXT':
                     layout.separator()
                     layout.menu("SEQUENCER_MT_strip_effect")
-=======
-                    layout.operator("sequencer.rendersize")
-                    layout.operator("sequencer.images_separate")
->>>>>>> 5898c1b9
                 elif strip_type == 'META':
                     layout.separator()
                     layout.operator("sequencer.meta_make", icon="ADD_METASTRIP")
@@ -2113,7 +2056,6 @@
                 )
 
             if strip_type in {
-<<<<<<< HEAD
                 'CROSS',
                 'ADD',
                 'SUBTRACT',
@@ -2129,12 +2071,6 @@
                 'MULTICAM',
                 'ADJUSTMENT',
                 'GAUSSIAN_BLUR',
-=======
-                    'CROSS', 'ADD', 'SUBTRACT', 'ALPHA_OVER', 'ALPHA_UNDER',
-                    'GAMMA_CROSS', 'MULTIPLY', 'WIPE', 'GLOW',
-                    'TRANSFORM', 'SPEED', 'MULTICAM', 'ADJUSTMENT',
-                    'GAUSSIAN_BLUR',
->>>>>>> 5898c1b9
             }:
                 layout.separator()
                 layout.menu("SEQUENCER_MT_strip_effect")
@@ -2143,16 +2079,11 @@
                 layout.menu("SEQUENCER_MT_strip_movie")
             elif strip_type == 'IMAGE':
                 layout.separator()
-<<<<<<< HEAD
                 layout.operator("sequencer.rendersize", icon="RENDER_REGION")
                 layout.operator("sequencer.images_separate", icon="SEPARATE")
             elif strip_type == 'TEXT':
                 layout.separator()
                 layout.menu("SEQUENCER_MT_strip_effect")
-=======
-                layout.operator("sequencer.rendersize")
-                layout.operator("sequencer.images_separate")
->>>>>>> 5898c1b9
             elif strip_type == 'META':
                 layout.separator()
                 layout.operator("sequencer.meta_make", icon="ADD_METASTRIP")
@@ -3610,11 +3541,6 @@
 
         # BFA - double entries
 
-<<<<<<< HEAD
-=======
-        col.prop(ed, "use_cache_raw", text="Raw")
-        col.prop(ed, "use_cache_final", text="Final")
->>>>>>> 5898c1b9
 
 
 class SEQUENCER_PT_cache_view_settings(SequencerButtonsPanel, Panel):
@@ -3653,36 +3579,6 @@
         col.prop(cache_settings, "show_cache_final_out", text="Final")
         if show_developer_ui:
             col.prop(cache_settings, "show_cache_raw", text="Raw")
-<<<<<<< HEAD
-
-        show_cache_size = show_developer_ui and (ed.use_cache_raw or ed.use_cache_final)
-        if show_cache_size:
-            cache_raw_size = ed.cache_raw_size
-            cache_final_size = ed.cache_final_size
-
-            col = layout.box()
-            col = col.column(align=True)
-
-            split = col.split(factor=0.4, align=True)
-            split.alignment = 'RIGHT'
-            split.label(text="Current Cache Size")
-            split.alignment = 'LEFT'
-            split.label(text="{:d} MB".format(cache_raw_size + cache_final_size), translate=False)
-
-            split = col.split(factor=0.4, align=True)
-            split.alignment = 'RIGHT'
-            split.label(text="Raw")
-            split.alignment = 'LEFT'
-            split.label(text="{:d} MB".format(cache_raw_size), translate=False)
-
-            split = col.split(factor=0.4, align=True)
-            split.alignment = 'RIGHT'
-            split.label(text="Final")
-            split.alignment = 'LEFT'
-            split.label(text="{:d} MB".format(cache_final_size), translate=False)
-=======
-        col.prop(cache_settings, "show_cache_final_out", text="Final")
->>>>>>> 5898c1b9
 
         show_cache_size = show_developer_ui and (ed.use_cache_raw or ed.use_cache_final)
         if show_cache_size:
@@ -3804,64 +3700,6 @@
                 col.prop(proxy, "timecode", text="Timecode Index")
 
 
-<<<<<<< HEAD
-class SEQUENCER_PT_strip_cache(SequencerButtonsPanel, Panel):
-    bl_label = "Strip Cache"
-    bl_category = "Cache"
-    bl_options = {'DEFAULT_CLOSED'}
-
-    @classmethod
-    def poll(cls, context):
-        show_developer_ui = context.preferences.view.show_developer_ui
-        if not cls.has_sequencer(context):
-            return False
-        if context.active_strip is not None and show_developer_ui:
-            return True
-        return False
-
-    def draw_header(self, context):
-        strip = context.active_strip
-        self.layout.prop(strip, "override_cache_settings", text="")
-
-    def draw(self, context):
-        layout = self.layout
-        layout.use_property_split = False
-        layout.use_property_decorate = False
-
-        strip = context.active_strip
-        layout.active = strip.override_cache_settings
-
-        col = layout.column()
-        col.prop(strip, "use_cache_raw")
-
-        show_cache_size = show_developer_ui and (ed.use_cache_raw or ed.use_cache_final)
-        if show_cache_size:
-            cache_raw_size = ed.cache_raw_size
-            cache_final_size = ed.cache_final_size
-
-            col = layout.box()
-            col = col.column(align=True)
-
-            split = col.split(factor=0.4, align=True)
-            split.alignment = 'RIGHT'
-            split.label(text="Current Cache Size")
-            split.alignment = 'LEFT'
-            split.label(text="{:d} MB".format(cache_raw_size + cache_final_size), translate=False)
-
-            split = col.split(factor=0.4, align=True)
-            split.alignment = 'RIGHT'
-            split.label(text="Raw")
-            split.alignment = 'LEFT'
-            split.label(text="{:d} MB".format(cache_raw_size), translate=False)
-
-            split = col.split(factor=0.4, align=True)
-            split.alignment = 'RIGHT'
-            split.label(text="Final")
-            split.alignment = 'LEFT'
-            split.label(text="{:d} MB".format(cache_final_size), translate=False)
-
-=======
->>>>>>> 5898c1b9
 class SEQUENCER_PT_preview(SequencerButtonsPanel_Output, Panel):
     bl_label = "Scene Strip Display"
     bl_space_type = 'SEQUENCE_EDITOR'
@@ -4247,11 +4085,7 @@
 class SEQUENCER_PT_playhead_snapping(PlayheadSnappingPanel, Panel):
     bl_space_type = 'SEQUENCE_EDITOR'
 
-<<<<<<< HEAD
 # BFA - contains format changes
-=======
-
->>>>>>> 5898c1b9
 class SEQUENCER_PT_snapping(Panel):
     bl_space_type = 'SEQUENCE_EDITOR'
     bl_region_type = 'HEADER'
@@ -4410,8 +4244,6 @@
                 col.prop(cache_settings, "show_cache_final_out", text="Final")
                 if show_developer_ui:
                     col.prop(cache_settings, "show_cache_raw", text="Raw")
-                    col.prop(cache_settings, "show_cache_preprocessed", text="Preprocessed")
-                    col.prop(cache_settings, "show_cache_composite", text="Composite")
 
 
             layout.use_property_split = False
@@ -4439,7 +4271,6 @@
     def draw(self, context):
         layout = self.layout
 
-<<<<<<< HEAD
         layout.operator(
             "sequencer.fades_add", text="Fade In and Out", icon="IPO_EASE_IN_OUT"
         ).type = "IN_OUT"
@@ -4458,8 +4289,6 @@
             "sequencer.fades_add", text="To current Frame", icon="AFTER_CURRENT_FRAME"
         ).type = "CURSOR_TO"
 
-=======
->>>>>>> 5898c1b9
 
 classes = (
     ALL_MT_editormenu_sequencer,
@@ -4553,12 +4382,9 @@
     SEQUENCER_PT_preview_snapping,
     SEQUENCER_PT_sequencer_snapping,
     SEQUENCER_PT_playhead_snapping,
-<<<<<<< HEAD
     SEQUENCER_PT_view_options,  # BFA
     SEQUENCER_MT_fades_add,  # BFA
     SEQUENCER_MT_strip_text_characters,  # BFA
-=======
->>>>>>> 5898c1b9
 )
 
 if __name__ == "__main__":  # only for live edit.
