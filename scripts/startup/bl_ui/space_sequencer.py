# SPDX-FileCopyrightText: 2009-2023 Blender Authors
#
# SPDX-License-Identifier: GPL-2.0-or-later

# BFA - Added icons and floated properties left
# BFA - This document is heavily modified, so like the space_view3d.py,
# BFA - compare old Blender with new Blender then splice in changes.
# BFA - Rebase compare every now and then.

import bpy
from bpy.types import (
    Header,
    Menu,
    Panel,
)
from bpy.app.translations import (
    contexts as i18n_contexts,
    pgettext_iface as iface_,
    pgettext_rpt as rpt_,
)
from bl_ui.properties_grease_pencil_common import (
    AnnotationDataPanel,
    AnnotationOnionSkin,
)
from bl_ui.space_toolsystem_common import (
    ToolActivePanelHelper,
)

from rna_prop_ui import PropertyPanel
from bl_ui.space_time import playback_controls


def _space_view_types(st):
    view_type = st.view_type
    return (
        view_type in {"SEQUENCER", "SEQUENCER_PREVIEW"},
        view_type == "PREVIEW",
    )


def selected_strips_count(context):
    selected_strips = getattr(context, "selected_strips", None)
    if selected_strips is None:
        return 0, 0

    total_count = len(selected_strips)
    nonsound_count = sum(1 for strip in selected_strips if strip.type != "SOUND")

    return total_count, nonsound_count


def draw_color_balance(layout, color_balance):
    layout.prop(color_balance, "correction_method")

    flow = layout.grid_flow(row_major=True, columns=0, even_columns=True, even_rows=False, align=False)
    flow.use_property_split = False

    if color_balance.correction_method == "LIFT_GAMMA_GAIN":
        col = flow.column()

        box = col.box()
        split = box.split(factor=0.35)
        col = split.column(align=True)
        col.label(text="Lift")
        col.separator()
        col.separator()
        col.prop(color_balance, "lift", text="")
        col.prop(color_balance, "invert_lift", text="Invert", icon="ARROW_LEFTRIGHT")
        split.template_color_picker(color_balance, "lift", value_slider=True, cubic=True)

        col = flow.column()

        box = col.box()
        split = box.split(factor=0.35)
        col = split.column(align=True)
        col.label(text="Gamma")
        col.separator()
        col.separator()
        col.prop(color_balance, "gamma", text="")
        col.prop(color_balance, "invert_gamma", text="Invert", icon="ARROW_LEFTRIGHT")
        split.template_color_picker(color_balance, "gamma", value_slider=True, lock_luminosity=True, cubic=True)

        col = flow.column()

        box = col.box()
        split = box.split(factor=0.35)
        col = split.column(align=True)
        col.label(text="Gain")
        col.separator()
        col.separator()
        col.prop(color_balance, "gain", text="")
        col.prop(color_balance, "invert_gain", text="Invert", icon="ARROW_LEFTRIGHT")
        split.template_color_picker(color_balance, "gain", value_slider=True, lock_luminosity=True, cubic=True)

    elif color_balance.correction_method == "OFFSET_POWER_SLOPE":
        col = flow.column()

        box = col.box()
        split = box.split(factor=0.35)
        col = split.column(align=True)
        col.label(text="Offset")
        col.separator()
        col.separator()
        col.prop(color_balance, "offset", text="")
        col.prop(color_balance, "invert_offset", text="Invert", icon="ARROW_LEFTRIGHT")
        split.template_color_picker(color_balance, "offset", value_slider=True, cubic=True)

        col = flow.column()

        box = col.box()
        split = box.split(factor=0.35)
        col = split.column(align=True)
        col.label(text="Power", text_ctxt=i18n_contexts.id_movieclip)
        col.separator()
        col.separator()
        col.prop(color_balance, "power", text="")
        col.prop(color_balance, "invert_power", text="Invert", icon="ARROW_LEFTRIGHT")
        split.template_color_picker(color_balance, "power", value_slider=True, cubic=True)

        col = flow.column()

        box = col.box()
        split = box.split(factor=0.35)
        col = split.column(align=True)
        col.label(text="Slope")
        col.separator()
        col.separator()
        col.prop(color_balance, "slope", text="")
        col.prop(color_balance, "invert_slope", text="Invert", icon="ARROW_LEFTRIGHT")
        split.template_color_picker(color_balance, "slope", value_slider=True, cubic=True)


class SEQUENCER_PT_active_tool(ToolActivePanelHelper, Panel):
    bl_space_type = "SEQUENCE_EDITOR"
    bl_region_type = "UI"
    bl_category = "Tool"


class SEQUENCER_HT_tool_header(Header):
    bl_space_type = "SEQUENCE_EDITOR"
    bl_region_type = "TOOL_HEADER"

    def draw(self, context):
        # layout = self.layout

        self.draw_tool_settings(context)

        # TODO: options popover.

    def draw_tool_settings(self, context):
        layout = self.layout

        # Active Tool
        # -----------
        from bl_ui.space_toolsystem_common import ToolSelectPanelHelper

        # Most callers assign the `tool` & `tool_mode`, currently the result is not used.
        """
        tool = ToolSelectPanelHelper.draw_active_tool_header(context, layout)
        tool_mode = context.mode if tool is None else tool.mode
        """
        # Only draw the header.
        ToolSelectPanelHelper.draw_active_tool_header(context, layout)


class SEQUENCER_HT_header(Header):
    bl_space_type = "SEQUENCE_EDITOR"

    def draw_seq(self, layout, context):  # BFA - 3D Sequencer
        pass

    def draw(self, context):
        self.draw_editor_type_menu(context)

        layout = self.layout

        st = context.space_data
        layout.prop(st, "view_type", text="")

        SEQUENCER_MT_editor_menus.draw_collapsible(context, layout)

        layout.separator_spacer()

        tool_settings = context.tool_settings
        sequencer_tool_settings = tool_settings.sequencer_tool_settings if tool_settings else None

        layout.separator_spacer()
        row = layout.row()  # BFA - 3D Sequencer
        # Sync pinned scene button
        row.label(icon="PINNED" if context.workspace.sequencer_scene else "UNPINNED")  # BFA - 3D Sequencer

        # BFA - wip merge of new sequencer
        if st.view_type == "SEQUENCER":
            row = layout.row(align=True)
            row.template_ID(context.workspace, "sequencer_scene", new="scene.new_sequencer_scene")

        if sequencer_tool_settings and st.view_type == "PREVIEW":
            row = layout.row(align=True)  # BFA
            row.prop(sequencer_tool_settings, "pivot_point", text="", icon_only=True)  # BFA

        if sequencer_tool_settings and st.view_type in {"SEQUENCER", "SEQUENCER_PREVIEW"}:
            row = layout.row(align=True)
            row.prop(sequencer_tool_settings, "overlap_mode", text="", icon_only=True)  # BFA - icon only

        if st.view_type in {"SEQUENCER", "SEQUENCER_PREVIEW"} and tool_settings:
            row = layout.row(align=True)
            row.prop(tool_settings, "use_snap_sequencer", text="")
            sub = row.row(align=True)
            sub.popover(panel="SEQUENCER_PT_snapping", text="")  # BFA - removed title

        # layout.separator_spacer()  #BFA

        if st.view_type in {"PREVIEW", "SEQUENCER_PREVIEW"}:
            layout.prop(st, "display_mode", text="", icon_only=True)
            layout.prop(st, "preview_channels", text="", icon_only=True)

            # Gizmo toggle & popover.
            row = layout.row(align=True)
            # FIXME: place-holder icon.
            row.prop(st, "show_gizmo", text="", toggle=True, icon="GIZMO")
            sub = row.row(align=True)
            sub.active = st.show_gizmo
            sub.popover(
                panel="SEQUENCER_PT_gizmo_display",
                text="",
            )

        row = layout.row(align=True)
        row.prop(st, "show_overlays", text="", icon="OVERLAY")
        sub = row.row(align=True)
        sub.popover(panel="SEQUENCER_PT_overlay", text="")
        sub.active = st.show_overlays

        row.popover(panel="SEQUENCER_PT_view_options", text="Options")
        # BFA - moved "class SEQUENCER_MT_editor_menus" below


class SEQUENCER_HT_playback_controls(Header):
    bl_space_type = "SEQUENCE_EDITOR"
    bl_region_type = "FOOTER"

    def draw(self, context):
        layout = self.layout

        playback_controls(layout, context)


class SEQUENCER_MT_editor_menus(Menu):
    bl_idname = "SEQUENCER_MT_editor_menus"
    bl_label = ""

    def draw(self, context):
        layout = self.layout
        st = context.space_data
        has_sequencer, _has_preview = _space_view_types(st)

        layout.menu("SCREEN_MT_user_menu", text="Quick")  # Quick favourites menu
        layout.menu("SEQUENCER_MT_view")
        layout.menu("SEQUENCER_MT_select")
        layout.menu("SEQUENCER_MT_export")

        if has_sequencer and context.sequencer_scene:
            layout.menu("SEQUENCER_MT_navigation")
            if st.show_markers:
                layout.menu("SEQUENCER_MT_marker")
            layout.menu("SEQUENCER_MT_add")

        layout.menu("SEQUENCER_MT_strip")

        if st.view_type in {"SEQUENCER", "PREVIEW"}:
            layout.menu("SEQUENCER_MT_image")

        # BFA - start
        strip = context.active_strip

        if _has_preview:
            if strip and strip.type == "TEXT":
                layout.menu("SEQUENCER_MT_strip_text")
        # BFA - end


class SEQUENCER_PT_gizmo_display(Panel):
    bl_space_type = "SEQUENCE_EDITOR"
    bl_region_type = "HEADER"
    bl_label = "Gizmos"
    bl_ui_units_x = 8

    def draw(self, context):
        layout = self.layout

        st = context.space_data

        col = layout.column()
        col.label(text="Viewport Gizmos")
        col.separator()

        col.active = st.show_gizmo
        colsub = col.column()
        colsub.prop(st, "show_gizmo_navigate", text="Navigate")
        colsub.prop(st, "show_gizmo_tool", text="Active Tools")
        # colsub.prop(st, "show_gizmo_context", text="Active Object")  # Currently unused.


class SEQUENCER_PT_overlay(Panel):
    bl_space_type = "SEQUENCE_EDITOR"
    bl_region_type = "HEADER"
    bl_label = "Overlays"
    bl_ui_units_x = 13

    def draw(self, _context):
        pass


class SEQUENCER_PT_preview_overlay(Panel):
    bl_space_type = "SEQUENCE_EDITOR"
    bl_region_type = "HEADER"
    bl_parent_id = "SEQUENCER_PT_overlay"
    bl_label = "Preview Overlays"

    @classmethod
    def poll(cls, context):
        st = context.space_data
        return st.view_type in {"PREVIEW", "SEQUENCER_PREVIEW"} and context.sequencer_scene

    def draw(self, context):
        ed = context.sequencer_scene.sequence_editor
        st = context.space_data
        overlay_settings = st.preview_overlay
        layout = self.layout

        layout.active = st.show_overlays and st.display_mode == "IMAGE"

        split = layout.column().split()
        col = split.column()
        col.prop(overlay_settings, "show_image_outline")
        col.prop(ed, "show_overlay_frame", text="Frame Overlay")
        col.prop(overlay_settings, "show_metadata", text="Metadata")

        col = split.column()
        col.prop(overlay_settings, "show_cursor")
        col.prop(overlay_settings, "show_safe_areas", text="Safe Areas")
        col.prop(overlay_settings, "show_annotation", text="Annotations")


class SEQUENCER_PT_sequencer_overlay(Panel):
    bl_space_type = "SEQUENCE_EDITOR"
    bl_region_type = "HEADER"
    bl_parent_id = "SEQUENCER_PT_overlay"
    bl_label = "Sequencer Overlays"

    @classmethod
    def poll(cls, context):
        st = context.space_data
        return st.view_type in {"SEQUENCER", "SEQUENCER_PREVIEW"}

    def draw(self, context):
        st = context.space_data
        overlay_settings = st.timeline_overlay
        layout = self.layout

        layout.active = st.show_overlays
        split = layout.column().split()

        col = split.column()
        col.prop(overlay_settings, "show_grid", text="Grid")

        col = split.column()
        col.prop(st.cache_overlay, "show_cache", text="Cache")


class SEQUENCER_PT_sequencer_overlay_strips(Panel):
    bl_space_type = "SEQUENCE_EDITOR"
    bl_region_type = "HEADER"
    bl_parent_id = "SEQUENCER_PT_overlay"
    bl_label = "Strips"

    @classmethod
    def poll(cls, context):
        st = context.space_data
        return st.view_type in {"SEQUENCER", "SEQUENCER_PREVIEW"}

    def draw(self, context):
        st = context.space_data
        overlay_settings = st.timeline_overlay
        layout = self.layout

        layout.active = st.show_overlays
        split = layout.column().split()

        col = split.column()
        col.prop(overlay_settings, "show_strip_name", text="Name")
        col.prop(overlay_settings, "show_strip_source", text="Source")
        col.prop(overlay_settings, "show_strip_duration", text="Duration")
        col.prop(overlay_settings, "show_fcurves", text="Animation Curves")

        col = split.column()
        col.prop(overlay_settings, "show_thumbnails", text="Thumbnails")
        col.prop(overlay_settings, "show_strip_tag_color", text="Color Tags")
        col.prop(overlay_settings, "show_strip_offset", text="Offsets")
        col.prop(overlay_settings, "show_strip_retiming", text="Retiming")


class SEQUENCER_PT_sequencer_overlay_waveforms(Panel):
    bl_space_type = "SEQUENCE_EDITOR"
    bl_region_type = "HEADER"
    bl_parent_id = "SEQUENCER_PT_overlay"
    bl_label = "Waveforms"

    @classmethod
    def poll(cls, context):
        st = context.space_data
        return st.view_type in {"SEQUENCER", "SEQUENCER_PREVIEW"}

    def draw(self, context):
        st = context.space_data
        overlay_settings = st.timeline_overlay
        layout = self.layout

        layout.active = st.show_overlays

        layout.row().prop(overlay_settings, "waveform_display_type", expand=True)

        row = layout.row()
        row.prop(overlay_settings, "waveform_display_style", expand=True)
        row.active = overlay_settings.waveform_display_type != "NO_WAVEFORMS"


# BFA - Submenu
class SEQUENCER_MT_view_cache(Menu):
    bl_label = "Cache"

    def draw(self, context):
        layout = self.layout

        ed = context.equencer_scenesequence_editor
        layout.prop(ed, "show_cache")
        layout.separator()

        cache_settings = context.space_data.cache_overlay

        col = layout.column()

        show_developer_ui = context.preferences.view.show_developer_ui
        col.prop(cache_settings, "show_cache_final_out", text="Final")
        if show_developer_ui:
            col.prop(cache_settings, "show_cache_raw", text="Raw")


class SEQUENCER_MT_range(Menu):
    bl_label = "Range"

    def draw(self, _context):
        layout = self.layout

        layout.operator("anim.previewrange_set", text="Set Preview Range", icon="PREVIEW_RANGE")  # BFA
        layout.operator(
            "sequencer.set_range_to_strips",
            text="Set Preview Range to Strips",
            icon="PREVIEW_RANGE",
        ).preview = True  # BFA
        layout.operator("anim.previewrange_clear", text="Clear Preview Range", icon="CLEAR")  # BFA

        layout.separator()

        layout.operator("anim.start_frame_set", text="Set Start Frame", icon="AFTER_CURRENT_FRAME")  # BFA
        layout.operator("anim.end_frame_set", text="Set End Frame", icon="BEFORE_CURRENT_FRAME")  # BFA
        layout.operator(
            "sequencer.set_range_to_strips",
            text="Set Frame Range to Strips",
            icon="PREVIEW_RANGE",
        )  # BFA


class SEQUENCER_MT_preview_zoom(Menu):
    bl_label = "Zoom"

    def draw(self, context):
        layout = self.layout
        layout.operator_context = "INVOKE_REGION_PREVIEW"
        from math import isclose

        current_zoom = context.space_data.zoom_percentage
        ratios = ((1, 8), (1, 4), (1, 2), (1, 1), (2, 1), (4, 1), (8, 1))

        for a, b in ratios:
            ratio = a / b
            percent = ratio * 100.0

            layout.operator(
                "sequencer.view_zoom_ratio",
                text="Zoom {:g}% ({:d}:{:d})".format(percent, a, b),  # BFA
                translate=False,
                icon="ZOOM_SET",  # BFA
            ).ratio = ratio

        # BFA - redundant zoom operators were removed


class SEQUENCER_MT_proxy(Menu):
    bl_label = "Proxy"

    def draw(self, context):
        layout = self.layout
        st = context.space_data
        _, nonsound = selected_strips_count(context)

        col = layout.column()
        col.operator("sequencer.enable_proxies", text="Setup")
        col.operator("sequencer.rebuild_proxy", text="Rebuild")
        col.enabled = nonsound >= 1
        layout.prop(st, "proxy_render_size", text="")


# BFA menu
class SEQUENCER_MT_view_pie_menus(Menu):
    bl_label = "Pie Menus"

    def draw(self, context):
        layout = self.layout

        st = context.space_data

        layout.operator_context = "INVOKE_REGION_PREVIEW"
        if st.view_type == "PREVIEW":
            layout.operator("wm.call_menu_pie", text="Pivot Point", icon="MENU_PANEL").name = "SEQUENCER_MT_pivot_pie"
        layout.operator("wm.call_menu_pie", text="View", icon="MENU_PANEL").name = "SEQUENCER_MT_preview_view_pie"


# BFA - this menu has most of the property toggles now show exclusively in the property shelf.
class SEQUENCER_MT_view_render(Menu):
    bl_label = "Render Preview"

    def draw(self, _context):
        layout = self.layout
        layout.operator("render.opengl", text="Render Sequencer Image", icon="RENDER_STILL").sequencer = True
        props = layout.operator("render.opengl", text="Render Sequencer Animation", icon="RENDER_ANIMATION")
        props.animation = True
        props.sequencer = True


class SEQUENCER_MT_view(Menu):
    bl_label = "View"

    def draw(self, context):
        layout = self.layout

        st = context.space_data
        is_preview = st.view_type in {"PREVIEW", "SEQUENCER_PREVIEW"}
        is_sequencer_view = st.view_type in {"SEQUENCER", "SEQUENCER_PREVIEW"}
        is_sequencer_only = st.view_type == "SEQUENCER"

        preferences = context.preferences
        addon_prefs = preferences.addons["bforartists_toolbar_settings"].preferences

        # bfa - we have it already separated with correct invoke.

        # if st.view_type == 'PREVIEW':
        #     # Specifying the REGION_PREVIEW context is needed in preview-only
        #     # mode, else the lookup for the shortcut will fail in
        #     # wm_keymap_item_find_props() (see #32595).
        #     layout.operator_context = 'INVOKE_REGION_PREVIEW'
        layout.prop(st, "show_region_toolbar")
        layout.prop(st, "show_region_ui")
        layout.prop(st, "show_region_tool_header")

        layout.operator_context = "INVOKE_DEFAULT"
        if is_sequencer_view:
            layout.prop(st, "show_region_hud")
        if is_sequencer_only:
            layout.prop(st, "show_region_channels")
<<<<<<< HEAD

        layout.prop(st, "show_toolshelf_tabs")

        layout.prop(st, "show_region_footer")
=======
        layout.prop(st, "show_region_footer", text="Playback Controls")
>>>>>>> ea43fa08
        layout.separator()

        layout.menu("SEQUENCER_MT_view_annotations")  # BFA
        # BFA - properties in properties menu

        layout.separator()

        layout.operator_context = "INVOKE_REGION_WIN"
        layout.operator("sequencer.refresh_all", icon="FILE_REFRESH", text="Refresh All")
        layout.operator_context = "INVOKE_DEFAULT"
        layout.separator()

        layout.operator_context = "INVOKE_REGION_WIN"
        layout.operator("view2d.zoom_in", icon="ZOOM_IN")
        layout.operator("view2d.zoom_out", icon="ZOOM_OUT")
        # BFA - properties in properties menu
        if is_sequencer_view:
            layout.operator_context = "INVOKE_REGION_WIN"
            layout.operator("view2d.zoom_border", text="Zoom Border", icon="ZOOM_BORDER")  # BFA

            layout.separator()

            layout.operator("sequencer.view_all", text="Frame All", icon="VIEWALL")

            if context.sequencer_scene.use_preview_range:
                layout.operator("anim.scene_range_frame", text="Frame Preview Range", icon="FRAME_PREVIEW_RANGE")
            else:
                layout.operator("anim.scene_range_frame", text="Frame Scene Range", icon="FRAME_SCENE_RANGE")

            layout.operator("sequencer.view_frame", icon="VIEW_FRAME")
            layout.operator("sequencer.view_selected", text="Frame Selected", icon="VIEW_SELECTED")

        if is_preview:
            layout.operator_context = "INVOKE_REGION_PREVIEW"

            if is_sequencer_view:
                layout.menu("SEQUENCER_MT_preview_zoom", text="Preview Zoom")
            else:
                layout.operator("view2d.zoom_border", text="Zoom Border", icon="ZOOM_BORDER")  # BFA
                layout.menu("SEQUENCER_MT_preview_zoom")
            layout.separator()

            layout.operator(
                "sequencer.view_all_preview",
                text="Fit Preview in window",
                icon="VIEW_FIT",
            )
            layout.operator("sequencer.view_selected", text="Frame Selected", icon="VIEW_SELECTED")

            layout.separator()
            layout.menu("SEQUENCER_MT_proxy")
            layout.operator_context = "INVOKE_DEFAULT"

        layout.separator()

        layout.operator_context = "INVOKE_REGION_WIN"
        layout.operator("sequencer.refresh_all", icon="FILE_REFRESH", text="Refresh All")
        layout.operator_context = "INVOKE_DEFAULT"

<<<<<<< HEAD
=======
        layout.operator("render.opengl", text="Render Still Preview", icon='RENDER_STILL').sequencer = True
        props = layout.operator("render.opengl", text="Render Sequence Preview", icon='RENDER_ANIMATION')
        props.animation = True
        props.sequencer = True

>>>>>>> ea43fa08
        layout.separator()
        # BFA - properties in properties menu

        layout.operator("render.opengl", text="Sequence Render Image", icon="RENDER_STILL").sequencer = True
        props = layout.operator("render.opengl", text="Sequence Render Animation", icon="RENDER_ANIMATION")
        props.animation = True
        props.sequencer = True
        layout.separator()

        # Note that the context is needed for the shortcut to display properly.
        layout.operator_context = "INVOKE_REGION_PREVIEW" if is_preview else "INVOKE_REGION_WIN"
        props = layout.operator(
            "wm.context_toggle_enum",
            text="Toggle Sequencer/Preview",
            icon="SEQ_SEQUENCER" if is_preview else "SEQ_PREVIEW",
        )
        props.data_path = "space_data.view_type"
        props.value_1 = "SEQUENCER"
        props.value_2 = "PREVIEW"
        layout.operator_context = "INVOKE_DEFAULT"

        layout.menu("SEQUENCER_MT_view_pie_menus")  # BFA

        layout.separator()

        layout.menu("INFO_MT_area")


# BFA - Hidden legacy operators exposed to GUI
class SEQUENCER_MT_view_annotations(Menu):
    bl_label = "Annotations (Legacy)"

    def draw(self, context):
        layout = self.layout

        layout.operator(
            "gpencil.annotate",
            text="Draw Annotation",
            icon="PAINT_DRAW",
        ).mode = "DRAW"
        layout.operator("gpencil.annotate", text="Draw Line Annotation", icon="PAINT_DRAW").mode = "DRAW_STRAIGHT"
        layout.operator("gpencil.annotate", text="Draw Polyline Annotation", icon="PAINT_DRAW").mode = "DRAW_POLY"
        layout.operator("gpencil.annotate", text="Erase Annotation", icon="ERASE").mode = "ERASER"

        layout.separator()

        layout.operator("gpencil.annotation_add", text="Add Annotation Layer", icon="ADD")
        layout.operator(
            "gpencil.annotation_active_frame_delete",
            text="Erase Annotation Active Keyframe",
            icon="DELETE",
        )


# BFA menu
class SEQUENCER_MT_export(Menu):
    bl_label = "Export"

    def draw(self, context):
        layout = self.layout

        layout.operator("sequencer.export_subtitles", text="Export Subtitles", icon="EXPORT")


class SEQUENCER_MT_select_handle(Menu):
    bl_label = "Select Handle"

    def draw(self, _context):
        layout = self.layout

        layout.operator("sequencer.select_handles", text="Both", icon="SELECT_HANDLE_BOTH").side = "BOTH"
        layout.operator("sequencer.select_handles", text="Left", icon="SELECT_HANDLE_LEFT").side = "LEFT"
        layout.operator("sequencer.select_handles", text="Right", icon="SELECT_HANDLE_RIGHT").side = "RIGHT"

        layout.separator()

        layout.operator(
            "sequencer.select_handles", text="Both Neighbors", icon="SELECT_HANDLE_BOTH"
        ).side = "BOTH_NEIGHBORS"
        layout.operator(
            "sequencer.select_handles", text="Left Neighbor", icon="SELECT_HANDLE_LEFT"
        ).side = "LEFT_NEIGHBOR"
        layout.operator(
            "sequencer.select_handles",
            text="Right Neighbor",
            icon="SELECT_HANDLE_RIGHT",
        ).side = "RIGHT_NEIGHBOR"


class SEQUENCER_MT_select_channel(Menu):
    bl_label = "Select Channel"

    def draw(self, _context):
        layout = self.layout

        layout.operator("sequencer.select_side", text="Left", icon="RESTRICT_SELECT_OFF").side = "LEFT"
        layout.operator("sequencer.select_side", text="Right", icon="RESTRICT_SELECT_OFF").side = "RIGHT"
        layout.separator()
        layout.operator("sequencer.select_side", text="Both Sides", icon="RESTRICT_SELECT_OFF").side = "BOTH"


# BFA - submenu
class SEQUENCER_MT_select_linked(Menu):
    bl_label = "Select Linked"

    def draw(self, _context):
        layout = self.layout

        layout.operator("sequencer.select_linked", text="All", icon="SELECT_ALL")
        layout.operator("sequencer.select_less", text="Less", icon="SELECTLESS")
        layout.operator("sequencer.select_more", text="More", icon="SELECTMORE")


class SEQUENCER_MT_select(Menu):
    bl_label = "Select"

    def draw(self, context):
        layout = self.layout

        st = context.space_data
        has_sequencer, has_preview = _space_view_types(st)
        # BFA - is_redtiming not used
        if has_preview:
            layout.operator_context = "INVOKE_REGION_PREVIEW"
        else:
            layout.operator_context = "INVOKE_REGION_WIN"
        layout.operator("sequencer.select_all", text="All", icon="SELECT_ALL").action = "SELECT"
        layout.operator("sequencer.select_all", text="None", icon="SELECT_NONE").action = "DESELECT"
        layout.operator("sequencer.select_all", text="Invert", icon="INVERSE").action = "INVERT"

        layout.separator()

        layout.operator("sequencer.select_box", text="Box Select", icon="BORDER_RECT")

        col = layout.column()
        if has_sequencer:
            props = col.operator(
                "sequencer.select_box",
                text="Box Select (Include Handles)",
                icon="BORDER_RECT",
            )
            props.include_handles = True

        col.separator()

        if has_sequencer:
            col.operator_menu_enum("sequencer.select_side_of_frame", "side", text="Side of Frame")
            col.menu("SEQUENCER_MT_select_handle", text="Handle")
            col.menu("SEQUENCER_MT_select_channel", text="Channel")
            col.menu("SEQUENCER_MT_select_linked", text="Linked")

        col.operator_menu_enum("sequencer.select_grouped", "type", text="Select Grouped")

        # BFA - start
        strip = context.active_strip

        if has_preview:
            if strip and strip.type == "TEXT":
                col.separator()

                col.operator(
                    "sequencer.text_select_all",
                    text="Select All Text",
                    icon="SELECT_ALL",
                )
                col.operator(
                    "sequencer.text_deselect_all",
                    text="Deselect All Text",
                    icon="SELECT_NONE",
                )

                col.separator()

                props = col.operator(
                    "sequencer.text_cursor_move",
                    text="Line End",
                    icon="HAND",
                    text_ctxt="Select",
                )
                props.type = "LINE_END"
                props.select_text = True

                props = col.operator(
                    "sequencer.text_cursor_move",
                    text="Line Begin",
                    icon="HAND",
                    text_ctxt="Select",
                )
                props.type = "LINE_BEGIN"
                props.select_text = True

                col.separator()

                props = col.operator(
                    "sequencer.text_cursor_move",
                    text="Top",
                    icon="HAND",
                    text_ctxt="Select",
                )
                props.type = "TEXT_BEGIN"
                props.select_text = True

                props = col.operator(
                    "sequencer.text_cursor_move",
                    text="Bottom",
                    icon="HAND",
                    text_ctxt="Select",
                )
                props.type = "TEXT_END"
                props.select_text = True

                col.separator()

                props = col.operator("sequencer.text_cursor_move", text="Previous Character", icon="HAND")
                props.type = "PREVIOUS_CHARACTER"
                props.select_text = True

                props = col.operator("sequencer.text_cursor_move", text="Next Character", icon="HAND")
                props.type = "NEXT_CHARACTER"
                props.select_text = True

                col.separator()

                props = col.operator("sequencer.text_cursor_move", text="Previous Word", icon="HAND")
                props.type = "PREVIOUS_WORD"
                props.select_text = True

                props = col.operator("sequencer.text_cursor_move", text="Next Word", icon="HAND")
                props.type = "NEXT_WORD"
                props.select_text = True

                col.separator()

                props = layout.operator("sequencer.text_cursor_move", text="Previous Line", icon="HAND")
                props.type = "PREVIOUS_LINE"
                props.select_text = True

                props = col.operator("sequencer.text_cursor_move", text="Next Line", icon="HAND")
                props.type = "NEXT_LINE"
                props.select_text = True
        # BFA - end


class SEQUENCER_MT_marker(Menu):
    bl_label = "Marker"

    def draw(self, context):
        layout = self.layout

        st = context.space_data
        is_sequencer_view = st.view_type in {"SEQUENCER", "SEQUENCER_PREVIEW"}

        from bl_ui.space_time import marker_menu_generic

        marker_menu_generic(layout, context)

        # BFA - no longer used
        # if is_sequencer_view:
        # 	layout.prop(st, "use_marker_sync")


class SEQUENCER_MT_change(Menu):
    bl_label = "Change"

    def draw(self, context):
        layout = self.layout
        strip = context.active_strip

        # BFA - Changed the Change contextual operator visibility to be based on strip type selection
        # BFA - This is done by listing the strip types then checking if it exists for the relevant operators
        # BFA - If there is no correct strip selected, a label will advise what to do
        try:
            layout.operator_context = "INVOKE_REGION_WIN"
            if strip and strip.type == "SCENE":
                bpy_data_scenes_len = len(bpy.data.scenes)

                if bpy_data_scenes_len > 14:
                    layout.operator_context = "INVOKE_DEFAULT"
                    layout.operator("sequencer.change_scene", text="Change Scene", icon="SCENE_DATA")
                elif bpy_data_scenes_len > 1:
                    layout.menu("SEQUENCER_MT_change_scene_with_icons", text="Change Scene")
                del bpy_data_scenes_len
            else:
                layout.operator_context = "INVOKE_DEFAULT"

                strip_type = strip.type
                data_strips = ["IMAGE", "MOVIE", "SOUND"]
                effect_strips = [
                    "CROSS",
                    "ADD",
                    "SUBTRACT",
                    "ALPHA_OVER",
                    "ALPHA_UNDER",
                    "GAMMA_CROSS",
                    "MULTIPLY",
                    "WIPE",
                    "GLOW",
                    "TRANSFORM",
                    "SPEED",
                    "MULTICAM",
                    "ADJUSTMENT",
                    "GAUSSIAN_BLUR",
                ]

                if strip_type in data_strips:
                    layout.operator_context = "INVOKE_DEFAULT"
                    props = layout.operator("sequencer.change_path", text="Path/Files", icon="FILE_MOVIE")

                    if strip:
                        strip_type = strip.type

                        if strip_type == "IMAGE":
                            props.filter_image = True
                        elif strip_type == "MOVIE":
                            props.filter_movie = True
                        elif strip_type == "SOUND":
                            props.filter_sound = True
                elif strip and strip_type in effect_strips:
                    layout.operator_context = "INVOKE_DEFAULT"
                    layout.menu("SEQUENCER_MT_strip_effect_change")
                    layout.operator("sequencer.reassign_inputs")
                    layout.operator("sequencer.swap_inputs")
                else:
                    layout.label(text="Please select an effects strip", icon="QUESTION")
                    pass
        except:
            layout.label(text="Please select a strip", icon="QUESTION")
        # BFA - End of changes


class SEQUENCER_MT_navigation(Menu):
    bl_label = "Navigation"

    def draw(self, _context):
        layout = self.layout

        layout.operator("screen.animation_play", icon="PLAY")
        # layout.operator("sequencer.view_frame") # BFA - redundant

        layout.separator()

        props = layout.operator("sequencer.strip_jump", text="Jump to Previous Strip", icon="PREVIOUSACTIVE")
        props.next = False
        props.center = False
        props = layout.operator("sequencer.strip_jump", text="Jump to Next Strip", icon="NEXTACTIVE")
        props.next = True
        props.center = False

        layout.separator()

        props = layout.operator(
            "sequencer.strip_jump",
            text="Jump to Previous Strip (Center)",
            icon="PREVIOUSACTIVE",
        )
        props.next = False
        props.center = True
        props = layout.operator(
            "sequencer.strip_jump",
            text="Jump to Next Strip (Center)",
            icon="NEXTACTIVE",
        )
        props.next = True
        props.center = True

        layout.separator()

        layout.menu("SEQUENCER_MT_range")  # BFA


class SEQUENCER_MT_add(Menu):
    bl_label = "Add"
    bl_translation_context = i18n_contexts.operator_default
    bl_options = {"SEARCH_ON_KEY_PRESS"}

    def draw(self, context):
        layout = self.layout
        layout.operator_context = "INVOKE_REGION_WIN"

        layout.operator(
            "WM_OT_search_single_menu", text="Search...", icon="VIEWZOOM"
        ).menu_idname = "SEQUENCER_MT_add"  # BFA

        layout.separator()

        layout.menu("SEQUENCER_MT_add_scene", text="Scene", icon="SCENE_DATA")

        bpy_data_movieclips_len = len(bpy.data.movieclips)
        if bpy_data_movieclips_len > 10:
            layout.operator_context = "INVOKE_DEFAULT"
            layout.operator("sequencer.movieclip_strip_add", text="Clip...", icon="TRACKER")
        elif bpy_data_movieclips_len > 0:
            layout.operator_menu_enum("sequencer.movieclip_strip_add", "clip", text="Clip", icon="TRACKER")
        else:
            layout.menu(
                "SEQUENCER_MT_add_empty",
                text="Clip",
                text_ctxt=i18n_contexts.id_movieclip,
                icon="TRACKER",
            )
        del bpy_data_movieclips_len

        bpy_data_masks_len = len(bpy.data.masks)
        if bpy_data_masks_len > 10:
            layout.operator_context = "INVOKE_DEFAULT"
            layout.operator("sequencer.mask_strip_add", text="Mask...", icon="MOD_MASK")
        elif bpy_data_masks_len > 0:
            layout.operator_menu_enum("sequencer.mask_strip_add", "mask", text="Mask", icon="MOD_MASK")
        else:
            layout.menu("SEQUENCER_MT_add_empty", text="Mask", icon="MOD_MASK")
        del bpy_data_masks_len

        layout.separator()

        layout.operator("sequencer.movie_strip_add", text="Movie", icon="FILE_MOVIE")
        layout.operator("sequencer.sound_strip_add", text="Sound", icon="FILE_SOUND")
        layout.operator("sequencer.image_strip_add", text="Image/Sequence", icon="FILE_IMAGE")

        layout.separator()

        layout.operator_context = "INVOKE_REGION_WIN"
        layout.operator("sequencer.effect_strip_add", text="Color", icon="COLOR").type = "COLOR"
        layout.operator("sequencer.effect_strip_add", text="Text", icon="FONT_DATA").type = "TEXT"

        layout.separator()

        layout.operator("sequencer.effect_strip_add", text="Adjustment Layer", icon="COLOR").type = "ADJUSTMENT"

        layout.operator_context = "INVOKE_DEFAULT"
        layout.menu("SEQUENCER_MT_add_effect", icon="SHADERFX")

        total, nonsound = selected_strips_count(context)

        col = layout.column()
        col.menu("SEQUENCER_MT_add_transitions", icon="ARROW_LEFTRIGHT")
        # Enable for video transitions or sound crossfade.
        col.enabled = nonsound == 2 or (nonsound == 0 and total == 2)

        col = layout.column()
        # col.operator_menu_enum("sequencer.fades_add", "type", text="Fade",
        # icon='IPO_EASE_IN_OUT') # BFA - now it's own menu
        col.menu("SEQUENCER_MT_fades_add", icon="IPO_EASE_IN_OUT")
        col.enabled = total >= 1
        col.operator("sequencer.fades_clear", text="Clear Fade", icon="CLEAR")  # BFA - added icon


<<<<<<< HEAD
class SEQUENCER_MT_add_scene(Menu):
    bl_label = "Scene"
    bl_translation_context = i18n_contexts.operator_default

    def draw(self, context):
        layout = self.layout
        layout.operator_context = "INVOKE_REGION_WIN"
        layout.operator("sequencer.scene_strip_add_new", text="New Scene", icon="ADD").type = "EMPTY"

        layout.menu_contents("SEQUENCER_MT_scene_add_root_catalogs")

        bpy_data_scenes_len = len(bpy.data.scenes)
        if bpy_data_scenes_len > 14:  # BFA - increased to 14 from 10
            layout.separator()
            layout.operator_context = "INVOKE_DEFAULT"
            layout.operator("sequencer.scene_strip_add", text="Scene", icon="SEQUENCE")  # BFA - added icon
        elif bpy_data_scenes_len > 1:
            layout.label(text="Scenes", icon="NONE")
            scene = context.sequencer_scene
            for sc_item in bpy.data.scenes:
                if sc_item == scene:
                    continue

                layout.operator_context = "INVOKE_REGION_WIN"
                layout.operator(
                    "sequencer.scene_strip_add", text=sc_item.name, icon="SEQUENCE"
                ).scene = sc_item.name  # BFA - added icon

        del bpy_data_scenes_len


=======
>>>>>>> ea43fa08
class SEQUENCER_MT_add_empty(Menu):
    bl_label = "Empty"

    def draw(self, _context):
        layout = self.layout

        layout.label(text="No Items Available")


class SEQUENCER_MT_add_transitions(Menu):
    bl_label = "Transition"

    def draw(self, context):
        total, nonsound = selected_strips_count(context)

        layout = self.layout

        col = layout.column()
        col.operator("sequencer.crossfade_sounds", text="Sound Crossfade", icon="SPEAKER")
        col.enabled = nonsound == 0 and total == 2

        layout.separator()

        col = layout.column()
        col.operator("sequencer.effect_strip_add", text="Cross", icon="NODE_VECTOR").type = "CROSS"
        col.operator("sequencer.effect_strip_add", text="Gamma Cross", icon="NODE_GAMMA").type = "GAMMA_CROSS"

        col.separator()

        col.operator("sequencer.effect_strip_add", text="Wipe", icon="NODE_VECTOR_TRANSFORM").type = "WIPE"
        col.enabled = nonsound == 2


class SEQUENCER_MT_add_effect(Menu):
    bl_label = "Effect Strip"

    def draw(self, context):
        total, nonsound = selected_strips_count(context)

        layout = self.layout
        layout.operator_context = "INVOKE_REGION_WIN"
        _, nonsound = selected_strips_count(context)

        layout.operator("sequencer.effect_strip_add", text="Multicam Selector", icon="SEQ_MULTICAM").type = "MULTICAM"

        layout.separator()

        col = layout.column()
        col.operator("sequencer.effect_strip_add", text="Transform", icon="TRANSFORM_MOVE").type = "TRANSFORM"
        col.operator("sequencer.effect_strip_add", text="Speed Control", icon="NODE_CURVE_TIME").type = "SPEED"

        col.separator()

        col.operator(
            "sequencer.effect_strip_add",
            text="Glow",
            icon="LIGHT_SUN",
        ).type = "GLOW"
        col.operator(
            "sequencer.effect_strip_add",
            text="Gaussian Blur",
            icon="NODE_BLUR",
        ).type = "GAUSSIAN_BLUR"
        col.enabled = nonsound == 1

        layout.separator()

        col = layout.column()
        col.operator(
            "sequencer.effect_strip_add",
            text="Add",
            text_ctxt=i18n_contexts.id_sequence,
            icon="SEQ_ADD",
        ).type = "ADD"
        col.operator(
            "sequencer.effect_strip_add",
            text="Subtract",
            text_ctxt=i18n_contexts.id_sequence,
            icon="NODE_INVERT",
        ).type = "SUBTRACT"
        col.operator(
            "sequencer.effect_strip_add",
            text="Multiply",
            text_ctxt=i18n_contexts.id_sequence,
            icon="SEQ_MULTIPLY",
        ).type = "MULTIPLY"
        col.operator(
            "sequencer.effect_strip_add",
            text="Alpha Over",
            text_ctxt=i18n_contexts.id_sequence,
            icon="IMAGE_ALPHA",
        ).type = "ALPHA_OVER"
        col.operator(
            "sequencer.effect_strip_add",
            text="Alpha Under",
            text_ctxt=i18n_contexts.id_sequence,
            icon="NODE_HOLDOUTSHADER",
        ).type = "ALPHA_UNDER"
        col.operator(
            "sequencer.effect_strip_add",
            text="Color Mix",
            text_ctxt=i18n_contexts.id_sequence,
            icon="NODE_MIXRGB",
        ).type = "COLORMIX"
        col.enabled = total >= 2


class SEQUENCER_MT_strip_transform(Menu):
    bl_label = "Transform"

    def draw(self, context):
        layout = self.layout
        st = context.space_data
        has_sequencer, has_preview = _space_view_types(st)

        if has_preview:
            layout.operator_context = "INVOKE_REGION_PREVIEW"
        else:
            layout.operator_context = "INVOKE_REGION_WIN"

        col = layout.column()
        if has_preview:
            col.operator("transform.translate", text="Move", icon="TRANSFORM_MOVE")
            col.operator("transform.rotate", text="Rotate", icon="TRANSFORM_ROTATE")
            col.operator("transform.resize", text="Scale", icon="TRANSFORM_SCALE")
        else:
            col.operator("transform.seq_slide", text="Move", icon="TRANSFORM_MOVE").view2d_edge_pan = True
            col.operator(
                "transform.transform",
                text="Move/Extend from Current Frame",
                icon="SEQ_MOVE_EXTEND",
            ).mode = "TIME_EXTEND"
            col.operator("sequencer.slip", text="Slip Strip Contents", icon="SEQ_SLIP_CONTENTS")

        # TODO (for preview)
        if has_sequencer:
            col.separator()
            col.operator("sequencer.snap", icon="SEQ_SNAP_STRIP")
            col.operator("sequencer.offset_clear", icon="SEQ_CLEAR_OFFSET")

            col.separator()

        if has_sequencer:
            col.operator("sequencer.swap", text="Swap Strip Left", icon="SEQ_SWAP_LEFT").side = "LEFT"  # BFA
            col.operator("sequencer.swap", text="Swap Strip Right", icon="SEQ_SWAP_RIGHT").side = "RIGHT"  # BFA

            col.separator()
            col.operator("sequencer.gap_remove", icon="SEQ_REMOVE_GAPS").all = False
            col.operator(
                "sequencer.gap_remove",
                text="Remove Gaps (All)",
                icon="SEQ_REMOVE_GAPS_ALL",
            ).all = True
            col.operator("sequencer.gap_insert", icon="SEQ_INSERT_GAPS")
        col.enabled = bool(context.sequencer_scene)


class SEQUENCER_MT_strip_text(Menu):
    bl_label = "Text"

    def draw(self, context):
        layout = self.layout
        layout.operator_context = "INVOKE_REGION_PREVIEW"
        layout.operator("sequencer.text_edit_mode_toggle", icon="OUTLINER_OB_FONT")
        layout.separator()
        layout.operator("sequencer.text_edit_cut", icon="CUT")  # BFA - consistent order
        layout.operator("sequencer.text_edit_copy", icon="COPYDOWN")
        layout.operator("sequencer.text_edit_paste", icon="PASTEDOWN")

        layout.separator()
        layout.menu("SEQUENCER_MT_strip_text_characters")  # BFA - menu

        layout.separator()
        props = layout.operator("sequencer.text_delete", icon="DELETE")
        props.type = "PREVIOUS_OR_SELECTION"
        layout.operator("sequencer.text_line_break", icon="CARET_NEXT_CHAR")


# BFA - Menu
class SEQUENCER_MT_strip_text_characters(Menu):
    bl_label = "Move Cursor"

    def draw(self, context):
        layout = self.layout

        layout.operator_enum("sequencer.text_cursor_move", "type")


class SEQUENCER_MT_strip_show_hide(Menu):
    bl_label = "Show/Hide"

    def draw(self, context):
        layout = self.layout
        layout.operator_context = "INVOKE_REGION_PREVIEW"

        col = layout.column()
        col.operator("sequencer.unmute", text="Show Hidden Strips", icon="HIDE_OFF").unselected = False
        col.separator()
        col.operator("sequencer.mute", text="Hide Selected", icon="HIDE_ON").unselected = False
        col.operator("sequencer.mute", text="Hide Unselected", icon="HIDE_UNSELECTED").unselected = True
        col.enabled = bool(context.sequencer_scene)


class SEQUENCER_MT_strip_animation(Menu):
    bl_label = "Animation"

    def draw(self, _context):
        layout = self.layout
        layout.operator_context = "INVOKE_REGION_PREVIEW"

        layout.operator("anim.keyframe_insert", text="Insert Keyframe", icon="KEYFRAMES_INSERT")
        layout.operator(
            "anim.keyframe_insert_menu", text="Insert Keyframe with Keying Set", icon="KEYFRAMES_INSERT"
        ).always_prompt = True
        layout.operator("anim.keying_set_active_set", text="Change Keying Set", icon="KEYINGSET")
        layout.operator("anim.keyframe_delete_vse", text="Delete Keyframes", icon="KEYFRAMES_REMOVE")
        layout.operator("anim.keyframe_clear_vse", text="Clear Keyframes...", icon="KEYFRAMES_CLEAR")


class SEQUENCER_MT_strip_mirror(Menu):
    bl_label = "Mirror"

    def draw(self, context):
        layout = self.layout

        col = layout.column()
        col.operator_context = "INVOKE_REGION_PREVIEW"
        col.operator("transform.mirror", text="Interactive Mirror")

        col.separator()

        # Only interactive mirror should invoke the modal, all others should immediately run.
        col.operator_context = "EXEC_REGION_PREVIEW"

        for space_name, space_id in (("Global", "GLOBAL"), ("Local", "LOCAL")):
            for axis_index, axis_name in enumerate("XY"):
                props = col.operator(
                    "transform.mirror",
                    text="{:s} {:s}".format(axis_name, iface_(space_name)),
                    translate=False,
                )
                props.constraint_axis[axis_index] = True
                props.orient_type = space_id

            if space_id == "GLOBAL":
                col.separator()
        col.enabled = bool(context.sequencer_scene)


class SEQUENCER_MT_strip_input(Menu):
    bl_label = "Inputs"

    def draw(self, context):
        layout = self.layout
        strip = context.active_strip

        layout.operator("sequencer.reload", text="Reload Strips", icon="FILE_REFRESH")
        layout.operator(
            "sequencer.reload",
            text="Reload Strips and Adjust Length",
            icon="FILE_REFRESH",
        ).adjust_length = True
        props = layout.operator("sequencer.change_path", text="Change Path/Files", icon="FILE_MOVIE")
        layout.operator("sequencer.swap_data", text="Swap Data", icon="SWAP")

        if strip:
            strip_type = strip.type

            if strip_type == "IMAGE":
                props.filter_image = True
            elif strip_type == "MOVIE":
                props.filter_movie = True
            elif strip_type == "SOUND":
                props.filter_sound = True


class SEQUENCER_MT_strip_lock_mute(Menu):
    bl_label = "Lock/Mute"

    def draw(self, _context):
        layout = self.layout

        layout.operator("sequencer.lock", icon="LOCKED")
        layout.operator("sequencer.unlock", icon="UNLOCKED")

        layout.separator()

        layout.operator("sequencer.mute", icon="HIDE_ON").unselected = False
        layout.operator("sequencer.unmute", icon="HIDE_OFF").unselected = False
        layout.operator("sequencer.mute", text="Mute Unselected Strips", icon="HIDE_UNSELECTED").unselected = True
        layout.operator("sequencer.unmute", text="Unmute Deselected Strips", icon="SHOW_UNSELECTED").unselected = True


class SEQUENCER_MT_strip_modifiers(Menu):
    bl_label = "Modifiers"

    def draw(self, _context):
        layout = self.layout

        layout.menu("SEQUENCER_MT_modifier_add", text="Add Modifier")

        layout.operator("sequencer.strip_modifier_copy", text="Copy to Selected Strips...")


class SEQUENCER_MT_strip_effect(Menu):
    bl_label = "Effect Strip"

    def draw(self, _context):
        layout = self.layout

        # BFA - WIP - couple of these operators were moved to a conditional
        layout.menu("SEQUENCER_MT_strip_effect_change")
        layout.operator("sequencer.reassign_inputs", icon="RANDOMIZE_TRANSFORM")
        layout.operator("sequencer.swap_inputs", icon="RANDOMIZE")


class SEQUENCER_MT_strip_effect_change(Menu):
    bl_label = "Change Effect Type"

    def draw(self, context):
        layout = self.layout

        strip = context.active_strip

        col = layout.column()
        col.operator("sequencer.change_effect_type", text="Adjustment Layer").type = "ADJUSTMENT"
        col.operator("sequencer.change_effect_type", text="Multicam Selector").type = "MULTICAM"
        col.enabled = strip.input_count == 0

        layout.separator()

        col = layout.column()
        col.operator("sequencer.change_effect_type", text="Transform").type = "TRANSFORM"
        col.operator("sequencer.change_effect_type", text="Speed Control").type = "SPEED"
        col.operator("sequencer.change_effect_type", text="Glow").type = "GLOW"
        col.operator("sequencer.change_effect_type", text="Gaussian Blur").type = "GAUSSIAN_BLUR"
        col.enabled = strip.input_count == 1

        layout.separator()

        col = layout.column()
        col.operator("sequencer.change_effect_type", text="Add").type = "ADD"
        col.operator("sequencer.change_effect_type", text="Subtract").type = "SUBTRACT"
        col.operator("sequencer.change_effect_type", text="Multiply").type = "MULTIPLY"
        col.operator("sequencer.change_effect_type", text="Alpha Over").type = "ALPHA_OVER"
        col.operator("sequencer.change_effect_type", text="Alpha Under").type = "ALPHA_UNDER"
        col.operator("sequencer.change_effect_type", text="Color Mix").type = "COLORMIX"
        col.operator("sequencer.change_effect_type", text="Crossfade").type = "CROSS"
        col.operator("sequencer.change_effect_type", text="Gamma Crossfade").type = "GAMMA_CROSS"
        col.operator("sequencer.change_effect_type", text="Wipe").type = "WIPE"
        col.enabled = strip.input_count == 2


class SEQUENCER_MT_strip_movie(Menu):
    bl_label = "Movie Strip"

    def draw(self, _context):
        layout = self.layout

        layout.operator("sequencer.rendersize", icon="RENDER_REGION")
        layout.operator("sequencer.deinterlace_selected_movies", icon="SEQ_DEINTERLACE")


class SEQUENCER_MT_strip_retiming(Menu):
    bl_label = "Retiming"

    def draw(self, context):
        layout = self.layout
        try:  # BFA - detect if correct relevant strip is selected to apply as a clearer UX. Only works on Movie and Image strips
            is_retiming = (
                context.sequencer_scene.sequence_editor is not None
                and context.sequencer_scene.sequence_editor.selected_retiming_keys is not None
            )
            strip = context.active_strip

<<<<<<< HEAD
            layout.operator_context = "INVOKE_REGION_WIN"  # BFA
            # BFA - is_redtiming not used
=======
        is_retiming = (
            context.sequencer_scene is not None and
            context.sequencer_scene.sequence_editor is not None and
            context.sequencer_scene.sequence_editor.selected_retiming_keys is not None
        )
        strip = context.active_strip
>>>>>>> ea43fa08

            strip = context.active_strip  # BFA
            strip_type = strip.type  # BFA

            if strip and strip_type == "MOVIE" or strip_type == "IMAGE" or strip_type == "SOUND":
                # BFA - Moved retiming_show and retiming_segment_speed_set to top for UX
                layout.operator(
                    "sequencer.retiming_show",
                    # BFA - changed icon and title
                    icon="MOD_TIME" if (strip and strip.show_retiming_keys) else "TIME",
                    text="Disable Retiming" if (strip and strip.show_retiming_keys) else "Enable Retiming",
                )
                layout.separator()
                layout.operator("sequencer.retiming_segment_speed_set", icon="SET_TIME")  # BFA - moved up for UX

                layout.separator()  # BFA - added seperator

                layout.operator("sequencer.retiming_key_add", icon="KEYFRAMES_INSERT")
                layout.operator("sequencer.retiming_key_delete", icon="DELETE")
                layout.operator(
                    "sequencer.retiming_add_freeze_frame_slide",
                    icon="KEYTYPE_MOVING_HOLD_VEC",
                )
                col = layout.column()
                col.operator("sequencer.retiming_add_transition_slide", icon="NODE_CURVE_TIME")
                col.enabled = is_retiming

                layout.separator()

                col = layout.column()

                col.operator("sequencer.retiming_reset", icon="KEYFRAMES_REMOVE")
                col.enabled = not is_retiming
            else:
                layout.label(text="To retime, select a movie or sound strip", icon="QUESTION")  # BFA
        except:
            layout.label(text="To retime, select a movie or sound strip", icon="QUESTION")  # BFA


# BFA menu
class SEQUENCER_MT_change_scene_with_icons(Menu):
    bl_label = "Change Scene with Icons"

    def draw(self, context):
        layout = self.layout
        scenes = bpy.data.scenes
        current_scene_name = context.sequencer_scene.name  # Get the current scene name
        for scene in scenes:
            # Skip the current scene to avoid the error
            if scene.name == current_scene_name:
                continue
            # Here 'SCENE_DATA' is used as a placeholder icon for all items
            layout.operator("sequencer.change_scene", text=scene.name, icon="SCENE_DATA").scene = scene.name


class SEQUENCER_MT_strip(Menu):
    bl_label = "Strip"

    def draw(self, context):
        from bl_ui_utils.layout import operator_context

        layout = self.layout
        st = context.space_data
        has_sequencer, has_preview = _space_view_types(st)

        layout.menu("SEQUENCER_MT_strip_transform")

        if has_preview:
            layout.operator_context = "INVOKE_REGION_PREVIEW"
        else:
            layout.operator_context = "INVOKE_REGION_WIN"

        strip = context.active_strip

        if has_preview:
            layout.menu("SEQUENCER_MT_strip_mirror")
            layout.separator()
            layout.operator("sequencer.preview_duplicate_move", text="Duplicate", icon="DUPLICATE")
            layout.separator()

            layout.menu("SEQUENCER_MT_strip_animation")

            layout.separator()

            layout.menu("SEQUENCER_MT_strip_show_hide")

            layout.separator()

        if has_sequencer:
            layout.menu("SEQUENCER_MT_strip_retiming")
            layout.separator()

            with operator_context(layout, "EXEC_REGION_WIN"):
                props = layout.operator(
                    "sequencer.split", text="Split", text_ctxt=i18n_contexts.id_sequence, icon="CUT"
                )
                props.type = "SOFT"

                props = layout.operator(
                    "sequencer.split", text="Hold Split", text_ctxt=i18n_contexts.id_sequence, icon="HOLD_SPLIT"
                )
                props.type = "HARD"

            layout.separator()

            layout.operator("sequencer.copy", text="Copy", icon="COPYDOWN")
            layout.operator("sequencer.paste", text="Paste", icon="PASTEDOWN")
            layout.operator("sequencer.duplicate_move", icon="DUPLICATE")
            layout.operator("sequencer.duplicate_move_linked", text="Duplicate Linked", icon="DUPLICATE")

        layout.separator()
        layout.operator("sequencer.delete", text="Delete", icon="DELETE")

        if strip and strip.type == "SCENE":
            layout.operator("sequencer.delete", text="Delete Strip & Data", icon="DELETE_DUPLICATE").delete_data = True
            layout.operator("sequencer.scene_frame_range_update", icon="NODE_MAP_RANGE")

        # layout.menu("SEQUENCER_MT_change") # BFA - replaced to be a top-level series of conditional operators

        # BFA - Changed the Change contextual operator visibility to be based on strip type selection
        # BFA - This is done by listing the strip types then checking if it exists for the relevant operators
        # BFA - If there is no correct strip selected, a label will advise what to do
        try:
            layout.operator_context = "INVOKE_REGION_WIN"
            if strip and strip.type == "SCENE":
                bpy_data_scenes_len = len(bpy.data.scenes)

                if bpy_data_scenes_len > 14:
                    layout.separator()
                    layout.operator_context = "INVOKE_DEFAULT"
                    layout.operator("sequencer.change_scene", text="Change Scene", icon="SCENE_DATA")
                elif bpy_data_scenes_len > 1:
                    layout.separator()
                    layout.menu("SEQUENCER_MT_change_scene_with_icons", text="Change Scene")
                del bpy_data_scenes_len
            else:
                layout.operator_context = "INVOKE_DEFAULT"

                strip_type = strip.type
                data_strips = ["IMAGE", "MOVIE", "SOUND"]
                effect_strips = [
                    "GAUSSIAN_BLUR",
                    "SPEED",
                    'GLOW"',
                    "TRANSFORM",
                    "MULTICAM",
                    "ADD",
                    "SUBRACT",
                    "ALPHA_OVER",
                    "ALPHA_UNDER",
                    "COLORMIX",
                ]

                if strip_type in data_strips:
                    layout.operator_context = "INVOKE_DEFAULT"
                    layout.separator()
                    props = layout.operator(
                        "sequencer.change_path",
                        text="Change Path/Files",
                        icon="FILE_MOVIE",
                    )

                    if strip:
                        strip_type = strip.type

                        if strip_type == "IMAGE":
                            props.filter_image = True
                        elif strip_type == "MOVIE":
                            props.filter_movie = True
                        elif strip_type == "SOUND":
                            props.filter_sound = True
                elif strip_type in effect_strips:
                    layout.operator_context = "INVOKE_DEFAULT"
                    layout.separator()
                    layout.operator("sequencer.change_effect_input")
                    layout.operator_menu_enum("sequencer.change_effect_type", "type")
                else:
                    # layout.label(text="Please select a changeable strip", icon="QUESTION")
                    pass
        except:
            # layout.label(text="Please select a strip to change", icon="QUESTION")
            pass
        # BFA - End of changes

        if has_sequencer:
            if strip:
                strip_type = strip.type
                layout.separator()
                layout.menu("SEQUENCER_MT_strip_modifiers", icon="MODIFIER")

                if strip_type in {
                    "CROSS",
                    "ADD",
                    "SUBTRACT",
                    "ALPHA_OVER",
                    "ALPHA_UNDER",
                    "GAMMA_CROSS",
                    "MULTIPLY",
                    "WIPE",
                    "GLOW",
                    "TRANSFORM",
                    "COLOR",
                    "SPEED",
                    "MULTICAM",
                    "ADJUSTMENT",
                    "GAUSSIAN_BLUR",
                }:
                    layout.separator()
                    layout.menu("SEQUENCER_MT_strip_effect")
                elif strip_type == "MOVIE":
                    layout.separator()
                    layout.menu("SEQUENCER_MT_strip_movie")
                elif strip_type == "IMAGE":
                    layout.separator()
                    layout.operator("sequencer.rendersize", icon="RENDER_REGION")
                    layout.operator("sequencer.images_separate", icon="SEPARATE")
                elif strip_type == "TEXT":
                    layout.separator()
                    layout.menu("SEQUENCER_MT_strip_effect")
                elif strip_type == "META":
                    layout.separator()
                    layout.operator("sequencer.meta_make", icon="ADD_METASTRIP")
                    layout.operator("sequencer.meta_separate", icon="REMOVE_METASTRIP")
                    layout.operator("sequencer.meta_toggle", text="Toggle Meta", icon="TOGGLE_META")
                if strip_type != "META":
                    layout.separator()
                    layout.operator("sequencer.meta_make", icon="ADD_METASTRIP")
                    layout.operator("sequencer.meta_toggle", text="Toggle Meta", icon="TOGGLE_META")

        if has_sequencer:
            layout.separator()
            layout.menu("SEQUENCER_MT_color_tag_picker")

            layout.separator()
            layout.menu("SEQUENCER_MT_strip_lock_mute")

            layout.separator()
            layout.menu("SEQUENCER_MT_strip_input")

            layout.separator()
            layout.operator("sequencer.connect", icon="LINKED").toggle = True
            layout.operator("sequencer.disconnect", icon="UNLINKED")

        # bfa - preview mode only
        if has_preview:
            layout.separator()
            layout.menu("SEQUENCER_MT_strip_lock_mute")


class SEQUENCER_MT_image(Menu):
    bl_label = "Image"

    def draw(self, context):
        layout = self.layout
        st = context.space_data

        if st.view_type in {"PREVIEW", "SEQUENCER_PREVIEW"}:
            layout.menu("SEQUENCER_MT_image_transform")

        layout.menu("SEQUENCER_MT_image_clear")
        # BFA - moved these up
        layout.separator()

        layout.operator("sequencer.strip_transform_fit", text="Scale To Fit", icon="VIEW_FIT").fit_method = "FIT"
        layout.operator("sequencer.strip_transform_fit", text="Scale to Fill", icon="VIEW_FILL").fit_method = "FILL"
        layout.operator(
            "sequencer.strip_transform_fit", text="Stretch To Fill", icon="VIEW_STRETCH"
        ).fit_method = "STRETCH"


class SEQUENCER_MT_image_transform(Menu):
    bl_label = "Transform"

    def draw(self, context):
        layout = self.layout

        layout.operator_context = "INVOKE_REGION_PREVIEW"

        col = layout.column()
        col.operator("transform.translate", icon="TRANSFORM_MOVE")
        col.operator("transform.rotate", icon="TRANSFORM_ROTATE")
        col.operator("transform.resize", text="Scale", icon="TRANSFORM_SCALE")
        col.separator()
        col.operator("transform.translate", text="Move Origin", icon="OBJECT_ORIGIN").translate_origin = True
        col.enabled = bool(context.sequencer_scene)


# BFA - Was used in the image menu. But not used in the UI anymore, remains for compatibility
class SEQUENCER_MT_image_clear(Menu):
    bl_label = "Clear"

    def draw(self, _context):
        layout = self.layout
        layout.operator(
            "sequencer.strip_transform_clear",
            text="Position",
            icon="CLEARMOVE",
            text_ctxt=i18n_contexts.default,
        ).property = "POSITION"
        layout.operator(
            "sequencer.strip_transform_clear",
            text="Scale",
            icon="CLEARSCALE",
            text_ctxt=i18n_contexts.default,
        ).property = "SCALE"
        layout.operator(
            "sequencer.strip_transform_clear",
            text="Rotation",
            icon="CLEARROTATE",
            text_ctxt=i18n_contexts.default,
        ).property = "ROTATION"
        layout.operator("sequencer.strip_transform_clear", text="All Transforms", icon="CLEAR").property = "ALL"


class SEQUENCER_MT_image_apply(Menu):
    bl_label = "Apply"

    def draw(self, _context):
        layout = self.layout

        layout.operator("sequencer.strip_transform_fit", text="Scale To Fit", icon="VIEW_FIT").fit_method = "FIT"
        layout.operator("sequencer.strip_transform_fit", text="Scale to Fill", icon="VIEW_FILL").fit_method = "FILL"
        layout.operator(
            "sequencer.strip_transform_fit", text="Stretch To Fill", icon="VIEW_STRETCH"
        ).fit_method = "STRETCH"


class SEQUENCER_MT_retiming(Menu):
    bl_label = "Retiming"
    bl_translation_context = i18n_contexts.operator_default

    def draw(self, context):
        layout = self.layout
        layout.operator_context = "INVOKE_REGION_WIN"

        layout.operator("sequencer.retiming_key_add", icon="KEYFRAMES_INSERT")
        layout.operator("sequencer.retiming_key_delete", icon="DELETE")
        layout.operator("sequencer.retiming_add_freeze_frame_slide", icon="KEYTYPE_MOVING_HOLD_VEC")


class SEQUENCER_MT_context_menu(Menu):
    bl_label = "Sequencer"

    def draw_generic(self, context):
        layout = self.layout

        layout.operator_context = "INVOKE_REGION_WIN"

        layout.operator("sequencer.split", text="Split", text_ctxt=i18n_contexts.id_sequence, icon="CUT").type = "SOFT"

        layout.separator()

        layout.operator("sequencer.copy", text="Copy", icon="COPYDOWN")
        layout.operator("sequencer.paste", text="Paste", icon="PASTEDOWN")
        layout.operator("sequencer.duplicate_move", icon="DUPLICATE")
        props = layout.operator("wm.call_panel", text="Rename", icon="RENAME")
        props.name = "TOPBAR_PT_name"
        props.keep_open = False
        layout.operator("sequencer.delete", text="Delete", icon="DELETE")

        strip = context.active_strip
        if strip and strip.type == "SCENE":
            layout.operator("sequencer.delete", text="Delete Strip & Data", icon="DELETE_DUPLICATE").delete_data = True
            layout.operator("sequencer.scene_frame_range_update")

        # layout.separator()
        # layout.menu("SEQUENCER_MT_change") # BFA - replaced to be a top-level series of conditional operators

        # BFA - Changed the Change contextual operator visibility to be based on strip type selection
        # BFA - This is done by listing the strip types then checking if it exists for the relevant operators
        # BFA - If there is no correct strip selected, a label will advise what to do
        try:
            layout.operator_context = "INVOKE_REGION_WIN"
            if strip and strip.type == "SCENE":
                bpy_data_scenes_len = len(bpy.data.scenes)

                if bpy_data_scenes_len > 14:
                    layout.operator_context = "INVOKE_DEFAULT"
                    layout.operator("sequencer.change_scene", text="Change Scene", icon="SCENE_DATA")
                elif bpy_data_scenes_len > 1:
                    layout.menu("SEQUENCER_MT_change_scene_with_icons", text="Change Scene")
                del bpy_data_scenes_len
            else:
                layout.operator_context = "INVOKE_DEFAULT"

                strip_type = strip.type
                data_strips = ["IMAGE", "MOVIE", "SOUND"]
                effect_strips = [
                    "GAUSSIAN_BLUR",
                    "SPEED",
                    "GLOW",
                    "TRANSFORM",
                    "MULTICAM",
                    "ADD",
                    "SUBRACT",
                    "ALPHA_OVER",
                    "ALPHA_UNDER",
                    "COLORMIX",
                ]

                if strip_type in data_strips:
                    layout.operator_context = "INVOKE_DEFAULT"
                    props = layout.operator(
                        "sequencer.change_path",
                        text="Change Path/Files",
                        icon="FILE_MOVIE",
                    )

                    if strip:
                        strip_type = strip.type

                        if strip_type == "IMAGE":
                            props.filter_image = True
                        elif strip_type == "MOVIE":
                            props.filter_movie = True
                        elif strip_type == "SOUND":
                            props.filter_sound = True
                elif strip_type in effect_strips:
                    layout.operator_context = "INVOKE_DEFAULT"
                    # BFA - Minimized a bit
                    layout.operator("sequencer.change_effect_input")
                    layout.operator_menu_enum("sequencer.change_effect_type", "type")
                else:
                    # layout.label(text="Please select a changeable strip", icon="QUESTION")
                    pass
        except:
            # layout.label(text="Please select a strip to change", icon="QUESTION")
            pass
        # BFA - End of changes

        layout.separator()

        layout.operator("sequencer.slip", text="Slip Strip Contents", icon="SEQ_SLIP_CONTENTS")
        layout.operator("sequencer.snap", icon="SEQ_SNAP_STRIP")

        layout.separator()

        layout.operator(
            "sequencer.set_range_to_strips",
            text="Set Preview Range to Strips",
            icon="PREVIEW_RANGE",
        ).preview = True

        layout.separator()

        layout.operator("sequencer.gap_remove", icon="SEQ_REMOVE_GAPS").all = False
        layout.operator("sequencer.gap_insert", icon="SEQ_INSERT_GAPS")

        layout.separator()

        if strip:
            strip_type = strip.type
            total, nonsound = selected_strips_count(context)

            layout.separator()
            layout.menu("SEQUENCER_MT_strip_modifiers", icon="MODIFIER")

            if total == 2:
                if nonsound == 2:
                    layout.separator()
                    col = layout.column()
                    col.menu("SEQUENCER_MT_add_transitions", text="Add Transition")
                elif nonsound == 0:
                    layout.separator()
                    layout.operator(
                        "sequencer.crossfade_sounds",
                        text="Crossfade Sounds",
                        icon="SPEAKER",
                    )

            if total >= 1:
                col = layout.column()
                # col.operator_menu_enum("sequencer.fades_add", "type", text="Fade") # BFA - now it's own menu
                col.menu("SEQUENCER_MT_fades_add", text="Fade", icon="IPO_EASE_IN_OUT")
                layout.operator("sequencer.fades_clear", text="Clear Fade", icon="CLEAR")

            if strip_type in {
                "CROSS",
                "ADD",
                "SUBTRACT",
                "ALPHA_OVER",
                "ALPHA_UNDER",
                "GAMMA_CROSS",
                "MULTIPLY",
                "WIPE",
                "GLOW",
                "TRANSFORM",
                "COLOR",
                "SPEED",
                "MULTICAM",
                "ADJUSTMENT",
                "GAUSSIAN_BLUR",
            }:
                layout.separator()
                layout.menu("SEQUENCER_MT_strip_effect")
            elif strip_type == "MOVIE":
                layout.separator()
                layout.menu("SEQUENCER_MT_strip_movie")
            elif strip_type == "IMAGE":
                layout.separator()
                layout.operator("sequencer.rendersize", icon="RENDER_REGION")
                layout.operator("sequencer.images_separate", icon="SEPARATE")
            elif strip_type == "TEXT":
                layout.separator()
                layout.menu("SEQUENCER_MT_strip_effect")
            elif strip_type == "META":
                layout.separator()
                layout.operator("sequencer.meta_make", icon="ADD_METASTRIP")
                layout.operator("sequencer.meta_separate", icon="REMOVE_METASTRIP")
                layout.operator("sequencer.meta_toggle", text="Toggle Meta", icon="TOGGLE_META")
            if strip_type != "META":
                layout.separator()
                layout.operator("sequencer.meta_make", icon="ADD_METASTRIP")
                layout.operator("sequencer.meta_toggle", text="Toggle Meta", icon="TOGGLE_META")

        layout.separator()

        layout.menu("SEQUENCER_MT_color_tag_picker")

        layout.separator()
        layout.menu("SEQUENCER_MT_strip_lock_mute")

        layout.separator()

        layout.operator("sequencer.connect", icon="LINKED").toggle = True
        layout.operator("sequencer.disconnect", icon="UNLINKED")

    def draw_retime(self, context):
        layout = self.layout
        layout.operator_context = "INVOKE_REGION_WIN"

        if context.sequencer_scene.sequence_editor.selected_retiming_keys:
            layout.operator("sequencer.retiming_segment_speed_set", icon="SET_TIME")

            layout.separator()

            layout.operator("sequencer.retiming_key_delete", icon="DELETE")
            layout.operator(
                "sequencer.retiming_add_freeze_frame_slide",
                icon="KEYTYPE_MOVING_HOLD_VEC",
            )
            layout.operator("sequencer.retiming_add_transition_slide", icon="NODE_CURVE_TIME")

    def draw(self, context):
        ed = context.sequencer_scene.sequence_editor
        if ed.selected_retiming_keys:
            self.draw_retime(context)
        else:
            self.draw_generic(context)


class SEQUENCER_MT_preview_context_menu(Menu):
    bl_label = "Sequencer Preview"

    def draw(self, context):
        layout = self.layout

        layout.operator_context = "INVOKE_REGION_WIN"

        props = layout.operator("wm.call_panel", text="Rename", icon="RENAME")
        props.name = "TOPBAR_PT_name"
        props.keep_open = False

        # TODO: support in preview.
        # layout.operator("sequencer.delete", text="Delete")


class SEQUENCER_MT_pivot_pie(Menu):
    bl_label = "Pivot Point"

    def draw(self, context):
        layout = self.layout
        pie = layout.menu_pie()

        if context.tool_settings:
            sequencer_tool_settings = context.tool_settings.sequencer_tool_settings

        pie.prop_enum(sequencer_tool_settings, "pivot_point", value="CENTER")
        pie.prop_enum(sequencer_tool_settings, "pivot_point", value="CURSOR")
        pie.prop_enum(sequencer_tool_settings, "pivot_point", value="INDIVIDUAL_ORIGINS")
        pie.prop_enum(sequencer_tool_settings, "pivot_point", value="MEDIAN")


class SEQUENCER_MT_view_pie(Menu):
    bl_label = "View"

    def draw(self, context):
        layout = self.layout

        pie = layout.menu_pie()
        pie.operator("sequencer.view_all")
        pie.operator("sequencer.view_selected", text="Frame Selected", icon="ZOOM_SELECTED")
        pie.separator()
        if context.sequencer_scene.use_preview_range:
            pie.operator("anim.scene_range_frame", text="Frame Preview Range")
        else:
            pie.operator("anim.scene_range_frame", text="Frame Scene Range")


class SEQUENCER_MT_preview_view_pie(Menu):
    bl_label = "View"

    def draw(self, _context):
        layout = self.layout

        pie = layout.menu_pie()
        pie.operator_context = "INVOKE_REGION_PREVIEW"
        pie.operator("sequencer.view_all_preview")
        pie.operator("sequencer.view_selected", text="Frame Selected", icon="ZOOM_SELECTED")
        pie.separator()
        pie.operator("sequencer.view_zoom_ratio", text="Zoom 1:1").ratio = 1


class SEQUENCER_MT_modifier_add(Menu):
    bl_label = "Add Modifier"
    bl_options = {"SEARCH_ON_KEY_PRESS"}

    MODIFIER_TYPES_TO_ICONS = {
        enum_it.identifier: enum_it.icon
        for enum_it in bpy.types.StripModifier.bl_rna.properties["type"].enum_items_static
    }
    MODIFIER_TYPES_TO_LABELS = {
        enum_it.identifier: enum_it.name
        for enum_it in bpy.types.StripModifier.bl_rna.properties["type"].enum_items_static
    }
    MODIFIER_TYPES_I18N_CONTEXT = bpy.types.StripModifier.bl_rna.properties["type"].translation_context

    @classmethod
    def operator_modifier_add(cls, layout, mod_type):
        layout.operator(
            "sequencer.strip_modifier_add",
            text=cls.MODIFIER_TYPES_TO_LABELS[mod_type],
            # Although these are operators, the label actually comes from an (enum) property,
            # so the property's translation context must be used here.
            text_ctxt=cls.MODIFIER_TYPES_I18N_CONTEXT,
            icon=cls.MODIFIER_TYPES_TO_ICONS[mod_type],
        ).type = mod_type

    def draw(self, context):
        layout = self.layout
        strip = context.active_strip
        if not strip:
            return

        if layout.operator_context == "EXEC_REGION_WIN":
            layout.operator_context = "INVOKE_REGION_WIN"
            layout.operator(
                "WM_OT_search_single_menu",
                text="Search...",
                icon="VIEWZOOM",
            ).menu_idname = "SEQUENCER_MT_modifier_add"
            layout.separator()

        layout.operator_context = "INVOKE_REGION_WIN"

        if strip.type == "SOUND":
            self.operator_modifier_add(layout, "SOUND_EQUALIZER")
        else:
<<<<<<< HEAD
            self.operator_modifier_add(layout, "BRIGHT_CONTRAST")
            self.operator_modifier_add(layout, "COLOR_BALANCE")
            self.operator_modifier_add(layout, "CURVES")
            self.operator_modifier_add(layout, "HUE_CORRECT")
            self.operator_modifier_add(layout, "MASK")
            self.operator_modifier_add(layout, "TONEMAP")
            self.operator_modifier_add(layout, "WHITE_BALANCE")
=======
            self.operator_modifier_add(layout, 'BRIGHT_CONTRAST')
            self.operator_modifier_add(layout, 'COLOR_BALANCE')
            self.operator_modifier_add(layout, 'COMPOSITOR')
            self.operator_modifier_add(layout, 'CURVES')
            self.operator_modifier_add(layout, 'HUE_CORRECT')
            self.operator_modifier_add(layout, 'MASK')
            self.operator_modifier_add(layout, 'TONEMAP')
            self.operator_modifier_add(layout, 'WHITE_BALANCE')
>>>>>>> ea43fa08


class SequencerButtonsPanel:
    bl_space_type = "SEQUENCE_EDITOR"
    bl_region_type = "UI"

    @staticmethod
    def has_sequencer(context):
        return context.space_data.view_type in {"SEQUENCER", "SEQUENCER_PREVIEW"}

    @classmethod
    def poll(cls, context):
        return cls.has_sequencer(context) and (context.active_strip is not None)


class SequencerButtonsPanel_Output:
    bl_space_type = "SEQUENCE_EDITOR"
    bl_region_type = "UI"

    @staticmethod
    def has_preview(context):
        st = context.space_data
        return st.view_type in {"PREVIEW", "SEQUENCER_PREVIEW"}

    @classmethod
    def poll(cls, context):
        return cls.has_preview(context)


class SequencerColorTagPicker:
    bl_space_type = "SEQUENCE_EDITOR"
    bl_region_type = "UI"

    @staticmethod
    def has_sequencer(context):
        return context.space_data.view_type in {"SEQUENCER", "SEQUENCER_PREVIEW"}

    @classmethod
    def poll(cls, context):
        return cls.has_sequencer(context) and context.active_strip is not None


class SEQUENCER_PT_color_tag_picker(SequencerColorTagPicker, Panel):
    bl_label = "Color Tag"
    bl_category = "Strip"
    bl_options = {"HIDE_HEADER", "INSTANCED"}

    def draw(self, _context):
        layout = self.layout

        row = layout.row(align=True)
        row.operator("sequencer.strip_color_tag_set", icon="X").color = "NONE"
        for i in range(1, 10):
            icon = "STRIP_COLOR_{:02d}".format(i)
            row.operator("sequencer.strip_color_tag_set", icon=icon).color = "COLOR_{:02d}".format(i)


class SEQUENCER_MT_color_tag_picker(SequencerColorTagPicker, Menu):
    bl_label = "Set Color Tag"

    def draw(self, _context):
        layout = self.layout

        row = layout.row(align=True)
        row.operator_enum("sequencer.strip_color_tag_set", "color", icon_only=True)


class SEQUENCER_PT_strip(SequencerButtonsPanel, Panel):
    bl_label = ""
    bl_options = {"HIDE_HEADER"}
    bl_category = "Strip"

    def draw(self, context):
        layout = self.layout
        strip = context.active_strip
        strip_type = strip.type

        if strip_type in {
            "ADD",
            "SUBTRACT",
            "ALPHA_OVER",
            "ALPHA_UNDER",
            "MULTIPLY",
            "GLOW",
            "TRANSFORM",
            "SPEED",
            "MULTICAM",
            "GAUSSIAN_BLUR",
            "COLORMIX",
        }:
            icon_header = "SHADERFX"
        elif strip_type in {
            "CROSS",
            "GAMMA_CROSS",
            "WIPE",
        }:
            icon_header = "ARROW_LEFTRIGHT"
        elif strip_type == "SCENE":
            icon_header = "SCENE_DATA"
        elif strip_type == "MOVIECLIP":
            icon_header = "TRACKER"
        elif strip_type == "MASK":
            icon_header = "MOD_MASK"
        elif strip_type == "MOVIE":
            icon_header = "FILE_MOVIE"
        elif strip_type == "SOUND":
            icon_header = "FILE_SOUND"
        elif strip_type == "IMAGE":
            icon_header = "FILE_IMAGE"
        elif strip_type == "COLOR":
            icon_header = "COLOR"
        elif strip_type == "TEXT":
            icon_header = "FONT_DATA"
        elif strip_type == "ADJUSTMENT":
            icon_header = "COLOR"
        elif strip_type == "META":
            icon_header = "SEQ_STRIP_META"
        else:
            icon_header = "SEQ_SEQUENCER"

        row = layout.row(align=True)
        row.use_property_decorate = False
        row.label(text="", icon=icon_header)
        row.separator()
        row.prop(strip, "name", text="")

        sub = row.row(align=True)
        if strip.color_tag == "NONE":
            sub.popover(panel="SEQUENCER_PT_color_tag_picker", text="", icon="COLOR")
        else:
            icon = "STRIP_" + strip.color_tag
            sub.popover(panel="SEQUENCER_PT_color_tag_picker", text="", icon=icon)

        row.separator()
        row.prop(strip, "mute", toggle=True, icon_only=True, emboss=False)


class SEQUENCER_PT_adjust_crop(SequencerButtonsPanel, Panel):
    bl_label = "Crop"
    bl_options = {"DEFAULT_CLOSED"}
    bl_category = "Strip"

    @classmethod
    def poll(cls, context):
        if not cls.has_sequencer(context):
            return False

        strip = context.active_strip
        if not strip:
            return False

        return strip.type != "SOUND"

    def draw(self, context):
        strip = context.active_strip
        layout = self.layout
        layout.use_property_split = True
        layout.active = not strip.mute

        col = layout.column(align=True)
        col.prop(strip.crop, "min_x")
        col.prop(strip.crop, "max_x")
        col.prop(strip.crop, "max_y")
        col.prop(strip.crop, "min_y")


class SEQUENCER_PT_effect(SequencerButtonsPanel, Panel):
    bl_label = "Effect Strip"
    bl_category = "Strip"

    @classmethod
    def poll(cls, context):
        if not cls.has_sequencer(context):
            return False

        strip = context.active_strip
        if not strip:
            return False

        return strip.type in {
            "ADD",
            "SUBTRACT",
            "ALPHA_OVER",
            "ALPHA_UNDER",
            "CROSS",
            "GAMMA_CROSS",
            "MULTIPLY",
            "WIPE",
            "GLOW",
            "TRANSFORM",
            "COLOR",
            "SPEED",
            "MULTICAM",
            "GAUSSIAN_BLUR",
            "TEXT",
            "COLORMIX",
        }

    def draw(self, context):
        layout = self.layout
        layout.use_property_split = True
        layout.use_property_decorate = False

        strip = context.active_strip

        layout.active = not strip.mute

        if strip.input_count > 0:
            col = layout.column()
            row = col.row()
            row.prop(strip, "input_1")

            if strip.input_count > 1:
                row.operator("sequencer.swap_inputs", text="", icon="SORT_ASC")
                row = col.row()
                row.prop(strip, "input_2")
                row.operator("sequencer.swap_inputs", text="", icon="SORT_DESC")

        strip_type = strip.type

        if strip_type == "COLOR":
            layout.template_color_picker(strip, "color", value_slider=True, cubic=True)
            layout.prop(strip, "color", text="")

        elif strip_type == "WIPE":
            col = layout.column()
            col.prop(strip, "transition_type")
            col.alignment = "RIGHT"
            col.row().prop(strip, "direction", expand=True)

            col = layout.column()
            col.prop(strip, "blur_width", slider=True)
            if strip.transition_type in {"SINGLE", "DOUBLE"}:
                col.prop(strip, "angle")

        elif strip_type == "GLOW":
            flow = layout.column_flow()
            flow.prop(strip, "threshold", slider=True)
            flow.prop(strip, "clamp", slider=True)
            flow.prop(strip, "boost_factor")
            flow.prop(strip, "blur_radius")
            flow.prop(strip, "quality", slider=True)
            flow.use_property_split = False
            flow.prop(strip, "use_only_boost")

        elif strip_type == "SPEED":
            col = layout.column(align=True)
            col.prop(strip, "speed_control", text="Speed Control")
            if strip.speed_control == "MULTIPLY":
                col.prop(strip, "speed_factor", text=" ")
            elif strip.speed_control == "LENGTH":
                col.prop(strip, "speed_length", text=" ")
            elif strip.speed_control == "FRAME_NUMBER":
                col.prop(strip, "speed_frame_number", text=" ")

            row = layout.row(align=True)
            if strip.speed_control != "STRETCH":
                row.use_property_split = False
                row.prop(strip, "use_frame_interpolate", text="Interpolation")

        elif strip_type == "TRANSFORM":
            col = layout.column()

            col.prop(strip, "interpolation")
            col.prop(strip, "translation_unit")
            col = layout.column(align=True)
            col.prop(strip, "translate_start_x", text="Position X")
            col.prop(strip, "translate_start_y", text="Y")

            col.separator()

            colsub = col.column(align=True)
            colsub.use_property_split = False
            colsub.prop(strip, "use_uniform_scale")

            if strip.use_uniform_scale:
                colsub = col.column(align=True)
                colsub.prop(strip, "scale_start_x", text="Scale")
            else:
                col.prop(strip, "scale_start_x", text="Scale X")
                col.prop(strip, "scale_start_y", text="Y")

            col = layout.column(align=True)
            col.prop(strip, "rotation_start", text="Rotation")

        elif strip_type == "MULTICAM":
            col = layout.column(align=True)
            strip_channel = strip.channel

            col.prop(strip, "multicam_source", text="Source Channel")

            # The multicam strip needs at least 2 strips to be useful
            if strip_channel > 2:
                BT_ROW = 4
                col.label(text="Cut To")
                row = col.row()

                for i in range(1, strip_channel):
                    if (i % BT_ROW) == 1:
                        row = col.row(align=True)

                    # Workaround - .enabled has to have a separate UI block to work
                    if i == strip.multicam_source:
                        sub = row.row(align=True)
                        sub.enabled = False
                        sub.operator(
                            "sequencer.split_multicam",
                            text="{:d}".format(i),
                            translate=False,
                        ).camera = i
                    else:
                        sub_1 = row.row(align=True)
                        sub_1.enabled = True
                        sub_1.operator(
                            "sequencer.split_multicam",
                            text="{:d}".format(i),
                            translate=False,
                        ).camera = i

                if strip.channel > BT_ROW and (strip_channel - 1) % BT_ROW:
                    for i in range(
                        strip.channel,
                        strip_channel + ((BT_ROW + 1 - strip_channel) % BT_ROW),
                    ):
                        row.label(text="")
            else:
                col.separator()
                col.label(text="Two or more channels are needed below this strip", icon="INFO")

        elif strip_type == "TEXT":
            layout = self.layout
            col = layout.column()
            col.scale_x = 1.3
            col.scale_y = 1.3
            col.use_property_split = False
            col.prop(strip, "text", text="")
            col.use_property_split = True
            layout.prop(strip, "wrap_width", text="Wrap Width")

        col = layout.column(align=True)
        if strip_type in {
            "CROSS",
            "GAMMA_CROSS",
            "WIPE",
            "ALPHA_OVER",
            "ALPHA_UNDER",
        }:
            col.use_property_split = False
            col.prop(strip, "use_default_fade", text="Default Fade")
            col.use_property_split = True
            if not strip.use_default_fade:
                col.prop(strip, "effect_fader", text="Effect Fader")
        elif strip_type == "GAUSSIAN_BLUR":
            col = layout.column(align=True)
            col.prop(strip, "size_x", text="Size X")
            col.prop(strip, "size_y", text="Y")
        elif strip_type == "COLORMIX":
            layout.prop(strip, "blend_effect", text="Blend Mode")
            row = layout.row(align=True)
            row.prop(strip, "factor", slider=True)


class SEQUENCER_PT_effect_text_layout(SequencerButtonsPanel, Panel):
    bl_label = "Layout"
    bl_parent_id = "SEQUENCER_PT_effect"
    bl_category = "Strip"

    @classmethod
    def poll(cls, context):
        strip = context.active_strip
        return strip.type == "TEXT"

    def draw(self, context):
        strip = context.active_strip
        layout = self.layout
        layout.use_property_split = True
        col = layout.column()
        col.prop(strip, "location", text="Location")
        col.prop(strip, "alignment_x", text="Alignment")

        col = layout.column()  # BFA - label and indent
        col.label(text="Anchor")

        row = col.row()
        row.separator()
        row.prop(strip, "anchor_x", text="X")
        row = col.row()
        row.separator()
        row.prop(strip, "anchor_y", text="Y")


class SEQUENCER_PT_effect_text_style(SequencerButtonsPanel, Panel):
    bl_label = "Style"
    bl_parent_id = "SEQUENCER_PT_effect"
    bl_category = "Strip"

    @classmethod
    def poll(cls, context):
        strip = context.active_strip
        return strip.type == "TEXT"

    def draw(self, context):
        strip = context.active_strip
        layout = self.layout
        layout.use_property_split = True
        col = layout.column()

        row = col.row(align=True)
        row.use_property_decorate = False
        row.template_ID(strip, "font", open="font.open", unlink="font.unlink")
        row.prop(strip, "use_bold", text="", icon="BOLD")
        row.prop(strip, "use_italic", text="", icon="ITALIC")

        col = layout.column()
        split = col.split(factor=0.4, align=True)
        split.label(text="Size")
        split.prop(strip, "font_size", text="")

        split = col.split(factor=0.4, align=True)
        split.label(text="Color")
        split.prop(strip, "color", text="")

        split = col.split(factor=0.4, align=True)
        row = split.row()
        row.use_property_decorate = False
        row.use_property_split = False
        row.prop(strip, "use_shadow", text="Shadow")
        sub = split.column()
        if strip.use_shadow and (not strip.mute):
            sub.prop(strip, "shadow_color", text="")
            row = col.row()
            row.separator()
            row.prop(strip, "shadow_angle", text="Angle")
            row = col.row()
            row.separator()
            row.prop(strip, "shadow_offset", text="Offset")
            row = col.row()
            row.separator()
            row.prop(strip, "shadow_blur", text="Blur")
            sub.active = strip.use_shadow and (not strip.mute)
        else:
            sub.label(icon="DISCLOSURE_TRI_RIGHT")

        split = col.split(factor=0.4, align=True)
        row = split.row()
        row.use_property_decorate = False
        row.use_property_split = False
        row.prop(strip, "use_outline", text="Outline")
        sub = split.column()
        if strip.use_outline and (not strip.mute):
            sub.prop(strip, "outline_color", text="")
            row = col.row()
            row.separator()
            row.prop(strip, "outline_width", text="Width")
            row.active = strip.use_outline
        else:
            sub.label(icon="DISCLOSURE_TRI_RIGHT")

        split = col.split(factor=0.4, align=True)
        row = split.row()
        row.use_property_decorate = False
        row.use_property_split = False
        row.prop(strip, "use_box", text="Box")
        sub = split.column()
        if strip.use_box and (not strip.mute):
            sub.prop(strip, "box_color", text="")
            row = col.row()
            row.separator()
            row.prop(strip, "box_margin", text="Margin")
        else:
            sub.label(icon="DISCLOSURE_TRI_RIGHT")


class SEQUENCER_PT_effect_text_outline(SequencerButtonsPanel, Panel):
    bl_label = "Outline"
    bl_options = {"DEFAULT_CLOSED"}
    bl_category = "Strip"
    bl_parent_id = "SEQUENCER_PT_effect_text_style"

    @classmethod
    def poll(cls, context):
        strip = context.active_strip
        return strip.type == "TEXT"

    def draw_header(self, context):
        strip = context.active_strip
        layout = self.layout
        layout.prop(strip, "use_outline", text="")

    def draw(self, context):
        strip = context.active_strip
        layout = self.layout
        layout.use_property_split = True

        col = layout.column()
        col.prop(strip, "outline_color", text="Color")
        col.prop(strip, "outline_width", text="Width")
        col.active = strip.use_outline and (not strip.mute)


class SEQUENCER_PT_effect_text_shadow(SequencerButtonsPanel, Panel):
    bl_label = "Shadow"
    bl_options = {"DEFAULT_CLOSED"}
    bl_category = "Strip"
    bl_parent_id = "SEQUENCER_PT_effect_text_style"

    @classmethod
    def poll(cls, context):
        strip = context.active_strip
        return strip.type == "TEXT"

    def draw_header(self, context):
        strip = context.active_strip
        layout = self.layout
        layout.prop(strip, "use_shadow", text="")

    def draw(self, context):
        strip = context.active_strip
        layout = self.layout
        layout.use_property_split = True

        col = layout.column()
        col.prop(strip, "shadow_color", text="Color")
        col.prop(strip, "shadow_angle", text="Angle")
        col.prop(strip, "shadow_offset", text="Offset")
        col.prop(strip, "shadow_blur", text="Blur")
        col.active = strip.use_shadow and (not strip.mute)


class SEQUENCER_PT_effect_text_box(SequencerButtonsPanel, Panel):
    bl_label = "Box"
    bl_translation_context = i18n_contexts.id_sequence
    bl_options = {"DEFAULT_CLOSED"}
    bl_category = "Strip"
    bl_parent_id = "SEQUENCER_PT_effect_text_style"

    @classmethod
    def poll(cls, context):
        strip = context.active_strip
        return strip.type == "TEXT"

    def draw_header(self, context):
        strip = context.active_strip
        layout = self.layout
        layout.prop(strip, "use_box", text="")

    def draw(self, context):
        strip = context.active_strip
        layout = self.layout
        layout.use_property_split = True

        col = layout.column()
        col.prop(strip, "box_color", text="Color")
        col.prop(strip, "box_margin", text="Margin")
        col.prop(strip, "box_roundness", text="Roundness")
        col.active = strip.use_box and (not strip.mute)


class SEQUENCER_PT_source(SequencerButtonsPanel, Panel):
    bl_label = "Source"
    bl_options = {"DEFAULT_CLOSED"}
    bl_category = "Strip"

    @classmethod
    def poll(cls, context):
        if not cls.has_sequencer(context):
            return False

        strip = context.active_strip
        if not strip:
            return False

        return strip.type in {"MOVIE", "IMAGE", "SOUND"}

    def draw(self, context):
        layout = self.layout
        layout.use_property_split = True
        layout.use_property_decorate = False

        scene = context.sequencer_scene
        strip = context.active_strip
        strip_type = strip.type

        layout.active = not strip.mute

        # Draw a filename if we have one.
        if strip_type == "SOUND":
            sound = strip.sound
            layout.template_ID(strip, "sound", open="sound.open")
            if sound is not None:
                col = layout.column()
                col.prop(sound, "filepath", text="")

                col.alignment = "RIGHT"
                sub = col.column(align=True)
                split = sub.split(factor=0.5, align=True)
                split.alignment = "RIGHT"
                if sound.packed_file:
                    split.label(text="Unpack")
                    split.operator("sound.unpack", icon="PACKAGE", text="")
                else:
                    split.label(text="Pack")
                    split.operator("sound.pack", icon="UGLYPACKAGE", text="")

                layout.use_property_split = False
                layout.prop(sound, "use_memory_cache")

                col = layout.box()
                col = col.column(align=True)
                split = col.split(factor=0.5, align=False)
                split.alignment = "RIGHT"
                split.label(text="Sample Rate")
                split.alignment = "LEFT"
                if sound.samplerate <= 0:
                    split.label(text="Unknown")
                else:
                    split.label(text="{:d} Hz".format(sound.samplerate), translate=False)

                split = col.split(factor=0.5, align=False)
                split.alignment = "RIGHT"
                split.label(text="Channels")
                split.alignment = "LEFT"

                # FIXME(@campbellbarton): this is ugly, we may want to support a way of showing a label from an enum.
                channel_enum_items = sound.bl_rna.properties["channels"].enum_items
                split.label(text=channel_enum_items[channel_enum_items.find(sound.channels)].name)
                del channel_enum_items
        else:
            if strip_type == "IMAGE":
                col = layout.column()
                col.prop(strip, "directory", text="")

                # Current element for the filename.
                elem = strip.strip_elem_from_frame(scene.frame_current)
                if elem:
                    col.prop(elem, "filename", text="")  # strip.elements[0] could be a fallback

                col.prop(strip.colorspace_settings, "name", text="Color Space")

                col.prop(strip, "alpha_mode", text="Alpha")
                sub = col.column(align=True)
                sub.operator("sequencer.change_path", text="Change Data/Files", icon="FILE_MOVIE").filter_image = True
            else:  # elif strip_type == 'MOVIE':
                elem = strip.elements[0]

                col = layout.column()
                col.prop(strip, "filepath", text="")
                col.prop(strip.colorspace_settings, "name", text="Color Space")
                col.prop(strip, "stream_index")

                col.use_property_split = False
                col.prop(strip, "use_deinterlace")
                col.use_property_split = True

            if scene.render.use_multiview:
                layout.prop(strip, "use_multiview")

                col = layout.column()
                col.active = strip.use_multiview

                col.row().prop(strip, "views_format", expand=True)

                box = col.box()
                box.active = strip.views_format == "STEREO_3D"
                box.template_image_stereo_3d(strip.stereo_3d_format)

            # Resolution.
            col = layout.box()
            col = col.column(align=True)
            split = col.split(factor=0.5, align=False)
            split.alignment = "RIGHT"
            split.label(text="Resolution")
            size = (elem.orig_width, elem.orig_height) if elem else (0, 0)
            if size[0] and size[1]:
                split.alignment = "LEFT"
                split.label(text="{:d}x{:d}".format(*size), translate=False)
            else:
                split.label(text="None")
            # FPS
            if elem.orig_fps:
                split = col.split(factor=0.5, align=False)
                split.alignment = "RIGHT"
                split.label(text="FPS")
                split.alignment = "LEFT"
                split.label(text="{:.2f}".format(elem.orig_fps), translate=False)


class SEQUENCER_PT_movie_clip(SequencerButtonsPanel, Panel):
    bl_label = "Movie Clip"
    bl_options = {"DEFAULT_CLOSED"}
    bl_category = "Strip"

    @classmethod
    def poll(cls, context):
        if not cls.has_sequencer(context):
            return False

        strip = context.active_strip
        if not strip:
            return False

        return strip.type == "MOVIECLIP"

    def draw(self, context):
        layout = self.layout
        layout.use_property_split = False  # BFA
        layout.use_property_decorate = False

        strip = context.active_strip

        layout.active = not strip.mute
        layout.template_ID(strip, "clip")

        if strip.type == "MOVIECLIP":
            col = layout.column(heading="Use")
            col.prop(strip, "stabilize2d", text="2D Stabilized Clip")
            col.prop(strip, "undistort", text="Undistorted Clip")

        clip = strip.clip
        if clip:
            sta = clip.frame_start
            end = clip.frame_start + clip.frame_duration
            layout.label(
                text=rpt_("Original frame range: {:d}-{:d} ({:d})").format(sta, end, end - sta + 1),
                translate=False,
            )


class SEQUENCER_PT_scene(SequencerButtonsPanel, Panel):
    bl_label = "Scene"
    bl_category = "Strip"

    @classmethod
    def poll(cls, context):
        if not cls.has_sequencer(context):
            return False

        strip = context.active_strip
        if not strip:
            return False

        return strip.type == "SCENE"

    def draw(self, context):
        strip = context.active_strip
        scene = strip.scene

        layout = self.layout
        layout.use_property_split = True
        layout.use_property_decorate = False
        layout.active = not strip.mute

        layout.template_ID(strip, "scene", text="Scene", new="scene.new_sequencer")
        layout.prop(strip, "scene_input", text="Input")

        if strip.scene_input == "CAMERA":
            layout.template_ID(strip, "scene_camera", text="Camera")

        if strip.scene_input == "CAMERA":
            layout = layout.column(align=True)
            layout.label(text="Show")

            # BFA - Align bool properties left and indent
            row = layout.row()
            row.separator()
            col = row.column(align=True)
            col.use_property_split = False

            col.prop(strip, "use_annotations", text="Annotations")
            if scene:
                # Warning, this is not a good convention to follow.
                # Expose here because setting the alpha from the "Render" menu is very inconvenient.
                col.prop(scene.render, "film_transparent")


class SEQUENCER_PT_scene_sound(SequencerButtonsPanel, Panel):
    bl_label = "Sound"
    bl_category = "Strip"

    @classmethod
    def poll(cls, context):
        if not cls.has_sequencer(context):
            return False

        strip = context.active_strip
        if not strip:
            return False

        return strip.type == "SCENE"

    def draw(self, context):
        strip = context.active_strip

        layout = self.layout
        layout.use_property_split = True
        layout.use_property_decorate = False
        layout.active = not strip.mute

        col = layout.column()

        col.use_property_decorate = True
        split = col.split(factor=0.4)
        split.alignment = "RIGHT"
        split.label(text="Strip Volume", text_ctxt=i18n_contexts.id_sound)
        split.prop(strip, "volume", text="")
        col.use_property_decorate = False


class SEQUENCER_PT_mask(SequencerButtonsPanel, Panel):
    bl_label = "Mask"
    bl_category = "Strip"

    @classmethod
    def poll(cls, context):
        if not cls.has_sequencer(context):
            return False

        strip = context.active_strip
        if not strip:
            return False

        return strip.type == "MASK"

    def draw(self, context):
        layout = self.layout
        layout.use_property_split = True

        strip = context.active_strip

        layout.active = not strip.mute

        layout.template_ID(strip, "mask")

        mask = strip.mask

        if mask:
            sta = mask.frame_start
            end = mask.frame_end
            layout.label(
                text=rpt_("Original frame range: {:d}-{:d} ({:d})").format(sta, end, end - sta + 1),
                translate=False,
            )


class SEQUENCER_PT_time(SequencerButtonsPanel, Panel):
    bl_label = "Time"
    bl_options = {"DEFAULT_CLOSED"}
    bl_category = "Strip"

    @classmethod
    def poll(cls, context):
        if not cls.has_sequencer(context):
            return False

        strip = context.active_strip
        if not strip:
            return False

        return strip.type

    def draw_header_preset(self, context):
        layout = self.layout
        layout.alignment = "RIGHT"
        strip = context.active_strip

        layout.prop(strip, "lock", text="", icon_only=True, emboss=False)

    def draw(self, context):
        from bpy.utils import smpte_from_frame

        layout = self.layout
        layout.use_property_split = False
        layout.use_property_decorate = False

        scene = context.sequencer_scene
        frame_current = scene.frame_current
        strip = context.active_strip

        is_effect = isinstance(strip, bpy.types.EffectStrip)

        # Get once.
        frame_start = strip.frame_start
        frame_final_start = strip.frame_final_start
        frame_final_end = strip.frame_final_end
        frame_final_duration = strip.frame_final_duration
        frame_offset_start = strip.frame_offset_start
        frame_offset_end = strip.frame_offset_end

        length_list = (
            str(round(frame_start, 0)),
            str(round(frame_final_end, 0)),
            str(round(frame_final_duration, 0)),
            str(round(frame_offset_start, 0)),
            str(round(frame_offset_end, 0)),
        )

        if not is_effect:
            length_list = length_list + (
                str(round(strip.animation_offset_start, 0)),
                str(round(strip.animation_offset_end, 0)),
            )

        max_length = max(len(x) for x in length_list)
        max_factor = (1.9 - max_length) / 30
        factor = 0.45

        layout.enabled = not strip.lock
        layout.active = not strip.mute

        sub = layout.row(align=True)
        split = sub.split(factor=factor + max_factor)
        split.alignment = "RIGHT"

        try:  # BFA - detect if correct relevant strip is selected to apply as a clearer UX. Only works on Movie and Image strips
            is_retiming = context.sequencer_scene.sequence_editor.selected_retiming_keys
            strip = context.active_strip
            layout = self.layout

            layout.operator_context = "INVOKE_REGION_WIN"  # BFA

            strip = context.active_strip  # BFA
            strip_type = strip.type  # BFA

            if strip and strip_type == "MOVIE" or strip_type == "IMAGE" or strip_type == "SOUND":
                # BFA - Made the show_retiming_keys conditional
                col = layout.column()
                col.prop(strip, "show_retiming_keys", text="Show Retiming Keys")
            else:
                layout.label(text="To retime, select a movie or sound strip", icon="QUESTION")  # BFA
        except Exception:
            layout.label(text="To retime, select a movie or sound strip", icon="QUESTION")  # BFA

        sub = layout.row(align=True)
        split = sub.split(factor=factor + max_factor)
        split.alignment = "RIGHT"
        split.label(text="Channel")
        split.prop(strip, "channel", text="")

        sub = layout.column(align=True)
        split = sub.split(factor=factor + max_factor, align=True)
        split.alignment = "RIGHT"
        split.label(text="Start")
        split.prop(strip, "frame_start", text=smpte_from_frame(frame_start))

        split = sub.split(factor=factor + max_factor, align=True)
        split.alignment = "RIGHT"
        split.label(text="Duration")
        split.prop(strip, "frame_final_duration", text=smpte_from_frame(frame_final_duration))

        # Use label, editing this value from the UI allows negative values,
        # users can adjust duration.
        split_factor = factor + max_factor - 0.005  # BFA - Nudge split to the left for better text alignment
        split = sub.split(factor=split_factor, align=True)
        row = split.row()
        row.alignment = "LEFT"
        row.label(text="End")

        # BFA - Improve text alignment
        row = split.row()
        row.separator(factor=0)  # BFA - slight indent
        row.label(text="{:>14s}".format(smpte_from_frame(frame_final_end)), translate=False)
        row = row.row()
        row.alignment = "RIGHT"
        row.label(text=str(frame_final_end) + " ")
        row.separator(factor=0)  # BFA - slight indent
        # BFA - Improve text alignment (end)

        if not is_effect:
            layout.alignment = "RIGHT"
            sub = layout.column(align=True)

            split = sub.split(factor=factor + max_factor, align=True)
            split.alignment = "RIGHT"
            split.label(text="Strip Offset Start")
            split.prop(strip, "frame_offset_start", text=smpte_from_frame(frame_offset_start))

            split = sub.split(factor=factor + max_factor, align=True)
            split.alignment = "RIGHT"
            split.label(text="End")
            split.prop(strip, "frame_offset_end", text=smpte_from_frame(frame_offset_end))

            layout.alignment = "RIGHT"
            sub = layout.column(align=True)

            split = sub.split(factor=factor + max_factor, align=True)
            split.alignment = "RIGHT"
            split.label(text="Hold Offset Start")
            split.prop(
                strip,
                "animation_offset_start",
                text=smpte_from_frame(strip.animation_offset_start),
            )

            split = sub.split(factor=factor + max_factor, align=True)
            split.alignment = "RIGHT"
            split.label(text="End")
            split.prop(
                strip,
                "animation_offset_end",
                text=smpte_from_frame(strip.animation_offset_end),
            )
            if strip.type == "SOUND":
                sub2 = layout.column(align=True)
                split = sub2.split(factor=factor + max_factor, align=True)
                split.alignment = "RIGHT"
                split.label(text="Sound Offset", text_ctxt=i18n_contexts.id_sound)
                split.prop(strip, "sound_offset", text="")

        col = layout.column(align=True)
        col = col.box()
        col.active = (frame_current >= frame_final_start) and (
            frame_current <= frame_final_start + frame_final_duration
        )

        split = col.split(factor=factor + max_factor, align=True)
        split.alignment = "RIGHT"
        split.label(text="Current Frame")
        split = split.split(factor=factor + 0.3 + max_factor, align=True)
        frame_display = frame_current - frame_final_start
        split.label(text="{:>14s}".format(smpte_from_frame(frame_display)), translate=False)
        split.alignment = "RIGHT"
        split.label(text=str(frame_display) + " ")

        if strip.type == "SCENE":
            scene = strip.scene

            if scene:
                sta = scene.frame_start
                end = scene.frame_end
                split = col.split(factor=factor + max_factor)
                split.alignment = "RIGHT"
                split.label(text="Original Frame Range")
                split.alignment = "LEFT"
                split.label(
                    text="{:d}-{:d} ({:d})".format(sta, end, end - sta + 1),
                    translate=False,
                )


class SEQUENCER_PT_adjust_sound(SequencerButtonsPanel, Panel):
    bl_label = "Sound"
    bl_category = "Strip"

    @classmethod
    def poll(cls, context):
        if not cls.has_sequencer(context):
            return False

        strip = context.active_strip
        if not strip:
            return False

        return strip.type == "SOUND"

    def draw(self, context):
        layout = self.layout
        layout.use_property_split = False

        st = context.space_data
        overlay_settings = st.timeline_overlay
        strip = context.active_strip
        sound = strip.sound

        layout.active = not strip.mute

        if sound is not None:
            layout.use_property_split = True
            col = layout.column()

            split = col.split(factor=0.4)
            split.alignment = "RIGHT"
            split.label(text="Volume", text_ctxt=i18n_contexts.id_sound)
            split.prop(strip, "volume", text="")

            col = layout.column(align=True)  # BFA - Put all panning settings in its own column layout
            row = col.row()
            row.alignment = "LEFT"
            row.use_property_split = False
            row.prop(sound, "use_mono")  # BFA - Align bool property left

            audio_channels = context.sequencer_scene.render.ffmpeg.audio_channels
            is_mono = audio_channels == "MONO"

            # BFA - Add dropdown icon
            if not is_mono:
                row.label(text="", icon="DISCLOSURE_TRI_DOWN" if sound.use_mono else "DISCLOSURE_TRI_RIGHT")

            pan_enabled = sound.use_mono and not is_mono
            pan_text = "{:.2f}°".format(strip.pan * 90.0)

            # BFA - Only draw if enabled
            if pan_enabled:
                row = col.row()
                row.separator()

                split = row.column().split(factor=0.385)
                col1 = split.column()
                col2 = split.column()
                col1.alignment = "LEFT"
                col2.alignment = "RIGHT"

                col1.label(text="Pan", text_ctxt=i18n_contexts.id_sound)
                col2.prop(strip, "pan", text="")

                if audio_channels not in {"MONO", "STEREO"}:
                    col1.label(text="Pan Angle")
                    row = col2.row()
                    row.alignment = "CENTER"
                    row.label(text=pan_text)
                    row.separator()  # Compensate for no decorate.

            col = layout.column()
            col.use_property_split = False  # BFA - Align bool property left

            if overlay_settings.waveform_display_type == "DEFAULT_WAVEFORMS":
                col.prop(strip, "show_waveform")


class SEQUENCER_PT_adjust_comp(SequencerButtonsPanel, Panel):
    bl_label = "Compositing"
    bl_category = "Strip"

    @classmethod
    def poll(cls, context):
        if not cls.has_sequencer(context):
            return False

        strip = context.active_strip
        if not strip:
            return False

        return strip.type != "SOUND"

    def draw(self, context):
        layout = self.layout
        layout.use_property_split = True

        strip = context.active_strip

        layout.active = not strip.mute

        col = layout.column()
        col.prop(strip, "blend_type", text="Blend")
        col.prop(strip, "blend_alpha", text="Opacity", slider=True)


class SEQUENCER_PT_adjust_transform(SequencerButtonsPanel, Panel):
    bl_label = "Transform"
    bl_category = "Strip"
    bl_options = {"DEFAULT_CLOSED"}

    @classmethod
    def poll(cls, context):
        if not cls.has_sequencer(context):
            return False

        strip = context.active_strip
        if not strip:
            return False

        return strip.type != "SOUND"

    def draw(self, context):
        strip = context.active_strip
        layout = self.layout
        layout.use_property_split = True
        layout.active = not strip.mute

        col = layout.column(align=True)
        col.prop(strip.transform, "filter", text="Filter")

        col = layout.column(align=True)
        col.prop(strip.transform, "offset_x", text="Position X")
        col.prop(strip.transform, "offset_y", text="Y")

        col = layout.column(align=True)
        col.prop(strip.transform, "scale_x", text="Scale X")
        col.prop(strip.transform, "scale_y", text="Y")

        col = layout.column(align=True)
        col.prop(strip.transform, "rotation", text="Rotation")

        col = layout.column(align=True)
        col.prop(strip.transform, "origin")

        row = layout.row(heading="Mirror", heading_ctxt=i18n_contexts.id_image)
        sub = row.row(align=True)
        sub.prop(strip, "use_flip_x", text="X", toggle=True)
        sub.prop(strip, "use_flip_y", text="Y", toggle=True)


class SEQUENCER_PT_adjust_video(SequencerButtonsPanel, Panel):
    bl_label = "Video"
    bl_options = {"DEFAULT_CLOSED"}
    bl_category = "Strip"

    @classmethod
    def poll(cls, context):
        if not cls.has_sequencer(context):
            return False

        strip = context.active_strip
        if not strip:
            return False

        return strip.type in {
            "MOVIE",
            "IMAGE",
            "SCENE",
            "MOVIECLIP",
            "MASK",
            "META",
            "ADD",
            "SUBTRACT",
            "ALPHA_OVER",
            "ALPHA_UNDER",
            "CROSS",
            "GAMMA_CROSS",
            "MULTIPLY",
            "WIPE",
            "GLOW",
            "TRANSFORM",
            "COLOR",
            "MULTICAM",
            "SPEED",
            "ADJUSTMENT",
            "COLORMIX",
        }

    def draw(self, context):
        layout = self.layout

        layout.use_property_split = True

        col = layout.column()

        strip = context.active_strip

        layout.active = not strip.mute

        col.prop(strip, "strobe")

        # BFA - Align bool property left
        col.use_property_split = False
        col.prop(strip, "use_reverse_frames")


class SEQUENCER_PT_adjust_color(SequencerButtonsPanel, Panel):
    bl_label = "Color"
    bl_options = {"DEFAULT_CLOSED"}
    bl_category = "Strip"

    @classmethod
    def poll(cls, context):
        if not cls.has_sequencer(context):
            return False

        strip = context.active_strip
        if not strip:
            return False

        return strip.type in {
            "MOVIE",
            "IMAGE",
            "SCENE",
            "MOVIECLIP",
            "MASK",
            "META",
            "ADD",
            "SUBTRACT",
            "ALPHA_OVER",
            "ALPHA_UNDER",
            "CROSS",
            "GAMMA_CROSS",
            "MULTIPLY",
            "WIPE",
            "GLOW",
            "TRANSFORM",
            "COLOR",
            "MULTICAM",
            "SPEED",
            "ADJUSTMENT",
            "COLORMIX",
        }

    def draw(self, context):
        layout = self.layout
        layout.use_property_split = True

        strip = context.active_strip

        layout.active = not strip.mute

        col = layout.column()
        col.prop(strip, "color_saturation", text="Saturation")
        col.prop(strip, "color_multiply", text="Multiply")

        row = col.row()
        row.use_property_split = False
        row.prop(strip, "multiply_alpha")
        row.prop_decorator(strip, "multiply_alpha")

        row = col.row()
        row.use_property_split = False
        row.prop(strip, "use_float", text="Convert to Float")
        row.prop_decorator(strip, "use_float")


class SEQUENCER_PT_cache_settings(SequencerButtonsPanel, Panel):
    bl_label = "Cache Settings"
    bl_category = "Cache"

    @classmethod
    def poll(cls, context):
        return cls.has_sequencer(context) and context.sequencer_scene and context.sequencer_scene.sequence_editor

    def draw(self, context):
        layout = self.layout
        layout.use_property_split = False
        layout.use_property_decorate = False

        ed = context.sequencer_scene.sequence_editor

        col = layout.column()

        # BFA - double entries


class SEQUENCER_PT_cache_view_settings(SequencerButtonsPanel, Panel):
    bl_label = "Display Cache"
    bl_category = "Cache"
    bl_parent_id = "SEQUENCER_PT_cache_settings"

    @classmethod
    def poll(cls, context):
        return cls.has_sequencer(context) and context.sequencer_scene and context.sequencer_scene.sequence_editor

    def draw_header(self, context):
        cache_settings = context.space_data.cache_overlay

        self.layout.prop(cache_settings, "show_cache", text="")

    def draw(self, context):
        layout = self.layout
        layout.use_property_split = False
        layout.use_property_decorate = False

        cache_settings = context.space_data.cache_overlay
        ed = context.sequencer_scene.sequence_editor
        layout.active = cache_settings.show_cache

        col = layout.column(align=True)
        col.use_property_split = False

        split = layout.split(factor=0.15)
        col = split.column()
        col.label(text="")

        col = split.column()

        show_developer_ui = context.preferences.view.show_developer_ui
        col.prop(cache_settings, "show_cache_final_out", text="Final")
        if show_developer_ui:
            col.prop(cache_settings, "show_cache_raw", text="Raw")

        show_cache_size = show_developer_ui and (ed.use_cache_raw or ed.use_cache_final)
        if show_cache_size:
            cache_raw_size = ed.cache_raw_size
            cache_final_size = ed.cache_final_size

            col = layout.box()
            col = col.column(align=True)

            # BFA - Rework UI to avoid labels cutting off
            split = col.split(factor=0.75, align=True)
            col1 = split.column(align=True)
            col2 = split.column(align=True)
            col1.alignment = "LEFT"
            col2.alignment = "RIGHT"

            col1.label(text="Current Cache Size")
            col1.label(text="Raw")
            col1.label(text="Final")

            col2.label(text=iface_("{:d} MB").format(cache_raw_size + cache_final_size), translate=False)
            col2.label(text=iface_("{:d} MB").format(cache_raw_size), translate=False)
            col2.label(text=iface_("{:d} MB").format(cache_final_size), translate=False)


class SEQUENCER_PT_proxy_settings(SequencerButtonsPanel, Panel):
    bl_label = "Proxy Settings"
    bl_category = "Proxy"

    @classmethod
    def poll(cls, context):
        return cls.has_sequencer(context) and context.sequencer_scene and context.sequencer_scene.sequence_editor

    def draw(self, context):
        layout = self.layout
        layout.use_property_split = True
        layout.use_property_decorate = False

        ed = context.sequencer_scene.sequence_editor
        flow = layout.column_flow()
        flow.prop(ed, "proxy_storage", text="Storage")

        if ed.proxy_storage == "PROJECT":
            flow.prop(ed, "proxy_dir", text="Directory")

        col = layout.column()
        col.operator("sequencer.enable_proxies")
        col.operator("sequencer.rebuild_proxy", icon="LASTOPERATOR")


class SEQUENCER_PT_strip_proxy(SequencerButtonsPanel, Panel):
    bl_label = "Strip Proxy & Timecode"
    bl_category = "Proxy"

    @classmethod
    def poll(cls, context):
        if not cls.has_sequencer(context) or not context.sequencer_scene or not context.sequencer_scene.sequence_editor:
            return False

        strip = context.active_strip
        if not strip:
            return False

        return strip.type in {"MOVIE", "IMAGE"}

    def draw_header(self, context):
        strip = context.active_strip

        self.layout.prop(strip, "use_proxy", text="")

    def draw(self, context):
        layout = self.layout
        layout.use_property_split = False
        layout.use_property_decorate = False

        ed = context.sequencer_scene.sequence_editor

        strip = context.active_strip

        if strip.proxy:
            proxy = strip.proxy

            if ed.proxy_storage == "PER_STRIP":
                col = layout.column(align=True)
                col.label(text="Custom Proxy")
                row = col.row()
                row.separator()
                row.prop(proxy, "use_proxy_custom_directory")
                row = col.row()
                row.separator()
                row.prop(proxy, "use_proxy_custom_file")
                col.use_property_split = True
                if proxy.use_proxy_custom_directory and not proxy.use_proxy_custom_file:
                    col.prop(proxy, "directory")
                if proxy.use_proxy_custom_file:
                    col.prop(proxy, "filepath")

            layout.use_property_split = True
            row = layout.row(heading="Resolutions", align=True)
            row.prop(strip.proxy, "build_25", toggle=True)
            row.prop(strip.proxy, "build_50", toggle=True)
            row.prop(strip.proxy, "build_75", toggle=True)
            row.prop(strip.proxy, "build_100", toggle=True)

            layout.use_property_split = False
            layout.prop(proxy, "use_overwrite")

            layout.use_property_split = True

            col = layout.column()
            col.prop(proxy, "quality", text="Quality")

            if strip.type == "MOVIE":
                col = layout.column()

                col.prop(proxy, "timecode", text="Timecode Index")


class SEQUENCER_PT_strip_cache(SequencerButtonsPanel, Panel):
    bl_label = "Strip Cache"
    bl_category = "Cache"
    bl_options = {"DEFAULT_CLOSED"}

    @classmethod
    def poll(cls, context):
        show_developer_ui = context.preferences.view.show_developer_ui
        if not cls.has_sequencer(context):
            return False
        if context.active_strip is not None and show_developer_ui:
            return True
        return False

    def draw_header(self, context):
        strip = context.active_strip
        self.layout.prop(strip, "override_cache_settings", text="")

    def draw(self, context):
        layout = self.layout
        layout.use_property_split = False
        layout.use_property_decorate = False

        strip = context.active_strip
        layout.active = strip.override_cache_settings

        col = layout.column()
        col.prop(strip, "use_cache_raw")

        show_cache_size = show_developer_ui and (ed.use_cache_raw or ed.use_cache_final)
        if show_cache_size:
            cache_raw_size = ed.cache_raw_size
            cache_final_size = ed.cache_final_size

            col = layout.box()
            col = col.column(align=True)

            # BFA - Rework UI to avoid labels cutting off
            split = col.split(factor=0.75, align=True)
            col1 = split.column(align=True)
            col2 = split.column(align=True)
            col1.alignment = "LEFT"
            col2.alignment = "RIGHT"

            col1.label(text="Current Cache Size")
            col1.label(text="Raw")
            col1.label(text="Final")

            col2.label(text=iface_("{:d} MB").format(cache_raw_size + cache_final_size), translate=False)
            col2.label(text=iface_("{:d} MB").format(cache_raw_size), translate=False)
            col2.label(text=iface_("{:d} MB").format(cache_final_size), translate=False)


class SEQUENCER_PT_preview(SequencerButtonsPanel_Output, Panel):
    bl_label = "Scene Strip Display"
    bl_space_type = "SEQUENCE_EDITOR"
    bl_region_type = "UI"
    bl_options = {"DEFAULT_CLOSED"}
    bl_category = "View"

    @classmethod
    def poll(cls, context):
        return SequencerButtonsPanel_Output.poll(context) and context.sequencer_scene

    def draw(self, context):
        layout = self.layout
        layout.use_property_split = True
        layout.use_property_decorate = False

        render = context.sequencer_scene.render

        col = layout.column()
        col.prop(render, "sequencer_gl_preview", text="Shading")

        if render.sequencer_gl_preview in {"SOLID", "WIREFRAME"}:
            col.use_property_split = False
            col.prop(render, "use_sequencer_override_scene_strip")


class SEQUENCER_PT_view(SequencerButtonsPanel_Output, Panel):
    bl_label = "View Settings"
    bl_category = "View"

    def draw(self, context):
        layout = self.layout
        layout.use_property_split = True
        layout.use_property_decorate = False

        st = context.space_data
        ed = context.sequencer_scene.sequence_editor

        col = layout.column()

        col.prop(st, "proxy_render_size")

        col = layout.column()
        if st.proxy_render_size in {"NONE", "SCENE"}:
            col.enabled = False
        col.prop(st, "use_proxies")

        col = layout.column()
        col.prop(st, "display_channel", text="Channel")

        if st.display_mode == "IMAGE":
            col.prop(st, "show_overexposed")

        elif st.display_mode == "WAVEFORM":  # BFA
            col.prop(st, "show_separate_color")  # BFA

        if ed:
            col.use_property_split = False
            col.prop(ed, "show_missing_media")


class SEQUENCER_PT_view_cursor(SequencerButtonsPanel_Output, Panel):
    bl_category = "View"
    bl_label = "2D Cursor"

    def draw(self, context):
        layout = self.layout

        st = context.space_data

        layout.use_property_split = True
        layout.use_property_decorate = False

        col = layout.column()
        col.prop(st, "cursor_location", text="Location")


class SEQUENCER_PT_frame_overlay(SequencerButtonsPanel_Output, Panel):
    bl_label = "Frame Overlay"
    bl_category = "View"
    bl_options = {"DEFAULT_CLOSED"}

    @classmethod
    def poll(cls, context):
        if not context.sequencer_scene or not context.sequencer_scene.sequence_editor:
            return False
        return SequencerButtonsPanel_Output.poll(context)

    def draw_header(self, context):
        scene = context.sequencer_scene
        ed = scene.sequence_editor

        self.layout.prop(ed, "show_overlay_frame", text="")

    def draw(self, context):
        layout = self.layout

        layout.operator_context = "INVOKE_REGION_PREVIEW"
        layout.operator("sequencer.view_ghost_border", text="Set Overlay Region")
        layout.operator_context = "INVOKE_DEFAULT"

        layout.use_property_split = True
        layout.use_property_decorate = False

        st = context.space_data
        scene = context.sequencer_scene
        ed = scene.sequence_editor

        layout.active = ed.show_overlay_frame

        col = layout.column()
        col.prop(ed, "overlay_frame", text="Frame Offset")
        col.prop(st, "overlay_frame_type")
        col.use_property_split = False
        col.prop(ed, "use_overlay_frame_lock")


class SEQUENCER_PT_view_safe_areas(SequencerButtonsPanel_Output, Panel):
    bl_label = "Safe Areas"
    bl_options = {"DEFAULT_CLOSED"}
    bl_category = "View"

    @classmethod
    def poll(cls, context):
        st = context.space_data
        is_preview = st.view_type in {"PREVIEW", "SEQUENCER_PREVIEW"}
        return is_preview and (st.display_mode == "IMAGE") and context.sequencer_scene

    def draw_header(self, context):
        overlay_settings = context.space_data.preview_overlay
        self.layout.prop(overlay_settings, "show_safe_areas", text="")

    def draw(self, context):
        layout = self.layout
        layout.use_property_split = True
        overlay_settings = context.space_data.preview_overlay
        safe_data = context.sequencer_scene.safe_areas

        layout.active = overlay_settings.show_safe_areas

        col = layout.column()

        sub = col.column()
        sub.prop(safe_data, "title", slider=True)
        sub.prop(safe_data, "action", slider=True)


class SEQUENCER_PT_view_safe_areas_center_cut(SequencerButtonsPanel_Output, Panel):
    bl_label = "Center-Cut Safe Areas"
    bl_parent_id = "SEQUENCER_PT_view_safe_areas"
    bl_options = {"DEFAULT_CLOSED"}
    bl_category = "View"

    @classmethod
    def poll(cls, context):
        return SequencerButtonsPanel_Output.poll(context) and context.sequencer_scene

    def draw_header(self, context):
        st = context.space_data

        layout = self.layout
        overlay_settings = context.space_data.preview_overlay
        layout.active = overlay_settings.show_safe_areas
        layout.prop(overlay_settings, "show_safe_center", text="")

    def draw(self, context):
        layout = self.layout
        layout.use_property_split = True
        safe_data = context.sequencer_scene.safe_areas
        overlay_settings = context.space_data.preview_overlay

        layout.active = overlay_settings.show_safe_areas and overlay_settings.show_safe_center

        col = layout.column()
        col.prop(safe_data, "title_center", slider=True)
        col.prop(safe_data, "action_center", slider=True)


class SEQUENCER_PT_modifiers(SequencerButtonsPanel, Panel):
    bl_label = ""
    bl_options = {"HIDE_HEADER"}
    bl_category = "Modifiers"

    def draw(self, context):
        layout = self.layout
        layout.use_property_split = True

        strip = context.active_strip
        if strip.type == "SOUND":
            sound = strip.sound
        else:
            sound = None

        if sound is None:
            row = layout.row()  # BFA - float left
            row.use_property_split = False
            row.prop(strip, "use_linear_modifiers")
            row.prop_decorator(strip, "use_linear_modifiers")

        layout.operator("wm.call_menu", text="Add Modifier", icon="ADD").name = "SEQUENCER_MT_modifier_add"
        layout.template_strip_modifiers()


class SEQUENCER_PT_annotation(AnnotationDataPanel, SequencerButtonsPanel_Output, Panel):
    bl_space_type = "SEQUENCE_EDITOR"
    bl_region_type = "UI"
    bl_category = "View"

    @staticmethod
    def has_preview(context):
        st = context.space_data
        return st.view_type in {"PREVIEW", "SEQUENCER_PREVIEW"}

    @classmethod
    def poll(cls, context):
        return cls.has_preview(context)

    # NOTE: this is just a wrapper around the generic GP Panel
    # But, it should only show up when there are images in the preview region


class SEQUENCER_PT_annotation_onion(AnnotationOnionSkin, SequencerButtonsPanel_Output, Panel):
    bl_space_type = "SEQUENCE_EDITOR"
    bl_region_type = "UI"
    bl_category = "View"
    bl_parent_id = "SEQUENCER_PT_annotation"
    bl_options = {"DEFAULT_CLOSED"}

    @staticmethod
    def has_preview(context):
        st = context.space_data
        return st.view_type in {"PREVIEW", "SEQUENCER_PREVIEW"}

    @classmethod
    def poll(cls, context):
        if context.annotation_data_owner is None:
            return False
        elif type(context.annotation_data_owner) is bpy.types.Object:
            return False
        else:
            gpl = context.active_annotation_layer
            if gpl is None:
                return False

        return cls.has_preview(context)

    # NOTE: this is just a wrapper around the generic GP Panel
    # But, it should only show up when there are images in the preview region


class SEQUENCER_PT_custom_props(SequencerButtonsPanel, PropertyPanel, Panel):
    COMPAT_ENGINES = {
        "BLENDER_RENDER",
        "BLENDER_WORKBENCH",
    }
    _context_path = "active_strip"
    _property_type = (bpy.types.Strip,)
    bl_category = "Strip"


class SEQUENCER_PT_snapping(Panel):
    bl_space_type = "SEQUENCE_EDITOR"
    bl_region_type = "HEADER"
    bl_label = "Snapping"
    bl_ui_units_x = 11

    def draw(self, _context):
        pass


class SEQUENCER_PT_preview_snapping(Panel):
    bl_space_type = "SEQUENCE_EDITOR"
    bl_region_type = "HEADER"
    bl_parent_id = "SEQUENCER_PT_snapping"
    bl_label = "Preview Snapping"

    @classmethod
    def poll(cls, context):
        st = context.space_data
        return st.view_type in {"PREVIEW", "SEQUENCER_PREVIEW"} and context.tool_settings

    def draw(self, context):
        tool_settings = context.tool_settings
        sequencer_tool_settings = tool_settings.sequencer_tool_settings

        layout = self.layout
        layout.use_property_split = False
        layout.use_property_decorate = False

        col = layout.column(align=True)
        col.label(text="Snap to")
        row = col.row()
        row.separator()
        row.prop(sequencer_tool_settings, "snap_to_borders")
        row = col.row()
        row.separator()
        row.prop(sequencer_tool_settings, "snap_to_center")
        row = col.row()
        row.separator()
        row.prop(sequencer_tool_settings, "snap_to_strips_preview")


class SEQUENCER_PT_sequencer_snapping(Panel):
    bl_space_type = "SEQUENCE_EDITOR"
    bl_region_type = "HEADER"
    bl_parent_id = "SEQUENCER_PT_snapping"
    bl_label = "Sequencer Snapping"

    @classmethod
    def poll(cls, context):
        st = context.space_data
        return st.view_type in {"SEQUENCER", "SEQUENCER_PREVIEW"} and context.tool_settings

    def draw(self, context):
        tool_settings = context.tool_settings
        sequencer_tool_settings = tool_settings.sequencer_tool_settings

        layout = self.layout
        layout.use_property_split = False
        layout.use_property_decorate = False

        col = layout.column(align=True)
        col.label(text="Snap to")

        row = col.row()
        row.separator()
        row.prop(sequencer_tool_settings, "snap_to_frame_range")
        row = col.row()
        row.separator()
        row.prop(sequencer_tool_settings, "snap_to_current_frame")
        row = col.row()
        row.separator()
        row.prop(sequencer_tool_settings, "snap_to_hold_offset")
        row = col.row()
        row.separator()
        row.prop(sequencer_tool_settings, "snap_to_markers")
        row = col.row()
        row.separator()
        col.prop(sequencer_tool_settings, "snap_to_retiming_keys")

        col = layout.column(align=True)
        col.label(text="Ignore")
        row = col.row()
        row.separator()
        row.prop(sequencer_tool_settings, "snap_ignore_muted", text="Muted Strips")
        row = col.row()
        row.separator()
        row.prop(sequencer_tool_settings, "snap_ignore_sound", text="Sound Strips")

        col = layout.column(align=True)
        col.label(text="Current Frame")
        row = col.row()
        row.separator()
        row.prop(
            sequencer_tool_settings,
            "use_snap_current_frame_to_strips",
            text="Snap to Strips",
        )


# BFA menu
class SEQUENCER_PT_view_options(bpy.types.Panel):
    bl_label = "View Options"
    bl_category = "View"
    bl_space_type = "SEQUENCE_EDITOR"
    bl_region_type = "HEADER"

    def draw(self, context):
        layout = self.layout

        st = context.space_data
        overlay_settings = st.preview_overlay
        is_preview = st.view_type in {"PREVIEW", "SEQUENCER_PREVIEW"}
        is_sequencer_view = st.view_type in {"SEQUENCER", "SEQUENCER_PREVIEW"}
        tool_settings = context.tool_settings

        cache_settings = context.space_data.cache_overlay  # BFA

        if is_sequencer_view:
            col = layout.column(align=True)
            if st.view_type == "SEQUENCER":
                split = layout.split(factor=0.6)
                col = split.column()
                col.use_property_split = False
                col = split.column()

                if is_preview:
                    row = layout.row()
                    row.separator()
                    row.prop(st, "show_transform_preview", text="Preview During Transform")

            else:
                col.prop(st, "show_transform_preview", text="Preview During Transform")

            col = layout.column(align=True)
            col.prop(st, "show_seconds")
            col.prop(st, "show_locked_time")

            # BFA - Cache settings
            row = layout.row()
            row.prop(cache_settings, "show_cache", text="Display Cache")
            if cache_settings.show_cache:
                row.label(icon="DISCLOSURE_TRI_DOWN")
            else:
                row.label(icon="DISCLOSURE_TRI_RIGHT")

            if cache_settings.show_cache:
                split = layout.split(factor=0.05)
                col = split.column()
                col.label(text="")

                col = split.column()
                show_developer_ui = context.preferences.view.show_developer_ui
                col.prop(cache_settings, "show_cache_final_out", text="Final")
                if show_developer_ui:
                    col.prop(cache_settings, "show_cache_raw", text="Raw")

            layout.use_property_split = False
            layout.prop(st, "show_markers")

        if is_preview:
            layout.use_property_split = False
            if st.display_mode == "IMAGE":
                layout.prop(overlay_settings, "show_metadata")

            layout.use_property_split = False
            layout.prop(st, "use_zoom_to_fit", text="Auto Zoom to Fit")

        if is_sequencer_view:
            col = layout.column(align=True)
            col.prop(tool_settings, "lock_markers")
            col.prop(st, "use_marker_sync")
            col.prop(st, "use_clamp_view")


# BFA menu
class SEQUENCER_MT_fades_add(Menu):
    bl_label = "Fade"

    def draw(self, context):
        layout = self.layout

        layout.operator("sequencer.fades_add", text="Fade In and Out", icon="IPO_EASE_IN_OUT").type = "IN_OUT"
        layout.operator("sequencer.fades_add", text="Fade In", icon="IPO_EASE_IN").type = "IN"
        layout.operator("sequencer.fades_add", text="Fade Out", icon="IPO_EASE_OUT").type = "OUT"
        layout.operator(
            "sequencer.fades_add",
            text="From current Frame",
            icon="BEFORE_CURRENT_FRAME",
        ).type = "CURSOR_FROM"
        layout.operator("sequencer.fades_add", text="To current Frame", icon="AFTER_CURRENT_FRAME").type = "CURSOR_TO"


classes = (
    SEQUENCER_MT_change,  # BFA - no longer used
    SEQUENCER_HT_tool_header,
    SEQUENCER_HT_header,
    SEQUENCER_HT_playback_controls,
    SEQUENCER_MT_editor_menus,
    SEQUENCER_MT_range,
<<<<<<< HEAD
    SEQUENCER_MT_view_pie_menus,  # BFA
    SEQUENCER_MT_view_render,
=======
>>>>>>> ea43fa08
    SEQUENCER_MT_view,
    SEQUENCER_MT_view_annotations,  # BFA
    SEQUENCER_MT_export,  # BFA
    SEQUENCER_MT_view_cache,  # BFA
    SEQUENCER_MT_preview_zoom,
    SEQUENCER_MT_proxy,
    SEQUENCER_MT_select_handle,
    SEQUENCER_MT_select_channel,
    SEQUENCER_MT_select_linked,  # BFA - sub menu
    SEQUENCER_MT_select,
    SEQUENCER_MT_marker,
    SEQUENCER_MT_navigation,
    SEQUENCER_MT_add,
    SEQUENCER_MT_add_effect,
    SEQUENCER_MT_add_transitions,
    SEQUENCER_MT_add_empty,
    SEQUENCER_MT_strip_effect,
    SEQUENCER_MT_strip_effect_change,
    SEQUENCER_MT_strip_movie,
    SEQUENCER_MT_strip,
    SEQUENCER_MT_strip_transform,
    SEQUENCER_MT_strip_retiming,
    SEQUENCER_MT_strip_text,
    SEQUENCER_MT_strip_show_hide,
    SEQUENCER_MT_strip_animation,
    SEQUENCER_MT_strip_mirror,
    SEQUENCER_MT_strip_input,
    SEQUENCER_MT_strip_lock_mute,
    SEQUENCER_MT_strip_modifiers,
    SEQUENCER_MT_image,
    SEQUENCER_MT_image_transform,
    SEQUENCER_MT_image_clear,
    SEQUENCER_MT_image_apply,
    SEQUENCER_MT_color_tag_picker,
    SEQUENCER_MT_context_menu,
    SEQUENCER_MT_preview_context_menu,
    SEQUENCER_MT_pivot_pie,
    SEQUENCER_MT_retiming,
    SEQUENCER_MT_view_pie,
    SEQUENCER_MT_preview_view_pie,
    SEQUENCER_MT_modifier_add,
    SEQUENCER_PT_color_tag_picker,
    SEQUENCER_PT_active_tool,
    SEQUENCER_MT_change_scene_with_icons,  # BFA
    SEQUENCER_PT_strip,
    SEQUENCER_PT_gizmo_display,
    SEQUENCER_PT_overlay,
    SEQUENCER_PT_preview_overlay,
    SEQUENCER_PT_sequencer_overlay,
    SEQUENCER_PT_sequencer_overlay_strips,
    SEQUENCER_PT_sequencer_overlay_waveforms,
    SEQUENCER_PT_effect,
    SEQUENCER_PT_scene,
    SEQUENCER_PT_scene_sound,
    SEQUENCER_PT_mask,
    SEQUENCER_PT_effect_text_style,
    SEQUENCER_PT_effect_text_outline,
    SEQUENCER_PT_effect_text_shadow,
    SEQUENCER_PT_effect_text_box,
    SEQUENCER_PT_effect_text_layout,
    SEQUENCER_PT_movie_clip,
    SEQUENCER_PT_adjust_comp,
    SEQUENCER_PT_adjust_transform,
    SEQUENCER_PT_adjust_crop,
    SEQUENCER_PT_adjust_video,
    SEQUENCER_PT_adjust_color,
    SEQUENCER_PT_adjust_sound,
    SEQUENCER_PT_time,
    SEQUENCER_PT_source,
    SEQUENCER_PT_modifiers,
    SEQUENCER_PT_cache_settings,
    SEQUENCER_PT_cache_view_settings,
    SEQUENCER_PT_proxy_settings,
    SEQUENCER_PT_strip_proxy,
    SEQUENCER_PT_custom_props,
    SEQUENCER_PT_view,
    SEQUENCER_PT_view_cursor,
    SEQUENCER_PT_frame_overlay,
    SEQUENCER_PT_view_safe_areas,
    SEQUENCER_PT_view_safe_areas_center_cut,
    SEQUENCER_PT_preview,
    SEQUENCER_PT_annotation,
    SEQUENCER_PT_annotation_onion,
    SEQUENCER_PT_snapping,
    SEQUENCER_PT_preview_snapping,
    SEQUENCER_PT_sequencer_snapping,
    SEQUENCER_PT_view_options,  # BFA
    SEQUENCER_MT_fades_add,  # BFA
    SEQUENCER_MT_strip_text_characters,  # BFA
)

if __name__ == "__main__":  # only for live edit.
    from bpy.utils import register_class

    for cls in classes:
        register_class(cls)<|MERGE_RESOLUTION|>--- conflicted
+++ resolved
@@ -568,14 +568,10 @@
             layout.prop(st, "show_region_hud")
         if is_sequencer_only:
             layout.prop(st, "show_region_channels")
-<<<<<<< HEAD
 
         layout.prop(st, "show_toolshelf_tabs")
 
-        layout.prop(st, "show_region_footer")
-=======
         layout.prop(st, "show_region_footer", text="Playback Controls")
->>>>>>> ea43fa08
         layout.separator()
 
         layout.menu("SEQUENCER_MT_view_annotations")  # BFA
@@ -635,14 +631,6 @@
         layout.operator("sequencer.refresh_all", icon="FILE_REFRESH", text="Refresh All")
         layout.operator_context = "INVOKE_DEFAULT"
 
-<<<<<<< HEAD
-=======
-        layout.operator("render.opengl", text="Render Still Preview", icon='RENDER_STILL').sequencer = True
-        props = layout.operator("render.opengl", text="Render Sequence Preview", icon='RENDER_ANIMATION')
-        props.animation = True
-        props.sequencer = True
-
->>>>>>> ea43fa08
         layout.separator()
         # BFA - properties in properties menu
 
@@ -1028,8 +1016,6 @@
 
         layout.separator()
 
-        layout.menu("SEQUENCER_MT_add_scene", text="Scene", icon="SCENE_DATA")
-
         bpy_data_movieclips_len = len(bpy.data.movieclips)
         if bpy_data_movieclips_len > 10:
             layout.operator_context = "INVOKE_DEFAULT"
@@ -1089,40 +1075,6 @@
         col.operator("sequencer.fades_clear", text="Clear Fade", icon="CLEAR")  # BFA - added icon
 
 
-<<<<<<< HEAD
-class SEQUENCER_MT_add_scene(Menu):
-    bl_label = "Scene"
-    bl_translation_context = i18n_contexts.operator_default
-
-    def draw(self, context):
-        layout = self.layout
-        layout.operator_context = "INVOKE_REGION_WIN"
-        layout.operator("sequencer.scene_strip_add_new", text="New Scene", icon="ADD").type = "EMPTY"
-
-        layout.menu_contents("SEQUENCER_MT_scene_add_root_catalogs")
-
-        bpy_data_scenes_len = len(bpy.data.scenes)
-        if bpy_data_scenes_len > 14:  # BFA - increased to 14 from 10
-            layout.separator()
-            layout.operator_context = "INVOKE_DEFAULT"
-            layout.operator("sequencer.scene_strip_add", text="Scene", icon="SEQUENCE")  # BFA - added icon
-        elif bpy_data_scenes_len > 1:
-            layout.label(text="Scenes", icon="NONE")
-            scene = context.sequencer_scene
-            for sc_item in bpy.data.scenes:
-                if sc_item == scene:
-                    continue
-
-                layout.operator_context = "INVOKE_REGION_WIN"
-                layout.operator(
-                    "sequencer.scene_strip_add", text=sc_item.name, icon="SEQUENCE"
-                ).scene = sc_item.name  # BFA - added icon
-
-        del bpy_data_scenes_len
-
-
-=======
->>>>>>> ea43fa08
 class SEQUENCER_MT_add_empty(Menu):
     bl_label = "Empty"
 
@@ -1493,22 +1445,14 @@
         layout = self.layout
         try:  # BFA - detect if correct relevant strip is selected to apply as a clearer UX. Only works on Movie and Image strips
             is_retiming = (
-                context.sequencer_scene.sequence_editor is not None
-                and context.sequencer_scene.sequence_editor.selected_retiming_keys is not None
+                context.sequencer_scene is not None and
+                context.sequencer_scene.sequence_editor is not None and
+                context.sequencer_scene.sequence_editor.selected_retiming_keys is not None
             )
             strip = context.active_strip
 
-<<<<<<< HEAD
             layout.operator_context = "INVOKE_REGION_WIN"  # BFA
             # BFA - is_redtiming not used
-=======
-        is_retiming = (
-            context.sequencer_scene is not None and
-            context.sequencer_scene.sequence_editor is not None and
-            context.sequencer_scene.sequence_editor.selected_retiming_keys is not None
-        )
-        strip = context.active_strip
->>>>>>> ea43fa08
 
             strip = context.active_strip  # BFA
             strip_type = strip.type  # BFA
@@ -2167,24 +2111,14 @@
         if strip.type == "SOUND":
             self.operator_modifier_add(layout, "SOUND_EQUALIZER")
         else:
-<<<<<<< HEAD
             self.operator_modifier_add(layout, "BRIGHT_CONTRAST")
             self.operator_modifier_add(layout, "COLOR_BALANCE")
+            self.operator_modifier_add(layout, 'COMPOSITOR')
             self.operator_modifier_add(layout, "CURVES")
             self.operator_modifier_add(layout, "HUE_CORRECT")
             self.operator_modifier_add(layout, "MASK")
             self.operator_modifier_add(layout, "TONEMAP")
             self.operator_modifier_add(layout, "WHITE_BALANCE")
-=======
-            self.operator_modifier_add(layout, 'BRIGHT_CONTRAST')
-            self.operator_modifier_add(layout, 'COLOR_BALANCE')
-            self.operator_modifier_add(layout, 'COMPOSITOR')
-            self.operator_modifier_add(layout, 'CURVES')
-            self.operator_modifier_add(layout, 'HUE_CORRECT')
-            self.operator_modifier_add(layout, 'MASK')
-            self.operator_modifier_add(layout, 'TONEMAP')
-            self.operator_modifier_add(layout, 'WHITE_BALANCE')
->>>>>>> ea43fa08
 
 
 class SequencerButtonsPanel:
@@ -4180,11 +4114,7 @@
     SEQUENCER_HT_playback_controls,
     SEQUENCER_MT_editor_menus,
     SEQUENCER_MT_range,
-<<<<<<< HEAD
     SEQUENCER_MT_view_pie_menus,  # BFA
-    SEQUENCER_MT_view_render,
-=======
->>>>>>> ea43fa08
     SEQUENCER_MT_view,
     SEQUENCER_MT_view_annotations,  # BFA
     SEQUENCER_MT_export,  # BFA
