# SPDX-FileCopyrightText: 2009-2023 Blender Authors
#
# SPDX-License-Identifier: GPL-2.0-or-later

import bpy
from bpy.types import (
    Header,
    Menu,
    Panel,
)
from bpy.app.translations import (
    contexts as i18n_contexts,
    pgettext_iface as iface_,
    pgettext_rpt as rpt_,
)
from bl_ui.properties_grease_pencil_common import (
    AnnotationDataPanel,
    AnnotationOnionSkin,
)
from bl_ui.space_toolsystem_common import (
    ToolActivePanelHelper,
)
from rna_prop_ui import PropertyPanel


def _space_view_types(st):
    view_type = st.view_type
    return (
        view_type in {'SEQUENCER', 'SEQUENCER_PREVIEW'},
        view_type == 'PREVIEW',
    )


def selected_sequences_len(context):
    selected_sequences = getattr(context, "selected_sequences", None)
    if selected_sequences is None:
        return 0
    return len(selected_sequences)


def draw_color_balance(layout, color_balance):

    layout.prop(color_balance, "correction_method")

    layout.use_property_split = False

    flow = layout.grid_flow(row_major=True, columns=0, even_columns=True, even_rows=False, align=False)

    if color_balance.correction_method == 'LIFT_GAMMA_GAIN':
        col = flow.column()

        box = col.box()
        split = box.split(factor=0.35)
        col = split.column(align=True)
        col.label(text="Lift:")
        col.separator()
        col.separator()
        col.prop(color_balance, "lift", text="")
        col.prop(color_balance, "invert_lift", text="Invert", icon='ARROW_LEFTRIGHT')
        split.template_color_picker(color_balance, "lift", value_slider=True, cubic=True)

        col = flow.column()

        box = col.box()
        split = box.split(factor=0.35)
        col = split.column(align=True)
        col.label(text="Gamma:")
        col.separator()
        col.separator()
        col.prop(color_balance, "gamma", text="")
        col.prop(color_balance, "invert_gamma", text="Invert", icon='ARROW_LEFTRIGHT')
        split.template_color_picker(color_balance, "gamma", value_slider=True, lock_luminosity=True, cubic=True)

        col = flow.column()

        box = col.box()
        split = box.split(factor=0.35)
        col = split.column(align=True)
        col.label(text="Gain:")
        col.separator()
        col.separator()
        col.prop(color_balance, "gain", text="")
        col.prop(color_balance, "invert_gain", text="Invert", icon='ARROW_LEFTRIGHT')
        split.template_color_picker(color_balance, "gain", value_slider=True, lock_luminosity=True, cubic=True)

    elif color_balance.correction_method == 'OFFSET_POWER_SLOPE':
        col = flow.column()

        box = col.box()
        split = box.split(factor=0.35)
        col = split.column(align=True)
        col.label(text="Offset:")
        col.separator()
        col.separator()
        col.prop(color_balance, "offset", text="")
        col.prop(color_balance, "invert_offset", text="Invert", icon='ARROW_LEFTRIGHT')
        split.template_color_picker(color_balance, "offset", value_slider=True, cubic=True)

        col = flow.column()

        box = col.box()
        split = box.split(factor=0.35)
        col = split.column(align=True)
        col.label(text="Power:")
        col.separator()
        col.separator()
        col.prop(color_balance, "power", text="")
        col.prop(color_balance, "invert_power", text="Invert", icon='ARROW_LEFTRIGHT')
        split.template_color_picker(color_balance, "power", value_slider=True, cubic=True)

        col = flow.column()

        box = col.box()
        split = box.split(factor=0.35)
        col = split.column(align=True)
        col.label(text="Slope:")
        col.separator()
        col.separator()
        col.prop(color_balance, "slope", text="")
        col.prop(color_balance, "invert_slope", text="Invert", icon='ARROW_LEFTRIGHT')
        split.template_color_picker(color_balance, "slope", value_slider=True, cubic=True)


class SEQUENCER_PT_active_tool(ToolActivePanelHelper, Panel):
    bl_space_type = 'SEQUENCE_EDITOR'
    bl_region_type = 'UI'
    bl_category = "Tool"


class SEQUENCER_HT_tool_header(Header):
    bl_space_type = 'SEQUENCE_EDITOR'
    bl_region_type = 'TOOL_HEADER'

    def draw(self, context):
        # layout = self.layout

        self.draw_tool_settings(context)

        # TODO: options popover.

    def draw_tool_settings(self, context):
        layout = self.layout

        # Active Tool
        # -----------
        from bl_ui.space_toolsystem_common import ToolSelectPanelHelper
        # Most callers assign the `tool` & `tool_mode`, currently the result is not used.
        """
        tool = ToolSelectPanelHelper.draw_active_tool_header(context, layout)
        tool_mode = context.mode if tool is None else tool.mode
        """
        # Only draw the header.
        ToolSelectPanelHelper.draw_active_tool_header(context, layout)


class SEQUENCER_HT_header(Header):
    bl_space_type = 'SEQUENCE_EDITOR'

    def draw_seq(self, layout, context):  # BFA - 3D Sequencer
        pass

    def draw(self, context):
        layout = self.layout

        st = context.space_data

        # bfa - show hide the editormenu, editor suffix is needed.
        ALL_MT_editormenu_sequencer.draw_hidden(context, layout)

        layout.prop(st, "view_type", text="")
        SEQUENCER_MT_editor_menus.draw_collapsible(context, layout)
        tool_settings = context.tool_settings
        sequencer_tool_settings = tool_settings.sequencer_tool_settings

        layout.separator_spacer()
        row = layout.row()  # BFA - 3D Sequencer
        row.label(text="Timeline:", icon="VIEW3D")  # BFA - 3D Sequencer
        row.template_ID(st, "scene_override", unlink="sequencer.remove_scene_override")  # BFA - 3D Sequencer

        if st.view_type == 'PREVIEW':
            row = layout.row(align=True) #BFA
            row.prop(sequencer_tool_settings, "pivot_point", text="", icon_only=True) #BFA

        if st.view_type in {'SEQUENCER', 'SEQUENCER_PREVIEW'}:
            row = layout.row(align=True)
            row.prop(sequencer_tool_settings, "overlap_mode", text="")

        if st.view_type in {'SEQUENCER', 'SEQUENCER_PREVIEW'}:
            row = layout.row(align=True)
            row.prop(tool_settings, "use_snap_sequencer", text="")
            sub = row.row(align=True)
            sub.popover(panel="SEQUENCER_PT_snapping", text="") #BFA - removed text
			#layout.separator_spacer() #BFA

        if st.view_type in {'PREVIEW', 'SEQUENCER_PREVIEW'}:
            layout.prop(st, "display_mode", text="", icon_only=True)
            layout.prop(st, "preview_channels", text="", icon_only=True)

            # Gizmo toggle & popover.
            row = layout.row(align=True)
            # FIXME: place-holder icon.
            row.prop(st, "show_gizmo", text="", toggle=True, icon='GIZMO')
            sub = row.row(align=True)
            sub.active = st.show_gizmo
            sub.popover(panel="SEQUENCER_PT_gizmo_display", text="")

        row = layout.row(align=True)
        row.prop(st, "show_overlays", text="", icon='OVERLAY')
        sub = row.row(align=True)
        sub.popover(panel="SEQUENCER_PT_overlay", text="")
        sub.active = st.show_overlays

        row.popover(panel="SEQUENCER_PT_view_options", text="Options")
        # BFA - moved "class SEQUENCER_MT_editor_menus" below


class SEQUENCER_PT_gizmo_display(Panel):
    bl_space_type = 'SEQUENCE_EDITOR'
    bl_region_type = 'HEADER'
    bl_label = "Gizmos"
    bl_ui_units_x = 8

    def draw(self, context):
        layout = self.layout

        st = context.space_data

        col = layout.column()
        col.label(text="Viewport Gizmos")
        col.separator()

        col.active = st.show_gizmo
        colsub = col.column()
        colsub.prop(st, "show_gizmo_navigate", text="Navigate")
        colsub.prop(st, "show_gizmo_tool", text="Active Tools")
        # colsub.prop(st, "show_gizmo_context", text="Active Object")  # Currently unused.


class SEQUENCER_PT_overlay(Panel):
    bl_space_type = 'SEQUENCE_EDITOR'
    bl_region_type = 'HEADER'
    bl_label = "Overlays"
    bl_ui_units_x = 13

    def draw(self, _context):
        pass


class SEQUENCER_PT_preview_overlay(Panel):
    bl_space_type = 'SEQUENCE_EDITOR'
    bl_region_type = 'HEADER'
    bl_parent_id = "SEQUENCER_PT_overlay"
    bl_label = "Preview Overlays"

    @classmethod
    def poll(cls, context):
        st = context.space_data
        return st.view_type in {'PREVIEW', 'SEQUENCER_PREVIEW'}

    def draw(self, context):
        ed = context.scene.sequence_editor
        st = context.space_data
        overlay_settings = st.preview_overlay
        layout = self.layout

        layout.active = st.show_overlays and st.display_mode == 'IMAGE'

        split = layout.column().split()
        col = split.column()
        col.prop(overlay_settings, "show_image_outline")
        col.prop(ed, "show_overlay_frame", text="Frame Overlay")
        col.prop(overlay_settings, "show_metadata", text="Metadata")

        col = split.column()
        col.prop(overlay_settings, "show_cursor")
        col.prop(overlay_settings, "show_safe_areas", text="Safe Areas")
        col.prop(overlay_settings, "show_annotation", text="Annotations")


class SEQUENCER_PT_sequencer_overlay(Panel):
    bl_space_type = 'SEQUENCE_EDITOR'
    bl_region_type = 'HEADER'
    bl_parent_id = "SEQUENCER_PT_overlay"
    bl_label = "Sequencer Overlays"

    @classmethod
    def poll(cls, context):
        st = context.space_data
        return st.view_type in {'SEQUENCER', 'SEQUENCER_PREVIEW'}

    def draw(self, context):
        st = context.space_data
        overlay_settings = st.timeline_overlay
        layout = self.layout

        layout.active = st.show_overlays
        split = layout.column().split()

        col = split.column()
        col.prop(overlay_settings, "show_grid", text="Grid")

        col = split.column()
        col.prop(st.cache_overlay, "show_cache", text="Cache")


class SEQUENCER_PT_sequencer_overlay_strips(Panel):
    bl_space_type = 'SEQUENCE_EDITOR'
    bl_region_type = 'HEADER'
    bl_parent_id = "SEQUENCER_PT_overlay"
    bl_label = "Strips"

    @classmethod
    def poll(cls, context):
        st = context.space_data
        return st.view_type in {'SEQUENCER', 'SEQUENCER_PREVIEW'}

    def draw(self, context):
        st = context.space_data
        overlay_settings = st.timeline_overlay
        layout = self.layout

        layout.active = st.show_overlays
        split = layout.column().split()

        col = split.column()
        col.prop(overlay_settings, "show_strip_name", text="Name")
        col.prop(overlay_settings, "show_strip_source", text="Source")
        col.prop(overlay_settings, "show_strip_duration", text="Duration")
        col.prop(overlay_settings, "show_fcurves", text="Animation Curves")

        col = split.column()
        col.prop(overlay_settings, "show_thumbnails", text="Thumbnails")
        col.prop(overlay_settings, "show_strip_tag_color", text="Color Tags")
        col.prop(overlay_settings, "show_strip_offset", text="Offsets")
        col.prop(overlay_settings, "show_strip_retiming", text="Retiming")


class SEQUENCER_PT_sequencer_overlay_waveforms(Panel):
    bl_space_type = 'SEQUENCE_EDITOR'
    bl_region_type = 'HEADER'
    bl_parent_id = "SEQUENCER_PT_overlay"
    bl_label = "Waveforms"

    @classmethod
    def poll(cls, context):
        st = context.space_data
        return st.view_type in {'SEQUENCER', 'SEQUENCER_PREVIEW'}

    def draw(self, context):
        st = context.space_data
        overlay_settings = st.timeline_overlay
        layout = self.layout

        layout.active = st.show_overlays

        layout.row().prop(overlay_settings, "waveform_display_type", expand=True)

        row = layout.row()
        row.prop(overlay_settings, "waveform_display_style", expand=True)
        row.active = overlay_settings.waveform_display_type != 'NO_WAVEFORMS'


# BFA - show hide the editormenu, editor suffix is needed.
class ALL_MT_editormenu_sequencer(Menu):
    bl_label = ""

    def draw(self, context):
        self.draw_menus(self.layout, context)

    @staticmethod
    def draw_menus(layout, context):

        row = layout.row(align=True)
        row.template_header()  # editor type menus

#BFA - moved here from above
class SEQUENCER_MT_editor_menus(Menu):
    bl_idname = "SEQUENCER_MT_editor_menus"
    bl_label = ""

    def draw(self, context):
        layout = self.layout
        st = context.space_data
        has_sequencer, _has_preview = _space_view_types(st)

        layout.menu("SCREEN_MT_user_menu", text="Quick")  # Quick favourites menu
        layout.menu("SEQUENCER_MT_view")
        layout.menu("SEQUENCER_MT_select")
        layout.menu("SEQUENCER_MT_export")

        if has_sequencer:
            layout.menu("SEQUENCER_MT_navigation")
            if st.show_markers:
                layout.menu("SEQUENCER_MT_marker")
            layout.menu("SEQUENCER_MT_add")

        layout.menu("SEQUENCER_MT_strip")

        if st.view_type in {'SEQUENCER', 'PREVIEW'}:
            layout.menu("SEQUENCER_MT_image")


class SEQUENCER_MT_view_cache(Menu):
    bl_label = "Cache"

    def draw(self, context):
        layout = self.layout

        ed = context.scene.sequence_editor
        layout.prop(ed, "show_cache")
        layout.separator()

        col = layout.column()
        col.enabled = ed.show_cache

        col.prop(ed, "show_cache_final_out")
        col.prop(ed, "show_cache_raw")
        col.prop(ed, "show_cache_preprocessed")
        col.prop(ed, "show_cache_composite")


class SEQUENCER_MT_range(Menu):
    bl_label = "Range"

    def draw(self, _context):
        layout = self.layout

        layout.operator("anim.previewrange_set", text="Set Preview Range", icon="PREVIEW_RANGE") #BFA
        layout.operator("sequencer.set_range_to_strips", text="Set Preview Range to Strips", icon="PREVIEW_RANGE").preview = True #BFA
        layout.operator("anim.previewrange_clear", text="Clear Preview Range", icon="CLEAR") #BFA

        layout.separator()

        layout.operator("anim.start_frame_set", text="Set Start Frame", icon="AFTER_CURRENT_FRAME") #BFA
        layout.operator("anim.end_frame_set", text="Set End Frame", icon="BEFORE_CURRENT_FRAME") #BFA
        layout.operator("sequencer.set_range_to_strips", text="Set Frame Range to Strips", icon="PREVIEW_RANGE") #BFA


class SEQUENCER_MT_preview_zoom(Menu):
    bl_label = "Zoom"

    def draw(self, context):
        layout = self.layout
        layout.operator_context = 'INVOKE_REGION_PREVIEW'
        from math import isclose

        current_zoom = context.space_data.zoom_percentage
        ratios = ((1, 8), (1, 4), (1, 2), (1, 1), (2, 1), (4, 1), (8, 1))

        for (a, b) in ratios:
            ratio = a / b
            percent = ratio * 100.0

            layout.operator(
                "sequencer.view_zoom_ratio",
                text="Zoom {:g}% ({:d}:{:d})".format(percent, a, b),  # BFA
                translate=False,
                icon="ZOOM_SET"  # BFA
            ).ratio = ratio

        layout.separator()
        layout.operator("view2d.zoom_in")
        layout.operator("view2d.zoom_out")
        layout.operator("view2d.zoom_border", text="Zoom Region...")


class SEQUENCER_MT_proxy(Menu):
    bl_label = "Proxy"

    def draw(self, context):
        layout = self.layout

        st = context.space_data
        col = layout.column()
        col.operator("sequencer.enable_proxies", text="Setup")
        col.operator("sequencer.rebuild_proxy", text="Rebuild")
        col.enabled = selected_sequences_len(context) >= 1
        layout.prop(st, "proxy_render_size", text="")

#BFA menu
class SEQUENCER_MT_view_pie_menus(Menu):
    bl_label = "Pie menus"

    def draw(self, context):
        layout = self.layout

        st = context.space_data

        layout.operator_context = 'INVOKE_REGION_PREVIEW'
        if st.view_type == 'PREVIEW':
            layout.operator("wm.call_menu_pie", text="Pivot Point", icon="MENU_PANEL").name = 'SEQUENCER_MT_pivot_pie'
        layout.operator("wm.call_menu_pie", text="View", icon="MENU_PANEL").name = 'SEQUENCER_MT_preview_view_pie'

# BFA - this menu has most of the property toggles now show exclusively in the property shelf.


class SEQUENCER_MT_view(Menu):
    bl_label = "View"

    def draw(self, context):
        layout = self.layout

        st = context.space_data
        is_preview = st.view_type in {'PREVIEW', 'SEQUENCER_PREVIEW'}
        is_sequencer_view = st.view_type in {'SEQUENCER', 'SEQUENCER_PREVIEW'}

        preferences = context.preferences
        addon_prefs = preferences.addons["bforartists_toolbar_settings"].preferences

        # bfa - we have it already separated with correct invoke.

        # if st.view_type == 'PREVIEW':
        #     # Specifying the REGION_PREVIEW context is needed in preview-only
        #     # mode, else the lookup for the shortcut will fail in
        #     # wm_keymap_item_find_props() (see #32595).
        #     layout.operator_context = 'INVOKE_REGION_PREVIEW'
        layout.prop(st, "show_region_toolbar")
        layout.prop(st, "show_region_ui")
        layout.prop(st, "show_region_tool_header")

        layout.operator_context = 'INVOKE_DEFAULT'
        if is_sequencer_view:
            layout.prop(st, "show_region_hud")
            layout.prop(st, "show_region_channels")

        layout.prop(addon_prefs, "vse_show_toolshelf_tabs") # BFA

        layout.separator()

        layout.menu("SEQUENCER_MT_view_annotations") # BFA
		# BFA - properties in properties menu
        #if st.view_type == 'SEQUENCER': 
        #    layout.prop(st, "show_backdrop", text="Preview as Backdrop")
        #if is_preview or st.show_backdrop:
        #    layout.prop(st, "show_transform_preview", text="Preview During Transform")
        layout.separator()

        layout.operator_context = 'INVOKE_REGION_WIN'
        layout.operator("sequencer.refresh_all", icon='FILE_REFRESH', text="Refresh All")
        layout.operator_context = 'INVOKE_DEFAULT'
        layout.separator()

        layout.operator_context = 'INVOKE_REGION_WIN'
        layout.operator("view2d.zoom_in", icon="ZOOM_IN")
        layout.operator("view2d.zoom_out", icon="ZOOM_OUT")
		# BFA - properties in properties menu
        if is_sequencer_view:
            layout.operator_context = 'INVOKE_REGION_WIN'
<<<<<<< HEAD
            layout.operator("view2d.zoom_border", text="Zoom Border", icon="ZOOM_BORDER")  # BFA

            layout.separator()

            layout.operator("sequencer.view_all", text="Frame All", icon="VIEWALL")
            layout.operator("sequencer.view_frame", icon="VIEW_FRAME")
            layout.operator("sequencer.view_selected", text="Frame Selected", icon='VIEW_SELECTED')
=======
            layout.operator("sequencer.view_all")
            layout.operator("anim.scene_range_frame",
                            text="Frame Preview Range" if context.scene.use_preview_range else "Frame Scene Range")
            layout.operator("sequencer.view_frame")
            layout.prop(st, "use_clamp_view")
>>>>>>> 6a611426

        if is_preview:
            layout.operator_context = 'INVOKE_REGION_PREVIEW'

            if is_sequencer_view:
                layout.menu("SEQUENCER_MT_preview_zoom", text="Preview Zoom")
            else:
                layout.operator("view2d.zoom_border", text="Zoom Border", icon="ZOOM_BORDER")  # BFA
                layout.menu("SEQUENCER_MT_preview_zoom")
            layout.prop(st, "use_zoom_to_fit", text="Auto Zoom")
            layout.separator()

            layout.operator("sequencer.view_all_preview", text="Fit Preview in window", icon='VIEW_FIT')
            layout.operator("sequencer.view_selected", text="Frame Selected", icon='VIEW_SELECTED')

            layout.separator()
            layout.menu("SEQUENCER_MT_proxy")
            layout.operator_context = 'INVOKE_DEFAULT'

        layout.separator()

        layout.operator_context = 'INVOKE_REGION_WIN'
        layout.operator("sequencer.refresh_all", icon='FILE_REFRESH', text="Refresh All")
        layout.operator_context = 'INVOKE_DEFAULT'

        layout.separator()
		# BFA - properties in properties menu

        layout.operator("render.opengl", text="Sequence Render Image", icon='RENDER_STILL').sequencer = True
        props = layout.operator("render.opengl", text="Sequence Render Animation", icon='RENDER_ANIMATION')
        props.animation = True
        props.sequencer = True
        layout.separator()

        # Note that the context is needed for the shortcut to display properly.
        layout.operator_context = 'INVOKE_REGION_PREVIEW' if is_preview else 'INVOKE_REGION_WIN'
        props = layout.operator(
            "wm.context_toggle_enum",
            text="Toggle Sequencer/Preview",
            icon='SEQ_SEQUENCER' if is_preview else 'SEQ_PREVIEW',
        )
        props.data_path = "space_data.view_type"
        props.value_1 = 'SEQUENCER'
        props.value_2 = 'PREVIEW'
        layout.operator_context = 'INVOKE_DEFAULT'

        layout.menu("SEQUENCER_MT_view_pie_menus") #BFA

        layout.separator()

        layout.menu("INFO_MT_area")

# BFA - Hidden legacy operators exposed to GUI
class SEQUENCER_MT_view_annotations(Menu):
    bl_label = "Annotations (Legacy)"

    def draw(self, context):
        layout = self.layout

        layout.operator("gpencil.annotate", text="Draw Annotation", icon='PAINT_DRAW',).mode = 'DRAW'
        layout.operator("gpencil.annotate", text="Draw Line Annotation", icon='PAINT_DRAW').mode = 'DRAW_STRAIGHT'
        layout.operator("gpencil.annotate", text="Draw Polyline Annotation", icon='PAINT_DRAW').mode = 'DRAW_POLY'
        layout.operator("gpencil.annotate", text="Erase Annotation", icon='ERASE').mode = 'ERASER'

        layout.separator()

        layout.operator("gpencil.annotation_add", text="Add Annotation Layer", icon='ADD')
        layout.operator(
            "gpencil.annotation_active_frame_delete",
            text="Erase Annotation Active Keyframe",
            icon='DELETE')

#BFA menu
class SEQUENCER_MT_export(Menu):
    bl_label = "Export"

    def draw(self, context):
        layout = self.layout

        layout.operator("sequencer.export_subtitles", text="Export Subtitles", icon='EXPORT')


class SEQUENCER_MT_select_handle(Menu):
    bl_label = "Select Handle"

    def draw(self, _context):
        layout = self.layout

        layout.operator("sequencer.select_handles", text="Both", icon="SELECT_HANDLE_BOTH").side = 'BOTH'
        layout.operator("sequencer.select_handles", text="Left", icon="SELECT_HANDLE_LEFT").side = 'LEFT'
        layout.operator("sequencer.select_handles", text="Right", icon="SELECT_HANDLE_RIGHT").side = 'RIGHT'

        layout.separator()

        layout.operator("sequencer.select_handles", text="Both Neighbors", icon="SELECT_HANDLE_BOTH").side = 'BOTH_NEIGHBORS'
        layout.operator("sequencer.select_handles", text="Left Neighbor", icon="SELECT_HANDLE_LEFT").side = 'LEFT_NEIGHBOR'
        layout.operator("sequencer.select_handles", text="Right Neighbor", icon="SELECT_HANDLE_RIGHT").side = 'RIGHT_NEIGHBOR'


class SEQUENCER_MT_select_channel(Menu):
    bl_label = "Select Channel"

    def draw(self, _context):
        layout = self.layout

        layout.operator("sequencer.select_side", text="Left", icon="RESTRICT_SELECT_OFF").side = 'LEFT'
        layout.operator("sequencer.select_side", text="Right", icon="RESTRICT_SELECT_OFF").side = 'RIGHT'
        layout.separator()
        layout.operator("sequencer.select_side", text="Both Sides", icon="RESTRICT_SELECT_OFF").side = 'BOTH'

# BFA - submenu
class SEQUENCER_MT_select_linked(Menu):
    bl_label = "Select Linked"

    def draw(self, _context):
        layout = self.layout

        layout.operator("sequencer.select_linked", text="All")
        layout.operator("sequencer.select_less", text="Less")
        layout.operator("sequencer.select_more", text="More")


class SEQUENCER_MT_select(Menu):
    bl_label = "Select"

    def draw(self, _context):
        layout = self.layout
        st = _context.space_data
        has_sequencer, _has_preview = _space_view_types(st)

        layout.operator("sequencer.select_all", text="All", icon='SELECT_ALL').action = 'SELECT'
        layout.operator("sequencer.select_all", text="None", icon='SELECT_NONE').action = 'DESELECT'
        layout.operator("sequencer.select_all", text="Invert", icon='INVERSE').action = 'INVERT'

        layout.separator()

        layout.operator("sequencer.select_box", text="Box Select", icon='BORDER_RECT')

        col = layout.column()
        if has_sequencer:
            props = col.operator("sequencer.select_box", text="Box Select (Include Handles)", icon='BORDER_RECT')
            props.include_handles = True

        col.separator()

        if has_sequencer:
            col.operator_menu_enum("sequencer.select_side_of_frame", "side", text="Side of Frame...")
            col.menu("SEQUENCER_MT_select_handle", text="Handle")
            col.menu("SEQUENCER_MT_select_channel", text="Channel")
            col.menu("SEQUENCER_MT_select_linked", text="Linked")

        col.operator_menu_enum("sequencer.select_grouped", "type", text="Select Grouped")
		#BFA - moved to a sub-menu

		#BFA - moved to a sub-menu


class SEQUENCER_MT_marker(Menu):
    bl_label = "Marker"

    def draw(self, context):
        layout = self.layout

        st = context.space_data
        is_sequencer_view = st.view_type in {'SEQUENCER', 'SEQUENCER_PREVIEW'}

        from bl_ui.space_time import marker_menu_generic
        marker_menu_generic(layout, context)

		#BFA - no longer used
		#if is_sequencer_view:
		#layout.prop(st, "use_marker_sync")


class SEQUENCER_MT_change(Menu):
    bl_label = "Change"

    def draw(self, context):
        layout = self.layout
        strip = context.active_sequence_strip

        # BFA - Changed the Change contextual operator visibility to be based on strip type selection
        # BFA - This is done by listing the strip types then checking if it exists for the relevant operators
        # BFA - If there is no correct strip selected, a label will advise what to do
        try:
            layout.operator_context = 'INVOKE_REGION_WIN'
            if strip and strip.type == 'SCENE':
                bpy_data_scenes_len = len(bpy.data.scenes)

                if bpy_data_scenes_len > 14:
                    layout.operator_context = 'INVOKE_DEFAULT'
                    layout.operator("sequencer.change_scene", text="Change Scene", icon="SCENE_DATA")
                elif bpy_data_scenes_len > 1:
                    layout.menu("SEQUENCER_MT_change_scene_with_icons", text="Change Scene")
                del bpy_data_scenes_len
            else:
                layout.operator_context = 'INVOKE_DEFAULT'

                strip_type = strip.type
                data_strips = ['IMAGE', 'MOVIE', 'SOUND']
                effect_strips = [
                    'GAUSSIAN_BLUR',
                    'SPEED',
                    'GLOW',
                    'TRANSFORM',
                    'MULTICAM',
                    'ADD',
                    'SUBRACT',
                    'ALPHA_OVER',
                    'ALPHA_UNDER',
                    'COLORMIX']

                if strip_type in data_strips:
                    layout.operator_context = 'INVOKE_DEFAULT'
                    props = layout.operator("sequencer.change_path", text="Path/Files", icon='FILE_MOVIE')

                    if strip:
                        strip_type = strip.type

                        if strip_type == 'IMAGE':
                            props.filter_image = True
                        elif strip_type == 'MOVIE':
                            props.filter_movie = True
                        elif strip_type == 'SOUND':
                            props.filter_sound = True
                elif strip_type in effect_strips:
                    layout.operator_context = 'INVOKE_DEFAULT'
                    layout.operator_menu_enum("sequencer.change_effect_input", "swap")
                    layout.operator_menu_enum("sequencer.change_effect_type", "type")
                else:
                    layout.label(text="Please select a changeable strip", icon="QUESTION")
                    pass
        except:
            layout.label(text="Please select a strip", icon="QUESTION")
        # BFA - End of changes


class SEQUENCER_MT_navigation(Menu):
    bl_label = "Navigation"

    def draw(self, _context):
        layout = self.layout

        layout.operator("screen.animation_play", icon='PLAY')

        layout.separator()

        props = layout.operator("sequencer.strip_jump", text="Jump to Previous Strip", icon='PREVIOUSACTIVE')
        props.next = False
        props.center = False
        props = layout.operator("sequencer.strip_jump", text="Jump to Next Strip", icon='NEXTACTIVE')
        props.next = True
        props.center = False

        layout.separator()

        props = layout.operator("sequencer.strip_jump", text="Jump to Previous Strip (Center)", icon='PREVIOUSACTIVE')
        props.next = False
        props.center = True
        props = layout.operator("sequencer.strip_jump", text="Jump to Next Strip (Center)", icon='NEXTACTIVE')
        props.next = True
        props.center = True

        layout.separator()

        layout.menu("SEQUENCER_MT_range") #BFA


class SEQUENCER_MT_add(Menu):
    bl_label = "Add"
    bl_translation_context = i18n_contexts.operator_default
    bl_options = {'SEARCH_ON_KEY_PRESS'}

    def draw(self, context):

        layout = self.layout
        layout.operator_context = 'INVOKE_REGION_WIN'

        layout.operator("WM_OT_search_single_menu", text="Search...", icon='VIEWZOOM').menu_idname = "SEQUENCER_MT_add" #BFA

        layout.separator()

        layout.menu("SEQUENCER_MT_add_scene", text="Scene", icon='SCENE_DATA')

        bpy_data_movieclips_len = len(bpy.data.movieclips)
        if bpy_data_movieclips_len > 10:
            layout.operator_context = 'INVOKE_DEFAULT'
            layout.operator("sequencer.movieclip_strip_add", text="Clip...", icon='TRACKER')
        elif bpy_data_movieclips_len > 0:
            layout.operator_menu_enum("sequencer.movieclip_strip_add", "clip", text="Clip", icon='TRACKER')
        else:
            layout.menu("SEQUENCER_MT_add_empty", text="Clip", text_ctxt=i18n_contexts.id_movieclip, icon='TRACKER')
        del bpy_data_movieclips_len

        bpy_data_masks_len = len(bpy.data.masks)
        if bpy_data_masks_len > 10:
            layout.operator_context = 'INVOKE_DEFAULT'
            layout.operator("sequencer.mask_strip_add", text="Mask...", icon='MOD_MASK')
        elif bpy_data_masks_len > 0:
            layout.operator_menu_enum("sequencer.mask_strip_add", "mask", text="Mask", icon='MOD_MASK')
        else:
            layout.menu("SEQUENCER_MT_add_empty", text="Mask", icon='MOD_MASK')
        del bpy_data_masks_len

        layout.separator()

        layout.operator("sequencer.movie_strip_add", text="Movie", icon='FILE_MOVIE')
        layout.operator("sequencer.sound_strip_add", text="Sound", icon='FILE_SOUND')
        layout.operator("sequencer.image_strip_add", text="Image/Sequence", icon='FILE_IMAGE')

        layout.separator()

        layout.operator_context = 'INVOKE_REGION_WIN'
        layout.operator("sequencer.effect_strip_add", text="Color", icon='COLOR').type = 'COLOR'
        layout.operator("sequencer.effect_strip_add", text="Text", icon='FONT_DATA').type = 'TEXT'

        layout.separator()

        layout.operator("sequencer.effect_strip_add", text="Adjustment Layer", icon='COLOR').type = 'ADJUSTMENT'

        layout.operator_context = 'INVOKE_DEFAULT'
        layout.menu("SEQUENCER_MT_add_effect", icon='SHADERFX')

        col = layout.column()
        col.menu("SEQUENCER_MT_add_transitions", icon='ARROW_LEFTRIGHT')
        col.enabled = selected_sequences_len(context) >= 2

        col = layout.column()
        # col.operator_menu_enum("sequencer.fades_add", "type", text="Fade", icon='IPO_EASE_IN_OUT') # BFA - now it's own menu
        col.menu("SEQUENCER_MT_fades_add", icon='IPO_EASE_IN_OUT')
        col.enabled = selected_sequences_len(context) >= 1

        col.operator("sequencer.fades_clear", text="Clear Fade", icon="CLEAR") # BFA - added icon


class SEQUENCER_MT_add_scene(Menu):
    bl_label = "Scene"
    bl_translation_context = i18n_contexts.operator_default

    def draw(self, context):

        layout = self.layout
        layout.operator_context = 'INVOKE_REGION_WIN'
        layout.operator("sequencer.scene_strip_add_new", text="New Scene", icon='ADD').type = 'NEW'

        bpy_data_scenes_len = len(bpy.data.scenes)
        if bpy_data_scenes_len > 14:  # BFA - increased to 14 from 10
            layout.separator()
            layout.operator_context = 'INVOKE_DEFAULT'
            layout.operator("sequencer.scene_strip_add", text="Scene...", icon='SEQUENCE')  # BFA - added icon
        elif bpy_data_scenes_len > 1:
            layout.separator()
            scene = context.scene
            for sc_item in bpy.data.scenes:
                if sc_item == scene:
                    continue

                layout.operator_context = 'INVOKE_REGION_WIN'
                layout.operator("sequencer.scene_strip_add", text=sc_item.name,
                                icon='SEQUENCE').scene = sc_item.name  # BFA - added icon

        del bpy_data_scenes_len


class SEQUENCER_MT_add_empty(Menu):
    bl_label = "Empty"

    def draw(self, _context):
        layout = self.layout

        layout.label(text="No Items Available")


class SEQUENCER_MT_add_transitions(Menu):
    bl_label = "Transition"

    def draw(self, context):

        layout = self.layout

        col = layout.column()

        col.operator("sequencer.crossfade_sounds", text="Sound Crossfade", icon='SPEAKER')

        col.separator()

        col.operator("sequencer.effect_strip_add", text="Cross", icon='NODE_VECTOR').type = 'CROSS'
        col.operator("sequencer.effect_strip_add", text="Gamma Cross", icon='NODE_GAMMA').type = 'GAMMA_CROSS'

        col.separator()

        col.operator("sequencer.effect_strip_add", text="Wipe", icon='NODE_VECTOR_TRANSFORM').type = 'WIPE'
        col.enabled = selected_sequences_len(context) >= 2


class SEQUENCER_MT_add_effect(Menu):
    bl_label = "Effect Strip"

    def draw(self, context):

        layout = self.layout
        layout.operator_context = 'INVOKE_REGION_WIN'

        col = layout.column()
        col.operator("sequencer.effect_strip_add", text="Add",
                     text_ctxt=i18n_contexts.id_sequence, icon='SEQ_ADD').type = 'ADD'
        col.operator("sequencer.effect_strip_add", text="Subtract",
                     text_ctxt=i18n_contexts.id_sequence, icon='NODE_INVERT').type = 'SUBTRACT'
        col.operator("sequencer.effect_strip_add", text="Multiply",
                     text_ctxt=i18n_contexts.id_sequence, icon='SEQ_MULTIPLY').type = 'MULTIPLY'
        col.operator("sequencer.effect_strip_add", text="Over Drop",
                     text_ctxt=i18n_contexts.id_sequence, icon='SEQ_ALPHA_OVER').type = 'OVER_DROP'
        col.operator("sequencer.effect_strip_add", text="Alpha Over",
                     text_ctxt=i18n_contexts.id_sequence, icon='IMAGE_ALPHA').type = 'ALPHA_OVER'
        col.operator("sequencer.effect_strip_add", text="Alpha Under",
                     text_ctxt=i18n_contexts.id_sequence, icon='NODE_HOLDOUTSHADER').type = 'ALPHA_UNDER'
        col.operator("sequencer.effect_strip_add", text="Color Mix",
                     text_ctxt=i18n_contexts.id_sequence, icon='NODE_MIXRGB').type = 'COLORMIX'
        col.enabled = selected_sequences_len(context) >= 2

        layout.separator()

        layout.operator("sequencer.effect_strip_add", text="Multicam Selector", icon='SEQ_MULTICAM').type = 'MULTICAM'

        layout.separator()

        col = layout.column()
        col.operator("sequencer.effect_strip_add", text="Transform", icon='TRANSFORM_MOVE').type = 'TRANSFORM'
        col.operator("sequencer.effect_strip_add", text="Speed Control", icon='NODE_CURVE_TIME').type = 'SPEED'

        col.separator()

        col.operator("sequencer.effect_strip_add", text="Glow", icon='LIGHT_SUN').type = 'GLOW'
        col.operator("sequencer.effect_strip_add", text="Gaussian Blur", icon='NODE_BLUR').type = 'GAUSSIAN_BLUR'
        col.enabled = selected_sequences_len(context) != 0


class SEQUENCER_MT_strip_transform(Menu):
    bl_label = "Transform"

    def draw(self, context):
        layout = self.layout
        st = context.space_data
        has_sequencer, has_preview = _space_view_types(st)

        if has_preview:
            layout.operator_context = 'INVOKE_REGION_PREVIEW'
        else:
            layout.operator_context = 'INVOKE_REGION_WIN'

        if has_preview:
            layout.operator("transform.translate", text="Move", icon="TRANSFORM_MOVE")
            layout.operator("transform.rotate", text="Rotate", icon="TRANSFORM_ROTATE")
            layout.operator("transform.resize", text="Scale", icon="TRANSFORM_SCALE")
        else:
            layout.operator("transform.seq_slide", text="Move", icon="TRANSFORM_MOVE").view2d_edge_pan = True
            layout.operator("transform.transform", text="Move/Extend from Current Frame", icon="SEQ_MOVE_EXTEND").mode = 'TIME_EXTEND'
            layout.operator("sequencer.slip", text="Slip Strip Contents", icon="SEQ_SLIP_CONTENTS")

        # TODO (for preview)
        if has_sequencer:
            layout.separator()
            layout.operator("sequencer.snap", icon="SEQ_SNAP_STRIP")
            layout.operator("sequencer.offset_clear", icon="SEQ_CLEAR_OFFSET")

            layout.separator()

        if has_sequencer:
            layout.operator("sequencer.swap", text="Swap Strip Left", icon="SEQ_SWAP_LEFT").side = 'LEFT' #BFA
            layout.operator("sequencer.swap", text="Swap Strip Right", icon="SEQ_SWAP_RIGHT").side = 'RIGHT' #BFA

            layout.separator()

            layout.operator("sequencer.gap_remove", icon="SEQ_REMOVE_GAPS").all = False
            layout.operator("sequencer.gap_insert", icon="SEQ_INSERT_GAPS")


class SEQUENCER_MT_strip_input(Menu):
    bl_label = "Inputs"

    def draw(self, context):
        layout = self.layout
        strip = context.active_sequence_strip

        layout.operator("sequencer.reload", text="Reload Strips", icon="FILE_REFRESH")
        layout.operator("sequencer.reload", text="Reload Strips and Adjust Length", icon="FILE_REFRESH").adjust_length = True
        props = layout.operator("sequencer.change_path", text="Change Path/Files", icon="FILE_MOVIE")
        layout.operator("sequencer.swap_data", text="Swap Data", icon="SWAP")

        if strip:
            strip_type = strip.type

            if strip_type == 'IMAGE':
                props.filter_image = True
            elif strip_type == 'MOVIE':
                props.filter_movie = True
            elif strip_type == 'SOUND':
                props.filter_sound = True


class SEQUENCER_MT_strip_lock_mute(Menu):
    bl_label = "Lock/Mute"

    def draw(self, _context):
        layout = self.layout

        layout.operator("sequencer.lock", icon='LOCKED')
        layout.operator("sequencer.unlock", icon='UNLOCKED')

        layout.separator()

        layout.operator("sequencer.mute", icon='HIDE_ON').unselected = False
        layout.operator("sequencer.unmute", icon='HIDE_OFF').unselected = False
        layout.operator("sequencer.mute", text="Mute Unselected Strips", icon='HIDE_UNSELECTED').unselected = True
        layout.operator("sequencer.unmute", text="Unmute Deselected Strips", icon='SHOW_UNSELECTED').unselected = True


class SEQUENCER_MT_strip_effect(Menu):
    bl_label = "Effect Strip"

    def draw(self, _context):
        layout = self.layout

		#BFA - moved to a conditional
        layout.operator("sequencer.reassign_inputs", icon='RANDOMIZE_TRANSFORM')
        layout.operator("sequencer.swap_inputs", icon='RANDOMIZE')
	


class SEQUENCER_MT_strip_movie(Menu):
    bl_label = "Movie Strip"

    def draw(self, _context):
        layout = self.layout

        layout.operator("sequencer.rendersize", icon='RENDER_REGION')
        layout.operator("sequencer.deinterlace_selected_movies", icon='SEQ_DEINTERLACE')


class SEQUENCER_MT_strip_retiming(Menu):
    bl_label = "Retiming"

    def draw(self, context):
        try:  # BFA - detect if correct relevant strip is selected to apply as a clearer UX. Only works on Movie and Image strips
            is_retiming = context.scene.sequence_editor.selected_retiming_keys
            strip = context.active_sequence_strip
            layout = self.layout

            layout.operator_context = 'INVOKE_REGION_WIN'  # BFA

            strip = context.active_sequence_strip  # BFA
            strip_type = strip.type  # BFA

            if strip and strip_type == 'MOVIE' or strip_type == 'IMAGE':
                # BFA - Moved retiming_show and retiming_segment_speed_set to top for UX
                layout.operator(
                    "sequencer.retiming_show",
                    # BFA - changed icon and title
                    icon='MOD_TIME' if (strip and strip.show_retiming_keys) else 'TIME', text="Disable Retiming" if (strip and strip.show_retiming_keys) else "Enable Retiming"
                )
                layout.separator()
                layout.operator("sequencer.retiming_segment_speed_set", icon='SET_TIME')  # BFA - moved up for UX

                layout.separator()  # BFA - added seperator

                layout.operator("sequencer.retiming_key_add", icon='KEYFRAMES_INSERT')
                layout.operator("sequencer.retiming_add_freeze_frame_slide", icon='KEYTYPE_MOVING_HOLD_VEC')
                col = layout.column()
                col.operator("sequencer.retiming_add_transition_slide", icon='NODE_CURVE_TIME')
                col.enabled = is_retiming

                layout.separator()

                # layout.operator("sequencer.delete", text="Delete Retiming Keys",
                # icon='DELETE') #BFA - Redundant operator, tooltip was updated
                col = layout.column()

                col.operator("sequencer.retiming_reset", icon='KEYFRAMES_REMOVE')
                col.enabled = not is_retiming
            else:
                layout.label(text="To Retime, select a movie strip", icon="QUESTION")  # BFA
        except:
            layout.label(text="To Retime, select a movie strip", icon="QUESTION")  # BFA

# BFA menu
class SEQUENCER_MT_change_scene_with_icons(Menu):
    bl_label = "Change Scene with Icons"

    def draw(self, context):
        layout = self.layout
        scenes = bpy.data.scenes

        current_scene_name = context.scene.name  # Get the current scene name

        for scene in scenes:
            # Skip the current scene to avoid the error
            if scene.name == current_scene_name:
                continue
            # Here 'SCENE_DATA' is used as a placeholder icon for all items
            layout.operator("sequencer.change_scene", text=scene.name, icon='SCENE_DATA').scene = scene.name


class SEQUENCER_MT_strip(Menu):
    bl_label = "Strip"

    def draw(self, context):
        from bl_ui_utils.layout import operator_context

        layout = self.layout
        st = context.space_data
        has_sequencer, _has_preview = _space_view_types(st)

        layout.menu("SEQUENCER_MT_strip_transform")

        if has_sequencer:
            layout.menu("SEQUENCER_MT_strip_retiming")
            layout.separator()

            with operator_context(layout, 'EXEC_REGION_WIN'):
                props = layout.operator("sequencer.split", text="Split", icon='CUT')
                props.type = 'SOFT'

                props = layout.operator("sequencer.split", text="Hold Split", icon='HOLD_SPLIT')
                props.type = 'HARD'

            layout.separator()

            layout.operator("sequencer.copy", text="Copy", icon='COPYDOWN')
            layout.operator("sequencer.paste", text="Paste", icon='PASTEDOWN')
            layout.operator("sequencer.duplicate_move", icon='DUPLICATE')

        layout.separator()
        layout.operator("sequencer.delete", text="Delete", icon='DELETE')

        strip = context.active_sequence_strip

        if strip and strip.type == 'SCENE':
            layout.operator("sequencer.delete", text="Delete Strip & Data", icon='DELETE_DUPLICATE').delete_data = True
            layout.operator("sequencer.scene_frame_range_update", icon='NODE_MAP_RANGE')

        layout.separator()
        # layout.menu("SEQUENCER_MT_change") # BFA - replaced to be a top-level series of conditional operators

        # BFA - Changed the Change contextual operator visibility to be based on strip type selection
        # BFA - This is done by listing the strip types then checking if it exists for the relevant operators
        # BFA - If there is no correct strip selected, a label will advise what to do
        try:
            layout.operator_context = 'INVOKE_REGION_WIN'
            if strip and strip.type == 'SCENE':
                bpy_data_scenes_len = len(bpy.data.scenes)

                if bpy_data_scenes_len > 14:
                    layout.operator_context = 'INVOKE_DEFAULT'
                    layout.operator("sequencer.change_scene", text="Change Scene", icon="SCENE_DATA")
                elif bpy_data_scenes_len > 1:
                    layout.menu("SEQUENCER_MT_change_scene_with_icons", text="Change Scene")
                del bpy_data_scenes_len
            else:
                layout.operator_context = 'INVOKE_DEFAULT'

                strip_type = strip.type
                data_strips = ['IMAGE', 'MOVIE', 'SOUND']
                effect_strips = [
                    'GAUSSIAN_BLUR',
                    'SPEED',
                    'GLOW',
                    'TRANSFORM',
                    'MULTICAM',
                    'ADD',
                    'SUBRACT',
                    'ALPHA_OVER',
                    'ALPHA_UNDER',
                    'COLORMIX']

                if strip_type in data_strips:
                    layout.operator_context = 'INVOKE_DEFAULT'
                    props = layout.operator("sequencer.change_path", text="Change Path/Files", icon='FILE_MOVIE')

                    if strip:
                        strip_type = strip.type

                        if strip_type == 'IMAGE':
                            props.filter_image = True
                        elif strip_type == 'MOVIE':
                            props.filter_movie = True
                        elif strip_type == 'SOUND':
                            props.filter_sound = True
                elif strip_type in effect_strips:
                    layout.operator_context = 'INVOKE_DEFAULT'
                    layout.operator_menu_enum("sequencer.change_effect_input", "swap")
                    layout.operator_menu_enum("sequencer.change_effect_type", "type")
                else:
                    # layout.label(text="Please select a changeable strip", icon="QUESTION")
                    pass
        except:
            # layout.label(text="Please select a strip to change", icon="QUESTION")
            pass
        # BFA - End of changes

        if has_sequencer:
            if strip:
                strip_type = strip.type
                layout.separator()
                layout.operator_menu_enum("sequencer.strip_modifier_add", "type", text="Add Modifier")
                layout.operator("sequencer.strip_modifier_copy", text="Copy Modifiers to Selection", icon='COPYDOWN')

                if strip_type in {
                        'CROSS', 'ADD', 'SUBTRACT', 'ALPHA_OVER', 'ALPHA_UNDER',
                        'GAMMA_CROSS', 'MULTIPLY', 'OVER_DROP', 'WIPE', 'GLOW',
                        'TRANSFORM', 'COLOR', 'SPEED', 'MULTICAM', 'ADJUSTMENT',
                        'GAUSSIAN_BLUR',
                }:
                    layout.separator()
                    layout.menu("SEQUENCER_MT_strip_effect")
                elif strip_type == 'MOVIE':
                    layout.separator()
                    layout.menu("SEQUENCER_MT_strip_movie")
                elif strip_type == 'IMAGE':
                    layout.separator()
                    layout.operator("sequencer.rendersize", icon='RENDER_REGION')
                    layout.operator("sequencer.images_separate", icon='SEPARATE')
                elif strip_type == 'TEXT':
                    layout.separator()
                    layout.menu("SEQUENCER_MT_strip_effect")
                elif strip_type == 'META':
                    layout.separator()
                    layout.operator("sequencer.meta_make", icon='ADD_METASTRIP')
                    layout.operator("sequencer.meta_separate", icon='REMOVE_METASTRIP')
                    layout.operator("sequencer.meta_toggle", text="Toggle Meta", icon='TOGGLE_META')
                if strip_type != 'META':
                    layout.separator()
                    layout.operator("sequencer.meta_make", icon='ADD_METASTRIP')
                    layout.operator("sequencer.meta_toggle", text="Toggle Meta", icon='TOGGLE_META')

        if has_sequencer:
            layout.separator()
            layout.menu("SEQUENCER_MT_color_tag_picker")

            layout.separator()
            layout.menu("SEQUENCER_MT_strip_lock_mute")

            layout.separator()
            layout.menu("SEQUENCER_MT_strip_input")


class SEQUENCER_MT_image(Menu):
    bl_label = "Image"

    def draw(self, context):
        layout = self.layout
        st = context.space_data

        if st.view_type == {'PREVIEW', 'SEQUENCER_PREVIEW'}:
            layout.menu("SEQUENCER_MT_image_transform")

        layout.menu("SEQUENCER_MT_image_clear")
		#BFA - moved these up
        layout.separator()

        layout.operator("sequencer.strip_transform_fit", text="Scale To Fit", icon="VIEW_FIT").fit_method = 'FIT'
        layout.operator("sequencer.strip_transform_fit", text="Scale to Fill", icon="VIEW_FILL").fit_method = 'FILL'
        layout.operator(
            "sequencer.strip_transform_fit",
            text="Stretch To Fill",
            icon="VIEW_STRETCH").fit_method = 'STRETCH'


class SEQUENCER_MT_image_transform(Menu):
    bl_label = "Transform"

    def draw(self, _context):
        layout = self.layout

        layout.operator_context = 'INVOKE_REGION_PREVIEW'

        layout.operator("transform.translate", icon="TRANSFORM_MOVE")
        layout.operator("transform.rotate", icon="TRANSFORM_ROTATE")
        layout.operator("transform.resize", text="Scale", icon="TRANSFORM_SCALE")

# BFA - Was used in the image menu. But not used in the UI anymore, remains for compatibility
class SEQUENCER_MT_image_clear(Menu):
    bl_label = "Clear"

    def draw(self, _context):
        layout = self.layout
        layout.operator("sequencer.strip_transform_clear", text="Position", icon="CLEARMOVE",
                        text_ctxt=i18n_contexts.default).property = 'POSITION'
        layout.operator("sequencer.strip_transform_clear", text="Scale", icon="CLEARSCALE",
                        text_ctxt=i18n_contexts.default).property = 'SCALE'
        layout.operator("sequencer.strip_transform_clear", text="Rotation", icon="CLEARROTATE",
                        text_ctxt=i18n_contexts.default).property = 'ROTATION'
        layout.operator("sequencer.strip_transform_clear", text="All Transforms", icon="CLEAR").property = 'ALL'
	


class SEQUENCER_MT_image_apply(Menu):
    bl_label = "Apply"

    def draw(self, _context):
        layout = self.layout

        layout.operator("sequencer.strip_transform_fit", text="Scale To Fit", icon="VIEW_FIT").fit_method = 'FIT'
        layout.operator("sequencer.strip_transform_fit", text="Scale to Fill", icon="VIEW_FILL").fit_method = 'FILL'
        layout.operator("sequencer.strip_transform_fit", text="Stretch To Fill", icon="VIEW_STRETCH").fit_method = 'STRETCH'


class SEQUENCER_MT_retiming(Menu):
    bl_label = "Retiming"
    bl_translation_context = i18n_contexts.operator_default

    def draw(self, context):

        layout = self.layout
        layout.operator_context = 'INVOKE_REGION_WIN'

        layout.operator("sequencer.retiming_key_add", icon='KEYFRAMES_INSERT')
        layout.operator("sequencer.retiming_add_freeze_frame_slide", icon='KEYTYPE_MOVING_HOLD_VEC')


class SEQUENCER_MT_context_menu(Menu):
    bl_label = "Sequencer"

    def draw_generic(self, context):
        layout = self.layout

        layout.operator_context = 'INVOKE_REGION_WIN'

        layout.operator("sequencer.split", text="Split", icon='CUT').type = 'SOFT'

        layout.separator()

        layout.operator("sequencer.copy", text="Copy", icon='COPYDOWN')
        layout.operator("sequencer.paste", text="Paste", icon='PASTEDOWN')
        layout.operator("sequencer.duplicate_move", icon='DUPLICATE')
        props = layout.operator("wm.call_panel", text="Rename", icon="RENAME")
        props.name = "TOPBAR_PT_name"
        props.keep_open = False
        layout.operator("sequencer.delete", text="Delete", icon='DELETE')

        strip = context.active_sequence_strip
        if strip and strip.type == 'SCENE':
            layout.operator("sequencer.delete", text="Delete Strip & Data", icon='DELETE_DUPLICATE').delete_data = True
            layout.operator("sequencer.scene_frame_range_update")

        # layout.separator()
        # layout.menu("SEQUENCER_MT_change") # BFA - replaced to be a top-level series of conditional operators

        # BFA - Changed the Change contextual operator visibility to be based on strip type selection
        # BFA - This is done by listing the strip types then checking if it exists for the relevant operators
        # BFA - If there is no correct strip selected, a label will advise what to do
        try:
            layout.operator_context = 'INVOKE_REGION_WIN'
            if strip and strip.type == 'SCENE':
                bpy_data_scenes_len = len(bpy.data.scenes)

                if bpy_data_scenes_len > 14:
                    layout.operator_context = 'INVOKE_DEFAULT'
                    layout.operator("sequencer.change_scene", text="Change Scene", icon="SCENE_DATA")
                elif bpy_data_scenes_len > 1:
                    layout.menu("SEQUENCER_MT_change_scene_with_icons", text="Change Scene")
                del bpy_data_scenes_len
            else:
                layout.operator_context = 'INVOKE_DEFAULT'

                strip_type = strip.type
                data_strips = ['IMAGE', 'MOVIE', 'SOUND']
                effect_strips = [
                    'GAUSSIAN_BLUR',
                    'SPEED',
                    'GLOW',
                    'TRANSFORM',
                    'MULTICAM',
                    'ADD',
                    'SUBRACT',
                    'ALPHA_OVER',
                    'ALPHA_UNDER',
                    'COLORMIX']

                if strip_type in data_strips:
                    layout.operator_context = 'INVOKE_DEFAULT'
                    props = layout.operator("sequencer.change_path", text="Change Path/Files", icon='FILE_MOVIE')

                    if strip:
                        strip_type = strip.type

                        if strip_type == 'IMAGE':
                            props.filter_image = True
                        elif strip_type == 'MOVIE':
                            props.filter_movie = True
                        elif strip_type == 'SOUND':
                            props.filter_sound = True
                elif strip_type in effect_strips:
                    layout.operator_context = 'INVOKE_DEFAULT'
                    layout.operator_menu_enum("sequencer.change_effect_input", "swap")
                    layout.operator_menu_enum("sequencer.change_effect_type", "type")
                else:
                    # layout.label(text="Please select a changeable strip", icon="QUESTION")
                    pass
        except:
            # layout.label(text="Please select a strip to change", icon="QUESTION")
            pass
        # BFA - End of changes

        layout.separator()

        layout.operator("sequencer.slip", text="Slip Strip Contents", icon="SEQ_SLIP_CONTENTS")
        layout.operator("sequencer.snap", icon="SEQ_SNAP_STRIP")

        layout.separator()

        layout.operator(
            "sequencer.set_range_to_strips",
            text="Set Preview Range to Strips",
            icon="PREVIEW_RANGE").preview = True

        layout.separator()

        layout.operator("sequencer.gap_remove", icon="SEQ_REMOVE_GAPS").all = False
        layout.operator("sequencer.gap_insert", icon="SEQ_INSERT_GAPS")

        layout.separator()

        if strip:
            strip_type = strip.type
            selected_sequences_count = selected_sequences_len(context)

            layout.separator()
            layout.operator_menu_enum("sequencer.strip_modifier_add", "type", text="Add Modifier")
            layout.operator("sequencer.strip_modifier_copy", text="Copy Modifiers to Selection", icon='COPYDOWN')

            if strip_type != 'SOUND':
                if selected_sequences_count >= 2:
                    layout.separator()
                    col = layout.column()
                    col.menu("SEQUENCER_MT_add_transitions", text="Add Transition")
            else:
                if selected_sequences_count >= 2:
                    layout.separator()
                    layout.operator("sequencer.crossfade_sounds", text="Crossfade Sounds", icon='SPEAKER')

            if selected_sequences_count >= 1:
                col = layout.column()
                # col.operator_menu_enum("sequencer.fades_add", "type", text="Fade") # BFA - now it's own menu
                col.menu("SEQUENCER_MT_fades_add", text="Fade", icon='IPO_EASE_IN_OUT')
                layout.operator("sequencer.fades_clear", text="Clear Fade", icon="CLEAR")

            if strip_type in {
                    'CROSS', 'ADD', 'SUBTRACT', 'ALPHA_OVER', 'ALPHA_UNDER',
                    'GAMMA_CROSS', 'MULTIPLY', 'OVER_DROP', 'WIPE', 'GLOW',
                    'TRANSFORM', 'COLOR', 'SPEED', 'MULTICAM', 'ADJUSTMENT',
                    'GAUSSIAN_BLUR',
            }:
                layout.separator()
                layout.menu("SEQUENCER_MT_strip_effect")
            elif strip_type == 'MOVIE':
                layout.separator()
                layout.menu("SEQUENCER_MT_strip_movie")
            elif strip_type == 'IMAGE':
                layout.separator()
                layout.operator("sequencer.rendersize", icon='RENDER_REGION')
                layout.operator("sequencer.images_separate", icon='SEPARATE')
            elif strip_type == 'TEXT':
                layout.separator()
                layout.menu("SEQUENCER_MT_strip_effect")
            elif strip_type == 'META':
                layout.separator()
                layout.operator("sequencer.meta_make", icon='ADD_METASTRIP')
                layout.operator("sequencer.meta_separate", icon='REMOVE_METASTRIP')
                layout.operator("sequencer.meta_toggle", text="Toggle Meta", icon='TOGGLE_META')
            if strip_type != 'META':
                layout.separator()
                layout.operator("sequencer.meta_make", icon='ADD_METASTRIP')
                layout.operator("sequencer.meta_toggle", text="Toggle Meta", icon='TOGGLE_META')

        layout.separator()

        layout.menu("SEQUENCER_MT_color_tag_picker")

        layout.separator()

        layout.menu("SEQUENCER_MT_strip_lock_mute")

    def draw_retime(self, context):
        layout = self.layout
        layout.operator_context = 'INVOKE_REGION_WIN'

        if context.scene.sequence_editor.selected_retiming_keys:
            layout.operator("sequencer.retiming_segment_speed_set", icon='SET_TIME')
            layout.separator()

            layout.operator("sequencer.retiming_add_freeze_frame_slide", icon='KEYTYPE_MOVING_HOLD_VEC')
            layout.operator("sequencer.retiming_add_transition_slide", icon='NODE_CURVE_TIME')

    def draw(self, context):
        ed = context.scene.sequence_editor
        if ed.selected_retiming_keys:
            self.draw_retime(context)
        else:
            self.draw_generic(context)


class SEQUENCER_MT_preview_context_menu(Menu):
    bl_label = "Sequencer Preview"

    def draw(self, context):
        layout = self.layout

        layout.operator_context = 'INVOKE_REGION_WIN'

        props = layout.operator("wm.call_panel", text="Rename", icon='RENAME')
        props.name = "TOPBAR_PT_name"
        props.keep_open = False

        # TODO: support in preview.
        # layout.operator("sequencer.delete", text="Delete")


class SEQUENCER_MT_pivot_pie(Menu):
    bl_label = "Pivot Point"

    def draw(self, context):
        layout = self.layout
        pie = layout.menu_pie()

        sequencer_tool_settings = context.tool_settings.sequencer_tool_settings

        pie.prop_enum(sequencer_tool_settings, "pivot_point", value='CENTER')
        pie.prop_enum(sequencer_tool_settings, "pivot_point", value='CURSOR')
        pie.prop_enum(sequencer_tool_settings, "pivot_point", value='INDIVIDUAL_ORIGINS')
        pie.prop_enum(sequencer_tool_settings, "pivot_point", value='MEDIAN')


class SEQUENCER_MT_view_pie(Menu):
    bl_label = "View"

    def draw(self, context):
        layout = self.layout

        pie = layout.menu_pie()
        pie.operator("sequencer.view_all")
        pie.operator("sequencer.view_selected", text="Frame Selected", icon='ZOOM_SELECTED')
        pie.separator()
        if context.scene.use_preview_range:
            pie.operator("anim.scene_range_frame", text="Frame Preview Range")
        else:
            pie.operator("anim.scene_range_frame", text="Frame Scene Range")


class SEQUENCER_MT_preview_view_pie(Menu):
    bl_label = "View"

    def draw(self, _context):
        layout = self.layout

        pie = layout.menu_pie()
        pie.operator_context = 'INVOKE_REGION_PREVIEW'
        pie.operator("sequencer.view_all_preview")
        pie.operator("sequencer.view_selected", text="Frame Selected", icon='ZOOM_SELECTED')
        pie.separator()
        pie.operator("sequencer.view_zoom_ratio", text="Zoom 1:1").ratio = 1


class SequencerButtonsPanel:
    bl_space_type = 'SEQUENCE_EDITOR'
    bl_region_type = 'UI'

    @staticmethod
    def has_sequencer(context):
        return (context.space_data.view_type in {'SEQUENCER', 'SEQUENCER_PREVIEW'})

    @classmethod
    def poll(cls, context):
        return cls.has_sequencer(context) and (context.active_sequence_strip is not None)


class SequencerButtonsPanel_Output:
    bl_space_type = 'SEQUENCE_EDITOR'
    bl_region_type = 'UI'

    @staticmethod
    def has_preview(context):
        st = context.space_data
        return (st.view_type in {'PREVIEW', 'SEQUENCER_PREVIEW'}) or st.show_backdrop

    @classmethod
    def poll(cls, context):
        return cls.has_preview(context)


class SequencerColorTagPicker:
    bl_space_type = 'SEQUENCE_EDITOR'
    bl_region_type = 'UI'

    @staticmethod
    def has_sequencer(context):
        return (context.space_data.view_type in {'SEQUENCER', 'SEQUENCER_PREVIEW'})

    @classmethod
    def poll(cls, context):
        return cls.has_sequencer(context) and context.active_sequence_strip is not None


class SEQUENCER_PT_color_tag_picker(SequencerColorTagPicker, Panel):
    bl_label = "Color Tag"
    bl_category = "Strip"
    bl_options = {'HIDE_HEADER', 'INSTANCED'}

    def draw(self, _context):
        layout = self.layout

        row = layout.row(align=True)
        row.operator("sequencer.strip_color_tag_set", icon="X").color = 'NONE'
        for i in range(1, 10):
            icon = 'SEQUENCE_COLOR_{:02d}'.format(i)
            row.operator("sequencer.strip_color_tag_set", icon=icon).color = 'COLOR_{:02d}'.format(i)


class SEQUENCER_MT_color_tag_picker(SequencerColorTagPicker, Menu):
    bl_label = "Set Color Tag"

    def draw(self, _context):
        layout = self.layout

        row = layout.row(align=True)
        row.operator_enum("sequencer.strip_color_tag_set", "color", icon_only=True)


class SEQUENCER_PT_strip(SequencerButtonsPanel, Panel):
    bl_label = ""
    bl_options = {'HIDE_HEADER'}
    bl_category = "Strip"

    def draw(self, context):
        layout = self.layout
        strip = context.active_sequence_strip
        strip_type = strip.type

        if strip_type in {
                'ADD', 'SUBTRACT', 'ALPHA_OVER', 'ALPHA_UNDER', 'MULTIPLY',
                'OVER_DROP', 'GLOW', 'TRANSFORM', 'SPEED', 'MULTICAM',
                'GAUSSIAN_BLUR', 'COLORMIX',
        }:
            icon_header = 'SHADERFX'
        elif strip_type in {
                'CROSS', 'GAMMA_CROSS', 'WIPE',
        }:
            icon_header = 'ARROW_LEFTRIGHT'
        elif strip_type == 'SCENE':
            icon_header = 'SCENE_DATA'
        elif strip_type == 'MOVIECLIP':
            icon_header = 'TRACKER'
        elif strip_type == 'MASK':
            icon_header = 'MOD_MASK'
        elif strip_type == 'MOVIE':
            icon_header = 'FILE_MOVIE'
        elif strip_type == 'SOUND':
            icon_header = 'FILE_SOUND'
        elif strip_type == 'IMAGE':
            icon_header = 'FILE_IMAGE'
        elif strip_type == 'COLOR':
            icon_header = 'COLOR'
        elif strip_type == 'TEXT':
            icon_header = 'FONT_DATA'
        elif strip_type == 'ADJUSTMENT':
            icon_header = 'COLOR'
        elif strip_type == 'META':
            icon_header = 'SEQ_STRIP_META'
        else:
            icon_header = 'SEQ_SEQUENCER'

        row = layout.row(align=True)
        row.use_property_decorate = False
        row.label(text="", icon=icon_header)
        row.separator()
        row.prop(strip, "name", text="")

        sub = row.row(align=True)
        if strip.color_tag == 'NONE':
            sub.popover(panel="SEQUENCER_PT_color_tag_picker", text="", icon='COLOR')
        else:
            icon = 'SEQUENCE_' + strip.color_tag
            sub.popover(panel="SEQUENCER_PT_color_tag_picker", text="", icon=icon)

        row.separator()
        row.prop(strip, "mute", toggle=True, icon_only=True, emboss=False)


class SEQUENCER_PT_adjust_crop(SequencerButtonsPanel, Panel):
    bl_label = "Crop"
    bl_options = {'DEFAULT_CLOSED'}
    bl_category = "Strip"

    @classmethod
    def poll(cls, context):
        if not cls.has_sequencer(context):
            return False

        strip = context.active_sequence_strip
        if not strip:
            return False

        return strip.type != 'SOUND'

    def draw(self, context):
        strip = context.active_sequence_strip
        layout = self.layout
        layout.use_property_split = True
        layout.active = not strip.mute

        col = layout.column(align=True)
        col.prop(strip.crop, "min_x")
        col.prop(strip.crop, "max_x")
        col.prop(strip.crop, "max_y")
        col.prop(strip.crop, "min_y")


class SEQUENCER_PT_effect(SequencerButtonsPanel, Panel):
    bl_label = "Effect Strip"
    bl_category = "Strip"

    @classmethod
    def poll(cls, context):
        if not cls.has_sequencer(context):
            return False

        strip = context.active_sequence_strip
        if not strip:
            return False

        return strip.type in {
            'ADD', 'SUBTRACT', 'ALPHA_OVER', 'ALPHA_UNDER',
            'CROSS', 'GAMMA_CROSS', 'MULTIPLY', 'OVER_DROP',
            'WIPE', 'GLOW', 'TRANSFORM', 'COLOR', 'SPEED',
            'MULTICAM', 'GAUSSIAN_BLUR', 'TEXT', 'COLORMIX',
        }

    def draw(self, context):
        layout = self.layout
        layout.use_property_split = True
        layout.use_property_decorate = False

        strip = context.active_sequence_strip

        layout.active = not strip.mute

        if strip.input_count > 0:
            col = layout.column()
            row = col.row()
            row.prop(strip, "input_1")

            if strip.input_count > 1:
                row.operator("sequencer.swap_inputs", text="", icon='SORT_ASC')
                row = col.row()
                row.prop(strip, "input_2")
                row.operator("sequencer.swap_inputs", text="", icon='SORT_DESC')

        strip_type = strip.type

        if strip_type == 'COLOR':
            layout.template_color_picker(strip, "color", value_slider=True, cubic=True)
            layout.prop(strip, "color", text="")

        elif strip_type == 'WIPE':
            col = layout.column()
            col.prop(strip, "transition_type")
            col.alignment = 'RIGHT'
            col.row().prop(strip, "direction", expand=True)

            col = layout.column()
            col.prop(strip, "blur_width", slider=True)
            if strip.transition_type in {'SINGLE', 'DOUBLE'}:
                col.prop(strip, "angle")

        elif strip_type == 'GLOW':
            flow = layout.column_flow()
            flow.prop(strip, "threshold", slider=True)
            flow.prop(strip, "clamp", slider=True)
            flow.prop(strip, "boost_factor")
            flow.prop(strip, "blur_radius")
            flow.prop(strip, "quality", slider=True)
            flow.use_property_split = False
            flow.prop(strip, "use_only_boost")

        elif strip_type == 'SPEED':
            col = layout.column(align=True)
            col.prop(strip, "speed_control", text="Speed Control")
            if strip.speed_control == 'MULTIPLY':
                col.prop(strip, "speed_factor", text=" ")
            elif strip.speed_control == 'LENGTH':
                col.prop(strip, "speed_length", text=" ")
            elif strip.speed_control == 'FRAME_NUMBER':
                col.prop(strip, "speed_frame_number", text=" ")

            row = layout.row(align=True)
            if strip.speed_control != 'STRETCH':
                row.use_property_split = False
                row.prop(strip, "use_frame_interpolate", text="Interpolation")

        elif strip_type == 'TRANSFORM':
            col = layout.column()

            col.prop(strip, "interpolation")
            col.prop(strip, "translation_unit")
            col = layout.column(align=True)
            col.prop(strip, "translate_start_x", text="Position X")
            col.prop(strip, "translate_start_y", text="Y")

            col.separator()

            colsub = col.column(align=True)
            colsub.use_property_split = False
            colsub.prop(strip, "use_uniform_scale")

            if strip.use_uniform_scale:
                colsub = col.column(align=True)
                colsub.prop(strip, "scale_start_x", text="Scale")
            else:
                col.prop(strip, "scale_start_x", text="Scale X")
                col.prop(strip, "scale_start_y", text="Y")

            col = layout.column(align=True)
            col.prop(strip, "rotation_start", text="Rotation")

        elif strip_type == 'MULTICAM':
            col = layout.column(align=True)
            strip_channel = strip.channel

            col.prop(strip, "multicam_source", text="Source Channel")

            # The multicam strip needs at least 2 strips to be useful
            if strip_channel > 2:
                BT_ROW = 4
                col.label(text="Cut To")
                row = col.row()

                for i in range(1, strip_channel):
                    if (i % BT_ROW) == 1:
                        row = col.row(align=True)

                    # Workaround - .enabled has to have a separate UI block to work
                    if i == strip.multicam_source:
                        sub = row.row(align=True)
                        sub.enabled = False
                        sub.operator("sequencer.split_multicam", text="{:d}".format(i), translate=False).camera = i
                    else:
                        sub_1 = row.row(align=True)
                        sub_1.enabled = True
                        sub_1.operator("sequencer.split_multicam", text="{:d}".format(i), translate=False).camera = i

                if strip.channel > BT_ROW and (strip_channel - 1) % BT_ROW:
                    for i in range(strip.channel, strip_channel + ((BT_ROW + 1 - strip_channel) % BT_ROW)):
                        row.label(text="")
            else:
                col.separator()
                col.label(text="Two or more channels are needed below this strip", icon='INFO')

        elif strip_type == 'TEXT':
            layout = self.layout
            col = layout.column()
            col.scale_x = 1.3
            col.scale_y = 1.3
            col.use_property_split = False
            col.prop(strip, "text", text="")
            col.use_property_split = True
            layout.prop(strip, "wrap_width", text="Wrap Width")

        col = layout.column(align=True)
        if strip_type in {'CROSS', 'GAMMA_CROSS', 'WIPE', 'ALPHA_OVER', 'ALPHA_UNDER', 'OVER_DROP'}:
            col.use_property_split = False
            col.prop(strip, "use_default_fade", text="Default Fade")
            col.use_property_split = True
            if not strip.use_default_fade:
                col.prop(strip, "effect_fader", text="Effect Fader")
        elif strip_type == 'GAUSSIAN_BLUR':
            col = layout.column(align=True)
            col.prop(strip, "size_x", text="Size X")
            col.prop(strip, "size_y", text="Y")
        elif strip_type == 'COLORMIX':
            layout.prop(strip, "blend_effect", text="Blend Mode")
            row = layout.row(align=True)
            row.prop(strip, "factor", slider=True)


class SEQUENCER_PT_effect_text_layout(SequencerButtonsPanel, Panel):
    bl_label = "Layout"
    bl_parent_id = "SEQUENCER_PT_effect"
    bl_category = "Strip"

    @classmethod
    def poll(cls, context):
        strip = context.active_sequence_strip
        return strip.type == 'TEXT'

    def draw(self, context):
        strip = context.active_sequence_strip
        layout = self.layout
        layout.use_property_split = True
        col = layout.column()
        col.prop(strip, "location", text="Location")
        col.prop(strip, "align_x", text="Anchor X")
        col.prop(strip, "align_y", text="Y")


class SEQUENCER_PT_effect_text_style(SequencerButtonsPanel, Panel):
    bl_label = "Style"
    bl_parent_id = "SEQUENCER_PT_effect"
    bl_category = "Strip"

    @classmethod
    def poll(cls, context):
        strip = context.active_sequence_strip
        return strip.type == 'TEXT'

    def draw(self, context):
        strip = context.active_sequence_strip
        layout = self.layout
        layout.use_property_split = True
        col = layout.column()

        row = col.row(align=True)
        row.use_property_decorate = False
        row.template_ID(strip, "font", open="font.open", unlink="font.unlink")
        row.prop(strip, "use_bold", text="", icon="BOLD")
        row.prop(strip, "use_italic", text="", icon="ITALIC")

        col = layout.column()
        split = col.split(factor=.4, align=True)
        split.label(text="Size")
        split.prop(strip, "font_size", text="")

        split = col.split(factor=.4, align=True)
        split.label(text="Color")
        split.prop(strip, "color", text="")

        split = col.split(factor=.4, align=True)
        row = split.row()
        row.use_property_decorate = False
        row.use_property_split = False
        row = row.prop(strip, "use_shadow", text="Shadow")
        if (strip.use_shadow and (not strip.mute)):
            split.prop(strip, "shadow_color", text="")
        else:
            split.label(icon='DISCLOSURE_TRI_RIGHT')

        col = layout.column()
        col.prop(strip, "shadow_angle")
        col.prop(strip, "shadow_offset")
        col.prop(strip, "shadow_blur")
        col.active = strip.use_shadow and (not strip.mute)

        row = layout.row(align=True, heading="Outline")
        row.use_property_decorate = False
        sub = row.row(align=True)
        sub.prop(strip, "use_outline", text="")
        subsub = sub.row(align=True)
        subsub.active = strip.use_outline and (not strip.mute)
        subsub.prop(strip, "outline_color", text="")
        row.prop_decorator(strip, "outline_color")

        row = layout.row(align=True, heading="Outline Width")
        sub = row.row(align=True)
        sub.prop(strip, "outline_width")
        sub.active = strip.use_outline and (not strip.mute)

        split = col.split(factor=.4, align=True)
        col = split.column(align=True)
        col.use_property_decorate = False
        col.use_property_split = False
        col.prop(strip, "use_box", text="Box")

        sub = split.column()
        if (strip.use_box and (not strip.mute)):
            sub.prop(strip, "box_color", text="")
            row = col.row()
            row.separator()
            row.label(text="Box Margin")
            sub.prop(strip, "box_margin", text="")
        else:
            sub.label(icon='DISCLOSURE_TRI_RIGHT')


class SEQUENCER_PT_source(SequencerButtonsPanel, Panel):
    bl_label = "Source"
    bl_options = {'DEFAULT_CLOSED'}
    bl_category = "Strip"

    @classmethod
    def poll(cls, context):
        if not cls.has_sequencer(context):
            return False

        strip = context.active_sequence_strip
        if not strip:
            return False

        return strip.type in {'MOVIE', 'IMAGE', 'SOUND'}

    def draw(self, context):
        layout = self.layout
        layout.use_property_split = True
        layout.use_property_decorate = False

        scene = context.scene
        strip = context.active_sequence_strip
        strip_type = strip.type

        layout.active = not strip.mute

        # Draw a filename if we have one.
        if strip_type == 'SOUND':
            sound = strip.sound
            layout.template_ID(strip, "sound", open="sound.open")
            if sound is not None:

                col = layout.column()
                col.prop(sound, "filepath", text="")

                col.alignment = 'RIGHT'
                sub = col.column(align=True)
                split = sub.split(factor=0.5, align=True)
                split.alignment = 'RIGHT'
                if sound.packed_file:
                    split.label(text="Unpack")
                    split.operator("sound.unpack", icon='PACKAGE', text="")
                else:
                    split.label(text="Pack")
                    split.operator("sound.pack", icon='UGLYPACKAGE', text="")

                layout.use_property_split = False
                layout.prop(sound, "use_memory_cache")

                col = layout.box()
                col = col.column(align=True)
                split = col.split(factor=0.5, align=False)
                split.alignment = 'RIGHT'
                split.label(text="Sample Rate")
                split.alignment = 'LEFT'
                if sound.samplerate <= 0:
                    split.label(text="Unknown")
                else:
                    split.label(text="{:d} Hz".format(sound.samplerate), translate=False)

                split = col.split(factor=0.5, align=False)
                split.alignment = 'RIGHT'
                split.label(text="Channels")
                split.alignment = 'LEFT'

                # FIXME(@campbellbarton): this is ugly, we may want to support a way of showing a label from an enum.
                channel_enum_items = sound.bl_rna.properties["channels"].enum_items
                split.label(text=channel_enum_items[channel_enum_items.find(sound.channels)].name)
                del channel_enum_items
        else:
            if strip_type == 'IMAGE':
                col = layout.column()
                col.prop(strip, "directory", text="")

                # Current element for the filename.
                elem = strip.strip_elem_from_frame(scene.frame_current)
                if elem:
                    col.prop(elem, "filename", text="")  # strip.elements[0] could be a fallback

                col.prop(strip.colorspace_settings, "name", text="Color Space")

                col.prop(strip, "alpha_mode", text="Alpha")
                sub = col.column(align=True)
                sub.operator("sequencer.change_path", text="Change Data/Files", icon='FILE_MOVIE').filter_image = True
            else:  # elif strip_type == 'MOVIE':
                elem = strip.elements[0]

                col = layout.column()
                col.prop(strip, "filepath", text="")
                col.prop(strip.colorspace_settings, "name", text="Color Space")
                col.prop(strip, "stream_index")

                col.use_property_split = False
                col.prop(strip, "use_deinterlace")
                col.use_property_split = True

            if scene.render.use_multiview:
                layout.prop(strip, "use_multiview")

                col = layout.column()
                col.active = strip.use_multiview

                col.row().prop(strip, "views_format", expand=True)

                box = col.box()
                box.active = strip.views_format == 'STEREO_3D'
                box.template_image_stereo_3d(strip.stereo_3d_format)

            # Resolution.
            col = layout.box()
            col = col.column(align=True)
            split = col.split(factor=0.5, align=False)
            split.alignment = 'RIGHT'
            split.label(text="Resolution")
            size = (elem.orig_width, elem.orig_height) if elem else (0, 0)
            if size[0] and size[1]:
                split.alignment = 'LEFT'
                split.label(text="{:d}x{:d}".format(*size), translate=False)
            else:
                split.label(text="None")
            # FPS
            if elem.orig_fps:
                split = col.split(factor=0.5, align=False)
                split.alignment = 'RIGHT'
                split.label(text="FPS")
                split.alignment = 'LEFT'
                split.label(text="{:.2f}".format(elem.orig_fps), translate=False)


class SEQUENCER_PT_scene(SequencerButtonsPanel, Panel):
    bl_label = "Scene"
    bl_category = "Strip"

    @classmethod
    def poll(cls, context):
        if not cls.has_sequencer(context):
            return False

        strip = context.active_sequence_strip
        if not strip:
            return False

        return (strip.type == 'SCENE')

    def draw(self, context):
        strip = context.active_sequence_strip
        scene = strip.scene

        layout = self.layout
        layout.use_property_split = True
        layout.use_property_decorate = False
        layout.active = not strip.mute

        layout.template_ID(strip, "scene", text="Scene", new="scene.new_sequencer")
        layout.prop(strip, "scene_input", text="Input")

        if strip.scene_input == 'CAMERA':
            layout.template_ID(strip, "scene_camera", text="Camera")

        if strip.scene_input == 'CAMERA':
            layout = layout.column(align=True)
            layout.label(text="Show")
            layout.use_property_split = False
            row = layout.row()
            row.separator()
            layout.prop(strip, "use_annotations", text="Annotations")
            if scene:
                # Warning, this is not a good convention to follow.
                # Expose here because setting the alpha from the "Render" menu is very inconvenient.
                row = layout.row()
                row.separator()
                row.prop(scene.render, "film_transparent")


class SEQUENCER_PT_scene_sound(SequencerButtonsPanel, Panel):
    bl_label = "Sound"
    bl_category = "Strip"

    @classmethod
    def poll(cls, context):
        if not cls.has_sequencer(context):
            return False

        strip = context.active_sequence_strip
        if not strip:
            return False

        return (strip.type == 'SCENE')

    def draw(self, context):
        strip = context.active_sequence_strip

        layout = self.layout
        layout.use_property_split = True
        layout.use_property_decorate = False
        layout.active = not strip.mute

        col = layout.column()

        col.use_property_decorate = True
        split = col.split(factor=0.4)
        split.alignment = 'RIGHT'
        split.label(text="Strip Volume", text_ctxt=i18n_contexts.id_sound)
        split.prop(strip, "volume", text="")
        col.use_property_decorate = False


class SEQUENCER_PT_mask(SequencerButtonsPanel, Panel):
    bl_label = "Mask"
    bl_category = "Strip"

    @classmethod
    def poll(cls, context):
        if not cls.has_sequencer(context):
            return False

        strip = context.active_sequence_strip
        if not strip:
            return False

        return (strip.type == 'MASK')

    def draw(self, context):
        layout = self.layout
        layout.use_property_split = True

        strip = context.active_sequence_strip

        layout.active = not strip.mute

        layout.template_ID(strip, "mask")

        mask = strip.mask

        if mask:
            sta = mask.frame_start
            end = mask.frame_end
            layout.label(
                text=rpt_("Original frame range: {:d}-{:d} ({:d})").format(sta, end, end - sta + 1),
                translate=False,
            )


class SEQUENCER_PT_time(SequencerButtonsPanel, Panel):
    bl_label = "Time"
    bl_options = {'DEFAULT_CLOSED'}
    bl_category = "Strip"

    @classmethod
    def poll(cls, context):
        if not cls.has_sequencer(context):
            return False

        strip = context.active_sequence_strip
        if not strip:
            return False

        return strip.type

    def draw_header_preset(self, context):
        layout = self.layout
        layout.alignment = 'RIGHT'
        strip = context.active_sequence_strip

        layout.prop(strip, "lock", text="", icon_only=True, emboss=False)

    def draw(self, context):
        from bpy.utils import smpte_from_frame

        layout = self.layout
        layout.use_property_split = False
        layout.use_property_decorate = False

        scene = context.scene
        frame_current = scene.frame_current
        strip = context.active_sequence_strip

        is_effect = isinstance(strip, bpy.types.EffectSequence)

        # Get once.
        frame_start = strip.frame_start
        frame_final_start = strip.frame_final_start
        frame_final_end = strip.frame_final_end
        frame_final_duration = strip.frame_final_duration
        frame_offset_start = strip.frame_offset_start
        frame_offset_end = strip.frame_offset_end

        length_list = (
            str(frame_start),
            str(frame_final_end),
            str(frame_final_duration),
            str(frame_offset_start),
            str(frame_offset_end),
        )

        if not is_effect:
            length_list = length_list + (
                str(strip.animation_offset_start),
                str(strip.animation_offset_end),
            )

        max_length = max(len(x) for x in length_list)
        max_factor = (1.9 - max_length) / 30
        factor = 0.45

        layout.enabled = not strip.lock
        layout.active = not strip.mute

        sub = layout.row(align=True)
        split = sub.split(factor=factor + max_factor)
        split.alignment = 'RIGHT'

        try:  # BFA - detect if correct relevant strip is selected to apply as a clearer UX. Only works on Movie and Image strips
            is_retiming = context.scene.sequence_editor.selected_retiming_keys
            strip = context.active_sequence_strip
            layout = self.layout

            layout.operator_context = 'INVOKE_REGION_WIN'  # BFA

            strip = context.active_sequence_strip  # BFA
            strip_type = strip.type  # BFA

            if strip and strip_type == 'MOVIE' or strip_type == 'IMAGE':
                # BFA - Made the show_retiming_keys conditional
                col = layout.column()
                col.prop(strip, "show_retiming_keys", text="Show Retiming Keys")
            else:
                layout.label(text="To retime, select a movie strip", icon="QUESTION")  # BFA
        except:
            layout.label(text="To retime, select a movie strip", icon="QUESTION")  # BFA

        sub = layout.row(align=True)
        split = sub.split(factor=factor + max_factor)
        split.alignment = 'RIGHT'
        split.label(text="Channel")
        split.prop(strip, "channel", text="")

        sub = layout.column(align=True)
        split = sub.split(factor=factor + max_factor, align=True)
        split.alignment = 'RIGHT'
        split.label(text="Start")
        split.prop(strip, "frame_start", text=smpte_from_frame(frame_start))

        split = sub.split(factor=factor + max_factor, align=True)
        split.alignment = 'RIGHT'
        split.label(text="Duration")
        split.prop(strip, "frame_final_duration", text=smpte_from_frame(frame_final_duration))

        # Use label, editing this value from the UI allows negative values,
        # users can adjust duration.
        split = sub.split(factor=factor + max_factor, align=True)
        split.alignment = 'RIGHT'
        split.label(text="End")
        split = split.split(factor=factor + 0.3 + max_factor, align=True)
        split.label(text="{:>14s}".format(smpte_from_frame(frame_final_end)), translate=False)
        split.alignment = 'RIGHT'
        split.label(text=str(frame_final_end) + " ")

        if not is_effect:

            layout.alignment = 'RIGHT'
            sub = layout.column(align=True)

            split = sub.split(factor=factor + max_factor, align=True)
            split.alignment = 'RIGHT'
            split.label(text="Strip Offset Start")
            split.prop(strip, "frame_offset_start", text=smpte_from_frame(frame_offset_start))

            split = sub.split(factor=factor + max_factor, align=True)
            split.alignment = 'RIGHT'
            split.label(text="End")
            split.prop(strip, "frame_offset_end", text=smpte_from_frame(frame_offset_end))

            layout.alignment = 'RIGHT'
            sub = layout.column(align=True)

            split = sub.split(factor=factor + max_factor, align=True)
            split.alignment = 'RIGHT'
            split.label(text="Hold Offset Start")
            split.prop(strip, "animation_offset_start", text=smpte_from_frame(strip.animation_offset_start))

            split = sub.split(factor=factor + max_factor, align=True)
            split.alignment = 'RIGHT'
            split.label(text="End")
            split.prop(strip, "animation_offset_end", text=smpte_from_frame(strip.animation_offset_end))

        col = layout.column(align=True)
        col = col.box()
        col.active = (
            (frame_current >= frame_final_start) and
            (frame_current <= frame_final_start + frame_final_duration)
        )

        split = col.split(factor=factor + max_factor, align=True)
        split.alignment = 'RIGHT'
        split.label(text="Current Frame")
        split = split.split(factor=factor + 0.3 + max_factor, align=True)
        frame_display = frame_current - frame_final_start
        split.label(text="{:>14s}".format(smpte_from_frame(frame_display)), translate=False)
        split.alignment = 'RIGHT'
        split.label(text=str(frame_display) + " ")

        if strip.type == 'SCENE':
            scene = strip.scene

            if scene:
                sta = scene.frame_start
                end = scene.frame_end
                split = col.split(factor=factor + max_factor)
                split.alignment = 'RIGHT'
                split.label(text="Original Frame Range")
                split.alignment = 'LEFT'
                split.label(text="{:d}-{:d} ({:d})".format(sta, end, end - sta + 1), translate=False)


class SEQUENCER_PT_adjust_sound(SequencerButtonsPanel, Panel):
    bl_label = "Sound"
    bl_category = "Strip"

    @classmethod
    def poll(cls, context):
        if not cls.has_sequencer(context):
            return False

        strip = context.active_sequence_strip
        if not strip:
            return False

        return strip.type == 'SOUND'

    def draw(self, context):
        layout = self.layout
        layout.use_property_split = False

        st = context.space_data
        strip = context.active_sequence_strip
        sound = strip.sound
        overlay_settings = st.timeline_overlay

        layout.active = not strip.mute

        if sound is not None:
            layout.use_property_split = True
            col = layout.column()

            split = col.split(factor=0.4)
            split.alignment = 'RIGHT'
            split.label(text="Volume", text_ctxt=i18n_contexts.id_sound)
            split.prop(strip, "volume", text="")

            audio_channels = context.scene.render.ffmpeg.audio_channels
            pan_enabled = sound.use_mono and audio_channels != 'MONO'
            pan_text = "{:.2f}°".format(strip.pan * 90.0)

            split = col.split(factor=0.4)
            split.alignment = 'RIGHT'
            split.label(text="Pan", text_ctxt=i18n_contexts.id_sound)
            split.prop(strip, "pan", text="")
            split.enabled = pan_enabled

            if audio_channels not in {'MONO', 'STEREO'}:
                split = col.split(factor=0.4)
                split.alignment = 'RIGHT'
                split.label(text="Pan Angle")
                split.enabled = pan_enabled
                subsplit = split.row()
                subsplit.alignment = 'CENTER'
                subsplit.label(text=pan_text)
                subsplit.label(text=" ")  # Compensate for no decorate.
                subsplit.enabled = pan_enabled

            layout.use_property_split = False
            col = layout.column()

            col.prop(sound, "use_mono")
            if overlay_settings.waveform_display_type == 'DEFAULT_WAVEFORMS':
                col.prop(strip, "show_waveform")


class SEQUENCER_PT_adjust_comp(SequencerButtonsPanel, Panel):
    bl_label = "Compositing"
    bl_category = "Strip"

    @classmethod
    def poll(cls, context):
        if not cls.has_sequencer(context):
            return False

        strip = context.active_sequence_strip
        if not strip:
            return False

        return strip.type != 'SOUND'

    def draw(self, context):
        layout = self.layout
        layout.use_property_split = True

        strip = context.active_sequence_strip

        layout.active = not strip.mute

        col = layout.column()
        col.prop(strip, "blend_type", text="Blend")
        col.prop(strip, "blend_alpha", text="Opacity", slider=True)


class SEQUENCER_PT_adjust_transform(SequencerButtonsPanel, Panel):
    bl_label = "Transform"
    bl_category = "Strip"
    bl_options = {'DEFAULT_CLOSED'}

    @classmethod
    def poll(cls, context):
        if not cls.has_sequencer(context):
            return False

        strip = context.active_sequence_strip
        if not strip:
            return False

        return strip.type != 'SOUND'

    def draw(self, context):
        strip = context.active_sequence_strip
        layout = self.layout
        layout.use_property_split = True
        layout.active = not strip.mute

        col = layout.column(align=True)
        col.prop(strip.transform, "filter", text="Filter")

        col = layout.column(align=True)
        col.prop(strip.transform, "offset_x", text="Position X")
        col.prop(strip.transform, "offset_y", text="Y")

        col = layout.column(align=True)
        col.prop(strip.transform, "scale_x", text="Scale X")
        col.prop(strip.transform, "scale_y", text="Y")

        col = layout.column(align=True)
        col.prop(strip.transform, "rotation", text="Rotation")

        row = layout.row(heading="Mirror")
        sub = row.row(align=True)
        sub.prop(strip, "use_flip_x", text="X", toggle=True)
        sub.prop(strip, "use_flip_y", text="Y", toggle=True)


class SEQUENCER_PT_adjust_video(SequencerButtonsPanel, Panel):
    bl_label = "Video"
    bl_options = {'DEFAULT_CLOSED'}
    bl_category = "Strip"

    @classmethod
    def poll(cls, context):
        if not cls.has_sequencer(context):
            return False

        strip = context.active_sequence_strip
        if not strip:
            return False

        return strip.type in {
            'MOVIE', 'IMAGE', 'SCENE', 'MOVIECLIP', 'MASK',
            'META', 'ADD', 'SUBTRACT', 'ALPHA_OVER',
            'ALPHA_UNDER', 'CROSS', 'GAMMA_CROSS', 'MULTIPLY',
            'OVER_DROP', 'WIPE', 'GLOW', 'TRANSFORM', 'COLOR',
            'MULTICAM', 'SPEED', 'ADJUSTMENT', 'COLORMIX',
        }

    def draw(self, context):
        layout = self.layout

        layout.use_property_split = True

        col = layout.column()

        strip = context.active_sequence_strip

        layout.active = not strip.mute

        col.prop(strip, "strobe")

        if strip.type == 'MOVIECLIP':
            col = layout.column()
            col.label(text="Tracker")
            col = layout.column(align=True)
            row = col.row()
            row.separator()
            row.use_property_split = False
            row.prop(strip, "stabilize2d")
            row.prop_decorator(strip, "stabilize2d")

            col = layout.column()
            col.label(text="Distortion")
            col = layout.column(align=True)
            row = col.row()
            row.separator()
            row.use_property_split = False
            row.prop(strip, "undistort")
            row.prop_decorator(strip, "undistort")
            col.separator()

        row = col.row()
        row.use_property_split = False
        row.prop(strip, "use_reverse_frames")
        row.prop_decorator(strip, "use_reverse_frames")


class SEQUENCER_PT_adjust_color(SequencerButtonsPanel, Panel):
    bl_label = "Color"
    bl_options = {'DEFAULT_CLOSED'}
    bl_category = "Strip"

    @classmethod
    def poll(cls, context):
        if not cls.has_sequencer(context):
            return False

        strip = context.active_sequence_strip
        if not strip:
            return False

        return strip.type in {
            'MOVIE', 'IMAGE', 'SCENE', 'MOVIECLIP', 'MASK',
            'META', 'ADD', 'SUBTRACT', 'ALPHA_OVER',
            'ALPHA_UNDER', 'CROSS', 'GAMMA_CROSS', 'MULTIPLY',
            'OVER_DROP', 'WIPE', 'GLOW', 'TRANSFORM', 'COLOR',
            'MULTICAM', 'SPEED', 'ADJUSTMENT', 'COLORMIX',
        }

    def draw(self, context):
        layout = self.layout
        layout.use_property_split = True

        strip = context.active_sequence_strip

        layout.active = not strip.mute

        col = layout.column()
        col.prop(strip, "color_saturation", text="Saturation")
        col.prop(strip, "color_multiply", text="Multiply")

        row = col.row()
        row.use_property_split = False
        row.prop(strip, "multiply_alpha")
        row.prop_decorator(strip, "multiply_alpha")

        row = col.row()
        row.use_property_split = False
        row.prop(strip, "use_float", text="Convert to Float")
        row.prop_decorator(strip, "use_float")


class SEQUENCER_PT_cache_settings(SequencerButtonsPanel, Panel):
    bl_label = "Cache Settings"
    bl_category = "Cache"

    @classmethod
    def poll(cls, context):
        return cls.has_sequencer(context) and context.scene.sequence_editor

    def draw(self, context):
        layout = self.layout
        layout.use_property_split = False
        layout.use_property_decorate = False

        ed = context.scene.sequence_editor

        col = layout.column()

        col.prop(ed, "use_cache_raw", text="Raw")
        col.prop(ed, "use_cache_preprocessed", text="Preprocessed")
        col.prop(ed, "use_cache_composite", text="Composite")
        col.prop(ed, "use_cache_final", text="Final")


class SEQUENCER_PT_cache_view_settings(SequencerButtonsPanel, Panel):
    bl_label = "Display"
    bl_category = "Cache"
    bl_parent_id = "SEQUENCER_PT_cache_settings"

    @classmethod
    def poll(cls, context):
        return cls.has_sequencer(context) and context.scene.sequence_editor

    def draw_header(self, context):
        cache_settings = context.space_data.cache_overlay

        self.layout.prop(cache_settings, "show_cache", text="")

    def draw(self, context):
        layout = self.layout
        layout.use_property_split = True
        layout.use_property_decorate = False

        cache_settings = context.space_data.cache_overlay
        layout.active = cache_settings.show_cache

        col = layout.column(heading="Cache", align=True)

        show_developer_ui = context.preferences.view.show_developer_ui
        if show_developer_ui:
            col.prop(cache_settings, "show_cache_raw", text="Raw")
            col.prop(cache_settings, "show_cache_preprocessed", text="Preprocessed")
            col.prop(cache_settings, "show_cache_composite", text="Composite")
        col.prop(cache_settings, "show_cache_final_out", text="Final")


class SEQUENCER_PT_proxy_settings(SequencerButtonsPanel, Panel):
    bl_label = "Proxy Settings"
    bl_category = "Proxy"

    @classmethod
    def poll(cls, context):
        return cls.has_sequencer(context) and context.scene.sequence_editor

    def draw(self, context):
        layout = self.layout
        layout.use_property_split = True
        layout.use_property_decorate = False

        ed = context.scene.sequence_editor
        flow = layout.column_flow()
        flow.prop(ed, "proxy_storage", text="Storage")

        if ed.proxy_storage == 'PROJECT':
            flow.prop(ed, "proxy_dir", text="Directory")

        col = layout.column()
        col.operator("sequencer.enable_proxies")
        col.operator("sequencer.rebuild_proxy", icon='LASTOPERATOR')


class SEQUENCER_PT_strip_proxy(SequencerButtonsPanel, Panel):
    bl_label = "Strip Proxy & Timecode"
    bl_category = "Proxy"

    @classmethod
    def poll(cls, context):
        if not cls.has_sequencer(context) and context.scene.sequence_editor:
            return False

        strip = context.active_sequence_strip
        if not strip:
            return False

        return strip.type in {'MOVIE', 'IMAGE'}

    def draw_header(self, context):
        strip = context.active_sequence_strip

        self.layout.prop(strip, "use_proxy", text="")

    def draw(self, context):
        layout = self.layout
        layout.use_property_split = False
        layout.use_property_decorate = False

        ed = context.scene.sequence_editor

        strip = context.active_sequence_strip

        if strip.proxy:
            proxy = strip.proxy

            if ed.proxy_storage == 'PER_STRIP':
                col = layout.column(align=True)
                col.label(text="Custom Proxy")
                row = col.row()
                row.separator()
                row.prop(proxy, "use_proxy_custom_directory")
                row = col.row()
                row.separator()
                row.prop(proxy, "use_proxy_custom_file")
                col.use_property_split = True
                if proxy.use_proxy_custom_directory and not proxy.use_proxy_custom_file:
                    col.prop(proxy, "directory")
                if proxy.use_proxy_custom_file:
                    col.prop(proxy, "filepath")

            layout.use_property_split = True
            row = layout.row(heading="Resolutions", align=True)
            row.prop(strip.proxy, "build_25", toggle=True)
            row.prop(strip.proxy, "build_50", toggle=True)
            row.prop(strip.proxy, "build_75", toggle=True)
            row.prop(strip.proxy, "build_100", toggle=True)

            layout.use_property_split = False
            layout.prop(proxy, "use_overwrite")

            layout.use_property_split = True

            col = layout.column()
            col.prop(proxy, "quality", text="Quality")

            if strip.type == 'MOVIE':
                col = layout.column()

                col.prop(proxy, "timecode", text="Timecode Index")


class SEQUENCER_PT_strip_cache(SequencerButtonsPanel, Panel):
    bl_label = "Strip Cache"
    bl_category = "Cache"
    bl_options = {'DEFAULT_CLOSED'}

    @classmethod
    def poll(cls, context):
        show_developer_ui = context.preferences.view.show_developer_ui
        if not cls.has_sequencer(context):
            return False
        if context.active_sequence_strip is not None and show_developer_ui:
            return True
        return False

    def draw_header(self, context):
        strip = context.active_sequence_strip
        self.layout.prop(strip, "override_cache_settings", text="")

    def draw(self, context):
        layout = self.layout
        layout.use_property_split = False
        layout.use_property_decorate = False

        strip = context.active_sequence_strip
        layout.active = strip.override_cache_settings

        col = layout.column()
        col.prop(strip, "use_cache_raw")
        col.prop(strip, "use_cache_preprocessed", text="Preprocessed")
        col.prop(strip, "use_cache_composite")


class SEQUENCER_PT_preview(SequencerButtonsPanel_Output, Panel):
    bl_label = "Scene Strip Display"
    bl_space_type = 'SEQUENCE_EDITOR'
    bl_region_type = 'UI'
    bl_options = {'DEFAULT_CLOSED'}
    bl_category = "View"

    def draw(self, context):
        layout = self.layout
        layout.use_property_split = True
        layout.use_property_decorate = False

        render = context.scene.render

        col = layout.column()
        col.prop(render, "sequencer_gl_preview", text="Shading")

        if render.sequencer_gl_preview in {'SOLID', 'WIREFRAME'}:
            col.use_property_split = False
            col.prop(render, "use_sequencer_override_scene_strip")


class SEQUENCER_PT_view(SequencerButtonsPanel_Output, Panel):
    bl_label = "View Settings"
    bl_category = "View"

    def draw(self, context):
        layout = self.layout
        layout.use_property_split = True
        layout.use_property_decorate = False

        st = context.space_data
        ed = context.scene.sequence_editor

        col = layout.column()

        col.prop(st, "proxy_render_size")

        col = layout.column()
        col.use_property_split = False
        prop = col.prop(st, "use_proxies")
        if st.proxy_render_size in {'NONE', 'SCENE'}:
            col.enabled = False

        col = layout.column()
        if ed:
            col.use_property_split = False
            col.prop(ed, "use_prefetch")
            col.use_property_split = True

        col.prop(st, "display_channel", text="Channel")

        if st.display_mode == 'IMAGE':
            col.prop(st, "show_overexposed")

        elif st.display_mode == 'WAVEFORM':  # BFA
            col.prop(st, "show_separate_color")  # BFA

        if ed:
            col.use_property_split = False
            col.prop(ed, "show_missing_media")


class SEQUENCER_PT_view_cursor(SequencerButtonsPanel_Output, Panel):
    bl_category = "View"
    bl_label = "2D Cursor"

    def draw(self, context):
        layout = self.layout

        st = context.space_data

        layout.use_property_split = True
        layout.use_property_decorate = False

        col = layout.column()
        col.prop(st, "cursor_location", text="Location")


class SEQUENCER_PT_frame_overlay(SequencerButtonsPanel_Output, Panel):
    bl_label = "Frame Overlay"
    bl_category = "View"
    bl_options = {'DEFAULT_CLOSED'}

    @classmethod
    def poll(cls, context):
        if not context.scene.sequence_editor:
            return False
        return SequencerButtonsPanel_Output.poll(context)

    def draw_header(self, context):
        scene = context.scene
        ed = scene.sequence_editor

        self.layout.prop(ed, "show_overlay_frame", text="")

    def draw(self, context):
        layout = self.layout

        layout.operator_context = 'INVOKE_REGION_PREVIEW'
        layout.operator("sequencer.view_ghost_border", text="Set Overlay Region")
        layout.operator_context = 'INVOKE_DEFAULT'

        layout.use_property_split = True
        layout.use_property_decorate = False

        st = context.space_data
        scene = context.scene
        ed = scene.sequence_editor

        layout.active = ed.show_overlay_frame

        col = layout.column()
        col.prop(ed, "overlay_frame", text="Frame Offset")
        col.prop(st, "overlay_frame_type")
        col.use_property_split = False
        col.prop(ed, "use_overlay_frame_lock")


class SEQUENCER_PT_view_safe_areas(SequencerButtonsPanel_Output, Panel):
    bl_label = "Safe Areas"
    bl_options = {'DEFAULT_CLOSED'}
    bl_category = "View"

    @classmethod
    def poll(cls, context):
        st = context.space_data
        is_preview = st.view_type in {'PREVIEW', 'SEQUENCER_PREVIEW'}
        return is_preview and (st.display_mode == 'IMAGE')

    def draw_header(self, context):
        overlay_settings = context.space_data.preview_overlay
        self.layout.prop(overlay_settings, "show_safe_areas", text="")

    def draw(self, context):
        layout = self.layout
        layout.use_property_split = True
        overlay_settings = context.space_data.preview_overlay
        safe_data = context.scene.safe_areas

        layout.active = overlay_settings.show_safe_areas

        col = layout.column()

        sub = col.column()
        sub.prop(safe_data, "title", slider=True)
        sub.prop(safe_data, "action", slider=True)


class SEQUENCER_PT_view_safe_areas_center_cut(SequencerButtonsPanel_Output, Panel):
    bl_label = "Center-Cut Safe Areas"
    bl_parent_id = "SEQUENCER_PT_view_safe_areas"
    bl_options = {'DEFAULT_CLOSED'}
    bl_category = "View"

    def draw_header(self, context):
        st = context.space_data

        layout = self.layout
        overlay_settings = context.space_data.preview_overlay
        layout.active = overlay_settings.show_safe_areas
        layout.prop(overlay_settings, "show_safe_center", text="")

    def draw(self, context):
        layout = self.layout
        layout.use_property_split = True
        safe_data = context.scene.safe_areas
        overlay_settings = context.space_data.preview_overlay

        layout.active = overlay_settings.show_safe_areas and overlay_settings.show_safe_center

        col = layout.column()
        col.prop(safe_data, "title_center", slider=True)
        col.prop(safe_data, "action_center", slider=True)


class SEQUENCER_PT_modifiers(SequencerButtonsPanel, Panel):
    bl_label = "Modifiers"
    bl_category = "Modifiers"

    def draw(self, context):
        layout = self.layout
        layout.use_property_split = True

        strip = context.active_sequence_strip
        ed = context.scene.sequence_editor
        if strip.type == 'SOUND':
            sound = strip.sound
        else:
            sound = None

        if sound is None:
            row = layout.row()
            row.use_property_split = False
            row.prop(strip, "use_linear_modifiers")
            row.prop_decorator(strip, "use_linear_modifiers")

        layout.operator_menu_enum("sequencer.strip_modifier_add", "type")
        layout.operator("sequencer.strip_modifier_copy", icon='COPYDOWN')

        for mod in strip.modifiers:
            box = layout.box()

            row = box.row()
            row.use_property_decorate = False
            row.prop(mod, "show_expanded", text="", emboss=False)
            row.prop(mod, "name", text="")

            row.prop(mod, "mute", text="")
            row.use_property_decorate = True

            sub = row.row(align=True)
            props = sub.operator("sequencer.strip_modifier_move", text="", icon='TRIA_UP')
            props.name = mod.name
            props.direction = 'UP'
            props = sub.operator("sequencer.strip_modifier_move", text="", icon='TRIA_DOWN')
            props.name = mod.name
            props.direction = 'DOWN'

            row.operator("sequencer.strip_modifier_remove", text="", icon='X', emboss=False).name = mod.name

            if mod.show_expanded:
                if sound is None:
                    row = box.row()
                    row.prop(mod, "input_mask_type", expand=True)

                    if mod.input_mask_type == 'STRIP':
                        sequences_object = ed
                        if ed.meta_stack:
                            sequences_object = ed.meta_stack[-1]
                        box.prop_search(mod, "input_mask_strip", sequences_object, "sequences", text="Mask")
                    else:
                        box.prop(mod, "input_mask_id")
                        row = box.row()
                        row.prop(mod, "mask_time", expand=True)

                    if mod.type == 'COLOR_BALANCE':
                        box.prop(mod, "color_multiply")
                        draw_color_balance(box, mod.color_balance)
                    elif mod.type == 'CURVES':
                        box.template_curve_mapping(mod, "curve_mapping", type='COLOR', show_tone=True)
                    elif mod.type == 'HUE_CORRECT':
                        box.template_curve_mapping(mod, "curve_mapping", type='HUE')
                    elif mod.type == 'BRIGHT_CONTRAST':
                        col = box.column()
                        col.prop(mod, "bright")
                        col.prop(mod, "contrast")
                    elif mod.type == 'WHITE_BALANCE':
                        col = box.column()
                        col.prop(mod, "white_value")
                    elif mod.type == 'TONEMAP':
                        col = box.column()
                        col.prop(mod, "tonemap_type")
                        if mod.tonemap_type == 'RD_PHOTORECEPTOR':
                            col.prop(mod, "intensity")
                            col.prop(mod, "contrast")
                            col.prop(mod, "adaptation")
                            col.prop(mod, "correction")
                        elif mod.tonemap_type == 'RH_SIMPLE':
                            col.prop(mod, "key")
                            col.prop(mod, "offset")
                            col.prop(mod, "gamma")
                else:
                    if mod.type == 'SOUND_EQUALIZER':
                        # eq_row = box.row()
                        # eq_graphs = eq_row.operator_menu_enum("sequencer.strip_modifier_equalizer_redefine", "graphs")
                        # eq_graphs.name = mod.name
                        flow = box.grid_flow(
                            row_major=True,
                            columns=0,
                            even_columns=True,
                            even_rows=False,
                            align=False,
                        )
                        for sound_eq in mod.graphics:
                            col = flow.column()
                            box = col.box()
                            split = box.split(factor=0.4)
                            split.label(text="{:.2f}".format(sound_eq.curve_mapping.clip_min_x), translate=False)
                            split.label(text="Hz")
                            split.alignment = 'RIGHT'
                            split.label(text="{:.2f}".format(sound_eq.curve_mapping.clip_max_x), translate=False)
                            box.template_curve_mapping(
                                sound_eq,
                                "curve_mapping",
                                type='NONE',
                                levels=False,
                                brush=True,
                                use_negative_slope=True,
                                show_tone=False,
                            )
                            second_row = col.row()
                            second_row.label(text="dB")
                            second_row.alignment = 'CENTER'


class SEQUENCER_PT_annotation(AnnotationDataPanel, SequencerButtonsPanel_Output, Panel):
    bl_space_type = 'SEQUENCE_EDITOR'
    bl_region_type = 'UI'
    bl_category = "View"

    @staticmethod
    def has_preview(context):
        st = context.space_data
        return st.view_type in {'PREVIEW', 'SEQUENCER_PREVIEW'}

    @classmethod
    def poll(cls, context):
        return cls.has_preview(context)

    # NOTE: this is just a wrapper around the generic GP Panel
    # But, it should only show up when there are images in the preview region


class SEQUENCER_PT_annotation_onion(AnnotationOnionSkin, SequencerButtonsPanel_Output, Panel):
    bl_space_type = 'SEQUENCE_EDITOR'
    bl_region_type = 'UI'
    bl_category = "View"
    bl_parent_id = "SEQUENCER_PT_annotation"
    bl_options = {'DEFAULT_CLOSED'}

    @staticmethod
    def has_preview(context):
        st = context.space_data
        return st.view_type in {'PREVIEW', 'SEQUENCER_PREVIEW'}

    @classmethod
    def poll(cls, context):
        if context.annotation_data_owner is None:
            return False
        elif type(context.annotation_data_owner) is bpy.types.Object:
            return False
        else:
            gpl = context.active_annotation_layer
            if gpl is None:
                return False

        return cls.has_preview(context)

    # NOTE: this is just a wrapper around the generic GP Panel
    # But, it should only show up when there are images in the preview region


class SEQUENCER_PT_custom_props(SequencerButtonsPanel, PropertyPanel, Panel):
    COMPAT_ENGINES = {'BLENDER_RENDER', 'BLENDER_EEVEE', 'BLENDER_WORKBENCH'}
    _context_path = "active_sequence_strip"
    _property_type = (bpy.types.Sequence,)
    bl_category = "Strip"

#BFA - contains format changes
class SEQUENCER_PT_snapping(Panel):
    bl_space_type = 'SEQUENCE_EDITOR'
    bl_region_type = 'HEADER'
    bl_label = "Snapping"

    def draw(self, context):
        tool_settings = context.tool_settings
        sequencer_tool_settings = tool_settings.sequencer_tool_settings

        layout = self.layout
        layout.use_property_split = False
        layout.use_property_decorate = False

        col = layout.column(align=True)
        col.label(text="Snap to")
        row = col.row()
        row.separator()
        row.prop(sequencer_tool_settings, "snap_to_current_frame")
        row = col.row()
        row.separator()
        row.prop(sequencer_tool_settings, "snap_to_hold_offset")
        row = col.row()
        row.separator()
        row.prop(sequencer_tool_settings, "snap_to_markers")

        col = layout.column(align=True)
        col.label(text="Ignore")
        row = col.row()
        row.separator()
        row.prop(sequencer_tool_settings, "snap_ignore_muted", text="Muted Strips")
        row = col.row()
        row.separator()
        row.prop(sequencer_tool_settings, "snap_ignore_sound", text="Sound Strips")

        col = layout.column(align=True)
        col.label(text="Current Frame")
        row = col.row()
        row.separator()
        row.prop(sequencer_tool_settings, "use_snap_current_frame_to_strips", text="Snap to Strips")

# BFA
class SEQUENCER_PT_view_options(bpy.types.Panel):
    bl_label = "View Options"
    bl_category = "View"
    bl_space_type = 'SEQUENCE_EDITOR'
    bl_region_type = 'HEADER'

    def draw(self, context):
        layout = self.layout

        st = context.space_data
        overlay_settings = st.preview_overlay
        is_preview = st.view_type in {'PREVIEW', 'SEQUENCER_PREVIEW'}
        is_sequencer_view = st.view_type in {'SEQUENCER', 'SEQUENCER_PREVIEW'}
        tool_settings = context.tool_settings

        if is_sequencer_view:

            col = layout.column(align=True)
            if st.view_type == 'SEQUENCER':

                split = layout.split(factor=0.6)
                col = split.column()
                col.use_property_split = False
                col.prop(st, "show_backdrop", text="Preview as Backdrop")
                col = split.column()
                if st.show_backdrop:
                    col.label(icon='DISCLOSURE_TRI_DOWN')
                else:
                    col.label(icon='DISCLOSURE_TRI_RIGHT')

                if is_preview or st.show_backdrop:
                    row = layout.row()
                    row.separator()
                    row.prop(st, "show_transform_preview", text="Preview During Transform")

            else:

                col.prop(st, "show_transform_preview", text="Preview During Transform")

            col = layout.column(align=True)
            col.prop(st, "show_seconds")
            col.prop(st, "show_locked_time")

            layout.menu("SEQUENCER_MT_view_cache")

            layout.use_property_split = False
            layout.prop(st, "show_markers")

        if is_preview:
            layout.use_property_split = False
            if st.display_mode == 'IMAGE':
                layout.prop(overlay_settings, "show_metadata")

            layout.use_property_split = False
            layout.prop(st, "use_zoom_to_fit")

        if is_sequencer_view:

            col = layout.column(align=True)
            col.prop(tool_settings, "lock_markers")
            col.prop(st, "use_marker_sync")
            col.prop(st, "use_clamp_view")

#BFA
class SEQUENCER_MT_fades_add(Menu):
    bl_label = "Fade"

    def draw(self, context):
        layout = self.layout

        layout.operator("sequencer.fades_add", text="Fade In and Out", icon='IPO_EASE_IN_OUT').type = 'IN_OUT'
        layout.operator("sequencer.fades_add", text="Fade In", icon='IPO_EASE_IN').type = 'IN'
        layout.operator("sequencer.fades_add", text="Fade Out", icon='IPO_EASE_OUT').type = 'OUT'
        layout.operator("sequencer.fades_add", text="From current Frame",
                        icon='BEFORE_CURRENT_FRAME').type = 'CURSOR_FROM'
        layout.operator("sequencer.fades_add", text="To current Frame", icon='AFTER_CURRENT_FRAME').type = 'CURSOR_TO'


classes = (
    ALL_MT_editormenu_sequencer,
    SEQUENCER_MT_change,  # BFA - no longer used
    SEQUENCER_HT_tool_header,
    SEQUENCER_HT_header,
    SEQUENCER_MT_editor_menus,
    SEQUENCER_MT_range,
    SEQUENCER_MT_view_pie_menus, #BFA
    SEQUENCER_MT_view,
    SEQUENCER_MT_view_annotations, #BFA
    SEQUENCER_MT_export, #BFA
    SEQUENCER_MT_view_cache, #BFA
    SEQUENCER_MT_preview_zoom,
    SEQUENCER_MT_proxy,
    SEQUENCER_MT_select_handle,
    SEQUENCER_MT_select_channel,
    SEQUENCER_MT_select,
    SEQUENCER_MT_marker,
    SEQUENCER_MT_navigation,
    SEQUENCER_MT_add,
    SEQUENCER_MT_add_scene,
    SEQUENCER_MT_add_effect,
    SEQUENCER_MT_add_transitions,
    SEQUENCER_MT_add_empty,
    SEQUENCER_MT_strip_effect,
    SEQUENCER_MT_strip_movie,
    SEQUENCER_MT_strip,
    SEQUENCER_MT_strip_transform,
    SEQUENCER_MT_strip_retiming,
    SEQUENCER_MT_strip_input,
    SEQUENCER_MT_strip_lock_mute,
    SEQUENCER_MT_image,
    SEQUENCER_MT_image_transform,
    SEQUENCER_MT_image_clear,
    SEQUENCER_MT_image_apply,
    SEQUENCER_MT_color_tag_picker,
    SEQUENCER_MT_context_menu,
    SEQUENCER_MT_preview_context_menu,
    SEQUENCER_MT_pivot_pie,
    SEQUENCER_MT_retiming,
    SEQUENCER_MT_view_pie,
    SEQUENCER_MT_preview_view_pie,

    SEQUENCER_PT_color_tag_picker,

    SEQUENCER_PT_active_tool,
    SEQUENCER_MT_change_scene_with_icons,  # BFA
    SEQUENCER_PT_strip,

    SEQUENCER_PT_gizmo_display,
    SEQUENCER_PT_overlay,
    SEQUENCER_PT_preview_overlay,
    SEQUENCER_PT_sequencer_overlay,
    SEQUENCER_PT_sequencer_overlay_strips,
    SEQUENCER_PT_sequencer_overlay_waveforms,

    SEQUENCER_PT_effect,
    SEQUENCER_PT_scene,
    SEQUENCER_PT_scene_sound,
    SEQUENCER_PT_mask,
    SEQUENCER_PT_effect_text_style,
    SEQUENCER_PT_effect_text_layout,

    SEQUENCER_PT_adjust_comp,
    SEQUENCER_PT_adjust_transform,
    SEQUENCER_PT_adjust_crop,
    SEQUENCER_PT_adjust_video,
    SEQUENCER_PT_adjust_color,
    SEQUENCER_PT_adjust_sound,

    SEQUENCER_PT_time,
    SEQUENCER_PT_source,

    SEQUENCER_PT_modifiers,

    SEQUENCER_PT_cache_settings,
    SEQUENCER_PT_cache_view_settings,
    SEQUENCER_PT_strip_cache,
    SEQUENCER_PT_proxy_settings,
    SEQUENCER_PT_strip_proxy,

    SEQUENCER_PT_custom_props,

    SEQUENCER_PT_view,
    SEQUENCER_PT_view_cursor,
    SEQUENCER_PT_frame_overlay,
    SEQUENCER_PT_view_safe_areas,
    SEQUENCER_PT_view_safe_areas_center_cut,
    SEQUENCER_PT_preview,

    SEQUENCER_PT_annotation,
    SEQUENCER_PT_annotation_onion,

    SEQUENCER_PT_snapping,

    SEQUENCER_PT_view_options, #BFA
    SEQUENCER_MT_fades_add, #BFA
)

if __name__ == "__main__":  # only for live edit.
    from bpy.utils import register_class
    for cls in classes:
        register_class(cls)<|MERGE_RESOLUTION|>--- conflicted
+++ resolved
@@ -546,21 +546,15 @@
 		# BFA - properties in properties menu
         if is_sequencer_view:
             layout.operator_context = 'INVOKE_REGION_WIN'
-<<<<<<< HEAD
             layout.operator("view2d.zoom_border", text="Zoom Border", icon="ZOOM_BORDER")  # BFA
 
             layout.separator()
 
             layout.operator("sequencer.view_all", text="Frame All", icon="VIEWALL")
+            layout.operator("anim.scene_range_frame",
+                text="Frame Preview Range" if context.scene.use_preview_range else "Frame Scene Range")
             layout.operator("sequencer.view_frame", icon="VIEW_FRAME")
             layout.operator("sequencer.view_selected", text="Frame Selected", icon='VIEW_SELECTED')
-=======
-            layout.operator("sequencer.view_all")
-            layout.operator("anim.scene_range_frame",
-                            text="Frame Preview Range" if context.scene.use_preview_range else "Frame Scene Range")
-            layout.operator("sequencer.view_frame")
-            layout.prop(st, "use_clamp_view")
->>>>>>> 6a611426
 
         if is_preview:
             layout.operator_context = 'INVOKE_REGION_PREVIEW'
