# SPDX-FileCopyrightText: 2009-2023 Blender Authors
#
# SPDX-License-Identifier: GPL-2.0-or-later

import bpy
from bpy.types import (
    Header,
    Menu,
    Panel,
)
from bpy.app.translations import (
    contexts as i18n_contexts,
    pgettext_rpt as rpt_,
)
from bl_ui.properties_grease_pencil_common import (
    AnnotationDataPanel,
    AnnotationOnionSkin,
)
from bl_ui.space_toolsystem_common import (
    ToolActivePanelHelper,
)
from rna_prop_ui import PropertyPanel


def _space_view_types(st):
    view_type = st.view_type
    return (
        view_type in {"SEQUENCER", "SEQUENCER_PREVIEW"},
        view_type == "PREVIEW",
    )


def selected_strips_count(context):
    selected_strips = getattr(context, "selected_strips", None)
    if selected_strips is None:
        return 0, 0

    total_count = len(selected_strips)
    nonsound_count = sum(1 for strip in selected_strips if strip.type != "SOUND")

    return total_count, nonsound_count


def draw_color_balance(layout, color_balance):
    layout.prop(color_balance, "correction_method")

    flow = layout.grid_flow(
        row_major=True, columns=0, even_columns=True, even_rows=False, align=False
    )
    flow.use_property_split = False

    if color_balance.correction_method == "LIFT_GAMMA_GAIN":
        col = flow.column()

        box = col.box()
        split = box.split(factor=0.35)
        col = split.column(align=True)
        col.label(text="Lift")
        col.separator()
        col.separator()
        col.prop(color_balance, "lift", text="")
        col.prop(color_balance, "invert_lift", text="Invert", icon="ARROW_LEFTRIGHT")
        split.template_color_picker(
            color_balance, "lift", value_slider=True, cubic=True
        )

        col = flow.column()

        box = col.box()
        split = box.split(factor=0.35)
        col = split.column(align=True)
        col.label(text="Gamma")
        col.separator()
        col.separator()
        col.prop(color_balance, "gamma", text="")
        col.prop(color_balance, "invert_gamma", text="Invert", icon="ARROW_LEFTRIGHT")
        split.template_color_picker(
            color_balance, "gamma", value_slider=True, lock_luminosity=True, cubic=True
        )

        col = flow.column()

        box = col.box()
        split = box.split(factor=0.35)
        col = split.column(align=True)
        col.label(text="Gain")
        col.separator()
        col.separator()
        col.prop(color_balance, "gain", text="")
        col.prop(color_balance, "invert_gain", text="Invert", icon="ARROW_LEFTRIGHT")
        split.template_color_picker(
            color_balance, "gain", value_slider=True, lock_luminosity=True, cubic=True
        )

    elif color_balance.correction_method == "OFFSET_POWER_SLOPE":
        col = flow.column()

        box = col.box()
        split = box.split(factor=0.35)
        col = split.column(align=True)
        col.label(text="Offset")
        col.separator()
        col.separator()
        col.prop(color_balance, "offset", text="")
        col.prop(color_balance, "invert_offset", text="Invert", icon="ARROW_LEFTRIGHT")
        split.template_color_picker(
            color_balance, "offset", value_slider=True, cubic=True
        )

        col = flow.column()

        box = col.box()
        split = box.split(factor=0.35)
        col = split.column(align=True)
        col.label(text="Power", text_ctxt=i18n_contexts.id_movieclip)
        col.separator()
        col.separator()
        col.prop(color_balance, "power", text="")
        col.prop(color_balance, "invert_power", text="Invert", icon="ARROW_LEFTRIGHT")
        split.template_color_picker(
            color_balance, "power", value_slider=True, cubic=True
        )

        col = flow.column()

        box = col.box()
        split = box.split(factor=0.35)
        col = split.column(align=True)
        col.label(text="Slope")
        col.separator()
        col.separator()
        col.prop(color_balance, "slope", text="")
        col.prop(color_balance, "invert_slope", text="Invert", icon="ARROW_LEFTRIGHT")
        split.template_color_picker(
            color_balance, "slope", value_slider=True, cubic=True
        )


class SEQUENCER_PT_active_tool(ToolActivePanelHelper, Panel):
    bl_space_type = "SEQUENCE_EDITOR"
    bl_region_type = "UI"
    bl_category = "Tool"


class SEQUENCER_HT_tool_header(Header):
    bl_space_type = "SEQUENCE_EDITOR"
    bl_region_type = "TOOL_HEADER"

    def draw(self, context):
        # layout = self.layout

        self.draw_tool_settings(context)

        # TODO: options popover.

    def draw_tool_settings(self, context):
        layout = self.layout

        # Active Tool
        # -----------
        from bl_ui.space_toolsystem_common import ToolSelectPanelHelper

        # Most callers assign the `tool` & `tool_mode`, currently the result is not used.
        """
        tool = ToolSelectPanelHelper.draw_active_tool_header(context, layout)
        tool_mode = context.mode if tool is None else tool.mode
        """
        # Only draw the header.
        ToolSelectPanelHelper.draw_active_tool_header(context, layout)


class SEQUENCER_HT_header(Header):
    bl_space_type = "SEQUENCE_EDITOR"

    def draw_seq(self, layout, context):  # BFA - 3D Sequencer
        pass

    def draw(self, context):
        layout = self.layout

        st = context.space_data

        # bfa - show hide the editormenu, editor suffix is needed.
        ALL_MT_editormenu_sequencer.draw_hidden(context, layout)

        layout.prop(st, "view_type", text="")
        SEQUENCER_MT_editor_menus.draw_collapsible(context, layout)
        tool_settings = context.tool_settings
        sequencer_tool_settings = tool_settings.sequencer_tool_settings

        layout.separator_spacer()
        row = layout.row()  # BFA - 3D Sequencer
        row.label(text="Timeline:", icon="VIEW3D")  # BFA - 3D Sequencer
        row.template_ID(
            st, "scene_override", unlink="sequencer.remove_scene_override"
        )  # BFA - 3D Sequencer

        if st.view_type == "PREVIEW":
            row = layout.row(align=True)  # BFA
            row.prop(
                sequencer_tool_settings, "pivot_point", text="", icon_only=True
            )  # BFA

        if st.view_type in {"SEQUENCER", "SEQUENCER_PREVIEW"}:
            row = layout.row(align=True)
            row.prop(sequencer_tool_settings, "overlap_mode", text="")

        # if st.view_type in {'SEQUENCER', 'SEQUENCER_PREVIEW'}:
        row = layout.row(align=True)
        row.prop(tool_settings, "use_snap_sequencer", text="")
        sub = row.row(align=True)
        sub.popover(panel="SEQUENCER_PT_snapping", text="")  # BFA - removed text
        # layout.separator_spacer() #BFA

        if st.view_type in {"PREVIEW", "SEQUENCER_PREVIEW"}:
            layout.prop(st, "display_mode", text="", icon_only=True)
            layout.prop(st, "preview_channels", text="", icon_only=True)

            # Gizmo toggle & popover.
            row = layout.row(align=True)
            # FIXME: place-holder icon.
            row.prop(st, "show_gizmo", text="", toggle=True, icon="GIZMO")
            sub = row.row(align=True)
            sub.active = st.show_gizmo
            sub.popover(
                panel="SEQUENCER_PT_gizmo_display",
                text="",
            )

        row = layout.row(align=True)
        row.prop(st, "show_overlays", text="", icon="OVERLAY")
        sub = row.row(align=True)
        sub.popover(panel="SEQUENCER_PT_overlay", text="")
        sub.active = st.show_overlays

        row.popover(panel="SEQUENCER_PT_view_options", text="Options")
        # BFA - moved "class SEQUENCER_MT_editor_menus" below


class SEQUENCER_PT_gizmo_display(Panel):
    bl_space_type = "SEQUENCE_EDITOR"
    bl_region_type = "HEADER"
    bl_label = "Gizmos"
    bl_ui_units_x = 8

    def draw(self, context):
        layout = self.layout

        st = context.space_data

        col = layout.column()
        col.label(text="Viewport Gizmos")
        col.separator()

        col.active = st.show_gizmo
        colsub = col.column()
        colsub.prop(st, "show_gizmo_navigate", text="Navigate")
        colsub.prop(st, "show_gizmo_tool", text="Active Tools")
        # colsub.prop(st, "show_gizmo_context", text="Active Object")  # Currently unused.


class SEQUENCER_PT_overlay(Panel):
    bl_space_type = "SEQUENCE_EDITOR"
    bl_region_type = "HEADER"
    bl_label = "Overlays"
    bl_ui_units_x = 13

    def draw(self, _context):
        pass


class SEQUENCER_PT_preview_overlay(Panel):
    bl_space_type = "SEQUENCE_EDITOR"
    bl_region_type = "HEADER"
    bl_parent_id = "SEQUENCER_PT_overlay"
    bl_label = "Preview Overlays"

    @classmethod
    def poll(cls, context):
        st = context.space_data
        return st.view_type in {"PREVIEW", "SEQUENCER_PREVIEW"}

    def draw(self, context):
        ed = context.scene.sequence_editor
        st = context.space_data
        overlay_settings = st.preview_overlay
        layout = self.layout

        layout.active = st.show_overlays and st.display_mode == "IMAGE"

        split = layout.column().split()
        col = split.column()
        col.prop(overlay_settings, "show_image_outline")
        col.prop(ed, "show_overlay_frame", text="Frame Overlay")
        col.prop(overlay_settings, "show_metadata", text="Metadata")

        col = split.column()
        col.prop(overlay_settings, "show_cursor")
        col.prop(overlay_settings, "show_safe_areas", text="Safe Areas")
        col.prop(overlay_settings, "show_annotation", text="Annotations")


class SEQUENCER_PT_sequencer_overlay(Panel):
    bl_space_type = "SEQUENCE_EDITOR"
    bl_region_type = "HEADER"
    bl_parent_id = "SEQUENCER_PT_overlay"
    bl_label = "Sequencer Overlays"

    @classmethod
    def poll(cls, context):
        st = context.space_data
        return st.view_type in {"SEQUENCER", "SEQUENCER_PREVIEW"}

    def draw(self, context):
        st = context.space_data
        overlay_settings = st.timeline_overlay
        layout = self.layout

        layout.active = st.show_overlays
        split = layout.column().split()

        col = split.column()
        col.prop(overlay_settings, "show_grid", text="Grid")

        col = split.column()
        col.prop(st.cache_overlay, "show_cache", text="Cache")


class SEQUENCER_PT_sequencer_overlay_strips(Panel):
    bl_space_type = "SEQUENCE_EDITOR"
    bl_region_type = "HEADER"
    bl_parent_id = "SEQUENCER_PT_overlay"
    bl_label = "Strips"

    @classmethod
    def poll(cls, context):
        st = context.space_data
        return st.view_type in {"SEQUENCER", "SEQUENCER_PREVIEW"}

    def draw(self, context):
        st = context.space_data
        overlay_settings = st.timeline_overlay
        layout = self.layout

        layout.active = st.show_overlays
        split = layout.column().split()

        col = split.column()
        col.prop(overlay_settings, "show_strip_name", text="Name")
        col.prop(overlay_settings, "show_strip_source", text="Source")
        col.prop(overlay_settings, "show_strip_duration", text="Duration")
        col.prop(overlay_settings, "show_fcurves", text="Animation Curves")

        col = split.column()
        col.prop(overlay_settings, "show_thumbnails", text="Thumbnails")
        col.prop(overlay_settings, "show_strip_tag_color", text="Color Tags")
        col.prop(overlay_settings, "show_strip_offset", text="Offsets")
        col.prop(overlay_settings, "show_strip_retiming", text="Retiming")


class SEQUENCER_PT_sequencer_overlay_waveforms(Panel):
    bl_space_type = "SEQUENCE_EDITOR"
    bl_region_type = "HEADER"
    bl_parent_id = "SEQUENCER_PT_overlay"
    bl_label = "Waveforms"

    @classmethod
    def poll(cls, context):
        st = context.space_data
        return st.view_type in {"SEQUENCER", "SEQUENCER_PREVIEW"}

    def draw(self, context):
        st = context.space_data
        overlay_settings = st.timeline_overlay
        layout = self.layout

        layout.active = st.show_overlays

        layout.row().prop(overlay_settings, "waveform_display_type", expand=True)

        row = layout.row()
        row.prop(overlay_settings, "waveform_display_style", expand=True)
        row.active = overlay_settings.waveform_display_type != "NO_WAVEFORMS"


# BFA - show hide the editormenu, editor suffix is needed.
class ALL_MT_editormenu_sequencer(Menu):
    bl_label = ""

    def draw(self, context):
        self.draw_menus(self.layout, context)

    @staticmethod
    def draw_menus(layout, context):
        row = layout.row(align=True)
        row.template_header()  # editor type menus


# BFA - moved here from above
class SEQUENCER_MT_editor_menus(Menu):
    bl_idname = "SEQUENCER_MT_editor_menus"
    bl_label = ""

    def draw(self, context):
        layout = self.layout
        st = context.space_data
        has_sequencer, _has_preview = _space_view_types(st)

        layout.menu("SCREEN_MT_user_menu", text="Quick")  # Quick favourites menu
        layout.menu("SEQUENCER_MT_view")
        layout.menu("SEQUENCER_MT_select")
        layout.menu("SEQUENCER_MT_export")

        if has_sequencer:
            layout.menu("SEQUENCER_MT_navigation")
            if st.show_markers:
                layout.menu("SEQUENCER_MT_marker")
            layout.menu("SEQUENCER_MT_add")

        layout.menu("SEQUENCER_MT_strip")

        if st.view_type in {"SEQUENCER", "PREVIEW"}:
            layout.menu("SEQUENCER_MT_image")

        # BFA - start
        strip = context.active_strip

        if _has_preview:
            if strip and strip.type == "TEXT":
                layout.menu("SEQUENCER_MT_strip_text")
        # BFA - end


class SEQUENCER_MT_view_cache(Menu):
    bl_label = "Cache"

    def draw(self, context):
        layout = self.layout

        ed = context.scene.sequence_editor
        layout.prop(ed, "show_cache")
        layout.separator()

        col = layout.column()
        col.enabled = ed.show_cache

        col.prop(ed, "show_cache_final_out")
        col.prop(ed, "show_cache_raw")
        col.prop(ed, "show_cache_preprocessed")
        col.prop(ed, "show_cache_composite")


class SEQUENCER_MT_range(Menu):
    bl_label = "Range"

    def draw(self, _context):
        layout = self.layout

        layout.operator(
            "anim.previewrange_set", text="Set Preview Range", icon="PREVIEW_RANGE"
        )  # BFA
        layout.operator(
            "sequencer.set_range_to_strips",
            text="Set Preview Range to Strips",
            icon="PREVIEW_RANGE",
        ).preview = True  # BFA
        layout.operator(
            "anim.previewrange_clear", text="Clear Preview Range", icon="CLEAR"
        )  # BFA

        layout.separator()

        layout.operator(
            "anim.start_frame_set", text="Set Start Frame", icon="AFTER_CURRENT_FRAME"
        )  # BFA
        layout.operator(
            "anim.end_frame_set", text="Set End Frame", icon="BEFORE_CURRENT_FRAME"
        )  # BFA
        layout.operator(
            "sequencer.set_range_to_strips",
            text="Set Frame Range to Strips",
            icon="PREVIEW_RANGE",
        )  # BFA


class SEQUENCER_MT_preview_zoom(Menu):
    bl_label = "Zoom"

    def draw(self, context):
        layout = self.layout
        layout.operator_context = "INVOKE_REGION_PREVIEW"
        from math import isclose

        current_zoom = context.space_data.zoom_percentage
        ratios = ((1, 8), (1, 4), (1, 2), (1, 1), (2, 1), (4, 1), (8, 1))

        for a, b in ratios:
            ratio = a / b
            percent = ratio * 100.0

            layout.operator(
                "sequencer.view_zoom_ratio",
                text="Zoom {:g}% ({:d}:{:d})".format(percent, a, b),  # BFA
                translate=False,
                icon="ZOOM_SET",  # BFA
            ).ratio = ratio

        layout.separator()
        layout.operator("view2d.zoom_in")
        layout.operator("view2d.zoom_out")
        layout.operator("view2d.zoom_border", text="Zoom Region...")


class SEQUENCER_MT_proxy(Menu):
    bl_label = "Proxy"

    def draw(self, context):
        layout = self.layout
        st = context.space_data
        _, nonsound = selected_strips_count(context)

        col = layout.column()
        col.operator("sequencer.enable_proxies", text="Setup")
        col.operator("sequencer.rebuild_proxy", text="Rebuild")
        col.enabled = nonsound >= 1
        layout.prop(st, "proxy_render_size", text="")


# BFA menu
class SEQUENCER_MT_view_pie_menus(Menu):
    bl_label = "Pie menus"

    def draw(self, context):
        layout = self.layout

        st = context.space_data

        layout.operator_context = "INVOKE_REGION_PREVIEW"
        if st.view_type == "PREVIEW":
            layout.operator(
                "wm.call_menu_pie", text="Pivot Point", icon="MENU_PANEL"
            ).name = "SEQUENCER_MT_pivot_pie"
        layout.operator(
            "wm.call_menu_pie", text="View", icon="MENU_PANEL"
        ).name = "SEQUENCER_MT_preview_view_pie"


# BFA - this menu has most of the property toggles now show exclusively in the property shelf.


class SEQUENCER_MT_view(Menu):
    bl_label = "View"

    def draw(self, context):
        layout = self.layout

        st = context.space_data
        is_preview = st.view_type in {"PREVIEW", "SEQUENCER_PREVIEW"}
        is_sequencer_view = st.view_type in {"SEQUENCER", "SEQUENCER_PREVIEW"}
        is_sequencer_only = st.view_type == "SEQUENCER"

        preferences = context.preferences
        addon_prefs = preferences.addons["bforartists_toolbar_settings"].preferences

        # bfa - we have it already separated with correct invoke.

        # if st.view_type == 'PREVIEW':
        #     # Specifying the REGION_PREVIEW context is needed in preview-only
        #     # mode, else the lookup for the shortcut will fail in
        #     # wm_keymap_item_find_props() (see #32595).
        #     layout.operator_context = 'INVOKE_REGION_PREVIEW'
        layout.prop(st, "show_region_toolbar")
        layout.prop(st, "show_region_ui")
        layout.prop(st, "show_region_tool_header")

        layout.operator_context = "INVOKE_DEFAULT"
        if is_sequencer_view:
            layout.prop(st, "show_region_hud")
        if is_sequencer_only:
            layout.prop(st, "show_region_channels")

        layout.prop(addon_prefs, "vse_show_toolshelf_tabs")  # BFA

        layout.separator()

        layout.menu("SEQUENCER_MT_view_annotations")  # BFA
        # BFA - properties in properties menu
        # if is_sequencer_only
        #    layout.prop(st, "show_backdrop", text="Preview as Backdrop")
        # if is_preview or st.show_backdrop:
        #    layout.prop(st, "show_transform_preview", text="Preview During Transform")
        layout.separator()

        layout.operator_context = "INVOKE_REGION_WIN"
        layout.operator(
            "sequencer.refresh_all", icon="FILE_REFRESH", text="Refresh All"
        )
        layout.operator_context = "INVOKE_DEFAULT"
        layout.separator()

        layout.operator_context = "INVOKE_REGION_WIN"
        layout.operator("view2d.zoom_in", icon="ZOOM_IN")
        layout.operator("view2d.zoom_out", icon="ZOOM_OUT")
        # BFA - properties in properties menu
        if is_sequencer_view:
            layout.operator_context = "INVOKE_REGION_WIN"
            layout.operator(
                "view2d.zoom_border", text="Zoom Border", icon="ZOOM_BORDER"
            )  # BFA

            layout.separator()

            layout.operator("sequencer.view_all", text="Frame All", icon="VIEWALL")
            layout.operator(
                "anim.scene_range_frame",
                text="Frame Preview Range"
                if context.scene.use_preview_range
                else "Frame Scene Range",
            )
            layout.operator("sequencer.view_frame", icon="VIEW_FRAME")
            layout.operator(
                "sequencer.view_selected", text="Frame Selected", icon="VIEW_SELECTED"
            )

        if is_preview:
            layout.operator_context = "INVOKE_REGION_PREVIEW"

            if is_sequencer_view:
                layout.menu("SEQUENCER_MT_preview_zoom", text="Preview Zoom")
            else:
                layout.operator(
                    "view2d.zoom_border", text="Zoom Border", icon="ZOOM_BORDER"
                )  # BFA
                layout.menu("SEQUENCER_MT_preview_zoom")
            layout.prop(st, "use_zoom_to_fit", text="Auto Zoom")
            layout.separator()

            layout.operator(
                "sequencer.view_all_preview",
                text="Fit Preview in window",
                icon="VIEW_FIT",
            )
            layout.operator(
                "sequencer.view_selected", text="Frame Selected", icon="VIEW_SELECTED"
            )

            layout.separator()
            layout.menu("SEQUENCER_MT_proxy")
            layout.operator_context = "INVOKE_DEFAULT"

        layout.separator()

        layout.operator_context = "INVOKE_REGION_WIN"
        layout.operator(
            "sequencer.refresh_all", icon="FILE_REFRESH", text="Refresh All"
        )
        layout.operator_context = "INVOKE_DEFAULT"

        layout.separator()
        # BFA - properties in properties menu

        layout.operator(
            "render.opengl", text="Sequence Render Image", icon="RENDER_STILL"
        ).sequencer = True
        props = layout.operator(
            "render.opengl", text="Sequence Render Animation", icon="RENDER_ANIMATION"
        )
        props.animation = True
        props.sequencer = True
        layout.separator()

        # Note that the context is needed for the shortcut to display properly.
        layout.operator_context = (
            "INVOKE_REGION_PREVIEW" if is_preview else "INVOKE_REGION_WIN"
        )
        props = layout.operator(
            "wm.context_toggle_enum",
            text="Toggle Sequencer/Preview",
            icon="SEQ_SEQUENCER" if is_preview else "SEQ_PREVIEW",
        )
        props.data_path = "space_data.view_type"
        props.value_1 = "SEQUENCER"
        props.value_2 = "PREVIEW"
        layout.operator_context = "INVOKE_DEFAULT"

        layout.menu("SEQUENCER_MT_view_pie_menus")  # BFA

        layout.separator()

        layout.menu("INFO_MT_area")


# BFA - Hidden legacy operators exposed to GUI
class SEQUENCER_MT_view_annotations(Menu):
    bl_label = "Annotations (Legacy)"

    def draw(self, context):
        layout = self.layout

        layout.operator(
            "gpencil.annotate",
            text="Draw Annotation",
            icon="PAINT_DRAW",
        ).mode = "DRAW"
        layout.operator(
            "gpencil.annotate", text="Draw Line Annotation", icon="PAINT_DRAW"
        ).mode = "DRAW_STRAIGHT"
        layout.operator(
            "gpencil.annotate", text="Draw Polyline Annotation", icon="PAINT_DRAW"
        ).mode = "DRAW_POLY"
        layout.operator(
            "gpencil.annotate", text="Erase Annotation", icon="ERASE"
        ).mode = "ERASER"

        layout.separator()

        layout.operator(
            "gpencil.annotation_add", text="Add Annotation Layer", icon="ADD"
        )
        layout.operator(
            "gpencil.annotation_active_frame_delete",
            text="Erase Annotation Active Keyframe",
            icon="DELETE",
        )


# BFA menu
class SEQUENCER_MT_export(Menu):
    bl_label = "Export"

    def draw(self, context):
        layout = self.layout

        layout.operator(
            "sequencer.export_subtitles", text="Export Subtitles", icon="EXPORT"
        )


class SEQUENCER_MT_select_handle(Menu):
    bl_label = "Select Handle"

    def draw(self, _context):
        layout = self.layout

        layout.operator(
            "sequencer.select_handles", text="Both", icon="SELECT_HANDLE_BOTH"
        ).side = "BOTH"
        layout.operator(
            "sequencer.select_handles", text="Left", icon="SELECT_HANDLE_LEFT"
        ).side = "LEFT"
        layout.operator(
            "sequencer.select_handles", text="Right", icon="SELECT_HANDLE_RIGHT"
        ).side = "RIGHT"

        layout.separator()

        layout.operator(
            "sequencer.select_handles", text="Both Neighbors", icon="SELECT_HANDLE_BOTH"
        ).side = "BOTH_NEIGHBORS"
        layout.operator(
            "sequencer.select_handles", text="Left Neighbor", icon="SELECT_HANDLE_LEFT"
        ).side = "LEFT_NEIGHBOR"
        layout.operator(
            "sequencer.select_handles",
            text="Right Neighbor",
            icon="SELECT_HANDLE_RIGHT",
        ).side = "RIGHT_NEIGHBOR"


class SEQUENCER_MT_select_channel(Menu):
    bl_label = "Select Channel"

    def draw(self, _context):
        layout = self.layout

        layout.operator(
            "sequencer.select_side", text="Left", icon="RESTRICT_SELECT_OFF"
        ).side = "LEFT"
        layout.operator(
            "sequencer.select_side", text="Right", icon="RESTRICT_SELECT_OFF"
        ).side = "RIGHT"
        layout.separator()
        layout.operator(
            "sequencer.select_side", text="Both Sides", icon="RESTRICT_SELECT_OFF"
        ).side = "BOTH"


# BFA - submenu
class SEQUENCER_MT_select_linked(Menu):
    bl_label = "Select Linked"

    def draw(self, _context):
        layout = self.layout

        layout.operator("sequencer.select_linked", text="All", icon="SELECT_ALL")
        layout.operator("sequencer.select_less", text="Less", icon="SELECTLESS")
        layout.operator("sequencer.select_more", text="More", icon="SELECTMORE")


class SEQUENCER_MT_select(Menu):
    bl_label = "Select"

    def draw(self, context):
        layout = self.layout

        st = context.space_data
        has_sequencer, has_preview = _space_view_types(st)

        layout.operator(
            "sequencer.select_all", text="All", icon="SELECT_ALL"
        ).action = "SELECT"
        layout.operator(
            "sequencer.select_all", text="None", icon="SELECT_NONE"
        ).action = "DESELECT"
        layout.operator(
            "sequencer.select_all", text="Invert", icon="INVERSE"
        ).action = "INVERT"

        layout.separator()

        layout.operator("sequencer.select_box", text="Box Select", icon="BORDER_RECT")

        col = layout.column()
        if has_sequencer:
            props = col.operator(
                "sequencer.select_box",
                text="Box Select (Include Handles)",
                icon="BORDER_RECT",
            )
            props.include_handles = True

        col.separator()

        if has_sequencer:
            col.operator_menu_enum(
                "sequencer.select_side_of_frame", "side", text="Side of Frame..."
            )
            col.menu("SEQUENCER_MT_select_handle", text="Handle")
            col.menu("SEQUENCER_MT_select_channel", text="Channel")
            col.menu("SEQUENCER_MT_select_linked", text="Linked")

        col.operator_menu_enum(
            "sequencer.select_grouped", "type", text="Select Grouped"
        )

        # BFA - start
        strip = context.active_strip

        if has_preview:
            if strip and strip.type == "TEXT":
                col.separator()

                col.operator(
                    "sequencer.text_select_all",
                    text="Select All Text",
                    icon="SELECT_ALL",
                )
                col.operator(
                    "sequencer.text_deselect_all",
                    text="Deselect All Text",
                    icon="SELECT_NONE",
                )

                col.separator()

                props = col.operator(
                    "sequencer.text_cursor_move",
                    text="Line End",
                    icon="HAND",
                    text_ctxt="Select",
                )
                props.type = "LINE_END"
                props.select_text = True

                props = col.operator(
                    "sequencer.text_cursor_move",
                    text="Line Begin",
                    icon="HAND",
                    text_ctxt="Select",
                )
                props.type = "LINE_BEGIN"
                props.select_text = True

                col.separator()

                props = col.operator(
                    "sequencer.text_cursor_move",
                    text="Top",
                    icon="HAND",
                    text_ctxt="Select",
                )
                props.type = "TEXT_BEGIN"
                props.select_text = True

                props = col.operator(
                    "sequencer.text_cursor_move",
                    text="Bottom",
                    icon="HAND",
                    text_ctxt="Select",
                )
                props.type = "TEXT_END"
                props.select_text = True

                col.separator()

                props = col.operator(
                    "sequencer.text_cursor_move", text="Previous Character", icon="HAND"
                )
                props.type = "PREVIOUS_CHARACTER"
                props.select_text = True

                props = col.operator(
                    "sequencer.text_cursor_move", text="Next Character", icon="HAND"
                )
                props.type = "NEXT_CHARACTER"
                props.select_text = True

                col.separator()

                props = col.operator(
                    "sequencer.text_cursor_move", text="Previous Word", icon="HAND"
                )
                props.type = "PREVIOUS_WORD"
                props.select_text = True

                props = col.operator(
                    "sequencer.text_cursor_move", text="Next Word", icon="HAND"
                )
                props.type = "NEXT_WORD"
                props.select_text = True

                col.separator()

                props = layout.operator(
                    "sequencer.text_cursor_move", text="Previous Line", icon="HAND"
                )
                props.type = "PREVIOUS_LINE"
                props.select_text = True

                props = col.operator(
                    "sequencer.text_cursor_move", text="Next Line", icon="HAND"
                )
                props.type = "NEXT_LINE"
                props.select_text = True
        # BFA - end


class SEQUENCER_MT_marker(Menu):
    bl_label = "Marker"

    def draw(self, context):
        layout = self.layout

        st = context.space_data
        is_sequencer_view = st.view_type in {"SEQUENCER", "SEQUENCER_PREVIEW"}

        from bl_ui.space_time import marker_menu_generic

        marker_menu_generic(layout, context)

        # BFA - no longer used
        # if is_sequencer_view:
        # layout.prop(st, "use_marker_sync")


class SEQUENCER_MT_change(Menu):
    bl_label = "Change"

    def draw(self, context):
        layout = self.layout
        strip = context.active_strip

        # BFA - Changed the Change contextual operator visibility to be based on strip type selection
        # BFA - This is done by listing the strip types then checking if it exists for the relevant operators
        # BFA - If there is no correct strip selected, a label will advise what to do
        try:
            layout.operator_context = "INVOKE_REGION_WIN"
            if strip and strip.type == "SCENE":
                bpy_data_scenes_len = len(bpy.data.scenes)

                if bpy_data_scenes_len > 14:
                    layout.operator_context = "INVOKE_DEFAULT"
                    layout.operator(
                        "sequencer.change_scene", text="Change Scene", icon="SCENE_DATA"
                    )
                elif bpy_data_scenes_len > 1:
                    layout.menu(
                        "SEQUENCER_MT_change_scene_with_icons", text="Change Scene"
                    )
                del bpy_data_scenes_len
            else:
                layout.operator_context = "INVOKE_DEFAULT"

                strip_type = strip.type
                data_strips = ["IMAGE", "MOVIE", "SOUND"]
                effect_strips = [
                    "GAUSSIAN_BLUR",
                    "SPEED",
                    "GLOW",
                    "TRANSFORM",
                    "MULTICAM",
                    "ADD",
                    "SUBRACT",
                    "ALPHA_OVER",
                    "ALPHA_UNDER",
                    "COLORMIX",
                ]

                if strip_type in data_strips:
                    layout.operator_context = "INVOKE_DEFAULT"
                    props = layout.operator(
                        "sequencer.change_path", text="Path/Files", icon="FILE_MOVIE"
                    )

                    if strip:
                        strip_type = strip.type

                        if strip_type == "IMAGE":
                            props.filter_image = True
                        elif strip_type == "MOVIE":
                            props.filter_movie = True
                        elif strip_type == "SOUND":
                            props.filter_sound = True
                elif strip_type in effect_strips:
                    layout.operator_context = "INVOKE_DEFAULT"
                    layout.operator_menu_enum("sequencer.change_effect_input", "swap")
                    layout.operator_menu_enum("sequencer.change_effect_type", "type")
                else:
                    layout.label(
                        text="Please select a changeable strip", icon="QUESTION"
                    )
                    pass
        except:
            layout.label(text="Please select a strip", icon="QUESTION")
        # BFA - End of changes


class SEQUENCER_MT_navigation(Menu):
    bl_label = "Navigation"

    def draw(self, _context):
        layout = self.layout

        layout.operator("screen.animation_play", icon="PLAY")
        # layout.operator("sequencer.view_frame") # BFA - redundant

        layout.separator()

        props = layout.operator(
            "sequencer.strip_jump", text="Jump to Previous Strip", icon="PREVIOUSACTIVE"
        )
        props.next = False
        props.center = False
        props = layout.operator(
            "sequencer.strip_jump", text="Jump to Next Strip", icon="NEXTACTIVE"
        )
        props.next = True
        props.center = False

        layout.separator()

        props = layout.operator(
            "sequencer.strip_jump",
            text="Jump to Previous Strip (Center)",
            icon="PREVIOUSACTIVE",
        )
        props.next = False
        props.center = True
        props = layout.operator(
            "sequencer.strip_jump",
            text="Jump to Next Strip (Center)",
            icon="NEXTACTIVE",
        )
        props.next = True
        props.center = True

        layout.separator()

        layout.menu("SEQUENCER_MT_range")  # BFA


class SEQUENCER_MT_add(Menu):
    bl_label = "Add"
    bl_translation_context = i18n_contexts.operator_default
    bl_options = {"SEARCH_ON_KEY_PRESS"}

    def draw(self, context):
        layout = self.layout
        layout.operator_context = "INVOKE_REGION_WIN"

        layout.operator(
            "WM_OT_search_single_menu", text="Search...", icon="VIEWZOOM"
        ).menu_idname = "SEQUENCER_MT_add"  # BFA

        layout.separator()

        layout.menu("SEQUENCER_MT_add_scene", text="Scene", icon="SCENE_DATA")

        bpy_data_movieclips_len = len(bpy.data.movieclips)
        if bpy_data_movieclips_len > 10:
            layout.operator_context = "INVOKE_DEFAULT"
            layout.operator(
                "sequencer.movieclip_strip_add", text="Clip...", icon="TRACKER"
            )
        elif bpy_data_movieclips_len > 0:
            layout.operator_menu_enum(
                "sequencer.movieclip_strip_add", "clip", text="Clip", icon="TRACKER"
            )
        else:
            layout.menu(
                "SEQUENCER_MT_add_empty",
                text="Clip",
                text_ctxt=i18n_contexts.id_movieclip,
                icon="TRACKER",
            )
        del bpy_data_movieclips_len

        bpy_data_masks_len = len(bpy.data.masks)
        if bpy_data_masks_len > 10:
            layout.operator_context = "INVOKE_DEFAULT"
            layout.operator("sequencer.mask_strip_add", text="Mask...", icon="MOD_MASK")
        elif bpy_data_masks_len > 0:
            layout.operator_menu_enum(
                "sequencer.mask_strip_add", "mask", text="Mask", icon="MOD_MASK"
            )
        else:
            layout.menu("SEQUENCER_MT_add_empty", text="Mask", icon="MOD_MASK")
        del bpy_data_masks_len

        layout.separator()

        layout.operator("sequencer.movie_strip_add", text="Movie", icon="FILE_MOVIE")
        layout.operator("sequencer.sound_strip_add", text="Sound", icon="FILE_SOUND")
        layout.operator(
            "sequencer.image_strip_add", text="Image/Sequence", icon="FILE_IMAGE"
        )

        layout.separator()

        layout.operator_context = "INVOKE_REGION_WIN"
        layout.operator(
            "sequencer.effect_strip_add", text="Color", icon="COLOR"
        ).type = "COLOR"
        layout.operator(
            "sequencer.effect_strip_add", text="Text", icon="FONT_DATA"
        ).type = "TEXT"

        layout.separator()

        layout.operator(
            "sequencer.effect_strip_add", text="Adjustment Layer", icon="COLOR"
        ).type = "ADJUSTMENT"

        layout.operator_context = "INVOKE_DEFAULT"
        layout.menu("SEQUENCER_MT_add_effect", icon="SHADERFX")

        total, nonsound = selected_strips_count(context)

        col = layout.column()
        col.menu("SEQUENCER_MT_add_transitions", icon="ARROW_LEFTRIGHT")
        # Enable for video transitions or sound crossfade.
        col.enabled = nonsound == 2 or (nonsound == 0 and total == 2)

        col = layout.column()
        # col.operator_menu_enum("sequencer.fades_add", "type", text="Fade",
        # icon='IPO_EASE_IN_OUT') # BFA - now it's own menu
        col.menu("SEQUENCER_MT_fades_add", icon="IPO_EASE_IN_OUT")
        col.enabled = total >= 1
        col.operator(
            "sequencer.fades_clear", text="Clear Fade", icon="CLEAR"
        )  # BFA - added icon


class SEQUENCER_MT_add_scene(Menu):
    bl_label = "Scene"
    bl_translation_context = i18n_contexts.operator_default

    def draw(self, context):
        layout = self.layout
        layout.operator_context = "INVOKE_REGION_WIN"
        layout.operator(
            "sequencer.scene_strip_add_new", text="New Scene", icon="ADD"
        ).type = "NEW"

        bpy_data_scenes_len = len(bpy.data.scenes)
        if bpy_data_scenes_len > 14:  # BFA - increased to 14 from 10
            layout.separator()
            layout.operator_context = "INVOKE_DEFAULT"
            layout.operator(
                "sequencer.scene_strip_add", text="Scene...", icon="SEQUENCE"
            )  # BFA - added icon
        elif bpy_data_scenes_len > 1:
            layout.separator()
            scene = context.scene
            for sc_item in bpy.data.scenes:
                if sc_item == scene:
                    continue

                layout.operator_context = "INVOKE_REGION_WIN"
                layout.operator(
                    "sequencer.scene_strip_add", text=sc_item.name, icon="SEQUENCE"
                ).scene = sc_item.name  # BFA - added icon

        del bpy_data_scenes_len


class SEQUENCER_MT_add_empty(Menu):
    bl_label = "Empty"

    def draw(self, _context):
        layout = self.layout

        layout.label(text="No Items Available")


class SEQUENCER_MT_add_transitions(Menu):
    bl_label = "Transition"

    def draw(self, context):
        total, nonsound = selected_strips_count(context)

        layout = self.layout

        col = layout.column()
        col.operator(
            "sequencer.crossfade_sounds", text="Sound Crossfade", icon="SPEAKER"
        )
        col.enabled = nonsound == 0 and total == 2

        layout.separator()

        col = layout.column()
        col.operator(
            "sequencer.effect_strip_add", text="Cross", icon="NODE_VECTOR"
        ).type = "CROSS"
        col.operator(
            "sequencer.effect_strip_add", text="Gamma Cross", icon="NODE_GAMMA"
        ).type = "GAMMA_CROSS"

        col.separator()

        col.operator(
            "sequencer.effect_strip_add", text="Wipe", icon="NODE_VECTOR_TRANSFORM"
        ).type = "WIPE"
        col.enabled = nonsound == 2


class SEQUENCER_MT_add_effect(Menu):
    bl_label = "Effect Strip"

    def draw(self, context):
        total, nonsound = selected_strips_count(context)

        layout = self.layout
        layout.operator_context = "INVOKE_REGION_WIN"

        col = layout.column()
        col.operator(
            "sequencer.effect_strip_add",
            text="Add",
            text_ctxt=i18n_contexts.id_sequence,
            icon="SEQ_ADD",
        ).type = "ADD"
        col.operator(
            "sequencer.effect_strip_add",
            text="Subtract",
            text_ctxt=i18n_contexts.id_sequence,
            icon="NODE_INVERT",
        ).type = "SUBTRACT"
        col.operator(
            "sequencer.effect_strip_add",
            text="Multiply",
            text_ctxt=i18n_contexts.id_sequence,
            icon="SEQ_MULTIPLY",
        ).type = "MULTIPLY"
        col.operator(
            "sequencer.effect_strip_add",
            text="Alpha Over",
            text_ctxt=i18n_contexts.id_sequence,
            icon="IMAGE_ALPHA",
        ).type = "ALPHA_OVER"
        col.operator(
            "sequencer.effect_strip_add",
            text="Alpha Under",
            text_ctxt=i18n_contexts.id_sequence,
            icon="NODE_HOLDOUTSHADER",
        ).type = "ALPHA_UNDER"
        col.operator(
            "sequencer.effect_strip_add",
            text="Color Mix",
            text_ctxt=i18n_contexts.id_sequence,
            icon="NODE_MIXRGB",
        ).type = "COLORMIX"
        col.enabled = total >= 2

        layout.separator()

        layout.operator(
            "sequencer.effect_strip_add", text="Multicam Selector", icon="SEQ_MULTICAM"
        ).type = "MULTICAM"

        layout.separator()

        col = layout.column()
        col.operator(
            "sequencer.effect_strip_add", text="Transform", icon="TRANSFORM_MOVE"
        ).type = "TRANSFORM"
        col.operator(
            "sequencer.effect_strip_add", text="Speed Control", icon="NODE_CURVE_TIME"
        ).type = "SPEED"

        col.separator()

        col.operator(
            "sequencer.effect_strip_add",
            text="Glow",
            text_ctxt=i18n_contexts.id_sequence,
            icon="LIGHT_SUN",
        ).type = "GLOW"
        col.operator(
            "sequencer.effect_strip_add",
            text="Gaussian Blur",
            text_ctxt=i18n_contexts.id_sequence,
            icon="NODE_BLUR",
        ).type = "GAUSSIAN_BLUR"
        col.enabled = nonsound == 1


class SEQUENCER_MT_strip_transform(Menu):
    bl_label = "Transform"

    def draw(self, context):
        layout = self.layout
        st = context.space_data
        has_sequencer, has_preview = _space_view_types(st)

        if has_preview:
            layout.operator_context = "INVOKE_REGION_PREVIEW"
        else:
            layout.operator_context = "INVOKE_REGION_WIN"

        if has_preview:
            layout.operator("transform.translate", text="Move", icon="TRANSFORM_MOVE")
            layout.operator("transform.rotate", text="Rotate", icon="TRANSFORM_ROTATE")
            layout.operator("transform.resize", text="Scale", icon="TRANSFORM_SCALE")
        else:
            layout.operator(
                "transform.seq_slide", text="Move", icon="TRANSFORM_MOVE"
            ).view2d_edge_pan = True
            layout.operator(
                "transform.transform",
                text="Move/Extend from Current Frame",
                icon="SEQ_MOVE_EXTEND",
            ).mode = "TIME_EXTEND"
            layout.operator(
                "sequencer.slip", text="Slip Strip Contents", icon="SEQ_SLIP_CONTENTS"
            )

        # TODO (for preview)
        if has_sequencer:
            layout.separator()
            layout.operator("sequencer.snap", icon="SEQ_SNAP_STRIP")
            layout.operator("sequencer.offset_clear", icon="SEQ_CLEAR_OFFSET")

            layout.separator()

        if has_sequencer:
            layout.operator(
                "sequencer.swap", text="Swap Strip Left", icon="SEQ_SWAP_LEFT"
            ).side = "LEFT"  # BFA
            layout.operator(
                "sequencer.swap", text="Swap Strip Right", icon="SEQ_SWAP_RIGHT"
            ).side = "RIGHT"  # BFA

            layout.separator()
            layout.operator("sequencer.gap_remove", icon="SEQ_REMOVE_GAPS").all = False
            layout.operator(
                "sequencer.gap_remove",
                text="Remove Gaps (All)",
                icon="SEQ_REMOVE_GAPS_ALL",
            ).all = True
            layout.operator("sequencer.gap_insert", icon="SEQ_INSERT_GAPS")


class SEQUENCER_MT_strip_text(Menu):
    bl_label = "Text"

    def draw(self, context):
        layout = self.layout
        layout.operator_context = "INVOKE_REGION_PREVIEW"
        layout.operator("sequencer.text_edit_mode_toggle", icon="OUTLINER_OB_FONT")
        layout.separator()
        layout.operator("sequencer.text_edit_cut", icon="CUT")  # BFA - consistent order
        layout.operator("sequencer.text_edit_copy", icon="COPYDOWN")
        layout.operator("sequencer.text_edit_paste", icon="PASTEDOWN")

        layout.separator()
        layout.menu("SEQUENCER_MT_strip_text_characters")  # BFA - menu

        layout.separator()
        props = layout.operator("sequencer.text_delete", icon="DELETE")
        props.type = "PREVIOUS_OR_SELECTION"
        layout.operator("sequencer.text_line_break", icon="CARET_NEXT_CHAR")


# BFA - Menu
class SEQUENCER_MT_strip_text_characters(Menu):
    bl_label = "Move Cursor"

    def draw(self, context):
        layout = self.layout

        layout.operator_enum("sequencer.text_cursor_move", "type")


class SEQUENCER_MT_strip_input(Menu):
    bl_label = "Inputs"

    def draw(self, context):
        layout = self.layout
        strip = context.active_strip

        layout.operator("sequencer.reload", text="Reload Strips", icon="FILE_REFRESH")
        layout.operator(
            "sequencer.reload",
            text="Reload Strips and Adjust Length",
            icon="FILE_REFRESH",
        ).adjust_length = True
        props = layout.operator(
            "sequencer.change_path", text="Change Path/Files", icon="FILE_MOVIE"
        )
        layout.operator("sequencer.swap_data", text="Swap Data", icon="SWAP")

        if strip:
            strip_type = strip.type

            if strip_type == "IMAGE":
                props.filter_image = True
            elif strip_type == "MOVIE":
                props.filter_movie = True
            elif strip_type == "SOUND":
                props.filter_sound = True


class SEQUENCER_MT_strip_lock_mute(Menu):
    bl_label = "Lock/Mute"

    def draw(self, _context):
        layout = self.layout

        layout.operator("sequencer.lock", icon="LOCKED")
        layout.operator("sequencer.unlock", icon="UNLOCKED")

        layout.separator()

        layout.operator("sequencer.mute", icon="HIDE_ON").unselected = False
        layout.operator("sequencer.unmute", icon="HIDE_OFF").unselected = False
        layout.operator(
            "sequencer.mute", text="Mute Unselected Strips", icon="HIDE_UNSELECTED"
        ).unselected = True
        layout.operator(
            "sequencer.unmute", text="Unmute Deselected Strips", icon="SHOW_UNSELECTED"
        ).unselected = True


class SEQUENCER_MT_strip_effect(Menu):
    bl_label = "Effect Strip"

    def draw(self, _context):
        layout = self.layout

        # BFA - moved to a conditional
        layout.operator("sequencer.reassign_inputs", icon="RANDOMIZE_TRANSFORM")
        layout.operator("sequencer.swap_inputs", icon="RANDOMIZE")


class SEQUENCER_MT_strip_movie(Menu):
    bl_label = "Movie Strip"

    def draw(self, _context):
        layout = self.layout

        layout.operator("sequencer.rendersize", icon="RENDER_REGION")
        layout.operator("sequencer.deinterlace_selected_movies", icon="SEQ_DEINTERLACE")


class SEQUENCER_MT_strip_retiming(Menu):
    bl_label = "Retiming"

    def draw(self, context):
        layout = self.layout
        try:  # BFA - detect if correct relevant strip is selected to apply as a clearer UX. Only works on Movie and Image strips
            is_retiming = (
                context.scene.sequence_editor is not None
                and context.scene.sequence_editor.selected_retiming_keys is not None
            )
            strip = context.active_strip

            layout.operator_context = "INVOKE_REGION_WIN"  # BFA

            strip = context.active_strip  # BFA
            strip_type = strip.type  # BFA

            if (
                strip
                and strip_type == "MOVIE"
                or strip_type == "IMAGE"
                or strip_type == "SOUND"
            ):
                # BFA - Moved retiming_show and retiming_segment_speed_set to top for UX
                layout.operator(
                    "sequencer.retiming_show",
                    # BFA - changed icon and title
                    icon="MOD_TIME" if (strip and strip.show_retiming_keys) else "TIME",
                    text="Disable Retiming"
                    if (strip and strip.show_retiming_keys)
                    else "Enable Retiming",
                )
                layout.separator()
                layout.operator(
                    "sequencer.retiming_segment_speed_set", icon="SET_TIME"
                )  # BFA - moved up for UX

                layout.separator()  # BFA - added seperator

                layout.operator("sequencer.retiming_key_add", icon="KEYFRAMES_INSERT")
                layout.operator("sequencer.retiming_key_delete", icon="DELETE")
                layout.operator(
                    "sequencer.retiming_add_freeze_frame_slide",
                    icon="KEYTYPE_MOVING_HOLD_VEC",
                )
                col = layout.column()
                col.operator(
                    "sequencer.retiming_add_transition_slide", icon="NODE_CURVE_TIME"
                )
                col.enabled = is_retiming

                layout.separator()

                # layout.operator("sequencer.delete", text="Delete Retiming Keys",
                # icon='DELETE') #BFA - Redundant operator, tooltip was updated
                col = layout.column()

                col.operator("sequencer.retiming_reset", icon="KEYFRAMES_REMOVE")
                col.enabled = not is_retiming
            else:
                layout.label(
                    text="To retime, select a movie or sound strip", icon="QUESTION"
                )  # BFA
        except:
            layout.label(
                text="To retime, select a movie or sound strip", icon="QUESTION"
            )  # BFA


# BFA menu
class SEQUENCER_MT_change_scene_with_icons(Menu):
    bl_label = "Change Scene with Icons"

    def draw(self, context):
        layout = self.layout
        scenes = bpy.data.scenes
        current_scene_name = context.scene.name  # Get the current scene name
        for scene in scenes:
            # Skip the current scene to avoid the error
            if scene.name == current_scene_name:
                continue
            # Here 'SCENE_DATA' is used as a placeholder icon for all items
            layout.operator(
                "sequencer.change_scene", text=scene.name, icon="SCENE_DATA"
            ).scene = scene.name


class SEQUENCER_MT_strip(Menu):
    bl_label = "Strip"

    def draw(self, context):
        from bl_ui_utils.layout import operator_context

        layout = self.layout
        st = context.space_data
        has_sequencer, has_preview = _space_view_types(st)

        layout.menu("SEQUENCER_MT_strip_transform")

        if has_preview:
            layout.operator_context = "INVOKE_REGION_PREVIEW"
        else:
            layout.operator_context = "INVOKE_REGION_WIN"

        strip = context.active_strip

        if has_preview:
            layout.separator()
            layout.operator("sequencer.preview_duplicate_move", text="Duplicate", icon = "DUPLICATE")
            layout.separator()
            # BFA - moved to top header level
            # if strip and strip.type == "TEXT":
            #    layout.menu("SEQUENCER_MT_strip_text")

        if has_sequencer:
            layout.menu("SEQUENCER_MT_strip_retiming")
            layout.separator()

            with operator_context(layout, "EXEC_REGION_WIN"):
                props = layout.operator("sequencer.split", text="Split", icon="CUT")
                props.type = "SOFT"

                props = layout.operator(
                    "sequencer.split", text="Hold Split", icon="HOLD_SPLIT"
                )
                props.type = "HARD"

            layout.separator()

            layout.operator("sequencer.copy", text="Copy", icon="COPYDOWN")
            layout.operator("sequencer.paste", text="Paste", icon="PASTEDOWN")
            layout.operator("sequencer.duplicate_move", icon="DUPLICATE")

        layout.separator()
        layout.operator("sequencer.delete", text="Delete", icon="DELETE")

        if strip and strip.type == "SCENE":
            layout.operator(
                "sequencer.delete", text="Delete Strip & Data", icon="DELETE_DUPLICATE"
            ).delete_data = True
            layout.operator("sequencer.scene_frame_range_update", icon="NODE_MAP_RANGE")

        # layout.menu("SEQUENCER_MT_change") # BFA - replaced to be a top-level series of conditional operators

        # BFA - Changed the Change contextual operator visibility to be based on strip type selection
        # BFA - This is done by listing the strip types then checking if it exists for the relevant operators
        # BFA - If there is no correct strip selected, a label will advise what to do
        try:
            layout.operator_context = "INVOKE_REGION_WIN"
            if strip and strip.type == "SCENE":
                bpy_data_scenes_len = len(bpy.data.scenes)

                if bpy_data_scenes_len > 14:
                    layout.separator()
                    layout.operator_context = "INVOKE_DEFAULT"
                    layout.operator(
                        "sequencer.change_scene", text="Change Scene", icon="SCENE_DATA"
                    )
                elif bpy_data_scenes_len > 1:
                    layout.separator()
                    layout.menu(
                        "SEQUENCER_MT_change_scene_with_icons", text="Change Scene"
                    )
                del bpy_data_scenes_len
            else:
                layout.operator_context = "INVOKE_DEFAULT"

                strip_type = strip.type
                data_strips = ["IMAGE", "MOVIE", "SOUND"]
                effect_strips = [
                    "GAUSSIAN_BLUR",
                    "SPEED",
                    "GLOW",
                    "TRANSFORM",
                    "MULTICAM",
                    "ADD",
                    "SUBRACT",
                    "ALPHA_OVER",
                    "ALPHA_UNDER",
                    "COLORMIX",
                ]

                if strip_type in data_strips:
                    layout.operator_context = "INVOKE_DEFAULT"
                    layout.separator()
                    props = layout.operator(
                        "sequencer.change_path",
                        text="Change Path/Files",
                        icon="FILE_MOVIE",
                    )

                    if strip:
                        strip_type = strip.type

                        if strip_type == "IMAGE":
                            props.filter_image = True
                        elif strip_type == "MOVIE":
                            props.filter_movie = True
                        elif strip_type == "SOUND":
                            props.filter_sound = True
                elif strip_type in effect_strips:
                    layout.operator_context = "INVOKE_DEFAULT"
                    layout.separator()
                    layout.operator_menu_enum("sequencer.change_effect_input", "swap")
                    layout.operator_menu_enum("sequencer.change_effect_type", "type")
                else:
                    # layout.label(text="Please select a changeable strip", icon="QUESTION")
                    pass
        except:
            # layout.label(text="Please select a strip to change", icon="QUESTION")
            pass
        # BFA - End of changes

        if has_sequencer:
            if strip:
                strip_type = strip.type
                layout.separator()
                layout.operator_menu_enum(
                    "sequencer.strip_modifier_add", "type", text="Add Modifier"
                )
                layout.operator(
                    "sequencer.strip_modifier_copy",
                    text="Copy Modifiers to Selection",
                    icon="COPYDOWN",
                )

                if strip_type in {
                    "CROSS",
                    "ADD",
                    "SUBTRACT",
                    "ALPHA_OVER",
                    "ALPHA_UNDER",
                    "GAMMA_CROSS",
                    "MULTIPLY",
                    "WIPE",
                    "GLOW",
                    "TRANSFORM",
                    "COLOR",
                    "SPEED",
                    "MULTICAM",
                    "ADJUSTMENT",
                    "GAUSSIAN_BLUR",
                }:
                    layout.separator()
                    layout.menu("SEQUENCER_MT_strip_effect")
                elif strip_type == "MOVIE":
                    layout.separator()
                    layout.menu("SEQUENCER_MT_strip_movie")
                elif strip_type == "IMAGE":
                    layout.separator()
                    layout.operator("sequencer.rendersize", icon="RENDER_REGION")
                    layout.operator("sequencer.images_separate", icon="SEPARATE")
                elif strip_type == "TEXT":
                    layout.separator()
                    layout.menu("SEQUENCER_MT_strip_effect")
                elif strip_type == "META":
                    layout.separator()
                    layout.operator("sequencer.meta_make", icon="ADD_METASTRIP")
                    layout.operator("sequencer.meta_separate", icon="REMOVE_METASTRIP")
                    layout.operator(
                        "sequencer.meta_toggle", text="Toggle Meta", icon="TOGGLE_META"
                    )
                if strip_type != "META":
                    layout.separator()
                    layout.operator("sequencer.meta_make", icon="ADD_METASTRIP")
                    layout.operator(
                        "sequencer.meta_toggle", text="Toggle Meta", icon="TOGGLE_META"
                    )

        if has_sequencer:
            layout.separator()
            layout.menu("SEQUENCER_MT_color_tag_picker")

            layout.separator()
            layout.menu("SEQUENCER_MT_strip_lock_mute")

            layout.separator()
            layout.menu("SEQUENCER_MT_strip_input")

            layout.separator()
            layout.operator("sequencer.connect", icon="LINKED").toggle = True
            layout.operator("sequencer.disconnect", icon="UNLINKED")


class SEQUENCER_MT_image(Menu):
    bl_label = "Image"

    def draw(self, context):
        layout = self.layout
        st = context.space_data

        if st.view_type in {"PREVIEW", "SEQUENCER_PREVIEW"}:
            layout.menu("SEQUENCER_MT_image_transform")

        layout.menu("SEQUENCER_MT_image_clear")
        # BFA - moved these up
        layout.separator()

        layout.operator(
            "sequencer.strip_transform_fit", text="Scale To Fit", icon="VIEW_FIT"
        ).fit_method = "FIT"
        layout.operator(
            "sequencer.strip_transform_fit", text="Scale to Fill", icon="VIEW_FILL"
        ).fit_method = "FILL"
        layout.operator(
            "sequencer.strip_transform_fit", text="Stretch To Fill", icon="VIEW_STRETCH"
        ).fit_method = "STRETCH"


class SEQUENCER_MT_image_transform(Menu):
    bl_label = "Transform"

    def draw(self, _context):
        layout = self.layout

        layout.operator_context = "INVOKE_REGION_PREVIEW"

        layout.operator("transform.translate", icon="TRANSFORM_MOVE")
        layout.operator("transform.rotate", icon="TRANSFORM_ROTATE")
        layout.operator("transform.resize", text="Scale", icon="TRANSFORM_SCALE")


# BFA - Was used in the image menu. But not used in the UI anymore, remains for compatibility
class SEQUENCER_MT_image_clear(Menu):
    bl_label = "Clear"

    def draw(self, _context):
        layout = self.layout
        layout.operator(
            "sequencer.strip_transform_clear",
            text="Position",
            icon="CLEARMOVE",
            text_ctxt=i18n_contexts.default,
        ).property = "POSITION"
        layout.operator(
            "sequencer.strip_transform_clear",
            text="Scale",
            icon="CLEARSCALE",
            text_ctxt=i18n_contexts.default,
        ).property = "SCALE"
        layout.operator(
            "sequencer.strip_transform_clear",
            text="Rotation",
            icon="CLEARROTATE",
            text_ctxt=i18n_contexts.default,
        ).property = "ROTATION"
        layout.operator(
            "sequencer.strip_transform_clear", text="All Transforms", icon="CLEAR"
        ).property = "ALL"


class SEQUENCER_MT_image_apply(Menu):
    bl_label = "Apply"

    def draw(self, _context):
        layout = self.layout

        layout.operator(
            "sequencer.strip_transform_fit", text="Scale To Fit", icon="VIEW_FIT"
        ).fit_method = "FIT"
        layout.operator(
            "sequencer.strip_transform_fit", text="Scale to Fill", icon="VIEW_FILL"
        ).fit_method = "FILL"
        layout.operator(
            "sequencer.strip_transform_fit", text="Stretch To Fill", icon="VIEW_STRETCH"
        ).fit_method = "STRETCH"


class SEQUENCER_MT_retiming(Menu):
    bl_label = "Retiming"
    bl_translation_context = i18n_contexts.operator_default

    def draw(self, context):
        layout = self.layout
        layout.operator_context = "INVOKE_REGION_WIN"

        layout.operator("sequencer.retiming_key_add", icon="KEYFRAMES_INSERT")
        layout.operator("sequencer.retiming_key_delete", icon="DELETE")
        layout.operator(
            "sequencer.retiming_add_freeze_frame_slide", icon="KEYTYPE_MOVING_HOLD_VEC"
        )


class SEQUENCER_MT_context_menu(Menu):
    bl_label = "Sequencer"

    def draw_generic(self, context):
        layout = self.layout

        layout.operator_context = "INVOKE_REGION_WIN"

        layout.operator("sequencer.split", text="Split", icon="CUT").type = "SOFT"

        layout.separator()

        layout.operator("sequencer.copy", text="Copy", icon="COPYDOWN")
        layout.operator("sequencer.paste", text="Paste", icon="PASTEDOWN")
        layout.operator("sequencer.duplicate_move", icon="DUPLICATE")
        props = layout.operator("wm.call_panel", text="Rename", icon="RENAME")
        props.name = "TOPBAR_PT_name"
        props.keep_open = False
        layout.operator("sequencer.delete", text="Delete", icon="DELETE")

        strip = context.active_strip
        if strip and strip.type == "SCENE":
            layout.operator(
                "sequencer.delete", text="Delete Strip & Data", icon="DELETE_DUPLICATE"
            ).delete_data = True
            layout.operator("sequencer.scene_frame_range_update")

        # layout.separator()
        # layout.menu("SEQUENCER_MT_change") # BFA - replaced to be a top-level series of conditional operators

        # BFA - Changed the Change contextual operator visibility to be based on strip type selection
        # BFA - This is done by listing the strip types then checking if it exists for the relevant operators
        # BFA - If there is no correct strip selected, a label will advise what to do
        try:
            layout.operator_context = "INVOKE_REGION_WIN"
            if strip and strip.type == "SCENE":
                bpy_data_scenes_len = len(bpy.data.scenes)

                if bpy_data_scenes_len > 14:
                    layout.operator_context = "INVOKE_DEFAULT"
                    layout.operator(
                        "sequencer.change_scene", text="Change Scene", icon="SCENE_DATA"
                    )
                elif bpy_data_scenes_len > 1:
                    layout.menu(
                        "SEQUENCER_MT_change_scene_with_icons", text="Change Scene"
                    )
                del bpy_data_scenes_len
            else:
                layout.operator_context = "INVOKE_DEFAULT"

                strip_type = strip.type
                data_strips = ["IMAGE", "MOVIE", "SOUND"]
                effect_strips = [
                    "GAUSSIAN_BLUR",
                    "SPEED",
                    "GLOW",
                    "TRANSFORM",
                    "MULTICAM",
                    "ADD",
                    "SUBRACT",
                    "ALPHA_OVER",
                    "ALPHA_UNDER",
                    "COLORMIX",
                ]

                if strip_type in data_strips:
                    layout.operator_context = "INVOKE_DEFAULT"
                    props = layout.operator(
                        "sequencer.change_path",
                        text="Change Path/Files",
                        icon="FILE_MOVIE",
                    )

                    if strip:
                        strip_type = strip.type

                        if strip_type == "IMAGE":
                            props.filter_image = True
                        elif strip_type == "MOVIE":
                            props.filter_movie = True
                        elif strip_type == "SOUND":
                            props.filter_sound = True
                elif strip_type in effect_strips:
                    layout.operator_context = "INVOKE_DEFAULT"
                    layout.operator_menu_enum("sequencer.change_effect_input", "swap")
                    layout.operator_menu_enum("sequencer.change_effect_type", "type")
                else:
                    # layout.label(text="Please select a changeable strip", icon="QUESTION")
                    pass
        except:
            # layout.label(text="Please select a strip to change", icon="QUESTION")
            pass
        # BFA - End of changes

        layout.separator()

        layout.operator(
            "sequencer.slip", text="Slip Strip Contents", icon="SEQ_SLIP_CONTENTS"
        )
        layout.operator("sequencer.snap", icon="SEQ_SNAP_STRIP")

        layout.separator()

        layout.operator(
            "sequencer.set_range_to_strips",
            text="Set Preview Range to Strips",
            icon="PREVIEW_RANGE",
        ).preview = True

        layout.separator()

        layout.operator("sequencer.gap_remove", icon="SEQ_REMOVE_GAPS").all = False
        layout.operator("sequencer.gap_insert", icon="SEQ_INSERT_GAPS")

        layout.separator()

        if strip:
            strip_type = strip.type
            total, nonsound = selected_strips_count(context)

            layout.separator()
            layout.operator_menu_enum(
                "sequencer.strip_modifier_add", "type", text="Add Modifier"
            )
            layout.operator(
                "sequencer.strip_modifier_copy",
                text="Copy Modifiers to Selection",
                icon="COPYDOWN",
            )

            if total == 2:
                if nonsound == 2:
                    layout.separator()
                    col = layout.column()
                    col.menu("SEQUENCER_MT_add_transitions", text="Add Transition")
                elif nonsound == 0:
                    layout.separator()
                    layout.operator(
                        "sequencer.crossfade_sounds",
                        text="Crossfade Sounds",
                        icon="SPEAKER",
                    )

            if total >= 1:
                col = layout.column()
                # col.operator_menu_enum("sequencer.fades_add", "type", text="Fade") # BFA - now it's own menu
                col.menu("SEQUENCER_MT_fades_add", text="Fade", icon="IPO_EASE_IN_OUT")
                layout.operator(
                    "sequencer.fades_clear", text="Clear Fade", icon="CLEAR"
                )

            if strip_type in {
                "CROSS",
                "ADD",
                "SUBTRACT",
                "ALPHA_OVER",
                "ALPHA_UNDER",
                "GAMMA_CROSS",
                "MULTIPLY",
                "WIPE",
                "GLOW",
                "TRANSFORM",
                "COLOR",
                "SPEED",
                "MULTICAM",
                "ADJUSTMENT",
                "GAUSSIAN_BLUR",
            }:
                layout.separator()
                layout.menu("SEQUENCER_MT_strip_effect")
            elif strip_type == "MOVIE":
                layout.separator()
                layout.menu("SEQUENCER_MT_strip_movie")
            elif strip_type == "IMAGE":
                layout.separator()
                layout.operator("sequencer.rendersize", icon="RENDER_REGION")
                layout.operator("sequencer.images_separate", icon="SEPARATE")
            elif strip_type == "TEXT":
                layout.separator()
                layout.menu("SEQUENCER_MT_strip_effect")
            elif strip_type == "META":
                layout.separator()
                layout.operator("sequencer.meta_make", icon="ADD_METASTRIP")
                layout.operator("sequencer.meta_separate", icon="REMOVE_METASTRIP")
                layout.operator(
                    "sequencer.meta_toggle", text="Toggle Meta", icon="TOGGLE_META"
                )
            if strip_type != "META":
                layout.separator()
                layout.operator("sequencer.meta_make", icon="ADD_METASTRIP")
                layout.operator(
                    "sequencer.meta_toggle", text="Toggle Meta", icon="TOGGLE_META"
                )

        layout.separator()

        layout.menu("SEQUENCER_MT_color_tag_picker")

        layout.separator()
        layout.menu("SEQUENCER_MT_strip_lock_mute")

        layout.separator()

        layout.operator("sequencer.connect", icon="LINKED").toggle = True
        layout.operator("sequencer.disconnect", icon="UNLINKED")

    def draw_retime(self, context):
        layout = self.layout
        layout.operator_context = "INVOKE_REGION_WIN"

        if context.scene.sequence_editor.selected_retiming_keys:
            layout.operator("sequencer.retiming_segment_speed_set", icon="SET_TIME")

            layout.separator()

<<<<<<< HEAD
            layout.operator("sequencer.retiming_key_delete", icon="DELETE")
            layout.operator(
                "sequencer.retiming_add_freeze_frame_slide",
                icon="KEYTYPE_MOVING_HOLD_VEC",
            )
            layout.operator(
                "sequencer.retiming_add_transition_slide", icon="NODE_CURVE_TIME"
            )
=======
            layout.operator("sequencer.retiming_key_delete", text="Delete Retiming Keys")
>>>>>>> 7c391b49

    def draw(self, context):
        ed = context.scene.sequence_editor
        if ed.selected_retiming_keys:
            self.draw_retime(context)
        else:
            self.draw_generic(context)


class SEQUENCER_MT_preview_context_menu(Menu):
    bl_label = "Sequencer Preview"

    def draw(self, context):
        layout = self.layout

        layout.operator_context = "INVOKE_REGION_WIN"

        props = layout.operator("wm.call_panel", text="Rename", icon="RENAME")
        props.name = "TOPBAR_PT_name"
        props.keep_open = False

        # TODO: support in preview.
        # layout.operator("sequencer.delete", text="Delete")


class SEQUENCER_MT_pivot_pie(Menu):
    bl_label = "Pivot Point"

    def draw(self, context):
        layout = self.layout
        pie = layout.menu_pie()

        sequencer_tool_settings = context.tool_settings.sequencer_tool_settings

        pie.prop_enum(sequencer_tool_settings, "pivot_point", value="CENTER")
        pie.prop_enum(sequencer_tool_settings, "pivot_point", value="CURSOR")
        pie.prop_enum(
            sequencer_tool_settings, "pivot_point", value="INDIVIDUAL_ORIGINS"
        )
        pie.prop_enum(sequencer_tool_settings, "pivot_point", value="MEDIAN")


class SEQUENCER_MT_view_pie(Menu):
    bl_label = "View"

    def draw(self, context):
        layout = self.layout

        pie = layout.menu_pie()
        pie.operator("sequencer.view_all")
        pie.operator(
            "sequencer.view_selected", text="Frame Selected", icon="ZOOM_SELECTED"
        )
        pie.separator()
        if context.scene.use_preview_range:
            pie.operator("anim.scene_range_frame", text="Frame Preview Range")
        else:
            pie.operator("anim.scene_range_frame", text="Frame Scene Range")


class SEQUENCER_MT_preview_view_pie(Menu):
    bl_label = "View"

    def draw(self, _context):
        layout = self.layout

        pie = layout.menu_pie()
        pie.operator_context = "INVOKE_REGION_PREVIEW"
        pie.operator("sequencer.view_all_preview")
        pie.operator(
            "sequencer.view_selected", text="Frame Selected", icon="ZOOM_SELECTED"
        )
        pie.separator()
        pie.operator("sequencer.view_zoom_ratio", text="Zoom 1:1").ratio = 1


class SequencerButtonsPanel:
    bl_space_type = "SEQUENCE_EDITOR"
    bl_region_type = "UI"

    @staticmethod
    def has_sequencer(context):
        return context.space_data.view_type in {"SEQUENCER", "SEQUENCER_PREVIEW"}

    @classmethod
    def poll(cls, context):
        return cls.has_sequencer(context) and (context.active_strip is not None)


class SequencerButtonsPanel_Output:
    bl_space_type = "SEQUENCE_EDITOR"
    bl_region_type = "UI"

    @staticmethod
    def has_preview(context):
        st = context.space_data
        return (st.view_type in {"PREVIEW", "SEQUENCER_PREVIEW"}) or st.show_backdrop

    @classmethod
    def poll(cls, context):
        return cls.has_preview(context)


class SequencerColorTagPicker:
    bl_space_type = "SEQUENCE_EDITOR"
    bl_region_type = "UI"

    @staticmethod
    def has_sequencer(context):
        return context.space_data.view_type in {"SEQUENCER", "SEQUENCER_PREVIEW"}

    @classmethod
    def poll(cls, context):
        return cls.has_sequencer(context) and context.active_strip is not None


class SEQUENCER_PT_color_tag_picker(SequencerColorTagPicker, Panel):
    bl_label = "Color Tag"
    bl_category = "Strip"
    bl_options = {"HIDE_HEADER", "INSTANCED"}

    def draw(self, _context):
        layout = self.layout

        row = layout.row(align=True)
        row.operator("sequencer.strip_color_tag_set", icon="X").color = "NONE"
        for i in range(1, 10):
            icon = "STRIP_COLOR_{:02d}".format(i)
            row.operator(
                "sequencer.strip_color_tag_set", icon=icon
            ).color = "COLOR_{:02d}".format(i)


class SEQUENCER_MT_color_tag_picker(SequencerColorTagPicker, Menu):
    bl_label = "Set Color Tag"

    def draw(self, _context):
        layout = self.layout

        row = layout.row(align=True)
        row.operator_enum("sequencer.strip_color_tag_set", "color", icon_only=True)


class SEQUENCER_PT_strip(SequencerButtonsPanel, Panel):
    bl_label = ""
    bl_options = {"HIDE_HEADER"}
    bl_category = "Strip"

    def draw(self, context):
        layout = self.layout
        strip = context.active_strip
        strip_type = strip.type

        if strip_type in {
            "ADD",
            "SUBTRACT",
            "ALPHA_OVER",
            "ALPHA_UNDER",
            "MULTIPLY",
            "GLOW",
            "TRANSFORM",
            "SPEED",
            "MULTICAM",
            "GAUSSIAN_BLUR",
            "COLORMIX",
        }:
            icon_header = "SHADERFX"
        elif strip_type in {
            "CROSS",
            "GAMMA_CROSS",
            "WIPE",
        }:
            icon_header = "ARROW_LEFTRIGHT"
        elif strip_type == "SCENE":
            icon_header = "SCENE_DATA"
        elif strip_type == "MOVIECLIP":
            icon_header = "TRACKER"
        elif strip_type == "MASK":
            icon_header = "MOD_MASK"
        elif strip_type == "MOVIE":
            icon_header = "FILE_MOVIE"
        elif strip_type == "SOUND":
            icon_header = "FILE_SOUND"
        elif strip_type == "IMAGE":
            icon_header = "FILE_IMAGE"
        elif strip_type == "COLOR":
            icon_header = "COLOR"
        elif strip_type == "TEXT":
            icon_header = "FONT_DATA"
        elif strip_type == "ADJUSTMENT":
            icon_header = "COLOR"
        elif strip_type == "META":
            icon_header = "SEQ_STRIP_META"
        else:
            icon_header = "SEQ_SEQUENCER"

        row = layout.row(align=True)
        row.use_property_decorate = False
        row.label(text="", icon=icon_header)
        row.separator()
        row.prop(strip, "name", text="")

        sub = row.row(align=True)
        if strip.color_tag == "NONE":
            sub.popover(panel="SEQUENCER_PT_color_tag_picker", text="", icon="COLOR")
        else:
            icon = "STRIP_" + strip.color_tag
            sub.popover(panel="SEQUENCER_PT_color_tag_picker", text="", icon=icon)

        row.separator()
        row.prop(strip, "mute", toggle=True, icon_only=True, emboss=False)


class SEQUENCER_PT_adjust_crop(SequencerButtonsPanel, Panel):
    bl_label = "Crop"
    bl_options = {"DEFAULT_CLOSED"}
    bl_category = "Strip"

    @classmethod
    def poll(cls, context):
        if not cls.has_sequencer(context):
            return False

        strip = context.active_strip
        if not strip:
            return False

        return strip.type != "SOUND"

    def draw(self, context):
        strip = context.active_strip
        layout = self.layout
        layout.use_property_split = True
        layout.active = not strip.mute

        col = layout.column(align=True)
        col.prop(strip.crop, "min_x")
        col.prop(strip.crop, "max_x")
        col.prop(strip.crop, "max_y")
        col.prop(strip.crop, "min_y")


class SEQUENCER_PT_effect(SequencerButtonsPanel, Panel):
    bl_label = "Effect Strip"
    bl_category = "Strip"

    @classmethod
    def poll(cls, context):
        if not cls.has_sequencer(context):
            return False

        strip = context.active_strip
        if not strip:
            return False

        return strip.type in {
            "ADD",
            "SUBTRACT",
            "ALPHA_OVER",
            "ALPHA_UNDER",
            "CROSS",
            "GAMMA_CROSS",
            "MULTIPLY",
            "WIPE",
            "GLOW",
            "TRANSFORM",
            "COLOR",
            "SPEED",
            "MULTICAM",
            "GAUSSIAN_BLUR",
            "TEXT",
            "COLORMIX",
        }

    def draw(self, context):
        layout = self.layout
        layout.use_property_split = True
        layout.use_property_decorate = False

        strip = context.active_strip

        layout.active = not strip.mute

        if strip.input_count > 0:
            col = layout.column()
            row = col.row()
            row.prop(strip, "input_1")

            if strip.input_count > 1:
                row.operator("sequencer.swap_inputs", text="", icon="SORT_ASC")
                row = col.row()
                row.prop(strip, "input_2")
                row.operator("sequencer.swap_inputs", text="", icon="SORT_DESC")

        strip_type = strip.type

        if strip_type == "COLOR":
            layout.template_color_picker(strip, "color", value_slider=True, cubic=True)
            layout.prop(strip, "color", text="")

        elif strip_type == "WIPE":
            col = layout.column()
            col.prop(strip, "transition_type")
            col.alignment = "RIGHT"
            col.row().prop(strip, "direction", expand=True)

            col = layout.column()
            col.prop(strip, "blur_width", slider=True)
            if strip.transition_type in {"SINGLE", "DOUBLE"}:
                col.prop(strip, "angle")

        elif strip_type == "GLOW":
            flow = layout.column_flow()
            flow.prop(strip, "threshold", slider=True)
            flow.prop(strip, "clamp", slider=True)
            flow.prop(strip, "boost_factor")
            flow.prop(strip, "blur_radius")
            flow.prop(strip, "quality", slider=True)
            flow.use_property_split = False
            flow.prop(strip, "use_only_boost")

        elif strip_type == "SPEED":
            col = layout.column(align=True)
            col.prop(strip, "speed_control", text="Speed Control")
            if strip.speed_control == "MULTIPLY":
                col.prop(strip, "speed_factor", text=" ")
            elif strip.speed_control == "LENGTH":
                col.prop(strip, "speed_length", text=" ")
            elif strip.speed_control == "FRAME_NUMBER":
                col.prop(strip, "speed_frame_number", text=" ")

            row = layout.row(align=True)
            if strip.speed_control != "STRETCH":
                row.use_property_split = False
                row.prop(strip, "use_frame_interpolate", text="Interpolation")

        elif strip_type == "TRANSFORM":
            col = layout.column()

            col.prop(strip, "interpolation")
            col.prop(strip, "translation_unit")
            col = layout.column(align=True)
            col.prop(strip, "translate_start_x", text="Position X")
            col.prop(strip, "translate_start_y", text="Y")

            col.separator()

            colsub = col.column(align=True)
            colsub.use_property_split = False
            colsub.prop(strip, "use_uniform_scale")

            if strip.use_uniform_scale:
                colsub = col.column(align=True)
                colsub.prop(strip, "scale_start_x", text="Scale")
            else:
                col.prop(strip, "scale_start_x", text="Scale X")
                col.prop(strip, "scale_start_y", text="Y")

            col = layout.column(align=True)
            col.prop(strip, "rotation_start", text="Rotation")

        elif strip_type == "MULTICAM":
            col = layout.column(align=True)
            strip_channel = strip.channel

            col.prop(strip, "multicam_source", text="Source Channel")

            # The multicam strip needs at least 2 strips to be useful
            if strip_channel > 2:
                BT_ROW = 4
                col.label(text="Cut To")
                row = col.row()

                for i in range(1, strip_channel):
                    if (i % BT_ROW) == 1:
                        row = col.row(align=True)

                    # Workaround - .enabled has to have a separate UI block to work
                    if i == strip.multicam_source:
                        sub = row.row(align=True)
                        sub.enabled = False
                        sub.operator(
                            "sequencer.split_multicam",
                            text="{:d}".format(i),
                            translate=False,
                        ).camera = i
                    else:
                        sub_1 = row.row(align=True)
                        sub_1.enabled = True
                        sub_1.operator(
                            "sequencer.split_multicam",
                            text="{:d}".format(i),
                            translate=False,
                        ).camera = i

                if strip.channel > BT_ROW and (strip_channel - 1) % BT_ROW:
                    for i in range(
                        strip.channel,
                        strip_channel + ((BT_ROW + 1 - strip_channel) % BT_ROW),
                    ):
                        row.label(text="")
            else:
                col.separator()
                col.label(
                    text="Two or more channels are needed below this strip", icon="INFO"
                )

        elif strip_type == "TEXT":
            layout = self.layout
            col = layout.column()
            col.scale_x = 1.3
            col.scale_y = 1.3
            col.use_property_split = False
            col.prop(strip, "text", text="")
            col.use_property_split = True
            layout.prop(strip, "wrap_width", text="Wrap Width")

        col = layout.column(align=True)
        if strip_type in {
            "CROSS",
            "GAMMA_CROSS",
            "WIPE",
            "ALPHA_OVER",
            "ALPHA_UNDER",
        }:
            col.use_property_split = False
            col.prop(strip, "use_default_fade", text="Default Fade")
            col.use_property_split = True
            if not strip.use_default_fade:
                col.prop(strip, "effect_fader", text="Effect Fader")
        elif strip_type == "GAUSSIAN_BLUR":
            col = layout.column(align=True)
            col.prop(strip, "size_x", text="Size X")
            col.prop(strip, "size_y", text="Y")
        elif strip_type == "COLORMIX":
            layout.prop(strip, "blend_effect", text="Blend Mode")
            row = layout.row(align=True)
            row.prop(strip, "factor", slider=True)


class SEQUENCER_PT_effect_text_layout(SequencerButtonsPanel, Panel):
    bl_label = "Layout"
    bl_parent_id = "SEQUENCER_PT_effect"
    bl_category = "Strip"

    @classmethod
    def poll(cls, context):
        strip = context.active_strip
        return strip.type == "TEXT"

    def draw(self, context):
        strip = context.active_strip
        layout = self.layout
        layout.use_property_split = True
        col = layout.column()
        col.prop(strip, "location", text="Location")
        col.prop(strip, "alignment_x", text="Alignment")

        col = layout.column()  # BFA - label and indent
        col.label(text="Anchor")

        row = col.row()
        row.separator()
        row.prop(strip, "anchor_x", text="X")
        row = col.row()
        row.separator()
        row.prop(strip, "anchor_y", text="Y")


class SEQUENCER_PT_effect_text_style(SequencerButtonsPanel, Panel):
    bl_label = "Style"
    bl_parent_id = "SEQUENCER_PT_effect"
    bl_category = "Strip"

    @classmethod
    def poll(cls, context):
        strip = context.active_strip
        return strip.type == "TEXT"

    def draw(self, context):
        strip = context.active_strip
        layout = self.layout
        layout.use_property_split = True
        col = layout.column()

        row = col.row(align=True)
        row.use_property_decorate = False
        row.template_ID(strip, "font", open="font.open", unlink="font.unlink")
        row.prop(strip, "use_bold", text="", icon="BOLD")
        row.prop(strip, "use_italic", text="", icon="ITALIC")

        col = layout.column()
        split = col.split(factor=0.4, align=True)
        split.label(text="Size")
        split.prop(strip, "font_size", text="")

        split = col.split(factor=0.4, align=True)
        split.label(text="Color")
        split.prop(strip, "color", text="")

        split = col.split(factor=0.4, align=True)
        row = split.row()
        row.use_property_decorate = False
        row.use_property_split = False
        row.prop(strip, "use_shadow", text="Shadow")
        sub = split.column()
        if strip.use_shadow and (not strip.mute):
            sub.prop(strip, "shadow_color", text="")
            row = col.row()
            row.separator()
            row.prop(strip, "shadow_angle", text="Angle")
            row = col.row()
            row.separator()
            row.prop(strip, "shadow_offset", text="Offset")
            row = col.row()
            row.separator()
            row.prop(strip, "shadow_blur", text="Blur")
            sub.active = strip.use_shadow and (not strip.mute)
        else:
            sub.label(icon="DISCLOSURE_TRI_RIGHT")

        split = col.split(factor=0.4, align=True)
        row = split.row()
        row.use_property_decorate = False
        row.use_property_split = False
        row.prop(strip, "use_outline", text="Outline")
        sub = split.column()
        if strip.use_outline and (not strip.mute):
            sub.prop(strip, "outline_color", text="")
            row = col.row()
            row.separator()
            row.prop(strip, "outline_width", text="Width")
            row.active = strip.use_outline
        else:
            sub.label(icon="DISCLOSURE_TRI_RIGHT")

        split = col.split(factor=0.4, align=True)
        row = split.row()
        row.use_property_decorate = False
        row.use_property_split = False
        row.prop(strip, "use_box", text="Box")
        sub = split.column()
        if strip.use_box and (not strip.mute):
            sub.prop(strip, "box_color", text="")
            row = col.row()
            row.separator()
            row.prop(strip, "box_margin", text="Margin")
        else:
            sub.label(icon="DISCLOSURE_TRI_RIGHT")


class SEQUENCER_PT_effect_text_outline(SequencerButtonsPanel, Panel):
    bl_label = "Outline"
    bl_options = {"DEFAULT_CLOSED"}
    bl_category = "Strip"
    bl_parent_id = "SEQUENCER_PT_effect_text_style"

    @classmethod
    def poll(cls, context):
        strip = context.active_strip
        return strip.type == "TEXT"

    def draw_header(self, context):
        strip = context.active_strip
        layout = self.layout
        layout.prop(strip, "use_outline", text="")

    def draw(self, context):
        strip = context.active_strip
        layout = self.layout
        layout.use_property_split = True

        col = layout.column()
        col.prop(strip, "outline_color", text="Color")
        col.prop(strip, "outline_width", text="Width")
        col.active = strip.use_outline and (not strip.mute)


class SEQUENCER_PT_effect_text_shadow(SequencerButtonsPanel, Panel):
    bl_label = "Shadow"
    bl_options = {"DEFAULT_CLOSED"}
    bl_category = "Strip"
    bl_parent_id = "SEQUENCER_PT_effect_text_style"

    @classmethod
    def poll(cls, context):
        strip = context.active_strip
        return strip.type == "TEXT"

    def draw_header(self, context):
        strip = context.active_strip
        layout = self.layout
        layout.prop(strip, "use_shadow", text="")

    def draw(self, context):
        strip = context.active_strip
        layout = self.layout
        layout.use_property_split = True

        col = layout.column()
        col.prop(strip, "shadow_color", text="Color")
        col.prop(strip, "shadow_angle", text="Angle")
        col.prop(strip, "shadow_offset", text="Offset")
        col.prop(strip, "shadow_blur", text="Blur")
        col.active = strip.use_shadow and (not strip.mute)


class SEQUENCER_PT_effect_text_box(SequencerButtonsPanel, Panel):
    bl_label = "Box"
    bl_translation_context = i18n_contexts.id_sequence
    bl_options = {"DEFAULT_CLOSED"}
    bl_category = "Strip"
    bl_parent_id = "SEQUENCER_PT_effect_text_style"

    @classmethod
    def poll(cls, context):
        strip = context.active_strip
        return strip.type == "TEXT"

    def draw_header(self, context):
        strip = context.active_strip
        layout = self.layout
        layout.prop(strip, "use_box", text="")

    def draw(self, context):
        strip = context.active_strip
        layout = self.layout
        layout.use_property_split = True

        col = layout.column()
        col.prop(strip, "box_color", text="Color")
        col.prop(strip, "box_margin", text="Margin")
        col.prop(strip, "box_roundness", text="Roundness")
        col.active = strip.use_box and (not strip.mute)


class SEQUENCER_PT_source(SequencerButtonsPanel, Panel):
    bl_label = "Source"
    bl_options = {"DEFAULT_CLOSED"}
    bl_category = "Strip"

    @classmethod
    def poll(cls, context):
        if not cls.has_sequencer(context):
            return False

        strip = context.active_strip
        if not strip:
            return False

        return strip.type in {"MOVIE", "IMAGE", "SOUND"}

    def draw(self, context):
        layout = self.layout
        layout.use_property_split = True
        layout.use_property_decorate = False

        scene = context.scene
        strip = context.active_strip
        strip_type = strip.type

        layout.active = not strip.mute

        # Draw a filename if we have one.
        if strip_type == "SOUND":
            sound = strip.sound
            layout.template_ID(strip, "sound", open="sound.open")
            if sound is not None:
                col = layout.column()
                col.prop(sound, "filepath", text="")

                col.alignment = "RIGHT"
                sub = col.column(align=True)
                split = sub.split(factor=0.5, align=True)
                split.alignment = "RIGHT"
                if sound.packed_file:
                    split.label(text="Unpack")
                    split.operator("sound.unpack", icon="PACKAGE", text="")
                else:
                    split.label(text="Pack")
                    split.operator("sound.pack", icon="UGLYPACKAGE", text="")

                layout.use_property_split = False
                layout.prop(sound, "use_memory_cache")

                col = layout.box()
                col = col.column(align=True)
                split = col.split(factor=0.5, align=False)
                split.alignment = "RIGHT"
                split.label(text="Sample Rate")
                split.alignment = "LEFT"
                if sound.samplerate <= 0:
                    split.label(text="Unknown")
                else:
                    split.label(
                        text="{:d} Hz".format(sound.samplerate), translate=False
                    )

                split = col.split(factor=0.5, align=False)
                split.alignment = "RIGHT"
                split.label(text="Channels")
                split.alignment = "LEFT"

                # FIXME(@campbellbarton): this is ugly, we may want to support a way of showing a label from an enum.
                channel_enum_items = sound.bl_rna.properties["channels"].enum_items
                split.label(
                    text=channel_enum_items[
                        channel_enum_items.find(sound.channels)
                    ].name
                )
                del channel_enum_items
        else:
            if strip_type == "IMAGE":
                col = layout.column()
                col.prop(strip, "directory", text="")

                # Current element for the filename.
                elem = strip.strip_elem_from_frame(scene.frame_current)
                if elem:
                    col.prop(
                        elem, "filename", text=""
                    )  # strip.elements[0] could be a fallback

                col.prop(strip.colorspace_settings, "name", text="Color Space")

                col.prop(strip, "alpha_mode", text="Alpha")
                sub = col.column(align=True)
                sub.operator(
                    "sequencer.change_path", text="Change Data/Files", icon="FILE_MOVIE"
                ).filter_image = True
            else:  # elif strip_type == 'MOVIE':
                elem = strip.elements[0]

                col = layout.column()
                col.prop(strip, "filepath", text="")
                col.prop(strip.colorspace_settings, "name", text="Color Space")
                col.prop(strip, "stream_index")

                col.use_property_split = False
                col.prop(strip, "use_deinterlace")
                col.use_property_split = True

            if scene.render.use_multiview:
                layout.prop(strip, "use_multiview")

                col = layout.column()
                col.active = strip.use_multiview

                col.row().prop(strip, "views_format", expand=True)

                box = col.box()
                box.active = strip.views_format == "STEREO_3D"
                box.template_image_stereo_3d(strip.stereo_3d_format)

            # Resolution.
            col = layout.box()
            col = col.column(align=True)
            split = col.split(factor=0.5, align=False)
            split.alignment = "RIGHT"
            split.label(text="Resolution")
            size = (elem.orig_width, elem.orig_height) if elem else (0, 0)
            if size[0] and size[1]:
                split.alignment = "LEFT"
                split.label(text="{:d}x{:d}".format(*size), translate=False)
            else:
                split.label(text="None")
            # FPS
            if elem.orig_fps:
                split = col.split(factor=0.5, align=False)
                split.alignment = "RIGHT"
                split.label(text="FPS")
                split.alignment = "LEFT"
                split.label(text="{:.2f}".format(elem.orig_fps), translate=False)


class SEQUENCER_PT_movie_clip(SequencerButtonsPanel, Panel):
    bl_label = "Movie Clip"
    bl_options = {"DEFAULT_CLOSED"}
    bl_category = "Strip"

    @classmethod
    def poll(cls, context):
        if not cls.has_sequencer(context):
            return False

        strip = context.active_strip
        if not strip:
            return False

        return strip.type == "MOVIECLIP"

    def draw(self, context):
        layout = self.layout
        layout.use_property_split = False  # BFA
        layout.use_property_decorate = False

        strip = context.active_strip

        layout.active = not strip.mute
        layout.template_ID(strip, "clip")

        if strip.type == "MOVIECLIP":
            col = layout.column(heading="Use")
            col.prop(strip, "stabilize2d", text="2D Stabilized Clip")
            col.prop(strip, "undistort", text="Undistorted Clip")

        clip = strip.clip
        if clip:
            sta = clip.frame_start
            end = clip.frame_start + clip.frame_duration
            layout.label(
                text=rpt_("Original frame range: {:d}-{:d} ({:d})").format(
                    sta, end, end - sta + 1
                ),
                translate=False,
            )


class SEQUENCER_PT_scene(SequencerButtonsPanel, Panel):
    bl_label = "Scene"
    bl_category = "Strip"

    @classmethod
    def poll(cls, context):
        if not cls.has_sequencer(context):
            return False

        strip = context.active_strip
        if not strip:
            return False

        return strip.type == "SCENE"

    def draw(self, context):
        strip = context.active_strip
        scene = strip.scene

        layout = self.layout
        layout.use_property_split = True
        layout.use_property_decorate = False
        layout.active = not strip.mute

        layout.template_ID(strip, "scene", text="Scene", new="scene.new_sequencer")
        layout.prop(strip, "scene_input", text="Input")

        if strip.scene_input == "CAMERA":
            layout.template_ID(strip, "scene_camera", text="Camera")

        if strip.scene_input == "CAMERA":
            layout = layout.column(align=True)
            layout.label(text="Show")
            layout.use_property_split = False
            row = layout.row()
            row.separator()
            layout.prop(strip, "use_annotations", text="Annotations")
            if scene:
                # Warning, this is not a good convention to follow.
                # Expose here because setting the alpha from the "Render" menu is very inconvenient.
                row = layout.row()
                row.separator()
                row.prop(scene.render, "film_transparent")


class SEQUENCER_PT_scene_sound(SequencerButtonsPanel, Panel):
    bl_label = "Sound"
    bl_category = "Strip"

    @classmethod
    def poll(cls, context):
        if not cls.has_sequencer(context):
            return False

        strip = context.active_strip
        if not strip:
            return False

        return strip.type == "SCENE"

    def draw(self, context):
        strip = context.active_strip

        layout = self.layout
        layout.use_property_split = True
        layout.use_property_decorate = False
        layout.active = not strip.mute

        col = layout.column()

        col.use_property_decorate = True
        split = col.split(factor=0.4)
        split.alignment = "RIGHT"
        split.label(text="Strip Volume", text_ctxt=i18n_contexts.id_sound)
        split.prop(strip, "volume", text="")
        col.use_property_decorate = False


class SEQUENCER_PT_mask(SequencerButtonsPanel, Panel):
    bl_label = "Mask"
    bl_category = "Strip"

    @classmethod
    def poll(cls, context):
        if not cls.has_sequencer(context):
            return False

        strip = context.active_strip
        if not strip:
            return False

        return strip.type == "MASK"

    def draw(self, context):
        layout = self.layout
        layout.use_property_split = True

        strip = context.active_strip

        layout.active = not strip.mute

        layout.template_ID(strip, "mask")

        mask = strip.mask

        if mask:
            sta = mask.frame_start
            end = mask.frame_end
            layout.label(
                text=rpt_("Original frame range: {:d}-{:d} ({:d})").format(
                    sta, end, end - sta + 1
                ),
                translate=False,
            )


class SEQUENCER_PT_time(SequencerButtonsPanel, Panel):
    bl_label = "Time"
    bl_options = {"DEFAULT_CLOSED"}
    bl_category = "Strip"

    @classmethod
    def poll(cls, context):
        if not cls.has_sequencer(context):
            return False

        strip = context.active_strip
        if not strip:
            return False

        return strip.type

    def draw_header_preset(self, context):
        layout = self.layout
        layout.alignment = "RIGHT"
        strip = context.active_strip

        layout.prop(strip, "lock", text="", icon_only=True, emboss=False)

    def draw(self, context):
        from bpy.utils import smpte_from_frame

        layout = self.layout
        layout.use_property_split = False
        layout.use_property_decorate = False

        scene = context.scene
        frame_current = scene.frame_current
        strip = context.active_strip

        is_effect = isinstance(strip, bpy.types.EffectStrip)

        # Get once.
        frame_start = strip.frame_start
        frame_final_start = strip.frame_final_start
        frame_final_end = strip.frame_final_end
        frame_final_duration = strip.frame_final_duration
        frame_offset_start = strip.frame_offset_start
        frame_offset_end = strip.frame_offset_end

        length_list = (
            str(frame_start),
            str(frame_final_end),
            str(frame_final_duration),
            str(frame_offset_start),
            str(frame_offset_end),
        )

        if not is_effect:
            length_list = length_list + (
                str(strip.animation_offset_start),
                str(strip.animation_offset_end),
            )

        max_length = max(len(x) for x in length_list)
        max_factor = (1.9 - max_length) / 30
        factor = 0.45

        layout.enabled = not strip.lock
        layout.active = not strip.mute

        sub = layout.row(align=True)
        split = sub.split(factor=factor + max_factor)
        split.alignment = "RIGHT"

        try:  # BFA - detect if correct relevant strip is selected to apply as a clearer UX. Only works on Movie and Image strips
            is_retiming = context.scene.sequence_editor.selected_retiming_keys
            strip = context.active_strip
            layout = self.layout

            layout.operator_context = "INVOKE_REGION_WIN"  # BFA

            strip = context.active_strip  # BFA
            strip_type = strip.type  # BFA

            if (
                strip
                and strip_type == "MOVIE"
                or strip_type == "IMAGE"
                or strip_type == "SOUND"
            ):
                # BFA - Made the show_retiming_keys conditional
                col = layout.column()
                col.prop(strip, "show_retiming_keys", text="Show Retiming Keys")
            else:
                layout.label(
                    text="To retime, select a movie or sound strip", icon="QUESTION"
                )  # BFA
        except:
            layout.label(
                text="To retime, select a movie or sound strip", icon="QUESTION"
            )  # BFA

        sub = layout.row(align=True)
        split = sub.split(factor=factor + max_factor)
        split.alignment = "RIGHT"
        split.label(text="Channel")
        split.prop(strip, "channel", text="")

        sub = layout.column(align=True)
        split = sub.split(factor=factor + max_factor, align=True)
        split.alignment = "RIGHT"
        split.label(text="Start")
        split.prop(strip, "frame_start", text=smpte_from_frame(frame_start))

        split = sub.split(factor=factor + max_factor, align=True)
        split.alignment = "RIGHT"
        split.label(text="Duration")
        split.prop(
            strip, "frame_final_duration", text=smpte_from_frame(frame_final_duration)
        )

        # Use label, editing this value from the UI allows negative values,
        # users can adjust duration.
        split = sub.split(factor=factor + max_factor, align=True)
        split.alignment = "RIGHT"
        split.label(text="End")
        split = split.split(factor=factor + 0.3 + max_factor, align=True)
        split.label(
            text="{:>14s}".format(smpte_from_frame(frame_final_end)), translate=False
        )
        split.alignment = "RIGHT"
        split.label(text=str(frame_final_end) + " ")

        if not is_effect:
            layout.alignment = "RIGHT"
            sub = layout.column(align=True)

            split = sub.split(factor=factor + max_factor, align=True)
            split.alignment = "RIGHT"
            split.label(text="Strip Offset Start")
            split.prop(
                strip, "frame_offset_start", text=smpte_from_frame(frame_offset_start)
            )

            split = sub.split(factor=factor + max_factor, align=True)
            split.alignment = "RIGHT"
            split.label(text="End")
            split.prop(
                strip, "frame_offset_end", text=smpte_from_frame(frame_offset_end)
            )

            layout.alignment = "RIGHT"
            sub = layout.column(align=True)

            split = sub.split(factor=factor + max_factor, align=True)
            split.alignment = "RIGHT"
            split.label(text="Hold Offset Start")
            split.prop(
                strip,
                "animation_offset_start",
                text=smpte_from_frame(strip.animation_offset_start),
            )

            split = sub.split(factor=factor + max_factor, align=True)
            split.alignment = "RIGHT"
            split.label(text="End")
            split.prop(
                strip,
                "animation_offset_end",
                text=smpte_from_frame(strip.animation_offset_end),
            )

            if strip.type == 'SOUND':
                sub2 = layout.column(align=True)
                split = sub2.split(factor=factor + max_factor, align=True)
                split.alignment = 'RIGHT'
                split.label(text="Sound Offset", text_ctxt=i18n_contexts.id_sound)
                split.prop(strip, "sound_offset", text="")

        col = layout.column(align=True)
        col = col.box()
        col.active = (frame_current >= frame_final_start) and (
            frame_current <= frame_final_start + frame_final_duration
        )

        split = col.split(factor=factor + max_factor, align=True)
        split.alignment = "RIGHT"
        split.label(text="Current Frame")
        split = split.split(factor=factor + 0.3 + max_factor, align=True)
        frame_display = frame_current - frame_final_start
        split.label(
            text="{:>14s}".format(smpte_from_frame(frame_display)), translate=False
        )
        split.alignment = "RIGHT"
        split.label(text=str(frame_display) + " ")

        if strip.type == "SCENE":
            scene = strip.scene

            if scene:
                sta = scene.frame_start
                end = scene.frame_end
                split = col.split(factor=factor + max_factor)
                split.alignment = "RIGHT"
                split.label(text="Original Frame Range")
                split.alignment = "LEFT"
                split.label(
                    text="{:d}-{:d} ({:d})".format(sta, end, end - sta + 1),
                    translate=False,
                )


class SEQUENCER_PT_adjust_sound(SequencerButtonsPanel, Panel):
    bl_label = "Sound"
    bl_category = "Strip"

    @classmethod
    def poll(cls, context):
        if not cls.has_sequencer(context):
            return False

        strip = context.active_strip
        if not strip:
            return False

        return strip.type == "SOUND"

    def draw(self, context):
        layout = self.layout
        layout.use_property_split = False

        st = context.space_data
        overlay_settings = st.timeline_overlay
        strip = context.active_strip
        sound = strip.sound

        layout.active = not strip.mute

        if sound is not None:
            layout.use_property_split = True
            col = layout.column()

            split = col.split(factor=0.4)
            split.alignment = "RIGHT"
            split.label(text="Volume", text_ctxt=i18n_contexts.id_sound)
            split.prop(strip, "volume", text="")

<<<<<<< HEAD
            split = col.split(factor=0.4)
            split.alignment = "RIGHT"
            split.label(text="Offset", text_ctxt=i18n_contexts.id_sound)
            split.prop(strip, "sound_offset", text="")

=======
>>>>>>> 7c391b49
            layout.use_property_split = False
            col = layout.column()

            split = col.split(factor=0.4)
            split.label(text="")
            split.prop(sound, "use_mono")

            layout.use_property_split = True
            col = layout.column()

            audio_channels = context.scene.render.ffmpeg.audio_channels
            pan_enabled = sound.use_mono and audio_channels != "MONO"
            pan_text = "{:.2f}°".format(strip.pan * 90.0)

            split = col.split(factor=0.4)
            split.alignment = "RIGHT"
            split.label(text="Pan", text_ctxt=i18n_contexts.id_sound)
            split.prop(strip, "pan", text="")
            split.enabled = pan_enabled

            if audio_channels not in {"MONO", "STEREO"}:
                split = col.split(factor=0.4)
                split.alignment = "RIGHT"
                split.label(text="Pan Angle")
                split.enabled = pan_enabled
                subsplit = split.row()
                subsplit.alignment = "CENTER"
                subsplit.label(text=pan_text)
                subsplit.label(text=" ")  # Compensate for no decorate.
                subsplit.enabled = pan_enabled

            layout.use_property_split = False
            col = layout.column()

            if overlay_settings.waveform_display_type == "DEFAULT_WAVEFORMS":
                col.prop(strip, "show_waveform")


class SEQUENCER_PT_adjust_comp(SequencerButtonsPanel, Panel):
    bl_label = "Compositing"
    bl_category = "Strip"

    @classmethod
    def poll(cls, context):
        if not cls.has_sequencer(context):
            return False

        strip = context.active_strip
        if not strip:
            return False

        return strip.type != "SOUND"

    def draw(self, context):
        layout = self.layout
        layout.use_property_split = True

        strip = context.active_strip

        layout.active = not strip.mute

        col = layout.column()
        col.prop(strip, "blend_type", text="Blend")
        col.prop(strip, "blend_alpha", text="Opacity", slider=True)


class SEQUENCER_PT_adjust_transform(SequencerButtonsPanel, Panel):
    bl_label = "Transform"
    bl_category = "Strip"
    bl_options = {"DEFAULT_CLOSED"}

    @classmethod
    def poll(cls, context):
        if not cls.has_sequencer(context):
            return False

        strip = context.active_strip
        if not strip:
            return False

        return strip.type != "SOUND"

    def draw(self, context):
        strip = context.active_strip
        layout = self.layout
        layout.use_property_split = True
        layout.active = not strip.mute

        col = layout.column(align=True)
        col.prop(strip.transform, "filter", text="Filter")

        col = layout.column(align=True)
        col.prop(strip.transform, "offset_x", text="Position X")
        col.prop(strip.transform, "offset_y", text="Y")

        col = layout.column(align=True)
        col.prop(strip.transform, "scale_x", text="Scale X")
        col.prop(strip.transform, "scale_y", text="Y")

        col = layout.column(align=True)
        col.prop(strip.transform, "rotation", text="Rotation")

        row = layout.row(heading="Mirror")
        sub = row.row(align=True)
        sub.prop(strip, "use_flip_x", text="X", toggle=True)
        sub.prop(strip, "use_flip_y", text="Y", toggle=True)


class SEQUENCER_PT_adjust_video(SequencerButtonsPanel, Panel):
    bl_label = "Video"
    bl_options = {"DEFAULT_CLOSED"}
    bl_category = "Strip"

    @classmethod
    def poll(cls, context):
        if not cls.has_sequencer(context):
            return False

        strip = context.active_strip
        if not strip:
            return False

        return strip.type in {
            "MOVIE",
            "IMAGE",
            "SCENE",
            "MOVIECLIP",
            "MASK",
            "META",
            "ADD",
            "SUBTRACT",
            "ALPHA_OVER",
            "ALPHA_UNDER",
            "CROSS",
            "GAMMA_CROSS",
            "MULTIPLY",
            "WIPE",
            "GLOW",
            "TRANSFORM",
            "COLOR",
            "MULTICAM",
            "SPEED",
            "ADJUSTMENT",
            "COLORMIX",
        }

    def draw(self, context):
        layout = self.layout

        layout.use_property_split = True

        col = layout.column()

        strip = context.active_strip

        layout.active = not strip.mute

        col.prop(strip, "strobe")
        col.prop(strip, "use_reverse_frames")


class SEQUENCER_PT_adjust_color(SequencerButtonsPanel, Panel):
    bl_label = "Color"
    bl_options = {"DEFAULT_CLOSED"}
    bl_category = "Strip"

    @classmethod
    def poll(cls, context):
        if not cls.has_sequencer(context):
            return False

        strip = context.active_strip
        if not strip:
            return False

        return strip.type in {
            "MOVIE",
            "IMAGE",
            "SCENE",
            "MOVIECLIP",
            "MASK",
            "META",
            "ADD",
            "SUBTRACT",
            "ALPHA_OVER",
            "ALPHA_UNDER",
            "CROSS",
            "GAMMA_CROSS",
            "MULTIPLY",
            "WIPE",
            "GLOW",
            "TRANSFORM",
            "COLOR",
            "MULTICAM",
            "SPEED",
            "ADJUSTMENT",
            "COLORMIX",
        }

    def draw(self, context):
        layout = self.layout
        layout.use_property_split = True

        strip = context.active_strip

        layout.active = not strip.mute

        col = layout.column()
        col.prop(strip, "color_saturation", text="Saturation")
        col.prop(strip, "color_multiply", text="Multiply")

        row = col.row()
        row.use_property_split = False
        row.prop(strip, "multiply_alpha")
        row.prop_decorator(strip, "multiply_alpha")

        row = col.row()
        row.use_property_split = False
        row.prop(strip, "use_float", text="Convert to Float")
        row.prop_decorator(strip, "use_float")


class SEQUENCER_PT_cache_settings(SequencerButtonsPanel, Panel):
    bl_label = "Cache Settings"
    bl_category = "Cache"

    @classmethod
    def poll(cls, context):
        return cls.has_sequencer(context) and context.scene.sequence_editor

    def draw(self, context):
        layout = self.layout
        layout.use_property_split = False
        layout.use_property_decorate = False

        ed = context.scene.sequence_editor

        col = layout.column()

        col.prop(ed, "use_cache_raw", text="Raw")
        col.prop(ed, "use_cache_preprocessed", text="Preprocessed")
        col.prop(ed, "use_cache_composite", text="Composite")
        col.prop(ed, "use_cache_final", text="Final")


class SEQUENCER_PT_cache_view_settings(SequencerButtonsPanel, Panel):
    bl_label = "Display"
    bl_category = "Cache"
    bl_parent_id = "SEQUENCER_PT_cache_settings"

    @classmethod
    def poll(cls, context):
        return cls.has_sequencer(context) and context.scene.sequence_editor

    def draw_header(self, context):
        cache_settings = context.space_data.cache_overlay

        self.layout.prop(cache_settings, "show_cache", text="")

    def draw(self, context):
        layout = self.layout
        layout.use_property_split = True
        layout.use_property_decorate = False

        cache_settings = context.space_data.cache_overlay
        layout.active = cache_settings.show_cache

        col = layout.column(heading="Cache", align=True)

        show_developer_ui = context.preferences.view.show_developer_ui
        if show_developer_ui:
            col.prop(cache_settings, "show_cache_raw", text="Raw")
            col.prop(cache_settings, "show_cache_preprocessed", text="Preprocessed")
            col.prop(cache_settings, "show_cache_composite", text="Composite")
        col.prop(cache_settings, "show_cache_final_out", text="Final")


class SEQUENCER_PT_proxy_settings(SequencerButtonsPanel, Panel):
    bl_label = "Proxy Settings"
    bl_category = "Proxy"

    @classmethod
    def poll(cls, context):
        return cls.has_sequencer(context) and context.scene.sequence_editor

    def draw(self, context):
        layout = self.layout
        layout.use_property_split = True
        layout.use_property_decorate = False

        ed = context.scene.sequence_editor
        flow = layout.column_flow()
        flow.prop(ed, "proxy_storage", text="Storage")

        if ed.proxy_storage == "PROJECT":
            flow.prop(ed, "proxy_dir", text="Directory")

        col = layout.column()
        col.operator("sequencer.enable_proxies")
        col.operator("sequencer.rebuild_proxy", icon="LASTOPERATOR")


class SEQUENCER_PT_strip_proxy(SequencerButtonsPanel, Panel):
    bl_label = "Strip Proxy & Timecode"
    bl_category = "Proxy"

    @classmethod
    def poll(cls, context):
        if not cls.has_sequencer(context) and context.scene.sequence_editor:
            return False

        strip = context.active_strip
        if not strip:
            return False

        return strip.type in {"MOVIE", "IMAGE"}

    def draw_header(self, context):
        strip = context.active_strip

        self.layout.prop(strip, "use_proxy", text="")

    def draw(self, context):
        layout = self.layout
        layout.use_property_split = False
        layout.use_property_decorate = False

        ed = context.scene.sequence_editor

        strip = context.active_strip

        if strip.proxy:
            proxy = strip.proxy

            if ed.proxy_storage == "PER_STRIP":
                col = layout.column(align=True)
                col.label(text="Custom Proxy")
                row = col.row()
                row.separator()
                row.prop(proxy, "use_proxy_custom_directory")
                row = col.row()
                row.separator()
                row.prop(proxy, "use_proxy_custom_file")
                col.use_property_split = True
                if proxy.use_proxy_custom_directory and not proxy.use_proxy_custom_file:
                    col.prop(proxy, "directory")
                if proxy.use_proxy_custom_file:
                    col.prop(proxy, "filepath")

            layout.use_property_split = True
            row = layout.row(heading="Resolutions", align=True)
            row.prop(strip.proxy, "build_25", toggle=True)
            row.prop(strip.proxy, "build_50", toggle=True)
            row.prop(strip.proxy, "build_75", toggle=True)
            row.prop(strip.proxy, "build_100", toggle=True)

            layout.use_property_split = False
            layout.prop(proxy, "use_overwrite")

            layout.use_property_split = True

            col = layout.column()
            col.prop(proxy, "quality", text="Quality")

            if strip.type == "MOVIE":
                col = layout.column()

                col.prop(proxy, "timecode", text="Timecode Index")


class SEQUENCER_PT_strip_cache(SequencerButtonsPanel, Panel):
    bl_label = "Strip Cache"
    bl_category = "Cache"
    bl_options = {"DEFAULT_CLOSED"}

    @classmethod
    def poll(cls, context):
        show_developer_ui = context.preferences.view.show_developer_ui
        if not cls.has_sequencer(context):
            return False
        if context.active_strip is not None and show_developer_ui:
            return True
        return False

    def draw_header(self, context):
        strip = context.active_strip
        self.layout.prop(strip, "override_cache_settings", text="")

    def draw(self, context):
        layout = self.layout
        layout.use_property_split = False
        layout.use_property_decorate = False

        strip = context.active_strip
        layout.active = strip.override_cache_settings

        col = layout.column()
        col.prop(strip, "use_cache_raw")
        col.prop(strip, "use_cache_preprocessed", text="Preprocessed")
        col.prop(strip, "use_cache_composite")


class SEQUENCER_PT_preview(SequencerButtonsPanel_Output, Panel):
    bl_label = "Scene Strip Display"
    bl_space_type = "SEQUENCE_EDITOR"
    bl_region_type = "UI"
    bl_options = {"DEFAULT_CLOSED"}
    bl_category = "View"

    def draw(self, context):
        layout = self.layout
        layout.use_property_split = True
        layout.use_property_decorate = False

        render = context.scene.render

        col = layout.column()
        col.prop(render, "sequencer_gl_preview", text="Shading")

        if render.sequencer_gl_preview in {"SOLID", "WIREFRAME"}:
            col.use_property_split = False
            col.prop(render, "use_sequencer_override_scene_strip")


class SEQUENCER_PT_view(SequencerButtonsPanel_Output, Panel):
    bl_label = "View Settings"
    bl_category = "View"

    def draw(self, context):
        layout = self.layout
        layout.use_property_split = True
        layout.use_property_decorate = False

        st = context.space_data
        ed = context.scene.sequence_editor

        col = layout.column()

        col.prop(st, "proxy_render_size")

        col = layout.column()
        col.use_property_split = False
        prop = col.prop(st, "use_proxies")
        if st.proxy_render_size in {"NONE", "SCENE"}:
            col.enabled = False

        col = layout.column()
        if ed:
            col.use_property_split = False
            col.prop(ed, "use_prefetch")
            col.use_property_split = True

        col.prop(st, "display_channel", text="Channel")

        if st.display_mode == "IMAGE":
            col.prop(st, "show_overexposed")

        elif st.display_mode == "WAVEFORM":  # BFA
            col.prop(st, "show_separate_color")  # BFA

        if ed:
            col.use_property_split = False
            col.prop(ed, "show_missing_media")


class SEQUENCER_PT_view_cursor(SequencerButtonsPanel_Output, Panel):
    bl_category = "View"
    bl_label = "2D Cursor"

    def draw(self, context):
        layout = self.layout

        st = context.space_data

        layout.use_property_split = True
        layout.use_property_decorate = False

        col = layout.column()
        col.prop(st, "cursor_location", text="Location")


class SEQUENCER_PT_frame_overlay(SequencerButtonsPanel_Output, Panel):
    bl_label = "Frame Overlay"
    bl_category = "View"
    bl_options = {"DEFAULT_CLOSED"}

    @classmethod
    def poll(cls, context):
        if not context.scene.sequence_editor:
            return False
        return SequencerButtonsPanel_Output.poll(context)

    def draw_header(self, context):
        scene = context.scene
        ed = scene.sequence_editor

        self.layout.prop(ed, "show_overlay_frame", text="")

    def draw(self, context):
        layout = self.layout

        layout.operator_context = "INVOKE_REGION_PREVIEW"
        layout.operator("sequencer.view_ghost_border", text="Set Overlay Region")
        layout.operator_context = "INVOKE_DEFAULT"

        layout.use_property_split = True
        layout.use_property_decorate = False

        st = context.space_data
        scene = context.scene
        ed = scene.sequence_editor

        layout.active = ed.show_overlay_frame

        col = layout.column()
        col.prop(ed, "overlay_frame", text="Frame Offset")
        col.prop(st, "overlay_frame_type")
        col.use_property_split = False
        col.prop(ed, "use_overlay_frame_lock")


class SEQUENCER_PT_view_safe_areas(SequencerButtonsPanel_Output, Panel):
    bl_label = "Safe Areas"
    bl_options = {"DEFAULT_CLOSED"}
    bl_category = "View"

    @classmethod
    def poll(cls, context):
        st = context.space_data
        is_preview = st.view_type in {"PREVIEW", "SEQUENCER_PREVIEW"}
        return is_preview and (st.display_mode == "IMAGE")

    def draw_header(self, context):
        overlay_settings = context.space_data.preview_overlay
        self.layout.prop(overlay_settings, "show_safe_areas", text="")

    def draw(self, context):
        layout = self.layout
        layout.use_property_split = True
        overlay_settings = context.space_data.preview_overlay
        safe_data = context.scene.safe_areas

        layout.active = overlay_settings.show_safe_areas

        col = layout.column()

        sub = col.column()
        sub.prop(safe_data, "title", slider=True)
        sub.prop(safe_data, "action", slider=True)


class SEQUENCER_PT_view_safe_areas_center_cut(SequencerButtonsPanel_Output, Panel):
    bl_label = "Center-Cut Safe Areas"
    bl_parent_id = "SEQUENCER_PT_view_safe_areas"
    bl_options = {"DEFAULT_CLOSED"}
    bl_category = "View"

    def draw_header(self, context):
        st = context.space_data

        layout = self.layout
        overlay_settings = context.space_data.preview_overlay
        layout.active = overlay_settings.show_safe_areas
        layout.prop(overlay_settings, "show_safe_center", text="")

    def draw(self, context):
        layout = self.layout
        layout.use_property_split = True
        safe_data = context.scene.safe_areas
        overlay_settings = context.space_data.preview_overlay

        layout.active = (
            overlay_settings.show_safe_areas and overlay_settings.show_safe_center
        )

        col = layout.column()
        col.prop(safe_data, "title_center", slider=True)
        col.prop(safe_data, "action_center", slider=True)


class SEQUENCER_PT_modifiers(SequencerButtonsPanel, Panel):
    bl_label = "Modifiers"
    bl_category = "Modifiers"

    def draw(self, context):
        layout = self.layout
        layout.use_property_split = True

        strip = context.active_strip
        ed = context.scene.sequence_editor
        if strip.type == "SOUND":
            sound = strip.sound
        else:
            sound = None

        if sound is None:
            row = layout.row()  # BFA - float left
            row.use_property_split = False
            row.prop(strip, "use_linear_modifiers")
            row.prop_decorator(strip, "use_linear_modifiers")

        layout.operator_menu_enum("sequencer.strip_modifier_add", "type")
        layout.operator(
            "sequencer.strip_modifier_copy", icon="COPYDOWN"
        )  # BFA - icon added

        for mod in strip.modifiers:
            box = layout.box()

            row = box.row()
            row.use_property_decorate = False
            row.prop(mod, "show_expanded", text="", emboss=False)
            row.prop(mod, "name", text="")

            row.prop(mod, "mute", text="")
            row.use_property_decorate = True

            sub = row.row(align=True)
            props = sub.operator(
                "sequencer.strip_modifier_move", text="", icon="TRIA_UP"
            )
            props.name = mod.name
            props.direction = "UP"
            props = sub.operator(
                "sequencer.strip_modifier_move", text="", icon="TRIA_DOWN"
            )
            props.name = mod.name
            props.direction = "DOWN"

            row.operator(
                "sequencer.strip_modifier_remove", text="", icon="X", emboss=False
            ).name = mod.name

            if mod.show_expanded:
                if sound is None:
                    if mod.type == "COLOR_BALANCE":
                        box.prop(mod, "color_multiply")
                        draw_color_balance(box, mod.color_balance)
                    elif mod.type == "CURVES":
                        box.template_curve_mapping(
                            mod, "curve_mapping", type="COLOR", show_tone=True
                        )
                    elif mod.type == "HUE_CORRECT":
                        box.template_curve_mapping(mod, "curve_mapping", type="HUE")
                    elif mod.type == "BRIGHT_CONTRAST":
                        col = box.column()
                        col.prop(mod, "bright")
                        col.prop(mod, "contrast")
                    elif mod.type == "WHITE_BALANCE":
                        col = box.column()
                        col.prop(mod, "white_value")
                    elif mod.type == "TONEMAP":
                        col = box.column()
                        col.prop(mod, "tonemap_type")
                        if mod.tonemap_type == "RD_PHOTORECEPTOR":
                            col.prop(mod, "intensity")
                            col.prop(mod, "contrast")
                            col.prop(mod, "adaptation")
                            col.prop(mod, "correction")
                        elif mod.tonemap_type == "RH_SIMPLE":
                            col.prop(mod, "key")
                            col.prop(mod, "offset")
                            col.prop(mod, "gamma")

                    box.separator(type="LINE")

                    col = box.column()
                    row = col.row()
                    row.prop(mod, "input_mask_type", expand=True)

                    if mod.input_mask_type == "STRIP":
                        sequences_object = ed
                        if ed.meta_stack:
                            sequences_object = ed.meta_stack[-1]
                        col.prop_search(
                            mod,
                            "input_mask_strip",
                            sequences_object,
                            "strips",
                            text="Mask",
                        )
                    else:
                        col.prop(mod, "input_mask_id")
                        row = col.row()
                        row.prop(mod, "mask_time", expand=True)
                else:
                    if mod.type == "SOUND_EQUALIZER":
                        # eq_row = box.row()
                        # eq_graphs = eq_row.operator_menu_enum("sequencer.strip_modifier_equalizer_redefine", "graphs")
                        # eq_graphs.name = mod.name
                        flow = box.grid_flow(
                            row_major=True,
                            columns=0,
                            even_columns=True,
                            even_rows=False,
                            align=False,
                        )
                        for sound_eq in mod.graphics:
                            col = flow.column()
                            box = col.box()
                            split = box.split(factor=0.4)
                            split.label(
                                text="{:.2f}".format(sound_eq.curve_mapping.clip_min_x),
                                translate=False,
                            )
                            split.label(text="Hz")
                            split.alignment = "RIGHT"
                            split.label(
                                text="{:.2f}".format(sound_eq.curve_mapping.clip_max_x),
                                translate=False,
                            )
                            box.template_curve_mapping(
                                sound_eq,
                                "curve_mapping",
                                type="NONE",
                                levels=False,
                                brush=True,
                                use_negative_slope=True,
                                show_tone=False,
                            )
                            second_row = col.row()
                            second_row.label(text="dB")
                            second_row.alignment = "CENTER"


class SEQUENCER_PT_annotation(AnnotationDataPanel, SequencerButtonsPanel_Output, Panel):
    bl_space_type = "SEQUENCE_EDITOR"
    bl_region_type = "UI"
    bl_category = "View"

    @staticmethod
    def has_preview(context):
        st = context.space_data
        return st.view_type in {"PREVIEW", "SEQUENCER_PREVIEW"}

    @classmethod
    def poll(cls, context):
        return cls.has_preview(context)

    # NOTE: this is just a wrapper around the generic GP Panel
    # But, it should only show up when there are images in the preview region


class SEQUENCER_PT_annotation_onion(
    AnnotationOnionSkin, SequencerButtonsPanel_Output, Panel
):
    bl_space_type = "SEQUENCE_EDITOR"
    bl_region_type = "UI"
    bl_category = "View"
    bl_parent_id = "SEQUENCER_PT_annotation"
    bl_options = {"DEFAULT_CLOSED"}

    @staticmethod
    def has_preview(context):
        st = context.space_data
        return st.view_type in {"PREVIEW", "SEQUENCER_PREVIEW"}

    @classmethod
    def poll(cls, context):
        if context.annotation_data_owner is None:
            return False
        elif type(context.annotation_data_owner) is bpy.types.Object:
            return False
        else:
            gpl = context.active_annotation_layer
            if gpl is None:
                return False

        return cls.has_preview(context)

    # NOTE: this is just a wrapper around the generic GP Panel
    # But, it should only show up when there are images in the preview region


class SEQUENCER_PT_custom_props(SequencerButtonsPanel, PropertyPanel, Panel):
    COMPAT_ENGINES = {
        "BLENDER_RENDER",
        "BLENDER_WORKBENCH",
    }
    _context_path = "active_strip"
    _property_type = (bpy.types.Strip,)
    bl_category = "Strip"


# BFA - contains format changes
class SEQUENCER_PT_snapping(Panel):
    bl_space_type = "SEQUENCE_EDITOR"
    bl_region_type = "HEADER"
    bl_label = "Snapping"
    bl_ui_units_x = 11

    def draw(self, _context):
        pass


class SEQUENCER_PT_preview_snapping(Panel):
    bl_space_type = "SEQUENCE_EDITOR"
    bl_region_type = "HEADER"
    bl_parent_id = "SEQUENCER_PT_snapping"
    bl_label = "Preview Snapping"

    @classmethod
    def poll(cls, context):
        st = context.space_data
        return st.view_type in {"PREVIEW", "SEQUENCER_PREVIEW"}

    def draw(self, context):
        tool_settings = context.tool_settings
        sequencer_tool_settings = tool_settings.sequencer_tool_settings

        layout = self.layout
        layout.use_property_split = False
        layout.use_property_decorate = False

        col = layout.column(align=True)
        col.label(text="Snap to")
        row = col.row()
        row.separator()
        row.prop(sequencer_tool_settings, "snap_to_borders")
        row = col.row()
        row.separator()
        row.prop(sequencer_tool_settings, "snap_to_center")
        row = col.row()
        row.separator()
        row.prop(sequencer_tool_settings, "snap_to_strips_preview")


class SEQUENCER_PT_sequencer_snapping(Panel):
    bl_space_type = "SEQUENCE_EDITOR"
    bl_region_type = "HEADER"
    bl_parent_id = "SEQUENCER_PT_snapping"
    bl_label = "Sequencer Snapping"

    @classmethod
    def poll(cls, context):
        st = context.space_data
        return st.view_type in {"SEQUENCER", "SEQUENCER_PREVIEW"}

    def draw(self, context):
        tool_settings = context.tool_settings
        sequencer_tool_settings = tool_settings.sequencer_tool_settings

        layout = self.layout
        layout.use_property_split = False
        layout.use_property_decorate = False

        col = layout.column(align=True)
        col.label(text="Snap to")

        row = col.row()
        row.separator()
        row.prop(sequencer_tool_settings, "snap_to_frame_range")
        row = col.row()
        row.separator()
        row.prop(sequencer_tool_settings, "snap_to_current_frame")
        row = col.row()
        row.separator()
        row.prop(sequencer_tool_settings, "snap_to_hold_offset")
        row = col.row()
        row.separator()
        row.prop(sequencer_tool_settings, "snap_to_markers")
        row = col.row()
        row.separator()
        col.prop(sequencer_tool_settings, "snap_to_retiming_keys")

        col = layout.column(align=True)
        col.label(text="Ignore")
        row = col.row()
        row.separator()
        row.prop(sequencer_tool_settings, "snap_ignore_muted", text="Muted Strips")
        row = col.row()
        row.separator()
        row.prop(sequencer_tool_settings, "snap_ignore_sound", text="Sound Strips")

        col = layout.column(align=True)
        col.label(text="Current Frame")
        row = col.row()
        row.separator()
        row.prop(
            sequencer_tool_settings,
            "use_snap_current_frame_to_strips",
            text="Snap to Strips",
        )


# BFA menu
class SEQUENCER_PT_view_options(bpy.types.Panel):
    bl_label = "View Options"
    bl_category = "View"
    bl_space_type = "SEQUENCE_EDITOR"
    bl_region_type = "HEADER"

    def draw(self, context):
        layout = self.layout

        st = context.space_data
        overlay_settings = st.preview_overlay
        is_preview = st.view_type in {"PREVIEW", "SEQUENCER_PREVIEW"}
        is_sequencer_view = st.view_type in {"SEQUENCER", "SEQUENCER_PREVIEW"}
        tool_settings = context.tool_settings

        if is_sequencer_view:
            col = layout.column(align=True)
            if st.view_type == "SEQUENCER":
                split = layout.split(factor=0.6)
                col = split.column()
                col.use_property_split = False
                col.prop(st, "show_backdrop", text="Preview as Backdrop")
                col = split.column()
                if st.show_backdrop:
                    col.label(icon="DISCLOSURE_TRI_DOWN")
                else:
                    col.label(icon="DISCLOSURE_TRI_RIGHT")

                if is_preview or st.show_backdrop:
                    row = layout.row()
                    row.separator()
                    row.prop(
                        st, "show_transform_preview", text="Preview During Transform"
                    )

            else:
                col.prop(st, "show_transform_preview", text="Preview During Transform")

            col = layout.column(align=True)
            col.prop(st, "show_seconds")
            col.prop(st, "show_locked_time")

            layout.menu("SEQUENCER_MT_view_cache")

            layout.use_property_split = False
            layout.prop(st, "show_markers")

        if is_preview:
            layout.use_property_split = False
            if st.display_mode == "IMAGE":
                layout.prop(overlay_settings, "show_metadata")

            layout.use_property_split = False
            layout.prop(st, "use_zoom_to_fit")

        if is_sequencer_view:
            col = layout.column(align=True)
            col.prop(tool_settings, "lock_markers")
            col.prop(st, "use_marker_sync")
            col.prop(st, "use_clamp_view")


# BFA menu
class SEQUENCER_MT_fades_add(Menu):
    bl_label = "Fade"

    def draw(self, context):
        layout = self.layout

        layout.operator(
            "sequencer.fades_add", text="Fade In and Out", icon="IPO_EASE_IN_OUT"
        ).type = "IN_OUT"
        layout.operator(
            "sequencer.fades_add", text="Fade In", icon="IPO_EASE_IN"
        ).type = "IN"
        layout.operator(
            "sequencer.fades_add", text="Fade Out", icon="IPO_EASE_OUT"
        ).type = "OUT"
        layout.operator(
            "sequencer.fades_add",
            text="From current Frame",
            icon="BEFORE_CURRENT_FRAME",
        ).type = "CURSOR_FROM"
        layout.operator(
            "sequencer.fades_add", text="To current Frame", icon="AFTER_CURRENT_FRAME"
        ).type = "CURSOR_TO"


classes = (
    ALL_MT_editormenu_sequencer,
    SEQUENCER_MT_change,  # BFA - no longer used
    SEQUENCER_HT_tool_header,
    SEQUENCER_HT_header,
    SEQUENCER_MT_editor_menus,
    SEQUENCER_MT_range,
    SEQUENCER_MT_view_pie_menus,  # BFA
    SEQUENCER_MT_view,
    SEQUENCER_MT_view_annotations,  # BFA
    SEQUENCER_MT_export,  # BFA
    SEQUENCER_MT_view_cache,  # BFA
    SEQUENCER_MT_preview_zoom,
    SEQUENCER_MT_proxy,
    SEQUENCER_MT_select_handle,
    SEQUENCER_MT_select_channel,
    SEQUENCER_MT_select_linked,  # BFA - sub menu
    SEQUENCER_MT_select,
    SEQUENCER_MT_marker,
    SEQUENCER_MT_navigation,
    SEQUENCER_MT_add,
    SEQUENCER_MT_add_scene,
    SEQUENCER_MT_add_effect,
    SEQUENCER_MT_add_transitions,
    SEQUENCER_MT_add_empty,
    SEQUENCER_MT_strip_effect,
    SEQUENCER_MT_strip_movie,
    SEQUENCER_MT_strip,
    SEQUENCER_MT_strip_transform,
    SEQUENCER_MT_strip_retiming,
    SEQUENCER_MT_strip_text,
    SEQUENCER_MT_strip_input,
    SEQUENCER_MT_strip_lock_mute,
    SEQUENCER_MT_image,
    SEQUENCER_MT_image_transform,
    SEQUENCER_MT_image_clear,
    SEQUENCER_MT_image_apply,
    SEQUENCER_MT_color_tag_picker,
    SEQUENCER_MT_context_menu,
    SEQUENCER_MT_preview_context_menu,
    SEQUENCER_MT_pivot_pie,
    SEQUENCER_MT_retiming,
    SEQUENCER_MT_view_pie,
    SEQUENCER_MT_preview_view_pie,
    SEQUENCER_PT_color_tag_picker,
    SEQUENCER_PT_active_tool,
    SEQUENCER_MT_change_scene_with_icons,  # BFA
    SEQUENCER_PT_strip,
    SEQUENCER_PT_gizmo_display,
    SEQUENCER_PT_overlay,
    SEQUENCER_PT_preview_overlay,
    SEQUENCER_PT_sequencer_overlay,
    SEQUENCER_PT_sequencer_overlay_strips,
    SEQUENCER_PT_sequencer_overlay_waveforms,
    SEQUENCER_PT_effect,
    SEQUENCER_PT_scene,
    SEQUENCER_PT_scene_sound,
    SEQUENCER_PT_mask,
    SEQUENCER_PT_effect_text_style,
    SEQUENCER_PT_effect_text_outline,
    SEQUENCER_PT_effect_text_shadow,
    SEQUENCER_PT_effect_text_box,
    SEQUENCER_PT_effect_text_layout,
    SEQUENCER_PT_movie_clip,
    SEQUENCER_PT_adjust_comp,
    SEQUENCER_PT_adjust_transform,
    SEQUENCER_PT_adjust_crop,
    SEQUENCER_PT_adjust_video,
    SEQUENCER_PT_adjust_color,
    SEQUENCER_PT_adjust_sound,
    SEQUENCER_PT_time,
    SEQUENCER_PT_source,
    SEQUENCER_PT_modifiers,
    SEQUENCER_PT_cache_settings,
    SEQUENCER_PT_cache_view_settings,
    SEQUENCER_PT_strip_cache,
    SEQUENCER_PT_proxy_settings,
    SEQUENCER_PT_strip_proxy,
    SEQUENCER_PT_custom_props,
    SEQUENCER_PT_view,
    SEQUENCER_PT_view_cursor,
    SEQUENCER_PT_frame_overlay,
    SEQUENCER_PT_view_safe_areas,
    SEQUENCER_PT_view_safe_areas_center_cut,
    SEQUENCER_PT_preview,
    SEQUENCER_PT_annotation,
    SEQUENCER_PT_annotation_onion,
    SEQUENCER_PT_snapping,
    SEQUENCER_PT_preview_snapping,
    SEQUENCER_PT_sequencer_snapping,
    SEQUENCER_PT_view_options,  # BFA
    SEQUENCER_MT_fades_add,  # BFA
    SEQUENCER_MT_strip_text_characters,  # BFA
)

if __name__ == "__main__":  # only for live edit.
    from bpy.utils import register_class

    for cls in classes:
        register_class(cls)<|MERGE_RESOLUTION|>--- conflicted
+++ resolved
@@ -1537,8 +1537,6 @@
 
                 layout.separator()
 
-                # layout.operator("sequencer.delete", text="Delete Retiming Keys",
-                # icon='DELETE') #BFA - Redundant operator, tooltip was updated
                 col = layout.column()
 
                 col.operator("sequencer.retiming_reset", icon="KEYFRAMES_REMOVE")
@@ -1592,7 +1590,9 @@
 
         if has_preview:
             layout.separator()
-            layout.operator("sequencer.preview_duplicate_move", text="Duplicate", icon = "DUPLICATE")
+            layout.operator(
+                "sequencer.preview_duplicate_move", text="Duplicate", icon="DUPLICATE"
+            )
             layout.separator()
             # BFA - moved to top header level
             # if strip and strip.type == "TEXT":
@@ -2083,7 +2083,6 @@
 
             layout.separator()
 
-<<<<<<< HEAD
             layout.operator("sequencer.retiming_key_delete", icon="DELETE")
             layout.operator(
                 "sequencer.retiming_add_freeze_frame_slide",
@@ -2092,9 +2091,6 @@
             layout.operator(
                 "sequencer.retiming_add_transition_slide", icon="NODE_CURVE_TIME"
             )
-=======
-            layout.operator("sequencer.retiming_key_delete", text="Delete Retiming Keys")
->>>>>>> 7c391b49
 
     def draw(self, context):
         ed = context.scene.sequence_editor
@@ -3121,7 +3117,7 @@
                 layout.label(
                     text="To retime, select a movie or sound strip", icon="QUESTION"
                 )  # BFA
-        except:
+        except Exception:
             layout.label(
                 text="To retime, select a movie or sound strip", icon="QUESTION"
             )  # BFA
@@ -3195,11 +3191,10 @@
                 "animation_offset_end",
                 text=smpte_from_frame(strip.animation_offset_end),
             )
-
-            if strip.type == 'SOUND':
+            if strip.type == "SOUND":
                 sub2 = layout.column(align=True)
                 split = sub2.split(factor=factor + max_factor, align=True)
-                split.alignment = 'RIGHT'
+                split.alignment = "RIGHT"
                 split.label(text="Sound Offset", text_ctxt=i18n_contexts.id_sound)
                 split.prop(strip, "sound_offset", text="")
 
@@ -3271,14 +3266,6 @@
             split.label(text="Volume", text_ctxt=i18n_contexts.id_sound)
             split.prop(strip, "volume", text="")
 
-<<<<<<< HEAD
-            split = col.split(factor=0.4)
-            split.alignment = "RIGHT"
-            split.label(text="Offset", text_ctxt=i18n_contexts.id_sound)
-            split.prop(strip, "sound_offset", text="")
-
-=======
->>>>>>> 7c391b49
             layout.use_property_split = False
             col = layout.column()
 
