# SPDX-FileCopyrightText: 2009-2023 Blender Authors
#
# SPDX-License-Identifier: GPL-2.0-or-later

import bpy
from bpy.types import Header, Menu, Panel

from bpy.app.translations import (
    contexts as i18n_contexts,
)


class OUTLINER_HT_header(Header):
    bl_space_type = 'OUTLINER'

    def draw(self, context):
        layout = self.layout

        space = context.space_data
        display_mode = space.display_mode
        scene = context.scene
        ks = context.scene.keying_sets.active

        # addon prefs for the show search prop
        preferences = context.preferences
        addon_prefs = preferences.addons["bforartists_toolbar_settings"].preferences

        ALL_MT_editormenu.draw_hidden(context, layout) # bfa - show hide the editormenu

        # bfa - The tab to switch to properties
        # Editor types:
        # ('VIEW_3D', 'TIMELINE', 'GRAPH_EDITOR', 'DOPESHEET_EDITOR', 'NLA_EDITOR', 'IMAGE_EDITOR',
        # 'CLIP_EDITOR', 'TEXT_EDITOR', 'NODE_EDITOR', 'PROPERTIES', 'OUTLINER', 'USER_PREFERENCES', 'INFO', 'FILE_BROWSE)
        row = layout.row(align=True)
        row.operator("screen.space_type_set_or_cycle", text="", icon='BUTS').space_type = 'PROPERTIES'

        layout.prop(space, "display_mode", icon_only=True)

        OUTLINER_MT_editor_menus.draw_collapsible(context, layout) # Collapsing everything in OUTLINER_MT_editor_menus when ticking collapse menus checkbox

        layout.separator_spacer()

        row = layout.row(align=True)

        row.prop(addon_prefs,"outliner_show_search", icon='VIEWZOOM', text = "") # show search text prop
        if addon_prefs.outliner_show_search:
            # No text filtering for library override hierarchies. The tree is lazy built to avoid
            # performance issues in complex files.
            if display_mode == 'LIBRARY_OVERRIDES' and space.lib_override_view_mode == 'HIERARCHIES':
                pass
            else:
                row.prop(space, "filter_text", text="")

        if display_mode == 'SEQUENCE':
            row = layout.row(align=True)
            row.prop(space, "use_sync_select", icon='UV_SYNC_SELECT', text="")

        row = layout.row(align=True)
        if display_mode in {'SCENES', 'VIEW_LAYER', 'LIBRARY_OVERRIDES'}:
            row.popover(
                panel="OUTLINER_PT_filter",
                text="",
                icon='FILTER',
            )

        if display_mode in {'LIBRARIES', 'ORPHAN_DATA'}:
            row.prop(space, "use_filter_id_type", text="", icon='FILTER')
            sub = row.row(align=True)
            if space.use_filter_id_type:
                sub.prop(space, "filter_id_type", text="", icon_only=True)

        if space.display_mode == 'DATA_API':
            layout.separator()

            if ks:
                row = layout.row()
                row.prop_search(scene.keying_sets, "active", scene, "keying_sets", text="")

                row = layout.row(align=True)
                row.operator("anim.keyframe_insert", text="", icon='KEY_HLT')
                row.operator("anim.keyframe_delete", text="", icon='KEY_DEHLT')
            else:
                row = layout.row()
                row.label(text="No Keying Set Active")

class   OUTLINER_MT_object_collection(Menu):
    bl_label = "Collection"

    def draw(self, _context):
        layout = self.layout

        layout.operator("object.move_to_collection", icon='GROUP')
        layout.operator("object.link_to_collection", icon='GROUP')

        layout.separator()
        layout.operator("collection.objects_remove", icon = "DELETE")
        layout.operator("collection.objects_remove_all", icon = "DELETE")

        layout.separator()

        layout.operator("collection.objects_add_active", icon='GROUP')
        layout.operator("collection.objects_remove_active", icon = "DELETE")


# bfa - show hide the editormenu
class ALL_MT_editormenu(Menu):
    bl_label = ""

    def draw(self, context):
        self.draw_menus(self.layout, context)

    @staticmethod
    def draw_menus(layout, context):

        row = layout.row(align=True)
        row.template_header() # editor type menus


class BFA_OUTLINER_PT_scene_ops(Panel):
    bl_label = "New Scene"
    bl_space_type = "OUTLINER"
    bl_region_type = "HEADER"

    def draw(self, context):
        col = self.layout.column(align=True)
        col.label(text="New Scene")
        col.separator_spacer()
        col.operator_enum(operator="scene.new", property="type")

class OUTLINER_MT_editor_menus(Menu):
    bl_idname = "OUTLINER_MT_editor_menus"
    bl_label = ""

    def draw(self, context):
        layout = self.layout
        space = context.space_data

        space = context.space_data
        display_mode = space.display_mode

        layout.menu("OUTLINER_MT_view") # bfa - view menu

        if display_mode == 'DATA_API':
            layout.menu("OUTLINER_MT_edit_datablocks")

        if display_mode == 'LIBRARY_OVERRIDES':
            layout.prop(space, "lib_override_view_mode", text="")

        elif display_mode in ('SCENES','VIEW_LAYER' ):

            layout.menu("OUTLINER_MT_object_collection", text = "Col")

            layout.separator()

            layout.operator("outliner.collection_new", text="", icon='COLLECTION_NEW')

            if display_mode == 'SCENES':
                # BFA - Outliner - Scene View - Add Scene creation operator to header
                layout.separator()
                layout.popover("BFA_OUTLINER_PT_scene_ops", text="", icon="SCENE_DATA")

        elif display_mode == 'ORPHAN_DATA':
            layout.separator()

            layout.operator("outliner.orphans_purge", text="Clean Up")
            layout.menu("TOPBAR_MT_file_cleanup", text = "", icon = "DOWNARROW_HLT")

class OUTLINER_MT_pie_menus(Menu):
    bl_label = "Pie Menus"

    def draw(self, context):
        layout = self.layout

        space = context.space_data

        layout.operator("wm.call_menu_pie", text = "View", icon = "MENU_PANEL").name = 'OUTLINER_MT_view_pie'


class OUTLINER_MT_view(Menu):
    bl_label = "View"

    def draw(self, context):
        layout = self.layout

        space = context.space_data

        layout.operator("outliner.show_active", icon = "CENTER")

        layout.separator()

        layout.operator("outliner.show_one_level", text = "Show One Level", icon = "HIERARCHY_DOWN")
        layout.operator("outliner.show_one_level", text = "Hide One Level", icon = "HIERARCHY_UP").open = False

        layout.operator("outliner.expanded_toggle", icon = 'INVERSE')
        layout.operator("outliner.show_hierarchy", icon = "HIERARCHY")

        layout.operator("outliner.select_box", icon = 'BORDER_RECT')

        layout.separator()

        layout.operator("outliner.select_all", text = "Select All", icon='SELECT_ALL').action = 'SELECT'
        layout.operator("outliner.select_all", text="None", icon='SELECT_NONE').action = 'DESELECT'
        layout.operator("outliner.select_all", text="Invert", icon='INVERSE').action = 'INVERT'

        layout.separator()
        layout.menu("OUTLINER_MT_pie_menus")
        layout.menu("INFO_MT_area")


class OUTLINER_MT_context_menu(Menu):
    bl_label = "Outliner Context Menu"

    @staticmethod
    def draw_common_operators(layout):
        layout.separator()

        ## BFA - The original from blender

        #layout.menu("OUTLINER_MT_liboverride")

        #layout.separator()

        ## BFA - Moved the LIbrary Override menu up a level
        layout.operator_menu_enum(
            "outliner.liboverride_operation",
            "selection_set",
            text="Make Library Override").type = 'OVERRIDE_LIBRARY_CREATE_HIERARCHY'
        layout.operator_menu_enum(
            "outliner.liboverride_operation",
            "selection_set",
            text="Reset Library Override").type = 'OVERRIDE_LIBRARY_RESET'
        layout.operator_menu_enum(
            "outliner.liboverride_operation",
            "selection_set",
            text="Clear Library Override").type = 'OVERRIDE_LIBRARY_CLEAR_SINGLE'

        layout.separator()

        layout.operator_menu_enum(
            "outliner.liboverride_troubleshoot_operation",
            "type",
            text="Troubleshoot Library Override").selection_set = 'SELECTED'

        layout.separator()

        layout.menu_contents("OUTLINER_MT_asset")



    def draw(self, context):
        space = context.space_data

        layout = self.layout

        if space.display_mode == 'VIEW_LAYER':
            OUTLINER_MT_collection_new.draw_without_context_menu(context, layout)
            layout.separator()

        OUTLINER_MT_context_menu.draw_common_operators(layout)


class OUTLINER_MT_context_menu_view(Menu):
    bl_label = "View"

    def draw(self, _context):
        layout = self.layout

        layout.operator("outliner.show_active", icon = "CENTER")

        layout.separator()

        layout.operator("outliner.show_hierarchy", icon = "HIERARCHY")
        layout.operator("outliner.show_one_level", text = "Show One Level", icon = "HIERARCHY_DOWN")
        layout.operator("outliner.show_one_level", text = "Hide One Level", icon = "HIERARCHY_UP").open = False


class OUTLINER_MT_view_pie(Menu):
    bl_label = "View"

    def draw(self, _context):
        layout = self.layout

        pie = layout.menu_pie()
        pie.operator("outliner.show_hierarchy")
        pie.operator("outliner.show_active", icon='ZOOM_SELECTED')


class OUTLINER_MT_edit_datablocks(Menu):
    bl_label = "Edit"

    def draw(self, _context):
        layout = self.layout

        layout.operator("outliner.keyingset_add_selected", icon = "KEYINGSET")
        layout.operator("outliner.keyingset_remove_selected", icon = "DELETE")

        layout.separator()

        layout.operator("outliner.drivers_add_selected", icon = "DRIVER")
        layout.operator("outliner.drivers_delete_selected", icon = "DELETE")


class OUTLINER_MT_collection_visibility(Menu):
    bl_label = "Visibility"

    def draw(self, _context):
        layout = self.layout

        layout.operator("outliner.collection_isolate", text="Isolate", icon="HIDE_UNSELECTED")

        layout.separator()

        layout.operator("outliner.collection_show_inside", text="Show All Inside", icon="HIDE_OFF")
        layout.operator("outliner.collection_hide_inside", text="Hide All Inside", icon="HIDE_ON")


class OUTLINER_MT_collection(Menu):
    bl_label = "Collection"

    def draw(self, context):
        layout = self.layout

        space = context.space_data

        layout.operator(
            "outliner.collection_new",
            text="New",
            icon='COLLECTION_NEW',
            text_ctxt=i18n_contexts.id_collection)
        layout.operator(
            "outliner.collection_new",
            text="New Nested",
            icon='COLLECTION_NEW',
            text_ctxt=i18n_contexts.id_collection).nested = True
        layout.operator("outliner.collection_duplicate", text="Duplicate Collection", icon="DUPLICATE")
        layout.operator("outliner.collection_duplicate_linked", text="Duplicate Linked", icon="DUPLICATE")
        layout.operator("outliner.id_copy", text="Copy", icon='COPYDOWN')
        layout.operator("outliner.id_paste", text="Paste", icon='PASTEDOWN')

        layout.separator()

        layout.operator("outliner.delete", text="Delete", icon="DELETE")
        layout.operator("outliner.delete", text="Delete Hierarchy", icon="DELETE").hierarchy = True

        layout.separator()

        layout.operator("outliner.collection_objects_select", text="Select Objects", icon="RESTRICT_SELECT_OFF")
        layout.operator("outliner.collection_objects_deselect", text="Deselect Objects", icon = "SELECT_NONE")

        layout.separator()

        layout.operator("outliner.collection_instance", text="Instance to Scene", icon = "OUTLINER_OB_GROUP_INSTANCE")

        if space.display_mode != 'VIEW_LAYER':
            layout.operator("outliner.collection_link", text="Link to Scene", icon = "LINKED")

            layout.separator()

            row = layout.row(align=True)
            row.operator_enum("outliner.collection_color_tag_set", "color", icon_only=True)

        layout.operator("outliner.id_operation", text="Unlink", icon = "UNLINKED").type = 'UNLINK'

        layout.separator()

        layout.menu("OUTLINER_MT_collection_visibility")

        if space.display_mode == 'VIEW_LAYER':

            layout.separator()

            row = layout.row(align=True)
            row.operator_enum("outliner.collection_color_tag_set", "color", icon_only=True)

        layout.separator()

        layout.operator_menu_enum("outliner.id_operation", "type", text="ID Data")

        layout.separator()

        OUTLINER_MT_context_menu.draw_common_operators(layout)


class OUTLINER_MT_collection_new(Menu):
    bl_label = "Collection"

    @staticmethod
    def draw_without_context_menu(_context, layout):
        layout.operator("outliner.collection_new", text="New Collection", icon = "GROUP").nested = False
        layout.operator("outliner.id_paste", text="Paste Data-Blocks", icon='PASTEDOWN')

    def draw(self, context):
        layout = self.layout

        layout.operator("outliner.collection_new", text="New Nested", icon='COLLECTION_NEW').nested = True
        layout.operator("outliner.collection_new", text="New", icon='COLLECTION_NEW')
        layout.operator("outliner.id_paste", text="Paste", icon='PASTEDOWN')

        layout.separator()

        OUTLINER_MT_context_menu.draw_common_operators(layout)


class OUTLINER_MT_object(Menu):
    bl_label = "Object"

    def draw(self, context):
        layout = self.layout

        space = context.space_data

        layout.operator("outliner.object_operation", text="Select", icon="RESTRICT_SELECT_OFF").type = 'SELECT'
        layout.operator("outliner.object_operation", text="Select Hierarchy", icon="RESTRICT_SELECT_OFF").type = 'SELECT_HIERARCHY'
        layout.operator("outliner.object_operation", text="Deselect", icon = "SELECT_NONE").type = 'DESELECT'

        layout.separator()

        layout.operator("outliner.id_copy", text="Copy", icon='COPYDOWN')
        layout.operator("outliner.id_paste", text="Paste", icon='PASTEDOWN')

        layout.separator()

        layout.operator("outliner.delete", text="Delete", icon="DELETE")

        layout.operator("outliner.delete", text="Delete Hierarchy", icon="DELETE").hierarchy = True

        layout.separator()

        if not (space.display_mode == 'VIEW_LAYER' and not space.use_filter_collection):
            layout.operator("outliner.id_operation", text="Unlink", icon = "UNLINKED").type = 'UNLINK'
            layout.separator()

        layout.operator_menu_enum("outliner.id_operation", "type", text="ID Data")

        layout.separator()

        OUTLINER_MT_context_menu.draw_common_operators(layout)


def has_selected_ids_in_context(context):
    if hasattr(context, "id"):
        return True
    if len(context.selected_ids) > 0:
        return True

    return False


class OUTLINER_MT_asset(Menu):
    bl_label = "Assets"

    @classmethod
    def poll(cls, context):
        return has_selected_ids_in_context(context)

    def draw(self, _context):
        layout = self.layout

<<<<<<< HEAD
        layout.operator("asset.mark", icon="ASSET_MANAGER")
        layout.operator("asset.clear", text="Clear Asset", icon = "CLEAR").set_fake_user = False
        layout.operator("asset.clear", text="Clear Asset (Set Fake User)", icon = "CLEAR").set_fake_user = True
=======
        layout.operator("asset.mark", icon='ASSET_MANAGER')
        layout.operator("asset.clear", text="Clear Asset").set_fake_user = False
        layout.operator("asset.clear", text="Clear Asset (Set Fake User)").set_fake_user = True
>>>>>>> cdbd75a6


# BFA - Now hidden moved up a level in Outliner
class OUTLINER_MT_liboverride(Menu):
    bl_label = "Library Override"

    @classmethod
    def poll(cls, context):
        return has_selected_ids_in_context(context)

    def draw(self, _context):
        layout = self.layout

        layout.operator_menu_enum("outliner.liboverride_operation", "selection_set",
                                  text="Make").type = 'OVERRIDE_LIBRARY_CREATE_HIERARCHY'
        layout.operator_menu_enum(
            "outliner.liboverride_operation",
            "selection_set",
            text="Reset").type = 'OVERRIDE_LIBRARY_RESET'
        layout.operator_menu_enum("outliner.liboverride_operation", "selection_set",
                                  text="Clear").type = 'OVERRIDE_LIBRARY_CLEAR_SINGLE'

        layout.separator()

        layout.operator_menu_enum("outliner.liboverride_troubleshoot_operation", "type",
                                  text="Troubleshoot").selection_set = 'SELECTED'


class OUTLINER_PT_filter(Panel):
    bl_space_type = 'OUTLINER'
    bl_region_type = 'HEADER'
    bl_label = "Filter"

    def draw(self, context):
        layout = self.layout

        space = context.space_data
        display_mode = space.display_mode

        if display_mode == 'VIEW_LAYER':
            layout.label(text="Restriction Toggles")
            row = layout.row(align=True)
            row.separator()
            row.prop(space, "show_restrict_column_enable", text="")
            row.prop(space, "show_restrict_column_select", text="")
            row.prop(space, "show_restrict_column_hide", text="")
            row.prop(space, "show_restrict_column_viewport", text="")
            row.prop(space, "show_restrict_column_render", text="")
            row.prop(space, "show_restrict_column_holdout", text="")
            row.prop(space, "show_restrict_column_indirect_only", text="")
            layout.separator()
        elif display_mode == 'SCENES':
            layout.label(text="Restriction Toggles")
            row = layout.row(align=True)
            row.separator()
            row.prop(space, "show_restrict_column_select", text="")
            row.prop(space, "show_restrict_column_hide", text="")
            row.prop(space, "show_restrict_column_viewport", text="")
            row.prop(space, "show_restrict_column_render", text="")
            layout.separator()


        col = layout.column(align=True)
        if display_mode != 'DATA_API':
            col.prop(space, "use_sort_alpha")
        if display_mode not in {'LIBRARY_OVERRIDES'}:
            col.prop(space, "use_sync_select", text="Sync Selection")
            col.prop(space, "show_mode_column", text="Show Mode Column")

        # Same exception for library overrides as in OUTLINER_HT_header.
        if display_mode == 'LIBRARY_OVERRIDES' and space.lib_override_view_mode == 'HIERARCHIES':
            pass
        else:
            col = layout.column(align=True)
            col.label(text="Search")
            row = col.row()
            row.separator()
            row.prop(space, "use_filter_complete", text="Exact Match")
            row = col.row()
            row.separator()
            row.prop(space, "use_filter_case_sensitive", text="Case Sensitive")

        if display_mode == 'LIBRARY_OVERRIDES' and space.lib_override_view_mode == 'PROPERTIES' and bpy.data.libraries:
            row = layout.row()
            row.label(icon='LIBRARY_DATA_OVERRIDE')
            row.prop(space, "use_filter_lib_override_system", text="System Overrides")

        if display_mode not in {'VIEW_LAYER'}:
            return

        layout.label(text="Filter")

        col = layout.column(align=True)

        row = col.row()
        row.separator()
        row.label(icon='RENDERLAYERS')
        row.prop(space, "use_filter_view_layers", text="All View Layers")

        row = col.row()
        row.separator()
        row.label(icon='OUTLINER_COLLECTION')
        row.prop(space, "use_filter_collection", text="Collections")

        split = col.split(factor = 0.55)
        col = split.column()
        row = col.row()
        row.separator()
        row.label(icon='OBJECT_DATAMODE')
        row.prop(space, "use_filter_object", text="Objects")
        col = split.column()
        if space.use_filter_object:
            col.label(icon='DISCLOSURE_TRI_DOWN')
        else:
            col.label(icon='DISCLOSURE_TRI_RIGHT')

        if space.use_filter_object:
            col = layout.column(align=True)
            row = col.row(align=True)
            row.separator()
            row.label(icon='BLANK1')
            row.separator()
            row.prop(space, "filter_state", text="")
            sub = row.row(align=True)
            if space.filter_state != 'ALL':
                sub.prop(space, "filter_invert", text="", icon='ARROW_LEFTRIGHT')
            sub = col.column(align=True)

            row = sub.row()
            row.separator()
            row.separator()
            row.label(icon='OBJECT_CONTENTS')
            row.prop(space, "use_filter_object_content", text="Object Contents")
            row = sub.row()
            row.separator()
            row.separator()
            row.label(icon='CHILD')
            row.prop(space, "use_filter_children", text="Object Children")

            if bpy.data.meshes:
                row = sub.row()
                row.separator()
                row.separator()
                row.label(icon='MESH_DATA')
                row.prop(space, "use_filter_object_mesh", text="Meshes")
            if bpy.data.armatures:
                row = sub.row()
                row.separator()
                row.separator()
                row.label(icon='ARMATURE_DATA')
                row.prop(space, "use_filter_object_armature", text="Armatures")
            if bpy.data.lights:
                row = sub.row()
                row.separator()
                row.separator()
                row.label(icon='LIGHT_DATA')
                row.prop(space, "use_filter_object_light", text="Lights")
            if bpy.data.cameras:
                row = sub.row()
                row.separator()
                row.separator()
                row.label(icon='CAMERA_DATA')
                row.prop(space, "use_filter_object_camera", text="Cameras")
            if bpy.data.grease_pencils:
                row = sub.row()
                row.label(icon='STROKE')
                row.prop(space, "use_filter_object_grease_pencil", text="Grease Pencil")
            row = sub.row()
            row.separator()
            row.separator()
            row.label(icon='EMPTY_DATA')
            row.prop(space, "use_filter_object_empty", text="Empties")

            if (
                    bpy.data.curves or
                    bpy.data.metaballs or
                    (hasattr(bpy.data, "hair_curves") and bpy.data.hair_curves) or
                    (hasattr(bpy.data, "pointclouds") and bpy.data.pointclouds) or
                    bpy.data.volumes or
                    bpy.data.lightprobes or
                    bpy.data.lattices or
                    bpy.data.fonts or
                    bpy.data.speakers
            ):
                row = sub.row()
                row.separator()
                row.separator()
                row.label(icon='OBJECT_DATAMODE')
                row.prop(space, "use_filter_object_others", text="Others")

classes = (
    OUTLINER_HT_header,
    OUTLINER_MT_object_collection,
    ALL_MT_editormenu,
    BFA_OUTLINER_PT_scene_ops,
    OUTLINER_MT_editor_menus,
    OUTLINER_MT_pie_menus,
    OUTLINER_MT_view,
    OUTLINER_MT_edit_datablocks,
    OUTLINER_MT_collection,
    OUTLINER_MT_collection_new,
    OUTLINER_MT_collection_visibility,
    OUTLINER_MT_object,
    OUTLINER_MT_asset,
    OUTLINER_MT_liboverride,
    OUTLINER_MT_context_menu,
    OUTLINER_MT_context_menu_view,
    OUTLINER_MT_view_pie,
    OUTLINER_PT_filter,
)

if __name__ == "__main__":  # only for live edit.
    from bpy.utils import register_class
    for cls in classes:
        register_class(cls)<|MERGE_RESOLUTION|>--- conflicted
+++ resolved
@@ -36,7 +36,10 @@
 
         layout.prop(space, "display_mode", icon_only=True)
 
-        OUTLINER_MT_editor_menus.draw_collapsible(context, layout) # Collapsing everything in OUTLINER_MT_editor_menus when ticking collapse menus checkbox
+        if display_mode == 'DATA_API':
+            OUTLINER_MT_editor_menus.draw_collapsible(context, layout)# Collapsing everything in OUTLINER_MT_editor_menus when ticking collapse menus checkbox
+        if display_mode == 'LIBRARY_OVERRIDES':
+            layout.prop(space, "lib_override_view_mode", text="")
 
         layout.separator_spacer()
 
@@ -47,9 +50,10 @@
             # No text filtering for library override hierarchies. The tree is lazy built to avoid
             # performance issues in complex files.
             if display_mode == 'LIBRARY_OVERRIDES' and space.lib_override_view_mode == 'HIERARCHIES':
-                pass
+                filter_text_supported = False
             else:
-                row.prop(space, "filter_text", text="")
+                row = layout.row(align=True)
+                row.prop(space, "filter_text", icon='VIEWZOOM', text="")
 
         if display_mode == 'SEQUENCE':
             row = layout.row(align=True)
@@ -68,9 +72,21 @@
             sub = row.row(align=True)
             if space.use_filter_id_type:
                 sub.prop(space, "filter_id_type", text="", icon_only=True)
+		#BFA - already shown elsewhere
+        #if display_mode == 'VIEW_LAYER':
+        #    layout.operator("outliner.collection_new", text="", icon='COLLECTION_NEW').nested = True
+		#BFA - has a drop down and button with consistenty naming
+        #elif display_mode == 'ORPHAN_DATA':
+        #    layout.operator("outliner.orphans_purge", text="Purge").do_recursive = True
 
         if space.display_mode == 'DATA_API':
             layout.separator()
+            
+            row = layout.row(align=True)
+
+            row.operator("outliner.keyingset_add_selected", icon='ADD', text="")
+            row.operator("outliner.keyingset_remove_selected", icon='REMOVE', text="")
+
 
             if ks:
                 row = layout.row()
@@ -82,7 +98,7 @@
             else:
                 row = layout.row()
                 row.label(text="No Keying Set Active")
-
+#BFA - collection header menu
 class   OUTLINER_MT_object_collection(Menu):
     bl_label = "Collection"
 
@@ -102,7 +118,7 @@
         layout.operator("collection.objects_remove_active", icon = "DELETE")
 
 
-# bfa - show hide the editormenu
+# BFA - show hide the editormenu
 class ALL_MT_editormenu(Menu):
     bl_label = ""
 
@@ -220,7 +236,7 @@
 
         #layout.separator()
 
-        ## BFA - Moved the LIbrary Override menu up a level
+        ## BFA - Moved the Library Override menu up a level
         layout.operator_menu_enum(
             "outliner.liboverride_operation",
             "selection_set",
@@ -298,6 +314,22 @@
 
         layout.operator("outliner.drivers_add_selected", icon = "DRIVER")
         layout.operator("outliner.drivers_delete_selected", icon = "DELETE")
+		
+class OUTLINER_MT_collection_view_layer(Menu):
+    bl_label = "View Layer"
+
+    def draw(self, context):
+        layout = self.layout
+
+        layout.operator("outliner.collection_exclude_set", icon="CHECKBOX_HLT")
+        layout.operator("outliner.collection_exclude_clear", icon="CHECKBOX_DEHLT")
+
+        layout.operator("outliner.collection_holdout_set", icon="HOLDOUT_ON")
+        layout.operator("outliner.collection_holdout_clear", icon="HOLDOUT_OFF")
+
+        if context.engine == 'CYCLES':
+            layout.operator("outliner.collection_indirect_only_set", icon="INDIRECT_ONLY_ON")
+            layout.operator("outliner.collection_indirect_only_clear", icon="INDIRECT_ONLY_OFF")
 
 
 class OUTLINER_MT_collection_visibility(Menu):
@@ -307,7 +339,8 @@
         layout = self.layout
 
         layout.operator("outliner.collection_isolate", text="Isolate", icon="HIDE_UNSELECTED")
-
+		# BFA - redundant view toggles, removed. 
+		
         layout.separator()
 
         layout.operator("outliner.collection_show_inside", text="Show All Inside", icon="HIDE_OFF")
@@ -368,6 +401,7 @@
         if space.display_mode == 'VIEW_LAYER':
 
             layout.separator()
+			#layout.menu("OUTLINER_MT_collection_view_layer", icon='RENDERLAYERS') #BFA - redundant
 
             row = layout.row(align=True)
             row.operator_enum("outliner.collection_color_tag_set", "color", icon_only=True)
@@ -456,15 +490,9 @@
     def draw(self, _context):
         layout = self.layout
 
-<<<<<<< HEAD
-        layout.operator("asset.mark", icon="ASSET_MANAGER")
+        layout.operator("asset.mark", icon='ASSET_MANAGER')
         layout.operator("asset.clear", text="Clear Asset", icon = "CLEAR").set_fake_user = False
         layout.operator("asset.clear", text="Clear Asset (Set Fake User)", icon = "CLEAR").set_fake_user = True
-=======
-        layout.operator("asset.mark", icon='ASSET_MANAGER')
-        layout.operator("asset.clear", text="Clear Asset").set_fake_user = False
-        layout.operator("asset.clear", text="Clear Asset (Set Fake User)").set_fake_user = True
->>>>>>> cdbd75a6
 
 
 # BFA - Now hidden moved up a level in Outliner
@@ -492,7 +520,7 @@
         layout.operator_menu_enum("outliner.liboverride_troubleshoot_operation", "type",
                                   text="Troubleshoot").selection_set = 'SELECTED'
 
-
+# BFA - this has substantial changes, beware. 
 class OUTLINER_PT_filter(Panel):
     bl_space_type = 'OUTLINER'
     bl_region_type = 'HEADER'
@@ -536,7 +564,7 @@
 
         # Same exception for library overrides as in OUTLINER_HT_header.
         if display_mode == 'LIBRARY_OVERRIDES' and space.lib_override_view_mode == 'HIERARCHIES':
-            pass
+            filter_text_supported = False
         else:
             col = layout.column(align=True)
             col.label(text="Search")
@@ -667,6 +695,7 @@
     OUTLINER_MT_collection,
     OUTLINER_MT_collection_new,
     OUTLINER_MT_collection_visibility,
+    OUTLINER_MT_collection_view_layer,
     OUTLINER_MT_object,
     OUTLINER_MT_asset,
     OUTLINER_MT_liboverride,
