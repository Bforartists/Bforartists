--- conflicted
+++ resolved
@@ -646,16 +646,10 @@
             sub = col.column(align=True)
 
             row = sub.row()
-<<<<<<< HEAD
             row.separator()
             row.separator()
             row.label(icon='OBJECT_CONTENTS')
             row.prop(space, "use_filter_object_content", text="Object Contents")
-=======
-            row.label(icon='CAMERA_DATA')
-            row.prop(space, "use_filter_object_camera", text="Cameras")
-        if bpy.data.grease_pencils_v3:
->>>>>>> c7e9cb3f
             row = sub.row()
             row.separator()
             row.separator()
@@ -686,7 +680,7 @@
                 row.separator()
                 row.label(icon='CAMERA_DATA')
                 row.prop(space, "use_filter_object_camera", text="Cameras")
-            if bpy.data.grease_pencils:
+            if bpy.data.grease_pencils_v3:
                 row = sub.row()
                 row.label(icon='STROKE')
                 row.prop(space, "use_filter_object_grease_pencil", text="Grease Pencil")
