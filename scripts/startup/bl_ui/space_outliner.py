# SPDX-FileCopyrightText: 2009-2023 Blender Authors
#
# SPDX-License-Identifier: GPL-2.0-or-later

import bpy
from bpy.types import Header, Menu, Panel

from bpy.app.translations import (
    contexts as i18n_contexts,
)


class OUTLINER_HT_header(Header):
    bl_space_type = 'OUTLINER'

    def draw(self, context):
        layout = self.layout

        space = context.space_data
        display_mode = space.display_mode
        scene = context.scene
        ks = context.scene.keying_sets.active

        # addon prefs for the show search prop
        preferences = context.preferences
        addon_prefs = preferences.addons["bforartists_toolbar_settings"].preferences

        ALL_MT_editormenu.draw_hidden(context, layout) # bfa - show hide the editormenu

        # bfa - The tab to switch to properties
        # Editor types:
        # ('VIEW_3D', 'TIMELINE', 'GRAPH_EDITOR', 'DOPESHEET_EDITOR', 'NLA_EDITOR', 'IMAGE_EDITOR',
        # 'CLIP_EDITOR', 'TEXT_EDITOR', 'NODE_EDITOR', 'PROPERTIES', 'OUTLINER', 'USER_PREFERENCES', 'INFO', 'FILE_BROWSE)
        row = layout.row(align=True)
        row.operator("screen.space_type_set_or_cycle", text="", icon='BUTS').space_type = 'PROPERTIES'

        layout.prop(space, "display_mode", icon_only=True)

        #BFA - Always show header view and col entries
        OUTLINER_MT_editor_menus.draw_collapsible(context, layout) # Collapsing everything in OUTLINER_MT_editor_menus when ticking collapse menus checkbox
        '''
        if display_mode == 'DATA_API':
            OUTLINER_MT_editor_menus.draw_collapsible(context, layout)# Collapsing everything in OUTLINER_MT_editor_menus when ticking collapse menus checkbox
        if display_mode == 'LIBRARY_OVERRIDES':
            layout.prop(space, "lib_override_view_mode", text="")
        '''

        layout.separator_spacer()

        row = layout.row(align=True)

        row.prop(addon_prefs,"outliner_show_search", icon="VIEWZOOM", text = "") # show search text prop
        if addon_prefs.outliner_show_search:
            # No text filtering for library override hierarchies. The tree is lazy built to avoid
            # performance issues in complex files.
            if display_mode == 'LIBRARY_OVERRIDES' and space.lib_override_view_mode == 'HIERARCHIES':
                filter_text_supported = False
            else:
                row = layout.row(align=True)
                row.prop(space, "filter_text", text="")

        if display_mode == 'SEQUENCE':
            row = layout.row(align=True)
            row.prop(space, "use_sync_select", icon='UV_SYNC_SELECT', text="")

        row = layout.row(align=True)
        if display_mode in {'SCENES', 'VIEW_LAYER', 'LIBRARY_OVERRIDES'}:
            row.popover(
                panel="OUTLINER_PT_filter",
                text="",
                icon='FILTER',
            )

        if display_mode in {'LIBRARIES', 'ORPHAN_DATA'}:
            row.prop(space, "use_filter_id_type", text="", icon='FILTER')
            sub = row.row(align=True)
            if space.use_filter_id_type:
                sub.prop(space, "filter_id_type", text="", icon_only=True)
		#BFA - already shown elsewhere
        '''
        if display_mode == 'VIEW_LAYER':
            layout.operator("outliner.collection_new", text="", icon='COLLECTION_NEW').nested = True
		'''
        #BFA - has a drop down and button with consistenty naming
        '''
        elif display_mode == 'ORPHAN_DATA':
            layout.operator("outliner.orphans_purge", text="Purge").do_recursive = True
        '''
        if space.display_mode == 'DATA_API':
            layout.separator()

            row = layout.row(align=True)

            row.operator("outliner.keyingset_add_selected", icon='ADD', text="")
            row.operator("outliner.keyingset_remove_selected", icon='REMOVE', text="")


            if ks:
                row = layout.row()
                row.prop_search(scene.keying_sets, "active", scene, "keying_sets", text="")

                row = layout.row(align=True)
                row.operator("anim.keyframe_insert", text="", icon='KEY_HLT')
                row.operator("anim.keyframe_delete", text="", icon='KEY_DEHLT')
            else:
                row = layout.row()
                row.label(text="No Keying Set Active")

#BFA - collection header menu
class   OUTLINER_MT_object_collection(Menu):
    bl_label = "Collection"

    def draw(self, _context):
        layout = self.layout

        layout.operator("object.move_to_collection", icon='GROUP')
        layout.operator("object.link_to_collection", icon='GROUP')

        layout.separator()
        layout.operator("collection.objects_remove", icon = "DELETE")
        layout.operator("collection.objects_remove_all", icon = "DELETE")

        layout.separator()

        layout.operator("collection.objects_add_active", icon='GROUP')
        layout.operator("collection.objects_remove_active", icon = "DELETE")


# BFA - show hide the editormenu
class ALL_MT_editormenu(Menu):
    bl_label = ""

    def draw(self, context):
        self.draw_menus(self.layout, context)

    @staticmethod
    def draw_menus(layout, context):

        row = layout.row(align=True)
        row.template_header() # editor type menus


class BFA_OUTLINER_PT_scene_ops(Panel):
    bl_label = "New Scene"
    bl_space_type = "OUTLINER"
    bl_region_type = "HEADER"

    def draw(self, context):
        col = self.layout.column(align=True)
        col.label(text="New Scene")
        col.operator_enum(operator="scene.new", property="type")

class OUTLINER_MT_editor_menus(Menu):
    bl_idname = "OUTLINER_MT_editor_menus"
    bl_label = ""

    def draw(self, context):
        layout = self.layout
        space = context.space_data

        #space = context.space_data
        display_mode = space.display_mode

        layout.menu("OUTLINER_MT_view") #BFA - view menu

        if display_mode == 'DATA_API':
            layout.menu("OUTLINER_MT_edit_datablocks")

        if display_mode == 'LIBRARY_OVERRIDES':
            layout.prop(space, "lib_override_view_mode", text="")

        elif display_mode in ('SCENES','VIEW_LAYER' ):

            layout.menu("OUTLINER_MT_object_collection", text = "Col")

            layout.separator()

            layout.operator("outliner.collection_new", text="", icon='COLLECTION_NEW')

            if display_mode == 'SCENES':
                # BFA - Outliner - Scene View - Add Scene creation operator to header
                layout.separator()
                layout.popover("BFA_OUTLINER_PT_scene_ops", text="", icon="SCENE_DATA")

        elif display_mode == 'ORPHAN_DATA':
            layout.separator()

            layout.operator("outliner.orphans_purge", text="Clean Up")
            layout.menu("TOPBAR_MT_file_cleanup", text = "", icon = "DOWNARROW_HLT")

class OUTLINER_MT_pie_menus(Menu):
    bl_label = "Pie Menus"

    def draw(self, context):
        layout = self.layout

        space = context.space_data

        layout.operator("wm.call_menu_pie", text = "View", icon = "MENU_PANEL").name = 'OUTLINER_MT_view_pie'


class OUTLINER_MT_view(Menu):
    bl_label = "View"

    def draw(self, context):
        layout = self.layout

        space = context.space_data

        layout.operator("outliner.show_active", icon = "CENTER")

        layout.separator()

        layout.operator("outliner.show_one_level", text = "Show One Level", icon = "HIERARCHY_DOWN")
        layout.operator("outliner.show_one_level", text = "Hide One Level", icon = "HIERARCHY_UP").open = False

        layout.operator("outliner.expanded_toggle", icon = 'INVERSE')
        layout.operator("outliner.show_hierarchy", icon = "HIERARCHY")

        layout.operator("outliner.select_box", icon = 'BORDER_RECT')

        layout.separator()

        layout.operator("outliner.select_all", text = "Select All", icon='SELECT_ALL').action = 'SELECT'
        layout.operator("outliner.select_all", text="None", icon='SELECT_NONE').action = 'DESELECT'
        layout.operator("outliner.select_all", text="Invert", icon='INVERSE').action = 'INVERT'

        layout.separator()
        layout.menu("OUTLINER_MT_pie_menus")
        layout.menu("INFO_MT_area")


class OUTLINER_MT_context_menu(Menu):
    bl_label = "Outliner"

    @staticmethod
    def draw_common_operators(layout):
        layout.separator()

<<<<<<< HEAD
        ## BFA - The original from blender
        # layout.menu("OUTLINER_MT_liboverride", icon="LIBRARY_DATA_OVERRIDE")

        # layout.separator()

        # layout.menu("OUTLINER_MT_context_menu_view")

        # layout.separator()

        # layout.menu("INFO_MT_area")

        ## BFA - Moved the Library Override menu up a level
        layout.operator_menu_enum(
            "outliner.liboverride_operation",
            "selection_set",
            text="Make Library Override").type = 'OVERRIDE_LIBRARY_CREATE_HIERARCHY'
        layout.operator_menu_enum(
            "outliner.liboverride_operation",
            "selection_set",
            text="Reset Library Override").type = 'OVERRIDE_LIBRARY_RESET'
        layout.operator_menu_enum(
            "outliner.liboverride_operation",
            "selection_set",
            text="Clear Library Override").type = 'OVERRIDE_LIBRARY_CLEAR_SINGLE'
=======
        layout.menu("OUTLINER_MT_liboverride", icon='LIBRARY_DATA_OVERRIDE')
>>>>>>> 60fbfcc0

        layout.separator()

        layout.operator_menu_enum(
            "outliner.liboverride_troubleshoot_operation",
            "type",
            text="Troubleshoot Library Override").selection_set = 'SELECTED'

        layout.separator()

        layout.menu_contents("OUTLINER_MT_asset")



    def draw(self, context):
        space = context.space_data

        layout = self.layout

        if space.display_mode == 'VIEW_LAYER':
            OUTLINER_MT_collection_new.draw_without_context_menu(context, layout)
            layout.separator()

        OUTLINER_MT_context_menu.draw_common_operators(layout)


class OUTLINER_MT_context_menu_view(Menu):
    bl_label = "View"

    def draw(self, _context):
        layout = self.layout

        layout.operator("outliner.show_active", icon = "CENTER")

        layout.separator()

        layout.operator("outliner.show_hierarchy", icon = "HIERARCHY")
        layout.operator("outliner.show_one_level", text = "Show One Level", icon = "HIERARCHY_DOWN")
        layout.operator("outliner.show_one_level", text = "Hide One Level", icon = "HIERARCHY_UP").open = False


class OUTLINER_MT_view_pie(Menu):
    bl_label = "View"

    def draw(self, _context):
        layout = self.layout

        pie = layout.menu_pie()
        pie.operator("outliner.show_hierarchy")
        pie.operator("outliner.show_active", icon='ZOOM_SELECTED')


class OUTLINER_MT_edit_datablocks(Menu):
    bl_label = "Edit"

    def draw(self, _context):
        layout = self.layout

        layout.operator("outliner.keyingset_add_selected", icon = "KEYINGSET")
        layout.operator("outliner.keyingset_remove_selected", icon = "DELETE")

        layout.separator()

        layout.operator("outliner.drivers_add_selected", icon = "DRIVER")
        layout.operator("outliner.drivers_delete_selected", icon = "DELETE")

class OUTLINER_MT_collection_view_layer(Menu):
    bl_label = "View Layer"

    def draw(self, context):
        layout = self.layout

        layout.operator("outliner.collection_exclude_set", icon="CHECKBOX_HLT")
        layout.operator("outliner.collection_exclude_clear", icon="CHECKBOX_DEHLT")

        layout.operator("outliner.collection_holdout_set", icon="HOLDOUT_ON")
        layout.operator("outliner.collection_holdout_clear", icon="HOLDOUT_OFF")

        if context.engine == 'CYCLES':
            layout.operator("outliner.collection_indirect_only_set", icon="INDIRECT_ONLY_ON")
            layout.operator("outliner.collection_indirect_only_clear", icon="INDIRECT_ONLY_OFF")


class OUTLINER_MT_collection_visibility(Menu):
    bl_label = "Visibility"

    def draw(self, _context):
        layout = self.layout

        layout.operator("outliner.collection_isolate", text="Isolate", icon="HIDE_UNSELECTED")
		# BFA - redundant view toggles, removed.

        layout.separator()

        layout.operator("outliner.collection_show_inside", text="Show All Inside", icon="HIDE_OFF")
        layout.operator("outliner.collection_hide_inside", text="Hide All Inside", icon="HIDE_ON")


class OUTLINER_MT_collection(Menu):
    bl_label = "Collection"

    def draw(self, context):
        layout = self.layout

        space = context.space_data

        layout.operator(
            "outliner.collection_new",
            text="New",
            icon='COLLECTION_NEW',
            text_ctxt=i18n_contexts.id_collection)
        layout.operator(
            "outliner.collection_new",
            text="New Nested",
            icon='COLLECTION_NEW',
            text_ctxt=i18n_contexts.id_collection).nested = True
        layout.operator("outliner.collection_duplicate", text="Duplicate Collection", icon="DUPLICATE")
        layout.operator("outliner.collection_duplicate_linked", text="Duplicate Linked", icon="DUPLICATE")
        layout.operator("outliner.id_copy", text="Copy", icon='COPYDOWN')
        layout.operator("outliner.id_paste", text="Paste", icon='PASTEDOWN')

        layout.separator()

        layout.operator("outliner.delete", text="Delete", icon="DELETE")
        layout.operator("outliner.delete", text="Delete Hierarchy", icon="DELETE").hierarchy = True

        layout.separator()

        layout.operator("outliner.collection_objects_select", text="Select Objects", icon="RESTRICT_SELECT_OFF")
        layout.operator("outliner.collection_objects_deselect", text="Deselect Objects", icon = "SELECT_NONE")

        layout.separator()

        layout.operator("outliner.collection_instance", text="Instance to Scene", icon = "OUTLINER_OB_GROUP_INSTANCE")

        if space.display_mode != 'VIEW_LAYER':
            layout.operator("outliner.collection_link", text="Link to Scene", icon = "LINKED")

            layout.separator()

            row = layout.row(align=True)
            row.operator_enum("outliner.collection_color_tag_set", "color", icon_only=True)

        layout.operator("outliner.id_operation", text="Unlink", icon = "UNLINKED").type = 'UNLINK'

        layout.separator()

        layout.menu("OUTLINER_MT_collection_visibility")

        if space.display_mode == 'VIEW_LAYER':

            layout.separator()
			#layout.menu("OUTLINER_MT_collection_view_layer", icon='RENDERLAYERS') #BFA - redundant

            row = layout.row(align=True)
            row.operator_enum("outliner.collection_color_tag_set", "color", icon_only=True)

        layout.separator()

        layout.operator_menu_enum("outliner.id_operation", "type", text="ID Data")

        layout.separator()

        OUTLINER_MT_context_menu.draw_common_operators(layout)


class OUTLINER_MT_collection_new(Menu):
    bl_label = "Collection"

    @staticmethod
    def draw_without_context_menu(_context, layout):
        layout.operator("outliner.collection_new", text="New Collection", icon = "GROUP").nested = False
        layout.operator("outliner.id_paste", text="Paste Data-Blocks", icon='PASTEDOWN')

    def draw(self, context):
        layout = self.layout

        layout.operator("outliner.collection_new", text="New Nested", icon='COLLECTION_NEW').nested = True
        layout.operator("outliner.collection_new", text="New", icon='COLLECTION_NEW')
        layout.operator("outliner.id_paste", text="Paste", icon='PASTEDOWN')

        layout.separator()

        OUTLINER_MT_context_menu.draw_common_operators(layout)


class OUTLINER_MT_object(Menu):
    bl_label = "Object"

    def draw(self, context):
        layout = self.layout

        space = context.space_data

        layout.operator("outliner.object_operation", text="Select", icon="RESTRICT_SELECT_OFF").type = 'SELECT'
        layout.operator("outliner.object_operation", text="Select Hierarchy", icon="RESTRICT_SELECT_OFF").type = 'SELECT_HIERARCHY'
        layout.operator("outliner.object_operation", text="Deselect", icon = "SELECT_NONE").type = 'DESELECT'

        layout.separator()

        layout.operator("outliner.id_copy", text="Copy", icon='COPYDOWN')
        layout.operator("outliner.id_paste", text="Paste", icon='PASTEDOWN')

        layout.separator()

        layout.operator("outliner.delete", text="Delete", icon="DELETE")

        layout.operator("outliner.delete", text="Delete Hierarchy", icon="DELETE").hierarchy = True

        layout.separator()

        if not (space.display_mode == 'VIEW_LAYER' and not space.use_filter_collection):
            layout.operator("outliner.id_operation", text="Unlink", icon = "UNLINKED").type = 'UNLINK'
            layout.separator()

        layout.operator_menu_enum("outliner.id_operation", "type", text="ID Data")

        layout.separator()

        OUTLINER_MT_context_menu.draw_common_operators(layout)


def has_selected_ids_in_context(context):
    if hasattr(context, "id"):
        return True
    if len(context.selected_ids) > 0:
        return True

    return False


class OUTLINER_MT_asset(Menu):
    bl_label = "Assets"

    @classmethod
    def poll(cls, context):
        return has_selected_ids_in_context(context)

    def draw(self, _context):
        layout = self.layout

        layout.operator("asset.mark", icon='ASSET_MANAGER')
        layout.operator("asset.clear", text="Clear Asset", icon = "CLEAR").set_fake_user = False
        layout.operator("asset.clear", text="Clear Asset (Set Fake User)", icon = "CLEAR").set_fake_user = True


# BFA - Now hidden moved up a level in Outliner
class OUTLINER_MT_liboverride(Menu):
    bl_label = "Library Override"

    @classmethod
    def poll(cls, context):
        return has_selected_ids_in_context(context)

    def draw(self, _context):
        layout = self.layout

        layout.operator_menu_enum("outliner.liboverride_operation", "selection_set",
                                  text="Make").type = 'OVERRIDE_LIBRARY_CREATE_HIERARCHY'
        layout.operator_menu_enum(
            "outliner.liboverride_operation",
            "selection_set",
            text="Reset").type = 'OVERRIDE_LIBRARY_RESET'
        layout.operator_menu_enum("outliner.liboverride_operation", "selection_set",
                                  text="Clear").type = 'OVERRIDE_LIBRARY_CLEAR_SINGLE'

        layout.separator()

        layout.operator_menu_enum("outliner.liboverride_troubleshoot_operation", "type",
                                  text="Troubleshoot").selection_set = 'SELECTED'

# BFA - this has substantial changes, beware.
class OUTLINER_PT_filter(Panel):
    bl_space_type = 'OUTLINER'
    bl_region_type = 'HEADER'
    bl_label = "Filter"

    def draw(self, context):
        layout = self.layout

        space = context.space_data
        display_mode = space.display_mode

        if display_mode == 'VIEW_LAYER':
            layout.label(text="Restriction Toggles")
            row = layout.row(align=True)
            row.separator()
            row.prop(space, "show_restrict_column_enable", text="")
            row.prop(space, "show_restrict_column_select", text="")
            row.prop(space, "show_restrict_column_hide", text="")
            row.prop(space, "show_restrict_column_viewport", text="")
            row.prop(space, "show_restrict_column_render", text="")
            row.prop(space, "show_restrict_column_holdout", text="")
            row.prop(space, "show_restrict_column_indirect_only", text="")
            layout.separator()
        elif display_mode == 'SCENES':
            layout.label(text="Restriction Toggles")
            row = layout.row(align=True)
            row.separator()
            row.prop(space, "show_restrict_column_select", text="")
            row.prop(space, "show_restrict_column_hide", text="")
            row.prop(space, "show_restrict_column_viewport", text="")
            row.prop(space, "show_restrict_column_render", text="")
            layout.separator()


        col = layout.column(align=True)
        if display_mode != 'DATA_API':
            col.prop(space, "use_sort_alpha")
        if display_mode not in {'LIBRARY_OVERRIDES'}:
            col.prop(space, "use_sync_select", text="Sync Selection")
            col.prop(space, "show_mode_column", text="Show Mode Column")

        # Same exception for library overrides as in OUTLINER_HT_header.
        if display_mode == 'LIBRARY_OVERRIDES' and space.lib_override_view_mode == 'HIERARCHIES':
            filter_text_supported = False
        else:
            col = layout.column(align=True)
            col.label(text="Search")
            row = col.row()
            row.separator()
            row.prop(space, "use_filter_complete", text="Exact Match")
            row = col.row()
            row.separator()
            row.prop(space, "use_filter_case_sensitive", text="Case Sensitive")

        if display_mode == 'LIBRARY_OVERRIDES' and space.lib_override_view_mode == 'PROPERTIES' and bpy.data.libraries:
            row = layout.row()
            row.label(icon='LIBRARY_DATA_OVERRIDE')
            row.prop(space, "use_filter_lib_override_system", text="System Overrides")

        if display_mode not in {'VIEW_LAYER'}:
            return

        layout.label(text="Filter")

        col = layout.column(align=True)

        row = col.row()
        row.separator()
        row.label(icon='RENDERLAYERS')
        row.prop(space, "use_filter_view_layers", text="All View Layers")

        row = col.row()
        row.separator()
        row.label(icon='OUTLINER_COLLECTION')
        row.prop(space, "use_filter_collection", text="Collections")

        split = col.split(factor = 0.55)
        col = split.column()
        row = col.row()
        row.separator()
        row.label(icon='OBJECT_DATAMODE')
        row.prop(space, "use_filter_object", text="Objects")
        col = split.column()
        if space.use_filter_object:
            col.label(icon='DISCLOSURE_TRI_DOWN')
        else:
            col.label(icon='DISCLOSURE_TRI_RIGHT')

        if space.use_filter_object:
            col = layout.column(align=True)
            row = col.row(align=True)
            row.separator()
            row.label(icon='BLANK1')
            row.separator()
            row.prop(space, "filter_state", text="")
            sub = row.row(align=True)
            if space.filter_state != 'ALL':
                sub.prop(space, "filter_invert", text="", icon='ARROW_LEFTRIGHT')
            sub = col.column(align=True)

            row = sub.row()
            row.separator()
            row.separator()
            row.label(icon='OBJECT_CONTENTS')
            row.prop(space, "use_filter_object_content", text="Object Contents")
            row = sub.row()
            row.separator()
            row.separator()
            row.label(icon='CHILD')
            row.prop(space, "use_filter_children", text="Object Children")

            if bpy.data.meshes:
                row = sub.row()
                row.separator()
                row.separator()
                row.label(icon='MESH_DATA')
                row.prop(space, "use_filter_object_mesh", text="Meshes")
            if bpy.data.armatures:
                row = sub.row()
                row.separator()
                row.separator()
                row.label(icon='ARMATURE_DATA')
                row.prop(space, "use_filter_object_armature", text="Armatures")
            if bpy.data.lights:
                row = sub.row()
                row.separator()
                row.separator()
                row.label(icon='LIGHT_DATA')
                row.prop(space, "use_filter_object_light", text="Lights")
            if bpy.data.cameras:
                row = sub.row()
                row.separator()
                row.separator()
                row.label(icon='CAMERA_DATA')
                row.prop(space, "use_filter_object_camera", text="Cameras")
            if bpy.data.grease_pencils:
                row = sub.row()
                row.label(icon='STROKE')
                row.prop(space, "use_filter_object_grease_pencil", text="Grease Pencil")
            row = sub.row()
            row.separator()
            row.separator()
            row.label(icon='EMPTY_DATA')
            row.prop(space, "use_filter_object_empty", text="Empties")

            if (
                    bpy.data.curves or
                    bpy.data.metaballs or
                    (hasattr(bpy.data, "hair_curves") and bpy.data.hair_curves) or
                    (hasattr(bpy.data, "pointclouds") and bpy.data.pointclouds) or
                    bpy.data.volumes or
                    bpy.data.lightprobes or
                    bpy.data.lattices or
                    bpy.data.fonts or
                    bpy.data.speakers
            ):
                row = sub.row()
                row.separator()
                row.separator()
                row.label(icon='OBJECT_DATAMODE')
                row.prop(space, "use_filter_object_others", text="Others")

classes = (
    OUTLINER_HT_header,
    OUTLINER_MT_object_collection,
    ALL_MT_editormenu,
    BFA_OUTLINER_PT_scene_ops,
    OUTLINER_MT_editor_menus,
    OUTLINER_MT_pie_menus,
    OUTLINER_MT_view,
    OUTLINER_MT_edit_datablocks,
    OUTLINER_MT_collection,
    OUTLINER_MT_collection_new,
    OUTLINER_MT_collection_visibility,
    OUTLINER_MT_collection_view_layer,
    OUTLINER_MT_object,
    OUTLINER_MT_asset,
    OUTLINER_MT_liboverride,
    OUTLINER_MT_context_menu,
    OUTLINER_MT_context_menu_view,
    OUTLINER_MT_view_pie,
    OUTLINER_PT_filter,
)

if __name__ == "__main__":  # only for live edit.
    from bpy.utils import register_class
    for cls in classes:
        register_class(cls)<|MERGE_RESOLUTION|>--- conflicted
+++ resolved
@@ -237,9 +237,8 @@
     def draw_common_operators(layout):
         layout.separator()
 
-<<<<<<< HEAD
         ## BFA - The original from blender
-        # layout.menu("OUTLINER_MT_liboverride", icon="LIBRARY_DATA_OVERRIDE")
+        # layout.menu("OUTLINER_MT_liboverride", icon='LIBRARY_DATA_OVERRIDE')
 
         # layout.separator()
 
@@ -262,9 +261,6 @@
             "outliner.liboverride_operation",
             "selection_set",
             text="Clear Library Override").type = 'OVERRIDE_LIBRARY_CLEAR_SINGLE'
-=======
-        layout.menu("OUTLINER_MT_liboverride", icon='LIBRARY_DATA_OVERRIDE')
->>>>>>> 60fbfcc0
 
         layout.separator()
 
