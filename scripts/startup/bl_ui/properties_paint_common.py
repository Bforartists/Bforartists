# SPDX-FileCopyrightText: 2012-2023 Blender Authors
#
# SPDX-License-Identifier: GPL-2.0-or-later

import bpy
from bpy.types import Menu, Panel
from bpy.app.translations import (
    contexts as i18n_contexts,
    pgettext_iface as iface_,
    pgettext_n as n_,
)


class BrushAssetShelf:
    bl_options = {
        "DEFAULT_VISIBLE",
        "NO_ASSET_DRAG",
        "STORE_ENABLED_CATALOGS_IN_PREFERENCES",
        # Ensure `bl_activate_operator` is called when spawning the context menu. Operators there
        # rely on the imported, active brush, not just the active asset representation.
        "ACTIVATE_FOR_CONTEXT_MENU",
    }
    bl_activate_operator = "BRUSH_OT_asset_activate"
    bl_default_preview_size = 48
    brush_type_prop = None
    mode_prop = None

    @classmethod
    def poll(cls, context):
        return (ob := getattr(context, "object", None)) is not None and ob.mode == cls.mode

    @classmethod
    def has_tool_with_brush_type(cls, context, brush_type):
        from bl_ui.space_toolsystem_common import ToolSelectPanelHelper

        space_type = context.space_data.type

        brush_type_items = bpy.types.Brush.bl_rna.properties[cls.brush_type_prop].enum_items

        tool_helper_cls = ToolSelectPanelHelper._tool_class_from_space_type(space_type)
        for item in ToolSelectPanelHelper._tools_flatten(
            tool_helper_cls.tools_from_context(context, mode=context.mode),
        ):
            if item is None:
                continue
            if item.idname in {
                "builtin.arc",
                "builtin.curve",
                "builtin.line",
                "builtin.box",
                "builtin.circle",
                "builtin.polyline",
            }:
                continue
            if item.options is None or ("USE_BRUSHES" not in item.options):
                continue
            if item.brush_type is not None:
                if brush_type_items[item.brush_type].value == brush_type:
                    return True

        return False

    @classmethod
    def brush_type_poll(cls, context, asset):
        from bl_ui.space_toolsystem_common import ToolSelectPanelHelper

        tool = ToolSelectPanelHelper.tool_active_from_context(context)

        if not tool:
            return True
        if not cls.brush_type_prop:
            return True

        asset_brush_type = asset.metadata.get(cls.brush_type_prop)
        # Asset metadata doesn't store a brush type. Only show it when the tool doesn't require a
        # certain brush type.
        if asset_brush_type is None:
            return False

        # For the general brush that supports any brush type, filter out brushes that show up for
        # other tools already.
        if tool.brush_type == "ANY":
            return not cls.has_tool_with_brush_type(context, asset_brush_type)

        brush_type_items = bpy.types.Brush.bl_rna.properties[cls.brush_type_prop].enum_items
        return brush_type_items[tool.brush_type].value == asset_brush_type

    @classmethod
    def asset_poll(cls, asset):
        if asset.id_type != "BRUSH":
            return False
        if cls.mode_prop and not asset.metadata.get(cls.mode_prop, False):
            return False

        context = bpy.context
        prefs = context.preferences

        is_asset_shelf_region = context.region and context.region.type == "ASSET_SHELF"
        # Show all brushes in the popup asset shelves. Otherwise filter out brushes that
        # are incompatible with the tool.
        if is_asset_shelf_region and prefs.view.use_filter_brushes_by_tool:
            return cls.brush_type_poll(context, asset)

        return True

    @classmethod
    def get_active_asset(cls):
        # Only show active highlight when using the brush tool.
        from bl_ui.space_toolsystem_common import ToolSelectPanelHelper

        tool = ToolSelectPanelHelper.tool_active_from_context(bpy.context)
        if not tool or not tool.use_brushes:
            return None

        paint_settings = UnifiedPaintPanel.paint_settings(bpy.context)
        return paint_settings.brush_asset_reference if paint_settings else None

    @classmethod
    def draw_context_menu(self, context, asset, layout):
        # Currently this menu adds operators that deal with the affected brush and don't take the
        # asset into account. Luckily that is okay for now, since right clicking in the grid view
        # also activates the item.
        layout.menu_contents("VIEW3D_MT_brush_context_menu")

    @staticmethod
    def get_shelf_name_from_context(context):
        mode_map = {
            "SCULPT": "VIEW3D_AST_brush_sculpt",
            "PAINT_VERTEX": "VIEW3D_AST_brush_vertex_paint",
            "PAINT_WEIGHT": "VIEW3D_AST_brush_weight_paint",
            "PAINT_TEXTURE": "VIEW3D_AST_brush_texture_paint",
            "PAINT_2D": "IMAGE_AST_brush_paint",
            "PAINT_GREASE_PENCIL": "VIEW3D_AST_brush_gpencil_paint",
            "SCULPT_GREASE_PENCIL": "VIEW3D_AST_brush_gpencil_sculpt",
            "WEIGHT_GREASE_PENCIL": "VIEW3D_AST_brush_gpencil_weight",
            "VERTEX_GREASE_PENCIL": "VIEW3D_AST_brush_gpencil_vertex",
            "SCULPT_CURVES": "VIEW3D_AST_brush_sculpt_curves",
        }
        mode = UnifiedPaintPanel.get_brush_mode(context)
        if not mode:
            return None

        return mode_map[mode]

    @staticmethod
    def draw_popup_selector(layout, context, brush, show_name=True):
        preview_icon_id = brush.preview.icon_id if brush and brush.preview else 0

        shelf_name = BrushAssetShelf.get_shelf_name_from_context(context)
        if not shelf_name:
            return

        display_name = brush.name if (brush and show_name) else None
        if display_name and brush.has_unsaved_changes:
            display_name = display_name + "*"

        layout.template_asset_shelf_popover(
            shelf_name,
            name=display_name,
            icon="BRUSH_DATA" if not preview_icon_id else "NONE",
            icon_value=preview_icon_id,
        )


class VIEW3D_PT_brush_asset_shelf_filter(Panel):
    bl_space_type = "VIEW_3D"
    bl_region_type = "HEADER"
    bl_label = "Filter"
    bl_parent_id = "ASSETSHELF_PT_display"

    @classmethod
    def poll(cls, context):
        if context.asset_shelf is None:
            return False
        return context.asset_shelf.bl_idname == BrushAssetShelf.get_shelf_name_from_context(context)

    def draw(self, context):
        layout = self.layout
        prefs = context.preferences

        layout.prop(prefs.view, "use_filter_brushes_by_tool", text="By Active Tool")


class UnifiedPaintPanel:
    # subclass must set
    # bl_space_type = 'IMAGE_EDITOR'
    # bl_region_type = 'UI'

    @staticmethod
    def get_brush_mode(context):
        """Get the correct mode for this context. For any context where this returns None,
        no brush options should be displayed."""
        mode = context.mode

        if mode == "PARTICLE":
            # Particle brush settings currently completely do their own thing.
            return None

        from bl_ui.space_toolsystem_common import ToolSelectPanelHelper

        tool = ToolSelectPanelHelper.tool_active_from_context(context)

        if not tool:
            # If there is no active tool, then there can't be an active brush.
            return None

        if not tool.use_brushes:
            return None

        space_data = context.space_data
        tool_settings = context.tool_settings

        if space_data:
            space_type = space_data.type
            if space_type == "IMAGE_EDITOR":
                return "PAINT_2D"
            elif space_type in {"VIEW_3D", "PROPERTIES"}:
                if mode == "PAINT_TEXTURE":
                    if tool_settings.image_paint:
                        return mode
                    else:
                        return None
                return mode
        return None

    @staticmethod
    def paint_settings(context):
        tool_settings = context.tool_settings

        mode = UnifiedPaintPanel.get_brush_mode(context)

        # 3D paint settings
        if mode == "SCULPT":
            return tool_settings.sculpt
        elif mode == "PAINT_VERTEX":
            return tool_settings.vertex_paint
        elif mode == "PAINT_WEIGHT":
            return tool_settings.weight_paint
        elif mode == "PAINT_TEXTURE":
            return tool_settings.image_paint
        elif mode == "PARTICLE":
            return tool_settings.particle_edit
        # 2D paint settings
        elif mode == "PAINT_2D":
            return tool_settings.image_paint
        elif mode == "SCULPT_CURVES":
            return tool_settings.curves_sculpt
        # Grease Pencil settings
        elif mode == "PAINT_GREASE_PENCIL":
            return tool_settings.gpencil_paint
        elif mode == "SCULPT_GREASE_PENCIL":
            return tool_settings.gpencil_sculpt_paint
        elif mode == "WEIGHT_GREASE_PENCIL":
            return tool_settings.gpencil_weight_paint
        elif mode == "VERTEX_GREASE_PENCIL":
            return tool_settings.gpencil_vertex_paint
        return None

    @staticmethod
    def prop_unified(
<<<<<<< HEAD
        layout,
        context,
        brush,
        prop_name,
        unified_paint_settings_override=None,
        unified_name=None,
        pressure_name=None,
        icon="NONE",
        text=None,
        slider=False,
        header=False,
=======
            layout,
            context,
            brush,
            prop_name,
            unified_paint_settings_override=None,
            unified_name=None,
            pressure_name=None,
            curve_visibility_name=None,
            icon='NONE',
            text=None,
            slider=False,
            header=False,
>>>>>>> 858254ac
    ):
        """Generalized way of adding brush options to the UI,
        along with their pen pressure setting and global toggle, if they exist.

        :param unified_paint_settings_override allows a caller to pass in a specific object for usage. Needed for
        some 'brush-like' tools."""
        row = layout.row(align=True)
<<<<<<< HEAD
        settings = UnifiedPaintPanel.paint_settings(context)
        if settings is None:  # BFA - Early return if settings is None for the Annotation tool
            return
        ups = settings.unified_paint_settings
=======
        paint = UnifiedPaintPanel.paint_settings(context)
        if unified_paint_settings_override:
            ups = unified_paint_settings_override
        else:
            ups = UnifiedPaintPanel.paint_settings(context).unified_paint_settings
>>>>>>> 858254ac
        prop_owner = brush
        if unified_name and getattr(ups, unified_name):
            prop_owner = ups

        row.prop(prop_owner, prop_name, icon=icon, text=text, slider=slider)

        if unified_name and not header:
            # NOTE: We don't draw UnifiedPaintSettings in the header to reduce clutter. D5928#136281
            row.prop(ups, unified_name, text="", icon="BRUSHES_ALL")

        if pressure_name:
            row.prop(brush, pressure_name, text="")

        if curve_visibility_name and not header:
            is_active = getattr(paint, curve_visibility_name)
            row.prop(
                paint,
                curve_visibility_name,
                text="",
                icon='DOWNARROW_HLT' if is_active else 'RIGHTARROW',
                emboss=False)
        return row

    @staticmethod
    def prop_unified_color(parent, context, brush, prop_name, *, text=None):
        settings = UnifiedPaintPanel.paint_settings(context)
        if settings is None:  # BFA - Early return if settings is None for the Annotation tool
            return
        ups = settings.unified_paint_settings
        prop_owner = ups if ups.use_unified_color else brush
        parent.prop(prop_owner, prop_name, text=text)

    @staticmethod
    def prop_unified_color_picker(parent, context, brush, prop_name, value_slider=True):
        settings = UnifiedPaintPanel.paint_settings(context)
        if settings is None:  # BFA - Early return if settings is None for the Annotation tool
            return
        ups = settings.unified_paint_settings
        prop_owner = ups if ups.use_unified_color else brush
        parent.template_color_picker(prop_owner, prop_name, value_slider=value_slider)


### Classes to let various paint modes' panels share code, by sub-classing these classes. ###
class BrushPanel(UnifiedPaintPanel):
    @classmethod
    def poll(cls, context):
        return cls.get_brush_mode(context) is not None


class BrushSelectPanel(BrushPanel):
    bl_label = "Brush Asset"

    # Use header preset function to set the title.
    def draw_header_preset(self, context):
        # layout = self.layout  # UNUSED.

        settings = self.paint_settings(context)
        if settings is None:
            return

        brush = settings.brush
        if brush is None:
            return

        if brush.has_unsaved_changes:
            self.bl_label = n_("Brush Asset (Unsaved)")
        else:
            self.bl_label = n_("Brush Asset")

    def draw(self, context):
        layout = self.layout
        settings = self.paint_settings(context)
        if settings is None:
            return

        brush = settings.brush

        row = layout.row()

        col = row.column(align=True)
        BrushAssetShelf.draw_popup_selector(col, context, brush, show_name=False)

        ## BFA - Changed layout to expose common operators to top level for consistency - START ##
        col = row.column(align=True)
        col.menu("VIEW3D_MT_brush_context_menu", icon="DOWNARROW_HLT", text="")

        if brush:
            if brush.library and brush.library.is_editable:
                col.separator()
                col.operator("brush.asset_save", text="", icon="FILE_TICK")  # BFA - exposed to top
                col.operator("brush.asset_revert", text="", icon="UNDO")  # BFA - exposed to top
            else:
                col.separator()
                col.operator("brush.asset_revert", text="", icon="UNDO")  # BFA - exposed to top

        col.separator()

        # skip if no active brush
        if not brush:
            layout.label(text="No brush selected", icon="INFO")
            return

        if brush:
            row = layout.row(align=True)
            row.prop(brush, "name", text="")
            if brush.library and brush.library.is_editable:
                row.operator("brush.asset_save_as", text="", icon="ADD")  # BFA - exposed to top
                row.operator("brush.asset_delete", text="", icon="X")  # BFA - exposed to top
            else:
                row.operator("brush.asset_save_as", text="", icon="DUPLICATE")  # BFA - exposed to top

        row = layout.row()

        if brush.has_unsaved_changes and bpy.ops.brush.asset_save.poll():
            row = layout.row()
            row.label(text="Settings Changed!", icon="INFO")  # BFA - made save explicit
            row = layout.row()
            row.label(text="Save to keep changes.", icon="BLANK1")  # BFA - made save explicit

        ## BFA - Changed layout to expose common operators to top level for consistency - END ##

        if brush is None:
            return


class ColorPalettePanel(BrushPanel):
    bl_label = "Color Palette"
    bl_options = {"DEFAULT_CLOSED"}

    @classmethod
    def poll(cls, context):
        if not super().poll(context):
            return False

        settings = cls.paint_settings(context)
        if (brush := settings.brush) is None:
            return False

        if context.space_data.type == "IMAGE_EDITOR" or context.image_paint_object:
            capabilities = brush.image_paint_capabilities
            return capabilities.has_color

        elif context.vertex_paint_object:
            capabilities = brush.vertex_paint_capabilities
            return capabilities.has_color

        elif context.sculpt_object:
            capabilities = brush.sculpt_capabilities
            return capabilities.has_color
        return False

    def draw(self, context):
        layout = self.layout
        settings = self.paint_settings(context)

        layout.template_ID(settings, "palette", new="palette.new")
        if settings.palette:
            layout.template_palette(settings, "palette", color=True)


class ClonePanel(BrushPanel):
    bl_label = "Clone"
    bl_options = {"DEFAULT_CLOSED"}

    @classmethod
    def poll(cls, context):
        if not super().poll(context):
            return False

        settings = cls.paint_settings(context)

        mode = cls.get_brush_mode(context)
        if mode == "PAINT_TEXTURE":
            brush = settings.brush
            return brush.image_brush_type == "CLONE"
        return False

    def draw_header(self, context):
        settings = self.paint_settings(context)
        self.layout.prop(settings, "use_clone_layer", text="")

    def draw(self, context):
        layout = self.layout
        settings = self.paint_settings(context)

        layout.active = settings.use_clone_layer

        ob = context.active_object
        col = layout.column()

        if settings.mode == "MATERIAL":
            if len(ob.material_slots) > 1:
                col.label(text="Materials")
                col.template_list(
                    "MATERIAL_UL_matslots",
                    "",
                    ob,
                    "material_slots",
                    ob,
                    "active_material_index",
                    rows=2,
                )

            mat = ob.active_material
            if mat:
                col.label(text="Source Clone Slot")
                col.template_list(
                    "TEXTURE_UL_texpaintslots",
                    "",
                    mat,
                    "texture_paint_slots",
                    mat,
                    "paint_clone_slot",
                    rows=2,
                )

        elif settings.mode == "IMAGE":
            mesh = ob.data

            clone_text = mesh.uv_layer_clone.name if mesh.uv_layer_clone else ""
            col.label(text="Source Clone Image")
            col.template_ID(settings, "clone_image")
            col.label(text="Source Clone UV Map")
            col.menu("VIEW3D_MT_tools_projectpaint_clone", text=clone_text, translate=False)


class TextureMaskPanel(BrushPanel):
    bl_label = "Texture Mask"
    bl_options = {"DEFAULT_CLOSED"}

    def draw(self, context):
        layout = self.layout
        layout.use_property_split = True
        layout.use_property_decorate = False

        brush = context.tool_settings.image_paint.brush
        mask_tex_slot = brush.mask_texture_slot

        col = layout.column()
        col.template_ID_preview(mask_tex_slot, "texture", new="texture.new", rows=3, cols=8)

        # map_mode
        layout.row().prop(mask_tex_slot, "mask_map_mode", text="Mask Mapping")

        if mask_tex_slot.map_mode == "STENCIL":
            if brush.mask_texture and brush.mask_texture.type == "IMAGE":
                layout.operator("brush.stencil_fit_image_aspect").mask = True
            layout.operator("brush.stencil_reset_transform").mask = True

        col = layout.column()
        col.prop(brush, "use_pressure_masking", text="Pressure Masking")
        # angle and texture_angle_source
        if mask_tex_slot.has_texture_angle:
            col = layout.column()
            col.prop(mask_tex_slot, "angle", text="Angle")
            if mask_tex_slot.has_texture_angle_source:
                col.prop(mask_tex_slot, "use_rake", text="Rake")

                if brush.brush_capabilities.has_random_texture_angle and mask_tex_slot.has_random_texture_angle:
                    col.prop(mask_tex_slot, "use_random", text="Random")
                    if mask_tex_slot.use_random:
                        col.prop(mask_tex_slot, "random_angle", text="Random Angle")

        # scale and offset
        col.prop(mask_tex_slot, "offset")
        col.prop(mask_tex_slot, "scale")


class StrokePanel(BrushPanel):
    bl_label = "Stroke"
    bl_options = {"DEFAULT_CLOSED"}
    bl_ui_units_x = 13

    def draw(self, context):
        layout = self.layout
        layout.use_property_split = True
        layout.use_property_decorate = False

        mode = self.get_brush_mode(context)
        settings = self.paint_settings(context)
        if not settings:  # BFA - Early return if settings is None for the Annotation tool
            return
        brush = settings.brush
        if not brush:  # BFA - Early return if brush is None for the Annotation tool
            return

        col = layout.column()

        col.prop(brush, "stroke_method")
        col.separator()

        if brush.use_anchor:
            col.use_property_split = False
            col.prop(brush, "use_edge_to_edge", text="Edge to Edge")
            col.use_property_split = True

        if brush.use_airbrush:
            col.prop(brush, "rate", text="Rate", slider=True)

        if brush.use_space:
            row = col.row(align=True)
            row.prop(brush, "spacing", text="Spacing")
            row.prop(brush, "use_pressure_spacing", toggle=True, text="")

        if brush.use_line or brush.use_curve:
            row = col.row(align=True)
            row.prop(brush, "spacing", text="Spacing")

        if mode == "SCULPT":
            col.row().prop(brush, "use_scene_spacing", text="Spacing Distance", expand=True)

        if mode in {"PAINT_TEXTURE", "PAINT_2D", "SCULPT"}:
            if brush.image_paint_capabilities.has_space_attenuation or brush.sculpt_capabilities.has_space_attenuation:
                col.prop(brush, "use_space_attenuation")
                col.use_property_split = True

        if brush.use_curve:
            col.separator()
            col.template_ID(brush, "paint_curve", new="paintcurve.new")
            col.operator("paintcurve.draw")
            col.separator()

        if brush.use_space or brush.use_line or brush.use_curve:
            col.separator()
            row = col.row(align=True)
            col.prop(brush, "dash_ratio", text="Dash Ratio")
            col.prop(brush, "dash_samples", text="Dash Length")

        if (mode == "SCULPT" and brush.sculpt_capabilities.has_jitter) or mode != "SCULPT":
            col.separator()
            row = col.row(align=True)
            if brush.jitter_unit == "BRUSH":
                row.prop(brush, "jitter", slider=True)
            else:
                row.prop(brush, "jitter_absolute")
            row.prop(brush, "use_pressure_jitter", toggle=True, text="")
            if self.is_popover is False:
                row.prop(
                    settings,
                    "show_jitter_curve",
                    icon='DOWNARROW_HLT' if settings.show_jitter_curve else 'RIGHTARROW',
                    text="",
                    emboss=False)
            # Pen pressure mapping curve for Jitter.
            if settings.show_jitter_curve and self.is_popover is False:
                subcol = col.column()
                subcol.active = brush.use_pressure_jitter
                subcol.template_curve_mapping(brush, "curve_jitter", brush=True)
            col.row().prop(brush, "jitter_unit", expand=True)

        col.separator()
        UnifiedPaintPanel.prop_unified(
            layout,
            context,
            brush,
            "input_samples",
            unified_name="use_unified_input_samples",
            slider=True,
        )


class SmoothStrokePanel(BrushPanel):
    bl_label = "Stabilize Stroke"
    bl_options = {"DEFAULT_CLOSED"}

    @classmethod
    def poll(cls, context):
        if not super().poll(context):
            return False
        settings = cls.paint_settings(context)
        brush = settings.brush
        if brush.brush_capabilities.has_smooth_stroke:
            return True
        return False

    def draw_header(self, context):
        settings = self.paint_settings(context)
        if settings is None:
            layout = self.layout
            return

        brush = settings.brush
        if brush is None:
            layout = self.layout

            return

        self.layout.use_property_split = False
        # self.layout.prop(brush, "use_smooth_stroke",
        #                 text=self.bl_label if self.is_popover else "")

        self.layout.prop(brush, "use_smooth_stroke", text="Stabilize Stroke")  # bfa - we need the label

    def draw(self, context):
        layout = self.layout
        layout.use_property_split = True
        layout.use_property_decorate = False

        settings = self.paint_settings(context)
        if settings is None:
            return

        brush = settings.brush
        if brush is None:
            return

        col = layout.column()
        col.active = brush.use_smooth_stroke
        row = col.row()
        if self.is_popover:
            row.separator()
        row.prop(brush, "smooth_stroke_radius", text="Radius", slider=True)
        row = col.row()
        if self.is_popover:
            row.separator()
        row.prop(brush, "smooth_stroke_factor", text="Factor", slider=True)


class FalloffPanel(BrushPanel):
    bl_label = "Falloff"
    bl_options = {"DEFAULT_CLOSED"}

    @classmethod
    def poll(cls, context):
        if not super().poll(context):
            return False
        settings = cls.paint_settings(context)
        if not (settings and settings.brush and settings.brush.curve):
            return False
        if cls.get_brush_mode(context) == "SCULPT_CURVES":
            brush = settings.brush
            if brush.curves_sculpt_brush_type in {"ADD", "DELETE"}:
                return False
        return True

    def draw(self, context):
        layout = self.layout
        settings = self.paint_settings(context)
        if not settings or not settings.brush:  # BFA - Early return if settings or brush is None
            return
        mode = self.get_brush_mode(context)
        brush = settings.brush

        if brush is None:
            return

        col = layout.column(align=True)
        if context.region.type == "TOOL_HEADER":
            col.prop(brush, "curve_preset", expand=True)
        else:
            row = col.row(align=True)
            col.prop(brush, "curve_preset", text="")

        if brush.curve_preset == "CUSTOM":
            layout.template_curve_mapping(brush, "curve", brush=True, use_negative_slope=True)

            col = layout.column(align=True)
            row = col.row(align=True)
            row.operator("brush.curve_preset", icon="SMOOTHCURVE", text="").shape = "SMOOTH"
            row.operator("brush.curve_preset", icon="SPHERECURVE", text="").shape = "ROUND"
            row.operator("brush.curve_preset", icon="ROOTCURVE", text="").shape = "ROOT"
            row.operator("brush.curve_preset", icon="SHARPCURVE", text="").shape = "SHARP"
            row.operator("brush.curve_preset", icon="LINCURVE", text="").shape = "LINE"
            row.operator("brush.curve_preset", icon="NOCURVE", text="").shape = "MAX"

        show_falloff_shape = False
        if mode in {"SCULPT", "PAINT_VERTEX", "PAINT_WEIGHT"} and brush.sculpt_brush_type != "POSE":
            show_falloff_shape = True
        if not show_falloff_shape and mode == "SCULPT_CURVES" and context.space_data.type == "PROPERTIES":
            show_falloff_shape = True

        if show_falloff_shape:
            col.separator()
            row = col.row(align=True)
            row.use_property_split = True
            row.use_property_decorate = False
            row.prop(brush, "falloff_shape", expand=True)


class DisplayPanel(BrushPanel):
    bl_label = "Brush Cursor"
    bl_options = {"DEFAULT_CLOSED"}

    def draw_header(self, context):
        settings = self.paint_settings(context)
        if settings and not self.is_popover:
            self.layout.prop(settings, "show_brush", text="")

    def draw(self, context):
        layout = self.layout
        layout.use_property_split = True
        layout.use_property_decorate = False

        mode = self.get_brush_mode(context)
        settings = self.paint_settings(context)
        if settings is None:
            return
        brush = settings.brush
        tex_slot = brush.texture_slot
        tex_slot_mask = brush.mask_texture_slot

        if self.is_popover:
            row = layout.row(align=True)
            row.use_property_split = False
            row.prop(settings, "show_brush", text="Display Cursor")

        col = layout.column()
        col.active = settings.show_brush

        col.prop(brush, "cursor_color_add", text="Cursor Color")
        if mode == "SCULPT" and brush.sculpt_capabilities.has_secondary_color:
            col.prop(brush, "cursor_color_subtract", text="Inverse Color")

        col.separator()

        row = col.row(align=True)
        row.active = settings.show_brush
        row.prop(brush, "cursor_overlay_alpha", text="Falloff Opacity")
        row.prop(
            brush,
            "use_cursor_overlay_override",
            toggle=True,
            text="",
            icon="BRUSH_DATA",
        )
        row.prop(
            brush,
            "use_cursor_overlay",
            text="",
            toggle=True,
            icon="HIDE_OFF" if brush.use_cursor_overlay else "HIDE_ON",
        )

        # TODO: These settings are a mess. Both `has_overlay` and the following two blocks should read the
        # appropriate texture depending on the mode, see `BKE_brush_mask_texture_get` vs `BKE_brush_color_texture_get`
        texture_overlay_settings_active = brush.brush_capabilities.has_overlay and settings.show_brush
        if mode in {"PAINT_2D", "PAINT_TEXTURE", "PAINT_VERTEX", "SCULPT"}:
            row = col.row(align=True)
            row.active = texture_overlay_settings_active
            row.prop(brush, "texture_overlay_alpha", text="Texture Opacity")
            row.prop(
                brush,
                "use_primary_overlay_override",
                toggle=True,
                text="",
                icon="BRUSH_DATA",
            )
            if tex_slot.map_mode != "STENCIL":
                row.prop(
                    brush,
                    "use_primary_overlay",
                    text="",
                    toggle=True,
                    icon="HIDE_OFF" if brush.use_primary_overlay else "HIDE_ON",
                )

        if mode in {"PAINT_TEXTURE", "PAINT_2D"}:
            row = col.row(align=True)
            row.active = texture_overlay_settings_active
            row.prop(brush, "mask_overlay_alpha", text="Mask Texture Opacity")
            row.prop(
                brush,
                "use_secondary_overlay_override",
                toggle=True,
                text="",
                icon="BRUSH_DATA",
            )
            if tex_slot_mask.map_mode != "STENCIL":
                row.prop(
                    brush,
                    "use_secondary_overlay",
                    text="",
                    toggle=True,
                    icon="HIDE_OFF" if brush.use_secondary_overlay else "HIDE_ON",
                )


class VIEW3D_MT_tools_projectpaint_clone(Menu):
    bl_label = "Clone Layer"

    def draw(self, context):
        layout = self.layout

        for i, uv_layer in enumerate(context.active_object.data.uv_layers):
            props = layout.operator("wm.context_set_int", text=uv_layer.name, translate=False)
            props.data_path = "active_object.data.uv_layer_clone_index"
            props.value = i


def brush_settings(layout, context, brush, popover=False):
    """Draw simple brush settings for Sculpt,
    Texture/Vertex/Weight Paint modes, or skip certain settings for the popover"""

    mode = UnifiedPaintPanel.get_brush_mode(context)

    ### Draw simple settings unique to each paint mode. ###
    brush_shared_settings(layout, context, brush, popover)

    # BFA - added from header to brush settings
    if mode == "SCULPT_GREASE_PENCIL":
        col = layout.column()
        col.use_property_split = False
        col.prop(brush.gpencil_settings, "use_active_layer_only")

    # Sculpt Mode #
    if mode == "SCULPT":
        capabilities = brush.sculpt_capabilities
        sculpt_brush_type = brush.sculpt_brush_type

        # normal_radius_factor
        layout.prop(brush, "normal_radius_factor", slider=True)

        if capabilities.has_tilt:
            layout.prop(brush, "tilt_strength_factor", slider=True)

        row = layout.row(align=True)
        row.prop(brush, "hardness", slider=True)
        row.prop(brush, "invert_hardness_pressure", text="")
        row.prop(brush, "use_hardness_pressure", text="")

        layout.separator()

        # auto_smooth_factor and use_inverse_smooth_pressure
        if capabilities.has_auto_smooth:
            UnifiedPaintPanel.prop_unified(
                layout,
                context,
                brush,
                "auto_smooth_factor",
                pressure_name="use_inverse_smooth_pressure",
                slider=True,
            )

        # topology_rake_factor
        if capabilities.has_topology_rake and context.sculpt_object.use_dynamic_topology_sculpting:
            layout.prop(brush, "topology_rake_factor", slider=True)

        # normal_weight
        if capabilities.has_normal_weight:
            layout.prop(brush, "normal_weight", slider=True)

        # crease_pinch_factor
        if capabilities.has_pinch_factor:
            text = iface_("Pinch")
            if sculpt_brush_type in {"BLOB", "SNAKE_HOOK"}:
                text = iface_("Magnify")
            layout.prop(brush, "crease_pinch_factor", slider=True, text=text, translate=False)

        # rake_factor
        if capabilities.has_rake_factor:
            layout.prop(brush, "rake_factor", slider=True)

        # plane_offset, use_offset_pressure, use_plane_trim, plane_trim
        if capabilities.has_plane_offset:
            layout.separator()
            UnifiedPaintPanel.prop_unified(
                layout,
                context,
                brush,
                "plane_offset",
                pressure_name="use_offset_pressure",
                slider=True,
            )

            layout.separator()

            if sculpt_brush_type != "PLANE":
                split = layout.split(factor=0.36)
                col = split.column()
                col.use_property_split = False
                col.prop(brush, "use_plane_trim", text="Plane Trim")
                col = split.column()
                if brush.use_plane_trim:
                    col.prop(brush, "plane_trim", slider=True, text="")
                else:
                    col.label(icon="DISCLOSURE_TRI_RIGHT")
            else:
                layout.label(
                    text="Plane trim option not available with Plane sculpt tool",
                    icon="ERROR",
                )

        # height
        if capabilities.has_height:
            layout.prop(brush, "height", slider=True, text="Height")

        if capabilities.has_plane_height:
            layout.prop(brush, "plane_height", slider=True, text="Height")

        if capabilities.has_plane_depth:
            layout.prop(brush, "plane_depth", slider=True, text="Depth")

        # use_persistent, set_persistent_base
        if capabilities.has_persistence:
            layout.separator()
            layout.use_property_split = False
            layout.prop(brush, "use_persistent")
            layout.operator("sculpt.set_persistent_base")
            layout.separator()

        if capabilities.has_color:
            settings = UnifiedPaintPanel.paint_settings(context)
            if settings is None:  # BFA - Early return if settings is None for the Annotation tool
                return
            ups = settings.unified_paint_settings
            row = layout.row(align=True)
            UnifiedPaintPanel.prop_unified_color(row, context, brush, "color", text="")
            UnifiedPaintPanel.prop_unified_color(row, context, brush, "secondary_color", text="")
            row.separator()
            row.operator("paint.brush_colors_flip", icon="FILE_REFRESH", text="", emboss=False)
            row.prop(ups, "use_unified_color", text="", icon="BRUSHES_ALL")
            layout.prop(brush, "blend", text="Blend Mode")

        # Per sculpt tool options.

        if sculpt_brush_type == "CLAY_STRIPS":
            row = layout.row()
            row.prop(brush, "tip_roundness")

            row = layout.row()
            row.prop(brush, "tip_scale_x")

        elif sculpt_brush_type == "ELASTIC_DEFORM":
            layout.separator()
            layout.prop(brush, "elastic_deform_type")
            layout.prop(brush, "elastic_deform_volume_preservation", slider=True)
            layout.separator()

        elif sculpt_brush_type == "SNAKE_HOOK":
            layout.separator()
            layout.prop(brush, "snake_hook_deform_type")
            layout.separator()

        elif sculpt_brush_type == "POSE":
            layout.separator()
            layout.prop(brush, "deform_target")
            layout.separator()
            layout.prop(brush, "pose_deform_type")
            layout.prop(brush, "pose_origin_type")
            layout.prop(brush, "pose_offset")
            layout.prop(brush, "pose_smooth_iterations")
            if brush.pose_deform_type == "ROTATE_TWIST" and brush.pose_origin_type in {
                "TOPOLOGY",
                "FACE_SETS",
            }:
                layout.prop(brush, "pose_ik_segments")
            if brush.pose_deform_type == "SCALE_TRANSLATE":
                layout.use_property_split = False
                layout.prop(brush, "use_pose_lock_rotation")

            layout.use_property_split = False
            layout.prop(brush, "use_pose_ik_anchored")
            layout.prop(brush, "use_connected_only")
            layout.use_property_split = True

            layout.prop(brush, "disconnected_distance_max")

            layout.separator()

        elif sculpt_brush_type == "CLOTH":
            layout.separator()
            layout.use_property_split = True
            layout.prop(brush, "cloth_simulation_area_type")
            if brush.cloth_simulation_area_type != "GLOBAL":
                layout.prop(brush, "cloth_sim_limit")
                layout.prop(brush, "cloth_sim_falloff")

            if brush.cloth_simulation_area_type == "LOCAL":
                layout.use_property_split = False
                layout.prop(brush, "use_cloth_pin_simulation_boundary")
                layout.use_property_split = True

            layout.separator()
            layout.prop(brush, "cloth_deform_type")
            layout.prop(brush, "cloth_force_falloff_type")
            layout.separator()
            layout.prop(brush, "cloth_mass")
            layout.prop(brush, "cloth_damping")
            layout.prop(brush, "cloth_constraint_softbody_strength")
            layout.separator()
            layout.use_property_split = False
            layout.prop(brush, "use_cloth_collision")

            layout.separator()

        elif sculpt_brush_type == "PLANE":
            row = layout.row(align=True)
            row.prop(brush, "area_radius_factor")
            row.prop(brush, "use_pressure_area_radius", text="")
            layout.separator()
            layout.prop(brush, "plane_inversion_mode")
            layout.separator()
            layout.prop(brush, "stabilize_normal")
            layout.prop(brush, "stabilize_plane")

        elif sculpt_brush_type == "GRAB":
            layout.use_property_split = False
            layout.prop(brush, "use_grab_active_vertex")
            layout.prop(brush, "use_grab_silhouette")

        elif sculpt_brush_type == "PAINT":
            row = layout.row(align=True)
            row.prop(brush, "flow")
            row.prop(brush, "invert_flow_pressure", text="")
            row.prop(brush, "use_flow_pressure", text="")

            row = layout.row(align=True)
            row.prop(brush, "wet_mix")
            row.prop(brush, "invert_wet_mix_pressure", text="")
            row.prop(brush, "use_wet_mix_pressure", text="")

            row = layout.row(align=True)
            row.prop(brush, "wet_persistence")
            row.prop(brush, "invert_wet_persistence_pressure", text="")
            row.prop(brush, "use_wet_persistence_pressure", text="")

            row = layout.row(align=True)
            row.prop(brush, "wet_paint_radius_factor")

            row = layout.row(align=True)
            row.prop(brush, "density")
            row.prop(brush, "invert_density_pressure", text="")
            row.prop(brush, "use_density_pressure", text="")

            row = layout.row()
            row.prop(brush, "tip_roundness")

            row = layout.row()
            row.prop(brush, "tip_scale_x")

        elif sculpt_brush_type == "SMEAR":
            col = layout.column()
            col.prop(brush, "smear_deform_type")

        elif sculpt_brush_type == "BOUNDARY":
            layout.prop(brush, "deform_target")
            layout.separator()
            col = layout.column()
            col.prop(brush, "boundary_deform_type")
            col.prop(brush, "boundary_falloff_type")
            col.prop(brush, "boundary_offset")

        elif sculpt_brush_type == "TOPOLOGY":
            col = layout.column()
            col.prop(brush, "slide_deform_type")

        elif sculpt_brush_type == "MULTIPLANE_SCRAPE":
            col = layout.column()
            col.prop(brush, "multiplane_scrape_angle")
            col.use_property_split = False
            col.prop(brush, "use_multiplane_scrape_dynamic")
            col.prop(brush, "show_multiplane_scrape_planes_preview")

        elif sculpt_brush_type == "SMOOTH":
            col = layout.column()
            col.prop(brush, "smooth_deform_type")
            if brush.smooth_deform_type == "SURFACE":
                col.prop(brush, "surface_smooth_shape_preservation")
                col.prop(brush, "surface_smooth_current_vertex")
                col.prop(brush, "surface_smooth_iterations")

        elif sculpt_brush_type == "DISPLACEMENT_SMEAR":
            col = layout.column()
            col.prop(brush, "smear_deform_type")

        elif sculpt_brush_type == "MASK":
            layout.row().prop(brush, "mask_tool", expand=True)

        # End sculpt_brush_type interface.

    # 3D and 2D Texture Paint Mode.
    elif mode in {"PAINT_TEXTURE", "PAINT_2D"}:
        capabilities = brush.image_paint_capabilities

        if brush.image_brush_type == "FILL":
            # For some reason fill threshold only appears to be implemented in 2D paint.
            if brush.color_type == "COLOR":
                if mode == "PAINT_2D":
                    layout.prop(brush, "fill_threshold", text="Fill Threshold", slider=True)
            elif brush.color_type == "GRADIENT":
                layout.row().prop(brush, "gradient_fill_mode", expand=True)

    elif mode == "SCULPT_CURVES":
        if brush.curves_sculpt_brush_type == "ADD":
            layout.use_property_split = True
            layout.prop(brush.curves_sculpt_settings, "add_amount")

            col = layout.column(align=True)
            col.use_property_split = False
            col.label(text="Interpolate")

            row = col.row()
            row.separator()
            row.prop(brush.curves_sculpt_settings, "use_length_interpolate", text="Length")
            row = col.row()
            row.separator()
            row.prop(brush.curves_sculpt_settings, "use_radius_interpolate", text="Radius")
            row = col.row()
            row.separator()
            row.prop(brush.curves_sculpt_settings, "use_shape_interpolate", text="Shape")
            row = col.row()
            row.separator()
            row.prop(
                brush.curves_sculpt_settings,
                "use_point_count_interpolate",
                text="Point Count",
            )

            col = layout.column()
            col.active = not brush.curves_sculpt_settings.use_length_interpolate
            col.prop(brush.curves_sculpt_settings, "curve_length", text="Length")

            col = layout.column()
            col.active = not brush.curves_sculpt_settings.use_radius_interpolate
            col.prop(brush.curves_sculpt_settings, "curve_radius", text="Radius")

            col = layout.column()
            col.active = not brush.curves_sculpt_settings.use_point_count_interpolate
            col.prop(brush.curves_sculpt_settings, "points_per_curve", text="Points")

        if brush.curves_sculpt_brush_type == "DENSITY":
            col = layout.column(align=True)
            col.prop(brush.curves_sculpt_settings, "density_add_attempts", text="Count Max")
            col.use_property_split = False
            col.label(text="Interpolate")
            row = col.row()
            row.separator()
            row.prop(brush.curves_sculpt_settings, "use_length_interpolate", text="Length")
            row = col.row()
            row.separator()
            row.prop(brush.curves_sculpt_settings, "use_radius_interpolate", text="Radius")
            row = col.row()
            row.separator()
            row.prop(brush.curves_sculpt_settings, "use_shape_interpolate", text="Shape")
            row = col.row()
            row.separator()
            row.prop(
                brush.curves_sculpt_settings,
                "use_point_count_interpolate",
                text="Point Count",
            )

            col = layout.column()
            col.active = not brush.curves_sculpt_settings.use_length_interpolate
            col.prop(brush.curves_sculpt_settings, "curve_length", text="Length")

            col = layout.column()
            col.active = not brush.curves_sculpt_settings.use_radius_interpolate
            col.prop(brush.curves_sculpt_settings, "curve_radius", text="Radius")

            col = layout.column()
            col.active = not brush.curves_sculpt_settings.use_point_count_interpolate
            col.prop(brush.curves_sculpt_settings, "points_per_curve", text="Points")

        elif brush.curves_sculpt_brush_type == "GROW_SHRINK":
            layout.use_property_split = False
            layout.prop(brush.curves_sculpt_settings, "use_uniform_scale")
            layout.use_property_split = True
            layout.prop(brush.curves_sculpt_settings, "minimum_length")


def brush_shared_settings(layout, context, brush, popover=False):
    """Draw simple brush settings that are shared between different paint modes."""

    paint = UnifiedPaintPanel.paint_settings(context)
    mode = UnifiedPaintPanel.get_brush_mode(context)
    mode_string = context.mode

    ### Determine which settings to draw. ###
    blend_mode = False
    size = False
    size_mode = False
    strength = False
    strength_pressure = False
    weight = False
    direction = False

    # 3D and 2D Texture Paint #
    if mode in {"PAINT_TEXTURE", "PAINT_2D"}:
        if not popover:
            blend_mode = brush.image_paint_capabilities.has_color
            size = brush.image_paint_capabilities.has_radius
            strength = strength_pressure = True

    # Sculpt #
    if mode == "SCULPT":
        size_mode = True
        if not popover:
            size = True
            strength = True
            strength_pressure = brush.sculpt_capabilities.has_strength_pressure
            direction = brush.sculpt_capabilities.has_direction

    # Vertex Paint #
    if mode == "PAINT_VERTEX":
        if not popover:
            blend_mode = True
            size = True
            strength = True
            strength_pressure = True

    # Weight Paint #
    if mode == "PAINT_WEIGHT":
        if not popover:
            size = True
            weight = brush.weight_paint_capabilities.has_weight
            strength = strength_pressure = True
        # Only draw blend mode for the Draw tool, because for other tools it is pointless. D5928#137944
        if brush.weight_brush_type == "DRAW":
            blend_mode = True

    # Sculpt Curves #
    if mode == "SCULPT_CURVES":
        tool = brush.curves_sculpt_brush_type
        size = True
        strength = tool not in {"ADD", "DELETE"}
        direction = tool in {"GROW_SHRINK", "SELECTION_PAINT"}
        strength_pressure = tool not in {"SLIDE", "ADD", "DELETE"}

    # Grease Pencil #
    if mode == "PAINT_GREASE_PENCIL":
        size_mode = True
        size = True
        strength = True

    # Grease Pencil #
    if mode == "SCULPT_GREASE_PENCIL":
        size = True
        strength = True

    ### Draw settings. ###
    settings = UnifiedPaintPanel.paint_settings(context)
    if settings is None:  # BFA - Early return if settings is None for the Annotation tool
        return
    ups = settings.unified_paint_settings

    if blend_mode:
        layout.prop(brush, "blend", text="Blend")
        layout.separator()

    if weight:
        UnifiedPaintPanel.prop_unified(
            layout,
            context,
            brush,
            "weight",
            unified_name="use_unified_weight",
            slider=True,
        )

    size_owner = ups if ups.use_unified_size else brush
    size_prop = "size"
    if size_mode and (size_owner.use_locked_size == "SCENE"):
        size_prop = "unprojected_size"
    if size or size_mode:
        if size:
            UnifiedPaintPanel.prop_unified(
                layout,
                context,
                brush,
                size_prop,
                unified_name="use_unified_size",
                pressure_name="use_pressure_size",
                curve_visibility_name="show_size_curve",
                text="Size",
                slider=True,
            )
<<<<<<< HEAD
        if mode in {
            "PAINT_TEXTURE",
            "PAINT_2D",
            "SCULPT",
            "PAINT_VERTEX",
            "PAINT_WEIGHT",
            "SCULPT_CURVES",
        }:
            if brush.use_pressure_size:
                layout.template_curve_mapping(brush, "curve_size", brush=True)
=======
        if mode in {'PAINT_TEXTURE', 'PAINT_2D', 'SCULPT', 'PAINT_VERTEX', 'PAINT_WEIGHT', 'SCULPT_CURVES'}:
            if paint.show_size_curve and not popover:
                subcol = layout.column()
                subcol.active = brush.use_pressure_size
                subcol.template_curve_mapping(brush, "curve_size", brush=True)
>>>>>>> 858254ac
        if size_mode:
            layout.row().prop(size_owner, "use_locked_size", expand=False)  # BFA
            layout.separator()

    if strength:
        pressure_name = "use_pressure_strength" if strength_pressure else None
        curve_visibility_name = "show_strength_curve" if strength_pressure else None
        UnifiedPaintPanel.prop_unified(
            layout,
            context,
            brush,
            "strength",
            unified_name="use_unified_strength",
            pressure_name=pressure_name,
            curve_visibility_name=curve_visibility_name,
            slider=True,
        )
<<<<<<< HEAD
        if mode in {
            "PAINT_TEXTURE",
            "PAINT_2D",
            "SCULPT",
            "PAINT_VERTEX",
            "PAINT_WEIGHT",
            "SCULPT_CURVES",
        }:
            if strength_pressure and brush.use_pressure_strength:
                layout.template_curve_mapping(brush, "curve_strength", brush=True)
=======
        if mode in {'PAINT_TEXTURE', 'PAINT_2D', 'SCULPT', 'PAINT_VERTEX', 'PAINT_WEIGHT', 'SCULPT_CURVES'}:
            if paint.show_strength_curve and not popover:
                subcol = layout.column()
                subcol.active = brush.use_pressure_strength
                subcol.template_curve_mapping(brush, "curve_strength", brush=True)
>>>>>>> 858254ac
        layout.separator()

    if direction:
        layout.row().prop(brush, "direction", expand=True)


def color_jitter_panel(layout, context, brush):
    mode = UnifiedPaintPanel.get_brush_mode(context)
    settings = UnifiedPaintPanel.paint_settings(context)
    if settings is None:  # BFA - Early return if settings is None for the Annotation tool
        return
    ups = settings.unified_paint_settings

    is_sculpt_paint_mode = mode == "SCULPT" and brush.sculpt_capabilities.has_color
    if mode in {"PAINT_TEXTURE", "PAINT_2D", "PAINT_VERTEX"} or is_sculpt_paint_mode:
        prop_owner = ups if ups.use_unified_color else brush
        layout.use_property_split = False

        header, panel = layout.panel("color_jitter_panel", default_closed=True)
        header.prop(prop_owner, "use_color_jitter", text="Randomize Color")
        if panel:
            panel.use_property_split = True
            panel.use_property_decorate = False

            col = panel.column(align=True)
            col.use_property_split = True

            row = col.row(align=True)
            row.enabled = prop_owner.use_color_jitter
            row.prop(prop_owner, "hue_jitter", slider=True, text="Hue")
            row.prop(prop_owner, "use_stroke_random_hue", text="", icon="GP_SELECT_STROKES")
            row.prop(prop_owner, "use_random_press_hue", text="", icon="STYLUS_PRESSURE")

            row = col.row(align=True)
            row.enabled = prop_owner.use_color_jitter
            row.prop(prop_owner, "saturation_jitter", slider=True, text="Saturation")
            row.prop(prop_owner, "use_stroke_random_sat", text="", icon="GP_SELECT_STROKES")
            row.prop(prop_owner, "use_random_press_sat", text="", icon="STYLUS_PRESSURE")

            row = col.row(align=True)
            row.enabled = prop_owner.use_color_jitter
            row.prop(prop_owner, "value_jitter", slider=True, text="Value", text_context=i18n_contexts.color)
            row.prop(prop_owner, "use_stroke_random_val", text="", icon="GP_SELECT_STROKES")
            row.prop(prop_owner, "use_random_press_val", text="", icon="STYLUS_PRESSURE")


def brush_settings_advanced(layout, context, settings, brush, popover=False):
    """Draw advanced brush settings for Sculpt, Texture/Vertex/Weight Paint modes."""

    mode = UnifiedPaintPanel.get_brush_mode(context)

    # In the popover we want to combine advanced brush settings with non-advanced brush settings.
    if popover:
        brush_settings(layout, context, brush, popover=True)
        layout.separator()
        layout.label(text="Advanced")

    # These options are shared across many modes.
    use_accumulate = False
    use_frontface = False

    if mode == "SCULPT":
        layout.prop(brush, "sculpt_brush_type")
        layout.separator()

        capabilities = brush.sculpt_capabilities
        use_accumulate = capabilities.has_accumulate
        use_frontface = True

        col = layout.column(align=True)
        col.label(text="Auto Masking")

        # topology automasking
        col.use_property_split = False
        row = col.row()
        row.separator()
        row.prop(brush, "use_automasking_topology")

        # face masks automasking
        row = col.row()
        row.separator()
        row.prop(brush, "use_automasking_face_sets")

        col = layout.column(align=True)
        col.use_property_split = False

        col = layout.column()
        split = col.split(factor=0.9)
        split.use_property_split = False
        row = split.row()
        row.separator()
        row.prop(brush, "use_automasking_boundary_edges", text="Mesh Boundary")

        if brush.use_automasking_boundary_edges or brush.use_automasking_boundary_face_sets:
            split.label(icon="DISCLOSURE_TRI_DOWN")
        else:
            split.label(icon="DISCLOSURE_TRI_RIGHT")

        # col = layout.column()
        split = col.split(factor=0.9)
        split.use_property_split = False
        row = split.row()
        row.separator()
        row.prop(brush, "use_automasking_boundary_face_sets", text="Face Sets Boundary")

        if brush.use_automasking_boundary_edges or brush.use_automasking_boundary_face_sets:
            split.label(icon="DISCLOSURE_TRI_DOWN")
        else:
            split.label(icon="DISCLOSURE_TRI_RIGHT")

        if brush.use_automasking_boundary_edges or brush.use_automasking_boundary_face_sets:
            col = layout.column()
            col.use_property_split = True
            row = col.row()
            row.separator(factor=3.5)
            row.prop(brush, "automasking_boundary_edges_propagation_steps", text="Steps")

        col = layout.column()
        split = col.split(factor=0.9)
        split.use_property_split = False
        row = split.row()
        row.separator()
        row.prop(brush, "use_automasking_cavity", text="Cavity")

        is_cavity_active = brush.use_automasking_cavity or brush.use_automasking_cavity_inverted

        if is_cavity_active:
            props = row.operator("sculpt.mask_from_cavity", text="Create Mask")
            props.settings_source = "BRUSH"
            split.label(icon="DISCLOSURE_TRI_DOWN")
        else:
            split.label(icon="DISCLOSURE_TRI_RIGHT")

        # col = layout.column()
        split = col.split(factor=0.9)
        split.use_property_split = False
        row = split.row()
        row.separator()
        row.prop(brush, "use_automasking_cavity_inverted", text="Cavity (Inverted)")  # BFA - Capitalize label

        is_cavity_active = brush.use_automasking_cavity or brush.use_automasking_cavity_inverted

        if is_cavity_active:
            split.label(icon="DISCLOSURE_TRI_DOWN")
        else:
            split.label(icon="DISCLOSURE_TRI_RIGHT")

        if is_cavity_active:
            col = layout.column(align=True)
            row = col.row()
            row.separator(factor=3.5)
            props = row.operator("sculpt.mask_from_cavity", text="Create Mask")
            props.settings_source = "BRUSH"
            row = col.row()
            row.separator(factor=3.5)
            row.prop(brush, "automasking_cavity_factor", text="Factor")
            row = col.row()
            row.separator(factor=3.5)
            row.prop(brush, "automasking_cavity_blur_steps", text="Blur")

            col = layout.column()
            col.use_property_split = False
            row = col.row()
            row.separator(factor=3.5)
            row.prop(brush, "use_automasking_custom_cavity_curve", text="Custom Curve")

            if brush.use_automasking_custom_cavity_curve:
                col.template_curve_mapping(brush, "automasking_cavity_curve", brush=True)

        col = layout.column()
        split = col.split(factor=0.9)
        split.use_property_split = False
        row = split.row()
        row.separator()
        row.prop(brush, "use_automasking_view_normal", text="View Normal")

        if brush.use_automasking_view_normal:
            split.label(icon="DISCLOSURE_TRI_DOWN")
        else:
            split.label(icon="DISCLOSURE_TRI_RIGHT")

        if brush.use_automasking_view_normal:
            row = col.row()
            row.use_property_split = False
            row.separator(factor=3.5)
            row.prop(brush, "use_automasking_view_occlusion", text="Occlusion")
            subcol = col.column(align=True)
            if not brush.use_automasking_view_occlusion:
                subcol.use_property_split = True
                row = subcol.row()
                row.separator(factor=3.5)
                row.prop(brush, "automasking_view_normal_limit", text="Limit")
                row = subcol.row()
                row.separator(factor=3.5)
                row.prop(brush, "automasking_view_normal_falloff", text="Falloff")

        # col = layout.column()
        split = col.split(factor=0.9)
        split.use_property_split = False
        row = split.row()
        row.separator()
        row.prop(brush, "use_automasking_start_normal", text="Area Normal")

        if brush.use_automasking_start_normal:
            split.label(icon="DISCLOSURE_TRI_DOWN")
        else:
            split.label(icon="DISCLOSURE_TRI_RIGHT")

        if brush.use_automasking_start_normal:
            col = layout.column(align=True)
            row = col.row()
            row.separator(factor=3.5)
            row.prop(brush, "automasking_start_normal_limit", text="Limit")
            row = col.row()
            row.separator(factor=3.5)
            row.prop(brush, "automasking_start_normal_falloff", text="Falloff")
            col.separator()

        layout.separator()

        # sculpt plane settings
        if capabilities.has_sculpt_plane:
            col.use_property_split = True
            col.prop(brush, "sculpt_plane")
            col.use_property_split = False

            if brush.sculpt_brush_type != "PLANE":
                col = layout.column()
                col.label(text="Use Original")
                col.use_property_split = False
                row = col.row()
                row.separator()
                row.prop(brush, "use_original_normal", text="Normal")
                row = col.row()
                row.separator()
                row.prop(brush, "use_original_plane", text="Plane")
            else:
                layout.label(
                    text="Using original plane and normals is not available with the plane sculpt tool",
                    icon="ERROR",
                )

            layout.separator()

    elif mode == "SCULPT_GREASE_PENCIL":
        gp_settings = brush.gpencil_settings

        col = layout.column()  # BFA - float column left, update label
        col.label(text="Affect")
        col.use_property_split = False

        row = col.row()  # BFA - make prop a new row
        row.separator()
        row.prop(gp_settings, "use_edit_position", text="Position")
        row = col.row()  # BFA - make prop a new row
        row.separator()
        row.prop(
            gp_settings,
            "use_edit_strength",
            text="Strength",
            text_ctxt=i18n_contexts.id_gpencil,
        )
        row = col.row()  # BFA - make prop a new row
        row.separator()
        row.prop(gp_settings, "use_edit_thickness", text="Thickness")
        row = col.row()  # BFA - make prop a new row
        row.separator()
        row.prop(gp_settings, "use_edit_uv", text="UV")

    # 3D and 2D Texture Paint.
    elif mode in {"PAINT_TEXTURE", "PAINT_2D"}:
        layout.prop(brush, "image_brush_type")
        layout.separator()

        capabilities = brush.image_paint_capabilities
        use_accumulate = capabilities.has_accumulate

        layout.use_property_split = False  # BFA

        if mode == "PAINT_2D":
            layout.prop(brush, "use_paint_antialiasing")
        else:
            layout.prop(brush, "use_alpha")

        # Tool specific settings
        if brush.image_brush_type == "SOFTEN":
            layout.separator()
            layout.row().prop(brush, "direction", expand=True)
            layout.prop(brush, "sharp_threshold")
            if mode == "PAINT_2D":
                layout.prop(brush, "blur_kernel_radius")
            layout.prop(brush, "blur_mode")

        elif brush.image_brush_type == "MASK":
            layout.prop(brush, "weight", text="Mask Value", slider=True)

        elif brush.image_brush_type == "CLONE":
            if mode == "PAINT_2D":
                layout.prop(settings, "clone_image", text="Image")
                layout.prop(settings, "clone_alpha", text="Alpha")

    # Vertex Paint #
    elif mode == "PAINT_VERTEX":
        layout.use_property_split = False  # BFA
        layout.prop(brush, "vertex_brush_type")
        layout.separator()

        layout.use_property_split = False  # BFA

        layout.prop(brush, "use_alpha")
        if brush.vertex_brush_type != "SMEAR":
            use_accumulate = True
        use_frontface = True

    # Weight Paint
    elif mode == "PAINT_WEIGHT":
        layout.use_property_split = False  # BFA
        layout.prop(brush, "weight_brush_type")
        layout.separator()

        layout.use_property_split = False  # BFA

        if brush.weight_brush_type != "SMEAR":
            use_accumulate = True
        use_frontface = True

    # Sculpt Curves
    elif mode == "SCULPT_CURVES":
        layout.use_property_split = False  # BFA

        layout.prop(brush, "curves_sculpt_brush_type")

    # Draw shared settings.
    if use_accumulate:
        layout.use_property_split = False  # BFA
        layout.prop(brush, "use_accumulate")

    if use_frontface:
        layout.use_property_split = False  # BFA
        layout.prop(brush, "use_frontface", text="Front Faces Only")

    # BFA - exposed in all areas
    if context.space_data.type in {"VIEW_3D", "IMAGE_EDITOR"}:
        color_jitter_panel(layout, context, brush)

    # Brush modes
    header, panel = layout.panel("modes", default_closed=True)
    header.label(text="Modes")
    if panel:
        panel.use_property_split = False  # BFA - float column left in panel
        panel.use_property_decorate = False

        col = panel.column()  # BFA - float column left
        col.use_property_split = False

        row = col.row()  # BFA - make prop a new row
        row.separator()
        row.prop(brush, "use_paint_sculpt", text="Sculpt")
        row = col.row()  # BFA - make prop a new row
        row.separator()
        row.prop(brush, "use_paint_uv_sculpt", text="UV Sculpt")
        row = col.row()  # BFA - make prop a new row
        row.separator()
        row.prop(brush, "use_paint_vertex", text="Vertex Paint")
        row = col.row()  # BFA - make prop a new row
        row.separator()
        row.prop(brush, "use_paint_weight", text="Weight Paint")
        row = col.row()  # BFA - make prop a new row
        row.separator()
        row.prop(brush, "use_paint_image", text="Texture Paint")
        row = col.row()  # BFA - make prop a new row
        row.separator()
        row.prop(brush, "use_paint_sculpt_curves", text="Sculpt Curves")


def draw_color_settings(context, layout, brush, color_type=False):
    """Draw color wheel and gradient settings."""
    settings = UnifiedPaintPanel.paint_settings(context)
    if settings is None:  # BFA - Early return if settings is None for the Annotation tool
        return
    ups = settings.unified_paint_settings

    if color_type:
        row = layout.row()
        row.use_property_split = False
        row.prop(brush, "color_type", expand=True)

    # Color wheel
    if brush.color_type == "COLOR":
        UnifiedPaintPanel.prop_unified_color_picker(layout, context, brush, "color", value_slider=True)

        row = layout.row(align=True)
        UnifiedPaintPanel.prop_unified_color(row, context, brush, "color", text="")
        UnifiedPaintPanel.prop_unified_color(row, context, brush, "secondary_color", text="")
        row.separator()
        row.operator("paint.brush_colors_flip", icon="FILE_REFRESH", text="", emboss=False)
        row.prop(ups, "use_unified_color", text="", icon="BRUSHES_ALL")
    # Gradient
    elif brush.color_type == "GRADIENT":
        layout.template_color_ramp(brush, "gradient", expand=True)

        layout.use_property_split = True

        col = layout.column()

        if brush.image_brush_type == "DRAW":
            UnifiedPaintPanel.prop_unified(
                col,
                context,
                brush,
                "secondary_color",
                unified_name="use_unified_color",
                text="Background Color",
                header=True,
            )

            col.prop(brush, "gradient_stroke_mode", text="Gradient Mapping")
            if brush.gradient_stroke_mode in {"SPACING_REPEAT", "SPACING_CLAMP"}:
                col.prop(brush, "grad_spacing")


# Used in both the View3D toolbar and texture properties
def brush_texture_settings(layout, brush, sculpt):
    tex_slot = brush.texture_slot

    layout.use_property_split = True
    layout.use_property_decorate = False

    # map_mode
    layout.prop(tex_slot, "map_mode", text="Mapping")

    layout.separator()

    if tex_slot.map_mode == "STENCIL":
        if brush.texture and brush.texture.type == "IMAGE":
            layout.operator("brush.stencil_fit_image_aspect").mask = False
        layout.operator("brush.stencil_reset_transform").mask = False

    # angle and texture_angle_source
    if tex_slot.has_texture_angle:
        col = layout.column()
        col.prop(tex_slot, "angle", text="Angle")
        if tex_slot.has_texture_angle_source:
            col.use_property_split = False  # BFA
            col.prop(tex_slot, "use_rake", text="Rake")

            if brush.brush_capabilities.has_random_texture_angle and tex_slot.has_random_texture_angle:
                if sculpt:
                    if brush.sculpt_capabilities.has_random_texture_angle:
                        col.use_property_split = False  # BFA
                        col.prop(tex_slot, "use_random", text="Random")
                        if tex_slot.use_random:
                            col.use_property_split = True  # BFA
                            col.prop(tex_slot, "random_angle", text="Random Angle")
                else:
                    col.prop(tex_slot, "use_random", text="Random")
                    if tex_slot.use_random:
                        col.prop(tex_slot, "random_angle", text="Random Angle")

    # scale and offset
    layout.prop(tex_slot, "offset")
    layout.prop(tex_slot, "scale")

    if sculpt:
        # texture_sample_bias
        layout.prop(brush, "texture_sample_bias", slider=True, text="Sample Bias")

        if brush.sculpt_brush_type == "DRAW":
            col = layout.column()
            if tex_slot.map_mode == "AREA_PLANE":
                col.use_property_split = False
                col.prop(brush, "use_color_as_displacement", text="Vector Displacement")


def brush_mask_texture_settings(layout, brush):
    mask_tex_slot = brush.mask_texture_slot

    layout.use_property_split = True
    layout.use_property_decorate = False

    # map_mode
    layout.row().prop(mask_tex_slot, "mask_map_mode", text="Mask Mapping")

    if mask_tex_slot.map_mode == "STENCIL":
        if brush.mask_texture and brush.mask_texture.type == "IMAGE":
            layout.operator("brush.stencil_fit_image_aspect").mask = True
        layout.operator("brush.stencil_reset_transform").mask = True

    col = layout.column()
    col.prop(brush, "use_pressure_masking", text="Pressure Masking")
    # angle and texture_angle_source
    if mask_tex_slot.has_texture_angle:
        col = layout.column()
        col.prop(mask_tex_slot, "angle", text="Angle")
        if mask_tex_slot.has_texture_angle_source:
            col.use_property_split = False  # BFA
            col.prop(mask_tex_slot, "use_rake", text="Rake")

            if brush.brush_capabilities.has_random_texture_angle and mask_tex_slot.has_random_texture_angle:
                col.prop(mask_tex_slot, "use_random", text="Random")
                if mask_tex_slot.use_random:
                    col.prop(mask_tex_slot, "random_angle", text="Random Angle")

    # scale and offset
    col.use_property_split = True  # BFA
    col.prop(mask_tex_slot, "offset")
    col.prop(mask_tex_slot, "scale")


def brush_basic_texpaint_settings(layout, context, brush, *, compact=False):
    """Draw Tool Settings header for Vertex Paint and 2D and 3D Texture Paint modes."""
    capabilities = brush.image_paint_capabilities

    if capabilities.has_color:
        row = layout.row(align=True)
        row.ui_units_x = 4
        UnifiedPaintPanel.prop_unified_color(row, context, brush, "color", text="")
        UnifiedPaintPanel.prop_unified_color(row, context, brush, "secondary_color", text="")

        row.separator()

        row.operator("paint.brush_colors_flip", icon="FILE_REFRESH", text="", emboss=False)  # BFA
        layout.prop(brush, "blend", text="" if compact else iface_("Blend"), translate=False)

    UnifiedPaintPanel.prop_unified(
        layout,
        context,
        brush,
        "size",
        pressure_name="use_pressure_size",
        unified_name="use_unified_size",
        slider=True,
        text="Size",
        header=True,
    )
    UnifiedPaintPanel.prop_unified(
        layout,
        context,
        brush,
        "strength",
        pressure_name="use_pressure_strength",
        unified_name="use_unified_strength",
        header=True,
    )


def brush_basic__draw_color_selector(context, layout, brush, gp_settings):
    tool_settings = context.scene.tool_settings
    settings = tool_settings.gpencil_paint
    ma = gp_settings.material

    row = layout.row(align=True)
    if not gp_settings.use_material_pin:
        ma = context.object.active_material
    icon_id = 0
    txt_ma = ""
    if ma:
        ma.id_data.preview_ensure()
        if ma.id_data.preview:
            icon_id = ma.id_data.preview.icon_id
            txt_ma = ma.name
            maxw = 25
            if len(txt_ma) > maxw:
                txt_ma = txt_ma[: maxw - 5] + ".." + txt_ma[-3:]

    sub = row.row(align=True)
    sub.enabled = not gp_settings.use_material_pin
    sub.ui_units_x = 8
    sub.popover(
        panel="TOPBAR_PT_grease_pencil_materials",
        text=txt_ma,
        translate=False,
        icon_value=icon_id,
    )

    row.prop(gp_settings, "use_material_pin", text="")

    if brush.gpencil_brush_type in {"DRAW", "FILL"}:
        row.separator(factor=1.0)
        sub_row = row.row(align=True)
        pin_draw_mode = gp_settings.pin_draw_mode
        sub_row.enabled = not pin_draw_mode
        if pin_draw_mode:
            sub_row.prop_enum(gp_settings, "brush_draw_mode", "MATERIAL", text="", icon="MATERIAL")
            sub_row.prop_enum(
                gp_settings,
                "brush_draw_mode",
                "VERTEXCOLOR",
                text="",
                icon="VPAINT_HLT",
            )
        else:
            sub_row.prop_enum(settings, "color_mode", "MATERIAL", text="", icon="MATERIAL")
            sub_row.prop_enum(settings, "color_mode", "VERTEXCOLOR", text="", icon="VPAINT_HLT")

        show_vertex_color = ((not pin_draw_mode) and settings.color_mode == "VERTEXCOLOR") or (
            pin_draw_mode and gp_settings.brush_draw_mode == "VERTEXCOLOR"
        )

        if show_vertex_color:
            row = row.row(align=True)
            row.scale_x = 0.33
            row.prop_with_popover(brush, "color", text="", panel="TOPBAR_PT_grease_pencil_vertex_color")
            row.prop(brush, "secondary_color", text="")
            # bfa - move brush_colors_flip and pin_draw_mode to their own row has they get squashed.
            row = row.row(align=True)
            row.scale_x = 1.75
            row.operator("paint.brush_colors_flip", icon="FILE_REFRESH", text="")  # BFA
            row.prop(gp_settings, "pin_draw_mode", text="")


def brush_basic_grease_pencil_paint_settings(layout, context, brush, props, *, compact=False):
    gp_settings = brush.gpencil_settings
    tool = context.workspace.tools.from_space_view3d_mode(context.mode, create=False)
    if gp_settings is None:
        return

    grease_pencil_brush_type = brush.gpencil_brush_type

    if grease_pencil_brush_type in {"DRAW", "ERASE", "TINT"} or tool.idname in {
        "builtin.arc",
        "builtin.curve",
        "builtin.line",
        "builtin.box",
        "builtin.circle",
        "builtin.polyline",
    }:
        size = "size"
        if brush.use_locked_size == "SCENE" and (
            grease_pencil_brush_type == "DRAW"
            or tool.idname
            in {
                "builtin.arc",
                "builtin.curve",
                "builtin.line",
                "builtin.box",
                "builtin.circle",
                "builtin.polyline",
            }
        ):
            size = "unprojected_size"
        row = layout.row(align=True)
        row.prop(brush, size, slider=True, text="Size")
        row.prop(brush, "use_pressure_size", text="")

        if brush.use_pressure_size and not compact:
            row = layout.row()
            row.separator()
            row.popover(
                panel="VIEW3D_PT_gpencil_brush_settings_radius",
                text="Radius Pressure Curve",
            )  # BFA - collapsed

        row = layout.row(align=True)
        row.prop(brush, "strength", slider=True, text="Strength")
        row.prop(brush, "use_pressure_strength", text="")

        if brush.use_pressure_strength and not compact:
            # col = layout.column()
            # col.template_curve_mapping(gp_settings, "curve_strength", brush=True, use_negative_slope=True)
            row = layout.row()
            row.separator()
            row.popover(
                panel="VIEW3D_PT_gpencil_brush_settings_strength",
                text="Strength Pressure Curve",
            )

    if props:
        layout.prop(props, "subdivision")

    # Brush details
    if tool.idname in {
        "builtin.arc",
        "builtin.curve",
        "builtin.line",
        "builtin.box",
        "builtin.circle",
        "builtin.polyline",
    }:
        row = layout.row(align=True)
        if context.region.type == "TOOL_HEADER":
            row.prop(gp_settings, "caps_type", text="", expand=True)
        else:
            row.prop(gp_settings, "caps_type", text="Caps Type")

        settings = context.tool_settings.gpencil_sculpt
        if compact:
            row = layout.row(align=True)
            row.prop(settings, "use_thickness_curve", text="", icon="SPHERECURVE")
            sub = row.row(align=True)
            sub.active = settings.use_thickness_curve
            sub.popover(
                panel="TOPBAR_PT_gpencil_primitive",
                text="Thickness Profile",
            )
        else:
            row = layout.row(align=True)
            row.use_property_split = False
            row.prop(settings, "use_thickness_curve", text="Use Thickness Profile")
            sub = row.row(align=True)
            if settings.use_thickness_curve:
                # Pressure curve.
                layout.template_curve_mapping(settings, "thickness_primitive_curve", brush=True)
    elif grease_pencil_brush_type == "DRAW":
        row = layout.row(align=True)
        if compact:
            row.prop(gp_settings, "caps_type", text="", expand=True)
        else:
            row.prop(gp_settings, "caps_type", text="Caps Type")
    elif brush.gpencil_brush_type == "FILL":
        use_property_split_prev = layout.use_property_split
        if compact:
            row = layout.row(align=True)
            row.prop(gp_settings, "fill_direction", text="", expand=True)
        else:
            layout.use_property_split = False
            row = layout.row(align=True)
            row.prop(gp_settings, "fill_direction", expand=True)

        row = layout.row(align=True)
        row.prop(gp_settings, "fill_factor")
        row = layout.row(align=True)
        row.prop(gp_settings, "dilate")
        row = layout.row(align=True)
        row.prop(brush, "size", text="Thickness")
        layout.use_property_split = use_property_split_prev
    elif grease_pencil_brush_type == "ERASE":
        layout.prop(gp_settings, "eraser_mode", expand=True)
        if gp_settings.eraser_mode in {"HARD", "SOFT"}:
            layout.use_property_split = False
            layout.prop(gp_settings, "use_keep_caps_eraser")
        layout.use_property_split = False
        layout.prop(gp_settings, "use_active_layer_only")
    elif grease_pencil_brush_type == "TINT":
        layout.prop(gp_settings, "vertex_mode", text="Mode")
        layout.use_property_split = False
        layout.prop(gp_settings, "use_active_layer_only")


def brush_basic_gpencil_vertex_settings(layout, context, brush, *, compact=False):
    del compact  # UNUSED.
    gp_settings = brush.gpencil_settings
    ups = context.tool_settings.gpencil_vertex_paint.unified_paint_settings
    brush_prop_owner = ups if ups.use_unified_size else brush

    # Brush details
    row = layout.row(align=True)
    row.prop(brush, "size", text="Size")
    row.prop(brush, "use_pressure_size", text="", icon="STYLUS_PRESSURE")

    if brush.gpencil_vertex_brush_type in {"DRAW", "BLUR", "SMEAR"}:
        row = layout.row(align=True)
        row.prop(brush_prop_owner, "strength", slider=True)
        row.prop(brush, "use_pressure_strength", text="", icon="STYLUS_PRESSURE")
        row.prop(ups, "use_unified_strength", text="", icon="BRUSHES_ALL")

    if brush.gpencil_vertex_brush_type in {"DRAW", "REPLACE"}:
        row = layout.row(align=True)
        row.prop(gp_settings, "vertex_mode", text="Mode")


def brush_basic_grease_pencil_weight_settings(layout, context, brush, *, compact=False):
    UnifiedPaintPanel.prop_unified(
        layout,
        context,
        brush,
        "size",
        pressure_name="use_pressure_size",
        unified_name="use_unified_size",
        text="Size",
        slider=True,
        header=compact,
    )

    capabilities = brush.sculpt_capabilities
    pressure_name = "use_pressure_strength" if capabilities.has_strength_pressure else None
    UnifiedPaintPanel.prop_unified(
        layout,
        context,
        brush,
        "strength",
        pressure_name=pressure_name,
        unified_name="use_unified_strength",
        text="Strength",
        header=compact,
    )

    if brush.gpencil_weight_brush_type in {"WEIGHT"}:
        UnifiedPaintPanel.prop_unified(
            layout,
            context,
            brush,
            "weight",
            unified_name="use_unified_weight",
            text="Weight",
            slider=True,
            header=compact,
        )
        layout.prop(brush, "direction", expand=True, text="" if compact else "Direction")


# BFA menu
class VIEW3D_PT_gpencil_brush_settings_radius(Panel):
    bl_space_type = "VIEW_3D"
    bl_label = "Radius"
    bl_region_type = "HEADER"
    bl_ui_units_x = 10

    def draw(self, context):
        layout = self.layout
        layout.use_property_split = True
        layout.use_property_decorate = False

        tool_settings = context.scene.tool_settings
        gpencil_paint = tool_settings.gpencil_paint
        brush = gpencil_paint.brush
        gp_settings = brush.gpencil_settings

        layout.template_curve_mapping(gp_settings, "curve_sensitivity", brush=True)


# BFA menu
class VIEW3D_PT_gpencil_brush_settings_strength(Panel):
    bl_space_type = "VIEW_3D"
    bl_label = "Strength"
    bl_region_type = "HEADER"
    bl_ui_units_x = 10

    def draw(self, context):
        layout = self.layout
        layout.use_property_split = True
        layout.use_property_decorate = False

        tool_settings = context.scene.tool_settings
        gpencil_paint = tool_settings.gpencil_paint
        brush = gpencil_paint.brush
        gp_settings = brush.gpencil_settings

        layout.template_curve_mapping(gp_settings, "curve_strength", brush=True)


def brush_basic_grease_pencil_vertex_settings(layout, context, brush, *, compact=False):
    UnifiedPaintPanel.prop_unified(
        layout,
        context,
        brush,
        "size",
        pressure_name="use_pressure_size",
        unified_name="use_unified_size",
        text="Size",
        slider=True,
        header=compact,
    )

    if brush.gpencil_vertex_brush_type in {"DRAW", "BLUR", "SMEAR"}:
        UnifiedPaintPanel.prop_unified(
            layout,
            context,
            brush,
            "strength",
            pressure_name="use_pressure_strength",
            unified_name="use_unified_strength",
            text="Strength",
            header=compact,
        )

    gp_settings = brush.gpencil_settings
    if brush.gpencil_vertex_brush_type in {"DRAW", "REPLACE"}:
        row = layout.row(align=True)
        row.prop(gp_settings, "vertex_mode", text="Mode")


classes = (
    VIEW3D_PT_brush_asset_shelf_filter,
    VIEW3D_MT_tools_projectpaint_clone,
    VIEW3D_PT_gpencil_brush_settings_radius,  # BFA menu
    VIEW3D_PT_gpencil_brush_settings_strength,  # BFA menu
)

if __name__ == "__main__":  # only for live edit.
    from bpy.utils import register_class

    for cls in classes:
        register_class(cls)<|MERGE_RESOLUTION|>--- conflicted
+++ resolved
@@ -258,7 +258,6 @@
 
     @staticmethod
     def prop_unified(
-<<<<<<< HEAD
         layout,
         context,
         brush,
@@ -266,24 +265,11 @@
         unified_paint_settings_override=None,
         unified_name=None,
         pressure_name=None,
+        curve_visibility_name=None,
         icon="NONE",
         text=None,
         slider=False,
         header=False,
-=======
-            layout,
-            context,
-            brush,
-            prop_name,
-            unified_paint_settings_override=None,
-            unified_name=None,
-            pressure_name=None,
-            curve_visibility_name=None,
-            icon='NONE',
-            text=None,
-            slider=False,
-            header=False,
->>>>>>> 858254ac
     ):
         """Generalized way of adding brush options to the UI,
         along with their pen pressure setting and global toggle, if they exist.
@@ -291,18 +277,15 @@
         :param unified_paint_settings_override allows a caller to pass in a specific object for usage. Needed for
         some 'brush-like' tools."""
         row = layout.row(align=True)
-<<<<<<< HEAD
         settings = UnifiedPaintPanel.paint_settings(context)
         if settings is None:  # BFA - Early return if settings is None for the Annotation tool
             return
         ups = settings.unified_paint_settings
-=======
         paint = UnifiedPaintPanel.paint_settings(context)
         if unified_paint_settings_override:
             ups = unified_paint_settings_override
         else:
             ups = UnifiedPaintPanel.paint_settings(context).unified_paint_settings
->>>>>>> 858254ac
         prop_owner = brush
         if unified_name and getattr(ups, unified_name):
             prop_owner = ups
@@ -319,11 +302,8 @@
         if curve_visibility_name and not header:
             is_active = getattr(paint, curve_visibility_name)
             row.prop(
-                paint,
-                curve_visibility_name,
-                text="",
-                icon='DOWNARROW_HLT' if is_active else 'RIGHTARROW',
-                emboss=False)
+                paint, curve_visibility_name, text="", icon="DOWNARROW_HLT" if is_active else "RIGHTARROW", emboss=False
+            )
         return row
 
     @staticmethod
@@ -643,9 +623,10 @@
                 row.prop(
                     settings,
                     "show_jitter_curve",
-                    icon='DOWNARROW_HLT' if settings.show_jitter_curve else 'RIGHTARROW',
+                    icon="DOWNARROW_HLT" if settings.show_jitter_curve else "RIGHTARROW",
                     text="",
-                    emboss=False)
+                    emboss=False,
+                )
             # Pen pressure mapping curve for Jitter.
             if settings.show_jitter_curve and self.is_popover is False:
                 subcol = col.column()
@@ -1370,24 +1351,11 @@
                 text="Size",
                 slider=True,
             )
-<<<<<<< HEAD
-        if mode in {
-            "PAINT_TEXTURE",
-            "PAINT_2D",
-            "SCULPT",
-            "PAINT_VERTEX",
-            "PAINT_WEIGHT",
-            "SCULPT_CURVES",
-        }:
-            if brush.use_pressure_size:
-                layout.template_curve_mapping(brush, "curve_size", brush=True)
-=======
-        if mode in {'PAINT_TEXTURE', 'PAINT_2D', 'SCULPT', 'PAINT_VERTEX', 'PAINT_WEIGHT', 'SCULPT_CURVES'}:
+        if mode in {"PAINT_TEXTURE", "PAINT_2D", "SCULPT", "PAINT_VERTEX", "PAINT_WEIGHT", "SCULPT_CURVES"}:
             if paint.show_size_curve and not popover:
                 subcol = layout.column()
                 subcol.active = brush.use_pressure_size
                 subcol.template_curve_mapping(brush, "curve_size", brush=True)
->>>>>>> 858254ac
         if size_mode:
             layout.row().prop(size_owner, "use_locked_size", expand=False)  # BFA
             layout.separator()
@@ -1405,24 +1373,11 @@
             curve_visibility_name=curve_visibility_name,
             slider=True,
         )
-<<<<<<< HEAD
-        if mode in {
-            "PAINT_TEXTURE",
-            "PAINT_2D",
-            "SCULPT",
-            "PAINT_VERTEX",
-            "PAINT_WEIGHT",
-            "SCULPT_CURVES",
-        }:
-            if strength_pressure and brush.use_pressure_strength:
-                layout.template_curve_mapping(brush, "curve_strength", brush=True)
-=======
-        if mode in {'PAINT_TEXTURE', 'PAINT_2D', 'SCULPT', 'PAINT_VERTEX', 'PAINT_WEIGHT', 'SCULPT_CURVES'}:
+        if mode in {"PAINT_TEXTURE", "PAINT_2D", "SCULPT", "PAINT_VERTEX", "PAINT_WEIGHT", "SCULPT_CURVES"}:
             if paint.show_strength_curve and not popover:
                 subcol = layout.column()
                 subcol.active = brush.use_pressure_strength
                 subcol.template_curve_mapping(brush, "curve_strength", brush=True)
->>>>>>> 858254ac
         layout.separator()
 
     if direction:
