# SPDX-FileCopyrightText: 2012-2023 Blender Authors
#
# SPDX-License-Identifier: GPL-2.0-or-later

import bpy
from bpy.types import Menu, Panel
from bpy.app.translations import (
    contexts as i18n_contexts,
    pgettext_iface as iface_,
    pgettext_n as n_,
)


class BrushAssetShelf:
    bl_options = {
        "DEFAULT_VISIBLE",
        "NO_ASSET_DRAG",
        "STORE_ENABLED_CATALOGS_IN_PREFERENCES",
        # Ensure `bl_activate_operator` is called when spawning the context menu. Operators there
        # rely on the imported, active brush, not just the active asset representation.
        "ACTIVATE_FOR_CONTEXT_MENU",
    }
    bl_activate_operator = "BRUSH_OT_asset_activate"
    bl_default_preview_size = 48
    brush_type_prop = None
    mode_prop = None

    @classmethod
    def poll(cls, context):
        return (ob := getattr(context, "object", None)) is not None and ob.mode == cls.mode

    @classmethod
    def has_tool_with_brush_type(cls, context, brush_type):
        from bl_ui.space_toolsystem_common import ToolSelectPanelHelper

        space_type = context.space_data.type

        brush_type_items = bpy.types.Brush.bl_rna.properties[cls.brush_type_prop].enum_items

        tool_helper_cls = ToolSelectPanelHelper._tool_class_from_space_type(space_type)
        for item in ToolSelectPanelHelper._tools_flatten(
            tool_helper_cls.tools_from_context(context, mode=context.mode),
        ):
            if item is None:
                continue
            if item.idname in {
                "builtin.arc",
                "builtin.curve",
                "builtin.line",
                "builtin.box",
                "builtin.circle",
                "builtin.polyline",
            }:
                continue
            if item.options is None or ("USE_BRUSHES" not in item.options):
                continue
            if item.brush_type is not None:
                if brush_type_items[item.brush_type].value == brush_type:
                    return True

        return False

    @classmethod
    def brush_type_poll(cls, context, asset):
        from bl_ui.space_toolsystem_common import ToolSelectPanelHelper

        tool = ToolSelectPanelHelper.tool_active_from_context(context)

        if not tool:
            return True
        if not cls.brush_type_prop:
            return True

        asset_brush_type = asset.metadata.get(cls.brush_type_prop)
        # Asset metadata doesn't store a brush type. Only show it when the tool doesn't require a
        # certain brush type.
        if asset_brush_type is None:
            return False

        # For the general brush that supports any brush type, filter out brushes that show up for
        # other tools already.
        if tool.brush_type == "ANY":
            return not cls.has_tool_with_brush_type(context, asset_brush_type)

        brush_type_items = bpy.types.Brush.bl_rna.properties[cls.brush_type_prop].enum_items
        return brush_type_items[tool.brush_type].value == asset_brush_type

    @classmethod
    def asset_poll(cls, asset):
        if asset.id_type != "BRUSH":
            return False
        if cls.mode_prop and not asset.metadata.get(cls.mode_prop, False):
            return False

        context = bpy.context
        prefs = context.preferences

        is_asset_shelf_region = context.region and context.region.type == "ASSET_SHELF"
        # Show all brushes in the popup asset shelves. Otherwise filter out brushes that
        # are incompatible with the tool.
        if is_asset_shelf_region and prefs.view.use_filter_brushes_by_tool:
            return cls.brush_type_poll(context, asset)

        return True

    @classmethod
    def get_active_asset(cls):
        # Only show active highlight when using the brush tool.
        from bl_ui.space_toolsystem_common import ToolSelectPanelHelper

        tool = ToolSelectPanelHelper.tool_active_from_context(bpy.context)
        if not tool or not tool.use_brushes:
            return None

        paint_settings = UnifiedPaintPanel.paint_settings(bpy.context)
        return paint_settings.brush_asset_reference if paint_settings else None

    @classmethod
    def draw_context_menu(self, context, asset, layout):
        # Currently this menu adds operators that deal with the affected brush and don't take the
        # asset into account. Luckily that is okay for now, since right clicking in the grid view
        # also activates the item.
        layout.menu_contents("VIEW3D_MT_brush_context_menu")

    @staticmethod
    def get_shelf_name_from_context(context):
        mode_map = {
            "SCULPT": "VIEW3D_AST_brush_sculpt",
            "PAINT_VERTEX": "VIEW3D_AST_brush_vertex_paint",
            "PAINT_WEIGHT": "VIEW3D_AST_brush_weight_paint",
            "PAINT_TEXTURE": "VIEW3D_AST_brush_texture_paint",
            "PAINT_2D": "IMAGE_AST_brush_paint",
            "PAINT_GREASE_PENCIL": "VIEW3D_AST_brush_gpencil_paint",
            "SCULPT_GREASE_PENCIL": "VIEW3D_AST_brush_gpencil_sculpt",
            "WEIGHT_GREASE_PENCIL": "VIEW3D_AST_brush_gpencil_weight",
            "VERTEX_GREASE_PENCIL": "VIEW3D_AST_brush_gpencil_vertex",
            "SCULPT_CURVES": "VIEW3D_AST_brush_sculpt_curves",
        }
        mode = UnifiedPaintPanel.get_brush_mode(context)
        if not mode:
            return None

        return mode_map[mode]

    @staticmethod
    def draw_popup_selector(layout, context, brush, show_name=True):
        preview_icon_id = brush.preview.icon_id if brush and brush.preview else 0

        shelf_name = BrushAssetShelf.get_shelf_name_from_context(context)
        if not shelf_name:
            return

        display_name = brush.name if (brush and show_name) else None
        if display_name and brush.has_unsaved_changes:
            display_name = display_name + "*"

        layout.template_asset_shelf_popover(
            shelf_name,
            name=display_name,
            icon="BRUSH_DATA" if not preview_icon_id else "NONE",
            icon_value=preview_icon_id,
        )


class VIEW3D_PT_brush_asset_shelf_filter(Panel):
    bl_space_type = "VIEW_3D"
    bl_region_type = "HEADER"
    bl_label = "Filter"
    bl_parent_id = "ASSETSHELF_PT_display"

    @classmethod
    def poll(cls, context):
        if context.asset_shelf is None:
            return False
        return context.asset_shelf.bl_idname == BrushAssetShelf.get_shelf_name_from_context(context)

    def draw(self, context):
        layout = self.layout
        prefs = context.preferences

        layout.prop(prefs.view, "use_filter_brushes_by_tool", text="By Active Tool")


class UnifiedPaintPanel:
    # subclass must set
    # bl_space_type = 'IMAGE_EDITOR'
    # bl_region_type = 'UI'

    @staticmethod
    def get_brush_mode(context):
        """Get the correct mode for this context. For any context where this returns None,
        no brush options should be displayed."""
        mode = context.mode

        if mode == "PARTICLE":
            # Particle brush settings currently completely do their own thing.
            return None

        from bl_ui.space_toolsystem_common import ToolSelectPanelHelper

        tool = ToolSelectPanelHelper.tool_active_from_context(context)

        if not tool:
            # If there is no active tool, then there can't be an active brush.
            return None

        if not tool.use_brushes:
            return None

        space_data = context.space_data
        tool_settings = context.tool_settings

        if space_data:
            space_type = space_data.type
            if space_type == "IMAGE_EDITOR":
                return "PAINT_2D"
            elif space_type in {"VIEW_3D", "PROPERTIES"}:
                if mode == "PAINT_TEXTURE":
                    if tool_settings.image_paint:
                        return mode
                    else:
                        return None
                return mode
        return None

    @staticmethod
    def paint_settings(context):
        tool_settings = context.tool_settings

        mode = UnifiedPaintPanel.get_brush_mode(context)

        # 3D paint settings
        if mode == "SCULPT":
            return tool_settings.sculpt
        elif mode == "PAINT_VERTEX":
            return tool_settings.vertex_paint
        elif mode == "PAINT_WEIGHT":
            return tool_settings.weight_paint
        elif mode == "PAINT_TEXTURE":
            return tool_settings.image_paint
        elif mode == "PARTICLE":
            return tool_settings.particle_edit
        # 2D paint settings
        elif mode == "PAINT_2D":
            return tool_settings.image_paint
        elif mode == "SCULPT_CURVES":
            return tool_settings.curves_sculpt
        # Grease Pencil settings
        elif mode == "PAINT_GREASE_PENCIL":
            return tool_settings.gpencil_paint
        elif mode == "SCULPT_GREASE_PENCIL":
            return tool_settings.gpencil_sculpt_paint
        elif mode == "WEIGHT_GREASE_PENCIL":
            return tool_settings.gpencil_weight_paint
        elif mode == "VERTEX_GREASE_PENCIL":
            return tool_settings.gpencil_vertex_paint
        return None

    @staticmethod
    def prop_unified(
            layout,
            context,
            brush,
            prop_name,
            unified_paint_settings_override=None,
            unified_name=None,
            pressure_name=None,
            text=None,
            slider=False,
            header=False,
    ):
        """Generalized way of adding brush options to the UI,
        along with their pen pressure setting and global toggle, if they exist.

        :param unified_paint_settings_override allows a caller to pass in a specific object for usage. Needed for
        some 'brush-like' tools."""
        row = layout.row(align=True)
<<<<<<< HEAD
        settings = UnifiedPaintPanel.paint_settings(context)
        if settings is None:  # BFA - Early return if settings is None for the Annotation tool
            return
        ups = settings.unified_paint_settings
        paint = UnifiedPaintPanel.paint_settings(context)
=======
>>>>>>> f2f84ef6
        if unified_paint_settings_override:
            ups = unified_paint_settings_override
        else:
            ups = UnifiedPaintPanel.paint_settings(context).unified_paint_settings
        prop_owner = brush
        if unified_name and getattr(ups, unified_name):
            prop_owner = ups

        row.prop(prop_owner, prop_name, icon='NONE', text=text, slider=slider)

        if unified_name: # BFA - don't minimize for discoverability
            # NOTE: We don't draw UnifiedPaintSettings in the header to reduce clutter. D5928#136281
            row.prop(ups, unified_name, text="", icon="BRUSHES_ALL")

        if pressure_name:
            row.prop(brush, pressure_name, text="")

<<<<<<< HEAD
            # BFA - add conditional dropdown for strength and pressure curves for consistency and discoverability
            if pressure_name and header and getattr(brush, pressure_name):
                mode = UnifiedPaintPanel.get_brush_mode(context)
                if pressure_name == 'use_pressure_size' and mode not in {'VERTEX_GREASE_PENCIL', 'WEIGHT_GREASE_PENCIL'}:  # BFA - these size curves modes are not exposed yet
                    row.popover(
                        panel="VIEW3D_PT_brush_settings_pressure_size",
                        text="",
                    )
                elif pressure_name == 'use_pressure_strength' and mode not in {'SCULPT_GREASE_PENCIL', 'VERTEX_GREASE_PENCIL', 'WEIGHT_GREASE_PENCIL'}: # BFA - these strength curves modes are not exposed yet
                    row.popover(
                        panel="VIEW3D_PT_brush_settings_pressure_strength",
                        text="",
                    )

        if curve_visibility_name and not header:
            is_active = getattr(paint, curve_visibility_name)
            row.prop(
                paint, curve_visibility_name, text="", icon="DOWNARROW_HLT" if is_active else "RIGHTARROW", emboss=False
            )
=======
>>>>>>> f2f84ef6
        return row

    @staticmethod
    def prop_custom_pressure(
            layout,
            context,
            parent_row,
            brush,
            *,
            pressure_name,
            curve_visibility_name,
            custom_curve_name,
    ):
        paint = UnifiedPaintPanel.paint_settings(context)

        is_active = getattr(paint, curve_visibility_name)
        parent_row.prop(
            paint,
            curve_visibility_name,
            text="",
            icon='DOWNARROW_HLT' if is_active else 'RIGHTARROW',
            emboss=False)

        if is_active:
            subcol = layout.column()
            subcol.active = getattr(brush, pressure_name)
            subcol.template_curve_mapping(brush, custom_curve_name, brush=True, show_presets=True)

    @staticmethod
    def prop_unified_color(parent, context, brush, prop_name, *, text=None):
        settings = UnifiedPaintPanel.paint_settings(context)
        if settings is None:  # BFA - Early return if settings is None for the Annotation tool
            return
        ups = settings.unified_paint_settings
        prop_owner = ups if ups.use_unified_color else brush
        parent.prop(prop_owner, prop_name, text=text)

    @staticmethod
    def prop_unified_color_picker(parent, context, brush, prop_name, value_slider=True):
        settings = UnifiedPaintPanel.paint_settings(context)
        if settings is None:  # BFA - Early return if settings is None for the Annotation tool
            return
        ups = settings.unified_paint_settings
        prop_owner = ups if ups.use_unified_color else brush
        parent.template_color_picker(prop_owner, prop_name, value_slider=value_slider)


# BFA menu WIP
class VIEW3D_PT_brush_settings_pressure_size(Panel):
    bl_space_type = "VIEW_3D"
    bl_label = "Pressure Size Curve"
    bl_region_type = "HEADER"
    bl_ui_units_x = 10

    def draw(self, context):
        layout = self.layout
        layout.use_property_split = True
        layout.use_property_decorate = False

        settings = UnifiedPaintPanel.paint_settings(context)
        if settings is None:
            return
            
        brush = settings.brush
        if brush is None:
            return

        mode = UnifiedPaintPanel.get_brush_mode(context)
        
        layout.label(text="Pressure Size Curve")

        layout.template_curve_mapping(brush, "curve_size", brush=True)


# BFA menu WIP
class VIEW3D_PT_brush_settings_pressure_strength(Panel):
    bl_space_type = "VIEW_3D"
    bl_label = "Pressure Size Curve"
    bl_region_type = "HEADER"
    bl_ui_units_x = 10

    def draw(self, context):
        layout = self.layout
        layout.use_property_split = True
        layout.use_property_decorate = False

        settings = UnifiedPaintPanel.paint_settings(context)
        if settings is None:
            return
            
        brush = settings.brush
        if brush is None:
            return

        mode = UnifiedPaintPanel.get_brush_mode(context)
        
        layout.label(text="Pressure Strength Curve")

        layout.template_curve_mapping(brush, "curve_strength", brush=True)


### Classes to let various paint modes' panels share code, by sub-classing these classes. ###
class BrushPanel(UnifiedPaintPanel):
    @classmethod
    def poll(cls, context):
        return cls.get_brush_mode(context) is not None


class BrushSelectPanel(BrushPanel):
    bl_label = "Brush Asset"

    # Use header preset function to set the title.
    def draw_header_preset(self, context):
        # layout = self.layout  # UNUSED.

        settings = self.paint_settings(context)
        if settings is None:
            return

        brush = settings.brush
        if brush is None:
            return

        if brush.has_unsaved_changes:
            self.bl_label = n_("Brush Asset (Unsaved)")
        else:
            self.bl_label = n_("Brush Asset")

    def draw(self, context):
        layout = self.layout
        settings = self.paint_settings(context)
        if settings is None:
            return

        brush = settings.brush

        row = layout.row()

        col = row.column(align=True)
        BrushAssetShelf.draw_popup_selector(col, context, brush, show_name=False)

        ## BFA - Changed layout to expose common operators to top level for consistency - START ##
        col = row.column(align=True)
        col.menu("VIEW3D_MT_brush_context_menu", icon="DOWNARROW_HLT", text="")

        if brush:
            if brush.library and brush.library.is_editable:
                col.separator()
                col.operator("brush.asset_save", text="", icon="FILE_TICK")  # BFA - exposed to top
                col.operator("brush.asset_revert", text="", icon="UNDO")  # BFA - exposed to top
            else:
                col.separator()
                col.operator("brush.asset_revert", text="", icon="UNDO")  # BFA - exposed to top

        col.separator()

        # skip if no active brush
        if not brush:
            layout.label(text="No brush selected", icon="INFO")
            return

        if brush:
            row = layout.row(align=True)
            row.prop(brush, "name", text="")
            if brush.library and brush.library.is_editable:
                row.operator("brush.asset_save_as", text="", icon="ADD")  # BFA - exposed to top
                row.operator("brush.asset_delete", text="", icon="X")  # BFA - exposed to top
            else:
                row.operator("brush.asset_save_as", text="", icon="DUPLICATE")  # BFA - exposed to top

        row = layout.row()

        if brush.has_unsaved_changes and bpy.ops.brush.asset_save.poll():
            row = layout.row()
            row.label(text="Settings Changed!", icon="INFO")  # BFA - made save explicit
            row = layout.row()
            row.label(text="Save to keep changes.", icon="BLANK1")  # BFA - made save explicit

        ## BFA - Changed layout to expose common operators to top level for consistency - END ##

        if brush is None:
            return


class ColorPalettePanel(BrushPanel):
    bl_label = "Color Palette"
    bl_options = {"DEFAULT_CLOSED"}

    @classmethod
    def poll(cls, context):
        if not super().poll(context):
            return False

        settings = cls.paint_settings(context)
        if (brush := settings.brush) is None:
            return False

        if context.space_data.type == "IMAGE_EDITOR" or context.image_paint_object:
            capabilities = brush.image_paint_capabilities
            return capabilities.has_color

        elif context.vertex_paint_object:
            capabilities = brush.vertex_paint_capabilities
            return capabilities.has_color

        elif context.sculpt_object:
            capabilities = brush.sculpt_capabilities
            return capabilities.has_color
        return False

    def draw(self, context):
        layout = self.layout
        settings = self.paint_settings(context)

        layout.template_ID(settings, "palette", new="palette.new")
        if settings.palette:
            layout.template_palette(settings, "palette", color=True)


class ClonePanel(BrushPanel):
    bl_label = "Clone"
    bl_options = {"DEFAULT_CLOSED"}

    @classmethod
    def poll(cls, context):
        if not super().poll(context):
            return False

        settings = cls.paint_settings(context)

        mode = cls.get_brush_mode(context)
        if mode == "PAINT_TEXTURE":
            brush = settings.brush
            return brush.image_brush_type == "CLONE"
        return False

    def draw_header(self, context):
        settings = self.paint_settings(context)
        self.layout.prop(settings, "use_clone_layer", text="")

    def draw(self, context):
        layout = self.layout
        settings = self.paint_settings(context)

        layout.active = settings.use_clone_layer

        ob = context.active_object
        col = layout.column()

        if settings.mode == "MATERIAL":
            if len(ob.material_slots) > 1:
                col.label(text="Materials")
                col.template_list(
                    "MATERIAL_UL_matslots",
                    "",
                    ob,
                    "material_slots",
                    ob,
                    "active_material_index",
                    rows=2,
                )

            mat = ob.active_material
            if mat:
                col.label(text="Source Clone Slot")
                col.template_list(
                    "TEXTURE_UL_texpaintslots",
                    "",
                    mat,
                    "texture_paint_slots",
                    mat,
                    "paint_clone_slot",
                    rows=2,
                )

        elif settings.mode == "IMAGE":
            mesh = ob.data

            clone_text = mesh.uv_layer_clone.name if mesh.uv_layer_clone else ""
            col.label(text="Source Clone Image")
            col.template_ID(settings, "clone_image")
            col.label(text="Source Clone UV Map")
            col.menu("VIEW3D_MT_tools_projectpaint_clone", text=clone_text, translate=False)


class TextureMaskPanel(BrushPanel):
    bl_label = "Texture Mask"
    bl_options = {"DEFAULT_CLOSED"}

    def draw(self, context):
        layout = self.layout
        layout.use_property_split = True
        layout.use_property_decorate = False

        brush = context.tool_settings.image_paint.brush
        mask_tex_slot = brush.mask_texture_slot

        col = layout.column()
        col.template_ID_preview(mask_tex_slot, "texture", new="texture.new", rows=3, cols=8)

        # map_mode
        layout.row().prop(mask_tex_slot, "mask_map_mode", text="Mask Mapping")

        if mask_tex_slot.map_mode == "STENCIL":
            if brush.mask_texture and brush.mask_texture.type == "IMAGE":
                layout.operator("brush.stencil_fit_image_aspect").mask = True
            layout.operator("brush.stencil_reset_transform").mask = True

        col = layout.column()
        col.prop(brush, "use_pressure_masking", text="Pressure Masking")
        # angle and texture_angle_source
        if mask_tex_slot.has_texture_angle:
            col = layout.column()
            col.prop(mask_tex_slot, "angle", text="Angle")
            if mask_tex_slot.has_texture_angle_source:
                col.prop(mask_tex_slot, "use_rake", text="Rake")

                if brush.brush_capabilities.has_random_texture_angle and mask_tex_slot.has_random_texture_angle:
                    col.prop(mask_tex_slot, "use_random", text="Random")
                    if mask_tex_slot.use_random:
                        col.prop(mask_tex_slot, "random_angle", text="Random Angle")

        # scale and offset
        col.prop(mask_tex_slot, "offset")
        col.prop(mask_tex_slot, "scale")


class StrokePanel(BrushPanel):
    bl_label = "Stroke"
    bl_options = {"DEFAULT_CLOSED"}
    bl_ui_units_x = 13

    def draw(self, context):
        layout = self.layout
        layout.use_property_split = True
        layout.use_property_decorate = False

        mode = self.get_brush_mode(context)
        settings = self.paint_settings(context)
        if not settings:  # BFA - Early return if settings is None for the Annotation tool
            return
        brush = settings.brush
        if not brush:  # BFA - Early return if brush is None for the Annotation tool
            return

        col = layout.column()

        col.prop(brush, "stroke_method")
        col.separator()

        if brush.use_anchor:
            col.use_property_split = False
            col.prop(brush, "use_edge_to_edge", text="Edge to Edge")
            col.use_property_split = True

        if brush.use_airbrush:
            col.prop(brush, "rate", text="Rate", slider=True)

        if brush.use_space:
            row = col.row(align=True)
            row.prop(brush, "spacing", text="Spacing")
            row.prop(brush, "use_pressure_spacing", toggle=True, text="")

        if brush.use_line or brush.use_curve:
            row = col.row(align=True)
            row.prop(brush, "spacing", text="Spacing")

        if mode == "SCULPT":
            col.row().prop(brush, "use_scene_spacing", text="Spacing Distance", expand=True)

        if mode in {"PAINT_TEXTURE", "PAINT_2D", "SCULPT"}:
            if brush.image_paint_capabilities.has_space_attenuation or brush.sculpt_capabilities.has_space_attenuation:
                col.use_property_split = False # BFA - Float bool property left
                col.prop(brush, "use_space_attenuation")
                col.use_property_split = True

        if brush.use_curve:
            col.separator()
            col.template_ID(brush, "paint_curve", new="paintcurve.new")
            col.operator("paintcurve.draw")
            col.separator()

        if brush.use_space or brush.use_line or brush.use_curve:
            col.separator()
            row = col.row(align=True)
            col.prop(brush, "dash_ratio", text="Dash Ratio")
            col.prop(brush, "dash_samples", text="Dash Length")

        if (mode == "SCULPT" and brush.sculpt_capabilities.has_jitter) or mode != "SCULPT":
            col.separator()
            row = col.row(align=True)
            if brush.jitter_unit == "BRUSH":
                row.prop(brush, "jitter", slider=True)
            else:
                row.prop(brush, "jitter_absolute")
            row.prop(brush, "use_pressure_jitter", toggle=True, text="")
            if self.is_popover is False:
                row.prop(
                    settings,
                    "show_jitter_curve",
                    icon="DOWNARROW_HLT" if settings.show_jitter_curve else "RIGHTARROW",
                    text="",
                    emboss=False,
                )
            # Pen pressure mapping curve for Jitter.
            if settings.show_jitter_curve and self.is_popover is False:
                subcol = col.column()
                subcol.active = brush.use_pressure_jitter
                subcol.template_curve_mapping(brush, "curve_jitter", brush=True, show_presets=True)
            col.row().prop(brush, "jitter_unit", expand=True)

        col.separator()
        UnifiedPaintPanel.prop_unified(
            layout,
            context,
            brush,
            "input_samples",
            unified_name="use_unified_input_samples",
            slider=True,
        )


class SmoothStrokePanel(BrushPanel):
    bl_label = "Stabilize Stroke"
    bl_options = {"DEFAULT_CLOSED"}

    @classmethod
    def poll(cls, context):
        if not super().poll(context):
            return False
        settings = cls.paint_settings(context)
        brush = settings.brush
        if brush.brush_capabilities.has_smooth_stroke:
            return True
        return False

    def draw_header(self, context):
        settings = self.paint_settings(context)
        if settings is None:
            layout = self.layout
            return

        brush = settings.brush
        if brush is None:
            layout = self.layout

            return

        self.layout.use_property_split = False
        # self.layout.prop(brush, "use_smooth_stroke",
        #                 text=self.bl_label if self.is_popover else "")

        self.layout.prop(brush, "use_smooth_stroke", text="Stabilize Stroke")  # bfa - we need the label

    def draw(self, context):
        layout = self.layout
        layout.use_property_split = True
        layout.use_property_decorate = False

        settings = self.paint_settings(context)
        if settings is None:
            return

        brush = settings.brush
        if brush is None:
            return

        col = layout.column()
        col.active = brush.use_smooth_stroke
        row = col.row()
        if self.is_popover:
            row.separator()
        row.prop(brush, "smooth_stroke_radius", text="Radius", slider=True)
        row = col.row()
        if self.is_popover:
            row.separator()
        row.prop(brush, "smooth_stroke_factor", text="Factor", slider=True)


class FalloffPanel(BrushPanel):
    bl_label = "Falloff"
    bl_options = {"DEFAULT_CLOSED"}

    @classmethod
    def poll(cls, context):
        if not super().poll(context):
            return False
        settings = cls.paint_settings(context)
        if not (settings and settings.brush and settings.brush.curve_distance_falloff):
            return False
        if cls.get_brush_mode(context) == "SCULPT_CURVES":
            brush = settings.brush
            if brush.curves_sculpt_brush_type in {"ADD", "DELETE"}:
                return False
        return True

    def draw(self, context):
        layout = self.layout
        settings = self.paint_settings(context)
        if not settings or not settings.brush:  # BFA - Early return if settings or brush is None
            return
        mode = self.get_brush_mode(context)
        brush = settings.brush

        if brush is None:
            return

        col = layout.column(align=True)
        if context.region.type == 'TOOL_HEADER':
            col.prop(brush, "curve_distance_falloff_preset", expand=True)
        else:
            row = col.row(align=True)
            col.prop(brush, "curve_distance_falloff_preset", text="")

        if brush.curve_distance_falloff_preset == 'CUSTOM':
            layout.template_curve_mapping(brush, "curve_distance_falloff", brush=True,
                                          use_negative_slope=True, show_presets=True)

            col = layout.column(align=True)
            row = col.row(align=True)

        show_falloff_shape = False
        if mode in {"SCULPT", "PAINT_VERTEX", "PAINT_WEIGHT"} and brush.sculpt_brush_type != "POSE":
            show_falloff_shape = True
        if not show_falloff_shape and mode == "SCULPT_CURVES" and context.space_data.type == "PROPERTIES":
            show_falloff_shape = True

        if show_falloff_shape:
            col.separator()
            row = col.row(align=True)
            row.use_property_split = True
            row.use_property_decorate = False
            row.prop(brush, "falloff_shape", expand=True)


class DisplayPanel(BrushPanel):
    bl_label = "Brush Cursor"
    bl_options = {"DEFAULT_CLOSED"}

    def draw_header(self, context):
        settings = self.paint_settings(context)
        if settings and not self.is_popover:
            self.layout.prop(settings, "show_brush", text="")

    def draw(self, context):
        layout = self.layout
        layout.use_property_split = True
        layout.use_property_decorate = False

        mode = self.get_brush_mode(context)
        settings = self.paint_settings(context)
        if settings is None:
            return
        brush = settings.brush
        tex_slot = brush.texture_slot
        tex_slot_mask = brush.mask_texture_slot

        if self.is_popover:
            row = layout.row(align=True)
            row.use_property_split = False
            row.prop(settings, "show_brush", text="Display Cursor")

        col = layout.column()
        col.active = settings.show_brush

        col.prop(brush, "cursor_color_add", text="Cursor Color")
        if mode == "SCULPT" and brush.sculpt_capabilities.has_secondary_color:
            col.prop(brush, "cursor_color_subtract", text="Inverse Color")

        col.separator()

        row = col.row(align=True)
        row.active = settings.show_brush
        row.prop(brush, "cursor_overlay_alpha", text="Falloff Opacity")
        row.prop(
            brush,
            "use_cursor_overlay_override",
            toggle=True,
            text="",
            icon="BRUSH_DATA",
        )
        row.prop(
            brush,
            "use_cursor_overlay",
            text="",
            toggle=True,
            icon="HIDE_OFF" if brush.use_cursor_overlay else "HIDE_ON",
        )

        # TODO: These settings are a mess. Both `has_overlay` and the following two blocks should read the
        # appropriate texture depending on the mode, see `BKE_brush_mask_texture_get` vs `BKE_brush_color_texture_get`
        texture_overlay_settings_active = brush.brush_capabilities.has_overlay and settings.show_brush
        if mode in {"PAINT_2D", "PAINT_TEXTURE", "PAINT_VERTEX", "SCULPT"}:
            row = col.row(align=True)
            row.active = texture_overlay_settings_active
            row.prop(brush, "texture_overlay_alpha", text="Texture Opacity")
            row.prop(
                brush,
                "use_primary_overlay_override",
                toggle=True,
                text="",
                icon="BRUSH_DATA",
            )
            if tex_slot.map_mode != "STENCIL":
                row.prop(
                    brush,
                    "use_primary_overlay",
                    text="",
                    toggle=True,
                    icon="HIDE_OFF" if brush.use_primary_overlay else "HIDE_ON",
                )

        if mode in {"PAINT_TEXTURE", "PAINT_2D"}:
            row = col.row(align=True)
            row.active = texture_overlay_settings_active
            row.prop(brush, "mask_overlay_alpha", text="Mask Texture Opacity")
            row.prop(
                brush,
                "use_secondary_overlay_override",
                toggle=True,
                text="",
                icon="BRUSH_DATA",
            )
            if tex_slot_mask.map_mode != "STENCIL":
                row.prop(
                    brush,
                    "use_secondary_overlay",
                    text="",
                    toggle=True,
                    icon="HIDE_OFF" if brush.use_secondary_overlay else "HIDE_ON",
                )


class VIEW3D_MT_tools_projectpaint_clone(Menu):
    bl_label = "Clone Layer"

    def draw(self, context):
        layout = self.layout

        for i, uv_layer in enumerate(context.active_object.data.uv_layers):
            props = layout.operator("wm.context_set_int", text=uv_layer.name, translate=False)
            props.data_path = "active_object.data.uv_layer_clone_index"
            props.value = i


def brush_settings(layout, context, brush, popover=False):
    """Draw simple brush settings for Sculpt,
    Texture/Vertex/Weight Paint modes, or skip certain settings for the popover"""

    mode = UnifiedPaintPanel.get_brush_mode(context)

    ### Draw simple settings unique to each paint mode. ###
    brush_shared_settings(layout, context, brush, popover)

    # BFA - added from header to brush settings
    if mode == "SCULPT_GREASE_PENCIL":
        col = layout.column()
        col.use_property_split = False
        col.prop(brush.gpencil_settings, "use_active_layer_only")

    # Sculpt Mode #
    if mode == "SCULPT":
        capabilities = brush.sculpt_capabilities
        sculpt_brush_type = brush.sculpt_brush_type

        # normal_radius_factor
        layout.prop(brush, "normal_radius_factor", slider=True)

        if capabilities.has_tilt:
            layout.prop(brush, "tilt_strength_factor", slider=True)

        row = layout.row(align=True)
        row.prop(brush, "hardness", slider=True)
        if capabilities.has_hardness_pressure:
            row.prop(brush, "invert_hardness_pressure", text="")
            row.prop(brush, "use_hardness_pressure", text="")

        layout.separator()

        # auto_smooth_factor and use_inverse_smooth_pressure
        if capabilities.has_auto_smooth:
            pressure_name = "use_inverse_smooth_pressure" if capabilities.has_auto_smooth_pressure else None
            UnifiedPaintPanel.prop_unified(
                layout,
                context,
                brush,
                "auto_smooth_factor",
                pressure_name=pressure_name,
                slider=True,
            )

        # topology_rake_factor
        if capabilities.has_topology_rake and context.sculpt_object.use_dynamic_topology_sculpting:
            layout.prop(brush, "topology_rake_factor", slider=True)

        # normal_weight
        if capabilities.has_normal_weight:
            layout.prop(brush, "normal_weight", slider=True)

        # crease_pinch_factor
        if capabilities.has_pinch_factor:
            text = iface_("Pinch")
            if sculpt_brush_type in {"BLOB", "SNAKE_HOOK"}:
                text = iface_("Magnify")
            layout.prop(brush, "crease_pinch_factor", slider=True, text=text, translate=False)

        # rake_factor
        if capabilities.has_rake_factor:
            layout.prop(brush, "rake_factor", slider=True)

        # plane_offset, use_offset_pressure, use_plane_trim, plane_trim
        if capabilities.has_plane_offset:
            layout.separator()
            UnifiedPaintPanel.prop_unified(
                layout,
                context,
                brush,
                "plane_offset",
                pressure_name="use_offset_pressure",
                slider=True,
            )

            layout.separator()

            if sculpt_brush_type != "PLANE":
                split = layout.split(factor=0.36)
                col = split.column()
                col.use_property_split = False
                col.prop(brush, "use_plane_trim", text="Plane Trim")
                col = split.column()
                if brush.use_plane_trim:
                    col.prop(brush, "plane_trim", slider=True, text="")
                else:
                    col.label(icon="DISCLOSURE_TRI_RIGHT")
            else:
                layout.label(
                    text="Plane trim option not available with Plane sculpt tool",
                    icon="ERROR",
                )

        # height
        if capabilities.has_height:
            layout.prop(brush, "height", slider=True, text="Height")

        if capabilities.has_plane_height:
            layout.prop(brush, "plane_height", slider=True, text="Height")

        if capabilities.has_plane_depth:
            layout.prop(brush, "plane_depth", slider=True, text="Depth")

        # use_persistent, set_persistent_base
        if capabilities.has_persistence:
            layout.separator()
            layout.use_property_split = False
            layout.prop(brush, "use_persistent")
            layout.operator("sculpt.set_persistent_base")
            layout.separator()

        if capabilities.has_color:
            settings = UnifiedPaintPanel.paint_settings(context)
            if settings is None:  # BFA - Early return if settings is None for the Annotation tool
                return
            ups = settings.unified_paint_settings
            row = layout.row(align=True)
            UnifiedPaintPanel.prop_unified_color(row, context, brush, "color", text="")
            UnifiedPaintPanel.prop_unified_color(row, context, brush, "secondary_color", text="")
            row.separator()
            row.operator("paint.brush_colors_flip", icon="FILE_REFRESH", text="", emboss=False)
            row.prop(ups, "use_unified_color", text="", icon="BRUSHES_ALL")
            layout.prop(brush, "blend", text="Blend Mode")

        # Per sculpt tool options.

        if sculpt_brush_type == "CLAY_STRIPS":
            row = layout.row()
            row.prop(brush, "tip_roundness")

            row = layout.row()
            row.prop(brush, "tip_scale_x")

        elif sculpt_brush_type == "ELASTIC_DEFORM":
            layout.separator()
            layout.prop(brush, "elastic_deform_type")
            layout.prop(brush, "elastic_deform_volume_preservation", slider=True)
            layout.separator()

        elif sculpt_brush_type == "SNAKE_HOOK":
            layout.separator()
            layout.prop(brush, "snake_hook_deform_type")
            layout.separator()

        elif sculpt_brush_type == "POSE":
            layout.separator()
            layout.prop(brush, "deform_target")
            layout.separator()
            layout.prop(brush, "pose_deform_type")
            layout.prop(brush, "pose_origin_type")
            layout.prop(brush, "pose_offset")
            layout.prop(brush, "pose_smooth_iterations")
            if brush.pose_deform_type == "ROTATE_TWIST" and brush.pose_origin_type in {
                "TOPOLOGY",
                "FACE_SETS",
            }:
                layout.prop(brush, "pose_ik_segments")
            if brush.pose_deform_type == "SCALE_TRANSLATE":
                layout.use_property_split = False
                layout.prop(brush, "use_pose_lock_rotation")

            layout.use_property_split = False
            layout.prop(brush, "use_pose_ik_anchored")
            layout.prop(brush, "use_connected_only")
            layout.use_property_split = True

            layout.prop(brush, "disconnected_distance_max")

            layout.separator()

        elif sculpt_brush_type == "CLOTH":
            layout.separator()
            layout.use_property_split = True
            layout.prop(brush, "cloth_simulation_area_type")
            if brush.cloth_simulation_area_type != "GLOBAL":
                layout.prop(brush, "cloth_sim_limit")
                layout.prop(brush, "cloth_sim_falloff")

            if brush.cloth_simulation_area_type == "LOCAL":
                layout.use_property_split = False
                layout.prop(brush, "use_cloth_pin_simulation_boundary")
                layout.use_property_split = True

            layout.separator()
            layout.prop(brush, "cloth_deform_type")
            layout.prop(brush, "cloth_force_falloff_type")
            layout.separator()
            layout.prop(brush, "cloth_mass")
            layout.prop(brush, "cloth_damping")
            layout.prop(brush, "cloth_constraint_softbody_strength")
            layout.separator()
            layout.use_property_split = False
            layout.prop(brush, "use_cloth_collision")

            layout.separator()

        elif sculpt_brush_type == "PLANE":
            row = layout.row(align=True)
            row.prop(brush, "area_radius_factor")
            row.prop(brush, "use_pressure_area_radius", text="")
            layout.separator()
            layout.prop(brush, "plane_inversion_mode")
            layout.separator()
            layout.prop(brush, "stabilize_normal")
            layout.prop(brush, "stabilize_plane")

        elif sculpt_brush_type == "GRAB":
            layout.use_property_split = False
            layout.prop(brush, "use_grab_active_vertex")
            layout.prop(brush, "use_grab_silhouette")

        elif sculpt_brush_type == "PAINT":
            row = layout.row(align=True)
            row.prop(brush, "flow")
            row.prop(brush, "invert_flow_pressure", text="")
            row.prop(brush, "use_flow_pressure", text="")

            row = layout.row(align=True)
            row.prop(brush, "wet_mix")
            row.prop(brush, "invert_wet_mix_pressure", text="")
            row.prop(brush, "use_wet_mix_pressure", text="")

            row = layout.row(align=True)
            row.prop(brush, "wet_persistence")
            row.prop(brush, "invert_wet_persistence_pressure", text="")
            row.prop(brush, "use_wet_persistence_pressure", text="")

            row = layout.row(align=True)
            row.prop(brush, "wet_paint_radius_factor")

            row = layout.row(align=True)
            row.prop(brush, "density")
            row.prop(brush, "invert_density_pressure", text="")
            row.prop(brush, "use_density_pressure", text="")

            row = layout.row()
            row.prop(brush, "tip_roundness")

            row = layout.row()
            row.prop(brush, "tip_scale_x")

        elif sculpt_brush_type == "SMEAR":
            col = layout.column()
            col.prop(brush, "smear_deform_type")

        elif sculpt_brush_type == "BOUNDARY":
            layout.prop(brush, "deform_target")
            layout.separator()
            col = layout.column()
            col.prop(brush, "boundary_deform_type")
            col.prop(brush, "boundary_falloff_type")
            col.prop(brush, "boundary_offset")

        elif sculpt_brush_type == "TOPOLOGY":
            col = layout.column()
            col.prop(brush, "slide_deform_type")

        elif sculpt_brush_type == "MULTIPLANE_SCRAPE":
            col = layout.column()
            col.prop(brush, "multiplane_scrape_angle")
            col.use_property_split = False
            col.prop(brush, "use_multiplane_scrape_dynamic")
            col.prop(brush, "show_multiplane_scrape_planes_preview")

        elif sculpt_brush_type == "SMOOTH":
            col = layout.column()
            col.prop(brush, "smooth_deform_type")
            if brush.smooth_deform_type == "SURFACE":
                col.prop(brush, "surface_smooth_shape_preservation")
                col.prop(brush, "surface_smooth_current_vertex")
                col.prop(brush, "surface_smooth_iterations")

        elif sculpt_brush_type == "DISPLACEMENT_SMEAR":
            col = layout.column()
            col.prop(brush, "smear_deform_type")

        elif sculpt_brush_type == "MASK":
            layout.row().prop(brush, "mask_tool", expand=True)

        # End sculpt_brush_type interface.

    # 3D and 2D Texture Paint Mode.
    elif mode in {"PAINT_TEXTURE", "PAINT_2D"}:
        capabilities = brush.image_paint_capabilities

        if brush.image_brush_type == "FILL":
            # For some reason fill threshold only appears to be implemented in 2D paint.
            if brush.color_type == "COLOR":
                if mode == "PAINT_2D":
                    layout.prop(brush, "fill_threshold", text="Fill Threshold", slider=True)
            elif brush.color_type == "GRADIENT":
                layout.row().prop(brush, "gradient_fill_mode", expand=True)

    elif mode == "SCULPT_CURVES":
        if brush.curves_sculpt_brush_type == "ADD":
            layout.use_property_split = True
            layout.prop(brush.curves_sculpt_settings, "add_amount")

            col = layout.column(align=True)
            col.use_property_split = False
            col.label(text="Interpolate")

            row = col.row()
            row.separator()
            row.prop(brush.curves_sculpt_settings, "use_length_interpolate", text="Length")
            row = col.row()
            row.separator()
            row.prop(brush.curves_sculpt_settings, "use_radius_interpolate", text="Radius")
            row = col.row()
            row.separator()
            row.prop(brush.curves_sculpt_settings, "use_shape_interpolate", text="Shape")
            row = col.row()
            row.separator()
            row.prop(
                brush.curves_sculpt_settings,
                "use_point_count_interpolate",
                text="Point Count",
            )

            col = layout.column()
            col.active = not brush.curves_sculpt_settings.use_length_interpolate
            col.prop(brush.curves_sculpt_settings, "curve_length", text="Length")

            col = layout.column()
            col.active = not brush.curves_sculpt_settings.use_radius_interpolate
            col.prop(brush.curves_sculpt_settings, "curve_radius", text="Radius")

            col = layout.column()
            col.active = not brush.curves_sculpt_settings.use_point_count_interpolate
            col.prop(brush.curves_sculpt_settings, "points_per_curve", text="Points")

        if brush.curves_sculpt_brush_type == "DENSITY":
            col = layout.column(align=True)
            col.prop(brush.curves_sculpt_settings, "density_add_attempts", text="Count Max")
            col.use_property_split = False
            col.label(text="Interpolate")
            row = col.row()
            row.separator()
            row.prop(brush.curves_sculpt_settings, "use_length_interpolate", text="Length")
            row = col.row()
            row.separator()
            row.prop(brush.curves_sculpt_settings, "use_radius_interpolate", text="Radius")
            row = col.row()
            row.separator()
            row.prop(brush.curves_sculpt_settings, "use_shape_interpolate", text="Shape")
            row = col.row()
            row.separator()
            row.prop(
                brush.curves_sculpt_settings,
                "use_point_count_interpolate",
                text="Point Count",
            )

            col = layout.column()
            col.active = not brush.curves_sculpt_settings.use_length_interpolate
            col.prop(brush.curves_sculpt_settings, "curve_length", text="Length")

            col = layout.column()
            col.active = not brush.curves_sculpt_settings.use_radius_interpolate
            col.prop(brush.curves_sculpt_settings, "curve_radius", text="Radius")

            col = layout.column()
            col.active = not brush.curves_sculpt_settings.use_point_count_interpolate
            col.prop(brush.curves_sculpt_settings, "points_per_curve", text="Points")

        elif brush.curves_sculpt_brush_type == "GROW_SHRINK":
            layout.use_property_split = False
            layout.prop(brush.curves_sculpt_settings, "use_uniform_scale")
            layout.use_property_split = True
            layout.prop(brush.curves_sculpt_settings, "minimum_length")


def brush_shared_settings(layout, context, brush, popover=False):
    """Draw simple brush settings that are shared between different paint modes."""

    paint = UnifiedPaintPanel.paint_settings(context)
    mode = UnifiedPaintPanel.get_brush_mode(context)
    mode_string = context.mode

    ### Determine which settings to draw. ###
    blend_mode = False
    size = False
    size_mode = False
    size_pressure = False
    strength = False
    strength_pressure = False
    size_pressure = False
    weight = False
    direction = False

    # 3D and 2D Texture Paint #
    if mode in {"PAINT_TEXTURE", "PAINT_2D"}:
        if not popover:
            blend_mode = brush.image_paint_capabilities.has_color
            size = brush.image_paint_capabilities.has_radius
            strength = strength_pressure = True
            size_pressure = True

    # Sculpt #
    if mode == "SCULPT":
        size_mode = True
        if not popover:
            size = True
            strength = True
            strength_pressure = brush.sculpt_capabilities.has_strength_pressure
            direction = brush.sculpt_capabilities.has_direction
            size_pressure = brush.sculpt_capabilities.has_size_pressure

    # Vertex Paint #
    if mode == "PAINT_VERTEX":
        if not popover:
            blend_mode = True
            size = True
            strength = True
            strength_pressure = True
            size_pressure = True

    # Weight Paint #
    if mode == "PAINT_WEIGHT":
        if not popover:
            size = True
            weight = brush.weight_paint_capabilities.has_weight
            strength = strength_pressure = True
            size_pressure = True
        # Only draw blend mode for the Draw tool, because for other tools it is pointless. D5928#137944
        if brush.weight_brush_type == "DRAW":
            blend_mode = True

    # Sculpt Curves #
    if mode == "SCULPT_CURVES":
        tool = brush.curves_sculpt_brush_type
        size = True
        strength = tool not in {'ADD', 'DELETE'}
        direction = tool in {'GROW_SHRINK', 'SELECTION_PAINT'}
        strength_pressure = tool not in {'SLIDE', 'ADD', 'DELETE'}
        size_pressure = True

    # Grease Pencil #
    if mode == "PAINT_GREASE_PENCIL":
        size_mode = True
        size = True
        strength = True

    # Grease Pencil #
    if mode == "SCULPT_GREASE_PENCIL":
        size = True
        strength = True
        size_pressure = True

    ### Draw settings. ###
    settings = UnifiedPaintPanel.paint_settings(context)
    if settings is None:  # BFA - Early return if settings is None for the Annotation tool
        return
    ups = settings.unified_paint_settings

    if blend_mode:
        layout.prop(brush, "blend", text="Blend")
        layout.separator()

    if weight:
        UnifiedPaintPanel.prop_unified(
            layout,
            context,
            brush,
            "weight",
            unified_name="use_unified_weight",
            slider=True,
        )

    size_owner = ups if ups.use_unified_size else brush
    size_prop = "size"
    if size_mode and (size_owner.use_locked_size == "SCENE"):
        size_prop = "unprojected_size"
    if size or size_mode:
        if size:
            pressure_name = "use_pressure_size" if size_pressure else None
            unified_row = UnifiedPaintPanel.prop_unified(
                layout,
                context,
                brush,
                size_prop,
                unified_name="use_unified_size",
                pressure_name=pressure_name,
                text="Size",
                slider=True,
            )
<<<<<<< HEAD
        # BFA - WIP - Add grease pencil paint modes
        if mode in {"PAINT_TEXTURE", "PAINT_2D", "SCULPT", "PAINT_VERTEX", "PAINT_WEIGHT", "SCULPT_CURVES", "PAINT_GREASE_PENCIL", "SCULPT_GREASE_PENCIL"}:
            if paint.show_size_curve and not popover:
                subcol = layout.column()
                subcol.active = brush.use_pressure_size
                subcol.template_curve_mapping(brush, "curve_size", brush=True, show_presets=True)
=======
            if not popover and size_pressure and mode in {
                'PAINT_TEXTURE',
                'PAINT_2D',
                'SCULPT',
                'PAINT_VERTEX',
                'PAINT_WEIGHT',
                    'SCULPT_CURVES'}:
                UnifiedPaintPanel.prop_custom_pressure(
                    layout,
                    context,
                    unified_row,
                    brush,
                    pressure_name=pressure_name,
                    curve_visibility_name="show_size_curve",
                    custom_curve_name="curve_size",
                )
>>>>>>> f2f84ef6
        if size_mode:
            layout.row().prop(size_owner, "use_locked_size", expand=True)
            layout.separator()

    if strength:
        pressure_name = "use_pressure_strength" if strength_pressure else None
        unified_row = UnifiedPaintPanel.prop_unified(
            layout,
            context,
            brush,
            "strength",
            unified_name="use_unified_strength",
            pressure_name=pressure_name,
            slider=True,
        )
<<<<<<< HEAD
        # BFA - WIP - Add grease pencil paint modes
        if mode in {"PAINT_TEXTURE", "PAINT_2D", "SCULPT", "PAINT_VERTEX", "PAINT_WEIGHT", "SCULPT_CURVES", "PAINT_GREASE_PENCIL", "SCULPT_GREASE_PENCIL"}:
            if paint.show_strength_curve and not popover:
                subcol = layout.column()
                subcol.active = brush.use_pressure_strength
                subcol.template_curve_mapping(brush, "curve_strength", brush=True, show_presets=True)
=======
        if not popover and strength_pressure and mode in {
            'PAINT_TEXTURE',
            'PAINT_2D',
            'SCULPT',
            'PAINT_VERTEX',
            'PAINT_WEIGHT',
                'SCULPT_CURVES'}:
            UnifiedPaintPanel.prop_custom_pressure(
                layout,
                context,
                unified_row,
                brush,
                pressure_name=pressure_name,
                curve_visibility_name="show_strength_curve",
                custom_curve_name="curve_strength",
            )
>>>>>>> f2f84ef6
        layout.separator()

    if direction:
        layout.row().prop(brush, "direction", expand=True)


def color_jitter_panel(layout, context, brush):
    mode = UnifiedPaintPanel.get_brush_mode(context)
    settings = UnifiedPaintPanel.paint_settings(context)
    if settings is None:  # BFA - Early return if settings is None for the Annotation tool
        return
    ups = settings.unified_paint_settings

    is_sculpt_paint_mode = mode == "SCULPT" and brush.sculpt_capabilities.has_color
    if mode in {"PAINT_TEXTURE", "PAINT_2D", "PAINT_VERTEX"} or is_sculpt_paint_mode:
        prop_owner = ups if ups.use_unified_color else brush
        layout.use_property_split = False

        header, panel = layout.panel("color_jitter_panel", default_closed=True)
        header.prop(prop_owner, "use_color_jitter", text="Randomize Color")
        if panel:
            panel.use_property_split = True
            panel.use_property_decorate = False

            col = panel.column(align=True)
            col.use_property_split = True

            row = col.row(align=True)
            row.enabled = prop_owner.use_color_jitter
            row.prop(prop_owner, "hue_jitter", slider=True, text="Hue")
            row.prop(prop_owner, "use_stroke_random_hue", text="", icon="GP_SELECT_STROKES")
            row.prop(prop_owner, "use_random_press_hue", text="", icon="STYLUS_PRESSURE")

            row = col.row(align=True)
            row.enabled = prop_owner.use_color_jitter
            row.prop(prop_owner, "saturation_jitter", slider=True, text="Saturation")
            row.prop(prop_owner, "use_stroke_random_sat", text="", icon="GP_SELECT_STROKES")
            row.prop(prop_owner, "use_random_press_sat", text="", icon="STYLUS_PRESSURE")

            row = col.row(align=True)
            row.enabled = prop_owner.use_color_jitter
            row.prop(prop_owner, "value_jitter", slider=True, text="Value", text_ctxt=i18n_contexts.color)
            row.prop(prop_owner, "use_stroke_random_val", text="", icon='GP_SELECT_STROKES')
            row.prop(prop_owner, "use_random_press_val", text="", icon='STYLUS_PRESSURE')


def brush_settings_advanced(layout, context, settings, brush, popover=False):
    """Draw advanced brush settings for Sculpt, Texture/Vertex/Weight Paint modes."""

    mode = UnifiedPaintPanel.get_brush_mode(context)

    # In the popover we want to combine advanced brush settings with non-advanced brush settings.
    if popover:
        brush_settings(layout, context, brush, popover=True)
        layout.separator()
        layout.label(text="Advanced")

    # These options are shared across many modes.
    use_accumulate = False
    use_frontface = False

    if mode == "SCULPT":
        layout.prop(brush, "sculpt_brush_type")
        layout.separator()

        capabilities = brush.sculpt_capabilities
        use_accumulate = capabilities.has_accumulate
        use_frontface = True

        col = layout.column(align=True)
        col.label(text="Auto Masking")

        # topology automasking
        col.use_property_split = False
        row = col.row()
        row.separator()
        row.prop(brush, "use_automasking_topology")

        # face masks automasking
        row = col.row()
        row.separator()
        row.prop(brush, "use_automasking_face_sets")

        col = layout.column(align=True)
        col.use_property_split = False

        col = layout.column()
        split = col.split(factor=0.9)
        split.use_property_split = False
        row = split.row()
        row.separator()
        row.prop(brush, "use_automasking_boundary_edges", text="Mesh Boundary")

        if brush.use_automasking_boundary_edges or brush.use_automasking_boundary_face_sets:
            split.label(icon="DISCLOSURE_TRI_DOWN")
        else:
            split.label(icon="DISCLOSURE_TRI_RIGHT")

        # col = layout.column()
        split = col.split(factor=0.9)
        split.use_property_split = False
        row = split.row()
        row.separator()
        row.prop(brush, "use_automasking_boundary_face_sets", text="Face Sets Boundary")

        if brush.use_automasking_boundary_edges or brush.use_automasking_boundary_face_sets:
            split.label(icon="DISCLOSURE_TRI_DOWN")
        else:
            split.label(icon="DISCLOSURE_TRI_RIGHT")

        if brush.use_automasking_boundary_edges or brush.use_automasking_boundary_face_sets:
            col = layout.column()
            col.use_property_split = True
            row = col.row()
            row.separator(factor=3.5)
            row.prop(brush, "automasking_boundary_edges_propagation_steps", text="Steps")

        col = layout.column()
        split = col.split(factor=0.9)
        split.use_property_split = False
        row = split.row()
        row.separator()
        row.prop(brush, "use_automasking_cavity", text="Cavity")

        is_cavity_active = brush.use_automasking_cavity or brush.use_automasking_cavity_inverted

        if is_cavity_active:
            props = row.operator("sculpt.mask_from_cavity", text="Create Mask")
            props.settings_source = "BRUSH"
            split.label(icon="DISCLOSURE_TRI_DOWN")
        else:
            split.label(icon="DISCLOSURE_TRI_RIGHT")

        # col = layout.column()
        split = col.split(factor=0.9)
        split.use_property_split = False
        row = split.row()
        row.separator()
        row.prop(brush, "use_automasking_cavity_inverted", text="Cavity (Inverted)")  # BFA - Capitalize label

        is_cavity_active = brush.use_automasking_cavity or brush.use_automasking_cavity_inverted

        if is_cavity_active:
            split.label(icon="DISCLOSURE_TRI_DOWN")
        else:
            split.label(icon="DISCLOSURE_TRI_RIGHT")

        if is_cavity_active:
            col = layout.column(align=True)
            row = col.row()
            row.separator(factor=3.5)
            props = row.operator("sculpt.mask_from_cavity", text="Create Mask")
            props.settings_source = "BRUSH"
            row = col.row()
            row.separator(factor=3.5)
            row.prop(brush, "automasking_cavity_factor", text="Factor")
            row = col.row()
            row.separator(factor=3.5)
            row.prop(brush, "automasking_cavity_blur_steps", text="Blur")

            col = layout.column()
            col.use_property_split = False
            row = col.row()
            row.separator(factor=3.5)
            row.prop(brush, "use_automasking_custom_cavity_curve", text="Custom Curve")

            if brush.use_automasking_custom_cavity_curve:
                col.template_curve_mapping(brush, "automasking_cavity_curve", brush=True)

        col = layout.column()
        split = col.split(factor=0.9)
        split.use_property_split = False
        row = split.row()
        row.separator()
        row.prop(brush, "use_automasking_view_normal", text="View Normal")

        if brush.use_automasking_view_normal:
            split.label(icon="DISCLOSURE_TRI_DOWN")
        else:
            split.label(icon="DISCLOSURE_TRI_RIGHT")

        if brush.use_automasking_view_normal:
            row = col.row()
            row.use_property_split = False
            row.separator(factor=3.5)
            row.prop(brush, "use_automasking_view_occlusion", text="Occlusion")
            subcol = col.column(align=True)
            if not brush.use_automasking_view_occlusion:
                subcol.use_property_split = True
                row = subcol.row()
                row.separator(factor=3.5)
                row.prop(brush, "automasking_view_normal_limit", text="Limit")
                row = subcol.row()
                row.separator(factor=3.5)
                row.prop(brush, "automasking_view_normal_falloff", text="Falloff")

        # col = layout.column()
        split = col.split(factor=0.9)
        split.use_property_split = False
        row = split.row()
        row.separator()
        row.prop(brush, "use_automasking_start_normal", text="Area Normal")

        if brush.use_automasking_start_normal:
            split.label(icon="DISCLOSURE_TRI_DOWN")
        else:
            split.label(icon="DISCLOSURE_TRI_RIGHT")

        if brush.use_automasking_start_normal:
            col = layout.column(align=True)
            row = col.row()
            row.separator(factor=3.5)
            row.prop(brush, "automasking_start_normal_limit", text="Limit")
            row = col.row()
            row.separator(factor=3.5)
            row.prop(brush, "automasking_start_normal_falloff", text="Falloff")
            col.separator()

        layout.separator()

        # sculpt plane settings
        if capabilities.has_sculpt_plane:
            col.use_property_split = True
            col.prop(brush, "sculpt_plane")
            col.use_property_split = False

            if brush.sculpt_brush_type != "PLANE":
                col = layout.column()
                col.label(text="Use Original")
                col.use_property_split = False
                row = col.row()
                row.separator()
                row.prop(brush, "use_original_normal", text="Normal")
                row = col.row()
                row.separator()
                row.prop(brush, "use_original_plane", text="Plane")
            else:
                layout.label(
                    text="Using original plane and normals is not available with the plane sculpt tool",
                    icon="ERROR",
                )

            layout.separator()

    elif mode == "SCULPT_GREASE_PENCIL":
        gp_settings = brush.gpencil_settings

        col = layout.column()  # BFA - float column left, update label
        col.label(text="Affect")
        col.use_property_split = False

        row = col.row()  # BFA - make prop a new row
        row.separator()
        row.prop(gp_settings, "use_edit_position", text="Position")
        row = col.row()  # BFA - make prop a new row
        row.separator()
        row.prop(
            gp_settings,
            "use_edit_strength",
            text="Strength",
            text_ctxt=i18n_contexts.id_gpencil,
        )
        row = col.row()  # BFA - make prop a new row
        row.separator()
        row.prop(gp_settings, "use_edit_thickness", text="Thickness")
        row = col.row()  # BFA - make prop a new row
        row.separator()
        row.prop(gp_settings, "use_edit_uv", text="UV")

    # 3D and 2D Texture Paint.
    elif mode in {"PAINT_TEXTURE", "PAINT_2D"}:
        layout.prop(brush, "image_brush_type")
        layout.separator()

        capabilities = brush.image_paint_capabilities
        use_accumulate = capabilities.has_accumulate

        layout.use_property_split = False  # BFA

        if mode == "PAINT_2D":
            layout.prop(brush, "use_paint_antialiasing")
        else:
            layout.prop(brush, "use_alpha")

        # Tool specific settings
        if brush.image_brush_type == "SOFTEN":
            layout.separator()
            layout.row().prop(brush, "direction", expand=True)
            layout.prop(brush, "sharp_threshold")
            if mode == "PAINT_2D":
                layout.prop(brush, "blur_kernel_radius")
            layout.prop(brush, "blur_mode")

        elif brush.image_brush_type == "MASK":
            layout.prop(brush, "weight", text="Mask Value", slider=True)

        elif brush.image_brush_type == "CLONE":
            if mode == "PAINT_2D":
                layout.prop(settings, "clone_image", text="Image")
                layout.prop(settings, "clone_alpha", text="Alpha")

    # Vertex Paint #
    elif mode == "PAINT_VERTEX":
        layout.use_property_split = False  # BFA
        layout.prop(brush, "vertex_brush_type")
        layout.separator()

        layout.use_property_split = False  # BFA

        layout.prop(brush, "use_alpha")
        if brush.vertex_brush_type != "SMEAR":
            use_accumulate = True
        use_frontface = True

    # Weight Paint
    elif mode == "PAINT_WEIGHT":
        layout.use_property_split = False  # BFA
        layout.prop(brush, "weight_brush_type")
        layout.separator()

        layout.use_property_split = False  # BFA

        if brush.weight_brush_type != "SMEAR":
            use_accumulate = True
        use_frontface = True

    # Sculpt Curves
    elif mode == "SCULPT_CURVES":
        layout.use_property_split = False  # BFA

        layout.prop(brush, "curves_sculpt_brush_type")

    # Draw shared settings.
    if use_accumulate:
        layout.use_property_split = False  # BFA
        layout.prop(brush, "use_accumulate")

    if use_frontface:
        layout.use_property_split = False  # BFA
        layout.prop(brush, "use_frontface", text="Front Faces Only")

    # BFA - exposed in all areas
    if context.space_data.type in {"VIEW_3D", "IMAGE_EDITOR"}:
        color_jitter_panel(layout, context, brush)

    # Brush modes
    header, panel = layout.panel("modes", default_closed=True)
    header.label(text="Modes")
    if panel:
        panel.use_property_split = False  # BFA - float column left in panel
        panel.use_property_decorate = False

        col = panel.column()  # BFA - float column left
        col.use_property_split = False

        row = col.row()  # BFA - make prop a new row
        row.separator()
        row.prop(brush, "use_paint_sculpt", text="Sculpt")
        row = col.row()  # BFA - make prop a new row
        row.separator()
        row.prop(brush, "use_paint_uv_sculpt", text="UV Sculpt")
        row = col.row()  # BFA - make prop a new row
        row.separator()
        row.prop(brush, "use_paint_vertex", text="Vertex Paint")
        row = col.row()  # BFA - make prop a new row
        row.separator()
        row.prop(brush, "use_paint_weight", text="Weight Paint")
        row = col.row()  # BFA - make prop a new row
        row.separator()
        row.prop(brush, "use_paint_image", text="Texture Paint")
        row = col.row()  # BFA - make prop a new row
        row.separator()
        row.prop(brush, "use_paint_sculpt_curves", text="Sculpt Curves")


def draw_color_settings(context, layout, brush, color_type=False):
    """Draw color wheel and gradient settings."""
    settings = UnifiedPaintPanel.paint_settings(context)
    if settings is None:  # BFA - Early return if settings is None for the Annotation tool
        return
    ups = settings.unified_paint_settings

    if color_type:
        row = layout.row()
        row.use_property_split = False
        row.prop(brush, "color_type", expand=True)

    # Color wheel
    if brush.color_type == "COLOR":
        UnifiedPaintPanel.prop_unified_color_picker(layout, context, brush, "color", value_slider=True)

        row = layout.row(align=True)
        UnifiedPaintPanel.prop_unified_color(row, context, brush, "color", text="")
        UnifiedPaintPanel.prop_unified_color(row, context, brush, "secondary_color", text="")
        row.separator()
        row.operator("paint.brush_colors_flip", icon="FILE_REFRESH", text="", emboss=False)
        row.prop(ups, "use_unified_color", text="", icon="BRUSHES_ALL")
    # Gradient
    elif brush.color_type == "GRADIENT":
        layout.template_color_ramp(brush, "gradient", expand=True)

        layout.use_property_split = True

        col = layout.column()

        if brush.image_brush_type == "DRAW":
            UnifiedPaintPanel.prop_unified(
                col,
                context,
                brush,
                "secondary_color",
                unified_name="use_unified_color",
                text="Background Color",
                header=True,
            )

            col.prop(brush, "gradient_stroke_mode", text="Gradient Mapping")
            if brush.gradient_stroke_mode in {"SPACING_REPEAT", "SPACING_CLAMP"}:
                col.prop(brush, "grad_spacing")


# Used in both the View3D toolbar and texture properties
def brush_texture_settings(layout, brush, sculpt):
    tex_slot = brush.texture_slot

    layout.use_property_split = True
    layout.use_property_decorate = False

    # map_mode
    layout.prop(tex_slot, "map_mode", text="Mapping")

    layout.separator()

    if tex_slot.map_mode == "STENCIL":
        if brush.texture and brush.texture.type == "IMAGE":
            layout.operator("brush.stencil_fit_image_aspect").mask = False
        layout.operator("brush.stencil_reset_transform").mask = False

    # angle and texture_angle_source
    if tex_slot.has_texture_angle:
        col = layout.column()
        col.prop(tex_slot, "angle", text="Angle")
        if tex_slot.has_texture_angle_source:
            col.use_property_split = False  # BFA
            col.prop(tex_slot, "use_rake", text="Rake")

            if brush.brush_capabilities.has_random_texture_angle and tex_slot.has_random_texture_angle:
                if sculpt:
                    if brush.sculpt_capabilities.has_random_texture_angle:
                        col.use_property_split = False  # BFA
                        col.prop(tex_slot, "use_random", text="Random")
                        if tex_slot.use_random:
                            col.use_property_split = True  # BFA
                            col.prop(tex_slot, "random_angle", text="Random Angle")
                else:
                    col.prop(tex_slot, "use_random", text="Random")
                    if tex_slot.use_random:
                        col.prop(tex_slot, "random_angle", text="Random Angle")

    # scale and offset
    layout.prop(tex_slot, "offset")
    layout.prop(tex_slot, "scale")

    if sculpt:
        # texture_sample_bias
        layout.prop(brush, "texture_sample_bias", slider=True, text="Sample Bias")

        if brush.sculpt_brush_type == "DRAW":
            col = layout.column()
            if tex_slot.map_mode == "AREA_PLANE":
                col.use_property_split = False
                col.prop(brush, "use_color_as_displacement", text="Vector Displacement")


def brush_mask_texture_settings(layout, brush):
    mask_tex_slot = brush.mask_texture_slot

    layout.use_property_split = True
    layout.use_property_decorate = False

    # map_mode
    layout.row().prop(mask_tex_slot, "mask_map_mode", text="Mask Mapping")

    if mask_tex_slot.map_mode == "STENCIL":
        if brush.mask_texture and brush.mask_texture.type == "IMAGE":
            layout.operator("brush.stencil_fit_image_aspect").mask = True
        layout.operator("brush.stencil_reset_transform").mask = True

    col = layout.column()
    col.prop(brush, "use_pressure_masking", text="Pressure Masking")
    # angle and texture_angle_source
    if mask_tex_slot.has_texture_angle:
        col = layout.column()
        col.prop(mask_tex_slot, "angle", text="Angle")
        if mask_tex_slot.has_texture_angle_source:
            col.use_property_split = False  # BFA
            col.prop(mask_tex_slot, "use_rake", text="Rake")

            if brush.brush_capabilities.has_random_texture_angle and mask_tex_slot.has_random_texture_angle:
                col.prop(mask_tex_slot, "use_random", text="Random")
                if mask_tex_slot.use_random:
                    col.prop(mask_tex_slot, "random_angle", text="Random Angle")

    # scale and offset
    col.use_property_split = True  # BFA
    col.prop(mask_tex_slot, "offset")
    col.prop(mask_tex_slot, "scale")


def brush_basic_texpaint_settings(layout, context, brush, *, compact=False):
    """Draw Tool Settings header for Vertex Paint and 2D and 3D Texture Paint modes."""
    capabilities = brush.image_paint_capabilities

    if capabilities.has_color:
        row = layout.row(align=True)
        row.ui_units_x = 4
        UnifiedPaintPanel.prop_unified_color(row, context, brush, "color", text="")
        UnifiedPaintPanel.prop_unified_color(row, context, brush, "secondary_color", text="")

        row.separator()

        row.operator("paint.brush_colors_flip", icon="FILE_REFRESH", text="", emboss=False)  # BFA
        layout.prop(brush, "blend", text="" if compact else iface_("Blend"), translate=False)

    UnifiedPaintPanel.prop_unified(
        layout,
        context,
        brush,
        "size",
        pressure_name="use_pressure_size",
        unified_name="use_unified_size",
        slider=True,
        text="Size",
        header=True,
    )
    UnifiedPaintPanel.prop_unified(
        layout,
        context,
        brush,
        "strength",
        pressure_name="use_pressure_strength",
        unified_name="use_unified_strength",
        header=True,
    )


def brush_basic__draw_color_selector(context, layout, brush, gp_settings):
    tool_settings = context.scene.tool_settings
    settings = tool_settings.gpencil_paint
    ma = gp_settings.material

    row = layout.row(align=True)
    if not gp_settings.use_material_pin:
        ma = context.object.active_material
    icon_id = 0
    txt_ma = ""
    if ma:
        ma.id_data.preview_ensure()
        if ma.id_data.preview:
            icon_id = ma.id_data.preview.icon_id
            txt_ma = ma.name
            maxw = 25
            if len(txt_ma) > maxw:
                txt_ma = txt_ma[: maxw - 5] + ".." + txt_ma[-3:]

    sub = row.row(align=True)
    sub.enabled = not gp_settings.use_material_pin
    sub.ui_units_x = 8
    sub.popover(
        panel="TOPBAR_PT_grease_pencil_materials",
        text=txt_ma,
        translate=False,
        icon_value=icon_id,
    )

    row.prop(gp_settings, "use_material_pin", text="")

    if brush.gpencil_brush_type in {"DRAW", "FILL"}:
        row.separator(factor=1.0)
        sub_row = row.row(align=True)
        pin_draw_mode = gp_settings.pin_draw_mode
        sub_row.enabled = not pin_draw_mode
        if pin_draw_mode:
            sub_row.prop_enum(gp_settings, "brush_draw_mode", "MATERIAL", text="", icon="MATERIAL")
            sub_row.prop_enum(
                gp_settings,
                "brush_draw_mode",
                "VERTEXCOLOR",
                text="",
                icon="VPAINT_HLT",
            )
        else:
            sub_row.prop_enum(settings, "color_mode", "MATERIAL", text="", icon="MATERIAL")
            sub_row.prop_enum(settings, "color_mode", "VERTEXCOLOR", text="", icon="VPAINT_HLT")

        show_vertex_color = ((not pin_draw_mode) and settings.color_mode == "VERTEXCOLOR") or (
            pin_draw_mode and gp_settings.brush_draw_mode == "VERTEXCOLOR"
        )

        if show_vertex_color:
            row = row.row(align=True)
            row.scale_x = 0.33
            row.prop_with_popover(brush, "color", text="", panel="TOPBAR_PT_grease_pencil_vertex_color")
            row.prop(brush, "secondary_color", text="")
            # bfa - move brush_colors_flip and pin_draw_mode to their own row has they get squashed.
            row = row.row(align=True)
            row.scale_x = 1.75
            row.operator("paint.brush_colors_flip", icon="FILE_REFRESH", text="")  # BFA
            row.prop(gp_settings, "pin_draw_mode", text="")


def brush_basic_grease_pencil_paint_settings(layout, context, brush, props, *, compact=False):
    gp_settings = brush.gpencil_settings
    paint = context.tool_settings.gpencil_paint
    tool = context.workspace.tools.from_space_view3d_mode(context.mode, create=False)
    if gp_settings is None:
        return

    grease_pencil_brush_type = brush.gpencil_brush_type

    if grease_pencil_brush_type in {"DRAW", "ERASE", "TINT"} or tool.idname in {
        "builtin.arc",
        "builtin.curve",
        "builtin.line",
        "builtin.box",
        "builtin.circle",
        "builtin.polyline",
    }:
        size = "size"
        if brush.use_locked_size == "SCENE" and (
            grease_pencil_brush_type == "DRAW"
            or tool.idname
            in {
                "builtin.arc",
                "builtin.curve",
                "builtin.line",
                "builtin.box",
                "builtin.circle",
                "builtin.polyline",
            }
        ):
            size = "unprojected_size"
        row = layout.row(align=True)
        row.prop(brush, size, slider=True, text="Size")
        row.prop(brush, "use_pressure_size", text="")
        if not compact:
            row.prop(
                paint,
                "show_size_curve",
                text="",
                icon='DOWNARROW_HLT' if paint.show_size_curve else 'RIGHTARROW',
                emboss=False)


        ## BFA - WIP - collapsed pressure curves start
        settings = UnifiedPaintPanel.paint_settings(context)
        header = context.region.type == 'TOOL_HEADER'
        
        if settings and not header:
            row.prop(settings, "show_size_curve", text="", 
                     icon="DOWNARROW_HLT" if settings.show_size_curve else "RIGHTARROW", 
                     emboss=False)
        
            if settings and settings.show_size_curve:
                row = layout.row(align=True)

                tool_settings = context.scene.tool_settings
                gpencil_paint = tool_settings.gpencil_paint
                brush = gpencil_paint.brush
                gp_settings = brush.gpencil_settings

                layout.template_curve_mapping(gp_settings, "curve_sensitivity", brush=True)

        if brush.use_pressure_size and header:
            row.popover(
                panel="VIEW3D_PT_gpencil_brush_settings_radius",
                text="",
            )
        ## BFA - collapsed pressure curves end

        row = layout.row(align=True)
        row.prop(brush, "strength", slider=True, text="Strength")
        row.prop(brush, "use_pressure_strength", text="")
        if not compact:
            row.prop(
                paint,
                "show_strength_curve",
                text="",
                icon='DOWNARROW_HLT' if paint.show_strength_curve else 'RIGHTARROW',
                emboss=False)

        ## BFA - WIP collapsed strength curves start
        settings = UnifiedPaintPanel.paint_settings(context)
        header = context.region.type == 'TOOL_HEADER'

        if settings and not header:
            row.prop(settings, "show_strength_curve", text="",
                     icon="DOWNARROW_HLT" if settings.show_strength_curve else "RIGHTARROW",
                     emboss=False)

            if settings and settings.show_strength_curve:
                row = layout.row(align=True)

                tool_settings = context.scene.tool_settings
                gpencil_paint = tool_settings.gpencil_paint
                brush = gpencil_paint.brush
                gp_settings = brush.gpencil_settings

                layout.template_curve_mapping(gp_settings, "curve_strength", brush=True)

        if brush.use_pressure_strength and header:
            row.popover(
                panel="VIEW3D_PT_gpencil_brush_settings_strength",
                text="",
            )
        ## BFA - collapsed strength curves end

    if props:
        layout.prop(props, "subdivision")

    # Brush details
    if tool.idname in {
        "builtin.arc",
        "builtin.curve",
        "builtin.line",
        "builtin.box",
        "builtin.circle",
        "builtin.polyline",
    }:
        row = layout.row(align=True)
        if context.region.type == "TOOL_HEADER":
            row.prop(gp_settings, "caps_type", text="", expand=True)
        else:
            row.prop(gp_settings, "caps_type", text="Caps Type")

        settings = context.tool_settings.gpencil_sculpt
        if compact:
            row = layout.row(align=True)
            row.prop(settings, "use_thickness_curve", text="", icon="SPHERECURVE")
            sub = row.row(align=True)
            sub.active = settings.use_thickness_curve
            sub.popover(
                panel="TOPBAR_PT_gpencil_primitive",
                text="Thickness Profile",
            )
        else:
            row = layout.row(align=True)
            row.use_property_split = False
            row.prop(settings, "use_thickness_curve", text="Use Thickness Profile")
            sub = row.row(align=True)
            if settings.use_thickness_curve:
                # Pressure curve.
                layout.template_curve_mapping(settings, "thickness_primitive_curve", brush=True)
    elif grease_pencil_brush_type == "DRAW":
        row = layout.row(align=True)
        if compact:
            row.prop(gp_settings, "caps_type", text="", expand=True)
        else:
            row.prop(gp_settings, "caps_type", text="Caps Type")
    elif brush.gpencil_brush_type == "FILL":
        use_property_split_prev = layout.use_property_split
        if compact:
            row = layout.row(align=True)
            row.prop(gp_settings, "fill_direction", text="", expand=True)
        else:
            layout.use_property_split = False
            row = layout.row(align=True)
            row.prop(gp_settings, "fill_direction", expand=True)

        row = layout.row(align=True)
        row.prop(gp_settings, "fill_factor")
        row = layout.row(align=True)
        row.prop(gp_settings, "dilate")
        row = layout.row(align=True)
        row.prop(brush, "size", text="Thickness")
        layout.use_property_split = use_property_split_prev
    elif grease_pencil_brush_type == "ERASE":
        layout.prop(gp_settings, "eraser_mode", expand=True)
        if gp_settings.eraser_mode in {"HARD", "SOFT"}:
            layout.use_property_split = False
            layout.prop(gp_settings, "use_keep_caps_eraser")
        layout.use_property_split = False
        layout.prop(gp_settings, "use_active_layer_only")
    elif grease_pencil_brush_type == "TINT":
        layout.prop(gp_settings, "vertex_mode", text="Mode")
        layout.use_property_split = False
        layout.prop(gp_settings, "use_active_layer_only")


def brush_basic_grease_pencil_weight_settings(layout, context, brush, *, compact=False):
    UnifiedPaintPanel.prop_unified(
        layout,
        context,
        brush,
        "size",
        pressure_name="use_pressure_size",
        unified_name="use_unified_size",
        text="Size",
        slider=True,
        header=compact,
    )

    capabilities = brush.sculpt_capabilities
    pressure_name = "use_pressure_strength" if capabilities.has_strength_pressure else None
    UnifiedPaintPanel.prop_unified(
        layout,
        context,
        brush,
        "strength",
        pressure_name=pressure_name,
        unified_name="use_unified_strength",
        text="Strength",
        header=compact,
    )

    if brush.gpencil_weight_brush_type in {"WEIGHT"}:
        UnifiedPaintPanel.prop_unified(
            layout,
            context,
            brush,
            "weight",
            unified_name="use_unified_weight",
            text="Weight",
            slider=True,
            header=compact,
        )
        layout.prop(brush, "direction", expand=True, text="" if compact else "Direction")


# BFA menu
class VIEW3D_PT_gpencil_brush_settings_radius(Panel):
    bl_space_type = "VIEW_3D"
    bl_label = "Size Radius Curve"
    bl_region_type = "HEADER"
    bl_ui_units_x = 10

    def draw(self, context):
        layout = self.layout
        layout.use_property_split = True
        layout.use_property_decorate = False

        tool_settings = context.scene.tool_settings
        gpencil_paint = tool_settings.gpencil_paint
        brush = gpencil_paint.brush
        gp_settings = brush.gpencil_settings

        layout.label(text="Pressure Curve")

        layout.template_curve_mapping(gp_settings, "curve_sensitivity", brush=True)


# BFA menu
class VIEW3D_PT_gpencil_brush_settings_strength(Panel):
    bl_space_type = "VIEW_3D"
    bl_label = "Strength Curve"
    bl_region_type = "HEADER"
    bl_ui_units_x = 10

    def draw(self, context):
        layout = self.layout
        layout.use_property_split = True
        layout.use_property_decorate = False

        tool_settings = context.scene.tool_settings
        gpencil_paint = tool_settings.gpencil_paint
        brush = gpencil_paint.brush
        gp_settings = brush.gpencil_settings

        layout.label(text="Strength Curve")

        layout.template_curve_mapping(gp_settings, "curve_strength", brush=True)


def brush_basic_grease_pencil_vertex_settings(layout, context, brush, *, compact=False):
    UnifiedPaintPanel.prop_unified(
        layout,
        context,
        brush,
        "size",
        pressure_name="use_pressure_size",
        unified_name="use_unified_size",
        text="Size",
        slider=True,
        header=compact,
    )

    if brush.gpencil_vertex_brush_type in {"DRAW", "BLUR", "SMEAR"}:
        UnifiedPaintPanel.prop_unified(
            layout,
            context,
            brush,
            "strength",
            pressure_name="use_pressure_strength",
            unified_name="use_unified_strength",
            text="Strength",
            header=compact,
        )

    gp_settings = brush.gpencil_settings
    if brush.gpencil_vertex_brush_type in {"DRAW", "REPLACE"}:
        row = layout.row(align=True)
        row.prop(gp_settings, "vertex_mode", text="Mode")


classes = (
    VIEW3D_PT_brush_asset_shelf_filter,
    VIEW3D_MT_tools_projectpaint_clone,
    VIEW3D_PT_brush_settings_pressure_strength, # BFA menu
    VIEW3D_PT_brush_settings_pressure_size, # BFA menu
    VIEW3D_PT_gpencil_brush_settings_radius, # BFA menu
    VIEW3D_PT_gpencil_brush_settings_strength, # BFA menu
)

if __name__ == "__main__":  # only for live edit.
    from bpy.utils import register_class

    for cls in classes:
        register_class(cls)<|MERGE_RESOLUTION|>--- conflicted
+++ resolved
@@ -275,14 +275,10 @@
         :param unified_paint_settings_override allows a caller to pass in a specific object for usage. Needed for
         some 'brush-like' tools."""
         row = layout.row(align=True)
-<<<<<<< HEAD
         settings = UnifiedPaintPanel.paint_settings(context)
         if settings is None:  # BFA - Early return if settings is None for the Annotation tool
             return
         ups = settings.unified_paint_settings
-        paint = UnifiedPaintPanel.paint_settings(context)
-=======
->>>>>>> f2f84ef6
         if unified_paint_settings_override:
             ups = unified_paint_settings_override
         else:
@@ -300,7 +296,6 @@
         if pressure_name:
             row.prop(brush, pressure_name, text="")
 
-<<<<<<< HEAD
             # BFA - add conditional dropdown for strength and pressure curves for consistency and discoverability
             if pressure_name and header and getattr(brush, pressure_name):
                 mode = UnifiedPaintPanel.get_brush_mode(context)
@@ -315,13 +310,6 @@
                         text="",
                     )
 
-        if curve_visibility_name and not header:
-            is_active = getattr(paint, curve_visibility_name)
-            row.prop(
-                paint, curve_visibility_name, text="", icon="DOWNARROW_HLT" if is_active else "RIGHTARROW", emboss=False
-            )
-=======
->>>>>>> f2f84ef6
         return row
 
     @staticmethod
@@ -1455,21 +1443,16 @@
                 text="Size",
                 slider=True,
             )
-<<<<<<< HEAD
-        # BFA - WIP - Add grease pencil paint modes
-        if mode in {"PAINT_TEXTURE", "PAINT_2D", "SCULPT", "PAINT_VERTEX", "PAINT_WEIGHT", "SCULPT_CURVES", "PAINT_GREASE_PENCIL", "SCULPT_GREASE_PENCIL"}:
-            if paint.show_size_curve and not popover:
-                subcol = layout.column()
-                subcol.active = brush.use_pressure_size
-                subcol.template_curve_mapping(brush, "curve_size", brush=True, show_presets=True)
-=======
+            # BFA - WIP - Add grease pencil paint modes
             if not popover and size_pressure and mode in {
                 'PAINT_TEXTURE',
                 'PAINT_2D',
                 'SCULPT',
                 'PAINT_VERTEX',
                 'PAINT_WEIGHT',
-                    'SCULPT_CURVES'}:
+                'SCULPT_CURVES',
+                'PAINT_GREASE_PENCIL',
+                'SCULPT_GREASE_PENCIL'}:
                 UnifiedPaintPanel.prop_custom_pressure(
                     layout,
                     context,
@@ -1479,7 +1462,6 @@
                     curve_visibility_name="show_size_curve",
                     custom_curve_name="curve_size",
                 )
->>>>>>> f2f84ef6
         if size_mode:
             layout.row().prop(size_owner, "use_locked_size", expand=True)
             layout.separator()
@@ -1495,21 +1477,16 @@
             pressure_name=pressure_name,
             slider=True,
         )
-<<<<<<< HEAD
         # BFA - WIP - Add grease pencil paint modes
-        if mode in {"PAINT_TEXTURE", "PAINT_2D", "SCULPT", "PAINT_VERTEX", "PAINT_WEIGHT", "SCULPT_CURVES", "PAINT_GREASE_PENCIL", "SCULPT_GREASE_PENCIL"}:
-            if paint.show_strength_curve and not popover:
-                subcol = layout.column()
-                subcol.active = brush.use_pressure_strength
-                subcol.template_curve_mapping(brush, "curve_strength", brush=True, show_presets=True)
-=======
         if not popover and strength_pressure and mode in {
             'PAINT_TEXTURE',
             'PAINT_2D',
             'SCULPT',
             'PAINT_VERTEX',
             'PAINT_WEIGHT',
-                'SCULPT_CURVES'}:
+            'SCULPT_CURVES',
+            'PAINT_GREASE_PENCIL',
+            'SCULPT_GREASE_PENCIL'}:
             UnifiedPaintPanel.prop_custom_pressure(
                 layout,
                 context,
@@ -1519,7 +1496,6 @@
                 curve_visibility_name="show_strength_curve",
                 custom_curve_name="curve_strength",
             )
->>>>>>> f2f84ef6
         layout.separator()
 
     if direction:
