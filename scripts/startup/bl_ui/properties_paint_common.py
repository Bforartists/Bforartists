--- conflicted
+++ resolved
@@ -1404,15 +1404,9 @@
 
             row = col.row(align=True)
             row.enabled = prop_owner.use_color_jitter
-<<<<<<< HEAD
-            row.prop(prop_owner, "value_jitter", slider=True, text="Value")
+            row.prop(prop_owner, "value_jitter", slider=True, text="Value", text_context=i18n_contexts.color)
             row.prop(prop_owner, "use_stroke_random_val", text="", icon="GP_SELECT_STROKES")
             row.prop(prop_owner, "use_random_press_val", text="", icon="STYLUS_PRESSURE")
-=======
-            row.prop(prop_owner, "value_jitter", slider=True, text="Value", text_context=i18n_contexts.color)
-            row.prop(prop_owner, "use_stroke_random_val", text="", icon='GP_SELECT_STROKES')
-            row.prop(prop_owner, "use_random_press_val", text="", icon='STYLUS_PRESSURE')
->>>>>>> 62d791c8
 
 
 def brush_settings_advanced(layout, context, settings, brush, popover=False):
