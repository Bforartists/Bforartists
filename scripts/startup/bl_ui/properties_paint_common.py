--- conflicted
+++ resolved
@@ -891,14 +891,7 @@
         # normal_radius_factor
         layout.prop(brush, "normal_radius_factor", slider=True)
 
-<<<<<<< HEAD
-        if (
-            context.preferences.experimental.use_sculpt_tools_tilt
-            and capabilities.has_tilt
-        ):
-=======
         if capabilities.has_tilt:
->>>>>>> f0f90228
             layout.prop(brush, "tilt_strength_factor", slider=True)
 
         row = layout.row(align=True)
