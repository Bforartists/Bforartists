# SPDX-FileCopyrightText: 2012-2023 Blender Authors
#
# SPDX-License-Identifier: GPL-2.0-or-later

import bpy
from bpy.types import Menu, Panel
from bpy.app.translations import (
    contexts as i18n_contexts,
    pgettext_iface as iface_,
    pgettext_n as n_,
)


class BrushAssetShelf:
    bl_options = {
        "DEFAULT_VISIBLE",
        "NO_ASSET_DRAG",
        "STORE_ENABLED_CATALOGS_IN_PREFERENCES",
    }
    bl_activate_operator = "BRUSH_OT_asset_activate"
    bl_default_preview_size = 48
    brush_type_prop = None
    tool_prop = None
    mode_prop = None

    @classmethod
    def poll(cls, context):
        return (
            ob := getattr(context, "object", None)
        ) is not None and ob.mode == cls.mode

    @classmethod
    def has_tool_with_brush_type(cls, context, brush_type):
        from bl_ui.space_toolsystem_common import ToolSelectPanelHelper

        space_type = context.space_data.type

        brush_type_items = bpy.types.Brush.bl_rna.properties[cls.tool_prop].enum_items

        tool_helper_cls = ToolSelectPanelHelper._tool_class_from_space_type(space_type)
        for item in ToolSelectPanelHelper._tools_flatten(
            tool_helper_cls.tools_from_context(context, mode=context.mode),
        ):
            if item is None:
                continue
            if item.idname in {
                "builtin.arc",
                "builtin.curve",
                "builtin.line",
                "builtin.box",
                "builtin.circle",
                "builtin.polyline",
            }:
                continue
            if item.options is None or ("USE_BRUSHES" not in item.options):
                continue
            if item.brush_type is not None:
                if brush_type_items[item.brush_type].value == brush_type:
                    return True

        return False

    @classmethod
    def brush_type_poll(cls, context, asset):
        from bl_ui.space_toolsystem_common import ToolSelectPanelHelper

        tool = ToolSelectPanelHelper.tool_active_from_context(context)

        if not tool:
            return True
        if not cls.brush_type_prop or not cls.tool_prop:
            return True

        asset_brush_type = asset.metadata.get(cls.brush_type_prop)
        # Asset metadata doesn't store a brush type. Only show it when the tool doesn't require a
        # certain brush type.
        if asset_brush_type is None:
            return False

        # For the general brush that supports any brush type, filter out brushes that show up for
        # other tools already.
        if tool.brush_type == "ANY":
            return not cls.has_tool_with_brush_type(context, asset_brush_type)

        brush_type_items = bpy.types.Brush.bl_rna.properties[cls.tool_prop].enum_items
        return brush_type_items[tool.brush_type].value == asset_brush_type

    @classmethod
    def asset_poll(cls, asset):
        if asset.id_type != "BRUSH":
            return False
        if cls.mode_prop and not asset.metadata.get(cls.mode_prop, False):
            return False

        context = bpy.context
        prefs = context.preferences

        is_asset_shelf_region = context.region and context.region.type == "ASSET_SHELF"
        # Show all brushes in the popup asset shelves. Otherwise filter out brushes that
        # are incompatible with the tool.
        if is_asset_shelf_region and prefs.view.use_filter_brushes_by_tool:
            return cls.brush_type_poll(context, asset)

        return True

    @classmethod
    def get_active_asset(cls):
        # Only show active highlight when using the brush tool.
        from bl_ui.space_toolsystem_common import ToolSelectPanelHelper

        tool = ToolSelectPanelHelper.tool_active_from_context(bpy.context)
        if not tool or not tool.use_brushes:
            return None

        paint_settings = UnifiedPaintPanel.paint_settings(bpy.context)
        return paint_settings.brush_asset_reference if paint_settings else None

    @classmethod
    def draw_context_menu(self, context, asset, layout):
        # Currently this menu adds operators that deal with the affected brush and don't take the
        # asset into account. Luckily that is okay for now, since right clicking in the grid view
        # also activates the item.
        layout.menu_contents("VIEW3D_MT_brush_context_menu")

    @staticmethod
    def get_shelf_name_from_context(context):
        mode_map = {
            "SCULPT": "VIEW3D_AST_brush_sculpt",
            "PAINT_VERTEX": "VIEW3D_AST_brush_vertex_paint",
            "PAINT_WEIGHT": "VIEW3D_AST_brush_weight_paint",
            "PAINT_TEXTURE": "VIEW3D_AST_brush_texture_paint",
            "PAINT_2D": "IMAGE_AST_brush_paint",
            "PAINT_GREASE_PENCIL": "VIEW3D_AST_brush_gpencil_paint",
            "SCULPT_GREASE_PENCIL": "VIEW3D_AST_brush_gpencil_sculpt",
            "WEIGHT_GREASE_PENCIL": "VIEW3D_AST_brush_gpencil_weight",
            "VERTEX_GREASE_PENCIL": "VIEW3D_AST_brush_gpencil_vertex",
            "SCULPT_CURVES": "VIEW3D_AST_brush_sculpt_curves",
        }
        mode = UnifiedPaintPanel.get_brush_mode(context)
        if not mode:
            return None

        return mode_map[mode]

    @staticmethod
    def draw_popup_selector(layout, context, brush, show_name=True):
        preview_icon_id = brush.preview.icon_id if brush and brush.preview else 0

        shelf_name = BrushAssetShelf.get_shelf_name_from_context(context)
        if not shelf_name:
            return

        display_name = brush.name if (brush and show_name) else None
        if display_name and brush.has_unsaved_changes:
            display_name = display_name + "*"

        layout.template_asset_shelf_popover(
            shelf_name,
            name=display_name,
            icon="BRUSH_DATA" if not preview_icon_id else "NONE",
            icon_value=preview_icon_id,
        )


class VIEW3D_PT_brush_asset_shelf_filter(Panel):
    bl_space_type = "VIEW_3D"
    bl_region_type = "HEADER"
    bl_label = "Filter"
    bl_parent_id = "ASSETSHELF_PT_display"

    @classmethod
    def poll(cls, context):
        if context.asset_shelf is None:
            return False
        return (
            context.asset_shelf.bl_idname
            == BrushAssetShelf.get_shelf_name_from_context(context)
        )

    def draw(self, context):
        layout = self.layout
        prefs = context.preferences

        layout.prop(prefs.view, "use_filter_brushes_by_tool", text="By Active Tool")


class UnifiedPaintPanel:
    # subclass must set
    # bl_space_type = 'IMAGE_EDITOR'
    # bl_region_type = 'UI'

    @staticmethod
    def get_brush_mode(context):
        """Get the correct mode for this context. For any context where this returns None,
        no brush options should be displayed."""
        mode = context.mode

        if mode == "PARTICLE":
            # Particle brush settings currently completely do their own thing.
            return None

        from bl_ui.space_toolsystem_common import ToolSelectPanelHelper

        tool = ToolSelectPanelHelper.tool_active_from_context(context)

        if not tool:
            # If there is no active tool, then there can't be an active brush.
            return None

        if not tool.use_brushes:
            return None

        space_data = context.space_data
        tool_settings = context.tool_settings

        if space_data:
            space_type = space_data.type
            if space_type == "IMAGE_EDITOR":
                return "PAINT_2D"
            elif space_type in {"VIEW_3D", "PROPERTIES"}:
                if mode == "PAINT_TEXTURE":
                    if tool_settings.image_paint:
                        return mode
                    else:
                        return None
                return mode
        return None

    @staticmethod
    def paint_settings(context):
        tool_settings = context.tool_settings

        mode = UnifiedPaintPanel.get_brush_mode(context)

        # 3D paint settings
        if mode == "SCULPT":
            return tool_settings.sculpt
        elif mode == "PAINT_VERTEX":
            return tool_settings.vertex_paint
        elif mode == "PAINT_WEIGHT":
            return tool_settings.weight_paint
        elif mode == "PAINT_TEXTURE":
            return tool_settings.image_paint
        elif mode == "PARTICLE":
            return tool_settings.particle_edit
        # 2D paint settings
        elif mode == "PAINT_2D":
            return tool_settings.image_paint
        # Grease Pencil settings
        elif mode == "PAINT_GPENCIL":
            return tool_settings.gpencil_paint
        elif mode == "SCULPT_GPENCIL":
            return tool_settings.gpencil_sculpt_paint
        elif mode == "WEIGHT_GPENCIL":
            return tool_settings.gpencil_weight_paint
        elif mode == "VERTEX_GPENCIL":
            return tool_settings.gpencil_vertex_paint
        elif mode == "PAINT_GREASE_PENCIL":
            return tool_settings.gpencil_paint
        elif mode == "SCULPT_CURVES":
            return tool_settings.curves_sculpt
        elif mode == "PAINT_GREASE_PENCIL":
            return tool_settings.gpencil_paint
        elif mode == "SCULPT_GREASE_PENCIL":
            return tool_settings.gpencil_sculpt_paint
        elif mode == "WEIGHT_GREASE_PENCIL":
            return tool_settings.gpencil_weight_paint
        elif mode == "VERTEX_GREASE_PENCIL":
            return tool_settings.gpencil_vertex_paint
        return None

    @staticmethod
    def prop_unified(
        layout,
        context,
        brush,
        prop_name,
        unified_name=None,
        pressure_name=None,
        icon="NONE",
        text=None,
        slider=False,
        header=False,
    ):
        """Generalized way of adding brush options to the UI,
        along with their pen pressure setting and global toggle, if they exist."""
        row = layout.row(align=True)
        ups = context.tool_settings.unified_paint_settings
        prop_owner = brush
        if unified_name and getattr(ups, unified_name):
            prop_owner = ups

        row.prop(prop_owner, prop_name, icon=icon, text=text, slider=slider)

        if pressure_name:
            row.prop(brush, pressure_name, text="")

        if unified_name and not header:
            # NOTE: We don't draw UnifiedPaintSettings in the header to reduce clutter. D5928#136281
            row.prop(ups, unified_name, text="", icon="BRUSHES_ALL")

        return row

    @staticmethod
    def prop_unified_color(parent, context, brush, prop_name, *, text=None):
        ups = context.tool_settings.unified_paint_settings
        prop_owner = ups if ups.use_unified_color else brush
        parent.prop(prop_owner, prop_name, text=text)

    @staticmethod
    def prop_unified_color_picker(parent, context, brush, prop_name, value_slider=True):
        ups = context.tool_settings.unified_paint_settings
        prop_owner = ups if ups.use_unified_color else brush
        parent.template_color_picker(prop_owner, prop_name, value_slider=value_slider)


### Classes to let various paint modes' panels share code, by sub-classing these classes. ###
class BrushPanel(UnifiedPaintPanel):
    @classmethod
    def poll(cls, context):
        return cls.get_brush_mode(context) is not None


class BrushSelectPanel(BrushPanel):
    bl_label = "Brush Asset"

    # Use header preset function to set the title.
    def draw_header_preset(self, context):
        # layout = self.layout  # UNUSED.

        settings = self.paint_settings(context)
        if settings is None:
            return

        brush = settings.brush
        if brush is None:
            return

        if brush.has_unsaved_changes:
            self.bl_label = n_("Brush Asset (Unsaved)")
        else:
            self.bl_label = n_("Brush Asset")

    def draw(self, context):
        layout = self.layout
        settings = self.paint_settings(context)
        if settings is None:
            return

        brush = settings.brush

        row = layout.row()

        col = row.column(align=True)
        BrushAssetShelf.draw_popup_selector(col, context, brush, show_name=False)

        ## BFA - Changed layout to expose common operators to top level for consistency - START ##
        col = row.column(align=True)
        col.menu("VIEW3D_MT_brush_context_menu", icon="DOWNARROW_HLT", text="")

        if brush:
            if brush.library and brush.library.is_editable:
                col.separator()
                col.operator(
                    "brush.asset_save", text="", icon="FILE_TICK"
                )  # BFA - exposed to top
                col.operator(
                    "brush.asset_revert", text="", icon="UNDO"
                )  # BFA - exposed to top
            else:
                col.separator()
                col.operator(
                    "brush.asset_revert", text="", icon="UNDO"
                )  # BFA - exposed to top

        col.separator()

        # skip if no active brush
        if not brush:
            layout.label(text="No brush selected", icon="INFO")
            return

        if brush:
            row = layout.row(align=True)
            row.prop(brush, "name", text="")
            if brush.library and brush.library.is_editable:
                row.operator(
                    "brush.asset_save_as", text="", icon="ADD"
                )  # BFA - exposed to top
                row.operator(
                    "brush.asset_delete", text="", icon="X"
                )  # BFA - exposed to top
            else:
                row.operator(
                    "brush.asset_save_as", text="", icon="DUPLICATE"
                )  # BFA - exposed to top

        row = layout.row()

        if brush.has_unsaved_changes and bpy.ops.brush.asset_save.poll():
            row = layout.row()
            row.label(text="Settings Changed!", icon="INFO")  # BFA - made save explicit
            row = layout.row()
            row.label(
                text="Save to keep changes.", icon="BLANK1"
            )  # BFA - made save explicit

        ## BFA - Changed layout to expose common operators to top level for consistency - END ##

        if brush is None:
            return


class ColorPalettePanel(BrushPanel):
    bl_label = "Color Palette"
    bl_options = {"DEFAULT_CLOSED"}

    @classmethod
    def poll(cls, context):
        if not super().poll(context):
            return False

        settings = cls.paint_settings(context)
        brush = settings.brush

        if context.space_data.type == "IMAGE_EDITOR" or context.image_paint_object:
            capabilities = brush.image_paint_capabilities
            return capabilities.has_color

        elif context.vertex_paint_object:
            capabilities = brush.vertex_paint_capabilities
            return capabilities.has_color

        elif context.sculpt_object:
            capabilities = brush.sculpt_capabilities
            return capabilities.has_color
        return False

    def draw(self, context):
        layout = self.layout
        settings = self.paint_settings(context)

        layout.template_ID(settings, "palette", new="palette.new")
        if settings.palette:
            layout.template_palette(settings, "palette", color=True)


class ClonePanel(BrushPanel):
    bl_label = "Clone"
    bl_options = {"DEFAULT_CLOSED"}

    @classmethod
    def poll(cls, context):
        if not super().poll(context):
            return False

        settings = cls.paint_settings(context)

        mode = cls.get_brush_mode(context)
        if mode == "PAINT_TEXTURE":
            brush = settings.brush
            return brush.image_tool == "CLONE"
        return False

    def draw_header(self, context):
        settings = self.paint_settings(context)
        self.layout.prop(settings, "use_clone_layer", text="")

    def draw(self, context):
        layout = self.layout
        settings = self.paint_settings(context)

        layout.active = settings.use_clone_layer

        ob = context.active_object
        col = layout.column()

        if settings.mode == "MATERIAL":
            if len(ob.material_slots) > 1:
                col.label(text="Materials")
                col.template_list(
                    "MATERIAL_UL_matslots",
                    "",
                    ob,
                    "material_slots",
                    ob,
                    "active_material_index",
                    rows=2,
                )

            mat = ob.active_material
            if mat:
                col.label(text="Source Clone Slot")
                col.template_list(
                    "TEXTURE_UL_texpaintslots",
                    "",
                    mat,
                    "texture_paint_slots",
                    mat,
                    "paint_clone_slot",
                    rows=2,
                )

        elif settings.mode == "IMAGE":
            mesh = ob.data

            clone_text = mesh.uv_layer_clone.name if mesh.uv_layer_clone else ""
            col.label(text="Source Clone Image")
            col.template_ID(settings, "clone_image")
            col.label(text="Source Clone UV Map")
            col.menu(
                "VIEW3D_MT_tools_projectpaint_clone", text=clone_text, translate=False
            )


class TextureMaskPanel(BrushPanel):
    bl_label = "Texture Mask"
    bl_options = {"DEFAULT_CLOSED"}

    def draw(self, context):
        layout = self.layout
        layout.use_property_split = True
        layout.use_property_decorate = False

        brush = context.tool_settings.image_paint.brush
        mask_tex_slot = brush.mask_texture_slot

        col = layout.column()
        col.template_ID_preview(
            mask_tex_slot, "texture", new="texture.new", rows=3, cols=8
        )

        # map_mode
        layout.row().prop(mask_tex_slot, "mask_map_mode", text="Mask Mapping")

        if mask_tex_slot.map_mode == "STENCIL":
            if brush.mask_texture and brush.mask_texture.type == "IMAGE":
                layout.operator("brush.stencil_fit_image_aspect").mask = True
            layout.operator("brush.stencil_reset_transform").mask = True

        col = layout.column()
        col.prop(brush, "use_pressure_masking", text="Pressure Masking")
        # angle and texture_angle_source
        if mask_tex_slot.has_texture_angle:
            col = layout.column()
            col.prop(mask_tex_slot, "angle", text="Angle")
            if mask_tex_slot.has_texture_angle_source:
                col.prop(mask_tex_slot, "use_rake", text="Rake")

                if (
                    brush.brush_capabilities.has_random_texture_angle
                    and mask_tex_slot.has_random_texture_angle
                ):
                    col.prop(mask_tex_slot, "use_random", text="Random")
                    if mask_tex_slot.use_random:
                        col.prop(mask_tex_slot, "random_angle", text="Random Angle")

        # scale and offset
        col.prop(mask_tex_slot, "offset")
        col.prop(mask_tex_slot, "scale")


class StrokePanel(BrushPanel):
    bl_label = "Stroke"
    bl_options = {"DEFAULT_CLOSED"}
    bl_ui_units_x = 13

    def draw(self, context):
        layout = self.layout
        layout.use_property_split = True
        layout.use_property_decorate = False

        mode = self.get_brush_mode(context)
        settings = self.paint_settings(context)
        brush = settings.brush

        col = layout.column()

        col.prop(brush, "stroke_method")
        col.separator()

        if brush.use_anchor:
            col.use_property_split = False
            col.prop(brush, "use_edge_to_edge", text="Edge to Edge")
            col.use_property_split = True

        if brush.use_airbrush:
            col.prop(brush, "rate", text="Rate", slider=True)

        if brush.use_space:
            row = col.row(align=True)
            row.prop(brush, "spacing", text="Spacing")
            row.prop(brush, "use_pressure_spacing", toggle=True, text="")

        if brush.use_line or brush.use_curve:
            row = col.row(align=True)
            row.prop(brush, "spacing", text="Spacing")

        if mode == "SCULPT":
            col.row().prop(
                brush, "use_scene_spacing", text="Spacing Distance", expand=True
            )

        if mode in {"PAINT_TEXTURE", "PAINT_2D", "SCULPT"}:
            if (
                brush.image_paint_capabilities.has_space_attenuation
                or brush.sculpt_capabilities.has_space_attenuation
            ):
                col.use_property_split = False
                col.prop(brush, "use_space_attenuation")
                col.use_property_split = True

        if brush.use_curve:
            col.separator()
            col.template_ID(brush, "paint_curve", new="paintcurve.new")
            col.operator("paintcurve.draw")
            col.separator()

        if brush.use_space or brush.use_line or brush.use_curve:
            col.separator()
            row = col.row(align=True)
            col.prop(brush, "dash_ratio", text="Dash Ratio")
            col.prop(brush, "dash_samples", text="Dash Length")

        if (
            mode == "SCULPT" and brush.sculpt_capabilities.has_jitter
        ) or mode != "SCULPT":
            col.separator()
            row = col.row(align=True)
            if brush.jitter_unit == "BRUSH":
                row.prop(brush, "jitter", slider=True)
            else:
                row.prop(brush, "jitter_absolute")
            row.prop(brush, "use_pressure_jitter", toggle=True, text="")
            col.row().prop(brush, "jitter_unit", expand=True)

        col.separator()
        UnifiedPaintPanel.prop_unified(
            layout,
            context,
            brush,
            "input_samples",
            unified_name="use_unified_input_samples",
            slider=True,
        )


class SmoothStrokePanel(BrushPanel):
    bl_label = "Stabilize Stroke"
    bl_options = {"DEFAULT_CLOSED"}

    @classmethod
    def poll(cls, context):
        if not super().poll(context):
            return False
        settings = cls.paint_settings(context)
        brush = settings.brush
        if brush.brush_capabilities.has_smooth_stroke:
            return True
        return False

    def draw_header(self, context):
        settings = self.paint_settings(context)
        brush = settings.brush

        self.layout.use_property_split = False
        # self.layout.prop(brush, "use_smooth_stroke",
        #                 text=self.bl_label if self.is_popover else "")

        self.layout.prop(
            brush, "use_smooth_stroke", text="Stabilize Stroke"
        )  # bfa - we need the label

    def draw(self, context):
        layout = self.layout
        layout.use_property_split = True
        layout.use_property_decorate = False

        settings = self.paint_settings(context)
        brush = settings.brush

        col = layout.column()
        col.active = brush.use_smooth_stroke
        row = col.row()
        if self.is_popover:
            row.separator()
        row.prop(brush, "smooth_stroke_radius", text="Radius", slider=True)
        row = col.row()
        if self.is_popover:
            row.separator()
        row.prop(brush, "smooth_stroke_factor", text="Factor", slider=True)


class FalloffPanel(BrushPanel):
    bl_label = "Falloff"
    bl_options = {"DEFAULT_CLOSED"}

    @classmethod
    def poll(cls, context):
        if not super().poll(context):
            return False
        settings = cls.paint_settings(context)
        if not (settings and settings.brush and settings.brush.curve):
            return False
        if cls.get_brush_mode(context) == "SCULPT_CURVES":
            brush = settings.brush
            if brush.curves_sculpt_tool in {"ADD", "DELETE"}:
                return False
        return True

    def draw(self, context):
        layout = self.layout
        settings = self.paint_settings(context)
        mode = self.get_brush_mode(context)
        brush = settings.brush

        if brush is None:
            return

        col = layout.column(align=True)
        if context.region.type == 'TOOL_HEADER':
            col.prop(brush, "curve_preset", expand=True)
        else:
            row = col.row(align=True)
            col.prop(brush, "curve_preset", text="")

        if brush.curve_preset == "CUSTOM":
            layout.template_curve_mapping(brush, "curve", brush=True)

            col = layout.column(align=True)
            row = col.row(align=True)
            row.operator(
                "brush.curve_preset", icon="SMOOTHCURVE", text=""
            ).shape = "SMOOTH"
            row.operator(
                "brush.curve_preset", icon="SPHERECURVE", text=""
            ).shape = "ROUND"
            row.operator("brush.curve_preset", icon="ROOTCURVE", text="").shape = "ROOT"
            row.operator(
                "brush.curve_preset", icon="SHARPCURVE", text=""
            ).shape = "SHARP"
            row.operator("brush.curve_preset", icon="LINCURVE", text="").shape = "LINE"
            row.operator("brush.curve_preset", icon="NOCURVE", text="").shape = "MAX"

        show_fallof_shape = False
        if (
            mode in {"SCULPT", "PAINT_VERTEX", "PAINT_WEIGHT"}
            and brush.sculpt_tool != "POSE"
        ):
            show_fallof_shape = True
        if (
            not show_fallof_shape
            and mode == "SCULPT_CURVES"
            and context.space_data.type == "PROPERTIES"
        ):
            show_fallof_shape = True

        if show_fallof_shape:
            col.separator()
            row = col.row(align=True)
            row.use_property_split = True
            row.use_property_decorate = False
            row.prop(brush, "falloff_shape", expand=True)


class DisplayPanel(BrushPanel):
    bl_label = "Brush Cursor"
    bl_options = {"DEFAULT_CLOSED"}

    def draw_header(self, context):
        settings = self.paint_settings(context)
        if settings and not self.is_popover:
            self.layout.prop(settings, "show_brush", text="")

    def draw(self, context):
        layout = self.layout
        layout.use_property_split = True
        layout.use_property_decorate = False

        mode = self.get_brush_mode(context)
        settings = self.paint_settings(context)
        brush = settings.brush
        tex_slot = brush.texture_slot
        tex_slot_mask = brush.mask_texture_slot

        if self.is_popover:
            row = layout.row(align=True)
            row.use_property_split = False
            row.prop(settings, "show_brush", text="Display Cursor")

        col = layout.column()
        col.active = brush.brush_capabilities.has_overlay and settings.show_brush

        col.prop(brush, "cursor_color_add", text="Cursor Color")
        if mode == "SCULPT" and brush.sculpt_capabilities.has_secondary_color:
            col.prop(brush, "cursor_color_subtract", text="Inverse Color")

        col.separator()

        row = col.row(align=True)
        row.prop(brush, "cursor_overlay_alpha", text="Falloff Opacity")
        row.prop(
            brush,
            "use_cursor_overlay_override",
            toggle=True,
            text="",
            icon="BRUSH_DATA",
        )
        row.prop(
            brush,
            "use_cursor_overlay",
            text="",
            toggle=True,
            icon="HIDE_OFF" if brush.use_cursor_overlay else "HIDE_ON",
        )

        if mode in {"PAINT_2D", "PAINT_TEXTURE", "PAINT_VERTEX", "SCULPT"}:
            row = col.row(align=True)
            row.prop(brush, "texture_overlay_alpha", text="Texture Opacity")
            row.prop(
                brush,
                "use_primary_overlay_override",
                toggle=True,
                text="",
                icon="BRUSH_DATA",
            )
            if tex_slot.map_mode != "STENCIL":
                row.prop(
                    brush,
                    "use_primary_overlay",
                    text="",
                    toggle=True,
                    icon="HIDE_OFF" if brush.use_primary_overlay else "HIDE_ON",
                )

        if mode in {"PAINT_TEXTURE", "PAINT_2D"}:
            row = col.row(align=True)
            row.prop(brush, "mask_overlay_alpha", text="Mask Texture Opacity")
            row.prop(
                brush,
                "use_secondary_overlay_override",
                toggle=True,
                text="",
                icon="BRUSH_DATA",
            )
            if tex_slot_mask.map_mode != "STENCIL":
                row.prop(
                    brush,
                    "use_secondary_overlay",
                    text="",
                    toggle=True,
                    icon="HIDE_OFF" if brush.use_secondary_overlay else "HIDE_ON",
                )


class VIEW3D_MT_tools_projectpaint_clone(Menu):
    bl_label = "Clone Layer"

    def draw(self, context):
        layout = self.layout

        for i, uv_layer in enumerate(context.active_object.data.uv_layers):
            props = layout.operator(
                "wm.context_set_int", text=uv_layer.name, translate=False
            )
            props.data_path = "active_object.data.uv_layer_clone_index"
            props.value = i


def brush_settings(layout, context, brush, popover=False):
    """Draw simple brush settings for Sculpt,
    Texture/Vertex/Weight Paint modes, or skip certain settings for the popover"""

    mode = UnifiedPaintPanel.get_brush_mode(context)

    ### Draw simple settings unique to each paint mode. ###
    brush_shared_settings(layout, context, brush, popover)

    # BFA - added from header to brush settings
    if mode == "SCULPT_GREASE_PENCIL":
        col = layout.column()
        col.use_property_split = False
        col.prop(brush.gpencil_settings, "use_active_layer_only")

    # Sculpt Mode #
    if mode == "SCULPT":
        capabilities = brush.sculpt_capabilities
        sculpt_tool = brush.sculpt_tool

        # normal_radius_factor
        layout.prop(brush, "normal_radius_factor", slider=True)

        if (
            context.preferences.experimental.use_sculpt_tools_tilt
            and capabilities.has_tilt
        ):
            layout.prop(brush, "tilt_strength_factor", slider=True)

        row = layout.row(align=True)
        row.prop(brush, "hardness", slider=True)
        row.prop(brush, "invert_hardness_pressure", text="")
        row.prop(brush, "use_hardness_pressure", text="")

        layout.separator()

        # auto_smooth_factor and use_inverse_smooth_pressure
        if capabilities.has_auto_smooth:
            UnifiedPaintPanel.prop_unified(
                layout,
                context,
                brush,
                "auto_smooth_factor",
                pressure_name="use_inverse_smooth_pressure",
                slider=True,
            )

        # topology_rake_factor
        if (
            capabilities.has_topology_rake
            and context.sculpt_object.use_dynamic_topology_sculpting
        ):
            layout.prop(brush, "topology_rake_factor", slider=True)

        # normal_weight
        if capabilities.has_normal_weight:
            layout.prop(brush, "normal_weight", slider=True)

        # crease_pinch_factor
        if capabilities.has_pinch_factor:
            text = iface_("Pinch")
            if sculpt_tool in {"BLOB", "SNAKE_HOOK"}:
                text = iface_("Magnify")
            layout.prop(
                brush, "crease_pinch_factor", slider=True, text=text, translate=False
            )

        # rake_factor
        if capabilities.has_rake_factor:
            layout.prop(brush, "rake_factor", slider=True)

        # plane_offset, use_offset_pressure, use_plane_trim, plane_trim
        if capabilities.has_plane_offset:
            layout.separator()
            UnifiedPaintPanel.prop_unified(
                layout,
                context,
                brush,
                "plane_offset",
                pressure_name="use_offset_pressure",
                slider=True,
            )

<<<<<<< HEAD
=======
            if sculpt_tool != 'PLANE':
                row = layout.row(heading="Plane Trim")
                row.prop(brush, "use_plane_trim", text="")
                sub = row.row()
                sub.active = brush.use_plane_trim
                sub.prop(brush, "plane_trim", slider=True, text="")

>>>>>>> be5edacc
            layout.separator()

            split = layout.split(factor=0.36)
            col = split.column()
            col.use_property_split = False
            col.prop(brush, "use_plane_trim", text="Plane Trim")
            col = split.column()
            if brush.use_plane_trim:
                col.prop(brush, "plane_trim", slider=True, text="")
            else:
                col.label(icon="DISCLOSURE_TRI_RIGHT")

        # height
        if capabilities.has_height:
            layout.prop(brush, "height", slider=True, text="Height")

        if capabilities.has_plane_height:
            layout.prop(brush, "plane_height", slider=True, text="Height")

        if capabilities.has_plane_depth:
            layout.prop(brush, "plane_depth", slider=True, text="Depth")

        # use_persistent, set_persistent_base
        if capabilities.has_persistence:
            layout.separator()
            layout.use_property_split = False
            layout.prop(brush, "use_persistent")
            layout.operator("sculpt.set_persistent_base")
            layout.separator()

        if capabilities.has_color:
            ups = context.scene.tool_settings.unified_paint_settings
            row = layout.row(align=True)
            UnifiedPaintPanel.prop_unified_color(row, context, brush, "color", text="")
            UnifiedPaintPanel.prop_unified_color(
                row, context, brush, "secondary_color", text=""
            )
            row.separator()
            row.operator(
                "paint.brush_colors_flip", icon="FILE_REFRESH", text="", emboss=False
            )
            row.prop(ups, "use_unified_color", text="", icon="BRUSHES_ALL")
            layout.prop(brush, "blend", text="Blend Mode")

        # Per sculpt tool options.

        if sculpt_tool == "CLAY_STRIPS":
            row = layout.row()
            row.prop(brush, "tip_roundness")

            row = layout.row()
            row.prop(brush, "tip_scale_x")

        elif sculpt_tool == "ELASTIC_DEFORM":
            layout.separator()
            layout.prop(brush, "elastic_deform_type")
            layout.prop(brush, "elastic_deform_volume_preservation", slider=True)
            layout.separator()

        elif sculpt_tool == "SNAKE_HOOK":
            layout.separator()
            layout.prop(brush, "snake_hook_deform_type")
            layout.separator()

        elif sculpt_tool == "POSE":
            layout.separator()
            layout.prop(brush, "deform_target")
            layout.separator()
            layout.prop(brush, "pose_deform_type")
            layout.prop(brush, "pose_origin_type")
            layout.prop(brush, "pose_offset")
            layout.prop(brush, "pose_smooth_iterations")
            if brush.pose_deform_type == "ROTATE_TWIST" and brush.pose_origin_type in {
                "TOPOLOGY",
                "FACE_SETS",
            }:
                layout.prop(brush, "pose_ik_segments")
            if brush.pose_deform_type == "SCALE_TRANSLATE":
                layout.prop(brush, "use_pose_lock_rotation")

            layout.use_property_split = False
            layout.prop(brush, "use_pose_ik_anchored")
            layout.prop(brush, "use_connected_only")
            layout.use_property_split = True

            layout.prop(brush, "disconnected_distance_max")

            layout.separator()

        elif sculpt_tool == "CLOTH":
            layout.separator()
            layout.use_property_split = True
            layout.prop(brush, "cloth_simulation_area_type")
            if brush.cloth_simulation_area_type != "GLOBAL":
                layout.prop(brush, "cloth_sim_limit")
                layout.prop(brush, "cloth_sim_falloff")

            if brush.cloth_simulation_area_type == "LOCAL":
                layout.use_property_split = False
                layout.prop(brush, "use_cloth_pin_simulation_boundary")
                layout.use_property_split = True

            layout.separator()
            layout.prop(brush, "cloth_deform_type")
            layout.prop(brush, "cloth_force_falloff_type")
            layout.separator()
            layout.prop(brush, "cloth_mass")
            layout.prop(brush, "cloth_damping")
            layout.prop(brush, "cloth_constraint_softbody_strength")
            layout.separator()
            layout.use_property_split = False
            layout.prop(brush, "use_cloth_collision")

            layout.separator()

        elif sculpt_tool == "SCRAPE":
            row = layout.row(align=True)
            row.prop(brush, "area_radius_factor")
            row.prop(brush, "use_pressure_area_radius", text="")
            row = layout.row()
            row.use_property_split = False
            row.prop(brush, "invert_to_scrape_fill", text="Invert to Fill")

        elif sculpt_tool == "FILL":
            row = layout.row(align=True)
            row.prop(brush, "area_radius_factor")
            row.prop(brush, "use_pressure_area_radius", text="")
            row = layout.row()
            row.use_property_split = False
            row.prop(brush, "invert_to_scrape_fill", text="Invert to Scrape")

<<<<<<< HEAD
        elif sculpt_tool == "GRAB":
            layout.use_property_split = False
=======
        elif sculpt_tool == 'PLANE':
            row = layout.row(align=True)
            row.prop(brush, "area_radius_factor")
            row.prop(brush, "use_pressure_area_radius", text="")
            layout.separator()
            layout.prop(brush, "plane_inversion_mode")
            layout.separator()
            layout.prop(brush, "stabilize_normal")
            layout.prop(brush, "stabilize_plane")

        elif sculpt_tool == 'GRAB':
>>>>>>> be5edacc
            layout.prop(brush, "use_grab_active_vertex")
            layout.prop(brush, "use_grab_silhouette")

        elif sculpt_tool == "PAINT":
            row = layout.row(align=True)
            row.prop(brush, "flow")
            row.prop(brush, "invert_flow_pressure", text="")
            row.prop(brush, "use_flow_pressure", text="")

            row = layout.row(align=True)
            row.prop(brush, "wet_mix")
            row.prop(brush, "invert_wet_mix_pressure", text="")
            row.prop(brush, "use_wet_mix_pressure", text="")

            row = layout.row(align=True)
            row.prop(brush, "wet_persistence")
            row.prop(brush, "invert_wet_persistence_pressure", text="")
            row.prop(brush, "use_wet_persistence_pressure", text="")

            row = layout.row(align=True)
            row.prop(brush, "wet_paint_radius_factor")

            row = layout.row(align=True)
            row.prop(brush, "density")
            row.prop(brush, "invert_density_pressure", text="")
            row.prop(brush, "use_density_pressure", text="")

            row = layout.row()
            row.prop(brush, "tip_roundness")

            row = layout.row()
            row.prop(brush, "tip_scale_x")

        elif sculpt_tool == "SMEAR":
            col = layout.column()
            col.prop(brush, "smear_deform_type")

        elif sculpt_tool == "BOUNDARY":
            layout.prop(brush, "deform_target")
            layout.separator()
            col = layout.column()
            col.prop(brush, "boundary_deform_type")
            col.prop(brush, "boundary_falloff_type")
            col.prop(brush, "boundary_offset")

        elif sculpt_tool == "TOPOLOGY":
            col = layout.column()
            col.prop(brush, "slide_deform_type")

        elif sculpt_tool == "MULTIPLANE_SCRAPE":
            col = layout.column()
            col.prop(brush, "multiplane_scrape_angle")
            col.use_property_split = False
            col.prop(brush, "use_multiplane_scrape_dynamic")
            col.prop(brush, "show_multiplane_scrape_planes_preview")

        elif sculpt_tool == "SMOOTH":
            col = layout.column()
            col.prop(brush, "smooth_deform_type")
            if brush.smooth_deform_type == "SURFACE":
                col.prop(brush, "surface_smooth_shape_preservation")
                col.prop(brush, "surface_smooth_current_vertex")
                col.prop(brush, "surface_smooth_iterations")

        elif sculpt_tool == "DISPLACEMENT_SMEAR":
            col = layout.column()
            col.prop(brush, "smear_deform_type")

        elif sculpt_tool == "MASK":
            layout.row().prop(brush, "mask_tool", expand=True)

        # End sculpt_tool interface.

    # 3D and 2D Texture Paint Mode.
    elif mode in {"PAINT_TEXTURE", "PAINT_2D"}:
        capabilities = brush.image_paint_capabilities

        if brush.image_tool == "FILL":
            # For some reason fill threshold only appears to be implemented in 2D paint.
            if brush.color_type == "COLOR":
                if mode == "PAINT_2D":
                    layout.prop(
                        brush, "fill_threshold", text="Fill Threshold", slider=True
                    )
            elif brush.color_type == "GRADIENT":
                layout.row().prop(brush, "gradient_fill_mode", expand=True)

    elif mode == "SCULPT_CURVES":
        if brush.curves_sculpt_tool == "ADD":
            layout.use_property_split = True
            layout.prop(brush.curves_sculpt_settings, "add_amount")

            col = layout.column(align=True)
            col.use_property_split = False
            col.label(text="Interpolate")

            row = col.row()
            row.separator()
            row.prop(
                brush.curves_sculpt_settings, "use_length_interpolate", text="Length"
            )
            row = col.row()
            row.separator()
            row.prop(
                brush.curves_sculpt_settings, "use_radius_interpolate", text="Radius"
            )
            row = col.row()
            row.separator()
            row.prop(
                brush.curves_sculpt_settings, "use_shape_interpolate", text="Shape"
            )
            row = col.row()
            row.separator()
            row.prop(
                brush.curves_sculpt_settings,
                "use_point_count_interpolate",
                text="Point Count",
            )

            col = layout.column()
            col.active = not brush.curves_sculpt_settings.use_length_interpolate
            col.prop(brush.curves_sculpt_settings, "curve_length", text="Length")

            col = layout.column()
            col.active = not brush.curves_sculpt_settings.use_radius_interpolate
            col.prop(brush.curves_sculpt_settings, "curve_radius", text="Radius")

            col = layout.column()
            col.active = not brush.curves_sculpt_settings.use_point_count_interpolate
            col.prop(brush.curves_sculpt_settings, "points_per_curve", text="Points")

        if brush.curves_sculpt_tool == "DENSITY":
            col = layout.column()
            col.prop(
                brush.curves_sculpt_settings, "density_add_attempts", text="Count Max"
            )
            col = layout.column(heading="Interpolate", align=True)
            col.prop(
                brush.curves_sculpt_settings, "use_length_interpolate", text="Length"
            )
            col.prop(
                brush.curves_sculpt_settings, "use_radius_interpolate", text="Radius"
            )
            col.prop(
                brush.curves_sculpt_settings, "use_shape_interpolate", text="Shape"
            )
            col.prop(
                brush.curves_sculpt_settings,
                "use_point_count_interpolate",
                text="Point Count",
            )

            col = layout.column()
            col.active = not brush.curves_sculpt_settings.use_length_interpolate
            col.prop(brush.curves_sculpt_settings, "curve_length", text="Length")

            col = layout.column()
            col.active = not brush.curves_sculpt_settings.use_radius_interpolate
            col.prop(brush.curves_sculpt_settings, "curve_radius", text="Radius")

            col = layout.column()
            col.active = not brush.curves_sculpt_settings.use_point_count_interpolate
            col.prop(brush.curves_sculpt_settings, "points_per_curve", text="Points")

        elif brush.curves_sculpt_tool == "GROW_SHRINK":
            layout.use_property_split = False
            layout.prop(brush.curves_sculpt_settings, "use_uniform_scale")
            layout.use_property_split = True
            layout.prop(brush.curves_sculpt_settings, "minimum_length")


def brush_shared_settings(layout, context, brush, popover=False):
    """Draw simple brush settings that are shared between different paint modes."""

    mode = UnifiedPaintPanel.get_brush_mode(context)
    mode_string = context.mode

    ### Determine which settings to draw. ###
    blend_mode = False
    size = False
    size_mode = False
    strength = False
    strength_pressure = False
    weight = False
    direction = False

    # 3D and 2D Texture Paint #
    if mode in {"PAINT_TEXTURE", "PAINT_2D"}:
        if not popover:
            blend_mode = brush.image_paint_capabilities.has_color
            size = brush.image_paint_capabilities.has_radius
            strength = strength_pressure = True

    # Sculpt #
    if mode == "SCULPT":
        size_mode = True
        if not popover:
            size = True
            strength = True
            strength_pressure = brush.sculpt_capabilities.has_strength_pressure
            direction = not brush.sculpt_capabilities.has_direction

    # Vertex Paint #
    if mode == "PAINT_VERTEX":
        if not popover:
            blend_mode = True
            size = True
            strength = True
            strength_pressure = True

    # Weight Paint #
    if mode == "PAINT_WEIGHT":
        if not popover:
            size = True
            weight = brush.weight_paint_capabilities.has_weight
            strength = strength_pressure = True
        # Only draw blend mode for the Draw tool, because for other tools it is pointless. D5928#137944
        if brush.weight_tool == "DRAW":
            blend_mode = True

    # Sculpt Curves #
    if mode == "SCULPT_CURVES":
        tool = brush.curves_sculpt_tool
        size = True
        strength = tool not in {"ADD", "DELETE"}
        direction = tool in {"GROW_SHRINK", "SELECTION_PAINT"}
        strength_pressure = tool not in {"SLIDE", "ADD", "DELETE"}

    # Grease Pencil #
    if mode == "PAINT_GREASE_PENCIL":
        size_mode = True
        size = True
        strength = True

    # Grease Pencil #
    if mode == "SCULPT_GREASE_PENCIL":
        size = True
        strength = True

    ### Draw settings. ###
    ups = context.scene.tool_settings.unified_paint_settings

    if blend_mode:
        layout.prop(brush, "blend", text="Blend")
        layout.separator()

    if weight:
        UnifiedPaintPanel.prop_unified(
            layout,
            context,
            brush,
            "weight",
            unified_name="use_unified_weight",
            slider=True,
        )

    size_owner = ups if ups.use_unified_size else brush
    size_prop = "size"
    if size_mode and (size_owner.use_locked_size == "SCENE"):
        size_prop = "unprojected_radius"
    if size or size_mode:
        if size:
            UnifiedPaintPanel.prop_unified(
                layout,
                context,
                brush,
                size_prop,
                unified_name="use_unified_size",
                pressure_name="use_pressure_size",
                text="Radius",
                slider=True,
            )
        if size_mode:
            layout.row().prop(size_owner, "use_locked_size", expand=False)
            layout.separator()

    if strength:
        pressure_name = "use_pressure_strength" if strength_pressure else None
        UnifiedPaintPanel.prop_unified(
            layout,
            context,
            brush,
            "strength",
            unified_name="use_unified_strength",
            pressure_name=pressure_name,
            slider=True,
        )
        layout.separator()

    if direction:
        layout.row().prop(brush, "direction", expand=True)


def brush_settings_advanced(layout, context, brush, popover=False):
    """Draw advanced brush settings for Sculpt, Texture/Vertex/Weight Paint modes."""

    mode = UnifiedPaintPanel.get_brush_mode(context)

    # In the popover we want to combine advanced brush settings with non-advanced brush settings.
    if popover:
        brush_settings(layout, context, brush, popover=True)
        layout.separator()
        layout.label(text="Advanced")

    # These options are shared across many modes.
    use_accumulate = False
    use_frontface = False

    if mode == "SCULPT":
        layout.prop(brush, "sculpt_tool")
        layout.separator()

        capabilities = brush.sculpt_capabilities
        use_accumulate = capabilities.has_accumulate
        use_frontface = True

        col = layout.column(align=True)
        col.label(text="Auto Masking")

        # topology automasking
        col.use_property_split = False
        row = col.row()
        row.separator()
        row.prop(brush, "use_automasking_topology")

        # face masks automasking
        row = col.row()
        row.separator()
        row.prop(brush, "use_automasking_face_sets")

        col = layout.column(align=True)
        col.use_property_split = False

        col = layout.column()
        split = col.split(factor=0.9)
        split.use_property_split = False
        row = split.row()
        row.separator()
        row.prop(brush, "use_automasking_boundary_edges", text="Mesh Boundary")

        if (
            brush.use_automasking_boundary_edges
            or brush.use_automasking_boundary_face_sets
        ):
            split.label(icon="DISCLOSURE_TRI_DOWN")
        else:
            split.label(icon="DISCLOSURE_TRI_RIGHT")

        # col = layout.column()
        split = col.split(factor=0.9)
        split.use_property_split = False
        row = split.row()
        row.separator()
        row.prop(brush, "use_automasking_boundary_face_sets", text="Face Sets Boundary")

        if (
            brush.use_automasking_boundary_edges
            or brush.use_automasking_boundary_face_sets
        ):
            split.label(icon="DISCLOSURE_TRI_DOWN")
        else:
            split.label(icon="DISCLOSURE_TRI_RIGHT")

        if (
            brush.use_automasking_boundary_edges
            or brush.use_automasking_boundary_face_sets
        ):
            col = layout.column()
            col.use_property_split = True
            row = col.row()
            row.separator(factor=3.5)
            row.prop(
                brush, "automasking_boundary_edges_propagation_steps", text="Steps"
            )

        col = layout.column()
        split = col.split(factor=0.9)
        split.use_property_split = False
        row = split.row()
        row.separator()
        row.prop(brush, "use_automasking_cavity", text="Cavity")

        is_cavity_active = (
            brush.use_automasking_cavity or brush.use_automasking_cavity_inverted
        )

        if is_cavity_active:
            props = row.operator("sculpt.mask_from_cavity", text="Create Mask")
            props.settings_source = "BRUSH"
            split.label(icon="DISCLOSURE_TRI_DOWN")
        else:
            split.label(icon="DISCLOSURE_TRI_RIGHT")

        # col = layout.column()
        split = col.split(factor=0.9)
        split.use_property_split = False
        row = split.row()
        row.separator()
        row.prop(brush, "use_automasking_cavity_inverted", text="Cavity (inverted)")

        is_cavity_active = (
            brush.use_automasking_cavity or brush.use_automasking_cavity_inverted
        )

        if is_cavity_active:
            split.label(icon="DISCLOSURE_TRI_DOWN")
        else:
            split.label(icon="DISCLOSURE_TRI_RIGHT")

        if is_cavity_active:
            col = layout.column(align=True)
            row = col.row()
            row.separator(factor=3.5)
            props = row.operator("sculpt.mask_from_cavity", text="Create Mask")
            props.settings_source = "BRUSH"
            row = col.row()
            row.separator(factor=3.5)
            row.prop(brush, "automasking_cavity_factor", text="Factor")
            row = col.row()
            row.separator(factor=3.5)
            row.prop(brush, "automasking_cavity_blur_steps", text="Blur")

            col = layout.column()
            col.use_property_split = False
            row = col.row()
            row.separator(factor=3.5)
            row.prop(brush, "use_automasking_custom_cavity_curve", text="Custom Curve")

            if brush.use_automasking_custom_cavity_curve:
                col.template_curve_mapping(brush, "automasking_cavity_curve")

        col = layout.column()
        split = col.split(factor=0.9)
        split.use_property_split = False
        row = split.row()
        row.separator()
        row.prop(brush, "use_automasking_view_normal", text="View Normal")

        if brush.use_automasking_view_normal:
            split.label(icon="DISCLOSURE_TRI_DOWN")
        else:
            split.label(icon="DISCLOSURE_TRI_RIGHT")

        if brush.use_automasking_view_normal:
            row = col.row()
            row.use_property_split = False
            row.separator(factor=3.5)
            row.prop(brush, "use_automasking_view_occlusion", text="Occlusion")
            subcol = col.column(align=True)
            if not brush.use_automasking_view_occlusion:
                subcol.use_property_split = True
                row = subcol.row()
                row.separator(factor=3.5)
                row.prop(brush, "automasking_view_normal_limit", text="Limit")
                row = subcol.row()
                row.separator(factor=3.5)
                row.prop(brush, "automasking_view_normal_falloff", text="Falloff")

        # col = layout.column()
        split = col.split(factor=0.9)
        split.use_property_split = False
        row = split.row()
        row.separator()
        row.prop(brush, "use_automasking_start_normal", text="Area Normal")

        if brush.use_automasking_start_normal:
            split.label(icon="DISCLOSURE_TRI_DOWN")
        else:
            split.label(icon="DISCLOSURE_TRI_RIGHT")

        if brush.use_automasking_start_normal:
            col = layout.column(align=True)
            row = col.row()
            row.separator(factor=3.5)
            row.prop(brush, "automasking_start_normal_limit", text="Limit")
            row = col.row()
            row.separator(factor=3.5)
            row.prop(brush, "automasking_start_normal_falloff", text="Falloff")
            col.separator()

        layout.separator()

        # sculpt plane settings
        if capabilities.has_sculpt_plane:
<<<<<<< HEAD
            col.use_property_split = True
            col.prop(brush, "sculpt_plane")
            col.use_property_split = False

            col = layout.column()
            col.label(text="Use Original")
            col.use_property_split = False
            row = col.row()
            row.separator()
            row.prop(brush, "use_original_normal", text="Normal")
            row = col.row()
            row.separator()
            row.prop(brush, "use_original_plane", text="Plane")

=======
            layout.prop(brush, "sculpt_plane")
            if brush.sculpt_tool != 'PLANE':
                col = layout.column(heading="Original", align=True)
                col.prop(brush, "use_original_normal", text="Normal")
                col.prop(brush, "use_original_plane", text="Plane")
>>>>>>> be5edacc
            layout.separator()

    elif mode == "SCULPT_GREASE_PENCIL":
        gp_settings = brush.gpencil_settings

        col = layout.column()  # BFA - float column left, update label
        col.label(text="Affect")
        col.use_property_split = False

        row = col.row()  # BFA - make prop a new row
        row.separator()
        row.prop(gp_settings, "use_edit_position", text="Position")
        row = col.row()  # BFA - make prop a new row
        row.separator()
        row.prop(
            gp_settings,
            "use_edit_strength",
            text="Strength",
            text_ctxt=i18n_contexts.id_gpencil,
        )
        row = col.row()  # BFA - make prop a new row
        row.separator()
        row.prop(gp_settings, "use_edit_thickness", text="Thickness")
        row = col.row()  # BFA - make prop a new row
        row.separator()
        row.prop(gp_settings, "use_edit_uv", text="UV")

    # 3D and 2D Texture Paint.
    elif mode in {"PAINT_TEXTURE", "PAINT_2D"}:
        layout.prop(brush, "image_tool")
        layout.separator()

        capabilities = brush.image_paint_capabilities
        use_accumulate = capabilities.has_accumulate

        layout.use_property_split = False  # BFA

        if mode == "PAINT_2D":
            layout.prop(brush, "use_paint_antialiasing")
        else:
            layout.prop(brush, "use_alpha")

        # Tool specific settings
        if brush.image_tool == "SOFTEN":
            layout.separator()
            layout.row().prop(brush, "direction", expand=True)
            layout.prop(brush, "sharp_threshold")
            if mode == "PAINT_2D":
                layout.prop(brush, "blur_kernel_radius")
            layout.prop(brush, "blur_mode")

        elif brush.image_tool == "MASK":
            layout.prop(brush, "weight", text="Mask Value", slider=True)

        elif brush.image_tool == "CLONE":
            if mode == "PAINT_2D":
                layout.prop(brush, "clone_image", text="Image")
                layout.prop(brush, "clone_alpha", text="Alpha")

    # Vertex Paint #
    elif mode == "PAINT_VERTEX":
        layout.use_property_split = False  # BFA
        layout.prop(brush, "vertex_tool")
        layout.separator()

        layout.use_property_split = False  # BFA

        layout.prop(brush, "use_alpha")
        if brush.vertex_tool != "SMEAR":
            use_accumulate = True
        use_frontface = True

    # Weight Paint
    elif mode == "PAINT_WEIGHT":
        layout.use_property_split = False  # BFA
        layout.prop(brush, "weight_tool")
        layout.separator()

        layout.use_property_split = False  # BFA

        if brush.weight_tool != "SMEAR":
            use_accumulate = True
        use_frontface = True

    # Sculpt Curves
    elif mode == "SCULPT_CURVES":
        layout.use_property_split = False  # BFA

        layout.prop(brush, "curves_sculpt_tool")

    # Draw shared settings.
    if use_accumulate:
        layout.use_property_split = False  # BFA
        layout.prop(brush, "use_accumulate")

    if use_frontface:
        layout.use_property_split = False  # BFA
        layout.prop(brush, "use_frontface", text="Front Faces Only")

    # Brush modes
    header, panel = layout.panel("modes", default_closed=True)
    header.label(text="Modes")
    if panel:
        panel.use_property_split = False  # BFA - float column left in panel
        panel.use_property_decorate = False

        col = panel.column()  # BFA - float column left
        col.use_property_split = False

        row = col.row()  # BFA - make prop a new row
        row.separator()
        row.prop(brush, "use_paint_sculpt", text="Sculpt")
        row = col.row()  # BFA - make prop a new row
        row.separator()
        row.prop(brush, "use_paint_uv_sculpt", text="UV Sculpt")
        row = col.row()  # BFA - make prop a new row
        row.separator()
        row.prop(brush, "use_paint_vertex", text="Vertex Paint")
        row = col.row()  # BFA - make prop a new row
        row.separator()
        row.prop(brush, "use_paint_weight", text="Weight Paint")
        row = col.row()  # BFA - make prop a new row
        row.separator()
        row.prop(brush, "use_paint_image", text="Texture Paint")
        row = col.row()  # BFA - make prop a new row
        row.separator()
        row.prop(brush, "use_paint_sculpt_curves", text="Sculpt Curves")

    if len(brush.icon_filepath) > 0:
        header, panel = layout.panel("legacy", default_closed=True)
        header.label(text="Legacy Icon")
        if panel:
            panel.label(
                text="Brush icons have moved to the asset preview image", icon="ERROR"
            )
            panel.prop(brush, "use_custom_icon")
            panel.prop(brush, "icon_filepath")


def draw_color_settings(context, layout, brush, color_type=False):
    """Draw color wheel and gradient settings."""
    ups = context.scene.tool_settings.unified_paint_settings

    if color_type:
        row = layout.row()
        row.use_property_split = False
        row.prop(brush, "color_type", expand=True)

    # Color wheel
    if brush.color_type == "COLOR":
        UnifiedPaintPanel.prop_unified_color_picker(
            layout, context, brush, "color", value_slider=True
        )

        row = layout.row(align=True)
        UnifiedPaintPanel.prop_unified_color(row, context, brush, "color", text="")
        UnifiedPaintPanel.prop_unified_color(
            row, context, brush, "secondary_color", text=""
        )
        row.separator()
        row.operator(
            "paint.brush_colors_flip", icon="FILE_REFRESH", text="", emboss=False
        )
        row.prop(ups, "use_unified_color", text="", icon="BRUSHES_ALL")
    # Gradient
    elif brush.color_type == "GRADIENT":
        layout.template_color_ramp(brush, "gradient", expand=True)

        layout.use_property_split = True

        col = layout.column()

        if brush.image_tool == "DRAW":
            UnifiedPaintPanel.prop_unified(
                col,
                context,
                brush,
                "secondary_color",
                unified_name="use_unified_color",
                text="Background Color",
                header=True,
            )

            col.prop(brush, "gradient_stroke_mode", text="Gradient Mapping")
            if brush.gradient_stroke_mode in {"SPACING_REPEAT", "SPACING_CLAMP"}:
                col.prop(brush, "grad_spacing")


# Used in both the View3D toolbar and texture properties
def brush_texture_settings(layout, brush, sculpt):
    tex_slot = brush.texture_slot

    layout.use_property_split = True
    layout.use_property_decorate = False

    # map_mode
    layout.prop(tex_slot, "map_mode", text="Mapping")

    layout.separator()

    if tex_slot.map_mode == "STENCIL":
        if brush.texture and brush.texture.type == "IMAGE":
            layout.operator("brush.stencil_fit_image_aspect").mask = False
        layout.operator("brush.stencil_reset_transform").mask = False

    # angle and texture_angle_source
    if tex_slot.has_texture_angle:
        col = layout.column()
        col.prop(tex_slot, "angle", text="Angle")
        if tex_slot.has_texture_angle_source:
            col.use_property_split = False  # BFA
            col.prop(tex_slot, "use_rake", text="Rake")

            if (
                brush.brush_capabilities.has_random_texture_angle
                and tex_slot.has_random_texture_angle
            ):
                if sculpt:
                    if brush.sculpt_capabilities.has_random_texture_angle:
                        col.use_property_split = False  # BFA
                        col.prop(tex_slot, "use_random", text="Random")
                        if tex_slot.use_random:
                            col.use_property_split = True  # BFA
                            col.prop(tex_slot, "random_angle", text="Random Angle")
                else:
                    col.prop(tex_slot, "use_random", text="Random")
                    if tex_slot.use_random:
                        col.prop(tex_slot, "random_angle", text="Random Angle")

    # scale and offset
    layout.prop(tex_slot, "offset")
    layout.prop(tex_slot, "scale")

    if sculpt:
        # texture_sample_bias
        layout.prop(brush, "texture_sample_bias", slider=True, text="Sample Bias")

        if brush.sculpt_tool == "DRAW":
            col = layout.column()
            if tex_slot.map_mode == "AREA_PLANE":
                col.use_property_split = False
                col.prop(brush, "use_color_as_displacement", text="Vector Displacement")


def brush_mask_texture_settings(layout, brush):
    mask_tex_slot = brush.mask_texture_slot

    layout.use_property_split = True
    layout.use_property_decorate = False

    # map_mode
    layout.row().prop(mask_tex_slot, "mask_map_mode", text="Mask Mapping")

    if mask_tex_slot.map_mode == "STENCIL":
        if brush.mask_texture and brush.mask_texture.type == "IMAGE":
            layout.operator("brush.stencil_fit_image_aspect").mask = True
        layout.operator("brush.stencil_reset_transform").mask = True

    col = layout.column()
    col.prop(brush, "use_pressure_masking", text="Pressure Masking")
    # angle and texture_angle_source
    if mask_tex_slot.has_texture_angle:
        col = layout.column()
        col.prop(mask_tex_slot, "angle", text="Angle")
        if mask_tex_slot.has_texture_angle_source:
            col.use_property_split = False  # BFA
            col.prop(mask_tex_slot, "use_rake", text="Rake")

            if (
                brush.brush_capabilities.has_random_texture_angle
                and mask_tex_slot.has_random_texture_angle
            ):
                col.prop(mask_tex_slot, "use_random", text="Random")
                if mask_tex_slot.use_random:
                    col.prop(mask_tex_slot, "random_angle", text="Random Angle")

    # scale and offset
    col.use_property_split = True  # BFA
    col.prop(mask_tex_slot, "offset")
    col.prop(mask_tex_slot, "scale")


def brush_basic_texpaint_settings(layout, context, brush, *, compact=False):
    """Draw Tool Settings header for Vertex Paint and 2D and 3D Texture Paint modes."""
    capabilities = brush.image_paint_capabilities

    if capabilities.has_color:
        row = layout.row(align=True)
        row.ui_units_x = 4
        UnifiedPaintPanel.prop_unified_color(row, context, brush, "color", text="")
        UnifiedPaintPanel.prop_unified_color(
            row, context, brush, "secondary_color", text=""
        )

        row.separator()

        row.operator(
            "paint.brush_colors_flip", icon="FILE_REFRESH", text="", emboss=False
        )  # BFA
        layout.prop(
            brush, "blend", text="" if compact else iface_("Blend"), translate=False
        )

    UnifiedPaintPanel.prop_unified(
        layout,
        context,
        brush,
        "size",
        pressure_name="use_pressure_size",
        unified_name="use_unified_size",
        slider=True,
        text="Radius",
        header=True,
    )
    UnifiedPaintPanel.prop_unified(
        layout,
        context,
        brush,
        "strength",
        pressure_name="use_pressure_strength",
        unified_name="use_unified_strength",
        header=True,
    )


def brush_basic__draw_color_selector(context, layout, brush, gp_settings):
    tool_settings = context.scene.tool_settings
    settings = tool_settings.gpencil_paint
    ma = gp_settings.material

    row = layout.row(align=True)
    if not gp_settings.use_material_pin:
        ma = context.object.active_material
    icon_id = 0
    txt_ma = ""
    if ma:
        ma.id_data.preview_ensure()
        if ma.id_data.preview:
            icon_id = ma.id_data.preview.icon_id
            txt_ma = ma.name
            maxw = 25
            if len(txt_ma) > maxw:
                txt_ma = txt_ma[: maxw - 5] + ".." + txt_ma[-3:]

    sub = row.row(align=True)
    sub.enabled = not gp_settings.use_material_pin
    sub.ui_units_x = 8
    sub.popover(
        panel="TOPBAR_PT_grease_pencil_materials",
        text=txt_ma,
        translate=False,
        icon_value=icon_id,
    )

    row.prop(gp_settings, "use_material_pin", text="")

    if brush.gpencil_tool in {"DRAW", "FILL"}:
        row.separator(factor=1.0)
        sub_row = row.row(align=True)
        pin_draw_mode = gp_settings.pin_draw_mode
        sub_row.enabled = not pin_draw_mode
        if pin_draw_mode:
            sub_row.prop_enum(
                gp_settings, "brush_draw_mode", "MATERIAL", text="", icon="MATERIAL"
            )
            sub_row.prop_enum(
                gp_settings,
                "brush_draw_mode",
                "VERTEXCOLOR",
                text="",
                icon="VPAINT_HLT",
            )
        else:
            sub_row.prop_enum(
                settings, "color_mode", "MATERIAL", text="", icon="MATERIAL"
            )
            sub_row.prop_enum(
                settings, "color_mode", "VERTEXCOLOR", text="", icon="VPAINT_HLT"
            )

        show_vertex_color = (
            (not pin_draw_mode) and settings.color_mode == "VERTEXCOLOR"
        ) or (pin_draw_mode and gp_settings.brush_draw_mode == "VERTEXCOLOR")

        if show_vertex_color:
            row = row.row(align=True)
            row.scale_x = 0.33
            row.prop_with_popover(
                brush, "color", text="", panel="TOPBAR_PT_grease_pencil_vertex_color"
            )
            row.prop(brush, "secondary_color", text="")
            # bfa - move brush_colors_flip and pin_draw_mode to their own row has they get squashed.
            row = row.row(align=True)
            row.scale_x = 1.75
            row.operator("paint.brush_colors_flip", icon="FILE_REFRESH", text="")  # BFA
            row.prop(gp_settings, "pin_draw_mode", text="")


def brush_basic_gpencil_paint_settings(layout, context, brush, *, compact=False):
    tool_settings = context.tool_settings
    settings = tool_settings.gpencil_paint
    gp_settings = brush.gpencil_settings
    tool = context.workspace.tools.from_space_view3d_mode(context.mode, create=False)
    if gp_settings is None:
        return

    # Brush details
    if brush.gpencil_tool == "ERASE":
        row = layout.row(align=True)
        row.prop(brush, "size", text="Radius")
        row.prop(gp_settings, "use_pressure", text="", icon="STYLUS_PRESSURE")
        row.prop(gp_settings, "use_occlude_eraser", text="", icon="XRAY")

        row = layout.row(align=True)
        row.prop(gp_settings, "eraser_mode", expand=True)
        if gp_settings.eraser_mode == "SOFT":
            row = layout.row(align=True)
            row.prop(gp_settings, "pen_strength", slider=True)
            row.prop(
                gp_settings, "use_strength_pressure", text="", icon="STYLUS_PRESSURE"
            )
            row = layout.row(align=True)
            row.prop(gp_settings, "eraser_strength_factor")
            row = layout.row(align=True)
            row.prop(gp_settings, "eraser_thickness_factor")

    # FIXME: tools must use their own UI drawing!
    elif brush.gpencil_tool == "FILL":
        use_property_split_prev = layout.use_property_split
        if compact:
            row = layout.row(align=True)
            row.prop(gp_settings, "fill_direction", text="", expand=True)
        else:
            layout.use_property_split = False
            row = layout.row(align=True)
            row.prop(gp_settings, "fill_direction", expand=True)

        row = layout.row(align=True)
        row.prop(gp_settings, "fill_factor")
        row = layout.row(align=True)
        row.prop(gp_settings, "dilate")
        row = layout.row(align=True)
        row.prop(brush, "size", text="Thickness")
        layout.use_property_split = use_property_split_prev

    else:  # brush.gpencil_tool == 'DRAW/TINT':
        row = layout.row(align=True)
        row.prop(brush, "size", text="Radius")
        row.prop(gp_settings, "use_pressure", text="", icon="STYLUS_PRESSURE")

        if gp_settings.use_pressure and not compact:
            row = layout.row()
            row.separator()
            row.popover(
                panel="VIEW3D_PT_gpencil_brush_settings_radius",
                text="Radius Pressure Curve",
            )

        row = layout.row(align=True)
        row.prop(gp_settings, "pen_strength", slider=True)
        row.prop(gp_settings, "use_strength_pressure", text="", icon="STYLUS_PRESSURE")

        if gp_settings.use_strength_pressure and not compact:
            row = layout.row()
            row.separator()
            row.popover(
                panel="VIEW3D_PT_gpencil_brush_settings_strength",
                text="Strength Pressure Curve",
            )

        if brush.gpencil_tool == "TINT":
            row = layout.row(align=True)
            row.prop(gp_settings, "vertex_mode", text="Mode")
        else:
            row = layout.row(align=True)
            if context.region.type == "TOOL_HEADER":
                row.prop(gp_settings, "caps_type", text="", expand=True)
            else:
                row.prop(gp_settings, "caps_type", text="Caps Type")

    # FIXME: tools must use their own UI drawing!
    if tool.idname in {
        "builtin.arc",
        "builtin.curve",
        "builtin.line",
        "builtin.box",
        "builtin.circle",
        "builtin.polyline",
    }:
        settings = context.tool_settings.gpencil_sculpt
        if compact:
            row = layout.row(align=True)
            row.prop(settings, "use_thickness_curve", text="", icon="SPHERECURVE")
            sub = row.row(align=True)
            sub.active = settings.use_thickness_curve
            sub.popover(
                panel="TOPBAR_PT_gpencil_primitive",
                text="Thickness Profile",
            )
        else:
            row = layout.row(align=True)
            row.prop(settings, "use_thickness_curve", text="Use Thickness Profile")
            sub = row.row(align=True)
            if settings.use_thickness_curve:
                # Curve
                layout.template_curve_mapping(
                    settings, "thickness_primitive_curve", brush=True
                )


def brush_basic_grease_pencil_paint_settings(
    layout, context, brush, props, *, compact=False
):
    gp_settings = brush.gpencil_settings
    tool = context.workspace.tools.from_space_view3d_mode(context.mode, create=False)
    if gp_settings is None:
        return

    grease_pencil_tool = brush.gpencil_tool

    if grease_pencil_tool in {"DRAW", "ERASE", "TINT"} or tool.idname in {
        "builtin.arc",
        "builtin.curve",
        "builtin.line",
        "builtin.box",
        "builtin.circle",
        "builtin.polyline",
    }:
        size = "size"
        if brush.use_locked_size == "SCENE" and (
            grease_pencil_tool == "DRAW"
            or tool.idname
            in {
                "builtin.arc",
                "builtin.curve",
                "builtin.line",
                "builtin.box",
                "builtin.circle",
                "builtin.polyline",
            }
        ):
            size = "unprojected_radius"
        row = layout.row(align=True)
        row.prop(brush, size, slider=True, text="Radius")
        row.prop(brush, "use_pressure_size", text="")

        if brush.use_pressure_size and not compact:
            row = layout.row()
            row.separator()
            row.popover(
                panel="VIEW3D_PT_gpencil_brush_settings_radius",
                text="Radius Pressure Curve",
            )  # BFA - collapsed

        row = layout.row(align=True)
        row.prop(brush, "strength", slider=True, text="Strength")
        row.prop(brush, "use_pressure_strength", text="")

        if brush.use_pressure_strength and not compact:
            # col = layout.column()
            # col.template_curve_mapping(gp_settings, "curve_strength", brush=True, use_negative_slope=True)
            row = layout.row()
            row.separator()
            row.popover(
                panel="VIEW3D_PT_gpencil_brush_settings_strength",
                text="Strength Pressure Curve",
            )

    if props:
        layout.prop(props, "subdivision")

    # Brush details
    if tool.idname in {
        "builtin.arc",
        "builtin.curve",
        "builtin.line",
        "builtin.box",
        "builtin.circle",
        "builtin.polyline",
    }:
        row = layout.row(align=True)
        if context.region.type == "TOOL_HEADER":
            row.prop(gp_settings, "caps_type", text="", expand=True)
        else:
            row.prop(gp_settings, "caps_type", text="Caps Type")

        settings = context.tool_settings.gpencil_sculpt
        if compact:
            row = layout.row(align=True)
            row.prop(settings, "use_thickness_curve", text="", icon="SPHERECURVE")
            sub = row.row(align=True)
            sub.active = settings.use_thickness_curve
            sub.popover(
                panel="TOPBAR_PT_gpencil_primitive",
                text="Thickness Profile",
            )
        else:
            row = layout.row(align=True)
            row.use_property_split = False
            row.prop(settings, "use_thickness_curve", text="Use Thickness Profile")
            sub = row.row(align=True)
            if settings.use_thickness_curve:
                # Pressure curve.
                layout.template_curve_mapping(
                    settings, "thickness_primitive_curve", brush=True
                )
    elif grease_pencil_tool == "DRAW":
        row = layout.row(align=True)
        if compact:
            row.prop(gp_settings, "caps_type", text="", expand=True)
        else:
            row.prop(gp_settings, "caps_type", text="Caps Type")
    elif brush.gpencil_tool == "FILL":
        use_property_split_prev = layout.use_property_split
        if compact:
            row = layout.row(align=True)
            row.prop(gp_settings, "fill_direction", text="", expand=True)
        else:
            layout.use_property_split = False
            row = layout.row(align=True)
            row.prop(gp_settings, "fill_direction", expand=True)

        row = layout.row(align=True)
        row.prop(gp_settings, "fill_factor")
        row = layout.row(align=True)
        row.prop(gp_settings, "dilate")
        row = layout.row(align=True)
        row.prop(brush, "size", text="Thickness")
        layout.use_property_split = use_property_split_prev
    elif grease_pencil_tool == "ERASE":
        layout.prop(gp_settings, "eraser_mode", expand=True)
        if gp_settings.eraser_mode in {"HARD", "SOFT"}:
            layout.use_property_split = False
            layout.prop(gp_settings, "use_keep_caps_eraser")
        layout.use_property_split = False
        layout.prop(gp_settings, "use_active_layer_only")
    elif grease_pencil_tool == "TINT":
        layout.prop(gp_settings, "vertex_mode", text="Mode")
        layout.use_property_split = False
        layout.prop(gp_settings, "use_active_layer_only")


def brush_basic_gpencil_sculpt_settings(layout, _context, brush, *, compact=False):
    if brush is None:
        return
    gp_settings = brush.gpencil_settings
    if gp_settings is None:
        return
    tool = brush.gpencil_sculpt_tool

    row = layout.row(align=True)
    row.prop(brush, "size", slider=True)
    sub = row.row(align=True)
    sub.enabled = tool not in {"GRAB", "CLONE"}
    sub.prop(gp_settings, "use_pressure", text="")

    row = layout.row(align=True)
    row.prop(brush, "strength", slider=True)
    row.prop(brush, "use_pressure_strength", text="")

    if compact:
        if tool in {"THICKNESS", "STRENGTH", "PINCH", "TWIST"}:
            row.separator()
            row.prop(brush, "direction", expand=True, text="")
    else:
        use_property_split_prev = layout.use_property_split
        layout.use_property_split = False
        if tool in {"THICKNESS", "STRENGTH"}:
            layout.row().prop(brush, "direction", expand=True)
        # BFA WIP - extra exposed options
        elif tool == "PINCH":
            row = layout.row(align=True)
            row.prop_enum(brush, "direction", value="ADD", text="Pinch")
            row.prop_enum(brush, "direction", value="SUBTRACT", text="Inflate")
        elif tool == "TWIST":
            row = layout.row(align=True)
            row.prop_enum(brush, "direction", value="ADD", text="CCW")
            row.prop_enum(brush, "direction", value="SUBTRACT", text="CW")
        layout.use_property_split = use_property_split_prev


# BFA - legacy
def brush_basic_gpencil_weight_settings(layout, _context, brush, *, compact=False):
    # BFA - order changed to be consistent with others

    if brush.gpencil_weight_tool in {"WEIGHT"}:
        layout.prop(brush, "weight", slider=True)

        layout.prop(
            brush, "direction", expand=True, text="" if compact else "Direction"
        )

    layout.prop(brush, "size", slider=True)

    row = layout.row(align=True)
    row.prop(brush, "strength", slider=True)
    row.prop(brush, "use_pressure_strength", text="")


def brush_basic_gpencil_vertex_settings(layout, _context, brush, *, compact=False):
    gp_settings = brush.gpencil_settings

    # Brush details
    row = layout.row(align=True)
    row.prop(brush, "size", text="Radius")
    row.prop(gp_settings, "use_pressure", text="", icon="STYLUS_PRESSURE")

    if brush.gpencil_vertex_tool in {"DRAW", "BLUR", "SMEAR"}:
        row = layout.row(align=True)
        row.prop(gp_settings, "pen_strength", slider=True)
        row.prop(gp_settings, "use_strength_pressure", text="", icon="STYLUS_PRESSURE")

    if brush.gpencil_vertex_tool in {"DRAW", "REPLACE"}:
        row = layout.row(align=True)
        row.prop(gp_settings, "vertex_mode", text="Mode")


def brush_basic_grease_pencil_weight_settings(layout, context, brush, *, compact=False):
    UnifiedPaintPanel.prop_unified(
        layout,
        context,
        brush,
        "size",
        pressure_name="use_pressure_size",
        unified_name="use_unified_size",
        text="Radius",
        slider=True,
        header=compact,
    )

    capabilities = brush.sculpt_capabilities
    pressure_name = (
        "use_pressure_strength" if capabilities.has_strength_pressure else None
    )
    UnifiedPaintPanel.prop_unified(
        layout,
        context,
        brush,
        "strength",
        pressure_name=pressure_name,
        unified_name="use_unified_strength",
        text="Strength",
        header=compact,
    )

    if brush.gpencil_weight_tool in {"WEIGHT"}:
        UnifiedPaintPanel.prop_unified(
            layout,
            context,
            brush,
            "weight",
            unified_name="use_unified_weight",
            text="Weight",
            slider=True,
            header=compact,
        )
        layout.prop(
            brush, "direction", expand=True, text="" if compact else "Direction"
        )


# BFA menu
class VIEW3D_PT_gpencil_brush_settings_radius(Panel):
    bl_space_type = "VIEW_3D"
    bl_label = "Radius"
    bl_region_type = "HEADER"
    bl_ui_units_x = 10

    def draw(self, context):
        layout = self.layout
        layout.use_property_split = True
        layout.use_property_decorate = False

        tool_settings = context.scene.tool_settings
        gpencil_paint = tool_settings.gpencil_paint
        brush = gpencil_paint.brush
        gp_settings = brush.gpencil_settings

        layout.template_curve_mapping(
            gp_settings, "curve_sensitivity", brush=True, use_negative_slope=True
        )


# BFA menu
class VIEW3D_PT_gpencil_brush_settings_strength(Panel):
    bl_space_type = "VIEW_3D"
    bl_label = "Strength"
    bl_region_type = "HEADER"
    bl_ui_units_x = 10

    def draw(self, context):
        layout = self.layout
        layout.use_property_split = True
        layout.use_property_decorate = False

        tool_settings = context.scene.tool_settings
        gpencil_paint = tool_settings.gpencil_paint
        brush = gpencil_paint.brush
        gp_settings = brush.gpencil_settings

        layout.template_curve_mapping(
            gp_settings, "curve_strength", brush=True, use_negative_slope=True
        )


def brush_basic_grease_pencil_vertex_settings(layout, context, brush, *, compact=False):
    UnifiedPaintPanel.prop_unified(
        layout,
        context,
        brush,
        "size",
        pressure_name="use_pressure_size",
        unified_name="use_unified_size",
        text="Radius",
        slider=True,
        header=compact,
    )

    if brush.gpencil_vertex_tool in {"DRAW", "BLUR", "SMEAR"}:
        UnifiedPaintPanel.prop_unified(
            layout,
            context,
            brush,
            "strength",
            pressure_name="use_pressure_strength",
            unified_name="use_unified_strength",
            text="Strength",
            header=compact,
        )

    gp_settings = brush.gpencil_settings
    if brush.gpencil_vertex_tool in {"DRAW", "REPLACE"}:
        row = layout.row(align=True)
        row.prop(gp_settings, "vertex_mode", text="Mode")


classes = (
    VIEW3D_PT_brush_asset_shelf_filter,
    VIEW3D_MT_tools_projectpaint_clone,
    VIEW3D_PT_gpencil_brush_settings_radius,  # BFA menu
    VIEW3D_PT_gpencil_brush_settings_strength,  # BFA menu
)

if __name__ == "__main__":  # only for live edit.
    from bpy.utils import register_class

    for cls in classes:
        register_class(cls)<|MERGE_RESOLUTION|>--- conflicted
+++ resolved
@@ -950,27 +950,20 @@
                 slider=True,
             )
 
-<<<<<<< HEAD
-=======
-            if sculpt_tool != 'PLANE':
-                row = layout.row(heading="Plane Trim")
-                row.prop(brush, "use_plane_trim", text="")
-                sub = row.row()
-                sub.active = brush.use_plane_trim
-                sub.prop(brush, "plane_trim", slider=True, text="")
-
->>>>>>> be5edacc
             layout.separator()
 
-            split = layout.split(factor=0.36)
-            col = split.column()
-            col.use_property_split = False
-            col.prop(brush, "use_plane_trim", text="Plane Trim")
-            col = split.column()
-            if brush.use_plane_trim:
-                col.prop(brush, "plane_trim", slider=True, text="")
+            if sculpt_tool != "PLANE":
+                split = layout.split(factor=0.36)
+                col = split.column()
+                col.use_property_split = False
+                col.prop(brush, "use_plane_trim", text="Plane Trim")
+                col = split.column()
+                if brush.use_plane_trim:
+                    col.prop(brush, "plane_trim", slider=True, text="")
+                else:
+                    col.label(icon="DISCLOSURE_TRI_RIGHT")
             else:
-                col.label(icon="DISCLOSURE_TRI_RIGHT")
+                layout.label(text="Plane trim option not available with Plane sculpt tool", icon="ERROR")
 
         # height
         if capabilities.has_height:
@@ -1091,10 +1084,6 @@
             row.use_property_split = False
             row.prop(brush, "invert_to_scrape_fill", text="Invert to Scrape")
 
-<<<<<<< HEAD
-        elif sculpt_tool == "GRAB":
-            layout.use_property_split = False
-=======
         elif sculpt_tool == 'PLANE':
             row = layout.row(align=True)
             row.prop(brush, "area_radius_factor")
@@ -1105,8 +1094,8 @@
             layout.prop(brush, "stabilize_normal")
             layout.prop(brush, "stabilize_plane")
 
-        elif sculpt_tool == 'GRAB':
->>>>>>> be5edacc
+        elif sculpt_tool == "GRAB":
+            layout.use_property_split = False
             layout.prop(brush, "use_grab_active_vertex")
             layout.prop(brush, "use_grab_silhouette")
 
@@ -1591,28 +1580,23 @@
 
         # sculpt plane settings
         if capabilities.has_sculpt_plane:
-<<<<<<< HEAD
             col.use_property_split = True
             col.prop(brush, "sculpt_plane")
             col.use_property_split = False
 
-            col = layout.column()
-            col.label(text="Use Original")
-            col.use_property_split = False
-            row = col.row()
-            row.separator()
-            row.prop(brush, "use_original_normal", text="Normal")
-            row = col.row()
-            row.separator()
-            row.prop(brush, "use_original_plane", text="Plane")
-
-=======
-            layout.prop(brush, "sculpt_plane")
             if brush.sculpt_tool != 'PLANE':
-                col = layout.column(heading="Original", align=True)
-                col.prop(brush, "use_original_normal", text="Normal")
-                col.prop(brush, "use_original_plane", text="Plane")
->>>>>>> be5edacc
+                col = layout.column()
+                col.label(text="Use Original")
+                col.use_property_split = False
+                row = col.row()
+                row.separator()
+                row.prop(brush, "use_original_normal", text="Normal")
+                row = col.row()
+                row.separator()
+                row.prop(brush, "use_original_plane", text="Plane")
+            else:
+                layout.label(text="Using original plane and normals is not available with the plane sculpt tool", icon="ERROR")
+
             layout.separator()
 
     elif mode == "SCULPT_GREASE_PENCIL":
