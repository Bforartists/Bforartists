--- conflicted
+++ resolved
@@ -1067,25 +1067,6 @@
 
             layout.separator()
 
-<<<<<<< HEAD
-        elif sculpt_brush_type == 'SCRAPE':
-            row = layout.row(align=True)
-            row.prop(brush, "area_radius_factor")
-            row.prop(brush, "use_pressure_area_radius", text="")
-            row = layout.row()
-            row.use_property_split = False
-            row.prop(brush, "invert_to_scrape_fill", text="Invert to Fill")
-
-        elif sculpt_brush_type == 'FILL':
-            row = layout.row(align=True)
-            row.prop(brush, "area_radius_factor")
-            row.prop(brush, "use_pressure_area_radius", text="")
-            row = layout.row()
-            row.use_property_split = False
-            row.prop(brush, "invert_to_scrape_fill", text="Invert to Scrape")
-
-=======
->>>>>>> 990f0863
         elif sculpt_brush_type == 'PLANE':
             row = layout.row(align=True)
             row.prop(brush, "area_radius_factor")
