# SPDX-FileCopyrightText: 2012-2023 Blender Authors
#
# SPDX-License-Identifier: GPL-2.0-or-later

import bpy
from bpy.types import Menu, Panel
from bpy.app.translations import (
    contexts as i18n_contexts,
    pgettext_iface as iface_,
    pgettext_n as n_,
)


class BrushAssetShelf:
    bl_options = {
        'DEFAULT_VISIBLE',
        'NO_ASSET_DRAG',
        'STORE_ENABLED_CATALOGS_IN_PREFERENCES',
        # Ensure `bl_activate_operator` is called when spawning the context menu. Operators there
        # rely on the imported, active brush, not just the active asset representation.
        'ACTIVATE_FOR_CONTEXT_MENU',
    }
    bl_activate_operator = "BRUSH_OT_asset_activate"
    bl_default_preview_size = 48
    brush_type_prop = None
    mode_prop = None

    @classmethod
    def poll(cls, context):
        return (ob := getattr(context, "object", None)) is not None and ob.mode == cls.mode

    @classmethod
    def has_tool_with_brush_type(cls, context, brush_type):
        from bl_ui.space_toolsystem_common import ToolSelectPanelHelper
        space_type = context.space_data.type

        brush_type_items = bpy.types.Brush.bl_rna.properties[cls.brush_type_prop].enum_items

        tool_helper_cls = ToolSelectPanelHelper._tool_class_from_space_type(space_type)
        for item in ToolSelectPanelHelper._tools_flatten(
                tool_helper_cls.tools_from_context(context, mode=context.mode),
        ):
            if item is None:
                continue
            if item.idname in {
                    "builtin.arc",
                    "builtin.curve",
                    "builtin.line",
                    "builtin.box",
                    "builtin.circle",
                    "builtin.polyline",
            }:
                continue
            if item.options is None or ('USE_BRUSHES' not in item.options):
                continue
            if item.brush_type is not None:
                if brush_type_items[item.brush_type].value == brush_type:
                    return True

        return False

    @classmethod
    def brush_type_poll(cls, context, asset):
        from bl_ui.space_toolsystem_common import ToolSelectPanelHelper
        tool = ToolSelectPanelHelper.tool_active_from_context(context)

        if not tool:
            return True
        if not cls.brush_type_prop:
            return True

        asset_brush_type = asset.metadata.get(cls.brush_type_prop)
        # Asset metadata doesn't store a brush type. Only show it when the tool doesn't require a
        # certain brush type.
        if asset_brush_type is None:
            return False

        # For the general brush that supports any brush type, filter out brushes that show up for
        # other tools already.
        if tool.brush_type == 'ANY':
            return not cls.has_tool_with_brush_type(context, asset_brush_type)

        brush_type_items = bpy.types.Brush.bl_rna.properties[cls.brush_type_prop].enum_items
        return brush_type_items[tool.brush_type].value == asset_brush_type

    @classmethod
    def asset_poll(cls, asset):
        if asset.id_type != 'BRUSH':
            return False
        if cls.mode_prop and not asset.metadata.get(cls.mode_prop, False):
            return False

        context = bpy.context
        prefs = context.preferences

        is_asset_shelf_region = context.region and context.region.type == 'ASSET_SHELF'
        # Show all brushes in the popup asset shelves. Otherwise filter out brushes that
        # are incompatible with the tool.
        if is_asset_shelf_region and prefs.view.use_filter_brushes_by_tool:
            return cls.brush_type_poll(context, asset)

        return True

    @classmethod
    def get_active_asset(cls):
        # Only show active highlight when using the brush tool.
        from bl_ui.space_toolsystem_common import ToolSelectPanelHelper
        tool = ToolSelectPanelHelper.tool_active_from_context(bpy.context)
        if not tool or not tool.use_brushes:
            return None

        paint_settings = UnifiedPaintPanel.paint_settings(bpy.context)
        return paint_settings.brush_asset_reference if paint_settings else None

    @classmethod
    def draw_context_menu(self, context, asset, layout):
        # Currently this menu adds operators that deal with the affected brush and don't take the
        # asset into account. Luckily that is okay for now, since right clicking in the grid view
        # also activates the item.
        layout.menu_contents("VIEW3D_MT_brush_context_menu")

    @staticmethod
    def get_shelf_name_from_context(context):
        mode_map = {
            'SCULPT': "VIEW3D_AST_brush_sculpt",
            'PAINT_VERTEX': "VIEW3D_AST_brush_vertex_paint",
            'PAINT_WEIGHT': "VIEW3D_AST_brush_weight_paint",
            'PAINT_TEXTURE': "VIEW3D_AST_brush_texture_paint",
            'PAINT_2D': "IMAGE_AST_brush_paint",
            'PAINT_GREASE_PENCIL': "VIEW3D_AST_brush_gpencil_paint",
            'SCULPT_GREASE_PENCIL': "VIEW3D_AST_brush_gpencil_sculpt",
            'WEIGHT_GREASE_PENCIL': "VIEW3D_AST_brush_gpencil_weight",
            'VERTEX_GREASE_PENCIL': "VIEW3D_AST_brush_gpencil_vertex",
            'SCULPT_CURVES': "VIEW3D_AST_brush_sculpt_curves",
        }
        mode = UnifiedPaintPanel.get_brush_mode(context)
        if not mode:
            return None

        return mode_map[mode]

    @staticmethod
    def draw_popup_selector(layout, context, brush, show_name=True):
        preview_icon_id = brush.preview.icon_id if brush and brush.preview else 0

        shelf_name = BrushAssetShelf.get_shelf_name_from_context(context)
        if not shelf_name:
            return

        display_name = brush.name if (brush and show_name) else None
        if display_name and brush.has_unsaved_changes:
            display_name = display_name + "*"

        layout.template_asset_shelf_popover(
            shelf_name,
            name=display_name,
            icon='BRUSH_DATA' if not preview_icon_id else 'NONE',
            icon_value=preview_icon_id,
        )


class VIEW3D_PT_brush_asset_shelf_filter(Panel):
    bl_space_type = 'VIEW_3D'
    bl_region_type = 'HEADER'
    bl_label = "Filter"
    bl_parent_id = "ASSETSHELF_PT_display"

    @classmethod
    def poll(cls, context):
        if context.asset_shelf is None:
            return False
        return context.asset_shelf.bl_idname == BrushAssetShelf.get_shelf_name_from_context(context)

    def draw(self, context):
        layout = self.layout
        prefs = context.preferences

        layout.prop(prefs.view, "use_filter_brushes_by_tool", text="By Active Tool")


class UnifiedPaintPanel:
    # subclass must set
    # bl_space_type = 'IMAGE_EDITOR'
    # bl_region_type = 'UI'

    @staticmethod
    def get_brush_mode(context):
        """ Get the correct mode for this context. For any context where this returns None,
            no brush options should be displayed."""
        mode = context.mode

        if mode == 'PARTICLE':
            # Particle brush settings currently completely do their own thing.
            return None

        from bl_ui.space_toolsystem_common import ToolSelectPanelHelper
        tool = ToolSelectPanelHelper.tool_active_from_context(context)

        if not tool:
            # If there is no active tool, then there can't be an active brush.
            return None

        if not tool.use_brushes:
            return None

        space_data = context.space_data
        tool_settings = context.tool_settings

        if space_data:
            space_type = space_data.type
            if space_type == 'IMAGE_EDITOR':
                return 'PAINT_2D'
            elif space_type in {'VIEW_3D', 'PROPERTIES'}:
                if mode == 'PAINT_TEXTURE':
                    if tool_settings.image_paint:
                        return mode
                    else:
                        return None
                return mode
        return None

    @staticmethod
    def paint_settings(context):
        tool_settings = context.tool_settings

        mode = UnifiedPaintPanel.get_brush_mode(context)

        # 3D paint settings
        if mode == 'SCULPT':
            return tool_settings.sculpt
        elif mode == 'PAINT_VERTEX':
            return tool_settings.vertex_paint
        elif mode == 'PAINT_WEIGHT':
            return tool_settings.weight_paint
        elif mode == 'PAINT_TEXTURE':
            return tool_settings.image_paint
        elif mode == 'PARTICLE':
            return tool_settings.particle_edit
        # 2D paint settings
        elif mode == 'PAINT_2D':
            return tool_settings.image_paint
        # Grease Pencil settings
        elif mode == 'PAINT_GPENCIL':
            return tool_settings.gpencil_paint
        elif mode == 'SCULPT_GPENCIL':
            return tool_settings.gpencil_sculpt_paint
        elif mode == 'WEIGHT_GPENCIL':
            return tool_settings.gpencil_weight_paint
        elif mode == 'VERTEX_GPENCIL':
            return tool_settings.gpencil_vertex_paint
        elif mode == 'PAINT_GREASE_PENCIL':
            return tool_settings.gpencil_paint
        elif mode == 'SCULPT_CURVES':
            return tool_settings.curves_sculpt
        elif mode == 'PAINT_GREASE_PENCIL':
            return tool_settings.gpencil_paint
        elif mode == 'SCULPT_GREASE_PENCIL':
            return tool_settings.gpencil_sculpt_paint
        elif mode == 'WEIGHT_GREASE_PENCIL':
            return tool_settings.gpencil_weight_paint
        elif mode == 'VERTEX_GREASE_PENCIL':
            return tool_settings.gpencil_vertex_paint
        return None

    @staticmethod
    def prop_unified(
            layout,
            context,
            brush,
            prop_name,
            unified_paint_settings_override=None,
            unified_name=None,
            pressure_name=None,
            icon='NONE',
            text=None,
            slider=False,
            header=False,
    ):
        """ Generalized way of adding brush options to the UI,
            along with their pen pressure setting and global toggle, if they exist.

            :param unified_paint_settings_override allows a caller to pass in a specific object for usage. Needed for
            some 'brush-like' tools."""
        row = layout.row(align=True)
        settings = UnifiedPaintPanel.paint_settings(context)
        if settings is None: # BFA - Early return if settings is None for the Annotation tool
            return
        ups = settings.unified_paint_settings
        prop_owner = brush
        if unified_name and getattr(ups, unified_name):
            prop_owner = ups

        row.prop(prop_owner, prop_name, icon=icon, text=text, slider=slider)

        if pressure_name:
            row.prop(brush, pressure_name, text="")

        if unified_name and not header:
            # NOTE: We don't draw UnifiedPaintSettings in the header to reduce clutter. D5928#136281
            row.prop(ups, unified_name, text="", icon='BRUSHES_ALL')

        return row

    @staticmethod
    def prop_unified_color(parent, context, brush, prop_name, *, text=None):
        settings = UnifiedPaintPanel.paint_settings(context)
        if settings is None: # BFA - Early return if settings is None for the Annotation tool
            return
        ups = settings.unified_paint_settings
        prop_owner = ups if ups.use_unified_color else brush
        parent.prop(prop_owner, prop_name, text=text)

    @staticmethod
    def prop_unified_color_picker(parent, context, brush, prop_name, value_slider=True):
        settings = UnifiedPaintPanel.paint_settings(context)
        if settings is None: # BFA - Early return if settings is None for the Annotation tool
            return
        ups = settings.unified_paint_settings
        prop_owner = ups if ups.use_unified_color else brush
        parent.template_color_picker(prop_owner, prop_name, value_slider=value_slider)


### Classes to let various paint modes' panels share code, by sub-classing these classes. ###
class BrushPanel(UnifiedPaintPanel):
    @classmethod
    def poll(cls, context):
        return cls.get_brush_mode(context) is not None


class BrushSelectPanel(BrushPanel):
    bl_label = "Brush Asset"

    # Use header preset function to set the title.
    def draw_header_preset(self, context):
        # layout = self.layout  # UNUSED.

        settings = self.paint_settings(context)
        if settings is None:
            return

        brush = settings.brush
        if brush is None:
            return

        if brush.has_unsaved_changes:
            self.bl_label = n_("Brush Asset (Unsaved)")
        else:
            self.bl_label = n_("Brush Asset")

    def draw(self, context):
        layout = self.layout
        settings = self.paint_settings(context)
        if settings is None:
            return

        brush = settings.brush

        row = layout.row()

        col = row.column(align=True)
        BrushAssetShelf.draw_popup_selector(col, context, brush, show_name=False)

        ## BFA - Changed layout to expose common operators to top level for consistency - START ##
        col = row.column(align=True)
        col.menu("VIEW3D_MT_brush_context_menu", icon="DOWNARROW_HLT", text="")

        if brush:
            if brush.library and brush.library.is_editable:
                col.separator()
                col.operator(
                    "brush.asset_save", text="", icon="FILE_TICK"
                )  # BFA - exposed to top
                col.operator(
                    "brush.asset_revert", text="", icon="UNDO"
                )  # BFA - exposed to top
            else:
                col.separator()
                col.operator(
                    "brush.asset_revert", text="", icon="UNDO"
                )  # BFA - exposed to top

        col.separator()

        # skip if no active brush
        if not brush:
            layout.label(text="No brush selected", icon="INFO")
            return

        if brush:
            row = layout.row(align=True)
            row.prop(brush, "name", text="")
            if brush.library and brush.library.is_editable:
                row.operator(
                    "brush.asset_save_as", text="", icon="ADD"
                )  # BFA - exposed to top
                row.operator(
                    "brush.asset_delete", text="", icon="X"
                )  # BFA - exposed to top
            else:
                row.operator(
                    "brush.asset_save_as", text="", icon="DUPLICATE"
                )  # BFA - exposed to top

        row = layout.row()

        if brush.has_unsaved_changes and bpy.ops.brush.asset_save.poll():
            row = layout.row()
            row.label(text="Settings Changed!", icon="INFO")  # BFA - made save explicit
            row = layout.row()
            row.label(
                text="Save to keep changes.", icon="BLANK1"
            )  # BFA - made save explicit

        ## BFA - Changed layout to expose common operators to top level for consistency - END ##

        if brush is None:
            return


class ColorPalettePanel(BrushPanel):
    bl_label = "Color Palette"
    bl_options = {'DEFAULT_CLOSED'}

    @classmethod
    def poll(cls, context):
        if not super().poll(context):
            return False

        settings = cls.paint_settings(context)
        if (brush := settings.brush) is None:
            return False

        if context.space_data.type == 'IMAGE_EDITOR' or context.image_paint_object:
            capabilities = brush.image_paint_capabilities
            return capabilities.has_color

        elif context.vertex_paint_object:
            capabilities = brush.vertex_paint_capabilities
            return capabilities.has_color

        elif context.sculpt_object:
            capabilities = brush.sculpt_capabilities
            return capabilities.has_color
        return False

    def draw(self, context):
        layout = self.layout
        settings = self.paint_settings(context)

        layout.template_ID(settings, "palette", new="palette.new")
        if settings.palette:
            layout.template_palette(settings, "palette", color=True)


class ClonePanel(BrushPanel):
    bl_label = "Clone"
    bl_options = {'DEFAULT_CLOSED'}

    @classmethod
    def poll(cls, context):
        if not super().poll(context):
            return False

        settings = cls.paint_settings(context)

        mode = cls.get_brush_mode(context)
        if mode == 'PAINT_TEXTURE':
            brush = settings.brush
            return brush.image_brush_type == 'CLONE'
        return False

    def draw_header(self, context):
        settings = self.paint_settings(context)
        self.layout.prop(settings, "use_clone_layer", text="")

    def draw(self, context):
        layout = self.layout
        settings = self.paint_settings(context)

        layout.active = settings.use_clone_layer

        ob = context.active_object
        col = layout.column()

        if settings.mode == 'MATERIAL':
            if len(ob.material_slots) > 1:
                col.label(text="Materials")
                col.template_list(
                    "MATERIAL_UL_matslots", "",
                    ob, "material_slots",
                    ob, "active_material_index",
                    rows=2,
                )

            mat = ob.active_material
            if mat:
                col.label(text="Source Clone Slot")
                col.template_list(
                    "TEXTURE_UL_texpaintslots", "",
                    mat, "texture_paint_slots",
                    mat, "paint_clone_slot",
                    rows=2,
                )

        elif settings.mode == 'IMAGE':
            mesh = ob.data

            clone_text = mesh.uv_layer_clone.name if mesh.uv_layer_clone else ""
            col.label(text="Source Clone Image")
            col.template_ID(settings, "clone_image")
            col.label(text="Source Clone UV Map")
            col.menu("VIEW3D_MT_tools_projectpaint_clone", text=clone_text, translate=False)


class TextureMaskPanel(BrushPanel):
    bl_label = "Texture Mask"
    bl_options = {'DEFAULT_CLOSED'}

    def draw(self, context):
        layout = self.layout
        layout.use_property_split = True
        layout.use_property_decorate = False

        brush = context.tool_settings.image_paint.brush
        mask_tex_slot = brush.mask_texture_slot

        col = layout.column()
        col.template_ID_preview(mask_tex_slot, "texture", new="texture.new", rows=3, cols=8)

        # map_mode
        layout.row().prop(mask_tex_slot, "mask_map_mode", text="Mask Mapping")

        if mask_tex_slot.map_mode == 'STENCIL':
            if brush.mask_texture and brush.mask_texture.type == 'IMAGE':
                layout.operator("brush.stencil_fit_image_aspect").mask = True
            layout.operator("brush.stencil_reset_transform").mask = True

        col = layout.column()
        col.prop(brush, "use_pressure_masking", text="Pressure Masking")
        # angle and texture_angle_source
        if mask_tex_slot.has_texture_angle:
            col = layout.column()
            col.prop(mask_tex_slot, "angle", text="Angle")
            if mask_tex_slot.has_texture_angle_source:
                col.prop(mask_tex_slot, "use_rake", text="Rake")

                if brush.brush_capabilities.has_random_texture_angle and mask_tex_slot.has_random_texture_angle:
                    col.prop(mask_tex_slot, "use_random", text="Random")
                    if mask_tex_slot.use_random:
                        col.prop(mask_tex_slot, "random_angle", text="Random Angle")

        # scale and offset
        col.prop(mask_tex_slot, "offset")
        col.prop(mask_tex_slot, "scale")


class StrokePanel(BrushPanel):
    bl_label = "Stroke"
    bl_options = {'DEFAULT_CLOSED'}
    bl_ui_units_x = 13

    def draw(self, context):
        layout = self.layout
        layout.use_property_split = True
        layout.use_property_decorate = False

        mode = self.get_brush_mode(context)
        settings = self.paint_settings(context)
        if not settings:  # BFA - Early return if settings is None for the Annotation tool
            return
        brush = settings.brush
        if not brush:  # BFA - Early return if brush is None for the Annotation tool
            return

        col = layout.column()

        col.prop(brush, "stroke_method")
        col.separator()

        if brush.use_anchor:
            col.use_property_split = False
            col.prop(brush, "use_edge_to_edge", text="Edge to Edge")
            col.use_property_split = True

        if brush.use_airbrush:
            col.prop(brush, "rate", text="Rate", slider=True)

        if brush.use_space:
            row = col.row(align=True)
            row.prop(brush, "spacing", text="Spacing")
            row.prop(brush, "use_pressure_spacing", toggle=True, text="")

        if brush.use_line or brush.use_curve:
            row = col.row(align=True)
            row.prop(brush, "spacing", text="Spacing")

        if mode == 'SCULPT':
            col.row().prop(brush, "use_scene_spacing", text="Spacing Distance", expand=True)

        if mode in {'PAINT_TEXTURE', 'PAINT_2D', 'SCULPT'}:
            if brush.image_paint_capabilities.has_space_attenuation or brush.sculpt_capabilities.has_space_attenuation:
                col.prop(brush, "use_space_attenuation")
                col.use_property_split = True

        if brush.use_curve:
            col.separator()
            col.template_ID(brush, "paint_curve", new="paintcurve.new")
            col.operator("paintcurve.draw")
            col.separator()

        if brush.use_space or brush.use_line or brush.use_curve:
            col.separator()
            row = col.row(align=True)
            col.prop(brush, "dash_ratio", text="Dash Ratio")
            col.prop(brush, "dash_samples", text="Dash Length")

        if (mode == 'SCULPT' and brush.sculpt_capabilities.has_jitter) or mode != 'SCULPT':
            col.separator()
            row = col.row(align=True)
            if brush.jitter_unit == 'BRUSH':
                row.prop(brush, "jitter", slider=True)
            else:
                row.prop(brush, "jitter_absolute")
            row.prop(brush, "use_pressure_jitter", toggle=True, text="")
            col.row().prop(brush, "jitter_unit", expand=True)
            # Pen pressure mapping curve for Jitter.
            if brush.use_pressure_jitter and self.is_popover is False:
                col.template_curve_mapping(brush, "curve_jitter", brush=True, use_negative_slope=True)

        col.separator()
        UnifiedPaintPanel.prop_unified(
            layout,
            context,
            brush,
            "input_samples",
            unified_name="use_unified_input_samples",
            slider=True,
        )


class SmoothStrokePanel(BrushPanel):
    bl_label = "Stabilize Stroke"
    bl_options = {'DEFAULT_CLOSED'}

    @classmethod
    def poll(cls, context):
        if not super().poll(context):
            return False
        settings = cls.paint_settings(context)
        brush = settings.brush
        if brush.brush_capabilities.has_smooth_stroke:
            return True
        return False

    def draw_header(self, context):
        settings = self.paint_settings(context)
        if settings is None:
            layout = self.layout
            return

        brush = settings.brush
        if brush is None:
            layout = self.layout

            return

        self.layout.use_property_split = False
        # self.layout.prop(brush, "use_smooth_stroke",
        #                 text=self.bl_label if self.is_popover else "")

        self.layout.prop(
            brush, "use_smooth_stroke", text="Stabilize Stroke"
        )  # bfa - we need the label

    def draw(self, context):
        layout = self.layout
        layout.use_property_split = True
        layout.use_property_decorate = False

        settings = self.paint_settings(context)
        if settings is None:
            return

        brush = settings.brush
        if brush is None:

            return

        col = layout.column()
        col.active = brush.use_smooth_stroke
        row = col.row()
        if self.is_popover:
            row.separator()
        row.prop(brush, "smooth_stroke_radius", text="Radius", slider=True)
        row = col.row()
        if self.is_popover:
            row.separator()
        row.prop(brush, "smooth_stroke_factor", text="Factor", slider=True)


class FalloffPanel(BrushPanel):
    bl_label = "Falloff"
    bl_options = {'DEFAULT_CLOSED'}

    @classmethod
    def poll(cls, context):
        if not super().poll(context):
            return False
        settings = cls.paint_settings(context)
        if not (settings and settings.brush and settings.brush.curve):
            return False
        if cls.get_brush_mode(context) == 'SCULPT_CURVES':
            brush = settings.brush
            if brush.curves_sculpt_brush_type in {'ADD', 'DELETE'}:
                return False
        return True

    def draw(self, context):
        layout = self.layout
        settings = self.paint_settings(context)
        if not settings or not settings.brush:  # BFA - Early return if settings or brush is None

            return 
        mode = self.get_brush_mode(context)
        brush = settings.brush

        if brush is None:
            return

        col = layout.column(align=True)
        if context.region.type == 'TOOL_HEADER':
            col.prop(brush, "curve_preset", expand=True)
        else:
            row = col.row(align=True)
            col.prop(brush, "curve_preset", text="")

        if brush.curve_preset == 'CUSTOM':
            layout.template_curve_mapping(brush, "curve", brush=True)

            col = layout.column(align=True)
            row = col.row(align=True)
            row.operator(
                "brush.curve_preset", icon="SMOOTHCURVE", text=""
            ).shape = "SMOOTH"
            row.operator(
                "brush.curve_preset", icon="SPHERECURVE", text=""
            ).shape = "ROUND"
            row.operator("brush.curve_preset", icon="ROOTCURVE", text="").shape = "ROOT"
            row.operator(
                "brush.curve_preset", icon="SHARPCURVE", text=""
            ).shape = "SHARP"
            row.operator("brush.curve_preset", icon="LINCURVE", text="").shape = "LINE"
            row.operator("brush.curve_preset", icon="NOCURVE", text="").shape = "MAX"

        show_falloff_shape = False
        if mode in {'SCULPT', 'PAINT_VERTEX', 'PAINT_WEIGHT'} and brush.sculpt_brush_type != 'POSE':
<<<<<<< HEAD
            show_fallof_shape = True
        if (
            not show_fallof_shape
            and mode == 'SCULPT_CURVES'
            and context.space_data.type == 'PROPERTIES'
        ):
            show_fallof_shape = True
=======
            show_falloff_shape = True
        if not show_falloff_shape and mode == 'SCULPT_CURVES' and context.space_data.type == 'PROPERTIES':
            show_falloff_shape = True
>>>>>>> e2b24f0f

        if show_falloff_shape:
            col.separator()
            row = col.row(align=True)
            row.use_property_split = True
            row.use_property_decorate = False
            row.prop(brush, "falloff_shape", expand=True)


class DisplayPanel(BrushPanel):
    bl_label = "Brush Cursor"
    bl_options = {'DEFAULT_CLOSED'}

    def draw_header(self, context):
        settings = self.paint_settings(context)
        if settings and not self.is_popover:
            self.layout.prop(settings, "show_brush", text="")

    def draw(self, context):
        layout = self.layout
        layout.use_property_split = True
        layout.use_property_decorate = False

        mode = self.get_brush_mode(context)
        settings = self.paint_settings(context)
        if settings is None:
            return
        brush = settings.brush
        tex_slot = brush.texture_slot
        tex_slot_mask = brush.mask_texture_slot

        if self.is_popover:
            row = layout.row(align=True)
            row.use_property_split = False
            row.prop(settings, "show_brush", text="Display Cursor")

        col = layout.column()
        col.active = settings.show_brush

        col.prop(brush, "cursor_color_add", text="Cursor Color")
        if mode == 'SCULPT' and brush.sculpt_capabilities.has_secondary_color:
            col.prop(brush, "cursor_color_subtract", text="Inverse Color")

        col.separator()

        row = col.row(align=True)
        row.active = settings.show_brush
        row.prop(brush, "cursor_overlay_alpha", text="Falloff Opacity")
        row.prop(
            brush,
            "use_cursor_overlay_override",
            toggle=True,
            text="",
            icon="BRUSH_DATA",
        )
        row.prop(
            brush,
            "use_cursor_overlay",
            text="",
            toggle=True,
            icon="HIDE_OFF" if brush.use_cursor_overlay else "HIDE_ON",
        )

        # TODO: These settings are a mess. Both `has_overlay` and the following two blocks should read the
        # appropriate texture depending on the mode, see `BKE_brush_mask_texture_get` vs `BKE_brush_color_texture_get`
        texture_overlay_settings_active = brush.brush_capabilities.has_overlay and settings.show_brush
        if mode in {'PAINT_2D', 'PAINT_TEXTURE', 'PAINT_VERTEX', 'SCULPT'}:
            row = col.row(align=True)
            row.active = texture_overlay_settings_active
            row.prop(brush, "texture_overlay_alpha", text="Texture Opacity")
            row.prop(
                brush,
                "use_primary_overlay_override",
                toggle=True,
                text="",
                icon="BRUSH_DATA",
            )
            if tex_slot.map_mode != 'STENCIL':
                row.prop(
                    brush,
                    "use_primary_overlay",
                    text="",
                    toggle=True,
                    icon="HIDE_OFF" if brush.use_primary_overlay else "HIDE_ON",
                )

        if mode in {'PAINT_TEXTURE', 'PAINT_2D'}:
            row = col.row(align=True)
            row.active = texture_overlay_settings_active
            row.prop(brush, "mask_overlay_alpha", text="Mask Texture Opacity")
            row.prop(
                brush,
                "use_secondary_overlay_override",
                toggle=True,
                text="",
                icon="BRUSH_DATA",
            )
            if tex_slot_mask.map_mode != "STENCIL":
                row.prop(
                    brush,
                    "use_secondary_overlay",
                    text="",
                    toggle=True,
                    icon="HIDE_OFF" if brush.use_secondary_overlay else "HIDE_ON",
                )


class VIEW3D_MT_tools_projectpaint_clone(Menu):
    bl_label = "Clone Layer"

    def draw(self, context):
        layout = self.layout

        for i, uv_layer in enumerate(context.active_object.data.uv_layers):
            props = layout.operator(
                "wm.context_set_int", text=uv_layer.name, translate=False
            )
            props.data_path = "active_object.data.uv_layer_clone_index"
            props.value = i


def brush_settings(layout, context, brush, popover=False):
    """Draw simple brush settings for Sculpt,
    Texture/Vertex/Weight Paint modes, or skip certain settings for the popover"""

    mode = UnifiedPaintPanel.get_brush_mode(context)

    ### Draw simple settings unique to each paint mode. ###
    brush_shared_settings(layout, context, brush, popover)

    # BFA - added from header to brush settings
    if mode == 'SCULPT_GREASE_PENCIL':
        col = layout.column()
        col.use_property_split = False
        col.prop(brush.gpencil_settings, "use_active_layer_only")

    # Sculpt Mode #
    if mode == 'SCULPT':
        capabilities = brush.sculpt_capabilities
        sculpt_brush_type = brush.sculpt_brush_type

        # normal_radius_factor
        layout.prop(brush, "normal_radius_factor", slider=True)

        if capabilities.has_tilt:
            layout.prop(brush, "tilt_strength_factor", slider=True)

        row = layout.row(align=True)
        row.prop(brush, "hardness", slider=True)
        row.prop(brush, "invert_hardness_pressure", text="")
        row.prop(brush, "use_hardness_pressure", text="")

        layout.separator()

        # auto_smooth_factor and use_inverse_smooth_pressure
        if capabilities.has_auto_smooth:
            UnifiedPaintPanel.prop_unified(
                layout,
                context,
                brush,
                "auto_smooth_factor",
                pressure_name="use_inverse_smooth_pressure",
                slider=True,
            )

        # topology_rake_factor
        if (
            capabilities.has_topology_rake
            and context.sculpt_object.use_dynamic_topology_sculpting
        ):
            layout.prop(brush, "topology_rake_factor", slider=True)

        # normal_weight
        if capabilities.has_normal_weight:
            layout.prop(brush, "normal_weight", slider=True)

        # crease_pinch_factor
        if capabilities.has_pinch_factor:
            text = iface_("Pinch")
            if sculpt_brush_type in {'BLOB', 'SNAKE_HOOK'}:
                text = iface_("Magnify")
            layout.prop(brush, "crease_pinch_factor", slider=True, text=text, translate=False)

        # rake_factor
        if capabilities.has_rake_factor:
            layout.prop(brush, "rake_factor", slider=True)

        # plane_offset, use_offset_pressure, use_plane_trim, plane_trim
        if capabilities.has_plane_offset:
            layout.separator()
            UnifiedPaintPanel.prop_unified(
                layout,
                context,
                brush,
                "plane_offset",
                pressure_name="use_offset_pressure",
                slider=True,
            )

            layout.separator()

            if sculpt_brush_type != 'PLANE':
                split = layout.split(factor=0.36)
                col = split.column()
                col.use_property_split = False
                col.prop(brush, "use_plane_trim", text="Plane Trim")
                col = split.column()
                if brush.use_plane_trim:
                    col.prop(brush, "plane_trim", slider=True, text="")
                else:
                    col.label(icon="DISCLOSURE_TRI_RIGHT")
            else:
                layout.label(text="Plane trim option not available with Plane sculpt tool", icon="ERROR")

        # height
        if capabilities.has_height:
            layout.prop(brush, "height", slider=True, text="Height")

        if capabilities.has_plane_height:
            layout.prop(brush, "plane_height", slider=True, text="Height")

        if capabilities.has_plane_depth:
            layout.prop(brush, "plane_depth", slider=True, text="Depth")

        # use_persistent, set_persistent_base
        if capabilities.has_persistence:
            layout.separator()
            layout.use_property_split = False
            layout.prop(brush, "use_persistent")
            layout.operator("sculpt.set_persistent_base")
            layout.separator()

        if capabilities.has_color:
            settings = UnifiedPaintPanel.paint_settings(context)
            if settings is None: # BFA - Early return if settings is None for the Annotation tool
                return
            ups = settings.unified_paint_settings
            row = layout.row(align=True)
            UnifiedPaintPanel.prop_unified_color(row, context, brush, "color", text="")
            UnifiedPaintPanel.prop_unified_color(row, context, brush, "secondary_color", text="")
            row.separator()
            row.operator(
                "paint.brush_colors_flip", icon="FILE_REFRESH", text="", emboss=False
            )
            row.prop(ups, "use_unified_color", text="", icon="BRUSHES_ALL")
            layout.prop(brush, "blend", text="Blend Mode")

        # Per sculpt tool options.

        if sculpt_brush_type == 'CLAY_STRIPS':
            row = layout.row()
            row.prop(brush, "tip_roundness")

            row = layout.row()
            row.prop(brush, "tip_scale_x")

        elif sculpt_brush_type == 'ELASTIC_DEFORM':
            layout.separator()
            layout.prop(brush, "elastic_deform_type")
            layout.prop(brush, "elastic_deform_volume_preservation", slider=True)
            layout.separator()

        elif sculpt_brush_type == 'SNAKE_HOOK':
            layout.separator()
            layout.prop(brush, "snake_hook_deform_type")
            layout.separator()

        elif sculpt_brush_type == 'POSE':
            layout.separator()
            layout.prop(brush, "deform_target")
            layout.separator()
            layout.prop(brush, "pose_deform_type")
            layout.prop(brush, "pose_origin_type")
            layout.prop(brush, "pose_offset")
            layout.prop(brush, "pose_smooth_iterations")
            if brush.pose_deform_type == 'ROTATE_TWIST' and brush.pose_origin_type in {'TOPOLOGY', 'FACE_SETS'}:
                layout.prop(brush, "pose_ik_segments")
            if brush.pose_deform_type == 'SCALE_TRANSLATE':
                layout.use_property_split = False
                layout.prop(brush, "use_pose_lock_rotation")

            layout.use_property_split = False
            layout.prop(brush, "use_pose_ik_anchored")
            layout.prop(brush, "use_connected_only")
            layout.use_property_split = True

            layout.prop(brush, "disconnected_distance_max")

            layout.separator()

        elif sculpt_brush_type == 'CLOTH':
            layout.separator()
            layout.use_property_split = True
            layout.prop(brush, "cloth_simulation_area_type")
            if brush.cloth_simulation_area_type != 'GLOBAL':
                layout.prop(brush, "cloth_sim_limit")
                layout.prop(brush, "cloth_sim_falloff")

            if brush.cloth_simulation_area_type == 'LOCAL':
                layout.use_property_split = False
                layout.prop(brush, "use_cloth_pin_simulation_boundary")
                layout.use_property_split = True

            layout.separator()
            layout.prop(brush, "cloth_deform_type")
            layout.prop(brush, "cloth_force_falloff_type")
            layout.separator()
            layout.prop(brush, "cloth_mass")
            layout.prop(brush, "cloth_damping")
            layout.prop(brush, "cloth_constraint_softbody_strength")
            layout.separator()
            layout.use_property_split = False
            layout.prop(brush, "use_cloth_collision")

            layout.separator()

        elif sculpt_brush_type == 'PLANE':
            row = layout.row(align=True)
            row.prop(brush, "area_radius_factor")
            row.prop(brush, "use_pressure_area_radius", text="")
            layout.separator()
            layout.prop(brush, "plane_inversion_mode")
            layout.separator()
            layout.prop(brush, "stabilize_normal")
            layout.prop(brush, "stabilize_plane")

        elif sculpt_brush_type == 'GRAB':
            layout.use_property_split = False
            layout.prop(brush, "use_grab_active_vertex")
            layout.prop(brush, "use_grab_silhouette")

        elif sculpt_brush_type == 'PAINT':
            row = layout.row(align=True)
            row.prop(brush, "flow")
            row.prop(brush, "invert_flow_pressure", text="")
            row.prop(brush, "use_flow_pressure", text="")

            row = layout.row(align=True)
            row.prop(brush, "wet_mix")
            row.prop(brush, "invert_wet_mix_pressure", text="")
            row.prop(brush, "use_wet_mix_pressure", text="")

            row = layout.row(align=True)
            row.prop(brush, "wet_persistence")
            row.prop(brush, "invert_wet_persistence_pressure", text="")
            row.prop(brush, "use_wet_persistence_pressure", text="")

            row = layout.row(align=True)
            row.prop(brush, "wet_paint_radius_factor")

            row = layout.row(align=True)
            row.prop(brush, "density")
            row.prop(brush, "invert_density_pressure", text="")
            row.prop(brush, "use_density_pressure", text="")

            row = layout.row()
            row.prop(brush, "tip_roundness")

            row = layout.row()
            row.prop(brush, "tip_scale_x")

        elif sculpt_brush_type == 'SMEAR':
            col = layout.column()
            col.prop(brush, "smear_deform_type")

        elif sculpt_brush_type == 'BOUNDARY':
            layout.prop(brush, "deform_target")
            layout.separator()
            col = layout.column()
            col.prop(brush, "boundary_deform_type")
            col.prop(brush, "boundary_falloff_type")
            col.prop(brush, "boundary_offset")

        elif sculpt_brush_type == 'TOPOLOGY':
            col = layout.column()
            col.prop(brush, "slide_deform_type")

        elif sculpt_brush_type == 'MULTIPLANE_SCRAPE':
            col = layout.column()
            col.prop(brush, "multiplane_scrape_angle")
            col.use_property_split = False
            col.prop(brush, "use_multiplane_scrape_dynamic")
            col.prop(brush, "show_multiplane_scrape_planes_preview")

        elif sculpt_brush_type == 'SMOOTH':
            col = layout.column()
            col.prop(brush, "smooth_deform_type")
            if brush.smooth_deform_type == 'SURFACE':
                col.prop(brush, "surface_smooth_shape_preservation")
                col.prop(brush, "surface_smooth_current_vertex")
                col.prop(brush, "surface_smooth_iterations")

        elif sculpt_brush_type == 'DISPLACEMENT_SMEAR':
            col = layout.column()
            col.prop(brush, "smear_deform_type")

        elif sculpt_brush_type == 'MASK':
            layout.row().prop(brush, "mask_tool", expand=True)

        # End sculpt_brush_type interface.

    # 3D and 2D Texture Paint Mode.
    elif mode in {"PAINT_TEXTURE", "PAINT_2D"}:
        capabilities = brush.image_paint_capabilities

        if brush.image_brush_type == 'FILL':
            # For some reason fill threshold only appears to be implemented in 2D paint.
            if brush.color_type == 'COLOR':
                if mode == 'PAINT_2D':
                    layout.prop(
                        brush, "fill_threshold", text="Fill Threshold", slider=True
                    )
            elif brush.color_type == 'GRADIENT':
                layout.row().prop(brush, "gradient_fill_mode", expand=True)

    elif mode == 'SCULPT_CURVES':
        if brush.curves_sculpt_brush_type == 'ADD':
            layout.use_property_split = True
            layout.prop(brush.curves_sculpt_settings, "add_amount")

            col = layout.column(align=True)
            col.use_property_split = False
            col.label(text="Interpolate")

            row = col.row()
            row.separator()
            row.prop(
                brush.curves_sculpt_settings, "use_length_interpolate", text="Length"
            )
            row = col.row()
            row.separator()
            row.prop(
                brush.curves_sculpt_settings, "use_radius_interpolate", text="Radius"
            )
            row = col.row()
            row.separator()
            row.prop(
                brush.curves_sculpt_settings, "use_shape_interpolate", text="Shape"
            )
            row = col.row()
            row.separator()
            row.prop(
                brush.curves_sculpt_settings,
                "use_point_count_interpolate",
                text="Point Count",
            )

            col = layout.column()
            col.active = not brush.curves_sculpt_settings.use_length_interpolate
            col.prop(brush.curves_sculpt_settings, "curve_length", text="Length")

            col = layout.column()
            col.active = not brush.curves_sculpt_settings.use_radius_interpolate
            col.prop(brush.curves_sculpt_settings, "curve_radius", text="Radius")

            col = layout.column()
            col.active = not brush.curves_sculpt_settings.use_point_count_interpolate
            col.prop(brush.curves_sculpt_settings, "points_per_curve", text="Points")

        if brush.curves_sculpt_brush_type == 'DENSITY':
            
            
            col = layout.column(align=True)
            col.prop(
                brush.curves_sculpt_settings, "density_add_attempts", text="Count Max"
            )
            col.use_property_split = False
            col.label(text="Interpolate")
            row = col.row()
            row.separator()
            row.prop(
                brush.curves_sculpt_settings, "use_length_interpolate", text="Length"
            )
            row = col.row()
            row.separator()
            row.prop(
                brush.curves_sculpt_settings, "use_radius_interpolate", text="Radius"
            )
            row = col.row()
            row.separator()
            row.prop(
                brush.curves_sculpt_settings, "use_shape_interpolate", text="Shape"
            )
            row = col.row()
            row.separator()
            row.prop(
                brush.curves_sculpt_settings,
                "use_point_count_interpolate",
                text="Point Count",
            )

            col = layout.column()
            col.active = not brush.curves_sculpt_settings.use_length_interpolate
            col.prop(brush.curves_sculpt_settings, "curve_length", text="Length")

            col = layout.column()
            col.active = not brush.curves_sculpt_settings.use_radius_interpolate
            col.prop(brush.curves_sculpt_settings, "curve_radius", text="Radius")

            col = layout.column()
            col.active = not brush.curves_sculpt_settings.use_point_count_interpolate
            col.prop(brush.curves_sculpt_settings, "points_per_curve", text="Points")

        elif brush.curves_sculpt_brush_type == "GROW_SHRINK":
            layout.use_property_split = False
            layout.prop(brush.curves_sculpt_settings, "use_uniform_scale")
            layout.use_property_split = True
            layout.prop(brush.curves_sculpt_settings, "minimum_length")


def brush_shared_settings(layout, context, brush, popover=False):
    """Draw simple brush settings that are shared between different paint modes."""

    mode = UnifiedPaintPanel.get_brush_mode(context)
    mode_string = context.mode

    ### Determine which settings to draw. ###
    blend_mode = False
    size = False
    size_mode = False
    strength = False
    strength_pressure = False
    weight = False
    direction = False

    # 3D and 2D Texture Paint #
    if mode in {'PAINT_TEXTURE', 'PAINT_2D'}:
        if not popover:
            blend_mode = brush.image_paint_capabilities.has_color
            size = brush.image_paint_capabilities.has_radius
            strength = strength_pressure = True

    # Sculpt #
    if mode == 'SCULPT':
        size_mode = True
        if not popover:
            size = True
            strength = True
            strength_pressure = brush.sculpt_capabilities.has_strength_pressure
            direction = brush.sculpt_capabilities.has_direction

    # Vertex Paint #
    if mode == 'PAINT_VERTEX':
        if not popover:
            blend_mode = True
            size = True
            strength = True
            strength_pressure = True

    # Weight Paint #
    if mode == 'PAINT_WEIGHT':
        if not popover:
            size = True
            weight = brush.weight_paint_capabilities.has_weight
            strength = strength_pressure = True
        # Only draw blend mode for the Draw tool, because for other tools it is pointless. D5928#137944
        if brush.weight_brush_type == 'DRAW':
            blend_mode = True

    # Sculpt Curves #
    if mode == 'SCULPT_CURVES':
        tool = brush.curves_sculpt_brush_type
        size = True
        strength = tool not in {'ADD', 'DELETE'}
        direction = tool in {'GROW_SHRINK', 'SELECTION_PAINT'}
        strength_pressure = tool not in {'SLIDE', 'ADD', 'DELETE'}

    # Grease Pencil #
    if mode == 'PAINT_GREASE_PENCIL':
        size_mode = True
        size = True
        strength = True

    # Grease Pencil #
    if mode == 'SCULPT_GREASE_PENCIL':
        size = True
        strength = True

    ### Draw settings. ###
    settings = UnifiedPaintPanel.paint_settings(context)
    if settings is None: # BFA - Early return if settings is None for the Annotation tool
        return
    ups = settings.unified_paint_settings

    if blend_mode:
        layout.prop(brush, "blend", text="Blend")
        layout.separator()

    if weight:
        UnifiedPaintPanel.prop_unified(
            layout,
            context,
            brush,
            "weight",
            unified_name="use_unified_weight",
            slider=True,
        )

    size_owner = ups if ups.use_unified_size else brush
    size_prop = "size"
    if size_mode and (size_owner.use_locked_size == 'SCENE'):
        size_prop = "unprojected_size"
    if size or size_mode:
        if size:
            UnifiedPaintPanel.prop_unified(
                layout,
                context,
                brush,
                size_prop,
                unified_name="use_unified_size",
                pressure_name="use_pressure_size",
                text="Size",
                slider=True,
            )
        if mode in {'PAINT_TEXTURE', 'PAINT_2D', 'SCULPT', 'PAINT_VERTEX', 'PAINT_WEIGHT', 'SCULPT_CURVES'}:
            if brush.use_pressure_size:
                layout.template_curve_mapping(brush, "curve_size", brush=True, use_negative_slope=True)
        if size_mode:
            layout.row().prop(size_owner, "use_locked_size", expand=False) # BFA
            layout.separator()

    if strength:
        pressure_name = "use_pressure_strength" if strength_pressure else None
        UnifiedPaintPanel.prop_unified(
            layout,
            context,
            brush,
            "strength",
            unified_name="use_unified_strength",
            pressure_name=pressure_name,
            slider=True,
        )
        if mode in {'PAINT_TEXTURE', 'PAINT_2D', 'SCULPT', 'PAINT_VERTEX', 'PAINT_WEIGHT', 'SCULPT_CURVES'}:
            if strength_pressure and brush.use_pressure_strength:
                layout.template_curve_mapping(brush, "curve_strength", brush=True, use_negative_slope=True)
        layout.separator()

    if direction:
        layout.row().prop(brush, "direction", expand=True)


def color_jitter_panel(layout, context, brush):
    mode = UnifiedPaintPanel.get_brush_mode(context)
    settings = UnifiedPaintPanel.paint_settings(context)
    if settings is None: # BFA - Early return if settings is None for the Annotation tool
        return
    ups = settings.unified_paint_settings

    is_sculpt_paint_mode = mode == 'SCULPT' and brush.sculpt_capabilities.has_color
    if mode in {'PAINT_TEXTURE', 'PAINT_2D', 'PAINT_VERTEX'} or is_sculpt_paint_mode:
        prop_owner = ups if ups.use_unified_color else brush
        layout.use_property_split = False

        header, panel = layout.panel("color_jitter_panel", default_closed=True)
        header.prop(prop_owner, "use_color_jitter", text="Randomize Color")
        if panel:
            panel.use_property_split = True
            panel.use_property_decorate = False

            col = panel.column(align=True)
            col.use_property_split = True

            row = col.row(align=True)
            row.enabled = prop_owner.use_color_jitter
            row.prop(prop_owner, "hue_jitter", slider=True, text="Hue")
            row.prop(prop_owner, "use_stroke_random_hue", text="", icon='GP_SELECT_STROKES')
            row.prop(prop_owner, "use_random_press_hue", text="", icon='STYLUS_PRESSURE')

            row = col.row(align=True)
            row.enabled = prop_owner.use_color_jitter
            row.prop(prop_owner, "saturation_jitter", slider=True, text="Saturation")
            row.prop(prop_owner, "use_stroke_random_sat", text="", icon='GP_SELECT_STROKES')
            row.prop(prop_owner, "use_random_press_sat", text="", icon='STYLUS_PRESSURE')

            row = col.row(align=True)
            row.enabled = prop_owner.use_color_jitter
            row.prop(prop_owner, "value_jitter", slider=True, text="Value")
            row.prop(prop_owner, "use_stroke_random_val", text="", icon='GP_SELECT_STROKES')
            row.prop(prop_owner, "use_random_press_val", text="", icon='STYLUS_PRESSURE')


def brush_settings_advanced(layout, context, settings, brush, popover=False):
    """Draw advanced brush settings for Sculpt, Texture/Vertex/Weight Paint modes."""

    mode = UnifiedPaintPanel.get_brush_mode(context)

    # In the popover we want to combine advanced brush settings with non-advanced brush settings.
    if popover:
        brush_settings(layout, context, brush, popover=True)
        layout.separator()
        layout.label(text="Advanced")

    # These options are shared across many modes.
    use_accumulate = False
    use_frontface = False

    if mode == 'SCULPT':
        layout.prop(brush, "sculpt_brush_type")
        layout.separator()

        capabilities = brush.sculpt_capabilities
        use_accumulate = capabilities.has_accumulate
        use_frontface = True

        col = layout.column(align=True)
        col.label(text="Auto Masking")

        # topology automasking
        col.use_property_split = False
        row = col.row()
        row.separator()
        row.prop(brush, "use_automasking_topology")

        # face masks automasking
        row = col.row()
        row.separator()
        row.prop(brush, "use_automasking_face_sets")

        col = layout.column(align=True)
        col.use_property_split = False

        col = layout.column()
        split = col.split(factor=0.9)
        split.use_property_split = False
        row = split.row()
        row.separator()
        row.prop(brush, "use_automasking_boundary_edges", text="Mesh Boundary")

        if (
            brush.use_automasking_boundary_edges
            or brush.use_automasking_boundary_face_sets
        ):
            split.label(icon="DISCLOSURE_TRI_DOWN")
        else:
            split.label(icon="DISCLOSURE_TRI_RIGHT")

        # col = layout.column()
        split = col.split(factor=0.9)
        split.use_property_split = False
        row = split.row()
        row.separator()
        row.prop(brush, "use_automasking_boundary_face_sets", text="Face Sets Boundary")

        if (
            brush.use_automasking_boundary_edges
            or brush.use_automasking_boundary_face_sets
        ):
            split.label(icon="DISCLOSURE_TRI_DOWN")
        else:
            split.label(icon="DISCLOSURE_TRI_RIGHT")

        if (
            brush.use_automasking_boundary_edges
            or brush.use_automasking_boundary_face_sets
        ):
            col = layout.column()
            col.use_property_split = True
            row = col.row()
            row.separator(factor=3.5)
            row.prop(
                brush, "automasking_boundary_edges_propagation_steps", text="Steps"
            )

        col = layout.column()
        split = col.split(factor=0.9)
        split.use_property_split = False
        row = split.row()
        row.separator()
        row.prop(brush, "use_automasking_cavity", text="Cavity")

        is_cavity_active = (
            brush.use_automasking_cavity or brush.use_automasking_cavity_inverted
        )

        if is_cavity_active:
            props = row.operator("sculpt.mask_from_cavity", text="Create Mask")
            props.settings_source = "BRUSH"
            split.label(icon="DISCLOSURE_TRI_DOWN")
        else:
            split.label(icon="DISCLOSURE_TRI_RIGHT")

        # col = layout.column()
        split = col.split(factor=0.9)
        split.use_property_split = False
        row = split.row()
        row.separator()
        row.prop(brush, "use_automasking_cavity_inverted", text="Cavity (Inverted)") # BFA - Capitalize label

        is_cavity_active = (
            brush.use_automasking_cavity or brush.use_automasking_cavity_inverted
        )

        if is_cavity_active:
            split.label(icon="DISCLOSURE_TRI_DOWN")
        else:
            split.label(icon="DISCLOSURE_TRI_RIGHT")

        if is_cavity_active:
            col = layout.column(align=True)
            row = col.row()
            row.separator(factor=3.5)
            props = row.operator("sculpt.mask_from_cavity", text="Create Mask")
            props.settings_source = "BRUSH"
            row = col.row()
            row.separator(factor=3.5)
            row.prop(brush, "automasking_cavity_factor", text="Factor")
            row = col.row()
            row.separator(factor=3.5)
            row.prop(brush, "automasking_cavity_blur_steps", text="Blur")

            col = layout.column()
            col.use_property_split = False
            row = col.row()
            row.separator(factor=3.5)
            row.prop(brush, "use_automasking_custom_cavity_curve", text="Custom Curve")

            if brush.use_automasking_custom_cavity_curve:
                col.template_curve_mapping(brush, "automasking_cavity_curve")

        col = layout.column()
        split = col.split(factor=0.9)
        split.use_property_split = False
        row = split.row()
        row.separator()
        row.prop(brush, "use_automasking_view_normal", text="View Normal")

        if brush.use_automasking_view_normal:
            split.label(icon="DISCLOSURE_TRI_DOWN")
        else:
            split.label(icon="DISCLOSURE_TRI_RIGHT")

        if brush.use_automasking_view_normal:
            row = col.row()
            row.use_property_split = False
            row.separator(factor=3.5)
            row.prop(brush, "use_automasking_view_occlusion", text="Occlusion")
            subcol = col.column(align=True)
            if not brush.use_automasking_view_occlusion:
                subcol.use_property_split = True
                row = subcol.row()
                row.separator(factor=3.5)
                row.prop(brush, "automasking_view_normal_limit", text="Limit")
                row = subcol.row()
                row.separator(factor=3.5)
                row.prop(brush, "automasking_view_normal_falloff", text="Falloff")

        # col = layout.column()
        split = col.split(factor=0.9)
        split.use_property_split = False
        row = split.row()
        row.separator()
        row.prop(brush, "use_automasking_start_normal", text="Area Normal")

        if brush.use_automasking_start_normal:
            split.label(icon="DISCLOSURE_TRI_DOWN")
        else:
            split.label(icon="DISCLOSURE_TRI_RIGHT")

        if brush.use_automasking_start_normal:
            col = layout.column(align=True)
            row = col.row()
            row.separator(factor=3.5)
            row.prop(brush, "automasking_start_normal_limit", text="Limit")
            row = col.row()
            row.separator(factor=3.5)
            row.prop(brush, "automasking_start_normal_falloff", text="Falloff")
            col.separator()

        layout.separator()

        # sculpt plane settings
        if capabilities.has_sculpt_plane:
            col.use_property_split = True
            col.prop(brush, "sculpt_plane")
            col.use_property_split = False

            if brush.sculpt_brush_type != 'PLANE':
                col = layout.column()
                col.label(text="Use Original")
                col.use_property_split = False
                row = col.row()
                row.separator()
                row.prop(brush, "use_original_normal", text="Normal")
                row = col.row()
                row.separator()
                row.prop(brush, "use_original_plane", text="Plane")
            else:
                layout.label(text="Using original plane and normals is not available with the plane sculpt tool", icon="ERROR")

            layout.separator()

    elif mode == 'SCULPT_GREASE_PENCIL':
        gp_settings = brush.gpencil_settings

        col = layout.column()  # BFA - float column left, update label
        col.label(text="Affect")
        col.use_property_split = False

        row = col.row()  # BFA - make prop a new row
        row.separator()
        row.prop(gp_settings, "use_edit_position", text="Position")
        row = col.row()  # BFA - make prop a new row
        row.separator()
        row.prop(
            gp_settings,
            "use_edit_strength",
            text="Strength",
            text_ctxt=i18n_contexts.id_gpencil,
        )
        row = col.row()  # BFA - make prop a new row
        row.separator()
        row.prop(gp_settings, "use_edit_thickness", text="Thickness")
        row = col.row()  # BFA - make prop a new row
        row.separator()
        row.prop(gp_settings, "use_edit_uv", text="UV")

    # 3D and 2D Texture Paint.
    elif mode in {"PAINT_TEXTURE", "PAINT_2D"}:
        layout.prop(brush, "image_brush_type")
        layout.separator()

        capabilities = brush.image_paint_capabilities
        use_accumulate = capabilities.has_accumulate

        layout.use_property_split = False  # BFA

        if mode == 'PAINT_2D':
            layout.prop(brush, "use_paint_antialiasing")
        else:
            layout.prop(brush, "use_alpha")

        # Tool specific settings
        if brush.image_brush_type == 'SOFTEN':
            layout.separator()
            layout.row().prop(brush, "direction", expand=True)
            layout.prop(brush, "sharp_threshold")
            if mode == 'PAINT_2D':
                layout.prop(brush, "blur_kernel_radius")
            layout.prop(brush, "blur_mode")

        elif brush.image_brush_type == 'MASK':
            layout.prop(brush, "weight", text="Mask Value", slider=True)

        elif brush.image_brush_type == 'CLONE':
            if mode == 'PAINT_2D':
                layout.prop(settings, "clone_image", text="Image")
                layout.prop(settings, "clone_alpha", text="Alpha")

    # Vertex Paint #
    elif mode == 'PAINT_VERTEX':
        layout.use_property_split = False  # BFA
        layout.prop(brush, "vertex_brush_type")
        layout.separator()

        layout.use_property_split = False  # BFA

        layout.prop(brush, "use_alpha")
        if brush.vertex_brush_type != 'SMEAR':
            use_accumulate = True
        use_frontface = True

    # Weight Paint
    elif mode == 'PAINT_WEIGHT':
        layout.use_property_split = False  # BFA
        layout.prop(brush, "weight_brush_type")
        layout.separator()

        layout.use_property_split = False  # BFA

        if brush.weight_brush_type != 'SMEAR':
            use_accumulate = True
        use_frontface = True

    # Sculpt Curves
    elif mode == 'SCULPT_CURVES':
        layout.use_property_split = False  # BFA

        layout.prop(brush, "curves_sculpt_brush_type")

    # Draw shared settings.
    if use_accumulate:
        layout.use_property_split = False  # BFA
        layout.prop(brush, "use_accumulate")

    if use_frontface:
        layout.use_property_split = False  # BFA
        layout.prop(brush, "use_frontface", text="Front Faces Only")

    # BFA - exposed in all areas
    if context.space_data.type in {'VIEW_3D', 'IMAGE_EDITOR'}:
        color_jitter_panel(layout, context, brush)

    # Brush modes
    header, panel = layout.panel("modes", default_closed=True)
    header.label(text="Modes")
    if panel:
        panel.use_property_split = False  # BFA - float column left in panel
        panel.use_property_decorate = False

        col = panel.column()  # BFA - float column left
        col.use_property_split = False

        row = col.row()  # BFA - make prop a new row
        row.separator()
        row.prop(brush, "use_paint_sculpt", text="Sculpt")
        row = col.row()  # BFA - make prop a new row
        row.separator()
        row.prop(brush, "use_paint_uv_sculpt", text="UV Sculpt")
        row = col.row()  # BFA - make prop a new row
        row.separator()
        row.prop(brush, "use_paint_vertex", text="Vertex Paint")
        row = col.row()  # BFA - make prop a new row
        row.separator()
        row.prop(brush, "use_paint_weight", text="Weight Paint")
        row = col.row()  # BFA - make prop a new row
        row.separator()
        row.prop(brush, "use_paint_image", text="Texture Paint")
        row = col.row()  # BFA - make prop a new row
        row.separator()
        row.prop(brush, "use_paint_sculpt_curves", text="Sculpt Curves")


def draw_color_settings(context, layout, brush, color_type=False):
    """Draw color wheel and gradient settings."""
    settings = UnifiedPaintPanel.paint_settings(context)
    if settings is None: # BFA - Early return if settings is None for the Annotation tool
        return
    ups = settings.unified_paint_settings

    if color_type:
        row = layout.row()
        row.use_property_split = False
        row.prop(brush, "color_type", expand=True)

    # Color wheel
    if brush.color_type == 'COLOR':
        UnifiedPaintPanel.prop_unified_color_picker(
            layout, context, brush, "color", value_slider=True
        )

        row = layout.row(align=True)
        UnifiedPaintPanel.prop_unified_color(row, context, brush, "color", text="")
        UnifiedPaintPanel.prop_unified_color(
            row, context, brush, "secondary_color", text=""
        )
        row.separator()
        row.operator(
            "paint.brush_colors_flip", icon="FILE_REFRESH", text="", emboss=False
        )
        row.prop(ups, "use_unified_color", text="", icon="BRUSHES_ALL")
    # Gradient
    elif brush.color_type == 'GRADIENT':
        layout.template_color_ramp(brush, "gradient", expand=True)

        layout.use_property_split = True

        col = layout.column()

        if brush.image_brush_type == 'DRAW':
            UnifiedPaintPanel.prop_unified(
                col,
                context,
                brush,
                "secondary_color",
                unified_name="use_unified_color",
                text="Background Color",
                header=True,
            )

            col.prop(brush, "gradient_stroke_mode", text="Gradient Mapping")
            if brush.gradient_stroke_mode in {'SPACING_REPEAT', 'SPACING_CLAMP'}:
                col.prop(brush, "grad_spacing")


# Used in both the View3D toolbar and texture properties
def brush_texture_settings(layout, brush, sculpt):
    tex_slot = brush.texture_slot

    layout.use_property_split = True
    layout.use_property_decorate = False

    # map_mode
    layout.prop(tex_slot, "map_mode", text="Mapping")

    layout.separator()

    if tex_slot.map_mode == 'STENCIL':
        if brush.texture and brush.texture.type == 'IMAGE':
            layout.operator("brush.stencil_fit_image_aspect").mask = False
        layout.operator("brush.stencil_reset_transform").mask = False

    # angle and texture_angle_source
    if tex_slot.has_texture_angle:
        col = layout.column()
        col.prop(tex_slot, "angle", text="Angle")
        if tex_slot.has_texture_angle_source:
            col.use_property_split = False  # BFA
            col.prop(tex_slot, "use_rake", text="Rake")

            if brush.brush_capabilities.has_random_texture_angle and tex_slot.has_random_texture_angle:
                if sculpt:
                    if brush.sculpt_capabilities.has_random_texture_angle:
                        col.use_property_split = False  # BFA
                        col.prop(tex_slot, "use_random", text="Random")
                        if tex_slot.use_random:
                            col.use_property_split = True  # BFA
                            col.prop(tex_slot, "random_angle", text="Random Angle")
                else:
                    col.prop(tex_slot, "use_random", text="Random")
                    if tex_slot.use_random:
                        col.prop(tex_slot, "random_angle", text="Random Angle")

    # scale and offset
    layout.prop(tex_slot, "offset")
    layout.prop(tex_slot, "scale")

    if sculpt:
        # texture_sample_bias
        layout.prop(brush, "texture_sample_bias", slider=True, text="Sample Bias")

        if brush.sculpt_brush_type == 'DRAW':
            col = layout.column()
            if tex_slot.map_mode == "AREA_PLANE":
                col.use_property_split = False
                col.prop(brush, "use_color_as_displacement", text="Vector Displacement")


def brush_mask_texture_settings(layout, brush):
    mask_tex_slot = brush.mask_texture_slot

    layout.use_property_split = True
    layout.use_property_decorate = False

    # map_mode
    layout.row().prop(mask_tex_slot, "mask_map_mode", text="Mask Mapping")

    if mask_tex_slot.map_mode == 'STENCIL':
        if brush.mask_texture and brush.mask_texture.type == 'IMAGE':
            layout.operator("brush.stencil_fit_image_aspect").mask = True
        layout.operator("brush.stencil_reset_transform").mask = True

    col = layout.column()
    col.prop(brush, "use_pressure_masking", text="Pressure Masking")
    # angle and texture_angle_source
    if mask_tex_slot.has_texture_angle:
        col = layout.column()
        col.prop(mask_tex_slot, "angle", text="Angle")
        if mask_tex_slot.has_texture_angle_source:
            col.use_property_split = False  # BFA
            col.prop(mask_tex_slot, "use_rake", text="Rake")

            if brush.brush_capabilities.has_random_texture_angle and mask_tex_slot.has_random_texture_angle:
                col.prop(mask_tex_slot, "use_random", text="Random")
                if mask_tex_slot.use_random:
                    col.prop(mask_tex_slot, "random_angle", text="Random Angle")

    # scale and offset
    col.use_property_split = True  # BFA
    col.prop(mask_tex_slot, "offset")
    col.prop(mask_tex_slot, "scale")


def brush_basic_texpaint_settings(layout, context, brush, *, compact=False):
    """Draw Tool Settings header for Vertex Paint and 2D and 3D Texture Paint modes."""
    capabilities = brush.image_paint_capabilities

    if capabilities.has_color:
        row = layout.row(align=True)
        row.ui_units_x = 4
        UnifiedPaintPanel.prop_unified_color(row, context, brush, "color", text="")
        UnifiedPaintPanel.prop_unified_color(
            row, context, brush, "secondary_color", text=""
        )

        row.separator()

        row.operator(
            "paint.brush_colors_flip", icon="FILE_REFRESH", text="", emboss=False
        )  # BFA
        layout.prop(
            brush, "blend", text="" if compact else iface_("Blend"), translate=False
        )

    UnifiedPaintPanel.prop_unified(
        layout,
        context,
        brush,
        "size",
        pressure_name="use_pressure_size",
        unified_name="use_unified_size",
        slider=True,
        text="Size",
        header=True,
    )
    UnifiedPaintPanel.prop_unified(
        layout,
        context,
        brush,
        "strength",
        pressure_name="use_pressure_strength",
        unified_name="use_unified_strength",
        header=True,
    )


def brush_basic__draw_color_selector(context, layout, brush, gp_settings):
    tool_settings = context.scene.tool_settings
    settings = tool_settings.gpencil_paint
    ma = gp_settings.material

    row = layout.row(align=True)
    if not gp_settings.use_material_pin:
        ma = context.object.active_material
    icon_id = 0
    txt_ma = ""
    if ma:
        ma.id_data.preview_ensure()
        if ma.id_data.preview:
            icon_id = ma.id_data.preview.icon_id
            txt_ma = ma.name
            maxw = 25
            if len(txt_ma) > maxw:
                txt_ma = txt_ma[:maxw - 5] + '..' + txt_ma[-3:]

    sub = row.row(align=True)
    sub.enabled = not gp_settings.use_material_pin
    sub.ui_units_x = 8
    sub.popover(
        panel="TOPBAR_PT_grease_pencil_materials",
        text=txt_ma,
        translate=False,
        icon_value=icon_id,
    )

    row.prop(gp_settings, "use_material_pin", text="")

    if brush.gpencil_brush_type in {'DRAW', 'FILL'}:
        row.separator(factor=1.0)
        sub_row = row.row(align=True)
        pin_draw_mode = gp_settings.pin_draw_mode
        sub_row.enabled = not pin_draw_mode
        if pin_draw_mode:
            sub_row.prop_enum(
                gp_settings, "brush_draw_mode", "MATERIAL", text="", icon="MATERIAL"
            )
            sub_row.prop_enum(
                gp_settings,
                "brush_draw_mode",
                "VERTEXCOLOR",
                text="",
                icon="VPAINT_HLT",
            )
        else:
            sub_row.prop_enum(
                settings, "color_mode", "MATERIAL", text="", icon="MATERIAL"
            )
            sub_row.prop_enum(
                settings, "color_mode", "VERTEXCOLOR", text="", icon="VPAINT_HLT"
            )

        show_vertex_color = (
            (not pin_draw_mode) and settings.color_mode == "VERTEXCOLOR"
        ) or (pin_draw_mode and gp_settings.brush_draw_mode == "VERTEXCOLOR")

        if show_vertex_color:
            row = row.row(align=True)
            row.scale_x = 0.33
            row.prop_with_popover(
                brush, "color", text="", panel="TOPBAR_PT_grease_pencil_vertex_color"
            )
            row.prop(brush, "secondary_color", text="")
            # bfa - move brush_colors_flip and pin_draw_mode to their own row has they get squashed.
            row = row.row(align=True)
            row.scale_x = 1.75
            row.operator("paint.brush_colors_flip", icon="FILE_REFRESH", text="")  # BFA
            row.prop(gp_settings, "pin_draw_mode", text="")


<<<<<<< HEAD
def brush_basic_gpencil_paint_settings(layout, context, brush, *, compact=False):
    tool_settings = context.tool_settings
    settings = tool_settings.gpencil_paint
    gp_settings = brush.gpencil_settings
    ups = settings.unified_paint_settings
    brush_prop_owner = ups if ups.use_unified_size else brush
    tool = context.workspace.tools.from_space_view3d_mode(context.mode, create=False)
    if gp_settings is None:
        return

    # Brush details
    if brush.gpencil_brush_type == 'ERASE':
        row = layout.row(align=True)
        row.prop(brush, "size", text="Size")
        row.prop(brush, "use_pressure_size", text="", icon='STYLUS_PRESSURE')
        row.prop(gp_settings, "use_occlude_eraser", text="", icon='XRAY')

        row = layout.row(align=True)
        row.prop(gp_settings, "eraser_mode", expand=True)
        if gp_settings.eraser_mode == 'SOFT':
            row = layout.row(align=True)
            row.prop(brush_prop_owner, "strength", slider=True)
            row.prop(brush, "use_pressure_strength", text="", icon='STYLUS_PRESSURE')
            row.prop(ups, "use_unified_strength", text="", icon='BRUSHES_ALL')
            row = layout.row(align=True)
            row.prop(gp_settings, "eraser_strength_factor")
            row = layout.row(align=True)
            row.prop(gp_settings, "eraser_thickness_factor")

    # FIXME: tools must use their own UI drawing!
    elif brush.gpencil_brush_type == 'FILL':
        use_property_split_prev = layout.use_property_split
        if compact:
            row = layout.row(align=True)
            row.prop(gp_settings, "fill_direction", text="", expand=True)
        else:
            layout.use_property_split = False
            row = layout.row(align=True)
            row.prop(gp_settings, "fill_direction", expand=True)

        row = layout.row(align=True)
        row.prop(gp_settings, "fill_factor")
        row = layout.row(align=True)
        row.prop(gp_settings, "dilate")
        row = layout.row(align=True)
        row.prop(brush, "size", text="Thickness")
        layout.use_property_split = use_property_split_prev

    else:  # brush.gpencil_brush_type == 'DRAW/TINT':
        row = layout.row(align=True)
        row.prop(brush, "size", text="Size")
        row.prop(gp_settings, "use_pressure", text="", icon='STYLUS_PRESSURE')

        if gp_settings.use_pressure and not compact:
            row = layout.row()
            row.separator()
            row.popover(
                panel="VIEW3D_PT_gpencil_brush_settings_radius",
                text="Radius Pressure Curve",
            )

        row = layout.row(align=True)
        row.prop(brush_prop_owner, "strength", slider=True)
        row.prop(brush, "use_pressure_strength", text="", icon='STYLUS_PRESSURE')
        row.prop(ups, "use_unified_strength", text="", icon='BRUSHES_ALL')

        if gp_settings.use_strength_pressure and not compact:
            row = layout.row()
            row.separator()
            row.popover(
                panel="VIEW3D_PT_gpencil_brush_settings_strength",
                text="Strength Pressure Curve",
            )

        if brush.gpencil_brush_type == 'TINT':
            row = layout.row(align=True)
            row.prop(gp_settings, "vertex_mode", text="Mode")
        else:
            row = layout.row(align=True)
            if context.region.type == 'TOOL_HEADER':
                row.prop(gp_settings, "caps_type", text="", expand=True)
            else:
                row.prop(gp_settings, "caps_type", text="Caps Type")

    # FIXME: tools must use their own UI drawing!
    if tool.idname in {
        "builtin.arc",
        "builtin.curve",
        "builtin.line",
        "builtin.box",
        "builtin.circle",
        "builtin.polyline",
    }:
        settings = context.tool_settings.gpencil_sculpt
        if compact:
            row = layout.row(align=True)
            row.prop(settings, "use_thickness_curve", text="", icon='SPHERECURVE')
            sub = row.row(align=True)
            sub.active = settings.use_thickness_curve
            sub.popover(
                panel="TOPBAR_PT_gpencil_primitive",
                text="Thickness Profile",
            )
        else:
            row = layout.row(align=True)
            row.prop(settings, "use_thickness_curve", text="Use Thickness Profile")
            sub = row.row(align=True)
            if settings.use_thickness_curve:
                # Curve
                layout.template_curve_mapping(settings, "thickness_primitive_curve", brush=True)


=======
>>>>>>> e2b24f0f
def brush_basic_grease_pencil_paint_settings(layout, context, brush, props, *, compact=False):
    gp_settings = brush.gpencil_settings
    tool = context.workspace.tools.from_space_view3d_mode(context.mode, create=False)
    if gp_settings is None:
        return

    grease_pencil_brush_type = brush.gpencil_brush_type

    if grease_pencil_brush_type in {'DRAW', 'ERASE', 'TINT'} or tool.idname in {
            "builtin.arc",
            "builtin.curve",
            "builtin.line",
            "builtin.box",
            "builtin.circle",
            "builtin.polyline",
    }:
        size = "size"
        if brush.use_locked_size == 'SCENE' and (grease_pencil_brush_type == 'DRAW' or tool.idname in {
            "builtin.arc",
            "builtin.curve",
            "builtin.line",
            "builtin.box",
            "builtin.circle",
            "builtin.polyline",
        }):
            size = "unprojected_size"
        row = layout.row(align=True)
        row.prop(brush, size, slider=True, text="Size")
        row.prop(brush, "use_pressure_size", text="")

        if brush.use_pressure_size and not compact:
            row = layout.row()
            row.separator()
            row.popover(
                panel="VIEW3D_PT_gpencil_brush_settings_radius",
                text="Radius Pressure Curve",
            )  # BFA - collapsed

        row = layout.row(align=True)
        row.prop(brush, "strength", slider=True, text="Strength")
        row.prop(brush, "use_pressure_strength", text="")

        if brush.use_pressure_strength and not compact:
            # col = layout.column()
            # col.template_curve_mapping(gp_settings, "curve_strength", brush=True, use_negative_slope=True)
            row = layout.row()
            row.separator()
            row.popover(
                panel="VIEW3D_PT_gpencil_brush_settings_strength",
                text="Strength Pressure Curve",
            )

    if props:
        layout.prop(props, "subdivision")

    # Brush details
    if tool.idname in {
        "builtin.arc",
        "builtin.curve",
        "builtin.line",
        "builtin.box",
        "builtin.circle",
        "builtin.polyline",
    }:
        row = layout.row(align=True)
        if context.region.type == 'TOOL_HEADER':
            row.prop(gp_settings, "caps_type", text="", expand=True)
        else:
            row.prop(gp_settings, "caps_type", text="Caps Type")

        settings = context.tool_settings.gpencil_sculpt
        if compact:
            row = layout.row(align=True)
            row.prop(settings, "use_thickness_curve", text="", icon="SPHERECURVE")
            sub = row.row(align=True)
            sub.active = settings.use_thickness_curve
            sub.popover(
                panel="TOPBAR_PT_gpencil_primitive",
                text="Thickness Profile",
            )
        else:
            row = layout.row(align=True)
            row.use_property_split = False
            row.prop(settings, "use_thickness_curve", text="Use Thickness Profile")
            sub = row.row(align=True)
            if settings.use_thickness_curve:
                # Pressure curve.
                layout.template_curve_mapping(
                    settings, "thickness_primitive_curve", brush=True
                )
    elif grease_pencil_brush_type == 'DRAW':
        row = layout.row(align=True)
        if compact:
            row.prop(gp_settings, "caps_type", text="", expand=True)
        else:
            row.prop(gp_settings, "caps_type", text="Caps Type")
    elif brush.gpencil_brush_type == 'FILL':
        use_property_split_prev = layout.use_property_split
        if compact:
            row = layout.row(align=True)
            row.prop(gp_settings, "fill_direction", text="", expand=True)
        else:
            layout.use_property_split = False
            row = layout.row(align=True)
            row.prop(gp_settings, "fill_direction", expand=True)

        row = layout.row(align=True)
        row.prop(gp_settings, "fill_factor")
        row = layout.row(align=True)
        row.prop(gp_settings, "dilate")
        row = layout.row(align=True)
        row.prop(brush, "size", text="Thickness")
        layout.use_property_split = use_property_split_prev
    elif grease_pencil_brush_type == 'ERASE':
        layout.prop(gp_settings, "eraser_mode", expand=True)
        if gp_settings.eraser_mode in {'HARD', 'SOFT'}:
            layout.use_property_split = False
            layout.prop(gp_settings, "use_keep_caps_eraser")
        layout.use_property_split = False
        layout.prop(gp_settings, "use_active_layer_only")
    elif grease_pencil_brush_type == 'TINT':
        layout.prop(gp_settings, "vertex_mode", text="Mode")
        layout.use_property_split = False
        layout.prop(gp_settings, "use_active_layer_only")


<<<<<<< HEAD
def brush_basic_gpencil_sculpt_settings(layout, _context, brush, *, compact=False):
    if brush is None:
        return
    gp_settings = brush.gpencil_settings
    if gp_settings is None:
        return
    tool = brush.gpencil_sculpt_brush_type

    row = layout.row(align=True)
    row.prop(brush, "size", slider=True)
    sub = row.row(align=True)
    sub.enabled = tool not in {'GRAB', 'CLONE'}
    sub.prop(gp_settings, "use_pressure", text="")

    row = layout.row(align=True)
    row.prop(brush, "strength", slider=True)
    row.prop(brush, "use_pressure_strength", text="")

    if compact:
        if tool in {'THICKNESS', 'STRENGTH', 'PINCH', 'TWIST'}:
            row.separator()
            row.prop(brush, "direction", expand=True, text="")
    else:
        use_property_split_prev = layout.use_property_split
        layout.use_property_split = False
        if tool in {'THICKNESS', 'STRENGTH'}: # BFA
            layout.row().prop(brush, "direction", expand=True)
        # BFA WIP - extra exposed options
        elif tool == 'PINCH':
            row = layout.row(align=True)
            row.prop_enum(brush, "direction", value="ADD", text="Pinch")
            row.prop_enum(brush, "direction", value="SUBTRACT", text="Inflate")
        elif tool == 'TWIST':
            row = layout.row(align=True)
            row.prop_enum(brush, "direction", value="ADD", text="CCW")
            row.prop_enum(brush, "direction", value="SUBTRACT", text="CW")
        layout.use_property_split = use_property_split_prev


# BFA - legacy
def brush_basic_gpencil_weight_settings(layout, _context, brush, *, compact=False):
    # BFA - order changed to be consistent with others

    if brush.gpencil_weight_brush_type in {'WEIGHT'}:
        layout.prop(brush, "weight", slider=True)

        layout.prop(
            brush, "direction", expand=True, text="" if compact else "Direction"
        )

    layout.prop(brush, "size", slider=True)

    row = layout.row(align=True)
    row.prop(brush, "strength", slider=True)
    row.prop(brush, "use_pressure_strength", text="")


=======
>>>>>>> e2b24f0f
def brush_basic_gpencil_vertex_settings(layout, context, brush, *, compact=False):
    del compact  # UNUSED.
    gp_settings = brush.gpencil_settings
    ups = context.tool_settings.gpencil_vertex_paint.unified_paint_settings
    brush_prop_owner = ups if ups.use_unified_size else brush

    # Brush details
    row = layout.row(align=True)
    row.prop(brush, "size", text="Size")
    row.prop(brush, "use_pressure_size", text="", icon='STYLUS_PRESSURE')

    if brush.gpencil_vertex_brush_type in {'DRAW', 'BLUR', 'SMEAR'}:
        row = layout.row(align=True)
        row.prop(brush_prop_owner, "strength", slider=True)
        row.prop(brush, "use_pressure_strength", text="", icon='STYLUS_PRESSURE')
        row.prop(ups, "use_unified_strength", text="", icon='BRUSHES_ALL')

    if brush.gpencil_vertex_brush_type in {'DRAW', 'REPLACE'}:
        row = layout.row(align=True)
        row.prop(gp_settings, "vertex_mode", text="Mode")


def brush_basic_grease_pencil_weight_settings(layout, context, brush, *, compact=False):
    UnifiedPaintPanel.prop_unified(
        layout,
        context,
        brush,
        "size",
        pressure_name="use_pressure_size",
        unified_name="use_unified_size",
        text="Size",
        slider=True,
        header=compact,
    )

    capabilities = brush.sculpt_capabilities
    pressure_name = "use_pressure_strength" if capabilities.has_strength_pressure else None
    UnifiedPaintPanel.prop_unified(
        layout,
        context,
        brush,
        "strength",
        pressure_name=pressure_name,
        unified_name="use_unified_strength",
        text="Strength",
        header=compact,
    )

    if brush.gpencil_weight_brush_type in {'WEIGHT'}:
        UnifiedPaintPanel.prop_unified(
            layout,
            context,
            brush,
            "weight",
            unified_name="use_unified_weight",
            text="Weight",
            slider=True,
            header=compact,
        )
        layout.prop(
            brush, "direction", expand=True, text="" if compact else "Direction"
        )


# BFA menu
class VIEW3D_PT_gpencil_brush_settings_radius(Panel):
    bl_space_type = 'VIEW_3D'
    bl_label = "Radius"
    bl_region_type = "HEADER"
    bl_ui_units_x = 10

    def draw(self, context):
        layout = self.layout
        layout.use_property_split = True
        layout.use_property_decorate = False

        tool_settings = context.scene.tool_settings
        gpencil_paint = tool_settings.gpencil_paint
        brush = gpencil_paint.brush
        gp_settings = brush.gpencil_settings

        layout.template_curve_mapping(
            gp_settings, "curve_sensitivity", brush=True, use_negative_slope=True
        )


# BFA menu
class VIEW3D_PT_gpencil_brush_settings_strength(Panel):
    bl_space_type = 'VIEW_3D'
    bl_label = "Strength"
    bl_region_type = "HEADER"
    bl_ui_units_x = 10

    def draw(self, context):
        layout = self.layout
        layout.use_property_split = True
        layout.use_property_decorate = False

        tool_settings = context.scene.tool_settings
        gpencil_paint = tool_settings.gpencil_paint
        brush = gpencil_paint.brush
        gp_settings = brush.gpencil_settings

        layout.template_curve_mapping(
            gp_settings, "curve_strength", brush=True, use_negative_slope=True
        )


def brush_basic_grease_pencil_vertex_settings(layout, context, brush, *, compact=False):
    UnifiedPaintPanel.prop_unified(
        layout,
        context,
        brush,
        "size",
        pressure_name="use_pressure_size",
        unified_name="use_unified_size",
        text="Size",
        slider=True,
        header=compact,
    )

    if brush.gpencil_vertex_brush_type in {'DRAW', 'BLUR', 'SMEAR'}:
        UnifiedPaintPanel.prop_unified(
            layout,
            context,
            brush,
            "strength",
            pressure_name="use_pressure_strength",
            unified_name="use_unified_strength",
            text="Strength",
            header=compact,
        )

    gp_settings = brush.gpencil_settings
    if brush.gpencil_vertex_brush_type in {'DRAW', 'REPLACE'}:
        row = layout.row(align=True)
        row.prop(gp_settings, "vertex_mode", text="Mode")


classes = (
    VIEW3D_PT_brush_asset_shelf_filter,
    VIEW3D_MT_tools_projectpaint_clone,
    VIEW3D_PT_gpencil_brush_settings_radius,  # BFA menu
    VIEW3D_PT_gpencil_brush_settings_strength,  # BFA menu
)

if __name__ == "__main__":  # only for live edit.
    from bpy.utils import register_class

    for cls in classes:
        register_class(cls)<|MERGE_RESOLUTION|>--- conflicted
+++ resolved
@@ -754,19 +754,9 @@
 
         show_falloff_shape = False
         if mode in {'SCULPT', 'PAINT_VERTEX', 'PAINT_WEIGHT'} and brush.sculpt_brush_type != 'POSE':
-<<<<<<< HEAD
-            show_fallof_shape = True
-        if (
-            not show_fallof_shape
-            and mode == 'SCULPT_CURVES'
-            and context.space_data.type == 'PROPERTIES'
-        ):
-            show_fallof_shape = True
-=======
             show_falloff_shape = True
         if not show_falloff_shape and mode == 'SCULPT_CURVES' and context.space_data.type == 'PROPERTIES':
             show_falloff_shape = True
->>>>>>> e2b24f0f
 
         if show_falloff_shape:
             col.separator()
@@ -2045,121 +2035,6 @@
             row.prop(gp_settings, "pin_draw_mode", text="")
 
 
-<<<<<<< HEAD
-def brush_basic_gpencil_paint_settings(layout, context, brush, *, compact=False):
-    tool_settings = context.tool_settings
-    settings = tool_settings.gpencil_paint
-    gp_settings = brush.gpencil_settings
-    ups = settings.unified_paint_settings
-    brush_prop_owner = ups if ups.use_unified_size else brush
-    tool = context.workspace.tools.from_space_view3d_mode(context.mode, create=False)
-    if gp_settings is None:
-        return
-
-    # Brush details
-    if brush.gpencil_brush_type == 'ERASE':
-        row = layout.row(align=True)
-        row.prop(brush, "size", text="Size")
-        row.prop(brush, "use_pressure_size", text="", icon='STYLUS_PRESSURE')
-        row.prop(gp_settings, "use_occlude_eraser", text="", icon='XRAY')
-
-        row = layout.row(align=True)
-        row.prop(gp_settings, "eraser_mode", expand=True)
-        if gp_settings.eraser_mode == 'SOFT':
-            row = layout.row(align=True)
-            row.prop(brush_prop_owner, "strength", slider=True)
-            row.prop(brush, "use_pressure_strength", text="", icon='STYLUS_PRESSURE')
-            row.prop(ups, "use_unified_strength", text="", icon='BRUSHES_ALL')
-            row = layout.row(align=True)
-            row.prop(gp_settings, "eraser_strength_factor")
-            row = layout.row(align=True)
-            row.prop(gp_settings, "eraser_thickness_factor")
-
-    # FIXME: tools must use their own UI drawing!
-    elif brush.gpencil_brush_type == 'FILL':
-        use_property_split_prev = layout.use_property_split
-        if compact:
-            row = layout.row(align=True)
-            row.prop(gp_settings, "fill_direction", text="", expand=True)
-        else:
-            layout.use_property_split = False
-            row = layout.row(align=True)
-            row.prop(gp_settings, "fill_direction", expand=True)
-
-        row = layout.row(align=True)
-        row.prop(gp_settings, "fill_factor")
-        row = layout.row(align=True)
-        row.prop(gp_settings, "dilate")
-        row = layout.row(align=True)
-        row.prop(brush, "size", text="Thickness")
-        layout.use_property_split = use_property_split_prev
-
-    else:  # brush.gpencil_brush_type == 'DRAW/TINT':
-        row = layout.row(align=True)
-        row.prop(brush, "size", text="Size")
-        row.prop(gp_settings, "use_pressure", text="", icon='STYLUS_PRESSURE')
-
-        if gp_settings.use_pressure and not compact:
-            row = layout.row()
-            row.separator()
-            row.popover(
-                panel="VIEW3D_PT_gpencil_brush_settings_radius",
-                text="Radius Pressure Curve",
-            )
-
-        row = layout.row(align=True)
-        row.prop(brush_prop_owner, "strength", slider=True)
-        row.prop(brush, "use_pressure_strength", text="", icon='STYLUS_PRESSURE')
-        row.prop(ups, "use_unified_strength", text="", icon='BRUSHES_ALL')
-
-        if gp_settings.use_strength_pressure and not compact:
-            row = layout.row()
-            row.separator()
-            row.popover(
-                panel="VIEW3D_PT_gpencil_brush_settings_strength",
-                text="Strength Pressure Curve",
-            )
-
-        if brush.gpencil_brush_type == 'TINT':
-            row = layout.row(align=True)
-            row.prop(gp_settings, "vertex_mode", text="Mode")
-        else:
-            row = layout.row(align=True)
-            if context.region.type == 'TOOL_HEADER':
-                row.prop(gp_settings, "caps_type", text="", expand=True)
-            else:
-                row.prop(gp_settings, "caps_type", text="Caps Type")
-
-    # FIXME: tools must use their own UI drawing!
-    if tool.idname in {
-        "builtin.arc",
-        "builtin.curve",
-        "builtin.line",
-        "builtin.box",
-        "builtin.circle",
-        "builtin.polyline",
-    }:
-        settings = context.tool_settings.gpencil_sculpt
-        if compact:
-            row = layout.row(align=True)
-            row.prop(settings, "use_thickness_curve", text="", icon='SPHERECURVE')
-            sub = row.row(align=True)
-            sub.active = settings.use_thickness_curve
-            sub.popover(
-                panel="TOPBAR_PT_gpencil_primitive",
-                text="Thickness Profile",
-            )
-        else:
-            row = layout.row(align=True)
-            row.prop(settings, "use_thickness_curve", text="Use Thickness Profile")
-            sub = row.row(align=True)
-            if settings.use_thickness_curve:
-                # Curve
-                layout.template_curve_mapping(settings, "thickness_primitive_curve", brush=True)
-
-
-=======
->>>>>>> e2b24f0f
 def brush_basic_grease_pencil_paint_settings(layout, context, brush, props, *, compact=False):
     gp_settings = brush.gpencil_settings
     tool = context.workspace.tools.from_space_view3d_mode(context.mode, create=False)
@@ -2286,66 +2161,6 @@
         layout.prop(gp_settings, "use_active_layer_only")
 
 
-<<<<<<< HEAD
-def brush_basic_gpencil_sculpt_settings(layout, _context, brush, *, compact=False):
-    if brush is None:
-        return
-    gp_settings = brush.gpencil_settings
-    if gp_settings is None:
-        return
-    tool = brush.gpencil_sculpt_brush_type
-
-    row = layout.row(align=True)
-    row.prop(brush, "size", slider=True)
-    sub = row.row(align=True)
-    sub.enabled = tool not in {'GRAB', 'CLONE'}
-    sub.prop(gp_settings, "use_pressure", text="")
-
-    row = layout.row(align=True)
-    row.prop(brush, "strength", slider=True)
-    row.prop(brush, "use_pressure_strength", text="")
-
-    if compact:
-        if tool in {'THICKNESS', 'STRENGTH', 'PINCH', 'TWIST'}:
-            row.separator()
-            row.prop(brush, "direction", expand=True, text="")
-    else:
-        use_property_split_prev = layout.use_property_split
-        layout.use_property_split = False
-        if tool in {'THICKNESS', 'STRENGTH'}: # BFA
-            layout.row().prop(brush, "direction", expand=True)
-        # BFA WIP - extra exposed options
-        elif tool == 'PINCH':
-            row = layout.row(align=True)
-            row.prop_enum(brush, "direction", value="ADD", text="Pinch")
-            row.prop_enum(brush, "direction", value="SUBTRACT", text="Inflate")
-        elif tool == 'TWIST':
-            row = layout.row(align=True)
-            row.prop_enum(brush, "direction", value="ADD", text="CCW")
-            row.prop_enum(brush, "direction", value="SUBTRACT", text="CW")
-        layout.use_property_split = use_property_split_prev
-
-
-# BFA - legacy
-def brush_basic_gpencil_weight_settings(layout, _context, brush, *, compact=False):
-    # BFA - order changed to be consistent with others
-
-    if brush.gpencil_weight_brush_type in {'WEIGHT'}:
-        layout.prop(brush, "weight", slider=True)
-
-        layout.prop(
-            brush, "direction", expand=True, text="" if compact else "Direction"
-        )
-
-    layout.prop(brush, "size", slider=True)
-
-    row = layout.row(align=True)
-    row.prop(brush, "strength", slider=True)
-    row.prop(brush, "use_pressure_strength", text="")
-
-
-=======
->>>>>>> e2b24f0f
 def brush_basic_gpencil_vertex_settings(layout, context, brush, *, compact=False):
     del compact  # UNUSED.
     gp_settings = brush.gpencil_settings
