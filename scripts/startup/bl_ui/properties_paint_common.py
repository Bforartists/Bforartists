--- conflicted
+++ resolved
@@ -799,24 +799,14 @@
             return
 
         col = layout.column(align=True)
-<<<<<<< HEAD
-        if context.region.type == "TOOL_HEADER":
-            col.prop(brush, "curve_preset", expand=True)
-=======
         if context.region.type == 'TOOL_HEADER':
             col.prop(brush, "curve_distance_falloff_preset", expand=True)
->>>>>>> ea43fa08
         else:
             row = col.row(align=True)
             col.prop(brush, "curve_distance_falloff_preset", text="")
 
-<<<<<<< HEAD
-        if brush.curve_preset == "CUSTOM":
-            layout.template_curve_mapping(brush, "curve", brush=True, use_negative_slope=True)
-=======
         if brush.curve_distance_falloff_preset == 'CUSTOM':
             layout.template_curve_mapping(brush, "curve_distance_falloff", brush=True, use_negative_slope=True)
->>>>>>> ea43fa08
 
             col = layout.column(align=True)
             row = col.row(align=True)
@@ -1384,16 +1374,10 @@
     if mode == "SCULPT_CURVES":
         tool = brush.curves_sculpt_brush_type
         size = True
-<<<<<<< HEAD
-        strength = tool not in {"ADD", "DELETE"}
-        direction = tool in {"GROW_SHRINK", "SELECTION_PAINT"}
-        strength_pressure = tool not in {"SLIDE", "ADD", "DELETE"}
-=======
         strength = tool not in {'ADD', 'DELETE'}
         direction = tool in {'GROW_SHRINK', 'SELECTION_PAINT'}
         strength_pressure = tool not in {'SLIDE', 'ADD', 'DELETE'}
         size_pressure = True
->>>>>>> ea43fa08
 
     # Grease Pencil #
     if mode == "PAINT_GREASE_PENCIL":
