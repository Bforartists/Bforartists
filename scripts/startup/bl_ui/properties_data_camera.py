# SPDX-FileCopyrightText: 2009-2023 Blender Authors
#
# SPDX-License-Identifier: GPL-2.0-or-later

import bpy
from bpy.types import Panel
from bpy.app.translations import contexts as i18n_contexts
from rna_prop_ui import PropertyPanel
from bl_ui.utils import PresetPanel
from .space_properties import PropertiesAnimationMixin


class CameraButtonsPanel:
    bl_space_type = 'PROPERTIES'
    bl_region_type = 'WINDOW'
    bl_context = "data"

    @classmethod
    def poll(cls, context):
        engine = context.engine
        return context.camera and (engine in cls.COMPAT_ENGINES)


class CAMERA_PT_presets(PresetPanel, Panel):
    bl_label = "Camera Presets"
    preset_subdir = "camera"
    preset_operator = "script.execute_preset"
    preset_add_operator = "camera.preset_add"
    COMPAT_ENGINES = {
        'BLENDER_RENDER',
        'BLENDER_EEVEE_NEXT',
        'BLENDER_WORKBENCH',
    }


class CAMERA_PT_safe_areas_presets(PresetPanel, Panel):
    bl_label = "Camera Presets"
    preset_subdir = "safe_areas"
    preset_operator = "script.execute_preset"
    preset_add_operator = "camera.safe_areas_preset_add"
    COMPAT_ENGINES = {
        'BLENDER_RENDER',
        'BLENDER_EEVEE_NEXT',
        'BLENDER_WORKBENCH',
    }


class DATA_PT_context_camera(CameraButtonsPanel, Panel):
    bl_label = ""
    bl_options = {'HIDE_HEADER'}
    COMPAT_ENGINES = {
        'BLENDER_RENDER',
        'BLENDER_EEVEE_NEXT',
        'BLENDER_WORKBENCH',
    }

    def draw(self, context):
        layout = self.layout

        ob = context.object
        cam = context.camera
        space = context.space_data

        if ob:
            layout.template_ID(ob, "data")
        elif cam:
            layout.template_ID(space, "pin_id")


class DATA_PT_lens(CameraButtonsPanel, Panel):
    bl_label = "Lens"
    bl_translation_context = i18n_contexts.id_camera
    COMPAT_ENGINES = {
        'BLENDER_RENDER',
        'BLENDER_EEVEE_NEXT',
        'BLENDER_WORKBENCH',
    }

    def draw(self, context):
        layout = self.layout
        layout.use_property_split = True

        cam = context.camera

        layout.prop(cam, "type")

        col = layout.column()
        col.separator()

        if cam.type == 'PERSP':
            col.prop(cam, "lens_unit")
            if cam.lens_unit == 'MILLIMETERS':
                col.prop(cam, "lens")
            elif cam.lens_unit == 'FOV':
                col.prop(cam, "angle")

        elif cam.type == 'ORTHO':
            col.prop(cam, "ortho_scale")

        elif cam.type == 'PANO':
            engine = context.engine
            if engine == 'CYCLES':
                col.prop(cam, "panorama_type")
                if cam.panorama_type == 'FISHEYE_EQUIDISTANT':
                    col.prop(cam, "fisheye_fov")
                elif cam.panorama_type == 'FISHEYE_EQUISOLID':
                    col.prop(cam, "fisheye_lens", text="Lens")
                    col.prop(cam, "fisheye_fov")
                elif cam.panorama_type == 'EQUIRECTANGULAR':
                    sub = col.column(align=True)
                    sub.prop(cam, "latitude_min", text="Latitude Min")
                    sub.prop(cam, "latitude_max", text="Max")
                    sub = col.column(align=True)
                    sub.prop(cam, "longitude_min", text="Longitude Min")
                    sub.prop(cam, "longitude_max", text="Max")
                elif cam.panorama_type == 'FISHEYE_LENS_POLYNOMIAL':
                    col.prop(cam, "fisheye_fov")
                    col.prop(cam, "fisheye_polynomial_k0", text="K0")
                    col.prop(cam, "fisheye_polynomial_k1", text="K1")
                    col.prop(cam, "fisheye_polynomial_k2", text="K2")
                    col.prop(cam, "fisheye_polynomial_k3", text="K3")
                    col.prop(cam, "fisheye_polynomial_k4", text="K4")
                elif cam.panorama_type == 'CENTRAL_CYLINDRICAL':
                    sub = col.column(align=True)
                    sub.prop(cam, "central_cylindrical_range_v_min", text="Height Min")
                    sub.prop(cam, "central_cylindrical_range_v_max", text="Max")
                    sub = col.column(align=True)
                    sub.prop(cam, "central_cylindrical_range_u_min", text="Longitude Min")
                    sub.prop(cam, "central_cylindrical_range_u_max", text="Max")
                    sub = col.column(align=True)
                    sub.prop(cam, "central_cylindrical_radius", text="Cylinder radius")

<<<<<<< HEAD
            elif engine in {'BLENDER_RENDER', 'BLENDER_EEVEE', 'BLENDER_EEVEE_NEXT', 'BLENDER_WORKBENCH'}:
                col.prop(cam, "lens_unit")
=======
            elif engine in {'BLENDER_RENDER', 'BLENDER_EEVEE_NEXT', 'BLENDER_WORKBENCH'}:
>>>>>>> c800bbf3
                if cam.lens_unit == 'MILLIMETERS':
                    col.prop(cam, "lens")
                elif cam.lens_unit == 'FOV':
                    col.prop(cam, "angle")

        col = layout.column()
        col.separator()

        sub = col.column(align=True)
        sub.prop(cam, "shift_x", text="Shift X")
        sub.prop(cam, "shift_y", text="Y")

        col.separator()
        sub = col.column(align=True)
        sub.prop(cam, "clip_start", text="Clip Near")
        sub.prop(cam, "clip_end", text="Clip Far")


class DATA_PT_camera_stereoscopy(CameraButtonsPanel, Panel):
    bl_label = "Stereoscopy"
    COMPAT_ENGINES = {
        'BLENDER_RENDER',
        'BLENDER_EEVEE_NEXT',
        'BLENDER_WORKBENCH',
    }

    @classmethod
    def poll(cls, context):
        render = context.scene.render
        return (super().poll(context) and render.use_multiview and render.views_format == 'STEREO_3D')

    def draw(self, context):
        layout = self.layout
        layout.use_property_split = True

        render = context.scene.render
        st = context.camera.stereo
        cam = context.camera

        is_spherical_stereo = cam.type != 'ORTHO' and render.use_spherical_stereo
        use_spherical_stereo = is_spherical_stereo and st.use_spherical_stereo

        layout.prop(st, "convergence_mode")

        col = layout.column()
        sub = col.column()
        sub.active = st.convergence_mode != 'PARALLEL'
        sub.prop(st, "convergence_distance")

        col.prop(st, "interocular_distance")

        if is_spherical_stereo:
            col.separator()
            col.prop(st, "use_spherical_stereo")
            sub = col.column()
            sub.active = st.use_spherical_stereo
            sub.prop(st, "use_pole_merge")

            sub = col.column(align=True)
            sub.active = st.use_pole_merge
            sub.prop(st, "pole_merge_angle_from", text="Pole Merge Angle Start")
            sub.prop(st, "pole_merge_angle_to", text="End")

        col = layout.column()
        col.active = not use_spherical_stereo
        col.separator()
        col.prop(st, "pivot")


class DATA_PT_camera(CameraButtonsPanel, Panel):
    bl_label = "Camera"
    bl_options = {'DEFAULT_CLOSED'}
    COMPAT_ENGINES = {
        'BLENDER_RENDER',
        'BLENDER_EEVEE_NEXT',
        'BLENDER_WORKBENCH',
    }

    def draw_header_preset(self, _context):
        CAMERA_PT_presets.draw_panel_header(self.layout)

    def draw(self, context):
        layout = self.layout

        cam = context.camera

        layout.use_property_split = True

        col = layout.column()
        col.prop(cam, "sensor_fit")

        if cam.sensor_fit == 'AUTO':
            col.prop(cam, "sensor_width", text="Size")
        else:
            sub = col.column(align=True)
            sub.active = cam.sensor_fit == 'HORIZONTAL'
            sub.prop(cam, "sensor_width", text="Width")

            sub = col.column(align=True)
            sub.active = cam.sensor_fit == 'VERTICAL'
            sub.prop(cam, "sensor_height", text="Height")


class DATA_PT_camera_dof(CameraButtonsPanel, Panel):
    bl_label = "Depth of Field"
    bl_options = {'DEFAULT_CLOSED'}
    COMPAT_ENGINES = {
        'BLENDER_EEVEE_NEXT',
        'BLENDER_WORKBENCH',
    }

    def draw_header(self, context):
        cam = context.camera
        dof = cam.dof
        self.layout.prop(dof, "use_dof", text="")

    def draw(self, context):
        layout = self.layout
        layout.use_property_split = True

        cam = context.camera
        dof = cam.dof
        layout.active = dof.use_dof

        col = layout.column()
        col.prop(dof, "focus_object", text="Focus on Object")
        if dof.focus_object and dof.focus_object.type == 'ARMATURE':
            col.prop_search(dof, "focus_subtarget", dof.focus_object.data, "bones", text="Focus on Bone")

        sub = col.column()
        sub.active = (dof.focus_object is None)
        row = sub.row(align=True)
        row.prop(dof, "focus_distance", text="Focus Distance")
        row.operator(
            "ui.eyedropper_depth",
            icon='EYEDROPPER',
            text="").prop_data_path = "scene.camera.data.dof.focus_distance"


class DATA_PT_camera_dof_aperture(CameraButtonsPanel, Panel):
    bl_label = "Aperture"
    bl_parent_id = "DATA_PT_camera_dof"
    COMPAT_ENGINES = {
        'BLENDER_EEVEE_NEXT',
        'BLENDER_WORKBENCH',
    }

    def draw(self, context):
        layout = self.layout
        layout.use_property_split = True

        cam = context.camera
        dof = cam.dof
        layout.active = dof.use_dof

        flow = layout.grid_flow(row_major=True, columns=0, even_columns=True, even_rows=False, align=False)

        col = flow.column()
        col.prop(dof, "aperture_fstop")

        col = flow.column()
        col.prop(dof, "aperture_blades")
        col.prop(dof, "aperture_rotation")
        col.prop(dof, "aperture_ratio")


class DATA_PT_camera_background_image(CameraButtonsPanel, Panel):
    bl_label = "Background Images"
    bl_options = {'DEFAULT_CLOSED'}
    COMPAT_ENGINES = {
        'BLENDER_RENDER',
        'BLENDER_EEVEE_NEXT',
        'BLENDER_WORKBENCH',
    }

    def draw_header(self, context):
        cam = context.camera

        self.layout.prop(cam, "show_background_images", text="")

    def draw(self, context):
        layout = self.layout
        layout.use_property_split = True
        layout.use_property_decorate = False

        cam = context.camera
        use_multiview = context.scene.render.use_multiview

        col = layout.column()
        col.operator("view3d.camera_background_image_add", text="Add Image")

        for i, bg in enumerate(cam.background_images):
            layout.active = cam.show_background_images
            box = layout.box()
            row = box.row(align=True)
            row.prop(bg, "show_expanded", text="", emboss=False)
            if bg.source == 'IMAGE' and bg.image:
                row.prop(bg.image, "name", text="", emboss=False)
            elif bg.source == 'MOVIE_CLIP' and bg.clip:
                row.prop(bg.clip, "name", text="", emboss=False)
            elif bg.source and bg.use_camera_clip:
                row.label(text="Active Clip")
            else:
                row.label(text="Not Set")

            row.prop(
                bg,
                "show_background_image",
                text="",
                emboss=False,
                icon='HIDE_OFF' if bg.show_background_image else 'HIDE_ON',
            )

            row.operator("view3d.camera_background_image_remove", text="", emboss=False, icon='X').index = i

            if bg.show_expanded:
                row = box.row()
                row.prop(bg, "source", expand=True)

                has_bg = False
                if bg.source == 'IMAGE':
                    row = box.row()
                    row.template_ID(bg, "image", open="image.open")
                    if bg.image is not None:
                        box.template_image(bg, "image", bg.image_user, compact=True)
                        has_bg = True

                        if use_multiview:
                            box.prop(bg.image, "use_multiview")

                            column = box.column()
                            column.active = bg.image.use_multiview

                            column.label(text="Views Format:")
                            column.row().prop(bg.image, "views_format", expand=True)

                            sub = column.box()
                            sub.active = bg.image.views_format == 'STEREO_3D'
                            sub.template_image_stereo_3d(bg.image.stereo_3d_format)

                elif bg.source == 'MOVIE_CLIP':
                    box.use_property_split = False

                    row = box.row()
                    row.use_property_split = False
                    split = row.split(factor = 0.5)
                    row = split.row()
                    row.prop(bg, "use_camera_clip", text="Active Clip")
                    row = split.row()
                    if not bg.use_camera_clip:
                        row.label(icon='DISCLOSURE_TRI_DOWN')
                    else:
                        row.label(icon='DISCLOSURE_TRI_RIGHT')

                    column = box.column()
                    if not bg.use_camera_clip:
                        column.template_ID(bg, "clip", open="clip.open")

                        if bg.clip:
                            column.template_movieclip(bg, "clip", compact=True)

                    if bg.use_camera_clip or bg.clip:
                        has_bg = True

                    column = box.column()
                    column.active = has_bg
                    column.prop(bg.clip_user, "use_render_undistorted")
                    column.use_property_split = True
                    column.prop(bg.clip_user, "proxy_render_size")

                if has_bg:
                    col = box.column()
                    if bg.image is not None:
                        col.use_property_split = False
                        col.prop(bg.image, "use_view_as_render")
                        col.use_property_split = True
                    col.prop(bg, "alpha")
                    col.row().prop(bg, "display_depth", expand=True)

                    col.row().prop(bg, "frame_method", expand=True)

                    row = box.row()
                    row.prop(bg, "offset")

                    col = box.column()
                    col.use_property_split = True
                    col.prop(bg, "rotation")
                    col.prop(bg, "scale")

                    col.label(text = "Flip")
                    col.use_property_split = False
                    row = col.row()
                    row.separator()
                    row.prop(bg, "use_flip_x", text="X")
                    row = col.row()
                    row.separator()
                    row.prop(bg, "use_flip_y", text="Y")


class DATA_PT_camera_display(CameraButtonsPanel, Panel):
    bl_label = "Viewport Display"
    bl_options = {'DEFAULT_CLOSED'}
    COMPAT_ENGINES = {
        'BLENDER_RENDER',
        'BLENDER_EEVEE_NEXT',
        'BLENDER_WORKBENCH',
    }

    def draw(self, context):
        layout = self.layout
        layout.use_property_split = True

        cam = context.camera

        col = layout.column(align=True)

        col.prop(cam, "display_size", text="Size")

        col.label( text = "Show")
        col.use_property_split = False
        row = col.row()
        row.separator()
        row.prop(cam, "show_limits", text="Limits")
        row.prop_decorator(cam, "show_limits")
        row = col.row()
        row.separator()
        row.prop(cam, "show_mist", text="Mist")
        row.prop_decorator(cam, "show_mist")
        row = col.row()
        row.separator()
        row.prop(cam, "show_sensor", text="Sensor")
        row.prop_decorator(cam, "show_sensor")
        row = col.row()
        row.separator()
        row.prop(cam, "show_name", text="Name")
        row.prop_decorator(cam, "show_name")

        split = layout.split(factor = 0.36)
        col = split.column()
        col.use_property_split = False
        col.prop(cam, "show_passepartout", text = "Passepartout")
        col = split.column()
        if cam.show_passepartout:
            col.prop(cam, "passepartout_alpha", text="")
        else:
            col.label(icon='DISCLOSURE_TRI_RIGHT')


class DATA_PT_camera_display_composition_guides(CameraButtonsPanel, Panel):
    bl_label = "Composition Guides"
    bl_parent_id = "DATA_PT_camera_display"
    bl_options = {'DEFAULT_CLOSED'}
    COMPAT_ENGINES = {
        'BLENDER_RENDER',
        'BLENDER_EEVEE_NEXT',
        'BLENDER_WORKBENCH',
    }

    def draw(self, context):
        layout = self.layout
        layout.use_property_split = True

        cam = context.camera

        row = layout.row()
        row.use_property_split = False
        row.prop(cam, "show_composition_thirds")
        row.prop_decorator(cam, "show_composition_thirds")

        col = layout.column(align=True)
        col.label( text = "Center")
        col.use_property_split = False
        row = col.row()
        row.separator()
        row.prop(cam, "show_composition_center")
        row.prop_decorator(cam, "show_composition_center")
        row = col.row()
        row.separator()
        row.prop(cam, "show_composition_center_diagonal", text="Diagonal")
        row.prop_decorator(cam, "show_composition_center_diagonal")

        col = layout.column(align=True)
        col.label( text = "Golden")
        col.use_property_split = False
        row = col.row()
        row.separator()
        row.prop(cam, "show_composition_golden", text="Ratio")
        row.prop_decorator(cam, "show_composition_golden")
        row = col.row()
        row.separator()
        row.prop(cam, "show_composition_golden_tria_a", text="Triangle A")
        row.prop_decorator(cam, "show_composition_golden_tria_a")
        row = col.row()
        row.separator()
        row.prop(cam, "show_composition_golden_tria_b", text="Triangle B")
        row.prop_decorator(cam, "show_composition_golden_tria_b")

        col = layout.column(align=True)
        col.label( text = "Harmony")
        col.use_property_split = False
        row = col.row()
        row.separator()
        row.prop(cam, "show_composition_harmony_tri_a", text="Triangle A")
        row.prop_decorator(cam, "show_composition_harmony_tri_a")
        row = col.row()
        row.separator()
        row.prop(cam, "show_composition_harmony_tri_b", text="Triangle B")
        row.prop_decorator(cam, "show_composition_harmony_tri_b")


class DATA_PT_camera_safe_areas(CameraButtonsPanel, Panel):
    bl_label = "Safe Areas"
    bl_options = {'DEFAULT_CLOSED'}
    COMPAT_ENGINES = {
        'BLENDER_RENDER',
        'BLENDER_EEVEE_NEXT',
        'BLENDER_WORKBENCH',
    }

    def draw_header(self, context):
        cam = context.camera

        self.layout.prop(cam, "show_safe_areas", text="")

    def draw_header_preset(self, _context):
        CAMERA_PT_safe_areas_presets.draw_panel_header(self.layout)

    def draw(self, context):
        layout = self.layout
        safe_data = context.scene.safe_areas
        camera = context.camera

        layout.use_property_split = True

        layout.active = camera.show_safe_areas

        col = layout.column()

        sub = col.column()
        sub.prop(safe_data, "title", slider=True)
        sub.prop(safe_data, "action", slider=True)


class DATA_PT_camera_safe_areas_center_cut(CameraButtonsPanel, Panel):
    bl_label = "Center-Cut Safe Areas"
    bl_parent_id = "DATA_PT_camera_safe_areas"
    bl_options = {'DEFAULT_CLOSED'}
    COMPAT_ENGINES = {
        'BLENDER_RENDER',
        'BLENDER_EEVEE_NEXT',
        'BLENDER_WORKBENCH',
    }

    def draw_header(self, context):
        cam = context.camera

        layout = self.layout
        layout.active = cam.show_safe_areas
        layout.prop(cam, "show_safe_center", text="")

    def draw(self, context):
        layout = self.layout
        safe_data = context.scene.safe_areas
        camera = context.camera

        layout.use_property_split = True

        layout.active = camera.show_safe_areas and camera.show_safe_center

        col = layout.column()
        col.prop(safe_data, "title_center", slider=True)
        col.prop(safe_data, "action_center", slider=True)


class DATA_PT_camera_animation(CameraButtonsPanel, PropertiesAnimationMixin, PropertyPanel, Panel):
    COMPAT_ENGINES = {
        'BLENDER_RENDER',
        'BLENDER_EEVEE_NEXT',
        'BLENDER_WORKBENCH',
    }
    _animated_id_context_property = "camera"


class DATA_PT_custom_props_camera(CameraButtonsPanel, PropertyPanel, Panel):
    COMPAT_ENGINES = {
        'BLENDER_RENDER',
        'BLENDER_EEVEE_NEXT',
        'BLENDER_WORKBENCH',
    }
    _context_path = "object.data"
    _property_type = bpy.types.Camera


def draw_display_safe_settings(layout, safe_data, settings):
    show_safe_areas = settings.show_safe_areas
    show_safe_center = settings.show_safe_center

    layout.use_property_split = True

    col = layout.column()
    col.active = show_safe_areas

    sub = col.column()
    sub.prop(safe_data, "title", slider=True)
    sub.prop(safe_data, "action", slider=True)

    col.separator()

    col.prop(settings, "show_safe_center", text="Center-Cut Safe Areas")

    sub = col.column()
    sub.active = show_safe_areas and show_safe_center
    sub.prop(safe_data, "title_center", slider=True)
    sub.prop(safe_data, "action_center", slider=True)


classes = (
    CAMERA_PT_presets,
    CAMERA_PT_safe_areas_presets,
    DATA_PT_context_camera,
    DATA_PT_lens,
    DATA_PT_camera_dof,
    DATA_PT_camera_dof_aperture,
    DATA_PT_camera,
    DATA_PT_camera_stereoscopy,
    DATA_PT_camera_safe_areas,
    DATA_PT_camera_safe_areas_center_cut,
    DATA_PT_camera_background_image,
    DATA_PT_camera_display,
    DATA_PT_camera_display_composition_guides,
    DATA_PT_camera_animation,
    DATA_PT_custom_props_camera,
)

if __name__ == "__main__":  # only for live edit.
    from bpy.utils import register_class
    for cls in classes:
        register_class(cls)<|MERGE_RESOLUTION|>--- conflicted
+++ resolved
@@ -130,12 +130,8 @@
                     sub = col.column(align=True)
                     sub.prop(cam, "central_cylindrical_radius", text="Cylinder radius")
 
-<<<<<<< HEAD
-            elif engine in {'BLENDER_RENDER', 'BLENDER_EEVEE', 'BLENDER_EEVEE_NEXT', 'BLENDER_WORKBENCH'}:
+            elif engine in {'BLENDER_RENDER', 'BLENDER_EEVEE_NEXT', 'BLENDER_WORKBENCH'}:
                 col.prop(cam, "lens_unit")
-=======
-            elif engine in {'BLENDER_RENDER', 'BLENDER_EEVEE_NEXT', 'BLENDER_WORKBENCH'}:
->>>>>>> c800bbf3
                 if cam.lens_unit == 'MILLIMETERS':
                     col.prop(cam, "lens")
                 elif cam.lens_unit == 'FOV':
