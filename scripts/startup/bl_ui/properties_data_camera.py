--- conflicted
+++ resolved
@@ -131,7 +131,6 @@
                 elif cam.lens_unit == 'FOV':
                     col.prop(cam, "angle")
 
-
         col = layout.column()
         col.separator()
 
@@ -396,10 +395,7 @@
                     if bg.image is not None:
                         col.use_property_split = False
                         col.prop(bg.image, "use_view_as_render")
-<<<<<<< HEAD
                         col.use_property_split = True
-=======
->>>>>>> 24dc793c
                     col.prop(bg, "alpha")
                     col.row().prop(bg, "display_depth", expand=True)
 
