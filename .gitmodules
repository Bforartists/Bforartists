--- conflicted
+++ resolved
@@ -1,19 +1,4 @@
-<<<<<<< HEAD
-=======
-[submodule "release/scripts/addons"]
-	path = release/scripts/addons
-	url = ../blender-addons.git
-	ignore = all
-[submodule "release/scripts/addons_contrib"]
-	path = release/scripts/addons_contrib
-	url = ../blender-addons-contrib.git
-	ignore = all
-[submodule "release/datafiles/locale"]
-	path = release/datafiles/locale
-	url = ../blender-translations.git
-	ignore = all
 [submodule "source/tools"]
 	path = source/tools
 	url = ../blender-dev-tools.git
-	ignore = all
->>>>>>> ecd36afb
+	ignore = all