--- conflicted
+++ resolved
@@ -24,8 +24,6 @@
 #   ../build_linux_i386
 # This is for users who like to configure & build blender with a single command.
 
-<<<<<<< HEAD
-=======
 define HELP_TEXT
 
 Convenience Targets
@@ -153,7 +151,6 @@
 endef
 # HELP_TEXT (end)
 
->>>>>>> 38bd6dcc
 
 # System Vars
 OS:=$(shell uname -s)
@@ -228,10 +225,12 @@
 # -----------------------------------------------------------------------------
 # Blender binary path
 
+# Allow passing in own BLENDER_BIN so developers who don't
+# use the default build path can still use utility helpers.
 ifeq ($(OS), Darwin)
-	BLENDER_BIN="$(BUILD_DIR)/bin/bforartists.app/Contents/MacOS/bforartists"
+	BLENDER_BIN?="$(BUILD_DIR)/bin/bforartists.app/Contents/MacOS/bforartists"
 else
-	BLENDER_BIN="$(BUILD_DIR)/bin/bforartists"
+	BLENDER_BIN?="$(BUILD_DIR)/bin/bforartists"
 endif
 
 
@@ -326,87 +325,9 @@
 
 # -----------------------------------------------------------------------------
 # Help for build targets
+export HELP_TEXT
 help: .FORCE
-	@echo ""
-	@echo "Convenience targets provided for building blender, (multiple at once can be used)"
-	@echo "  * debug     - build a debug binary"
-	@echo "  * full      - enable all supported dependencies & options"
-	@echo "  * lite      - disable non essential features for a smaller binary and faster build"
-	@echo "  * headless  - build without an interface (renderfarm or server automation)"
-	@echo "  * cycles    - build Cycles standalone only, without Blender"
-	@echo "  * bpy       - build as a python module which can be loaded from python directly"
-	@echo "  * deps      - build library dependencies (intended only for platform maintainers)"
-	@echo ""
-	@echo "  * config    - run cmake configuration tool to set build options"
-	@echo ""
-	@echo "  Note, passing the argument 'BUILD_DIR=path' when calling make will override the default build dir."
-	@echo "  Note, passing the argument 'BUILD_CMAKE_ARGS=args' lets you add cmake arguments."
-	@echo ""
-	@echo ""
-	@echo "Project Files for IDE's"
-	@echo "  * project_qtcreator - QtCreator Project Files"
-	@echo "  * project_netbeans  - NetBeans Project Files"
-	@echo "  * project_eclipse   - Eclipse CDT4 Project Files"
-	@echo ""
-	@echo "Package Targets"
-	@echo "  * package_debian  - build a debian package"
-	@echo "  * package_pacman  - build an arch linux pacman package"
-	@echo "  * package_archive - build an archive package"
-	@echo ""
-	@echo "Testing Targets (not associated with building blender)"
-	@echo "  * test               - run ctest, currently tests import/export,"
-	@echo "                         operator execution and that python modules load"
-	@echo "  * test_cmake         - runs our own cmake file checker"
-	@echo "                         which detects errors in the cmake file list definitions"
-	@echo "  * test_pep8          - checks all python script are pep8"
-	@echo "                         which are tagged to use the stricter formatting"
-	@echo "  * test_deprecated    - checks for deprecation tags in our code which may need to be removed"
-	@echo "  * test_style_c       - checks C/C++ conforms with blenders style guide:"
-	@echo "                         https://wiki.blender.org/wiki/Source/Code_Style"
-	@echo "  * test_style_c_qtc   - same as test_style but outputs QtCreator tasks format"
-	@echo "  * test_style_osl     - checks OpenShadingLanguage conforms with blenders style guide:"
-	@echo "                         https://wiki.blender.org/wiki/Source/Code_Style"
-	@echo "  * test_style_osl_qtc - checks OpenShadingLanguage conforms with blenders style guide:"
-	@echo "                         https://wiki.blender.org/wiki/Source/Code_Style"
-	@echo ""
-	@echo "Static Source Code Checking (not associated with building blender)"
-	@echo "  * check_cppcheck       - run blender source through cppcheck (C & C++)"
-	@echo "  * check_clang_array    - run blender source through clang array checking script (C & C++)"
-	@echo "  * check_splint         - run blenders source through splint (C only)"
-	@echo "  * check_sparse         - run blenders source through sparse (C only)"
-	@echo "  * check_smatch         - run blenders source through smatch (C only)"
-	@echo "  * check_spelling_c     - check for spelling errors (C/C++ only)"
-	@echo "  * check_spelling_c_qtc - same as check_spelling_c but outputs QtCreator tasks format"
-	@echo "  * check_spelling_osl   - check for spelling errors (OSL only)"
-	@echo "  * check_spelling_py    - check for spelling errors (Python only)"
-	@echo "  * check_descriptions   - check for duplicate/invalid descriptions"
-	@echo ""
-	@echo "Utilities (not associated with building blender)"
-	@echo "  * icons    - Updates PNG icons from SVG files."
-	@echo "               Set environment variables 'BLENDER_BIN' and 'INKSCAPE_BIN'"
-	@echo "               to define your own commands."
-	@echo "  * icons_geom - Updates Geometry icons from BLEND file."
-	@echo "                 Set environment variable 'BLENDER_BIN'"
-	@echo "                 to define your own command."
-	@echo "  * tgz        - create a compressed archive of the source code."
-	@echo "  * update     - updates git and all submodules"
-	@echo ""
-	@echo "Environment Variables"
-	@echo "  * BUILD_CMAKE_ARGS    - arguments passed to CMake."
-	@echo "  * BUILD_DIR           - override default build path."
-	@echo "  * PYTHON              - use this for the Python command (used for checking tools)."
-	@echo "  * NPROCS              - number of processes to use building (auto-detect when omitted)."
-	@echo ""
-	@echo "Documentation Targets (not associated with building blender)"
-	@echo "  * doc_py   - generate sphinx python api docs"
-	@echo "  * doc_doxy - generate doxygen C/C++ docs"
-	@echo "  * doc_dna  - generate blender file format reference"
-	@echo "  * doc_man  - generate manpage"
-	@echo ""
-	@echo "Information"
-	@echo "  * help          - this help message"
-	@echo "  * help_features - show a list of optional features when building"
-	@echo ""
+	@echo "$$HELP_TEXT"
 
 # -----------------------------------------------------------------------------
 # Packages
@@ -570,9 +491,12 @@
 tgz: .FORCE
 	./build_files/utils/build_tgz.sh
 
+INKSCAPE_BIN?="inkscape"
 icons: .FORCE
-	"$(BLENDER_DIR)/release/datafiles/blender_icons_update.py"
-	"$(BLENDER_DIR)/release/datafiles/prvicons_update.py"
+	BLENDER_BIN=$(BLENDER_BIN) INKSCAPE_BIN=$(INKSCAPE_BIN) \
+		"$(BLENDER_DIR)/release/datafiles/blender_icons_update.py"
+	BLENDER_BIN=$(BLENDER_BIN) INKSCAPE_BIN=$(INKSCAPE_BIN) \
+		"$(BLENDER_DIR)/release/datafiles/prvicons_update.py"
 
 icons_geom: .FORCE
 	BLENDER_BIN=$(BLENDER_BIN) \
@@ -587,7 +511,7 @@
 		svn update ../lib/* ; \
 	fi
 	git pull --rebase
-	
+
 	#bfa - we don't have submodules anymore. So i commented out the following lines.
 	#git submodule update --init --recursive
 	#git submodule foreach git checkout master
