# -*- mode: gnumakefile; tab-width: 4; indent-tabs-mode: t; -*-
# vim: tabstop=4
#
# ##### BEGIN GPL LICENSE BLOCK #####
#
#  This program is free software; you can redistribute it and/or
#  modify it under the terms of the GNU General Public License
#  as published by the Free Software Foundation; either version 2
#  of the License, or (at your option) any later version.
#
#  This program is distributed in the hope that it will be useful,
#  but WITHOUT ANY WARRANTY; without even the implied warranty of
#  MERCHANTABILITY or FITNESS FOR A PARTICULAR PURPOSE.  See the
#  GNU General Public License for more details.
#
#  You should have received a copy of the GNU General Public License
#  along with this program; if not, write to the Free Software Foundation,
#  Inc., 51 Franklin Street, Fifth Floor, Boston, MA 02110-1301, USA.
#
# ##### END GPL LICENSE BLOCK #####

# This Makefile does an out-of-source CMake build in ../build_`OS`_`CPU`
# eg:
#   ../build_linux_i386
# This is for users who like to configure & build blender with a single command.

define HELP_TEXT

Convenience Targets
   Provided for building Blender, (multiple at once can be used).

   * debug:         Build a debug binary.
   * full:          Enable all supported dependencies & options.
   * lite:          Disable non essential features for a smaller binary and faster build.
   * headless:      Build without an interface (renderfarm or server automation).
   * cycles:        Build Cycles standalone only, without Blender.
   * bpy:           Build as a python module which can be loaded from python directly.
   * deps:          Build library dependencies (intended only for platform maintainers).

   * developer:     Enable faster builds, error checking and tests, recommended for developers.
   * config:        Run cmake configuration tool to set build options.
   * ninja:         Use ninja build tool for faster builds.

   Note: passing the argument 'BUILD_DIR=path' when calling make will override the default build dir.
   Note: passing the argument 'BUILD_CMAKE_ARGS=args' lets you add cmake arguments.


Project Files
   Generate project files for development environments.

   * project_qtcreator:     QtCreator Project Files.
   * project_netbeans:      NetBeans Project Files.
   * project_eclipse:       Eclipse CDT4 Project Files.

Package Targets

   * package_debian:    Build a debian package.
   * package_pacman:    Build an arch linux pacman package.
   * package_archive:	Build an archive package.

Testing Targets
   Not associated with building Blender.

   * test:
     Run ctest, currently tests import/export,
     operator execution and that python modules load
   * test_cmake:
     Runs our own cmake file checker
     which detects errors in the cmake file list definitions
   * test_pep8:
     Checks all python script are pep8
     which are tagged to use the stricter formatting
   * test_deprecated:
     Checks for deprecation tags in our code which may need to be removed
   * test_style_c:
     Checks C/C++ conforms with blenders style guide:
     https://wiki.blender.org/wiki/Source/Code_Style
   * test_style_c_qtc:
     Same as test_style but outputs QtCreator tasks format
   * test_style_osl:
     Checks OpenShadingLanguage conforms with blenders style guide:
     https://wiki.blender.org/wiki/Source/Code_Style
   * test_style_osl_qtc:
     Checks OpenShadingLanguage conforms with blenders style guide:
     https://wiki.blender.org/wiki/Source/Code_Style

Static Source Code Checking
   Not associated with building Blender.

   * check_cppcheck:        Run blender source through cppcheck (C & C++).
   * check_clang_array:     Run blender source through clang array checking script (C & C++).
   * check_splint:          Run blenders source through splint (C only).
   * check_sparse:          Run blenders source through sparse (C only).
   * check_smatch:          Run blenders source through smatch (C only).
   * check_spelling_c:      Check for spelling errors (C/C++ only).
   * check_spelling_c_qtc:  Same as check_spelling_c but outputs QtCreator tasks format.
   * check_spelling_osl:    Check for spelling errors (OSL only).
   * check_spelling_py:     Check for spelling errors (Python only).
   * check_descriptions:    Check for duplicate/invalid descriptions.

Utilities
   Not associated with building Blender.

   * icons:
     Updates PNG icons from SVG files.

     Optionally pass in variables: 'BLENDER_BIN', 'INKSCAPE_BIN'
     otherwise default paths are used.

     Example
        make icons INKSCAPE_BIN=/path/to/inkscape

   * icons_geom:
     Updates Geometry icons from BLEND file.

     Optionally pass in variable: 'BLENDER_BIN'
     otherwise default paths are used.

     Example
        make icons_geom BLENDER_BIN=/path/to/blender

   * tgz:
     Create a compressed archive of the source code.

   * update:
     updates git and all submodules

   * format
     Format source code using clang (uses PATHS if passed in). For example::

        make format PATHS="source/blender/blenlib source/blender/blenkernel"

Environment Variables

   * BUILD_CMAKE_ARGS:      Arguments passed to CMake.
   * BUILD_DIR:             Override default build path.
   * PYTHON:                Use this for the Python command (used for checking tools).
   * NPROCS:                Number of processes to use building (auto-detect when omitted).

Documentation Targets
   Not associated with building Blender.

   * doc_py:        Generate sphinx python api docs.
   * doc_doxy:      Generate doxygen C/C++ docs.
   * doc_dna:       Generate blender file format reference.
   * doc_man:       Generate manpage.

Information

   * help:              This help message.
   * help_features:     Show a list of optional features when building.

endef
# HELP_TEXT (end)


# System Vars
OS:=$(shell uname -s)
OS_NCASE:=$(shell uname -s | tr '[A-Z]' '[a-z]')
CPU:=$(shell uname -m)


# Source and Build DIR's
BLENDER_DIR:=$(shell pwd -P)
BUILD_TYPE:=Release

ifndef BUILD_CMAKE_ARGS
	BUILD_CMAKE_ARGS:=
endif

ifndef BUILD_DIR
	BUILD_DIR:=$(shell dirname "$(BLENDER_DIR)")/build_$(OS_NCASE)
endif

# Dependencies DIR's
DEPS_SOURCE_DIR:=$(BLENDER_DIR)/build_files/build_environment

ifndef DEPS_BUILD_DIR
	DEPS_BUILD_DIR:=$(BUILD_DIR)/deps
endif

ifndef DEPS_INSTALL_DIR
	DEPS_INSTALL_DIR:=$(shell dirname "$(BLENDER_DIR)")/lib/$(OS_NCASE)

	ifneq ($(OS_NCASE),darwin)
		# Add processor type to directory name
		DEPS_INSTALL_DIR:=$(DEPS_INSTALL_DIR)_$(CPU)
	endif
endif

# Allow to use alternative binary (pypy3, etc)
ifndef PYTHON
	PYTHON:=python3
endif


# -----------------------------------------------------------------------------
# additional targets for the build configuration

# support 'make debug'
ifneq "$(findstring debug, $(MAKECMDGOALS))" ""
	BUILD_DIR:=$(BUILD_DIR)_debug
	BUILD_TYPE:=Debug
endif
ifneq "$(findstring full, $(MAKECMDGOALS))" ""
	BUILD_DIR:=$(BUILD_DIR)_full
	BUILD_CMAKE_ARGS:=$(BUILD_CMAKE_ARGS) -C"$(BLENDER_DIR)/build_files/cmake/config/blender_full.cmake"
endif
ifneq "$(findstring lite, $(MAKECMDGOALS))" ""
	BUILD_DIR:=$(BUILD_DIR)_lite
	BUILD_CMAKE_ARGS:=$(BUILD_CMAKE_ARGS) -C"$(BLENDER_DIR)/build_files/cmake/config/blender_lite.cmake"
endif
ifneq "$(findstring cycles, $(MAKECMDGOALS))" ""
	BUILD_DIR:=$(BUILD_DIR)_cycles
	BUILD_CMAKE_ARGS:=$(BUILD_CMAKE_ARGS) -C"$(BLENDER_DIR)/build_files/cmake/config/cycles_standalone.cmake"
endif
ifneq "$(findstring headless, $(MAKECMDGOALS))" ""
	BUILD_DIR:=$(BUILD_DIR)_headless
	BUILD_CMAKE_ARGS:=$(BUILD_CMAKE_ARGS) -C"$(BLENDER_DIR)/build_files/cmake/config/blender_headless.cmake"
endif
ifneq "$(findstring bpy, $(MAKECMDGOALS))" ""
	BUILD_DIR:=$(BUILD_DIR)_bpy
	BUILD_CMAKE_ARGS:=$(BUILD_CMAKE_ARGS) -C"$(BLENDER_DIR)/build_files/cmake/config/bpy_module.cmake"
endif

ifneq "$(findstring developer, $(MAKECMDGOALS))" ""
	BUILD_CMAKE_ARGS:=$(BUILD_CMAKE_ARGS) -C"$(BLENDER_DIR)/build_files/cmake/config/blender_developer.cmake"
endif

# -----------------------------------------------------------------------------
# build tool

ifneq "$(findstring ninja, $(MAKECMDGOALS))" ""
	BUILD_COMMAND:=ninja
	BUILD_CMAKE_ARGS:=$(BUILD_CMAKE_ARGS) -G Ninja
else
	BUILD_COMMAND:=make -s
endif

# -----------------------------------------------------------------------------
# Blender binary path

# Allow passing in own BLENDER_BIN so developers who don't
# use the default build path can still use utility helpers.
ifeq ($(OS), Darwin)
	BLENDER_BIN?="$(BUILD_DIR)/bin/bforartists.app/Contents/MacOS/bforartists"
else
	BLENDER_BIN?="$(BUILD_DIR)/bin/bforartists"
endif


# -----------------------------------------------------------------------------
# Get the number of cores for threaded build
ifndef NPROCS
	NPROCS:=1
	ifeq ($(OS), Linux)
		NPROCS:=$(shell nproc)
	endif
	ifneq (,$(filter $(OS),Darwin FreeBSD NetBSD))
		NPROCS:=$(shell sysctl -n hw.ncpu)
	endif
endif


# -----------------------------------------------------------------------------
# Macro for configuring cmake

CMAKE_CONFIG = cmake $(BUILD_CMAKE_ARGS) \
                     -H"$(BLENDER_DIR)" \
                     -B"$(BUILD_DIR)" \
                     -DCMAKE_BUILD_TYPE_INIT:STRING=$(BUILD_TYPE)


# -----------------------------------------------------------------------------
# Tool for 'make config'

# X11 spesific
ifdef DISPLAY
	CMAKE_CONFIG_TOOL = cmake-gui
else
	CMAKE_CONFIG_TOOL = ccmake
endif


# -----------------------------------------------------------------------------
# Build Blender
all: .FORCE
	@echo
	@echo Configuring Bforartists in \"$(BUILD_DIR)\" ...

#	# if test ! -f $(BUILD_DIR)/CMakeCache.txt ; then \
#	# 	$(CMAKE_CONFIG); \
#	# fi

#	# do this always incase of failed initial build, could be smarter here...
	@$(CMAKE_CONFIG)

	@echo
<<<<<<< HEAD
	@echo Building Bforartists ...
	$(MAKE) -C "$(BUILD_DIR)" -s -j $(NPROCS) install
=======
	@echo Building Blender ...
	$(BUILD_COMMAND) -C "$(BUILD_DIR)" -j $(NPROCS) install
>>>>>>> e2c6cfec
	@echo
	@echo edit build configuration with: "$(BUILD_DIR)/CMakeCache.txt" run make again to rebuild.
	@echo Bforartists successfully built, run from: "$(BUILD_DIR)/bin/bforartists"
	@echo

debug: all
full: all
lite: all
cycles: all
headless: all
bpy: all
developer: all
ninja: all

# -----------------------------------------------------------------------------
# Build dependencies
DEPS_TARGET = install
ifneq "$(findstring clean, $(MAKECMDGOALS))" ""
	DEPS_TARGET = clean
endif

deps: .FORCE
	@echo
	@echo Configuring dependencies in \"$(DEPS_BUILD_DIR)\"

	@cmake -H"$(DEPS_SOURCE_DIR)" \
	       -B"$(DEPS_BUILD_DIR)" \
		   -DHARVEST_TARGET=$(DEPS_INSTALL_DIR)

	@echo
	@echo Building dependencies ...
	$(BUILD_COMMAND) -C "$(DEPS_BUILD_DIR)" -j $(NPROCS) $(DEPS_TARGET)
	@echo
	@echo Dependencies successfully built and installed to $(DEPS_INSTALL_DIR).
	@echo

# -----------------------------------------------------------------------------
# Configuration (save some cd'ing around)
config: .FORCE
	$(CMAKE_CONFIG_TOOL) "$(BUILD_DIR)"


# -----------------------------------------------------------------------------
# Help for build targets
export HELP_TEXT
help: .FORCE
	@echo "$$HELP_TEXT"

# -----------------------------------------------------------------------------
# Packages
#
package_debian: .FORCE
	cd build_files/package_spec ; DEB_BUILD_OPTIONS="parallel=$(NPROCS)" sh ./build_debian.sh

package_pacman: .FORCE
	cd build_files/package_spec/pacman ; MAKEFLAGS="-j$(NPROCS)" makepkg

package_archive: .FORCE
	make -C "$(BUILD_DIR)" -s package_archive
	@echo archive in "$(BUILD_DIR)/release"


# -----------------------------------------------------------------------------
# Tests
#
test: .FORCE
	cd $(BUILD_DIR) ; ctest . --output-on-failure

# run pep8 check check on scripts we distribute.
test_pep8: .FORCE
	$(PYTHON) tests/python/pep8.py > test_pep8.log 2>&1
	@echo "written: test_pep8.log"

# run some checks on our cmakefiles.
test_cmake: .FORCE
	$(PYTHON) build_files/cmake/cmake_consistency_check.py > test_cmake_consistency.log 2>&1
	@echo "written: test_cmake_consistency.log"

# run deprecation tests, see if we have anything to remove.
test_deprecated: .FORCE
	$(PYTHON) tests/check_deprecated.py

test_style_c: .FORCE
	# run our own checks on C/C++ style
	PYTHONIOENCODING=utf_8 $(PYTHON) \
	    "$(BLENDER_DIR)/source/tools/check_source/check_style_c.py" \
	    "$(BLENDER_DIR)/source/blender" \
	    "$(BLENDER_DIR)/source/creator" \
	    --no-length-check

test_style_c_qtc: .FORCE
	# run our own checks on C/C++ style
	USE_QTC_TASK=1 \
	PYTHONIOENCODING=utf_8 $(PYTHON) \
	    "$(BLENDER_DIR)/source/tools/check_source/check_style_c.py" \
	    "$(BLENDER_DIR)/source/blender" \
	    "$(BLENDER_DIR)/source/creator" \
	    --no-length-check \
	    > \
	    "$(BLENDER_DIR)/test_style.tasks"
	@echo "written: test_style.tasks"


test_style_osl: .FORCE
	# run our own checks on C/C++ style
	PYTHONIOENCODING=utf_8 $(PYTHON) \
	    "$(BLENDER_DIR)/source/tools/check_source/check_style_c.py" \
	    "$(BLENDER_DIR)/intern/cycles/kernel/shaders" \
	    "$(BLENDER_DIR)/release/scripts/templates_osl"


test_style_osl_qtc: .FORCE
	# run our own checks on C/C++ style
	USE_QTC_TASK=1 \
	PYTHONIOENCODING=utf_8 $(PYTHON) \
	    "$(BLENDER_DIR)/source/tools/check_source/check_style_c.py" \
	    "$(BLENDER_DIR)/intern/cycles/kernel/shaders" \
	    "$(BLENDER_DIR)/release/scripts/templates_osl" \
	    > \
	    "$(BLENDER_DIR)/test_style.tasks"
	@echo "written: test_style.tasks"

# -----------------------------------------------------------------------------
# Project Files
#

project_qtcreator: .FORCE
	$(PYTHON) build_files/cmake/cmake_qtcreator_project.py --build-dir "$(BUILD_DIR)"

project_netbeans: .FORCE
	$(PYTHON) build_files/cmake/cmake_netbeans_project.py "$(BUILD_DIR)"

project_eclipse: .FORCE
	cmake -G"Eclipse CDT4 - Unix Makefiles" -H"$(BLENDER_DIR)" -B"$(BUILD_DIR)"


# -----------------------------------------------------------------------------
# Static Checking
#

check_cppcheck: .FORCE
	$(CMAKE_CONFIG)
	cd "$(BUILD_DIR)" ; \
	$(PYTHON) "$(BLENDER_DIR)/build_files/cmake/cmake_static_check_cppcheck.py" 2> \
	    "$(BLENDER_DIR)/check_cppcheck.txt"
	@echo "written: check_cppcheck.txt"

check_clang_array: .FORCE
	$(CMAKE_CONFIG)
	cd "$(BUILD_DIR)" ; \
	$(PYTHON) "$(BLENDER_DIR)/build_files/cmake/cmake_static_check_clang_array.py"

check_splint: .FORCE
	$(CMAKE_CONFIG)
	cd "$(BUILD_DIR)" ; \
	$(PYTHON) "$(BLENDER_DIR)/build_files/cmake/cmake_static_check_splint.py"

check_sparse: .FORCE
	$(CMAKE_CONFIG)
	cd "$(BUILD_DIR)" ; \
	$(PYTHON) "$(BLENDER_DIR)/build_files/cmake/cmake_static_check_sparse.py"

check_smatch: .FORCE
	$(CMAKE_CONFIG)
	cd "$(BUILD_DIR)" ; \
	$(PYTHON) "$(BLENDER_DIR)/build_files/cmake/cmake_static_check_smatch.py"

check_spelling_py: .FORCE
	cd "$(BUILD_DIR)" ; \
	PYTHONIOENCODING=utf_8 $(PYTHON) \
	    "$(BLENDER_DIR)/source/tools/check_source/check_spelling.py" \
	    "$(BLENDER_DIR)/release/scripts"

check_spelling_c: .FORCE
	cd "$(BUILD_DIR)" ; \
	PYTHONIOENCODING=utf_8 $(PYTHON) \
	    "$(BLENDER_DIR)/source/tools/check_source/check_spelling.py" \
	    "$(BLENDER_DIR)/source" \
	    "$(BLENDER_DIR)/intern/cycles" \
	    "$(BLENDER_DIR)/intern/guardedalloc" \
	    "$(BLENDER_DIR)/intern/ghost" \

check_spelling_c_qtc: .FORCE
	cd "$(BUILD_DIR)" ; USE_QTC_TASK=1 \
	PYTHONIOENCODING=utf_8 $(PYTHON) \
	    "$(BLENDER_DIR)/source/tools/check_source/check_spelling.py" \
	    "$(BLENDER_DIR)/source" \
	    "$(BLENDER_DIR)/intern/cycles" \
	    "$(BLENDER_DIR)/intern/guardedalloc" \
	    "$(BLENDER_DIR)/intern/ghost" \
	    > \
	    "$(BLENDER_DIR)/check_spelling_c.tasks"

check_spelling_osl: .FORCE
	cd "$(BUILD_DIR)" ;\
	PYTHONIOENCODING=utf_8 $(PYTHON) \
	    "$(BLENDER_DIR)/source/tools/check_source/check_spelling.py" \
	    "$(BLENDER_DIR)/intern/cycles/kernel/shaders"

check_descriptions: .FORCE
	$(BLENDER_BIN) --background -noaudio --factory-startup --python \
	    "$(BLENDER_DIR)/source/tools/check_source/check_descriptions.py"

# -----------------------------------------------------------------------------
# Utilities
#

tgz: .FORCE
	./build_files/utils/build_tgz.sh

INKSCAPE_BIN?="inkscape"
icons: .FORCE
	BLENDER_BIN=$(BLENDER_BIN) INKSCAPE_BIN=$(INKSCAPE_BIN) \
		"$(BLENDER_DIR)/release/datafiles/blender_icons_update.py"
	BLENDER_BIN=$(BLENDER_BIN) INKSCAPE_BIN=$(INKSCAPE_BIN) \
		"$(BLENDER_DIR)/release/datafiles/prvicons_update.py"

icons_geom: .FORCE
	BLENDER_BIN=$(BLENDER_BIN) \
	    "$(BLENDER_DIR)/release/datafiles/blender_icons_geom_update.py"

update: .FORCE
	if [ "$(OS_NCASE)" = "darwin" ] && [ ! -d "../lib/$(OS_NCASE)" ]; then \
		svn checkout https://svn.blender.org/svnroot/bf-blender/trunk/lib/$(OS_NCASE) ../lib/$(OS_NCASE) ; \
	fi
	if [ -d "../lib" ]; then \
		svn cleanup ../lib/* ; \
		svn update ../lib/* ; \
	fi
	git pull --rebase

	#bfa - we don't have submodules anymore. So i commented out the following lines.
	#git submodule update --init --recursive
	#git submodule foreach git checkout master
	#git submodule foreach git pull --rebase origin master

format: .FORCE
	PATH="../lib/${OS_NCASE}/llvm/bin/:$(PATH)" \
		python3 source/tools/utils_maintenance/clang_format_paths.py $(PATHS)


# -----------------------------------------------------------------------------
# Documentation
#

# Simple version of ./doc/python_api/sphinx_doc_gen.sh with no PDF generation.
doc_py: .FORCE
	ASAN_OPTIONS=halt_on_error=0 \
	$(BLENDER_BIN) --background -noaudio --factory-startup \
		--python doc/python_api/sphinx_doc_gen.py
	cd doc/python_api ; sphinx-build -b html sphinx-in sphinx-out
	@echo "docs written into: '$(BLENDER_DIR)/doc/python_api/sphinx-out/index.html'"

doc_doxy: .FORCE
	cd doc/doxygen; doxygen Doxyfile
	@echo "docs written into: '$(BLENDER_DIR)/doc/doxygen/html/index.html'"

doc_dna: .FORCE
	$(BLENDER_BIN) --background -noaudio --factory-startup \
		--python doc/blender_file_format/BlendFileDnaExporter_25.py
	@echo "docs written into: '$(BLENDER_DIR)/doc/blender_file_format/dna.html'"

doc_man: .FORCE
	$(PYTHON) doc/manpage/blender.1.py $(BLENDER_BIN) blender.1

help_features: .FORCE
	@$(PYTHON) "$(BLENDER_DIR)/build_files/cmake/cmake_print_build_options.py" $(BLENDER_DIR)"/CMakeLists.txt"

clean: .FORCE
	$(BUILD_COMMAND) -C "$(BUILD_DIR)" clean

.PHONY: all

.FORCE:<|MERGE_RESOLUTION|>--- conflicted
+++ resolved
@@ -296,16 +296,11 @@
 	@$(CMAKE_CONFIG)
 
 	@echo
-<<<<<<< HEAD
 	@echo Building Bforartists ...
-	$(MAKE) -C "$(BUILD_DIR)" -s -j $(NPROCS) install
-=======
-	@echo Building Blender ...
 	$(BUILD_COMMAND) -C "$(BUILD_DIR)" -j $(NPROCS) install
->>>>>>> e2c6cfec
 	@echo
 	@echo edit build configuration with: "$(BUILD_DIR)/CMakeCache.txt" run make again to rebuild.
-	@echo Bforartists successfully built, run from: "$(BUILD_DIR)/bin/bforartists"
+	@echo Bforartists successfully built, run from: $(BFORARTISTS_BIN)
 	@echo
 
 debug: all
