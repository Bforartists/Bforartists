<<<<<<< HEAD
<?xml version="1.0" encoding="UTF-8" standalone="no"?>
<!-- Created with Inkscape (http://www.inkscape.org/) -->

<svg
   version="1.1"
   id="svg2"
   width="1600"
   height="1600"
   viewBox="0 0 1600 1600"
   sodipodi:docname="split_horizontal.svg"
   inkscape:version="1.2.2 (732a01da63, 2022-12-09)"
   xmlns:inkscape="http://www.inkscape.org/namespaces/inkscape"
   xmlns:sodipodi="http://sodipodi.sourceforge.net/DTD/sodipodi-0.dtd"
   xmlns="http://www.w3.org/2000/svg"
   xmlns:svg="http://www.w3.org/2000/svg"
   xmlns:rdf="http://www.w3.org/1999/02/22-rdf-syntax-ns#"
   xmlns:cc="http://creativecommons.org/ns#"
   xmlns:dc="http://purl.org/dc/elements/1.1/">
  <metadata
     id="metadata8">
    <rdf:RDF>
      <cc:Work
         rdf:about="">
        <dc:format>image/svg+xml</dc:format>
        <dc:type
           rdf:resource="http://purl.org/dc/dcmitype/StillImage" />
      </cc:Work>
    </rdf:RDF>
  </metadata>
  <defs
     id="defs6" />
  <sodipodi:namedview
     pagecolor="#808080"
     bordercolor="#666666"
     borderopacity="1"
     objecttolerance="10"
     gridtolerance="10"
     guidetolerance="10"
     inkscape:pageopacity="0"
     inkscape:pageshadow="2"
     inkscape:window-width="1993"
     inkscape:window-height="1009"
     id="namedview4"
     showgrid="false"
     inkscape:zoom="0.5"
     inkscape:cx="371"
     inkscape:cy="364"
     inkscape:window-x="-8"
     inkscape:window-y="-8"
     inkscape:window-maximized="1"
     inkscape:current-layer="SPLIT_HORIZONTAL"
     inkscape:showpageshadow="0"
     inkscape:pagecheckerboard="true"
     inkscape:deskcolor="#d1d1d1" />
  <g
     id="SPLIT_HORIZONTAL"
     transform="matrix(87.5,0,0,87.5,100,100)"
     style="stroke-width:0.0114286">
    <path
       style="fill:none;stroke-width:0.000357143"
       d="M 1,12.5 V 10 H 0.5 0 V 8 6 H 0.5 1 V 3.5 1 H 3.5 6 V 3.5 6 H 6.5 7 v 2 2 H 6.5 6 V 12.5 15 H 3.5 1 Z m 8,0 V 10 H 8.5 8 V 8 6 H 8.5 9 V 3.5 1 h 3 3 V 3.5 6 h 0.5 0.5 v 2 2 H 15.5 15 V 12.5 15 H 12 9 Z"
       id="path823"
       inkscape:connector-curvature="0" />
    <path
       style="fill:#fefefe;stroke-width:0.000357143"
       d="M 0,13 V 10 H 0.5 1 V 12.5 15 H 3.5 6 V 12.5 10 H 6.5 7 v 3 3 H 3.5 0 Z m 8,0 V 10 H 8.5 9 v 2.5 2.5 h 3 3 V 12.5 10 h 0.5 0.5 v 3 3 H 12 8 Z M 0,3 V 0 H 3.5 7 V 3 6 H 6.5 6 V 3.5 1 H 3.5 1 V 3.5 6 H 0.5 0 Z M 8,3 V 0 h 4 4 V 3 6 H 15.5 15 V 3.5 1 H 12 9 V 3.5 6 H 8.5 8 Z"
       id="path821"
       inkscape:connector-curvature="0" />
    <path
       style="fill:#fe0000;stroke-width:0.000357143"
       d="M 7,8 V 0 H 7.5 8 v 8 8 H 7.5 7 Z"
       id="path819"
       inkscape:connector-curvature="0" />
  </g>
</svg>
=======
<svg height="1600" viewBox="0 0 1600 1600" width="1600" xmlns="http://www.w3.org/2000/svg" xmlns:inkscape="http://www.inkscape.org/namespaces/inkscape" xmlns:sodipodi="http://sodipodi.sourceforge.net/DTD/sodipodi-0.dtd"><sodipodi:namedview pagecolor="#303030" showgrid="true"><inkscape:grid id="grid5" units="px" spacingx="100" spacingy="100" color="#4772b3" opacity="0.2" visible="true" /></sodipodi:namedview><g enable-background="new" fill="#fff"><path d="m153.5 305a.50004997.50004997 0 0 0 -.5.5v13a.50004997.50004997 0 0 0 .5.5h13a.50004997.50004997 0 0 0 .5-.5v-13a.50004997.50004997 0 0 0 -.5-.5zm.5 1h12v12h-12z" transform="matrix(100 0 0 100 -15200 -30400)"/><path d="m199.98155 733.375h1200.12805v129.5352h-1200.12805z"/></g></svg>
>>>>>>> 2ab845b6
<|MERGE_RESOLUTION|>--- conflicted
+++ resolved
@@ -1,4 +1,3 @@
-<<<<<<< HEAD
 <?xml version="1.0" encoding="UTF-8" standalone="no"?>
 <!-- Created with Inkscape (http://www.inkscape.org/) -->
 
@@ -55,7 +54,7 @@
      inkscape:deskcolor="#d1d1d1" />
   <g
      id="SPLIT_HORIZONTAL"
-     transform="matrix(87.5,0,0,87.5,100,100)"
+     transform="matrix(100,0,0,100,0,4.9999997e-5)"
      style="stroke-width:0.0114286">
     <path
        style="fill:none;stroke-width:0.000357143"
@@ -73,7 +72,4 @@
        id="path819"
        inkscape:connector-curvature="0" />
   </g>
-</svg>
-=======
-<svg height="1600" viewBox="0 0 1600 1600" width="1600" xmlns="http://www.w3.org/2000/svg" xmlns:inkscape="http://www.inkscape.org/namespaces/inkscape" xmlns:sodipodi="http://sodipodi.sourceforge.net/DTD/sodipodi-0.dtd"><sodipodi:namedview pagecolor="#303030" showgrid="true"><inkscape:grid id="grid5" units="px" spacingx="100" spacingy="100" color="#4772b3" opacity="0.2" visible="true" /></sodipodi:namedview><g enable-background="new" fill="#fff"><path d="m153.5 305a.50004997.50004997 0 0 0 -.5.5v13a.50004997.50004997 0 0 0 .5.5h13a.50004997.50004997 0 0 0 .5-.5v-13a.50004997.50004997 0 0 0 -.5-.5zm.5 1h12v12h-12z" transform="matrix(100 0 0 100 -15200 -30400)"/><path d="m199.98155 733.375h1200.12805v129.5352h-1200.12805z"/></g></svg>
->>>>>>> 2ab845b6
+</svg>