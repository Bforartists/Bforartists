/* SPDX-FileCopyrightText: 2018 Blender Authors
 *
 * SPDX-License-Identifier: GPL-2.0-or-later */

/**
 * Generated by 'tools/utils/blender_theme_as_c.py'
 *
 * Do not hand edit this file!
 */

#include "DNA_userdef_types.h"

#include "BLO_readfile.h"

/* clang-format off */

#ifdef __LITTLE_ENDIAN__
#  define RGBA(c) {((c) >> 24) & 0xff, ((c) >> 16) & 0xff, ((c) >> 8) & 0xff, (c) & 0xff}
#  define RGB(c)  {((c) >> 16) & 0xff, ((c) >> 8) & 0xff, (c) & 0xff}
#else
#  define RGBA(c) {(c) & 0xff, ((c) >> 8) & 0xff, ((c) >> 16) & 0xff, ((c) >> 24) & 0xff}
#  define RGB(c)  {(c) & 0xff, ((c) >> 8) & 0xff, ((c) >> 16) & 0xff}
#endif

const bTheme U_theme_default = {
  .name = "Default",
  .tui = {
    .wcol_regular = {
      .outline = RGBA(0x252525ff),
      .inner = RGBA(0x595959ff),
      .inner_sel = RGBA(0x5680c2ff),
      .item = RGBA(0x191919ff),
      .text = RGBA(0xccccccff),
      .text_sel = RGBA(0xb3ffb3ff),
      .roundness = 0.2f,
    },
    .wcol_tool = {
      .outline = RGBA(0x252525ff),
      .inner = RGBA(0x595959ff),
      .inner_sel = RGBA(0x5680c2ff),
      .item = RGBA(0x191919ff),
      .text = RGBA(0xccccccff),
      .text_sel = RGBA(0x000000ff),
      .shadetop = 15,
      .shadedown = -15,
      .roundness = 0.2f,
    },
    .wcol_toolbar_item = {
      .outline = RGBA(0x373737ff),
      .inner = RGBA(0x585858ff),
      .inner_sel = RGBA(0x5680c2ff),
      .item = RGBA(0xffffffff),
      .text = RGBA(0xffffffff),
      .text_sel = RGBA(0xffffffff),
      .roundness = 0.2f,
    },
    .wcol_text = {
      .outline = RGBA(0x252525ff),
      .inner = RGBA(0x595959ff),
      .inner_sel = RGBA(0x999999ff),
      .item = RGBA(0xe6e6e6ff),
      .text = RGBA(0xccccccff),
      .text_sel = RGBA(0x000000ff),
      .shadedown = 25,
      .roundness = 0.2f,
    },
    .wcol_radio = {
      .outline = RGBA(0x252525ff),
      .inner = RGBA(0x595959ff),
      .inner_sel = RGBA(0x5680c2ff),
      .item = RGBA(0xffffffff),
      .text = RGBA(0xffffffff),
      .text_sel = RGBA(0xffffffff),
      .shadetop = 15,
      .shadedown = -15,
      .roundness = 0.2f,
    },
    .wcol_option = {
      .outline = RGBA(0x252525ff),
      .inner = RGBA(0x808080ff),
      .inner_sel = RGBA(0x80e6ffff),
      .item = RGBA(0x000000ff),
      .text = RGBA(0xccccccff),
      .text_sel = RGBA(0xe6fff2ff),
      .shadetop = 15,
      .shadedown = -15,
      .roundness = 0.2f,
    },
    .wcol_toggle = {
      .outline = RGBA(0x252525ff),
      .inner = RGBA(0x595959ff),
      .inner_sel = RGBA(0x5680c2ff),
      .item = RGBA(0x000000ff),
      .text = RGBA(0xccccccff),
      .text_sel = RGBA(0xffffffff),
      .shadetop = 15,
      .shadedown = -15,
      .roundness = 0.2f,
    },
    .wcol_num = {
      .outline = RGBA(0x252525ff),
      .inner = RGBA(0x404040ff),
      .inner_sel = RGBA(0x999999ff),
      .item = RGBA(0xe7e7e7ff),
      .text = RGBA(0xccccccff),
      .text_sel = RGBA(0x000000ff),
      .shadetop = -20,
      .roundness = 0.2f,
    },
    .wcol_numslider = {
      .outline = RGBA(0x252525ff),
      .inner = RGBA(0x404040ff),
      .inner_sel = RGBA(0x666666ff),
      .item = RGBA(0x5680c2ff),
      .text = RGBA(0xccccccff),
      .text_sel = RGBA(0xffffffff),
      .shadetop = -20,
      .roundness = 0.2f,
    },
    .wcol_tab = {
      .outline = RGBA(0x2d2d2dff),
      .inner = RGBA(0x323232ff),
      .inner_sel = RGBA(0x4b4b4bff),
      .item = RGBA(0x2d2d2dff),
      .text = RGBA(0xa4a4a4ff),
      .text_sel = RGBA(0xffffffff),
      .roundness = 0.2f,
    },
    .wcol_menu = {
      .outline = RGBA(0x252525ff),
      .inner = RGBA(0x394c66ff),
      .inner_sel = RGBA(0x5680c2ff),
      .item = RGBA(0xffffffff),
      .text = RGBA(0xffffffff),
      .text_sel = RGBA(0x000000ff),
      .shadetop = 15,
      .shadedown = -15,
      .roundness = 0.2f,
    },
    .wcol_pulldown = {
      .outline = RGBA(0x808080ff),
      .inner = RGBA(0x3f3f3fff),
      .inner_sel = RGBA(0x5680c2ff),
      .item = RGBA(0xffffffff),
      .text = RGBA(0xccccccff),
      .text_sel = RGBA(0x000000ff),
      .shadetop = 25,
      .shadedown = -20,
      .roundness = 0.2f,
    },
    .wcol_menu_back = {
      .outline = RGBA(0x252525ff),
      .inner = RGBA(0x191919e6),
      .inner_sel = RGBA(0x2d2d2de6),
      .item = RGBA(0x646464ff),
      .text = RGBA(0xccccccff),
      .text_sel = RGBA(0xffffffff),
      .shadetop = 25,
      .shadedown = -20,
      .roundness = 0.2f,
    },
    .wcol_menu_item = {
      .outline = RGBA(0x25252500),
      .inner_sel = RGBA(0x5680c2ff),
      .item = RGBA(0xacacac80),
      .text = RGBA(0xccccccff),
      .text_sel = RGBA(0xffffffff),
      .shadetop = 38,
      .roundness = 0.2f,
    },
    .wcol_tooltip = {
      .outline = RGBA(0x252525ff),
      .inner = RGBA(0x191919e6),
      .inner_sel = RGBA(0x2d2d2de6),
      .item = RGBA(0x646464ff),
      .text = RGBA(0xccccccff),
      .text_sel = RGBA(0xffffffff),
      .shadetop = 25,
      .shadedown = -20,
      .roundness = 0.2f,
    },
    .wcol_box = {
      .outline = RGBA(0x252525ff),
      .inner = RGBA(0x808080ff),
      .inner_sel = RGBA(0x394c66ff),
      .item = RGBA(0xffffffff),
      .text = RGBA(0xffffffff),
      .text_sel = RGBA(0x000000ff),
      .shaded = 1,
      .shadetop = -40,
      .shadedown = -40,
      .roundness = 0.2f,
    },
    .wcol_scroll = {
      .outline = RGBA(0x252525ff),
      .inner = RGBA(0x303030ff),
      .inner_sel = RGBA(0x646464ff),
      .item = RGBA(0x808080ff),
      .text = RGBA(0xffffffff),
      .text_sel = RGBA(0xffffffff),
      .shadetop = 5,
      .shadedown = -5,
      .roundness = 0.5f,
    },
    .wcol_progress = {
      .outline = RGBA(0x252525ff),
      .inner = RGBA(0x4d4d4dff),
      .inner_sel = RGBA(0x646464b4),
      .item = RGBA(0x808080ff),
      .text = RGBA(0xccccccff),
      .text_sel = RGBA(0xffffffff),
      .shadetop = 5,
      .shadedown = -5,
      .roundness = 0.2f,
    },
    .wcol_list_item = {
<<<<<<< HEAD
      .outline = RGBA(0x252525ff),
      .inner = RGBA(0x2d2d2d00),
      .inner_sel = RGBA(0x5680c2ff),
      .item = RGBA(0x000000ff),
=======
      .outline = RGBA(0x2d2d2dff),
      .inner = RGBA(0xffffff00),
      .inner_sel = RGBA(0x4772b3ff),
      .item = RGBA(0x4772b3ff),
>>>>>>> 7f00cfea
      .text = RGBA(0xccccccff),
      .text_sel = RGBA(0xffffffff),
      .roundness = 0.2f,
    },
    .wcol_pie_menu = {
      .outline = RGBA(0x252525ff),
      .inner = RGBA(0x161616e6),
      .inner_sel = RGBA(0x8c8c8cff),
      .item = RGBA(0x2d2d2de6),
      .text = RGBA(0xccccccff),
      .text_sel = RGBA(0xffffffff),
      .shadetop = 10,
      .shadedown = -10,
      .roundness = 0.2f,
    },
    .wcol_state = {
      .inner_anim = RGBA(0x73be4cff),
      .inner_anim_sel = RGBA(0x5aa633ff),
      .inner_key = RGBA(0xf0eb64ff),
      .inner_key_sel = RGBA(0xd7d34bff),
      .inner_driven = RGBA(0xb400ffff),
      .inner_driven_sel = RGBA(0x9900e6ff),
      .inner_overridden = RGBA(0x19c3c300),
      .inner_overridden_sel = RGBA(0x118f8f00),
      .inner_changed = RGBA(0xcc7529ff),
      .inner_changed_sel = RGBA(0xe6852dff),
      .blend = 0.5f,
    },
    .widget_emboss = RGBA(0xffffff05),
    .menu_shadow_fac = 0.5f,
    .menu_shadow_width = 12,
    .editor_outline = RGBA(0x1f1f1fff),
    .transparent_checker_primary = RGBA(0x333333ff),
    .transparent_checker_secondary = RGBA(0x262626ff),
    .transparent_checker_size = 8,
    .icon_alpha = 1.0f,
    .icon_saturation = 0.5f,
    .widget_text_cursor = RGBA(0x3399e6ff),
    .xaxis = RGBA(0xff3352ff),
    .yaxis = RGBA(0x00ff00ff),
    .zaxis = RGBA(0x0080dcff),
    .gizmo_hi = RGBA(0xffffffff),
    .gizmo_primary = RGBA(0xf5f14dff),
    .gizmo_secondary = RGBA(0x63ffffff),
    .gizmo_view_align = RGBA(0xffffffff),
    .gizmo_a = RGBA(0x4da84dff),
    .gizmo_b = RGBA(0xa33535ff),
    .icon_scene = RGBA(0xccccccff),
    .icon_collection = RGBA(0xccccccff),
    .icon_object = RGBA(0xcc986eff),
    .icon_object_data = RGBA(0x98cc98ff),
    .icon_modifier = RGBA(0x6e98ccff),
    .icon_shading = RGBA(0xcc6e6eff),
    .icon_folder = RGBA(0xffffffff),
    .panel_roundness = 0.4f,
  },
  .space_properties = {
    .back = RGBA(0x40404000),
    .title = RGBA(0xccccccff),
    .text = RGBA(0xccccccff),
    .text_hi = RGBA(0xffffffff),
    .header = RGBA(0x333333ff),
    .header_text = RGBA(0xccccccff),
    .header_text_hi = RGBA(0xffffffff),
    .tab_active = RGBA(0x5680c2ff),
    .tab_inactive = RGBA(0x333333ff),
    .tab_back = RGBA(0x333333ff),
    .tab_outline = RGBA(0x000000ff),
    .button = RGBA(0x40404000),
    .button_title = RGBA(0xccccccff),
    .button_text = RGBA(0xccccccff),
    .button_text_hi = RGBA(0xffffffff),
    .navigation_bar = RGBA(0x232323ff),
    .execution_buts = RGBA(0x232323ff),
    .panelcolors = {
      .header = RGBA(0x333333ff),
      .back = RGBA(0x464646ff),
      .sub_back = RGBA(0x00000024),
    },
    .active = RGBA(0x5680c2ff),
    .vertex_size = 3,
    .outline_width = 1,
    .facedot_size = 4,
    .match = RGBA(0x5680c2ff),
  },
  .space_view3d = {
    .back = RGBA(0x666666ff),
    .back_grad = RGBA(0x40404000),
    .background_type = 1,
    .title = RGBA(0xffffffff),
    .text = RGBA(0xffffffff),
    .text_hi = RGBA(0xffffffff),
    .header = RGBA(0x33333300),
    .header_text = RGBA(0xffffffff),
    .header_text_hi = RGBA(0xffffffff),
    .tab_active = RGBA(0x4d6b99ff),
    .tab_inactive = RGBA(0x333333ff),
    .tab_back = RGBA(0x333333cc),
    .tab_outline = RGBA(0x000000ff),
    .button = RGBA(0x40404000),
    .button_title = RGBA(0xccccccff),
    .button_text = RGBA(0xccccccff),
    .button_text_hi = RGBA(0xffffffff),
    .panelcolors = {
      .header = RGBA(0x333333ff),
      .back = RGBA(0x464646ff),
      .sub_back = RGBA(0x00000026),
    },
    .grid = RGBA(0x8c8c8cff),
    .view_overlay = RGBA(0xffffff00),
    .asset_shelf = {
      .header_back = RGBA(0x1d1d1dff),
      .back = RGBA(0x303030ff),
    },
    .wire = RGBA(0x000000ff),
    .wire_edit = RGBA(0x000000ff),
    .select = RGBA(0xf15800ff),
    .lamp = RGBA(0xd3c32d28),
    .speaker = RGBA(0x000000ff),
    .empty = RGBA(0xc93026ff),
    .camera = RGBA(0x3b95c3ff),
    .active = RGBA(0xffaa40ff),
    .transform = RGBA(0xffffffff),
    .vertex = RGBA(0x000000ff),
    .vertex_select = RGBA(0xff8500ff),
    .vertex_bevel = RGBA(0x00a5ffff),
    .edge = RGBA(0x000000ff),
    .edge_select = RGBA(0xffa000ff),
    .edge_seam = RGBA(0xdb2512ff),
    .edge_sharp = RGBA(0x00ffffff),
    .edge_facesel = RGBA(0x4b4b4bff),
    .edge_crease = RGBA(0xcc0099ff),
    .edge_bevel = RGBA(0x00a5ffff),
    .face = RGBA(0xffffff14),
    .face_select = RGBA(0xff85003c),
    .face_retopology = RGBA(0x50c8ff0f),
    .face_back = RGBA(0xff0000b3),
    .face_front = RGBA(0x0000ffb3),
    .face_dot = RGBA(0xff8500ff),
    .extra_edge_len = RGBA(0x00fbffff),
    .extra_edge_angle = RGBA(0xffff00ff),
    .extra_face_angle = RGBA(0x12ff00ff),
    .extra_face_area = RGBA(0x020080ff),
    .normal = RGBA(0x22ddddff),
    .vertex_normal = RGBA(0x2361ddff),
    .loop_normal = RGBA(0xdd23ddff),
    .bone_solid = RGBA(0xc8c8c8ff),
    .bone_pose = RGBA(0x50c8ff50),
    .bone_pose_active = RGBA(0x8cffff50),
    .bone_locked_weight = RGBA(0xff000080),
    .cframe = RGBA(0x60c040ff),
    .time_keyframe = RGBA(0xddd700ff),
    .time_gp_keyframe = RGBA(0xb5e61dff),
    .freestyle_edge_mark = RGBA(0x7fff7fff),
    .freestyle_face_mark = RGBA(0x7fff7f33),
    .nurb_uline = RGBA(0x909000ff),
    .nurb_vline = RGBA(0x803060ff),
    .act_spline = RGBA(0xdb2512ff),
    .nurb_sel_uline = RGBA(0xf0ff40ff),
    .nurb_sel_vline = RGBA(0xf090a0ff),
    .lastsel_point = RGBA(0xffffffff),
    .handle_free = RGBA(0x000000ff),
    .handle_auto = RGBA(0x909000ff),
    .handle_vect = RGBA(0x409030ff),
    .handle_align = RGBA(0x803060ff),
    .handle_sel_free = RGBA(0x000000ff),
    .handle_sel_auto = RGBA(0xf0ff40ff),
    .handle_sel_vect = RGBA(0x40c030ff),
    .handle_sel_align = RGBA(0xf090a0ff),
    .vertex_size = 4,
    .edge_width = 1,
    .outline_width = 1,
    .obcenter_dia = 6,
    .facedot_size = 3,
    .editmesh_active = RGBA(0xffffff80),
    .clipping_border_3d = RGBA(0x313131ff),
    .bundle_solid = RGBA(0xc8c8c8ff),
    .camera_path = RGBA(0x000000ff),
    .gp_vertex_size = 3,
    .gp_vertex = RGBA(0x000000ff),
    .gp_vertex_select = RGBA(0xff8500ff),
    .skin_root = RGBA(0xb44d4dff),
    .paint_curve_pivot = RGBA(0xff7f7f7f),
    .paint_curve_handle = RGBA(0x7fff7f7f),
  },
  .space_file = {
    .back = RGBA(0x40404000),
    .title = RGBA(0xffffffff),
    .text = RGBA(0xffffffff),
    .text_hi = RGBA(0xffffffff),
    .header = RGBA(0x333333ff),
    .header_text = RGBA(0xccccccff),
    .header_text_hi = RGBA(0xffffffff),
    .tab_active = RGBA(0x5680c2ff),
    .tab_inactive = RGBA(0x333333ff),
    .tab_back = RGBA(0x333333ff),
    .tab_outline = RGBA(0x000000ff),
    .button = RGBA(0x4040407f),
    .button_title = RGBA(0xccccccff),
    .button_text = RGBA(0xffffffff),
    .button_text_hi = RGBA(0xffffffff),
    .navigation_bar = RGBA(0x232323ff),
    .execution_buts = RGBA(0x2b2b2bff),
    .panelcolors = {
      .header = RGBA(0x333333ff),
      .back = RGBA(0x464646ff),
      .sub_back = RGBA(0x0000003e),
    },
    .hilite = RGBA(0xff8c19ff),
    .vertex_size = 3,
    .outline_width = 1,
    .facedot_size = 4,
    .row_alternate = RGBA(0xffffff06),
  },
  .space_graph = {
    .back = RGBA(0x40404000),
    .title = RGBA(0xffffffff),
    .text = RGBA(0xffffffff),
    .text_hi = RGBA(0xffffffff),
    .header = RGBA(0x333333ff),
    .header_text = RGBA(0xccccccff),
    .header_text_hi = RGBA(0xffffffff),
    .tab_active = RGBA(0x5680c2ff),
    .tab_inactive = RGBA(0x333333ff),
    .tab_back = RGBA(0x333333ff),
    .tab_outline = RGBA(0x000000ff),
    .button = RGBA(0x404040ff),
    .button_title = RGBA(0xccccccff),
    .button_text = RGBA(0xccccccff),
    .button_text_hi = RGBA(0xffffffff),
    .list = RGBA(0x404040ff),
    .list_title = RGBA(0x000000ff),
    .list_text = RGBA(0x000000ff),
    .list_text_hi = RGBA(0xffffffff),
    .panelcolors = {
      .header = RGBA(0x33333302),
      .back = RGBA(0x464646ff),
      .sub_back = RGBA(0x0000003e),
    },
    .shade1 = RGBA(0x96969600),
    .shade2 = RGBA(0x70707064),
    .grid = RGBA(0x5e5e5eff),
    .group = RGBA(0x4f6549ff),
    .group_active = RGBA(0x87b17dff),
    .vertex = RGBA(0x000000ff),
    .vertex_select = RGBA(0xff8500ff),
    .cframe = RGBA(0x60c040ff),
    .time_scrub_background = RGBA(0x292929cc),
    .time_marker_line = RGBA(0x00000060),
    .time_marker_line_selected = RGBA(0xffffff60),
    .lastsel_point = RGBA(0x000000ff),
    .handle_auto = RGBA(0x909000ff),
    .handle_vect = RGBA(0x409030ff),
    .handle_align = RGBA(0x803060ff),
    .handle_auto_clamped = RGBA(0x994030ff),
    .handle_sel_auto = RGBA(0xf0ff40ff),
    .handle_sel_vect = RGBA(0x40c030ff),
    .handle_sel_align = RGBA(0xf090a0ff),
    .handle_sel_auto_clamped = RGBA(0xf0af90ff),
    .ds_channel = RGBA(0x52606eff),
    .ds_subchannel = RGBA(0x7c8996ff),
    .vertex_size = 6,
    .outline_width = 1,
    .facedot_size = 4,
    .handle_vertex_select = RGBA(0xff8500ff),
    .handle_vertex_size = 6,
    .anim_preview_range = RGBA(0xa14d0066),
  },
  .space_info = {
    .back = RGBA(0x46464600),
    .title = RGBA(0xffffffff),
    .text = RGBA(0xccccccff),
    .text_hi = RGBA(0xffffffff),
    .header = RGBA(0x333333ff),
    .header_text = RGBA(0xccccccff),
    .header_text_hi = RGBA(0xffffffff),
    .tab_active = RGBA(0x5680c2ff),
    .tab_inactive = RGBA(0x333333ff),
    .tab_back = RGBA(0x333333ff),
    .tab_outline = RGBA(0x000000ff),
    .button = RGBA(0x404040ff),
    .button_title = RGBA(0xccccccff),
    .button_text = RGBA(0xccccccff),
    .button_text_hi = RGBA(0xccccccff),
    .panelcolors = {
      .header = RGBA(0x333333ff),
      .back = RGBA(0x464646ff),
      .sub_back = RGBA(0x0000003e),
    },
    .vertex_size = 3,
    .outline_width = 1,
    .facedot_size = 4,
    .info_selected = RGBA(0x6080ffff),
    .info_selected_text = RGBA(0xffffffff),
    .info_error = RGBA(0xdc000000),
    .info_error_text = RGBA(0x000000ff),
    .info_warning = RGBA(0xf5bc41ff),
    .info_warning_text = RGBA(0x000000ff),
    .info_info = RGBA(0x00aa0000),
    .info_info_text = RGBA(0x000000ff),
    .info_debug = RGBA(0xc4c4c4ff),
    .info_property_text = RGBA(0x000000ff),
    .info_operator_text = RGBA(0x000000ff),
  },
  .space_action = {
    .back = RGBA(0x50505000),
    .title = RGBA(0xffffffff),
    .text = RGBA(0xffffffff),
    .text_hi = RGBA(0xffffffff),
    .header = RGBA(0x333333ff),
    .header_text = RGBA(0xccccccff),
    .header_text_hi = RGBA(0xffffffff),
    .tab_active = RGBA(0x5680c2ff),
    .tab_inactive = RGBA(0x333333ff),
    .tab_back = RGBA(0x333333ff),
    .tab_outline = RGBA(0x000000ff),
    .button = RGBA(0x40404000),
    .button_title = RGBA(0xccccccff),
    .button_text = RGBA(0xccccccff),
    .button_text_hi = RGBA(0xffffffff),
    .list = RGBA(0x404040ff),
    .list_title = RGBA(0x000000ff),
    .list_text = RGBA(0x000000ff),
    .list_text_hi = RGBA(0xffffffff),
    .panelcolors = {
      .header = RGBA(0x00000002),
      .back = RGBA(0x464646ff),
      .sub_back = RGBA(0x0000003e),
    },
    .shade1 = RGBA(0x96969600),
    .shade2 = RGBA(0x70707010),
    .hilite = RGBA(0x60c04044),
    .grid = RGBA(0x000000ff),
    .group = RGBA(0x4f654937),
    .group_active = RGBA(0x87b17d55),
    .strip = RGBA(0x0c0a0a80),
    .strip_select = RGBA(0xff8c00cc),
    .cframe = RGBA(0x6bd848ff),
    .time_scrub_background = RGBA(0x292929e6),
    .time_marker_line = RGBA(0x00000060),
    .time_marker_line_selected = RGBA(0xffffff60),
    .ds_channel = RGBA(0x52606e24),
    .ds_subchannel = RGBA(0x7c899624),
    .ds_ipoline = RGBA(0x94e575cc),
    .keytype_keyframe = RGBA(0xe8e8e8ff),
    .keytype_extreme = RGBA(0xe8b3ccff),
    .keytype_breakdown = RGBA(0xb3dbe8ff),
    .keytype_jitter = RGBA(0x94e575ff),
    .keytype_movehold = RGBA(0x5c5656ff),
    .keytype_keyframe_select = RGBA(0xffbe32ff),
    .keytype_extreme_select = RGBA(0xf28080ff),
    .keytype_breakdown_select = RGBA(0x54bfedff),
    .keytype_jitter_select = RGBA(0x61c042ff),
    .keytype_movehold_select = RGBA(0xffaf23ff),
    .keyborder = RGBA(0x000000ff),
    .keyborder_select = RGBA(0x000000ff),
    .vertex_size = 3,
    .outline_width = 1,
    .facedot_size = 4,
    .simulated_frames = RGBA(0x721e65ff),
    .keyframe_scale_fac = 1.0f,
    .handle_vertex_size = 4,
    .anim_active = RGBA(0xcc701a66),
    .anim_preview_range = RGBA(0xa14d0066),
  },
  .space_nla = {
    .back = RGBA(0x50505000),
    .title = RGBA(0xffffffff),
    .text = RGBA(0xffffffff),
    .text_hi = RGBA(0xffffffff),
    .header = RGBA(0x333333ff),
    .header_text = RGBA(0xccccccff),
    .header_text_hi = RGBA(0xffffffff),
    .tab_active = RGBA(0x5680c2ff),
    .tab_inactive = RGBA(0x333333ff),
    .tab_back = RGBA(0x333333ff),
    .tab_outline = RGBA(0x000000ff),
    .button = RGBA(0x40404000),
    .button_title = RGBA(0xccccccff),
    .button_text = RGBA(0xccccccff),
    .button_text_hi = RGBA(0xffffffff),
    .list = RGBA(0x404040ff),
    .list_title = RGBA(0x000000ff),
    .list_text = RGBA(0x000000ff),
    .list_text_hi = RGBA(0xffffffff),
    .panelcolors = {
      .header = RGBA(0x333333ff),
      .back = RGBA(0x464646ff),
      .sub_back = RGBA(0x0000003e),
    },
    .shade1 = RGBA(0x96969600),
    .grid = RGBA(0x5e5e5eff),
    .strip = RGBA(0x00000080),
    .strip_select = RGBA(0xff8c00ff),
    .cframe = RGBA(0x60c040ff),
    .time_scrub_background = RGBA(0x292929e6),
    .time_marker_line = RGBA(0x00000060),
    .time_marker_line_selected = RGBA(0xffffff60),
    .ds_channel = RGBA(0x5a85b2ff),
    .ds_subchannel = RGBA(0x7d98b3ff),
    .keyborder = RGBA(0x000000ff),
    .keyborder_select = RGBA(0x000000ff),
    .vertex_size = 3,
    .outline_width = 1,
    .facedot_size = 4,
    .handle_vertex_size = 4,
    .anim_active = RGBA(0xcc701a66),
    .anim_non_active = RGBA(0x9987614d),
    .anim_preview_range = RGBA(0xa14d0066),
    .nla_tweaking = RGBA(0x4df31a4d),
    .nla_tweakdupli = RGBA(0xd90000ff),
    .nla_track = RGBA(0x545454ff),
    .nla_transition = RGBA(0x1c2630ff),
    .nla_transition_sel = RGBA(0x2e75dbff),
    .nla_meta = RGBA(0x332642ff),
    .nla_meta_sel = RGBA(0x692196ff),
    .nla_sound = RGBA(0x2b3d3dff),
    .nla_sound_sel = RGBA(0x1f7a7aff),
  },
  .space_sequencer = {
    .back = RGBA(0x40404000),
    .title = RGBA(0xffffffff),
    .text = RGBA(0xffffffff),
    .text_hi = RGBA(0xffffffff),
    .header = RGBA(0x333333ff),
    .header_text = RGBA(0xccccccff),
    .header_text_hi = RGBA(0xffffffff),
    .tab_active = RGBA(0x5680c2ff),
    .tab_inactive = RGBA(0x333333ff),
    .tab_back = RGBA(0x333333ff),
    .tab_outline = RGBA(0x000000ff),
    .button = RGBA(0x40404000),
    .button_title = RGBA(0xccccccff),
    .button_text = RGBA(0xccccccff),
    .button_text_hi = RGBA(0xffffffff),
    .list = RGBA(0x2c2c2c00),
    .list_title = RGBA(0xffffffff),
    .list_text = RGBA(0xffffffff),
    .list_text_hi = RGBA(0xffffffff),
    .navigation_bar = RGBA(0x232323ff),
    .execution_buts = RGBA(0x232323ff),
    .panelcolors = {
      .header = RGBA(0x333333ff),
      .back = RGBA(0x464646ff),
      .sub_back = RGBA(0x0000003e),
    },
    .shade1 = RGBA(0xa0a0a000),
    .grid = RGBA(0x212121ff),
    .vertex_select = RGBA(0xff8500ff),
    .bone_pose = RGBA(0x50c8ff50),
    .cframe = RGBA(0x60c040ff),
    .time_scrub_background = RGBA(0x292929e6),
    .time_marker_line = RGBA(0x00000060),
    .time_marker_line_selected = RGBA(0xffffff60),
    .vertex_size = 3,
    .outline_width = 1,
    .facedot_size = 4,
    .movie = RGBA(0x4d6890ff),
    .movieclip = RGBA(0x8f4c4cff),
    .mask = RGBA(0x8f5656ff),
    .image = RGBA(0x8f744bff),
    .scene = RGBA(0x808033ff),
    .audio = RGBA(0x448080ff),
    .effect = RGBA(0x514a73ff),
    .transition = RGBA(0x50458fff),
    .meta = RGBA(0x5b4d91ff),
    .text_strip = RGBA(0x824c8fff),
    .color_strip = RGBA(0x8f8f8fff),
    .active_strip = RGBA(0xffffffff),
    .selected_strip = RGBA(0xff8f0dff),
    .gp_vertex_size = 3,
    .gp_vertex_select = RGBA(0xff8500ff),
    .row_alternate = RGBA(0xffffff0d),
    .anim_preview_range = RGBA(0xa14d0066),
    .metadatatext = RGBA(0xffffffff),
  },
  .space_image = {
    .back = RGBA(0x4d4d4d00),
    .title = RGBA(0xffffffff),
    .text = RGBA(0x000000ff),
    .text_hi = RGBA(0xffffffff),
    .header = RGBA(0x333333ff),
    .header_text = RGBA(0xccccccff),
    .header_text_hi = RGBA(0xffffffff),
    .tab_active = RGBA(0x5680c2ff),
    .tab_inactive = RGBA(0x333333ff),
    .tab_back = RGBA(0x333333ff),
    .tab_outline = RGBA(0x000000ff),
    .button = RGBA(0x40404000),
    .button_title = RGBA(0xccccccff),
    .button_text = RGBA(0xccccccff),
    .button_text_hi = RGBA(0xffffffff),
    .panelcolors = {
      .header = RGBA(0x333333ff),
      .back = RGBA(0x464646ff),
      .sub_back = RGBA(0x0000003e),
    },
    .grid = RGBA(0x505050ff),
    .wire_edit = RGBA(0xc0c0c0ff),
    .vertex_select = RGBA(0xff8500ff),
    .edge_select = RGBA(0xff8500ff),
    .face = RGBA(0xffffff0a),
    .face_select = RGBA(0xff85003c),
    .face_dot = RGBA(0xff8500ff),
    .cframe = RGBA(0x60c040ff),
    .freestyle_face_mark = RGBA(0x7fff7f33),
    .handle_auto = RGBA(0x909000ff),
    .handle_align = RGBA(0x803060ff),
    .handle_sel_auto = RGBA(0xf0ff40ff),
    .handle_sel_align = RGBA(0xf090a0ff),
    .vertex_size = 3,
    .edge_width = 1,
    .outline_width = 1,
    .facedot_size = 3,
    .editmesh_active = RGBA(0xffffff80),
    .handle_vertex_select = RGBA(0xffff00ff),
    .handle_vertex_size = 5,
    .gp_vertex_size = 3,
    .gp_vertex_select = RGBA(0xff8500ff),
    .preview_back = RGBA(0x727272ff),
    .preview_stitch_face = RGBA(0x1242b026),
    .preview_stitch_edge = RGBA(0xff8500b2),
    .preview_stitch_vert = RGBA(0xff85007f),
    .preview_stitch_stitchable = RGBA(0x00ff00ff),
    .preview_stitch_unstitchable = RGBA(0xff0000ff),
    .preview_stitch_active = RGBA(0xe1d2c323),
    .uv_shadow = RGBA(0x707070ff),
    .paint_curve_pivot = RGBA(0xff7f7f7f),
    .paint_curve_handle = RGBA(0x7fff7f7f),
    .metadatatext = RGBA(0xffffffff),
  },
  .space_text = {
    .back = RGBA(0xcccccc00),
    .title = RGBA(0xffffffff),
    .text = RGBA(0x000000ff),
    .text_hi = RGBA(0xffffffff),
    .header = RGBA(0x33333300),
    .header_text = RGBA(0xccccccff),
    .header_text_hi = RGBA(0xffffffff),
    .tab_active = RGBA(0x5680c2ff),
    .tab_inactive = RGBA(0x333333ff),
    .tab_back = RGBA(0x333333ff),
    .tab_outline = RGBA(0x000000ff),
    .button = RGBA(0x40404000),
    .button_title = RGBA(0xccccccff),
    .button_text = RGBA(0xccccccff),
    .button_text_hi = RGBA(0xffffffff),
    .panelcolors = {
      .header = RGBA(0x333333ff),
      .back = RGBA(0x464646ff),
      .sub_back = RGBA(0x0000003e),
    },
    .shade2 = RGBA(0xc67777e6),
    .hilite = RGBA(0xff0000ff),
    .grid = RGBA(0x999999ff),
    .vertex_size = 3,
    .outline_width = 1,
    .facedot_size = 4,
    .syntaxl = RGBA(0x640000ff),
    .syntaxs = RGBA(0x4c4c4cff),
    .syntaxb = RGBA(0x800050ff),
    .syntaxn = RGBA(0x0000c8ff),
    .syntaxv = RGBA(0x5f5f00ff),
    .syntaxc = RGBA(0x006432ff),
    .syntaxd = RGBA(0x32008cff),
    .syntaxr = RGBA(0x8c3c00ff),
    .line_numbers = RGBA(0x000000ff),
  },
  .space_outliner = {
    .back = RGBA(0x40404000),
    .title = RGBA(0xffffffff),
    .text = RGBA(0xccccccff),
    .text_hi = RGBA(0xffffffff),
    .header = RGBA(0x333333ff),
    .header_text = RGBA(0xccccccff),
    .header_text_hi = RGBA(0xffffffff),
    .tab_active = RGBA(0x5680c2ff),
    .tab_inactive = RGBA(0x333333ff),
    .tab_back = RGBA(0x333333ff),
    .tab_outline = RGBA(0x000000ff),
    .button = RGBA(0x404040ff),
    .button_title = RGBA(0xccccccff),
    .button_text = RGBA(0xccccccff),
    .button_text_hi = RGBA(0xffffffff),
    .panelcolors = {
      .header = RGBA(0x333333ff),
      .back = RGBA(0x464646ff),
      .sub_back = RGBA(0x0000003e),
    },
    .active = RGBA(0x5680c2ff),
    .vertex_size = 3,
    .outline_width = 1,
    .facedot_size = 4,
    .match = RGBA(0x337f334c),
    .selected_highlight = RGBA(0x5b4633ff),
    .selected_object = RGBA(0xe96a00ff),
    .active_object = RGBA(0xffaf29ff),
    .edited_object = RGBA(0x00806266),
    .row_alternate = RGBA(0xffffff06),
  },
  .space_node = {
    .back = RGBA(0x40404000),
    .title = RGBA(0xffffffff),
    .text = RGBA(0xffffffff),
    .text_hi = RGBA(0xffffffff),
    .header = RGBA(0x333333ff),
    .header_text = RGBA(0xccccccff),
    .header_text_hi = RGBA(0xffffffff),
    .tab_active = RGBA(0x5680c2ff),
    .tab_inactive = RGBA(0x333333ff),
    .tab_back = RGBA(0x333333ff),
    .tab_outline = RGBA(0x000000ff),
    .button = RGBA(0x40404000),
    .button_title = RGBA(0xccccccff),
    .button_text = RGBA(0xffffffff),
    .button_text_hi = RGBA(0xffffffff),
    .list = RGBA(0xa5a5a5ff),
    .list_title = RGBA(0x000000ff),
    .list_text = RGBA(0x000000ff),
    .list_text_hi = RGBA(0xffffffff),
    .navigation_bar = RGBA(0x232323ff),
    .execution_buts = RGBA(0x232323ff),
    .panelcolors = {
      .header = RGBA(0x333333ff),
      .back = RGBA(0x464646ff),
      .sub_back = RGBA(0x0000003e),
    },
    .shade2 = RGBA(0x7f707064),
    .grid = RGBA(0x66666600),
    .wire = RGBA(0x808080ff),
    .select = RGBA(0xf15800ff),
    .active = RGBA(0xeefcffff),
    .edge_select = RGBA(0xffffffff),
    .console_output = RGBA(0x1a1a1aff),
    .vertex_size = 3,
    .outline_width = 1,
    .facedot_size = 4,
    .noodle_curving = 5,
    .grid_levels = 3,
    .dash_alpha = 0.5f,
    .syntaxl = RGBA(0x4d4d4dff),
    .syntaxs = RGBA(0x975b5bff),
    .syntaxb = RGBA(0xccb83dff),
    .syntaxn = RGBA(0xe64555ff),
    .syntaxv = RGBA(0x66c4ffff),
    .syntaxc = RGBA(0x426628bf),
    .syntaxd = RGBA(0x749797ff),
    .syntaxr = RGBA(0x737373ff),
    .nodeclass_output = RGBA(0xb33641ff),
    .nodeclass_filter = RGBA(0x584d80ff),
    .nodeclass_vector = RGBA(0x9b80ffff),
    .nodeclass_texture = RGBA(0xe68745ff),
    .nodeclass_shader = RGBA(0x39c884ff),
    .nodeclass_script = RGBA(0x084d4dff),
    .nodeclass_pattern = RGBA(0x6c696fff),
    .nodeclass_layout = RGBA(0x6f6a64ff),
    .nodeclass_geometry = RGBA(0x00d7a4ff),
    .nodeclass_attribute = RGBA(0x3f5980ff),
    .node_zone_simulation = RGBA(0x66416233),
    .node_zone_repeat = RGBA(0x76512f33),
    .movie = RGBA(0x0f0f0fcc),
    .gp_vertex_size = 3,
    .gp_vertex = RGBA(0x97979700),
    .gp_vertex_select = RGBA(0xff8500ff),
  },
  .space_preferences = {
    .back = RGBA(0x42424200),
    .title = RGBA(0xeeeeeeff),
    .text = RGBA(0xe6e6e6ff),
    .text_hi = RGBA(0xffffffff),
    .header = RGBA(0x424242ff),
    .header_text = RGBA(0xeeeeeeff),
    .header_text_hi = RGBA(0xffffffff),
    .tab_active = RGBA(0x4b4b4bff),
    .tab_inactive = RGBA(0x2b2b2bff),
    .tab_back = RGBA(0x232323ff),
    .tab_outline = RGBA(0x232323ff),
    .button = RGBA(0x424242ff),
    .button_title = RGBA(0xffffffff),
    .button_text = RGBA(0xe5e5e5ff),
    .button_text_hi = RGBA(0xffffffff),
    .navigation_bar = RGBA(0x424242ff),
    .execution_buts = RGBA(0x2b2b2bff),
    .panelcolors = {
      .header = RGBA(0x42424200),
      .back = RGBA(0x333333b3),
      .sub_back = RGBA(0x0000003e),
    },
    .vertex_size = 3,
    .outline_width = 1,
    .facedot_size = 4,
  },
  .space_console = {
    .back = RGBA(0x1d1d1d00),
    .title = RGBA(0xffffffff),
    .text = RGBA(0x000000ff),
    .text_hi = RGBA(0xffffffff),
    .header = RGBA(0x333333ff),
    .header_text = RGBA(0xccccccff),
    .header_text_hi = RGBA(0x83e3f9ff),
    .tab_active = RGBA(0x5680c2ff),
    .tab_inactive = RGBA(0x333333ff),
    .tab_back = RGBA(0x333333ff),
    .tab_outline = RGBA(0x000000ff),
    .button = RGBA(0x75828f00),
    .button_title = RGBA(0xccccccff),
    .button_text = RGBA(0xccccccff),
    .button_text_hi = RGBA(0xffffffff),
    .navigation_bar = RGBA(0x232323ff),
    .execution_buts = RGBA(0x232323ff),
    .panelcolors = {
      .header = RGBA(0x333333ff),
      .back = RGBA(0x464646ff),
      .sub_back = RGBA(0x0000003e),
    },
    .console_output = RGBA(0x6080ffff),
    .console_input = RGBA(0xffffffff),
    .console_info = RGBA(0x00aa00ff),
    .console_error = RGBA(0xdc6060ff),
    .console_cursor = RGBA(0xdc6060ff),
    .console_select = RGBA(0xffffff30),
    .vertex_size = 3,
    .outline_width = 1,
    .facedot_size = 4,
  },
  .space_clip = {
    .back = RGBA(0x45454500),
    .title = RGBA(0xffffffff),
    .text = RGBA(0x000000ff),
    .text_hi = RGBA(0xffffffff),
    .header = RGBA(0x333333ff),
    .header_text = RGBA(0xccccccff),
    .header_text_hi = RGBA(0xffffffff),
    .tab_active = RGBA(0x4d6b99ff),
    .tab_inactive = RGBA(0x333333ff),
    .tab_back = RGBA(0x333333ff),
    .tab_outline = RGBA(0x000000ff),
    .button = RGBA(0x40404000),
    .button_title = RGBA(0xccccccff),
    .button_text = RGBA(0xffffffff),
    .button_text_hi = RGBA(0xffffffff),
    .list = RGBA(0x454545ff),
    .list_title = RGBA(0xffffff00),
    .list_text = RGBA(0x808080ff),
    .list_text_hi = RGBA(0xffffffff),
    .navigation_bar = RGBA(0x232323ff),
    .execution_buts = RGBA(0x232323ff),
    .panelcolors = {
      .header = RGBA(0x333333ff),
      .back = RGBA(0x464646ff),
      .sub_back = RGBA(0x0000003e),
    },
    .grid = RGBA(0x424242ff),
    .strip = RGBA(0x0c0a0a80),
    .strip_select = RGBA(0xff8c00ff),
    .cframe = RGBA(0x60c040ff),
    .time_scrub_background = RGBA(0x292929e6),
    .time_marker_line = RGBA(0x00000060),
    .time_marker_line_selected = RGBA(0xffffff60),
    .handle_auto = RGBA(0x909000ff),
    .handle_align = RGBA(0x803060ff),
    .handle_auto_clamped = RGBA(0x99403000),
    .handle_sel_auto = RGBA(0xf0ff40ff),
    .handle_sel_align = RGBA(0xf090a0ff),
    .handle_sel_auto_clamped = RGBA(0xf0af9000),
    .vertex_size = 3,
    .outline_width = 1,
    .facedot_size = 4,
    .handle_vertex_select = RGBA(0xffff00ff),
    .handle_vertex_size = 5,
    .marker = RGBA(0x7f7f00ff),
    .act_marker = RGBA(0xffffffff),
    .sel_marker = RGBA(0xffff00ff),
    .dis_marker = RGBA(0x7f0000ff),
    .lock_marker = RGBA(0x7f7f7fff),
    .path_before = RGBA(0xff0000ff),
    .path_after = RGBA(0x0000ffff),
    .path_keyframe_before = RGBA(0xffc4c4ff),
    .path_keyframe_after = RGBA(0xc4c4ffff),
    .gp_vertex_size = 1,
    .metadatatext = RGBA(0xffffffff),
  },
  .space_topbar = {
    .back = RGBA(0x4b4b4b00),
    .title = RGBA(0xffffffff),
    .text = RGBA(0xffffffff),
    .text_hi = RGBA(0xffffffff),
    .header = RGBA(0x232323ff),
    .header_text = RGBA(0xeeeeeeff),
    .header_text_hi = RGBA(0xffffffff),
    .tab_active = RGBA(0x5680c2ff),
    .tab_inactive = RGBA(0x424242ff),
    .tab_back = RGBA(0x232323ff),
    .tab_outline = RGBA(0x2d2d2dff),
    .button = RGBA(0x424242ff),
    .button_title = RGBA(0xffffffff),
    .button_text = RGBA(0xe5e5e5ff),
    .button_text_hi = RGBA(0xffffffff),
    .navigation_bar = RGBA(0x232323ff),
    .execution_buts = RGBA(0x232323ff),
    .panelcolors = {
      .header = RGBA(0x424242cc),
      .back = RGBA(0x333333b3),
      .sub_back = RGBA(0x0000003e),
    },
    .vertex_size = 3,
    .outline_width = 1,
    .facedot_size = 4,
    .gp_vertex_size = 3,
  },
  .space_statusbar = {
    .back = RGBA(0x2e2e2e00),
    .title = RGBA(0xffffffff),
    .text = RGBA(0x838383ff),
    .text_hi = RGBA(0xffffffff),
    .header = RGBA(0x303030ff),
    .header_text = RGBA(0xaaaaaaff),
    .header_text_hi = RGBA(0xffffffff),
    .tab_active = RGBA(0x303030ff),
    .tab_inactive = RGBA(0x1d1d1dff),
    .tab_back = RGBA(0x181818ff),
    .tab_outline = RGBA(0x3d3d3dff),
    .button = RGBA(0x30303000),
    .button_text = RGBA(0xcccccc00),
    .button_text_hi = RGBA(0xffffffff),
    .navigation_bar = RGBA(0x232323ff),
    .execution_buts = RGBA(0x232323ff),
    .panelcolors = {
      .header = RGBA(0x424242cc),
      .back = RGBA(0x333333b3),
      .sub_back = RGBA(0x0000003e),
    },
    .vertex_size = 3,
    .outline_width = 1,
    .facedot_size = 4,
    .gp_vertex_size = 3,
  },
  .space_spreadsheet = {
    .back = RGBA(0x40404000),
    .title = RGBA(0xffffffff),
    .text = RGBA(0xc3c3c3ff),
    .text_hi = RGBA(0xffffffff),
    .header = RGBA(0x454545ff),
    .header_text = RGBA(0xeeeeeeff),
    .header_text_hi = RGBA(0xffffffff),
    .tab_active = RGBA(0x4b4b4bff),
    .tab_inactive = RGBA(0x2b2b2bff),
    .tab_back = RGBA(0x232323ff),
    .tab_outline = RGBA(0x232323ff),
    .button = RGBA(0x424242ff),
    .button_title = RGBA(0xffffffff),
    .button_text = RGBA(0xe5e5e5ff),
    .button_text_hi = RGBA(0xffffffff),
    .list = RGBA(0x424242ff),
    .list_title = RGBA(0xc3c3c3ff),
    .list_text = RGBA(0xb8b8b8ff),
    .list_text_hi = RGBA(0xffaf23ff),
    .navigation_bar = RGBA(0x232323ff),
    .execution_buts = RGBA(0x232323ff),
    .panelcolors = {
      .header = RGBA(0x424242cc),
      .back = RGBA(0x333333b3),
      .sub_back = RGBA(0x0000003e),
    },
    .hilite = RGBA(0x80808080),
    .active = RGBA(0x3b5689ff),
    .vertex_size = 3,
    .outline_width = 1,
    .facedot_size = 4,
    .match = RGBA(0x337f334c),
    .selected_highlight = RGBA(0x223a5bff),
    .selected_object = RGBA(0xe96a00ff),
    .active_object = RGBA(0xffaf29ff),
    .edited_object = RGBA(0x00806266),
    .row_alternate = RGBA(0xffffff06),
  },
  .tarm = {
    {
      .solid = RGBA(0xd43636ff),
      .select = RGBA(0x808080ff),
      .active = RGBA(0xd43636ff),
    },
    {
      .solid = RGBA(0xe3961eff),
      .select = RGBA(0x808080ff),
      .active = RGBA(0xe3961eff),
    },
    {
      .solid = RGBA(0x73be2cff),
      .select = RGBA(0x808080ff),
      .active = RGBA(0x73be2cff),
    },
    {
      .solid = RGBA(0x63b8dfff),
      .select = RGBA(0x808080ff),
      .active = RGBA(0x63b8dfff),
    },
    {
      .solid = RGBA(0x916dd5ff),
      .select = RGBA(0x808080ff),
      .active = RGBA(0x916dd5ff),
    },
    {
      .solid = RGBA(0xf07dd5ff),
      .select = RGBA(0x808080ff),
      .active = RGBA(0xf07dd5ff),
    },
    {
      .solid = RGBA(0xb65742ff),
      .select = RGBA(0x808080ff),
      .active = RGBA(0xb65742ff),
    },
    {
      .solid = RGBA(0xa08942ff),
      .select = RGBA(0x808080ff),
      .active = RGBA(0xa08942ff),
    },
    {
      .solid = RGBA(0x71a75eff),
      .select = RGBA(0x808080ff),
      .active = RGBA(0x71a75eff),
    },
    {
      .solid = RGBA(0x6b99a1ff),
      .select = RGBA(0x808080ff),
      .active = RGBA(0x6b99a1ff),
    },
    {
      .solid = RGBA(0x6c5c94ff),
      .select = RGBA(0x808080ff),
      .active = RGBA(0x6c5c94ff),
    },
    {
      .solid = RGBA(0x9f5ea0ff),
      .select = RGBA(0x808080ff),
      .active = RGBA(0x9f5ea0ff),
    },
    {
      .solid = RGBA(0x613841ff),
      .select = RGBA(0x808080ff),
      .active = RGBA(0x613841ff),
    },
    {
      .solid = RGBA(0x3e5f3cff),
      .select = RGBA(0x808080ff),
      .active = RGBA(0x3e5f3cff),
    },
    {
      .solid = RGBA(0x44426bff),
      .select = RGBA(0x808080ff),
      .active = RGBA(0x44426bff),
    },
    {
      .solid = RGBA(0x000000ff),
      .select = RGBA(0x000000ff),
      .active = RGBA(0x000000ff),
    },
    {
      .solid = RGBA(0x000000ff),
      .select = RGBA(0x000000ff),
      .active = RGBA(0x000000ff),
    },
    {
      .solid = RGBA(0x000000ff),
      .select = RGBA(0x000000ff),
      .active = RGBA(0x000000ff),
    },
    {
      .solid = RGBA(0x000000ff),
      .select = RGBA(0x000000ff),
      .active = RGBA(0x000000ff),
    },
    {
      .solid = RGBA(0x000000ff),
      .select = RGBA(0x000000ff),
      .active = RGBA(0x000000ff),
    },
  },
  .collection_color = {
    {
      .color = RGBA(0xe2605bff),
    },
    {
      .color = RGBA(0xf1a355ff),
    },
    {
      .color = RGBA(0xe4dd52ff),
    },
    {
      .color = RGBA(0x7bcc7bff),
    },
    {
      .color = RGBA(0x5db6eaff),
    },
    {
      .color = RGBA(0x8d59daff),
    },
    {
      .color = RGBA(0xc673b8ff),
    },
    {
      .color = RGBA(0x7a5441ff),
    },
  },
  .strip_color = {
    {
      .color = RGBA(0xe2605bff),
    },
    {
      .color = RGBA(0xf1a355ff),
    },
    {
      .color = RGBA(0xf1dc55ff),
    },
    {
      .color = RGBA(0x7bcc7bff),
    },
    {
      .color = RGBA(0x5db6eaff),
    },
    {
      .color = RGBA(0x8d59daff),
    },
    {
      .color = RGBA(0xc673b8ff),
    },
    {
      .color = RGBA(0x7a5441ff),
    },
    {
      .color = RGBA(0x5f5f5fff),
    },
  },
};

/* clang-format on */<|MERGE_RESOLUTION|>--- conflicted
+++ resolved
@@ -214,17 +214,10 @@
       .roundness = 0.2f,
     },
     .wcol_list_item = {
-<<<<<<< HEAD
-      .outline = RGBA(0x252525ff),
-      .inner = RGBA(0x2d2d2d00),
+      .outline = RGBA(0x252525ff),
+      .inner = RGBA(0xffffff00),
       .inner_sel = RGBA(0x5680c2ff),
       .item = RGBA(0x000000ff),
-=======
-      .outline = RGBA(0x2d2d2dff),
-      .inner = RGBA(0xffffff00),
-      .inner_sel = RGBA(0x4772b3ff),
-      .item = RGBA(0x4772b3ff),
->>>>>>> 7f00cfea
       .text = RGBA(0xccccccff),
       .text_sel = RGBA(0xffffffff),
       .roundness = 0.2f,
