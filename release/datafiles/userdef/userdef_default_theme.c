--- conflicted
+++ resolved
@@ -260,23 +260,13 @@
     .gizmo_view_align = RGBA(0xffffffff),
     .gizmo_a = RGBA(0x4da84dff),
     .gizmo_b = RGBA(0xa33535ff),
-<<<<<<< HEAD
     .icon_collection = RGBA(0xccccccff),
     .icon_object = RGBA(0xcc986eff),
     .icon_object_data = RGBA(0x98cc98ff),
     .icon_modifier = RGBA(0x6e98ccff),
     .icon_shading = RGBA(0xcc6e6eff),
     .icon_folder = RGBA(0xffffffff),
-=======
-    .icon_scene = RGBA(0xe6e6e6ff),
-    .icon_collection = RGBA(0xf4f4f4ff),
-    .icon_object = RGBA(0xee9e5dff),
-    .icon_object_data = RGBA(0x00d4a3ff),
-    .icon_modifier = RGBA(0x84b8ffff),
-    .icon_shading = RGBA(0xea7581ff),
-    .icon_folder = RGBA(0xe3c16eff),
     .panel_roundness = 0.4f,
->>>>>>> 99b776d6
   },
   .space_properties = {
     .back = RGBA(0x40404000),
@@ -843,12 +833,8 @@
     .facedot_size = 4,
     .noodle_curving = 5,
     .grid_levels = 2,
-<<<<<<< HEAD
+    .dash_alpha = 0.5f,
     .syntaxl = RGBA(0x4d4d4dff),
-=======
-    .dash_alpha = 0.5f,
-    .syntaxl = RGBA(0x565656ff),
->>>>>>> 99b776d6
     .syntaxs = RGBA(0x975b5bff),
     .syntaxb = RGBA(0xccb83dff),
     .syntaxn = RGBA(0xe64555ff),
