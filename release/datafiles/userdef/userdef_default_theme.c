/*
 * Generated by 'source/tools/utils/blender_theme_as_c.py'
 *
 * Do not hand edit this file!
 */

#include "DNA_userdef_types.h"

#include "BLO_readfile.h"

/* clang-format off */

#ifdef __LITTLE_ENDIAN__
#  define RGBA(c) {((c) >> 24) & 0xff, ((c) >> 16) & 0xff, ((c) >> 8) & 0xff, (c) & 0xff}
#  define RGB(c)  {((c) >> 16) & 0xff, ((c) >> 8) & 0xff, (c) & 0xff}
#else
#  define RGBA(c) {(c) & 0xff, ((c) >> 8) & 0xff, ((c) >> 16) & 0xff, ((c) >> 24) & 0xff}
#  define RGB(c)  {(c) & 0xff, ((c) >> 8) & 0xff, ((c) >> 16) & 0xff}
#endif

const bTheme U_theme_default = {
  .name = "Default",
  .tui = {
    .wcol_regular = {
      .outline = RGBA(0x252525ff),
      .inner = RGBA(0x595959ff),
      .inner_sel = RGBA(0x5680c2ff),
      .item = RGBA(0x191919ff),
      .text = RGBA(0xccccccff),
      .text_sel = RGBA(0xb3ffb3ff),
      .roundness = 0.2f,
    },
    .wcol_tool = {
      .outline = RGBA(0x252525ff),
      .inner = RGBA(0x595959ff),
      .inner_sel = RGBA(0x5680c2ff),
      .item = RGBA(0x191919ff),
      .text = RGBA(0xccccccff),
      .text_sel = RGBA(0x000000ff),
      .shadetop = 15,
      .shadedown = -15,
      .roundness = 0.2f,
    },
    .wcol_toolbar_item = {
      .outline = RGBA(0x373737ff),
      .inner = RGBA(0x585858ff),
      .inner_sel = RGBA(0x5680c2ff),
      .item = RGBA(0xffffff8f),
      .text = RGBA(0xffffffff),
      .text_sel = RGBA(0xffffffff),
      .roundness = 0.2f,
    },
    .wcol_text = {
      .outline = RGBA(0x252525ff),
      .inner = RGBA(0x595959ff),
      .inner_sel = RGBA(0x999999ff),
      .item = RGBA(0xe6e6e6ff),
      .text = RGBA(0xccccccff),
      .text_sel = RGBA(0x000000ff),
      .shadedown = 25,
      .roundness = 0.2f,
    },
    .wcol_radio = {
      .outline = RGBA(0x252525ff),
      .inner = RGBA(0x595959ff),
      .inner_sel = RGBA(0x5680c2ff),
      .item = RGBA(0xffffffff),
      .text = RGBA(0xffffffff),
      .text_sel = RGBA(0xffffffff),
      .shadetop = 15,
      .shadedown = -15,
      .roundness = 0.2f,
    },
    .wcol_option = {
      .outline = RGBA(0x252525ff),
      .inner = RGBA(0x808080ff),
      .inner_sel = RGBA(0x80e6ffff),
      .item = RGBA(0x000000ff),
      .text = RGBA(0xccccccff),
      .text_sel = RGBA(0xe6fff2ff),
      .shadetop = 15,
      .shadedown = -15,
      .roundness = 0.2f,
    },
    .wcol_toggle = {
      .outline = RGBA(0x252525ff),
      .inner = RGBA(0x595959ff),
      .inner_sel = RGBA(0x5680c2ff),
      .item = RGBA(0x000000ff),
      .text = RGBA(0xccccccff),
      .text_sel = RGBA(0xffffffff),
      .shadetop = 15,
      .shadedown = -15,
      .roundness = 0.2f,
    },
    .wcol_num = {
      .outline = RGBA(0x252525ff),
      .inner = RGBA(0x404040ff),
      .inner_sel = RGBA(0x999999ff),
      .item = RGBA(0xe7e7e7ff),
      .text = RGBA(0xccccccff),
      .text_sel = RGBA(0x000000ff),
      .shadetop = -20,
      .roundness = 0.2f,
    },
    .wcol_numslider = {
      .outline = RGBA(0x252525ff),
      .inner = RGBA(0x404040ff),
      .inner_sel = RGBA(0x666666ff),
      .item = RGBA(0x5680c2ff),
      .text = RGBA(0xccccccff),
      .text_sel = RGBA(0xffffffff),
      .shadetop = -20,
      .roundness = 0.2f,
    },
    .wcol_tab = {
      .outline = RGBA(0x2d2d2dff),
      .inner = RGBA(0x323232ff),
      .inner_sel = RGBA(0x4b4b4bff),
      .item = RGBA(0x2d2d2dff),
      .text = RGBA(0xa4a4a4ff),
      .text_sel = RGBA(0xffffffff),
      .roundness = 0.2f,
    },
    .wcol_menu = {
      .outline = RGBA(0x252525ff),
      .inner = RGBA(0x394c66ff),
      .inner_sel = RGBA(0x5680c2ff),
      .item = RGBA(0xffffffff),
      .text = RGBA(0xffffffff),
      .text_sel = RGBA(0x000000ff),
      .shadetop = 15,
      .shadedown = -15,
      .roundness = 0.2f,
    },
    .wcol_pulldown = {
      .outline = RGBA(0x808080ff),
      .inner = RGBA(0x3f3f3fff),
      .inner_sel = RGBA(0x5680c2ff),
      .item = RGBA(0xffffffff),
      .text = RGBA(0xccccccff),
      .text_sel = RGBA(0x000000ff),
      .shadetop = 25,
      .shadedown = -20,
      .roundness = 0.2f,
    },
    .wcol_menu_back = {
      .outline = RGBA(0x252525ff),
      .inner = RGBA(0x191919e6),
      .inner_sel = RGBA(0x2d2d2de6),
      .item = RGBA(0x646464ff),
      .text = RGBA(0xccccccff),
      .text_sel = RGBA(0xffffffff),
      .shadetop = 25,
      .shadedown = -20,
      .roundness = 0.2f,
    },
    .wcol_menu_item = {
      .outline = RGBA(0x25252500),
      .inner_sel = RGBA(0x5680c2ff),
      .item = RGBA(0xacacac80),
      .text = RGBA(0xccccccff),
      .text_sel = RGBA(0xffffffff),
      .shadetop = 38,
      .roundness = 0.2f,
    },
    .wcol_tooltip = {
      .outline = RGBA(0x252525ff),
      .inner = RGBA(0x191919e6),
      .inner_sel = RGBA(0x2d2d2de6),
      .item = RGBA(0x646464ff),
      .text = RGBA(0xccccccff),
      .text_sel = RGBA(0xffffffff),
      .shadetop = 25,
      .shadedown = -20,
      .roundness = 0.2f,
    },
    .wcol_box = {
      .outline = RGBA(0x252525ff),
      .inner = RGBA(0x808080ff),
      .inner_sel = RGBA(0x394c66ff),
      .item = RGBA(0xffffffff),
      .text = RGBA(0xffffffff),
      .text_sel = RGBA(0x000000ff),
      .shaded = 1,
      .shadetop = -40,
      .shadedown = -40,
      .roundness = 0.2f,
    },
    .wcol_scroll = {
      .outline = RGBA(0x252525ff),
      .inner = RGBA(0x303030ff),
      .inner_sel = RGBA(0x646464ff),
      .item = RGBA(0x808080ff),
      .text = RGBA(0xffffffff),
      .text_sel = RGBA(0xffffffff),
      .shadetop = 5,
      .shadedown = -5,
      .roundness = 0.5f,
    },
    .wcol_progress = {
      .outline = RGBA(0x252525ff),
      .inner = RGBA(0x4d4d4dff),
      .inner_sel = RGBA(0x646464b4),
      .item = RGBA(0x808080ff),
      .text = RGBA(0xccccccff),
      .text_sel = RGBA(0xffffffff),
      .shadetop = 5,
      .shadedown = -5,
      .roundness = 0.2f,
    },
    .wcol_list_item = {
      .outline = RGBA(0x252525ff),
      .inner_sel = RGBA(0x5680c2ff),
      .item = RGBA(0x000000ff),
      .text = RGBA(0xccccccff),
      .text_sel = RGBA(0xffffffff),
      .roundness = 0.2f,
    },
    .wcol_pie_menu = {
      .outline = RGBA(0x252525ff),
      .inner = RGBA(0x161616e6),
      .inner_sel = RGBA(0x8c8c8cff),
      .item = RGBA(0x2d2d2de6),
      .text = RGBA(0xccccccff),
      .text_sel = RGBA(0xffffffff),
      .shadetop = 10,
      .shadedown = -10,
      .roundness = 0.2f,
    },
    .wcol_state = {
      .inner_anim = RGBA(0x73be4cff),
      .inner_anim_sel = RGBA(0x5aa633ff),
      .inner_key = RGBA(0xf0eb64ff),
      .inner_key_sel = RGBA(0xd7d34bff),
      .inner_driven = RGBA(0xb400ffff),
      .inner_driven_sel = RGBA(0x9900e6ff),
      .inner_overridden = RGBA(0x19c3c300),
      .inner_overridden_sel = RGBA(0x118f8f00),
      .inner_changed = RGBA(0xcc7529ff),
      .inner_changed_sel = RGBA(0xe6852dff),
      .blend = 0.5f,
    },
    .widget_emboss = RGBA(0xffffff05),
    .menu_shadow_fac = 0.5f,
    .menu_shadow_width = 12,
    .editor_outline = RGBA(0x1f1f1fff),
    .transparent_checker_primary = RGBA(0x333333ff),
    .transparent_checker_secondary = RGBA(0x262626ff),
    .transparent_checker_size = 8,
    .icon_alpha = 1.0f,
    .icon_saturation = 0.5f,
    .widget_text_cursor = RGBA(0x3399e6ff),
    .xaxis = RGBA(0xff3352ff),
    .yaxis = RGBA(0x00ff00ff),
    .zaxis = RGBA(0x0080dcff),
    .gizmo_hi = RGBA(0xffffffff),
    .gizmo_primary = RGBA(0xf5f14dff),
    .gizmo_secondary = RGBA(0x63ffffff),
    .gizmo_view_align = RGBA(0xffffffff),
    .gizmo_a = RGBA(0x4da84dff),
    .gizmo_b = RGBA(0xa33535ff),
    .icon_collection = RGBA(0xccccccff),
    .icon_object = RGBA(0xcc986eff),
    .icon_object_data = RGBA(0x98cc98ff),
    .icon_modifier = RGBA(0x6e98ccff),
    .icon_shading = RGBA(0xcc6e6eff),
    .icon_folder = RGBA(0xffffffff),
  },
  .space_properties = {
    .back = RGBA(0x40404000),
    .title = RGBA(0xccccccff),
    .text = RGBA(0xccccccff),
    .text_hi = RGBA(0xffffffff),
    .header = RGBA(0x333333ff),
    .header_text = RGBA(0xccccccff),
    .header_text_hi = RGBA(0xffffffff),
    .tab_active = RGBA(0x5680c2ff),
    .tab_inactive = RGBA(0x333333ff),
    .tab_back = RGBA(0x333333ff),
    .tab_outline = RGBA(0x000000ff),
    .button = RGBA(0x40404000),
    .button_title = RGBA(0xccccccff),
    .button_text = RGBA(0xccccccff),
    .button_text_hi = RGBA(0xffffffff),
    .navigation_bar = RGBA(0x232323ff),
    .panelcolors = {
      .header = RGBA(0x333333ff),
      .back = RGBA(0x464646ff),
      .sub_back = RGBA(0x00000024),
    },
    .vertex_size = 3,
    .outline_width = 1,
    .facedot_size = 4,
<<<<<<< HEAD
=======
    .match = RGBA(0x5680c2ff),
    .active = RGBA(0x5680c2ff),
>>>>>>> 151b9ce1
  },
  .space_view3d = {
    .back = RGBA(0x666666ff),
    .back_grad = RGBA(0x40404000),
    .background_type = 1,
    .title = RGBA(0xffffffff),
    .text = RGBA(0xffffffff),
    .text_hi = RGBA(0xffffffff),
    .header = RGBA(0x33333300),
    .header_text = RGBA(0xffffffff),
    .header_text_hi = RGBA(0xffffffff),
    .tab_active = RGBA(0x4d6b99ff),
    .tab_inactive = RGBA(0x333333ff),
    .tab_back = RGBA(0x333333cc),
    .tab_outline = RGBA(0x000000ff),
    .button = RGBA(0x40404000),
    .button_title = RGBA(0xccccccff),
    .button_text = RGBA(0xccccccff),
    .button_text_hi = RGBA(0xffffffff),
    .panelcolors = {
      .header = RGBA(0x333333ff),
      .back = RGBA(0x464646ff),
      .sub_back = RGBA(0x00000026),
    },
    .grid = RGBA(0x8c8c8cff),
    .view_overlay = RGBA(0xffffff00),
    .wire = RGBA(0x000000ff),
    .wire_edit = RGBA(0x000000ff),
    .select = RGBA(0xf15800ff),
    .lamp = RGBA(0x00000028),
    .speaker = RGBA(0x000000ff),
    .empty = RGBA(0x000000ff),
    .camera = RGBA(0x000000ff),
    .active = RGBA(0xffaa40ff),
    .transform = RGBA(0xffffffff),
    .vertex = RGBA(0x000000ff),
    .vertex_select = RGBA(0xff8500ff),
    .vertex_bevel = RGBA(0x00a5ffff),
    .edge = RGBA(0x000000ff),
    .edge_select = RGBA(0xffa000ff),
    .edge_seam = RGBA(0xdb2512ff),
    .edge_sharp = RGBA(0xff2020ff),
    .edge_facesel = RGBA(0x4b4b4bff),
    .edge_crease = RGBA(0xcc0099ff),
    .edge_bevel = RGBA(0x00a5ffff),
    .face = RGBA(0xffffff14),
    .face_select = RGBA(0xff85003c),
    .face_back = RGBA(0xff0000b3),
    .face_front = RGBA(0x0000ffb3),
    .face_dot = RGBA(0xff8500ff),
    .extra_edge_len = RGBA(0x00fbffff),
    .extra_edge_angle = RGBA(0xffff00ff),
    .extra_face_angle = RGBA(0x12ff00ff),
    .extra_face_area = RGBA(0x020080ff),
    .normal = RGBA(0x22ddddff),
    .vertex_normal = RGBA(0x2361ddff),
    .loop_normal = RGBA(0xdd23ddff),
    .bone_solid = RGBA(0xc8c8c8ff),
    .bone_pose = RGBA(0x50c8ff50),
    .bone_pose_active = RGBA(0x8cffff50),
    .bone_locked_weight = RGBA(0xff000080),
    .cframe = RGBA(0x60c040ff),
    .time_keyframe = RGBA(0xddd700ff),
    .time_gp_keyframe = RGBA(0xb5e61dff),
    .freestyle_edge_mark = RGBA(0x7fff7fff),
    .freestyle_face_mark = RGBA(0x7fff7f33),
    .nurb_uline = RGBA(0x909000ff),
    .nurb_vline = RGBA(0x803060ff),
    .act_spline = RGBA(0xdb2512ff),
    .nurb_sel_uline = RGBA(0xf0ff40ff),
    .nurb_sel_vline = RGBA(0xf090a0ff),
    .lastsel_point = RGBA(0xffffffff),
    .handle_free = RGBA(0x000000ff),
    .handle_auto = RGBA(0x909000ff),
    .handle_vect = RGBA(0x409030ff),
    .handle_align = RGBA(0x803060ff),
    .handle_sel_free = RGBA(0x000000ff),
    .handle_sel_auto = RGBA(0xf0ff40ff),
    .handle_sel_vect = RGBA(0x40c030ff),
    .handle_sel_align = RGBA(0xf090a0ff),
    .vertex_size = 6,
    .outline_width = 1,
    .obcenter_dia = 6,
    .facedot_size = 3,
    .editmesh_active = RGBA(0xffffff80),
    .clipping_border_3d = RGBA(0x313131ff),
    .bundle_solid = RGBA(0xc8c8c8ff),
    .camera_path = RGBA(0x000000ff),
    .gp_vertex_size = 3,
    .gp_vertex = RGBA(0x000000ff),
    .gp_vertex_select = RGBA(0xff8500ff),
    .skin_root = RGBA(0xb44d4dff),
    .paint_curve_pivot = RGBA(0xff7f7f7f),
    .paint_curve_handle = RGBA(0x7fff7f7f),
  },
  .space_file = {
    .back = RGBA(0x40404000),
    .title = RGBA(0xffffffff),
    .text = RGBA(0xffffffff),
    .text_hi = RGBA(0xffffffff),
    .header = RGBA(0x333333ff),
    .header_text = RGBA(0xccccccff),
    .header_text_hi = RGBA(0xffffffff),
    .tab_active = RGBA(0x5680c2ff),
    .tab_inactive = RGBA(0x333333ff),
    .tab_back = RGBA(0x333333ff),
    .tab_outline = RGBA(0x000000ff),
    .button = RGBA(0x4040407f),
    .button_title = RGBA(0xccccccff),
    .button_text = RGBA(0xffffffff),
    .button_text_hi = RGBA(0xffffffff),
    .execution_buts = RGBA(0x50505000),
    .panelcolors = {
      .header = RGBA(0x333333ff),
      .back = RGBA(0x464646ff),
      .sub_back = RGBA(0x0000003e),
    },
    .hilite = RGBA(0xff8c19ff),
    .vertex_size = 3,
    .outline_width = 1,
    .facedot_size = 4,
    .row_alternate = RGBA(0xffffff06),
  },
  .space_graph = {
    .back = RGBA(0x40404000),
    .title = RGBA(0xffffffff),
    .text = RGBA(0xffffffff),
    .text_hi = RGBA(0xffffffff),
    .header = RGBA(0x333333ff),
    .header_text = RGBA(0xccccccff),
    .header_text_hi = RGBA(0xffffffff),
    .tab_active = RGBA(0x5680c2ff),
    .tab_inactive = RGBA(0x333333ff),
    .tab_back = RGBA(0x333333ff),
    .tab_outline = RGBA(0x000000ff),
    .button = RGBA(0x404040ff),
    .button_title = RGBA(0xccccccff),
    .button_text = RGBA(0xccccccff),
    .button_text_hi = RGBA(0xffffffff),
    .list = RGBA(0x404040ff),
    .list_title = RGBA(0x000000ff),
    .list_text = RGBA(0x000000ff),
    .list_text_hi = RGBA(0xffffffff),
    .panelcolors = {
      .header = RGBA(0x33333302),
      .back = RGBA(0x464646ff),
      .sub_back = RGBA(0x0000003e),
    },
    .shade1 = RGBA(0x96969600),
    .shade2 = RGBA(0x70707064),
    .grid = RGBA(0x5e5e5eff),
    .group = RGBA(0x4f6549ff),
    .group_active = RGBA(0x87b17dff),
    .vertex = RGBA(0x000000ff),
    .vertex_select = RGBA(0xff8500ff),
    .cframe = RGBA(0x60c040ff),
    .time_scrub_background = RGBA(0x292929cc),
    .time_marker_line = RGBA(0x00000060),
    .time_marker_line_selected = RGBA(0xffffff60),
    .lastsel_point = RGBA(0x000000ff),
    .handle_auto = RGBA(0x909000ff),
    .handle_vect = RGBA(0x409030ff),
    .handle_align = RGBA(0x803060ff),
    .handle_auto_clamped = RGBA(0x994030ff),
    .handle_sel_auto = RGBA(0xf0ff40ff),
    .handle_sel_vect = RGBA(0x40c030ff),
    .handle_sel_align = RGBA(0xf090a0ff),
    .handle_sel_auto_clamped = RGBA(0xf0af90ff),
    .ds_channel = RGBA(0x52606eff),
    .ds_subchannel = RGBA(0x7c8996ff),
    .vertex_size = 6,
    .outline_width = 1,
    .facedot_size = 4,
    .handle_vertex_select = RGBA(0xff8500ff),
    .handle_vertex_size = 6,
    .anim_preview_range = RGBA(0xa14d0066),
  },
  .space_info = {
    .back = RGBA(0x46464600),
    .title = RGBA(0xffffffff),
    .text = RGBA(0xccccccff),
    .text_hi = RGBA(0xffffffff),
    .header = RGBA(0x333333ff),
    .header_text = RGBA(0xccccccff),
    .header_text_hi = RGBA(0xffffffff),
    .tab_active = RGBA(0x5680c2ff),
    .tab_inactive = RGBA(0x333333ff),
    .tab_back = RGBA(0x333333ff),
    .tab_outline = RGBA(0x000000ff),
    .button = RGBA(0x404040ff),
    .button_title = RGBA(0xccccccff),
    .button_text = RGBA(0xccccccff),
    .button_text_hi = RGBA(0xccccccff),
    .panelcolors = {
      .header = RGBA(0x333333ff),
      .back = RGBA(0x464646ff),
      .sub_back = RGBA(0x0000003e),
    },
    .vertex_size = 3,
    .outline_width = 1,
    .facedot_size = 4,
    .info_selected = RGBA(0x6080ffff),
    .info_selected_text = RGBA(0xffffffff),
    .info_error = RGBA(0xdc000000),
    .info_error_text = RGBA(0x000000ff),
    .info_warning = RGBA(0xf5bc41ff),
    .info_warning_text = RGBA(0x000000ff),
    .info_info = RGBA(0x00aa0000),
    .info_info_text = RGBA(0x000000ff),
    .info_debug = RGBA(0xc4c4c4ff),
    .info_property_text = RGBA(0x000000ff),
    .info_operator_text = RGBA(0x000000ff),
  },
  .space_action = {
    .back = RGBA(0x50505000),
    .title = RGBA(0xffffffff),
    .text = RGBA(0xffffffff),
    .text_hi = RGBA(0xffffffff),
    .header = RGBA(0x333333ff),
    .header_text = RGBA(0xccccccff),
    .header_text_hi = RGBA(0xffffffff),
    .tab_active = RGBA(0x5680c2ff),
    .tab_inactive = RGBA(0x333333ff),
    .tab_back = RGBA(0x333333ff),
    .tab_outline = RGBA(0x000000ff),
    .button = RGBA(0x40404000),
    .button_title = RGBA(0xccccccff),
    .button_text = RGBA(0xccccccff),
    .button_text_hi = RGBA(0xffffffff),
    .list = RGBA(0x404040ff),
    .list_title = RGBA(0x000000ff),
    .list_text = RGBA(0x000000ff),
    .list_text_hi = RGBA(0xffffffff),
    .panelcolors = {
      .header = RGBA(0x00000002),
      .back = RGBA(0x464646ff),
      .sub_back = RGBA(0x0000003e),
    },
    .shade1 = RGBA(0x96969600),
    .shade2 = RGBA(0x70707010),
    .hilite = RGBA(0x60c04044),
    .grid = RGBA(0x000000ff),
    .group = RGBA(0x4f654937),
    .group_active = RGBA(0x87b17d55),
    .strip = RGBA(0x0c0a0a80),
    .strip_select = RGBA(0xff8c00cc),
    .cframe = RGBA(0x6bd848ff),
    .time_scrub_background = RGBA(0x292929e6),
    .time_marker_line = RGBA(0x00000060),
    .time_marker_line_selected = RGBA(0xffffff60),
    .ds_channel = RGBA(0x52606e24),
    .ds_subchannel = RGBA(0x7c899624),
    .ds_ipoline = RGBA(0x94e575cc),
    .keytype_keyframe = RGBA(0xe8e8e8ff),
    .keytype_extreme = RGBA(0xe8b3ccff),
    .keytype_breakdown = RGBA(0xb3dbe8ff),
    .keytype_jitter = RGBA(0x94e575ff),
    .keytype_movehold = RGBA(0x5c5656ff),
    .keytype_keyframe_select = RGBA(0xffbe32ff),
    .keytype_extreme_select = RGBA(0xf28080ff),
    .keytype_breakdown_select = RGBA(0x54bfedff),
    .keytype_jitter_select = RGBA(0x61c042ff),
    .keytype_movehold_select = RGBA(0xffaf23ff),
    .keyborder = RGBA(0x000000ff),
    .keyborder_select = RGBA(0x000000ff),
    .vertex_size = 3,
    .outline_width = 1,
    .facedot_size = 4,
    .keyframe_scale_fac = 1.0f,
    .handle_vertex_size = 4,
    .anim_active = RGBA(0xcc701a66),
    .anim_preview_range = RGBA(0xa14d0066),
  },
  .space_nla = {
    .back = RGBA(0x50505000),
    .title = RGBA(0xffffffff),
    .text = RGBA(0xffffffff),
    .text_hi = RGBA(0xffffffff),
    .header = RGBA(0x333333ff),
    .header_text = RGBA(0xccccccff),
    .header_text_hi = RGBA(0xffffffff),
    .tab_active = RGBA(0x5680c2ff),
    .tab_inactive = RGBA(0x333333ff),
    .tab_back = RGBA(0x333333ff),
    .tab_outline = RGBA(0x000000ff),
    .button = RGBA(0x40404000),
    .button_title = RGBA(0xccccccff),
    .button_text = RGBA(0xccccccff),
    .button_text_hi = RGBA(0xffffffff),
    .list = RGBA(0x404040ff),
    .list_title = RGBA(0x000000ff),
    .list_text = RGBA(0x000000ff),
    .list_text_hi = RGBA(0xffffffff),
    .panelcolors = {
      .header = RGBA(0x333333ff),
      .back = RGBA(0x464646ff),
      .sub_back = RGBA(0x0000003e),
    },
    .shade1 = RGBA(0x96969600),
    .grid = RGBA(0x5e5e5eff),
    .strip = RGBA(0x0c0a0a80),
    .strip_select = RGBA(0xff8c00ff),
    .cframe = RGBA(0x60c040ff),
    .time_scrub_background = RGBA(0x292929e6),
    .time_marker_line = RGBA(0x00000060),
    .time_marker_line_selected = RGBA(0xffffff60),
    .ds_channel = RGBA(0x5a85b2ff),
    .ds_subchannel = RGBA(0x7d98b3ff),
    .keyborder = RGBA(0x000000ff),
    .keyborder_select = RGBA(0x000000ff),
    .vertex_size = 3,
    .outline_width = 1,
    .facedot_size = 4,
    .handle_vertex_size = 4,
    .anim_active = RGBA(0xcc701a66),
    .anim_non_active = RGBA(0x9987614d),
    .anim_preview_range = RGBA(0xa14d0066),
    .nla_tweaking = RGBA(0x4df31a4d),
    .nla_tweakdupli = RGBA(0xd90000ff),
    .nla_track = RGBA(0x333333ff),
    .nla_transition = RGBA(0x1c2630ff),
    .nla_transition_sel = RGBA(0x2e75dbff),
    .nla_meta = RGBA(0x332642ff),
    .nla_meta_sel = RGBA(0x692196ff),
    .nla_sound = RGBA(0x2b3d3dff),
    .nla_sound_sel = RGBA(0x1f7a7aff),
  },
  .space_sequencer = {
    .back = RGBA(0x40404000),
    .title = RGBA(0xffffffff),
    .text = RGBA(0xffffffff),
    .text_hi = RGBA(0xffffffff),
    .header = RGBA(0x333333ff),
    .header_text = RGBA(0xccccccff),
    .header_text_hi = RGBA(0xffffffff),
    .tab_active = RGBA(0x5680c2ff),
    .tab_inactive = RGBA(0x333333ff),
    .tab_back = RGBA(0x333333ff),
    .tab_outline = RGBA(0x000000ff),
    .button = RGBA(0x40404000),
    .button_title = RGBA(0xccccccff),
    .button_text = RGBA(0xccccccff),
    .button_text_hi = RGBA(0xffffffff),
    .panelcolors = {
      .header = RGBA(0x333333ff),
      .back = RGBA(0x464646ff),
      .sub_back = RGBA(0x0000003e),
    },
    .shade1 = RGBA(0xa0a0a000),
    .grid = RGBA(0x404040ff),
    .vertex_select = RGBA(0xff8500ff),
    .bone_pose = RGBA(0x50c8ff50),
    .cframe = RGBA(0x60c040ff),
    .time_scrub_background = RGBA(0x292929e6),
    .time_marker_line = RGBA(0x00000060),
    .time_marker_line_selected = RGBA(0xffffff60),
    .vertex_size = 3,
    .outline_width = 1,
    .facedot_size = 4,
    .movie = RGBA(0x4d6890ff),
    .movieclip = RGBA(0x8f4c4cff),
    .mask = RGBA(0x666666ff),
    .image = RGBA(0x8f744bff),
    .scene = RGBA(0x828f50ff),
    .audio = RGBA(0x4c8f8fff),
    .effect = RGBA(0x598f4cff),
    .transition = RGBA(0x8f4571ff),
    .meta = RGBA(0x5b4d91ff),
    .text_strip = RGBA(0x824c8fff),
    .color_strip = RGBA(0x8f8f8fff),
    .active_strip = RGBA(0xffffffff),
    .selected_strip = RGBA(0xff8f0dff),
    .gp_vertex_size = 3,
    .gp_vertex_select = RGBA(0xff8500ff),
    .anim_preview_range = RGBA(0xa14d0066),
    .metadatatext = RGBA(0xffffffff),
    .row_alternate = RGBA(0xffffff0d),
  },
  .space_image = {
    .back = RGBA(0x4d4d4d00),
    .title = RGBA(0xffffffff),
    .text = RGBA(0x000000ff),
    .text_hi = RGBA(0xffffffff),
    .header = RGBA(0x333333ff),
    .header_text = RGBA(0xccccccff),
    .header_text_hi = RGBA(0xffffffff),
    .tab_active = RGBA(0x5680c2ff),
    .tab_inactive = RGBA(0x333333ff),
    .tab_back = RGBA(0x333333ff),
    .tab_outline = RGBA(0x000000ff),
    .button = RGBA(0x40404000),
    .button_title = RGBA(0xccccccff),
    .button_text = RGBA(0xccccccff),
    .button_text_hi = RGBA(0xffffffff),
    .panelcolors = {
      .header = RGBA(0x333333ff),
      .back = RGBA(0x464646ff),
      .sub_back = RGBA(0x0000003e),
    },
    .grid = RGBA(0x505050ff),
    .wire_edit = RGBA(0xc0c0c0ff),
    .vertex_select = RGBA(0xff8500ff),
    .edge_select = RGBA(0xff8500ff),
    .face = RGBA(0xffffff0a),
    .face_select = RGBA(0xff85003c),
    .face_dot = RGBA(0xff8500ff),
    .cframe = RGBA(0x60c040ff),
    .freestyle_face_mark = RGBA(0x7fff7f33),
    .handle_auto = RGBA(0x909000ff),
    .handle_align = RGBA(0x803060ff),
    .handle_sel_auto = RGBA(0xf0ff40ff),
    .handle_sel_align = RGBA(0xf090a0ff),
    .vertex_size = 3,
    .outline_width = 1,
    .facedot_size = 3,
    .editmesh_active = RGBA(0xffffff80),
    .handle_vertex_select = RGBA(0xffff00ff),
    .handle_vertex_size = 5,
    .gp_vertex_size = 3,
    .gp_vertex_select = RGBA(0xff8500ff),
    .preview_back = RGBA(0x727272ff),
    .preview_stitch_face = RGBA(0x1242b026),
    .preview_stitch_edge = RGBA(0xff8500b2),
    .preview_stitch_vert = RGBA(0xff85007f),
    .preview_stitch_stitchable = RGBA(0x00ff00ff),
    .preview_stitch_unstitchable = RGBA(0xff0000ff),
    .preview_stitch_active = RGBA(0xe1d2c323),
    .uv_shadow = RGBA(0x707070ff),
    .paint_curve_pivot = RGBA(0xff7f7f7f),
    .paint_curve_handle = RGBA(0x7fff7f7f),
    .metadatatext = RGBA(0xffffffff),
  },
  .space_text = {
    .back = RGBA(0xcccccc00),
    .title = RGBA(0xffffffff),
    .text = RGBA(0x000000ff),
    .text_hi = RGBA(0xffffffff),
    .header = RGBA(0x33333300),
    .header_text = RGBA(0xccccccff),
    .header_text_hi = RGBA(0xffffffff),
    .tab_active = RGBA(0x5680c2ff),
    .tab_inactive = RGBA(0x333333ff),
    .tab_back = RGBA(0x333333ff),
    .tab_outline = RGBA(0x000000ff),
    .button = RGBA(0x40404000),
    .button_title = RGBA(0xccccccff),
    .button_text = RGBA(0xccccccff),
    .button_text_hi = RGBA(0xffffffff),
    .panelcolors = {
      .header = RGBA(0x333333ff),
      .back = RGBA(0x464646ff),
      .sub_back = RGBA(0x0000003e),
    },
    .shade2 = RGBA(0xc67777e6),
    .hilite = RGBA(0xff0000ff),
    .grid = RGBA(0x999999ff),
    .vertex_size = 3,
    .outline_width = 1,
    .facedot_size = 4,
    .syntaxl = RGBA(0x640000ff),
    .syntaxs = RGBA(0x4c4c4cff),
    .syntaxb = RGBA(0x800050ff),
    .syntaxn = RGBA(0x0000c8ff),
    .syntaxv = RGBA(0x5f5f00ff),
    .syntaxc = RGBA(0x006432ff),
    .syntaxd = RGBA(0x32008cff),
    .syntaxr = RGBA(0x8c3c00ff),
    .line_numbers = RGBA(0x000000ff),
  },
  .space_outliner = {
    .back = RGBA(0x40404000),
    .title = RGBA(0xffffffff),
    .text = RGBA(0xccccccff),
    .text_hi = RGBA(0xffffffff),
    .header = RGBA(0x333333ff),
    .header_text = RGBA(0xccccccff),
    .header_text_hi = RGBA(0xffffffff),
    .tab_active = RGBA(0x5680c2ff),
    .tab_inactive = RGBA(0x333333ff),
    .tab_back = RGBA(0x333333ff),
    .tab_outline = RGBA(0x000000ff),
    .button = RGBA(0x404040ff),
    .button_title = RGBA(0xccccccff),
    .button_text = RGBA(0xccccccff),
    .button_text_hi = RGBA(0xffffffff),
    .panelcolors = {
      .header = RGBA(0x333333ff),
      .back = RGBA(0x464646ff),
      .sub_back = RGBA(0x0000003e),
    },
    .active = RGBA(0x3b5689ff),
    .vertex_size = 3,
    .outline_width = 1,
    .facedot_size = 4,
    .match = RGBA(0x337f334c),
    .selected_highlight = RGBA(0x223a5bff),
    .selected_object = RGBA(0xe96a00ff),
    .active_object = RGBA(0xffaf29ff),
    .edited_object = RGBA(0x00806266),
    .row_alternate = RGBA(0xffffff06),
  },
  .space_node = {
    .back = RGBA(0x40404000),
    .title = RGBA(0xffffffff),
    .text = RGBA(0xffffffff),
    .text_hi = RGBA(0xffffffff),
    .header = RGBA(0x333333ff),
    .header_text = RGBA(0xccccccff),
    .header_text_hi = RGBA(0xffffffff),
    .tab_active = RGBA(0x5680c2ff),
    .tab_inactive = RGBA(0x333333ff),
    .tab_back = RGBA(0x333333ff),
    .tab_outline = RGBA(0x000000ff),
    .button = RGBA(0x40404000),
    .button_title = RGBA(0xccccccff),
    .button_text = RGBA(0xffffffff),
    .button_text_hi = RGBA(0xffffffff),
    .list = RGBA(0xa5a5a5ff),
    .list_title = RGBA(0x000000ff),
    .list_text = RGBA(0x000000ff),
    .list_text_hi = RGBA(0xffffffff),
    .panelcolors = {
      .header = RGBA(0x333333ff),
      .back = RGBA(0x464646ff),
      .sub_back = RGBA(0x0000003e),
    },
    .shade2 = RGBA(0x7f707064),
    .grid = RGBA(0x40404000),
    .wire = RGBA(0x808080ff),
    .select = RGBA(0xf15800ff),
    .active = RGBA(0xeefcffff),
    .edge_select = RGBA(0xffffffff),
    .console_output = RGBA(0x1a1a1aff),
    .vertex_size = 3,
    .outline_width = 1,
    .facedot_size = 4,
    .noodle_curving = 5,
    .grid_levels = 2,
    .syntaxl = RGBA(0x4d4d4dff),
    .syntaxs = RGBA(0x975b5bff),
    .syntaxb = RGBA(0xccb83dff),
    .syntaxn = RGBA(0xe64555ff),
    .syntaxv = RGBA(0x66c4ffff),
    .syntaxc = RGBA(0x426628bf),
    .syntaxd = RGBA(0x749797ff),
    .syntaxr = RGBA(0x737373ff),
    .nodeclass_output = RGBA(0xb33641ff),
    .nodeclass_filter = RGBA(0x584d80ff),
    .nodeclass_vector = RGBA(0x9b80ffff),
    .nodeclass_texture = RGBA(0xe68745ff),
    .nodeclass_shader = RGBA(0x39c884ff),
    .nodeclass_script = RGBA(0x084d4dff),
    .nodeclass_pattern = RGBA(0x6c696fff),
    .nodeclass_layout = RGBA(0x6f6a64ff),
    .nodeclass_geometry = RGBA(0x00d7a4ff),
    .nodeclass_attribute = RGBA(0x3f5980ff),
    .movie = RGBA(0x1a1a1acc),
    .gp_vertex_size = 3,
    .gp_vertex = RGBA(0x97979700),
    .gp_vertex_select = RGBA(0xff8500ff),
  },
  .space_preferences = {
    .back = RGBA(0x42424200),
    .title = RGBA(0xeeeeeeff),
    .text = RGBA(0xe6e6e6ff),
    .text_hi = RGBA(0xffffffff),
    .header = RGBA(0x424242ff),
    .header_text = RGBA(0xeeeeeeff),
    .header_text_hi = RGBA(0xffffffff),
    .tab_active = RGBA(0x4b4b4bff),
    .tab_inactive = RGBA(0x2b2b2bff),
    .tab_back = RGBA(0x232323ff),
    .tab_outline = RGBA(0x232323ff),
    .button = RGBA(0x424242ff),
    .button_title = RGBA(0xffffffff),
    .button_text = RGBA(0xe5e5e5ff),
    .button_text_hi = RGBA(0xffffffff),
    .navigation_bar = RGBA(0x373737ff),
    .execution_buts = RGBA(0x4b4b4bff),
    .panelcolors = {
      .header = RGBA(0x42424200),
      .back = RGBA(0x333333b3),
      .sub_back = RGBA(0x0000003e),
    },
    .vertex_size = 3,
    .outline_width = 1,
    .facedot_size = 4,
  },
  .space_console = {
    .title = RGBA(0xffffffff),
    .text = RGBA(0x000000ff),
    .text_hi = RGBA(0xffffffff),
    .header = RGBA(0x333333ff),
    .header_text = RGBA(0xccccccff),
    .header_text_hi = RGBA(0x83e3f9ff),
    .tab_active = RGBA(0x5680c2ff),
    .tab_inactive = RGBA(0x333333ff),
    .tab_back = RGBA(0x333333ff),
    .tab_outline = RGBA(0x000000ff),
    .button = RGBA(0x75828f00),
    .button_title = RGBA(0xccccccff),
    .button_text = RGBA(0xccccccff),
    .button_text_hi = RGBA(0xffffffff),
    .panelcolors = {
      .header = RGBA(0x333333ff),
      .back = RGBA(0x464646ff),
      .sub_back = RGBA(0x0000003e),
    },
    .console_output = RGBA(0x6080ffff),
    .console_input = RGBA(0xffffffff),
    .console_info = RGBA(0x00aa00ff),
    .console_error = RGBA(0xdc6060ff),
    .console_cursor = RGBA(0xdc6060ff),
    .console_select = RGBA(0xffffff30),
    .vertex_size = 3,
    .outline_width = 1,
    .facedot_size = 4,
  },
  .space_clip = {
    .back = RGBA(0x45454500),
    .title = RGBA(0xffffffff),
    .text = RGBA(0x000000ff),
    .text_hi = RGBA(0xffffffff),
    .header = RGBA(0x333333ff),
    .header_text = RGBA(0xccccccff),
    .header_text_hi = RGBA(0xffffffff),
    .tab_active = RGBA(0x4d6b99ff),
    .tab_inactive = RGBA(0x333333ff),
    .tab_back = RGBA(0x333333ff),
    .tab_outline = RGBA(0x000000ff),
    .button = RGBA(0x40404000),
    .button_title = RGBA(0xccccccff),
    .button_text = RGBA(0xffffffff),
    .button_text_hi = RGBA(0xffffffff),
    .list = RGBA(0x454545ff),
    .list_text = RGBA(0x808080ff),
    .list_text_hi = RGBA(0xffffffff),
    .panelcolors = {
      .header = RGBA(0x333333ff),
      .back = RGBA(0x464646ff),
      .sub_back = RGBA(0x0000003e),
    },
    .grid = RGBA(0x424242ff),
    .strip = RGBA(0x0c0a0a80),
    .strip_select = RGBA(0xff8c00ff),
    .cframe = RGBA(0x60c040ff),
    .time_scrub_background = RGBA(0x292929e6),
    .time_marker_line = RGBA(0x00000060),
    .time_marker_line_selected = RGBA(0xffffff60),
    .handle_auto = RGBA(0x909000ff),
    .handle_align = RGBA(0x803060ff),
    .handle_sel_auto = RGBA(0xf0ff40ff),
    .handle_sel_align = RGBA(0xf090a0ff),
    .vertex_size = 3,
    .outline_width = 1,
    .facedot_size = 4,
    .handle_vertex_select = RGBA(0xffff00ff),
    .handle_vertex_size = 5,
    .marker = RGBA(0x7f7f00ff),
    .act_marker = RGBA(0xffffffff),
    .sel_marker = RGBA(0xffff00ff),
    .dis_marker = RGBA(0x7f0000ff),
    .lock_marker = RGBA(0x7f7f7fff),
    .path_before = RGBA(0xff0000ff),
    .path_after = RGBA(0x0000ffff),
    .path_keyframe_before = RGBA(0xffc4c4ff),
    .path_keyframe_after = RGBA(0xc4c4ffff),
    .gp_vertex_size = 1,
    .metadatatext = RGBA(0xffffffff),
  },
  .space_topbar = {
    .back = RGBA(0x4b4b4b00),
    .title = RGBA(0xffffffff),
    .text = RGBA(0xffffffff),
    .text_hi = RGBA(0xffffffff),
    .header = RGBA(0x232323ff),
    .header_text = RGBA(0xeeeeeeff),
    .header_text_hi = RGBA(0xffffffff),
    .tab_active = RGBA(0x5680c2ff),
    .tab_inactive = RGBA(0x424242ff),
    .tab_back = RGBA(0x232323ff),
    .tab_outline = RGBA(0x2d2d2dff),
    .button = RGBA(0x424242ff),
    .button_title = RGBA(0xffffffff),
    .button_text = RGBA(0xe5e5e5ff),
    .button_text_hi = RGBA(0xffffffff),
    .panelcolors = {
      .header = RGBA(0x424242cc),
      .back = RGBA(0x333333b3),
      .sub_back = RGBA(0x0000003e),
    },
    .vertex_size = 3,
    .outline_width = 1,
    .facedot_size = 4,
    .gp_vertex_size = 3,
  },
  .space_statusbar = {
    .back = RGBA(0x2e2e2e00),
    .title = RGBA(0xffffffff),
    .text = RGBA(0x838383ff),
    .text_hi = RGBA(0xffffffff),
    .header = RGBA(0x303030ff),
    .header_text = RGBA(0xaaaaaaff),
    .header_text_hi = RGBA(0xffffffff),
    .tab_active = RGBA(0x5680c2ff),
    .tab_inactive = RGBA(0x424242ff),
    .tab_back = RGBA(0x232323ff),
    .tab_outline = RGBA(0x2d2d2dff),
    .button = RGBA(0x353535ff),
    .button_text_hi = RGBA(0xffffffff),
    .panelcolors = {
      .header = RGBA(0x424242cc),
      .back = RGBA(0x333333b3),
      .sub_back = RGBA(0x0000003e),
    },
    .vertex_size = 3,
    .outline_width = 1,
    .facedot_size = 4,
    .gp_vertex_size = 3,
  },
  .tarm = {
    {
      .solid = RGBA(0x9a0000ff),
      .select = RGBA(0xbd1111ff),
      .active = RGBA(0xf70a0aff),
    },
    {
      .solid = RGBA(0xf74018ff),
      .select = RGBA(0xf66913ff),
      .active = RGBA(0xfa9900ff),
    },
    {
      .solid = RGBA(0x1e9109ff),
      .select = RGBA(0x59b70bff),
      .active = RGBA(0x83ef1dff),
    },
    {
      .solid = RGBA(0x0a3694ff),
      .select = RGBA(0x3667dfff),
      .active = RGBA(0x5ec1efff),
    },
    {
      .solid = RGBA(0xa9294eff),
      .select = RGBA(0xc1416aff),
      .active = RGBA(0xf05d91ff),
    },
    {
      .solid = RGBA(0x430c78ff),
      .select = RGBA(0x543aa3ff),
      .active = RGBA(0x8764d5ff),
    },
    {
      .solid = RGBA(0x24785aff),
      .select = RGBA(0x3c9579ff),
      .active = RGBA(0x6fb6abff),
    },
    {
      .solid = RGBA(0x4b707cff),
      .select = RGBA(0x6a8691ff),
      .active = RGBA(0x9bc2cdff),
    },
    {
      .solid = RGBA(0xf4c90cff),
      .select = RGBA(0xeec236ff),
      .active = RGBA(0xf3ff00ff),
    },
    {
      .solid = RGBA(0x1e2024ff),
      .select = RGBA(0x484c56ff),
      .active = RGBA(0xffffffff),
    },
    {
      .solid = RGBA(0x6f2f6aff),
      .select = RGBA(0x9845beff),
      .active = RGBA(0xd330d6ff),
    },
    {
      .solid = RGBA(0x6c8e22ff),
      .select = RGBA(0x7fb022ff),
      .active = RGBA(0xbbef5bff),
    },
    {
      .solid = RGBA(0x8d8d8dff),
      .select = RGBA(0xb0b0b0ff),
      .active = RGBA(0xdededeff),
    },
    {
      .solid = RGBA(0x834326ff),
      .select = RGBA(0x8b5811ff),
      .active = RGBA(0xbd6a11ff),
    },
    {
      .solid = RGBA(0x08310eff),
      .select = RGBA(0x1c430bff),
      .active = RGBA(0x34622bff),
    },
    {
      .solid = RGBA(0x000000ff),
      .select = RGBA(0x000000ff),
      .active = RGBA(0x000000ff),
    },
    {
      .solid = RGBA(0x000000ff),
      .select = RGBA(0x000000ff),
      .active = RGBA(0x000000ff),
    },
    {
      .solid = RGBA(0x000000ff),
      .select = RGBA(0x000000ff),
      .active = RGBA(0x000000ff),
    },
    {
      .solid = RGBA(0x000000ff),
      .select = RGBA(0x000000ff),
      .active = RGBA(0x000000ff),
    },
    {
      .solid = RGBA(0x000000ff),
      .select = RGBA(0x000000ff),
      .active = RGBA(0x000000ff),
    },
  },
  .collection_color = {
    {
      .color = RGBA(0xe2605bff),
    },
    {
      .color = RGBA(0xf1a355ff),
    },
    {
      .color = RGBA(0xe4dd52ff),
    },
    {
      .color = RGBA(0x7bcc7bff),
    },
    {
      .color = RGBA(0x5db6eaff),
    },
    {
      .color = RGBA(0x8d59daff),
    },
    {
      .color = RGBA(0xc673b8ff),
    },
    {
      .color = RGBA(0x7a5441ff),
    },
  },
};

/* clang-format on */<|MERGE_RESOLUTION|>--- conflicted
+++ resolved
@@ -292,11 +292,6 @@
     .vertex_size = 3,
     .outline_width = 1,
     .facedot_size = 4,
-<<<<<<< HEAD
-=======
-    .match = RGBA(0x5680c2ff),
-    .active = RGBA(0x5680c2ff),
->>>>>>> 151b9ce1
   },
   .space_view3d = {
     .back = RGBA(0x666666ff),
@@ -671,9 +666,9 @@
     .selected_strip = RGBA(0xff8f0dff),
     .gp_vertex_size = 3,
     .gp_vertex_select = RGBA(0xff8500ff),
+    .row_alternate = RGBA(0xffffff0d),
     .anim_preview_range = RGBA(0xa14d0066),
     .metadatatext = RGBA(0xffffffff),
-    .row_alternate = RGBA(0xffffff0d),
   },
   .space_image = {
     .back = RGBA(0x4d4d4d00),
