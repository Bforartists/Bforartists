--- conflicted
+++ resolved
@@ -108,15 +108,11 @@
     .autoexec_paths = {NULL},
     .user_menus = {NULL},
 
-<<<<<<< HEAD
     .keyconfigstr = "Bforartists", /*bfa - the active keymap*/
-=======
-    .keyconfigstr = "Blender",
 
     .network_timeout = 10,
     .network_connection_limit = 5,
 
->>>>>>> 395a2fea
     .undosteps = 32,
     .undomemory = 0,
     .gp_manhattandist = 1,
