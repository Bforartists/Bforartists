--- conflicted
+++ resolved
@@ -25,14 +25,8 @@
 const UserDef U_default = {
     .versionfile = BLENDER_FILE_VERSION,
     .subversionfile = BLENDER_FILE_SUBVERSION,
-<<<<<<< HEAD
-    .flag = (USER_AUTOSAVE | USER_TOOLTIPS | USER_TOOLTIPS_PYTHON | USER_DEVELOPER_UI |
-             USER_RELPATHS | USER_FILENOUI | USER_RELEASECONFIRM | USER_SCRIPT_AUTOEXEC_DISABLE |
-             USER_NONEGFRAMES),
+    .flag = (USER_AUTOSAVE | USER_TOOLTIPS | USER_RELPATHS | USER_RELEASECONFIRM),
     /*BFA - added USER_DUP_NTREE*/
-=======
-    .flag = (USER_AUTOSAVE | USER_TOOLTIPS | USER_RELPATHS | USER_RELEASECONFIRM),
->>>>>>> 4e113c25
     .dupflag = USER_DUP_MESH | USER_DUP_CURVE | USER_DUP_SURF | USER_DUP_LATTICE | USER_DUP_FONT |
                USER_DUP_MBALL | USER_DUP_LAMP | USER_DUP_ARM | USER_DUP_CAMERA | USER_DUP_SPEAKER |
                USER_DUP_ACT | USER_DUP_LIGHTPROBE | USER_DUP_GPENCIL | USER_DUP_CURVES | USER_DUP_NTREE | USER_DUP_POINTCLOUD,
@@ -60,15 +54,9 @@
     .mini_axis_type = USER_MINI_AXIS_TYPE_GIZMO,
     /*bfa - added USER_ORBIT_SELECTION */
     .uiflag = (USER_FILTERFILEEXTS | USER_DRAWVIEWINFO | USER_PLAINMENUS |
-<<<<<<< HEAD
-               USER_LOCK_CURSOR_ADJUST | USER_DEPTH_CURSOR | USER_AUTOPERSP | USER_DEPTH_NAVIGATE |
-               USER_ORBIT_SELECTION |
-               USER_NODE_AUTO_OFFSET | USER_GLOBALUNDO | USER_HIDE_DOT | USER_SHOW_GIZMO_NAVIGATE |
-=======
                USER_LOCK_CURSOR_ADJUST | USER_DEPTH_CURSOR | USER_AUTOPERSP |
                USER_NODE_AUTO_OFFSET | USER_GLOBALUNDO | USER_SHOW_GIZMO_NAVIGATE |
->>>>>>> 4e113c25
-               USER_SHOW_VIEWPORTNAME | USER_SHOW_FPS | USER_CONTINUOUS_MOUSE | USER_SAVE_PROMPT),
+               USER_SHOW_VIEWPORTNAME | USER_SHOW_FPS | USER_CONTINUOUS_MOUSE | USER_SAVE_PROMPT | USER_ORBIT_SELECTION),
     .uiflag2 = USER_REGION_OVERLAP,
     .gpu_flag = USER_GPU_FLAG_OVERLAY_SMOOTH_WIRE | USER_GPU_FLAG_SUBDIVISION_EVALUATION,
     .app_flag = 0,
