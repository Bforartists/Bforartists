--- conflicted
+++ resolved
@@ -172,11 +172,8 @@
     .glalphaclip = 0.004,
     .autokey_mode = (AUTOKEY_MODE_NORMAL & ~AUTOKEY_ON),
     .autokey_flag = AUTOKEY_FLAG_XYZ2RGB,
-<<<<<<< HEAD
-=======
     .key_insert_channels = USER_ANIM_KEY_CHANNEL_LOCATION,
     .animation_flag = USER_ANIM_HIGH_QUALITY_DRAWING,
->>>>>>> de98e63a
     .text_render = 0,
     .navigation_mode = VIEW_NAVIGATION_WALK,
     .view_rotate_sensitivity_turntable = DEG2RAD(0.4),
