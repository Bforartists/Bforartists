/*
 * This program is free software; you can redistribute it and/or
 * modify it under the terms of the GNU General Public License
 * as published by the Free Software Foundation; either version 2
 * of the License, or (at your option) any later version.
 *
 * This program is distributed in the hope that it will be useful,
 * but WITHOUT ANY WARRANTY; without even the implied warranty of
 * MERCHANTABILITY or FITNESS FOR A PARTICULAR PURPOSE.  See the
 * GNU General Public License for more details.
 *
 * You should have received a copy of the GNU General Public License
 * along with this program; if not, write to the Free Software Foundation,
 * Inc., 51 Franklin Street, Fifth Floor, Boston, MA 02110-1301, USA.
 */

/* Preferences Data File 'U_default'. */

/* For constants. */
#include "BLI_math_base.h"

#include "DNA_anim_types.h"
#include "DNA_curve_types.h"
#include "DNA_space_types.h"
#include "DNA_userdef_types.h"

#include "BLI_math_rotation.h"

#include "BKE_blender_version.h"

#include "BLO_readfile.h" /* own include */

/* bfa - for the flag names have a look into source\blender\makesrna\intern\rna_userdef.c*/
/*bfa -  added USER_TOOLTIPS_PYTHON, USER_DEVELOPER_UI and USER_FILENOUI to the .flag*/
const UserDef U_default = {
    .versionfile = BLENDER_FILE_VERSION,
    .subversionfile = BLENDER_FILE_SUBVERSION,
<<<<<<< HEAD
    .flag = (USER_AUTOSAVE | USER_TOOLTIPS | USER_TOOLTIPS_PYTHON |
             USER_DEVELOPER_UI  | USER_RELPATHS | USER_FILENOUI |
             USER_RELEASECONFIRM | USER_SCRIPT_AUTOEXEC_DISABLE | USER_NONEGFRAMES),
    .dupflag = USER_DUP_MESH | USER_DUP_CURVE | USER_DUP_SURF | USER_DUP_FONT | USER_DUP_MBALL |
               USER_DUP_LAMP | USER_DUP_ARM | USER_DUP_ACT | USER_DUP_LIGHTPROBE |
               USER_DUP_GPENCIL,
=======
    .flag = (USER_AUTOSAVE | USER_TOOLTIPS | USER_RELPATHS | USER_RELEASECONFIRM |
             USER_SCRIPT_AUTOEXEC_DISABLE | USER_NONEGFRAMES),
    .dupflag = USER_DUP_MESH | USER_DUP_CURVE | USER_DUP_SURF | USER_DUP_LATTICE | USER_DUP_FONT |
               USER_DUP_MBALL | USER_DUP_LAMP | USER_DUP_ARM | USER_DUP_CAMERA | USER_DUP_SPEAKER |
               USER_DUP_ACT | USER_DUP_LIGHTPROBE | USER_DUP_GPENCIL,
>>>>>>> 0b934df2
    .pref_flag = USER_PREF_FLAG_SAVE,
    .savetime = 2,
    .tempdir = "",
    .fontdir = "//",
    .renderdir = "//",
    .render_cachedir = "",
    .textudir = "//",
    .pythondir = "",
    .sounddir = "//",
    .i18ndir = "",
    .image_editor = "",
    .anim_player = "",
    .anim_player_preset = 0,
    .v2d_min_gridsize = 45,
    .timecode_style = USER_TIMECODE_MINIMAL,
    .versions = 1,
    .dbl_click_time = 350,
    .mini_axis_type = USER_MINI_AXIS_TYPE_GIZMO,
    /*bfa - added USER_ORBIT_SELECTION */
    .uiflag = (USER_FILTERFILEEXTS | USER_DRAWVIEWINFO | USER_PLAINMENUS |
               USER_LOCK_CURSOR_ADJUST | USER_DEPTH_CURSOR | USER_ORBIT_SELECTION |
               USER_AUTOPERSP | USER_DEPTH_NAVIGATE | USER_GLOBALUNDO |
               USER_HIDE_DOT | USER_SHOW_GIZMO_NAVIGATE | USER_SHOW_VIEWPORTNAME | USER_SHOW_FPS |
               USER_CONTINUOUS_MOUSE | USER_SAVE_PROMPT),
    .uiflag2 = USER_REGION_OVERLAP,
    .gpu_flag = USER_GPU_FLAG_OVERLAY_SMOOTH_WIRE,
    .app_flag = 0,
    /** Default language of English (1), not Automatic (0). */
    .language = 1,
    .viewzoom = USER_ZOOM_DOLLY,
    .mixbufsize = 2048,
    .audiodevice = 0,
    .audiorate = 48000,
    .audioformat = 0x24,
    .audiochannels = 2,

    .ui_scale = 1.0,
    .ui_line_width = 0,

    /** Default so DPI is detected automatically. */
    .dpi = 0,
    .dpi_fac = 0.0,
    .inv_dpi_fac = 0.0, /* run-time. */
    .pixelsize = 1,
    .virtual_pixel = 0,

    .scrollback = 256,
    .node_margin = 80,
    .transopts = USER_TR_TOOLTIPS,
    .menuthreshold1 = 5,
    .menuthreshold2 = 2,
    .app_template = "",

    /** Initialized by #UI_theme_init_default. */
    .themes = {NULL},

    /** Initialized by #uiStyleInit. */
    .uifonts = {NULL},
    .uistyles = {NULL},

    .user_keymaps = {NULL},
    .user_keyconfig_prefs = {NULL},

    /** Initialized by #BKE_blendfile_userdef_from_defaults. */
    .addons = {NULL},

    .autoexec_paths = {NULL},
    .user_menus = {NULL},

    .keyconfigstr = "bforartists", /*bfa - the active keymap*/
    .undosteps = 32,
    .undomemory = 0,
    .gp_manhattandist = 1,
    .gp_euclideandist = 2,
    .gp_eraser = 25,
    .gp_settings = 0,

    /** Initialized by: #BKE_studiolight_default. */
    .light_param = {{0}},
    .light_ambient = {0, 0, 0},

    .gizmo_flag = USER_GIZMO_DRAW,
    .gizmo_size = 75,
    .gizmo_size_navigate_v3d = 80,
    .edit_studio_light = 0,
    .lookdev_sphere_size = 150,
    .vbotimeout = 120,
    .vbocollectrate = 60,
    .textimeout = 120,
    .texcollectrate = 60,

    /** Clamped by half the systems memory. */
    .memcachelimit = 4096,

    .prefetchframes = 0,
    .pad_rot_angle = 15,
    .rvisize = 25,
    .rvibright = 8,
    .recent_files = 10,
    .smooth_viewtx = 200,
    .glreslimit = 0,
    .color_picker_type = USER_CP_CIRCLE_HSV,
    .auto_smoothing_new = FCURVE_SMOOTH_CONT_ACCEL,
    .ipo_new = BEZT_IPO_BEZ,
    .keyhandles_new = HD_AUTO_ANIM,
    .view_frame_type = ZOOM_FRAME_MODE_KEEP_RANGE,
    .view_frame_keyframes = 0,
    .view_frame_seconds = 0.0,
    .widget_unit = 0, /* run-time initialized. */
    .anisotropic_filter = 2,
    .tablet_api = USER_TABLET_AUTOMATIC,
    .pressure_threshold_max = 1.0,
    .pressure_softness = 0.0,
    .ndof_sensitivity = 4.0,
    .ndof_orbit_sensitivity = 4.0,
    .ndof_deadzone = 0.1,
    .ndof_flag = (NDOF_MODE_ORBIT | NDOF_LOCK_HORIZON | NDOF_SHOULD_PAN | NDOF_SHOULD_ZOOM |
                  NDOF_SHOULD_ROTATE |
                  /* Software from the driver authors follows this convention
                   * so invert this by default, see: T67579. */
                  NDOF_ROTX_INVERT_AXIS | NDOF_ROTY_INVERT_AXIS | NDOF_ROTZ_INVERT_AXIS |
                  NDOF_PANX_INVERT_AXIS | NDOF_PANY_INVERT_AXIS | NDOF_PANZ_INVERT_AXIS |
                  NDOF_ZOOM_INVERT),
    .image_draw_method = IMAGE_DRAW_METHOD_AUTO,
    .glalphaclip = 0.004,
    .autokey_mode = (AUTOKEY_MODE_NORMAL & ~AUTOKEY_ON),
    .autokey_flag = AUTOKEY_FLAG_XYZ2RGB,
    .animation_flag = USER_ANIM_SHOW_CHANNEL_GROUP_COLORS, /*bfa - channel group colors on. use_anim_channel_group_colors*/
    .text_render = 0,
    .navigation_mode = VIEW_NAVIGATION_WALK,
    .view_rotate_sensitivity_turntable = DEG2RAD(0.4),
    .view_rotate_sensitivity_trackball = 1.0f,

    /** Initialized by #BKE_colorband_init. */
    .coba_weight = {0},

    .sculpt_paint_overlay_col = {0, 0, 0},
    .gpencil_new_layer_col = {0.38, 0.61, 0.78, 0.9},
    .drag_threshold_mouse = 3,
    .drag_threshold_tablet = 10,
    .drag_threshold = 30,
    .move_threshold = 2,
    .font_path_ui = "",
    .font_path_ui_mono = "",
    .compute_device_type = 0,
    .fcu_inactive_alpha = 0.25,
    .pie_tap_timeout = 20,
    .pie_initial_timeout = 0,
    .pie_animation_timeout = 6,
    .pie_menu_confirm = 0,
    .pie_menu_radius = 100,
    .pie_menu_threshold = 12,
    .opensubdiv_compute_type = 0,
    .factor_display_type = USER_FACTOR_AS_FACTOR,
    .render_display_type = USER_RENDER_DISPLAY_WINDOW,
    .filebrowser_display_type = USER_TEMP_SPACE_DISPLAY_WINDOW,
    .viewport_aa = 8,

    .walk_navigation =
        {
            .mouse_speed = 1,
            .walk_speed = 2.5,
            .walk_speed_factor = 5,
            .view_height = 1.6,
            .jump_height = 0.4,
            .teleport_time = 0.2,
            .flag = 0,
        },

    .space_data =
        {
            .section_active = USER_SECTION_INTERFACE,
        },

    .file_space_data =
        {
            .display_type = FILE_VERTICALDISPLAY,
            .thumbnail_size = 128,
            .sort_type = FILE_SORT_ALPHA,
            .details_flags = FILE_DETAILS_SIZE | FILE_DETAILS_DATETIME,
            .flag = FILE_HIDE_DOT,
            .filter_id = FILTER_ID_ALL,

            .temp_win_sizex = 1060,
            .temp_win_sizey = 600,
        },

    .sequencer_disk_cache_dir = "",
    .sequencer_disk_cache_compression = 0,
    .sequencer_disk_cache_size_limit = 100,
    .sequencer_disk_cache_flag = 0,
    .sequencer_proxy_setup = USER_SEQ_PROXY_SETUP_AUTOMATIC,

    .collection_instance_empty_size = 1.0f,

    .statusbar_flag = STATUSBAR_SHOW_VERSION,
    .file_preview_type = USER_FILE_PREVIEW_AUTO,

    .runtime =
        {
            .is_dirty = 0,
        },
};<|MERGE_RESOLUTION|>--- conflicted
+++ resolved
@@ -35,20 +35,12 @@
 const UserDef U_default = {
     .versionfile = BLENDER_FILE_VERSION,
     .subversionfile = BLENDER_FILE_SUBVERSION,
-<<<<<<< HEAD
     .flag = (USER_AUTOSAVE | USER_TOOLTIPS | USER_TOOLTIPS_PYTHON |
              USER_DEVELOPER_UI  | USER_RELPATHS | USER_FILENOUI |
              USER_RELEASECONFIRM | USER_SCRIPT_AUTOEXEC_DISABLE | USER_NONEGFRAMES),
-    .dupflag = USER_DUP_MESH | USER_DUP_CURVE | USER_DUP_SURF | USER_DUP_FONT | USER_DUP_MBALL |
-               USER_DUP_LAMP | USER_DUP_ARM | USER_DUP_ACT | USER_DUP_LIGHTPROBE |
-               USER_DUP_GPENCIL,
-=======
-    .flag = (USER_AUTOSAVE | USER_TOOLTIPS | USER_RELPATHS | USER_RELEASECONFIRM |
-             USER_SCRIPT_AUTOEXEC_DISABLE | USER_NONEGFRAMES),
     .dupflag = USER_DUP_MESH | USER_DUP_CURVE | USER_DUP_SURF | USER_DUP_LATTICE | USER_DUP_FONT |
                USER_DUP_MBALL | USER_DUP_LAMP | USER_DUP_ARM | USER_DUP_CAMERA | USER_DUP_SPEAKER |
                USER_DUP_ACT | USER_DUP_LIGHTPROBE | USER_DUP_GPENCIL,
->>>>>>> 0b934df2
     .pref_flag = USER_PREF_FLAG_SAVE,
     .savetime = 2,
     .tempdir = "",
