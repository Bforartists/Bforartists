
import bpy

class DataButtonsPanel(bpy.types.Panel):
	__space_type__ = "BUTTONS_WINDOW"
	__region_type__ = "WINDOW"
	__context__ = "data"
	
	def poll(self, context):
		return (context.object.type == 'CURVE' and context.curve)

class DATA_PT_context_curve(DataButtonsPanel):
	__idname__ = "DATA_PT_context_curve"
	__no_header__ = True
	
<<<<<<< HEAD
	def poll(self, context):
		return (context.object.type == 'CURVE')

=======
>>>>>>> ab0bcc0d
	def draw(self, context):
		layout = self.layout
		
		ob = context.object
		curve = context.curve
		space = context.space_data

		split = layout.split(percentage=0.65)

		if ob:
			split.template_ID(ob, "data")
			split.itemS()
		elif curve:
			split.template_ID(space, "pin_id")
			split.itemS()


class DATA_PT_shape_curve(DataButtonsPanel):
	__idname__ = "DATA_PT_shape_curve"
	__label__ = "Shape"
	
	def draw(self, context):
		layout = self.layout
		
		ob = context.object
		curve = context.curve
		space = context.space_data

		if curve:
			layout.itemR(curve, "curve_2d")			
							
			split = layout.split()
		
			col = split.column()
			colsub = col.column()
			colsub.active = curve.curve_2d
			colsub.itemL(text="Caps:")
			colsub.itemR(curve, "front")
			colsub.itemR(curve, "back")
			
			col.itemL(text="Textures:")
#			col.itemR(curve, "uv_orco")
			col.itemR(curve, "auto_texspace")
			
			sub = split.column()	
			sub.itemL(text="Resolution:")
			sub.itemR(curve, "resolution_u", text="Preview U")
			sub.itemR(curve, "resolution_v", text="Preview V")
			sub.itemR(curve, "render_resolution_u", text="Render U")
			sub.itemR(curve, "render_resolution_v", text="Render V")

#			sub.itemL(text="Display:")
#			sub.itemL(text="HANDLES")
#			sub.itemL(text="NORMALS")
#			sub.itemR(curve, "vertex_normal_flip")

class DATA_PT_geometry_curve(DataButtonsPanel):
	__idname__ = "DATA_PT_geometry_curve"
	__label__ = "Geometry "

	def draw(self, context):
		layout = self.layout
		curve = context.curve

		split = layout.split()
	
		sub = split.column()
		sub.itemL(text="Modification:")
		sub.itemR(curve, "width")
		sub.itemR(curve, "extrude")
		sub.itemR(curve, "taper_object", icon="ICON_OUTLINER_OB_CURVE")
		
		sub = split.column()
		sub.itemL(text="Bevel:")
		sub.itemR(curve, "bevel_depth", text="Depth")
		sub.itemR(curve, "bevel_resolution", text="Resolution")
		sub.itemR(curve, "bevel_object", icon="ICON_OUTLINER_OB_CURVE")
	
class DATA_PT_pathanim(DataButtonsPanel):
	__idname__ = "DATA_PT_pathanim"
	__label__ = "Path Animation"
	
	def draw_header(self, context):
		layout = self.layout
		curve = context.curve

		layout.itemR(curve, "path", text="")

	def draw(self, context):
		curve = context.curve
		layout = self.layout
		layout.active = curve.path	
		
		split = layout.split()		
		
		sub = split.column()
		sub.itemR(curve, "path_length", text="Frames")
		sub.itemR(curve, "follow")

		sub = split.column()
		sub.itemR(curve, "stretch")
		sub.itemR(curve, "offset_path_distance", text="Offset Children")
	
class DATA_PT_current_curve(DataButtonsPanel):
	__idname__ = "DATA_PT_current_curve"
	__label__ = "Current Curve"

	def draw(self, context):
		layout = self.layout
		currentcurve = context.curve.curves[0] # XXX

		split = layout.split()
	
		sub = split.column()
		sub.itemL(text="Cyclic:")
		sub.itemR(currentcurve, "cyclic_u", text="U")
		sub.itemR(currentcurve, "cyclic_v", text="V")
		sub.itemL(text="Order:")
		sub.itemR(currentcurve, "order_u", text="U")
		sub.itemR(currentcurve, "order_v", text="V")
		sub.itemL(text="Endpoints:")
		sub.itemR(currentcurve, "endpoint_u", text="U")
		sub.itemR(currentcurve, "endpoint_v", text="V")
		
		sub = split.column()
		sub.itemL(text="Bezier:")
		sub.itemR(currentcurve, "bezier_u", text="U")
		sub.itemR(currentcurve, "bezier_v", text="V")
		sub.itemL(text="Resolution:")
		sub.itemR(currentcurve, "resolution_u", text="U")
		sub.itemR(currentcurve, "resolution_v", text="V")
		sub.itemL(text="Interpolation:")
		sub.itemR(currentcurve, "tilt_interpolation", text="Tilt")
		sub.itemR(currentcurve, "radius_interpolation", text="Tilt")
		sub.itemR(currentcurve, "smooth")
		
bpy.types.register(DATA_PT_context_curve)
bpy.types.register(DATA_PT_shape_curve)
bpy.types.register(DATA_PT_geometry_curve)
bpy.types.register(DATA_PT_pathanim)
bpy.types.register(DATA_PT_current_curve)
<|MERGE_RESOLUTION|>--- conflicted
+++ resolved
@@ -7,18 +7,12 @@
 	__context__ = "data"
 	
 	def poll(self, context):
-		return (context.object.type == 'CURVE' and context.curve)
+		return (context.object and context.object.type == 'CURVE' and context.curve)
 
 class DATA_PT_context_curve(DataButtonsPanel):
 	__idname__ = "DATA_PT_context_curve"
 	__no_header__ = True
 	
-<<<<<<< HEAD
-	def poll(self, context):
-		return (context.object.type == 'CURVE')
-
-=======
->>>>>>> ab0bcc0d
 	def draw(self, context):
 		layout = self.layout
 		
