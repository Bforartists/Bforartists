--- conflicted
+++ resolved
@@ -6284,12 +6284,8 @@
         _fallback_id("Image Editor Tool: Uv, Tweak", fallback),
         {"space_type": 'IMAGE_EDITOR', "region_type": 'WINDOW'},
         {"items": [
-<<<<<<< HEAD
-            *([] if fallback else _template_items_tool_select(params, "uv.select", "uv.cursor_set", extend="extend")),
-=======
             *([] if (fallback and (params.select_mouse == 'RIGHTMOUSE')) else _template_items_tool_select(
                 params, "uv.select", "uv.cursor_set", fallback, extend="extend")),
->>>>>>> 9907794d
             *([] if (not params.use_fallback_tool_rmb) else _template_uv_select(
                 type=params.select_mouse, value=params.select_mouse_value, legacy=params.legacy)),
         ]},
@@ -6410,7 +6406,7 @@
         _fallback_id("Node Tool: Tweak", fallback),
         {"space_type": 'NODE_EDITOR', "region_type": 'WINDOW'},
         {"items": [
-            *([] if fallback else [
+            *([] if (fallback and (params.select_mouse == 'RIGHTMOUSE')) else [
                 ("node.select", {"type": params.select_mouse, "value": 'PRESS'},
                  {"properties": [("deselect_all", not params.legacy)]}),
             ]),
@@ -6495,13 +6491,8 @@
         _fallback_id("3D View Tool: Tweak", fallback),
         {"space_type": 'VIEW_3D', "region_type": 'WINDOW'},
         {"items": [
-<<<<<<< HEAD
-            *([] if fallback else _template_items_tool_select(
-                params, "view3d.select", "view3d.cursor3d", extend="toggle")),
-=======
             *([] if (fallback and (params.select_mouse == 'RIGHTMOUSE')) else _template_items_tool_select(
                 params, "view3d.select", "view3d.cursor3d", fallback, extend="toggle")),
->>>>>>> 9907794d
             *([] if (not params.use_fallback_tool_rmb) else _template_view3d_select(
                 type=params.select_mouse, value=params.select_mouse_value, legacy=params.legacy, exclude_mod="ctrl")),
         ]},
@@ -7412,13 +7403,8 @@
         _fallback_id("3D View Tool: Edit Gpencil, Tweak", fallback),
         {"space_type": 'VIEW_3D', "region_type": 'WINDOW'},
         {"items": [
-<<<<<<< HEAD
-            *([] if fallback else _template_items_tool_select(
-                params, "gpencil.select", "view3d.cursor3d", extend="toggle")),
-=======
             *([] if (fallback and (params.select_mouse == 'RIGHTMOUSE')) else _template_items_tool_select(
                 params, "gpencil.select", "view3d.cursor3d", fallback, extend="toggle")),
->>>>>>> 9907794d
             *([] if (not params.use_fallback_tool_rmb) else _template_view3d_gpencil_select(
                 type=params.select_mouse, value=params.select_mouse_value, legacy=params.legacy)),
         ]},
@@ -7595,16 +7581,11 @@
         _fallback_id("Sequencer Tool: Tweak", fallback),
         {"space_type": 'SEQUENCE_EDITOR', "region_type": 'WINDOW'},
         {"items": [
-<<<<<<< HEAD
-            *([] if fallback else _template_items_tool_select(
-                params, "sequencer.select", "sequencer.cursor_set", extend="toggle")),
-=======
             *([] if (fallback and (params.select_mouse == 'RIGHTMOUSE')) else _template_items_tool_select(
                 params, "sequencer.select", "sequencer.cursor_set", fallback, extend="toggle")),
->>>>>>> 9907794d
 
             *([] if (not params.use_fallback_tool_rmb) else _template_sequencer_preview_select(
-                type=params.select_mouse, value=params.select_mouse_value_fallback, legacy=params.legacy)),
+                type=params.select_mouse, value=params.select_mouse_value, legacy=params.legacy)),
             # Ignored for preview.
             *_template_items_change_frame(params),
         ]},
