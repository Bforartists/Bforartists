# ##### BEGIN GPL LICENSE BLOCK #####
#
#  This program is free software; you can redistribute it and/or
#  modify it under the terms of the GNU General Public License
#  as published by the Free Software Foundation; either version 2
#  of the License, or (at your option) any later version.
#
#  This program is distributed in the hope that it will be useful,
#  but WITHOUT ANY WARRANTY; without even the implied warranty of
#  MERCHANTABILITY or FITNESS FOR A PARTICULAR PURPOSE.  See the
#  GNU General Public License for more details.
#
#  You should have received a copy of the GNU General Public License
#  along with this program; if not, write to the Free Software Foundation,
#  Inc., 51 Franklin Street, Fifth Floor, Boston, MA 02110-1301, USA.
#
# ##### END GPL LICENSE BLOCK #####


# ------------------------------------------------------------------------------
# Configurable Parameters

class Params:
    __slots__ = (
        "apple",
        "legacy",
        "select_mouse",
        "select_mouse_value",
        "select_tweak",
        "action_mouse",
        "action_tweak",
        "tool_mouse",
        "tool_tweak",
        "context_menu_event",
        "cursor_set_event",
        "cursor_tweak_event",
        "use_mouse_emulate_3_button",
        # Experimental option.
        "pie_value",

        # User preferences.
        #
        # Swap 'Space/Shift-Space'.
        "spacebar_action",
        # Key toggles selection with 'A'.
        "use_select_all_toggle",
        # Activate gizmo on drag (which support it).
        "use_gizmo_drag",
        # Use pie menu for tab by default (swap 'Tab/Ctrl-Tab').
        "use_v3d_tab_menu",
        # Use extended pie menu for shading.
        "use_v3d_shade_ex_pie",
        # Swap orbit/pan keys (for 2D workflows).
        "use_v3d_mmb_pan",
        # Alt click to access tools.
        "use_alt_click_leader",
        # Experimental option.
        "use_pie_click_drag",
        "v3d_tilde_action",
        # Alt-MMB axis switching 'RELATIVE' or 'ABSOLUTE' axis switching.
        "v3d_alt_mmb_drag_action",
    )

    def __init__(
            self,
            *,
            legacy=False,
            select_mouse='RIGHT',
            use_mouse_emulate_3_button=False,

            # User preferences.
            spacebar_action='TOOL',
            use_select_all_toggle=False,
            use_gizmo_drag=True,
            use_v3d_tab_menu=False,
            use_v3d_shade_ex_pie=False,
            use_v3d_mmb_pan=False,
            use_alt_click_leader=False,
            use_pie_click_drag=False,
            v3d_tilde_action='VIEW',
            v3d_alt_mmb_drag_action='RELATIVE',
    ):
        from sys import platform
        self.apple = (platform == 'darwin')
        self.legacy = legacy

        if select_mouse == 'RIGHT':
            # Right mouse select.
            self.select_mouse = 'RIGHTMOUSE'
            self.select_mouse_value = 'PRESS'
            self.select_tweak = 'EVT_TWEAK_R'
            self.action_mouse = 'LEFTMOUSE'
            self.action_tweak = 'EVT_TWEAK_L'
            self.tool_mouse = 'LEFTMOUSE'
            self.tool_tweak = 'EVT_TWEAK_L'
            self.context_menu_event = {"type": 'W', "value": 'PRESS'}
            self.cursor_set_event = {"type": 'LEFTMOUSE', "value": 'CLICK'}
            self.cursor_tweak_event = None
        else:
            # Left mouse select uses Click event for selection. This is a little
            # less immediate, but is needed to distinguish between click and tweak
            # events on the same mouse buttons.
            self.select_mouse = 'LEFTMOUSE'
            self.select_mouse_value = 'CLICK'
            self.select_tweak = 'EVT_TWEAK_L'
            self.action_mouse = 'RIGHTMOUSE'
            self.action_tweak = 'EVT_TWEAK_R'
            self.tool_mouse = 'LEFTMOUSE'
            self.tool_tweak = 'EVT_TWEAK_L'

            if self.legacy:
                self.context_menu_event = {"type": 'W', "value": 'PRESS'}
            else:
                self.context_menu_event = {"type": 'RIGHTMOUSE', "value": 'PRESS'}

            self.cursor_set_event = {"type": 'RIGHTMOUSE', "value": 'PRESS', "shift": True}
            self.cursor_tweak_event = {"type": 'EVT_TWEAK_R', "value": 'ANY', "shift": True}

        self.use_mouse_emulate_3_button = use_mouse_emulate_3_button

        # User preferences
        self.spacebar_action = spacebar_action

        self.use_gizmo_drag = use_gizmo_drag
        self.use_select_all_toggle = use_select_all_toggle
        self.use_v3d_tab_menu = use_v3d_tab_menu
        self.use_v3d_shade_ex_pie = use_v3d_shade_ex_pie
        self.use_v3d_mmb_pan = use_v3d_mmb_pan
        self.v3d_tilde_action = v3d_tilde_action
        self.v3d_alt_mmb_drag_action = v3d_alt_mmb_drag_action

        self.use_alt_click_leader = use_alt_click_leader
        self.use_pie_click_drag = use_pie_click_drag
        if not use_pie_click_drag:
            self.pie_value = 'PRESS'
        else:
            self.pie_value = 'CLICK_DRAG'


# ------------------------------------------------------------------------------
# Constants


# Physical layout.
NUMBERS_1 = ('ONE', 'TWO', 'THREE', 'FOUR', 'FIVE', 'SIX', 'SEVEN', 'EIGHT', 'NINE', 'ZERO')
# Numeric order.
NUMBERS_0 = ('ZERO', 'ONE', 'TWO', 'THREE', 'FOUR', 'FIVE', 'SIX', 'SEVEN', 'EIGHT', 'NINE')


# ------------------------------------------------------------------------------
# Keymap Item Wrappers

def op_menu(menu, kmi_args):
    return ("wm.call_menu", kmi_args, {"properties": [("name", menu)]})


def op_menu_pie(menu, kmi_args):
    return ("wm.call_menu_pie", kmi_args, {"properties": [("name", menu)]})


def op_panel(menu, kmi_args, kmi_data=()):
    return ("wm.call_panel", kmi_args, {"properties": [("name", menu), *kmi_data]})


def op_tool(tool, kmi_args):
    return ("wm.tool_set_by_id", kmi_args, {"properties": [("name", tool)]})


def op_tool_cycle(tool, kmi_args):
    return ("wm.tool_set_by_id", kmi_args, {"properties": [("name", tool), ("cycle", True)]})


# ------------------------------------------------------------------------------
# Keymap Templates

def _template_items_context_menu(menu, key_args_primary):
    return [
        op_menu(menu, kmi_args)
        for kmi_args in (key_args_primary, {"type": 'APP', "value": 'PRESS'})
    ]


def _template_items_context_panel(menu, key_args_primary):
    return [
        op_panel(menu, kmi_args)
        for kmi_args in (key_args_primary, {"type": 'APP', "value": 'PRESS'})
    ]


def _template_space_region_type_toggle(*, toolbar_key=None, sidebar_key=None):
    items = []
    if toolbar_key is not None:
        items.append(
            ("wm.context_toggle", toolbar_key,
             {"properties": [("data_path", 'space_data.show_region_toolbar')]})
        )
    if sidebar_key is not None:
        items.append(
            ("wm.context_toggle", sidebar_key,
             {"properties": [("data_path", 'space_data.show_region_ui')]}),
        )
    return items


def _template_items_select_actions(params, operator):
    if not params.use_select_all_toggle:
        return [
            (operator, {"type": 'A', "value": 'PRESS'}, {"properties": [("action", 'SELECT')]}),
            (operator, {"type": 'A', "value": 'PRESS', "alt": True}, {"properties": [("action", 'DESELECT')]}),
            (operator, {"type": 'I', "value": 'PRESS', "ctrl": True}, {"properties": [("action", 'INVERT')]}),
            (operator, {"type": 'A', "value": 'DOUBLE_CLICK'}, {"properties": [("action", 'DESELECT')]}),
        ]
    elif params.legacy:
        # Alt+A is for playback in legacy keymap.
        return [
            (operator, {"type": 'A', "value": 'PRESS'}, {"properties": [("action", 'TOGGLE')]}),
            (operator, {"type": 'I', "value": 'PRESS', "ctrl": True}, {"properties": [("action", 'INVERT')]}),
        ]
    else:
        return [
            (operator, {"type": 'A', "value": 'PRESS'}, {"properties": [("action", 'TOGGLE')]}),
            (operator, {"type": 'A', "value": 'PRESS', "alt": True}, {"properties": [("action", 'DESELECT')]}),
            (operator, {"type": 'I', "value": 'PRESS', "ctrl": True}, {"properties": [("action", 'INVERT')]}),
        ]


def _template_items_object_subdivision_set():
    return [
        ("object.subdivision_set",
         {"type": NUMBERS_0[i], "value": 'PRESS', "ctrl": True},
         {"properties": [("level", i), ("relative", False)]})
        for i in range(6)
    ]


def _template_items_gizmo_tweak_value():
    return [
        ("gizmogroup.gizmo_tweak", {"type": 'LEFTMOUSE', "value": 'PRESS', "any": True}, None),
    ]


def _template_items_gizmo_tweak_value_click_drag():
    return [
        ("gizmogroup.gizmo_tweak", {"type": 'LEFTMOUSE', "value": 'CLICK', "any": True}, None),
        ("gizmogroup.gizmo_tweak", {"type": 'EVT_TWEAK_L', "value": 'ANY', "any": True}, None),
    ]


def _template_items_gizmo_tweak_value_drag():
    return [
        ("gizmogroup.gizmo_tweak", {"type": 'EVT_TWEAK_L', "value": 'ANY', "any": True}, None),
    ]


def _template_items_editmode_mesh_select_mode(params):
    if params.legacy:
        return [
            op_menu("VIEW3D_MT_edit_mesh_select_mode", {"type": 'TAB', "value": 'PRESS', "ctrl": True}),
        ]
    else:
        return [
            (
                "mesh.select_mode",
                {"type": k, "value": 'PRESS', **key_expand, **key_extend},
                {"properties": [*prop_extend, *prop_expand, ("type", e)]}
            )
            for key_expand, prop_expand in (({}, ()), ({"ctrl": True}, (("use_expand", True),)))
            for key_extend, prop_extend in (({}, ()), ({"shift": True}, (("use_extend", True),)))
            for k, e in (('ONE', 'VERT'), ('TWO', 'EDGE'), ('THREE', 'FACE'))
        ]

def _template_items_uv_select_mode(params):
    if params.legacy:
        return [
            op_menu("IMAGE_MT_uvs_select_mode", {"type": 'TAB', "value": 'PRESS', "ctrl": True}),
        ]
    else:
        return [
            *_template_items_editmode_mesh_select_mode(params),
            ("mesh.select_mode", {"type": 'FOUR', "value": 'PRESS'}, None),
            ("wm.context_set_enum", {"type": 'ONE', "value": 'PRESS'},
             {"properties": [("data_path", 'tool_settings.uv_select_mode'), ("value", 'VERTEX')]}),
            ("wm.context_set_enum", {"type": 'TWO', "value": 'PRESS'},
             {"properties": [("data_path", 'tool_settings.uv_select_mode'), ("value", 'EDGE')]}),
            ("wm.context_set_enum", {"type": 'THREE', "value": 'PRESS'},
             {"properties": [("data_path", 'tool_settings.uv_select_mode'), ("value", 'FACE')]}),
            ("wm.context_set_enum", {"type": 'FOUR', "value": 'PRESS'},
             {"properties": [("data_path", 'tool_settings.uv_select_mode'), ("value", 'ISLAND')]}),
        ]

def _template_items_proportional_editing(*, connected=False):
    return [
        op_menu_pie("VIEW3D_MT_proportional_editing_falloff_pie", {"type": 'O', "value": 'PRESS', "shift": True}),
        ("wm.context_toggle", {"type": 'O', "value": 'PRESS'},
         {"properties": [("data_path", 'tool_settings.use_proportional_edit')]}),
        *(() if not connected else (
            ("wm.context_toggle", {"type": 'O', "value": 'PRESS', "alt": True},
             {"properties": [("data_path", 'tool_settings.use_proportional_connected')]}),
        ))
    ]


def _template_items_change_frame(params):
    if params.select_mouse == 'LEFTMOUSE' and not params.legacy:
        return [
            ("anim.change_frame", {"type": 'RIGHTMOUSE', "value": 'PRESS', "shift": True}, None),
        ]
    else:
        return [
            ("anim.change_frame", {"type": params.action_mouse, "value": 'PRESS'}, None),
        ]


# Tool System Templates

def _template_items_tool_select(params, operator, cursor_operator, *, extend):
    if params.select_mouse == 'LEFTMOUSE':
        # Immediate select without quick delay.
        return [
            (operator, {"type": 'LEFTMOUSE', "value": 'PRESS'},
             {"properties": [("deselect_all", True)]}),
            (operator, {"type": 'LEFTMOUSE', "value": 'PRESS', "shift": True},
             {"properties": [(extend, True)]}),
        ]
    else:
        # For right mouse, set the cursor.
        return [
            (cursor_operator, {"type": 'LEFTMOUSE', "value": 'PRESS'}, None),
            ("transform.translate", {"type": 'EVT_TWEAK_L', "value": 'ANY'},
             {"properties": [("release_confirm", True), ("cursor_transform", True)]}),
        ]


def _template_items_tool_select_actions(operator, *, type, value):
    kmi_args = {"type": type, "value": value}
    return [
        (operator, kmi_args, None),
        (operator, {**kmi_args, "shift": True},
         {"properties": [("mode", 'ADD')]}),
        (operator, {**kmi_args, "ctrl": True},
         {"properties": [("mode", 'SUB')]}),
        (operator, {**kmi_args, "shift": True, "ctrl": True},
         {"properties": [("mode", 'AND')]}),
    ]


# This could have a more generic name, for now use for circle select.
def _template_items_tool_select_actions_simple(operator, *, type, value, properties=[]):
    kmi_args = {"type": type, "value": value}
    return [
        # Don't define 'SET' here, take from the tool options.
        (operator, kmi_args,
         {"properties": properties}),
        (operator, {**kmi_args, "shift": True},
         {"properties": [*properties, ("mode", 'ADD')]}),
        (operator, {**kmi_args, "ctrl": True},
         {"properties": [*properties, ("mode", 'SUB')]}),
    ]


def _template_items_legacy_tools_from_numbers():
    return [
        ("wm.tool_set_by_index",
         {"type": NUMBERS_1[i % 10], "value": 'PRESS', "shift": i >= 10},
         {"properties": [("index", i)]})
        for i in range(20)
    ]


# ------------------------------------------------------------------------------
# Window, Screen, Areas, Regions

def km_window(params):
    items = []
    keymap = (
        "Window",
        {"space_type": 'EMPTY', "region_type": 'WINDOW'},
        {"items": items},
    )

    if params.legacy:
        # Old shortcuts
        items.extend([
            ("wm.save_homefile", {"type": 'U', "value": 'PRESS', "ctrl": True}, None),
            ("wm.open_mainfile", {"type": 'F1', "value": 'PRESS'}, None),
            ("wm.link", {"type": 'O', "value": 'PRESS', "ctrl": True, "alt": True}, None),
            ("wm.append", {"type": 'F1', "value": 'PRESS', "shift": True}, None),
            ("wm.save_mainfile", {"type": 'W', "value": 'PRESS', "ctrl": True}, None),
            ("wm.save_as_mainfile", {"type": 'F2', "value": 'PRESS'}, None),
            ("wm.save_as_mainfile", {"type": 'S', "value": 'PRESS', "ctrl": True, "alt": True},
             {"properties": [("copy", True)]}),
            ("wm.window_new", {"type": 'W', "value": 'PRESS', "ctrl": True, "alt": True}, None),
            ("wm.window_fullscreen_toggle", {"type": 'F11', "value": 'PRESS', "alt": True}, None),
            ("wm.doc_view_manual_ui_context", {"type": 'F1', "value": 'PRESS', "alt": True}, None),
            ("wm.search_menu", {"type": 'SPACE', "value": 'PRESS'}, None),
            ("wm.redraw_timer", {"type": 'T', "value": 'PRESS', "ctrl": True, "alt": True}, None),
            ("wm.debug_menu", {"type": 'D', "value": 'PRESS', "ctrl": True, "alt": True}, None),
        ])

    items.extend([
        # File operations
        op_menu("TOPBAR_MT_file_new", {"type": 'N', "value": 'PRESS', "ctrl": True}),
        op_menu("TOPBAR_MT_file_open_recent", {"type": 'O', "value": 'PRESS', "shift": True, "ctrl": True}),
        ("wm.open_mainfile", {"type": 'O', "value": 'PRESS', "ctrl": True}, None),
        ("wm.save_mainfile", {"type": 'S', "value": 'PRESS', "ctrl": True}, None),
        ("wm.save_as_mainfile", {"type": 'S', "value": 'PRESS', "shift": True, "ctrl": True}, None),
        ("wm.quit_blender", {"type": 'Q', "value": 'PRESS', "ctrl": True}, None),

        # Quick menu and toolbar
        op_menu("SCREEN_MT_user_menu", {"type": 'Q', "value": 'PRESS'}),

        # Fast editor switching
        *(
            ("screen.space_type_set_or_cycle",
             {"type": k, "value": 'PRESS', "shift": True},
             {"properties": [("space_type", t)]})
            for k, t in (
                ('F1', 'FILE_BROWSER'),
                ('F2', 'CLIP_EDITOR'),
                ('F3', 'NODE_EDITOR'),
                ('F4', 'CONSOLE'),
                ('F5', 'VIEW_3D'),
                ('F6', 'GRAPH_EDITOR'),
                ('F7', 'PROPERTIES'),
                ('F8', 'SEQUENCE_EDITOR'),
                ('F9', 'OUTLINER'),
                ('F10', 'IMAGE_EDITOR'),
                ('F11', 'TEXT_EDITOR'),
                ('F12', 'DOPESHEET_EDITOR'),
            )
        ),

        # NDOF settings
        op_panel("USERPREF_PT_ndof_settings", {"type": 'NDOF_BUTTON_MENU', "value": 'PRESS'}),
        ("wm.context_scale_float", {"type": 'NDOF_BUTTON_PLUS', "value": 'PRESS'},
         {"properties": [("data_path", 'preferences.inputs.ndof_sensitivity'), ("value", 1.1)]}),
        ("wm.context_scale_float", {"type": 'NDOF_BUTTON_MINUS', "value": 'PRESS'},
         {"properties": [("data_path", 'preferences.inputs.ndof_sensitivity'), ("value", 1.0 / 1.1)]}),
        ("wm.context_scale_float", {"type": 'NDOF_BUTTON_PLUS', "value": 'PRESS', "shift": True},
         {"properties": [("data_path", 'preferences.inputs.ndof_sensitivity'), ("value", 1.5)]}),
        ("wm.context_scale_float", {"type": 'NDOF_BUTTON_MINUS', "value": 'PRESS', "shift": True},
         {"properties": [("data_path", 'preferences.inputs.ndof_sensitivity'), ("value", 2.0 / 3.0)]}),
        ("info.reports_display_update", {"type": 'TIMER_REPORT', "value": 'ANY', "any": True}, None),
    ])

    if not params.legacy:
        # New shortcuts
        items.extend([
            ("wm.doc_view_manual_ui_context", {"type": 'F1', "value": 'PRESS'}, None),
            op_panel("TOPBAR_PT_name", {"type": 'F2', "value": 'PRESS'}, [("keep_open", False)]),
            ("wm.batch_rename", {"type": 'F2', "value": 'PRESS', "ctrl": True}, None),
            ("wm.search_menu", {"type": 'F3', "value": 'PRESS'}, None),
            op_menu("TOPBAR_MT_file_context_menu", {"type": 'F4', "value": 'PRESS'}),
            # Pass through when when no tool-system exists or the fallback isn't available.
            ("wm.toolbar_fallback_pie", {"type": 'W', "value": 'PRESS', "alt": True}, None),
        ])

        if params.use_alt_click_leader:
            items.extend([
                # Alt as "Leader-Key".
                ("wm.toolbar_prompt", {"type": 'LEFT_ALT', "value": 'CLICK'}, None),
                ("wm.toolbar_prompt", {"type": 'RIGHT_ALT', "value": 'CLICK'}, None),
            ])

        if params.spacebar_action == 'TOOL':
            items.append(
                ("wm.toolbar", {"type": 'SPACE', "value": 'PRESS'}, None),
            )
        elif params.spacebar_action == 'PLAY':
            items.append(
                ("wm.toolbar", {"type": 'SPACE', "value": 'PRESS', "shift": True}, None),
            )
        elif params.spacebar_action == 'SEARCH':
            items.append(
                ("wm.search_menu", {"type": 'SPACE', "value": 'PRESS'}, None),
            )
        else:
            assert False

    return keymap


def km_screen(params):
    items = []
    keymap = (
        "Screen",
        {"space_type": 'EMPTY', "region_type": 'WINDOW'},
        {"items": items},
    )

    items.extend([
        # Animation
        ("screen.animation_step", {"type": 'TIMER0', "value": 'ANY', "any": True}, None),
        ("screen.region_blend", {"type": 'TIMERREGION', "value": 'ANY', "any": True}, None),
        # Full screen and cycling
        ("screen.space_context_cycle", {"type": 'TAB', "value": 'PRESS', "ctrl": True},
         {"properties": [("direction", 'NEXT')]}),
        ("screen.space_context_cycle", {"type": 'TAB', "value": 'PRESS', "shift": True, "ctrl": True},
         {"properties": [("direction", 'PREV')]}),
        ("screen.workspace_cycle", {"type": 'PAGE_DOWN', "value": 'PRESS', "ctrl": True},
         {"properties": [("direction", 'NEXT')]}),
        ("screen.workspace_cycle", {"type": 'PAGE_UP', "value": 'PRESS', "ctrl": True},
         {"properties": [("direction", 'PREV')]}),
        # Quad view
        ("screen.region_quadview", {"type": 'Q', "value": 'PRESS', "ctrl": True, "alt": True}, None),
        # Repeat last
        ("screen.repeat_last", {"type": 'R', "value": 'PRESS', "shift": True}, None),
        # Files
        ("file.execute", {"type": 'RET', "value": 'PRESS'}, None),
        ("file.execute", {"type": 'NUMPAD_ENTER', "value": 'PRESS'}, None),
        ("file.cancel", {"type": 'ESC', "value": 'PRESS'}, None),
        # Undo
        ("ed.undo", {"type": 'Z', "value": 'PRESS', "ctrl": True}, None),
        ("ed.redo", {"type": 'Z', "value": 'PRESS', "shift": True, "ctrl": True}, None),
        # Render
        ("render.render", {"type": 'F12', "value": 'PRESS'},
         {"properties": [("use_viewport", True)]}),
        ("render.render", {"type": 'F12', "value": 'PRESS', "ctrl": True},
         {"properties": [("animation", True), ("use_viewport", True)]}),
        ("render.view_cancel", {"type": 'ESC', "value": 'PRESS'}, None),
        ("render.view_show", {"type": 'F11', "value": 'PRESS'}, None),
        ("render.play_rendered_anim", {"type": 'F11', "value": 'PRESS', "ctrl": True}, None),
    ])

    if not params.legacy:
        items.extend([
            ("screen.screen_full_area", {"type": 'SPACE', "value": 'PRESS', "ctrl": True}, None),
            ("screen.screen_full_area", {"type": 'SPACE', "value": 'PRESS', "ctrl": True, "alt": True},
             {"properties": [("use_hide_panels", True)]}),
            ("screen.redo_last", {"type": 'F9', "value": 'PRESS'}, None),
        ])
    else:
        # Old keymap
        items.extend([
            ("ed.undo_history", {"type": 'Z', "value": 'PRESS', "ctrl": True, "alt": True}, None),
            ("screen.screen_full_area", {"type": 'UP_ARROW', "value": 'PRESS', "ctrl": True}, None),
            ("screen.screen_full_area", {"type": 'DOWN_ARROW', "value": 'PRESS', "ctrl": True}, None),
            ("screen.screen_set", {"type": 'RIGHT_ARROW', "value": 'PRESS', "ctrl": True},
             {"properties": [("delta", 1)]}),
            ("screen.screen_set", {"type": 'LEFT_ARROW', "value": 'PRESS', "ctrl": True},
             {"properties": [("delta", -1)]}),
            ("screen.screenshot", {"type": 'F3', "value": 'PRESS', "ctrl": True}, None),
            ("screen.repeat_history", {"type": 'R', "value": 'PRESS', "ctrl": True, "alt": True}, None),
            ("screen.region_flip", {"type": 'F5', "value": 'PRESS'}, None),
            ("screen.redo_last", {"type": 'F6', "value": 'PRESS'}, None),
            ("script.reload", {"type": 'F8', "value": 'PRESS'}, None),
            ("screen.userpref_show", {"type": 'U', "value": 'PRESS', "ctrl": True, "alt": True}, None),
        ])

    if params.apple:
        # Apple undo and user prefs
        items.extend([
            ("screen.userpref_show", {"type": 'COMMA', "value": 'PRESS', "oskey": True}, None),
        ])

    return keymap


def km_screen_editing(params):
    items = []
    keymap = ("Screen Editing",
              {"space_type": 'EMPTY', "region_type": 'WINDOW'},
              {"items": items})

    items.extend([
        # Action zones
        ("screen.actionzone", {"type": 'LEFTMOUSE', "value": 'PRESS'},
         {"properties": [("modifier", 0)]}),
        ("screen.actionzone", {"type": 'LEFTMOUSE', "value": 'PRESS', "shift": True},
         {"properties": [("modifier", 1)]}),
        ("screen.actionzone", {"type": 'LEFTMOUSE', "value": 'PRESS', "ctrl": True},
         {"properties": [("modifier", 2)]}),
        # Screen tools
        ("screen.area_split", {"type": 'ACTIONZONE_AREA', "value": 'ANY'}, None),
        ("screen.area_join", {"type": 'ACTIONZONE_AREA', "value": 'ANY'}, None),
        ("screen.area_dupli", {"type": 'ACTIONZONE_AREA', "value": 'ANY', "shift": True}, None),
        ("screen.area_swap", {"type": 'ACTIONZONE_AREA', "value": 'ANY', "ctrl": True}, None),
        ("screen.region_scale", {"type": 'ACTIONZONE_REGION', "value": 'ANY'}, None),
        ("screen.screen_full_area", {"type": 'ACTIONZONE_FULLSCREEN', "value": 'ANY'},
         {"properties": [("use_hide_panels", True)]}),
        # Area move after action zones
        ("screen.area_move", {"type": 'LEFTMOUSE', "value": 'PRESS'}, None),
        ("screen.area_options", {"type": 'RIGHTMOUSE', "value": 'PRESS'}, None),
    ])

    if params.legacy:
        items.extend([
            ("wm.context_toggle", {"type": 'F9', "value": 'PRESS', "alt": True},
             {"properties": [("data_path", 'space_data.show_region_header')]})
        ])

    return keymap


def km_screen_region_context_menu(_params):
    items = []
    keymap = (
        "Region Context Menu",
        {"space_type": 'EMPTY', "region_type": 'WINDOW'},
        {"items": items},
    )

    items.extend([
        ("screen.region_context_menu", {"type": 'RIGHTMOUSE', "value": 'PRESS'}, None),
    ])

    return keymap


def km_view2d(_params):
    items = []
    keymap = (
        "View2D",
        {"space_type": 'EMPTY', "region_type": 'WINDOW'},
        {"items": items},
    )

    items.extend([
        # Scrollbars
        ("view2d.scroller_activate", {"type": 'LEFTMOUSE', "value": 'PRESS'}, None),
        ("view2d.scroller_activate", {"type": 'MIDDLEMOUSE', "value": 'PRESS'}, None),
        # Pan/scroll
        ("view2d.pan", {"type": 'MIDDLEMOUSE', "value": 'PRESS'}, None),
        ("view2d.pan", {"type": 'MIDDLEMOUSE', "value": 'PRESS', "shift": True}, None),
        ("view2d.pan", {"type": 'TRACKPADPAN', "value": 'ANY'}, None),
        ("view2d.scroll_right", {"type": 'WHEELDOWNMOUSE', "value": 'PRESS', "ctrl": True}, None),
        ("view2d.scroll_left", {"type": 'WHEELUPMOUSE', "value": 'PRESS', "ctrl": True}, None),
        ("view2d.scroll_down", {"type": 'WHEELDOWNMOUSE', "value": 'PRESS', "shift": True}, None),
        ("view2d.scroll_up", {"type": 'WHEELUPMOUSE', "value": 'PRESS', "shift": True}, None),
        ("view2d.ndof", {"type": 'NDOF_MOTION', "value": 'ANY'}, None),
        # Zoom with single step
        ("view2d.zoom_out", {"type": 'WHEELOUTMOUSE', "value": 'PRESS'}, None),
        ("view2d.zoom_in", {"type": 'WHEELINMOUSE', "value": 'PRESS'}, None),
        ("view2d.zoom_out", {"type": 'NUMPAD_MINUS', "value": 'PRESS'}, None),
        ("view2d.zoom_in", {"type": 'NUMPAD_PLUS', "value": 'PRESS'}, None),
        ("view2d.zoom", {"type": 'TRACKPADPAN', "value": 'ANY', "ctrl": True}, None),
        ("view2d.smoothview", {"type": 'TIMER1', "value": 'ANY', "any": True}, None),
        # Scroll up/down, only when zoom is not available.
        ("view2d.scroll_down", {"type": 'WHEELDOWNMOUSE', "value": 'PRESS'}, None),
        ("view2d.scroll_up", {"type": 'WHEELUPMOUSE', "value": 'PRESS'}, None),
        ("view2d.scroll_right", {"type": 'WHEELDOWNMOUSE', "value": 'PRESS'}, None),
        ("view2d.scroll_left", {"type": 'WHEELUPMOUSE', "value": 'PRESS'}, None),
        # Zoom with drag and border
        ("view2d.zoom", {"type": 'MIDDLEMOUSE', "value": 'PRESS', "ctrl": True}, None),
        ("view2d.zoom", {"type": 'TRACKPADZOOM', "value": 'ANY'}, None),
        ("view2d.zoom_border", {"type": 'B', "value": 'PRESS', "shift": True}, None),
    ])

    return keymap


def km_view2d_buttons_list(_params):
    items = []
    keymap = (
        "View2D Buttons List",
        {"space_type": 'EMPTY', "region_type": 'WINDOW'},
        {"items": items},
    )

    items.extend([
        # Scrollbars
        ("view2d.scroller_activate", {"type": 'LEFTMOUSE', "value": 'PRESS'}, None),
        ("view2d.scroller_activate", {"type": 'MIDDLEMOUSE', "value": 'PRESS'}, None),
        # Pan scroll
        ("view2d.pan", {"type": 'MIDDLEMOUSE', "value": 'PRESS'}, None),
        ("view2d.pan", {"type": 'TRACKPADPAN', "value": 'ANY'}, None),
        ("view2d.scroll_down", {"type": 'WHEELDOWNMOUSE', "value": 'PRESS'}, None),
        ("view2d.scroll_up", {"type": 'WHEELUPMOUSE', "value": 'PRESS'}, None),
        ("view2d.scroll_down", {"type": 'PAGE_DOWN', "value": 'PRESS'},
         {"properties": [("page", True)]}),
        ("view2d.scroll_up", {"type": 'PAGE_UP', "value": 'PRESS'},
         {"properties": [("page", True)]}),
        # Zoom
        ("view2d.zoom", {"type": 'MIDDLEMOUSE', "value": 'PRESS', "ctrl": True}, None),
        ("view2d.zoom", {"type": 'TRACKPADZOOM', "value": 'ANY'}, None),
        ("view2d.zoom", {"type": 'TRACKPADPAN', "value": 'ANY', "ctrl": True}, None),
        ("view2d.zoom_out", {"type": 'NUMPAD_MINUS', "value": 'PRESS'}, None),
        ("view2d.zoom_in", {"type": 'NUMPAD_PLUS', "value": 'PRESS'}, None),
        ("view2d.reset", {"type": 'HOME', "value": 'PRESS'}, None),
    ])

    return keymap


def km_user_interface(_params):
    items = []
    keymap = (
        "User Interface",
        {"space_type": 'EMPTY', "region_type": 'WINDOW'},
        {"items": items},
    )

    items.extend([
        # Eyedroppers all have the same event, and pass it through until
        # a suitable eyedropper handles it.
        ("ui.eyedropper_color", {"type": 'E', "value": 'PRESS'}, None),
        ("ui.eyedropper_colorramp", {"type": 'E', "value": 'PRESS'}, None),
        ("ui.eyedropper_colorramp_point", {"type": 'E', "value": 'PRESS', "alt": True}, None),
        ("ui.eyedropper_id", {"type": 'E', "value": 'PRESS'}, None),
        ("ui.eyedropper_depth", {"type": 'E', "value": 'PRESS'}, None),
        # Copy data path
        ("ui.copy_data_path_button", {"type": 'C', "value": 'PRESS', "shift": True, "ctrl": True}, None),
        ("ui.copy_data_path_button", {"type": 'C', "value": 'PRESS', "shift": True, "ctrl": True, "alt": True},
         {"properties": [("full_path", True)]}),
        # Keyframes and drivers
        ("anim.keyframe_insert_button", {"type": 'I', "value": 'PRESS'},
         {"properties": [("all", True)]}),
        ("anim.keyframe_delete_button", {"type": 'I', "value": 'PRESS', "alt": True},
         {"properties": [("all", True)]}),
        ("anim.keyframe_clear_button", {"type": 'I', "value": 'PRESS', "shift": True, "alt": True},
         {"properties": [("all", True)]}),
        ("anim.driver_button_add", {"type": 'D', "value": 'PRESS', "ctrl": True}, None),
        ("anim.driver_button_remove", {"type": 'D', "value": 'PRESS', "ctrl": True, "alt": True}, None),
        ("anim.keyingset_button_add", {"type": 'K', "value": 'PRESS'}, None),
        ("anim.keyingset_button_remove", {"type": 'K', "value": 'PRESS', "alt": True}, None),
    ])

    return keymap


# ------------------------------------------------------------------------------
# Editors


def km_property_editor(_params):
    items = []
    keymap = (
        "Property Editor",
        {"space_type": 'PROPERTIES', "region_type": 'WINDOW'},
        {"items": items},
    )

    items.extend([
        ("buttons.context_menu", {"type": 'RIGHTMOUSE', "value": 'PRESS'}, None),
        ("screen.space_context_cycle", {"type": 'WHEELUPMOUSE', "value": 'PRESS', "ctrl": True},
         {"properties": [("direction", 'PREV'), ], },),
        ("screen.space_context_cycle", {"type": 'WHEELDOWNMOUSE', "value": 'PRESS', "ctrl": True},
         {"properties": [("direction", 'NEXT'), ], },),
        # Modifier panels
        ("object.modifier_remove", {"type": 'X', "value": 'PRESS'}, {"properties": [("report", True)]}),
        ("object.modifier_remove", {"type": 'DEL', "value": 'PRESS'}, {"properties": [("report", True)]}),
        ("object.modifier_copy", {"type": 'D', "value": 'PRESS', "shift": True}, None),
        ("object.modifier_apply", {"type": 'A', "value": 'PRESS', "ctrl": True}, {"properties": [("report", True)]}),
        # Grease pencil modifier panels
        ("object.gpencil_modifier_remove", {"type": 'X', "value": 'PRESS'}, {"properties": [("report", True)]}),
        ("object.gpencil_modifier_remove", {"type": 'DEL', "value": 'PRESS'}, {"properties": [("report", True)]}),
        ("object.gpencil_modifier_copy", {"type": 'D', "value": 'PRESS', "shift": True}, None),
        ("object.gpencil_modifier_apply", {"type": 'A', "value": 'PRESS', "ctrl": True}, {"properties": [("report", True)]}),
        # ShaderFX panels
        ("object.shaderfx_remove", {"type": 'X', "value": 'PRESS'}, {"properties": [("report", True)]}),
        ("object.shaderfx_remove", {"type": 'DEL', "value": 'PRESS'}, {"properties": [("report", True)]}),
        # Constraint panels
        ("constraint.delete", {"type": 'X', "value": 'PRESS'}, {"properties": [("report", True)]}),
        ("constraint.delete", {"type": 'DEL', "value": 'PRESS'}, {"properties": [("report", True)]}),
    ])

    return keymap


def km_outliner(params):
    items = []
    keymap = (
        "Outliner",
        {"space_type": 'OUTLINER', "region_type": 'WINDOW'},
        {"items": items},
    )

    items.extend([
        ("outliner.highlight_update", {"type": 'MOUSEMOVE', "value": 'ANY', "any": True}, None),
        ("outliner.item_rename", {"type": 'LEFTMOUSE', "value": 'DOUBLE_CLICK'}, None),
        ("outliner.item_rename", {"type": 'F2', "value": 'PRESS'}, None),
        ("outliner.item_activate", {"type": 'LEFTMOUSE', "value": 'CLICK'},
         {"properties": [("extend", False), ("deselect_all", not params.legacy)]}),
        ("outliner.item_activate", {"type": 'LEFTMOUSE', "value": 'CLICK', "ctrl": True},
         {"properties": [("extend", True), ("deselect_all", not params.legacy)]}),
        ("outliner.item_activate", {"type": 'LEFTMOUSE', "value": 'CLICK', "shift": True},
         {"properties": [("extend", False), ("extend_range", True), ("deselect_all", not params.legacy)]}),
        ("outliner.item_activate", {"type": 'LEFTMOUSE', "value": 'CLICK', "ctrl": True, "shift": True},
         {"properties": [("extend", True), ("extend_range", True), ("deselect_all", not params.legacy)]}),
        ("outliner.select_box", {"type": 'B', "value": 'PRESS'}, None),
        ("outliner.select_box", {"type": 'EVT_TWEAK_L', "value": 'ANY'}, {"properties": [("tweak", True)]}),
        ("outliner.select_box", {"type": 'EVT_TWEAK_L', "value": 'ANY', "shift": True},
         {"properties": [("tweak", True), ("mode", "ADD")]}),
        ("outliner.select_box", {"type": 'EVT_TWEAK_L', "value": 'ANY', "ctrl": True},
         {"properties": [("tweak", True), ("mode", "SUB")]}),
        ("outliner.select_walk", {"type": 'UP_ARROW', "value": 'PRESS'}, {"properties": [("direction", 'UP')]}),
        ("outliner.select_walk", {"type": 'UP_ARROW', "value": 'PRESS', "shift": True},
         {"properties": [("direction", 'UP'), ("extend", True)]}),
        ("outliner.select_walk", {"type": 'DOWN_ARROW', "value": 'PRESS'}, {"properties": [("direction", 'DOWN')]}),
        ("outliner.select_walk", {"type": 'DOWN_ARROW', "value": 'PRESS', "shift": True},
         {"properties": [("direction", 'DOWN'), ("extend", True)]}),
        ("outliner.select_walk", {"type": 'LEFT_ARROW', "value": 'PRESS'}, {"properties": [("direction", 'LEFT')]}),
        ("outliner.select_walk", {"type": 'LEFT_ARROW', "value": 'PRESS', "shift": True},
         {"properties": [("direction", 'LEFT'), ("toggle_all", True)]}),
        ("outliner.select_walk", {"type": 'RIGHT_ARROW', "value": 'PRESS'}, {"properties": [("direction", 'RIGHT')]}),
        ("outliner.select_walk", {"type": 'RIGHT_ARROW', "value": 'PRESS', "shift": True},
         {"properties": [("direction", 'RIGHT'), ("toggle_all", True)]}),
        ("outliner.item_openclose", {"type": 'LEFTMOUSE', "value": 'CLICK'},
         {"properties": [("all", False)]}),
        ("outliner.item_openclose", {"type": 'LEFTMOUSE', "value": 'CLICK', "shift": True},
         {"properties": [("all", True)]}),
        ("outliner.item_openclose", {"type": 'EVT_TWEAK_L', "value": 'ANY'},
         {"properties": [("all", False)]}),
        # Fall through to generic context menu if the item(s) selected have no type specific actions.
        ("outliner.operation", {"type": 'RIGHTMOUSE', "value": 'PRESS'}, None),
        op_menu("OUTLINER_MT_context_menu", {"type": 'RIGHTMOUSE', "value": 'PRESS'}),
        ("outliner.item_drag_drop", {"type": 'EVT_TWEAK_L', "value": 'ANY'}, None),
        ("outliner.item_drag_drop", {"type": 'EVT_TWEAK_L', "value": 'ANY', "shift": True}, None),
        ("outliner.show_hierarchy", {"type": 'HOME', "value": 'PRESS'}, None),
        ("outliner.show_active", {"type": 'PERIOD', "value": 'PRESS'}, None),
        ("outliner.show_active", {"type": 'NUMPAD_PERIOD', "value": 'PRESS'}, None),
        ("outliner.scroll_page", {"type": 'PAGE_DOWN', "value": 'PRESS'},
         {"properties": [("up", False)]}),
        ("outliner.scroll_page", {"type": 'PAGE_UP', "value": 'PRESS'},
         {"properties": [("up", True)]}),
        ("outliner.show_one_level", {"type": 'NUMPAD_PLUS', "value": 'PRESS'}, None),
        ("outliner.show_one_level", {"type": 'NUMPAD_MINUS', "value": 'PRESS'},
         {"properties": [("open", False)]}),
        *_template_items_select_actions(params, "outliner.select_all"),
        ("outliner.expanded_toggle", {"type": 'A', "value": 'PRESS', "shift": True}, None),
        ("outliner.keyingset_add_selected", {"type": 'K', "value": 'PRESS'}, None),
        ("outliner.keyingset_remove_selected", {"type": 'K', "value": 'PRESS', "alt": True}, None),
        ("anim.keyframe_insert", {"type": 'I', "value": 'PRESS'}, None),
        ("anim.keyframe_delete", {"type": 'I', "value": 'PRESS', "alt": True}, None),
        ("outliner.drivers_add_selected", {"type": 'D', "value": 'PRESS', "ctrl": True}, None),
        ("outliner.drivers_delete_selected", {"type": 'D', "value": 'PRESS', "ctrl": True, "alt": True}, None),
        ("outliner.collection_new", {"type": 'C', "value": 'PRESS'}, None),
        ("outliner.delete", {"type": 'X', "value": 'PRESS'}, None),
        ("outliner.delete", {"type": 'DEL', "value": 'PRESS'}, None),
        ("object.move_to_collection", {"type": 'M', "value": 'PRESS'}, None),
        ("object.link_to_collection", {"type": 'M', "value": 'PRESS', "shift": True}, None),
        ("outliner.collection_exclude_set", {"type": 'E', "value": 'PRESS'}, None),
        ("outliner.collection_exclude_clear", {"type": 'E', "value": 'PRESS', "alt": True}, None),
        ("outliner.hide", {"type": 'H', "value": 'PRESS'}, None),
        ("outliner.unhide_all", {"type": 'H', "value": 'PRESS', "alt": True}, None),
        # Copy/paste.
        ("outliner.id_copy", {"type": 'C', "value": 'PRESS', "ctrl": True}, None),
        ("outliner.id_paste", {"type": 'V', "value": 'PRESS', "ctrl": True}, None),
    ])

    return keymap


def km_uv_editor(params):
    items = []
    keymap = (
        "UV Editor",
        {"space_type": 'EMPTY', "region_type": 'WINDOW'},
        {"items": items},
    )

    items.extend([
        # Selection modes.
        *_template_items_uv_select_mode(params),
        ("uv.mark_seam", {"type": 'E', "value": 'PRESS', "ctrl": True}, None),
        ("uv.select", {"type": params.select_mouse, "value": params.select_mouse_value},
         {"properties": [("extend", False), ("deselect_all", not params.legacy)]}),
        ("uv.select", {"type": params.select_mouse, "value": params.select_mouse_value, "shift": True},
         {"properties": [("extend", True)]}),
        ("uv.select_loop", {"type": params.select_mouse, "value": params.select_mouse_value, "alt": True},
         {"properties": [("extend", False)]}),
        ("uv.select_loop", {"type": params.select_mouse, "value": params.select_mouse_value, "shift": True, "alt": True},
         {"properties": [("extend", True)]}),
        ("uv.select_edge_ring", {"type": params.select_mouse, "value": params.select_mouse_value, "ctrl": True, "alt": True},
         {"properties": [("extend", False)]}),
        ("uv.select_edge_ring", {"type": params.select_mouse, "value": params.select_mouse_value, "ctrl": True, "shift": True, "alt": True},
         {"properties": [("extend", True)]}),
        ("uv.shortest_path_pick", {"type": params.select_mouse, "value": params.select_mouse_value, "ctrl": True},
         {"properties": [("use_fill", False)]}),
        ("uv.shortest_path_pick", {"type": params.select_mouse, "value": params.select_mouse_value, "ctrl": True, "shift": True},
         {"properties": [("use_fill", True)]}),
        ("uv.select_split", {"type": 'Y', "value": 'PRESS'}, None),
        ("uv.select_box", {"type": 'B', "value": 'PRESS'},
         {"properties": [("pinned", False)]}),
        ("uv.select_box", {"type": 'B', "value": 'PRESS', "ctrl": True},
         {"properties": [("pinned", True)]}),
        ("uv.select_circle", {"type": 'C', "value": 'PRESS'}, None),
        ("uv.select_lasso", {"type": params.action_tweak, "value": 'ANY', "ctrl": True},
         {"properties": [("mode", 'ADD')]}),
        ("uv.select_lasso", {"type": params.action_tweak, "value": 'ANY', "shift": True, "ctrl": True},
         {"properties": [("mode", 'SUB')]}),
        ("uv.select_linked", {"type": 'L', "value": 'PRESS', "ctrl": True}, None),
        ("uv.select_linked_pick", {"type": 'L', "value": 'PRESS'},
         {"properties": [("extend", True), ("deselect", False)]}),
        ("uv.select_linked_pick", {"type": 'L', "value": 'PRESS', "shift": True},
         {"properties": [("extend", False), ("deselect", True)]}),
        ("uv.select_more", {"type": 'NUMPAD_PLUS', "value": 'PRESS', "ctrl": True}, None),
        ("uv.select_less", {"type": 'NUMPAD_MINUS', "value": 'PRESS', "ctrl": True}, None),
        *_template_items_select_actions(params, "uv.select_all"),
        ("uv.select_pinned", {"type": 'P', "value": 'PRESS', "shift": True}, None),
        op_menu("IMAGE_MT_uvs_merge", {"type": 'M', "value": 'PRESS'}),
        op_menu("IMAGE_MT_uvs_split", {"type": 'M', "value": 'PRESS', "alt": True}),
        op_menu("IMAGE_MT_uvs_align", {"type": 'W', "value": 'PRESS', "shift": True}),
        ("uv.stitch", {"type": 'V', "value": 'PRESS', "alt": True}, None),
        ("uv.rip_move", {"type": 'V', "value": 'PRESS'}, None),
        ("uv.pin", {"type": 'P', "value": 'PRESS'},
         {"properties": [("clear", False)]}),
        ("uv.pin", {"type": 'P', "value": 'PRESS', "alt": True},
         {"properties": [("clear", True)]}),
        op_menu("IMAGE_MT_uvs_unwrap", {"type": 'U', "value": 'PRESS'}),
        ("uv.hide", {"type": 'H', "value": 'PRESS'},
         {"properties": [("unselected", False)]}),
        ("uv.hide", {"type": 'H', "value": 'PRESS', "shift": True},
         {"properties": [("unselected", True)]}),
        ("uv.reveal", {"type": 'H', "value": 'PRESS', "alt": True}, None),
        op_menu_pie("IMAGE_MT_uvs_snap_pie", {"type": 'S', "value": 'PRESS', "shift": True}),
        op_menu("IMAGE_MT_uvs_select_mode", {"type": 'TAB', "value": 'PRESS', "ctrl": True}),
        *_template_items_proportional_editing(connected=False),
        ("transform.translate", {"type": 'G', "value": 'PRESS', "repeat": False}, None),
        ("transform.translate", {"type": params.select_tweak, "value": 'ANY'}, None),
        ("transform.rotate", {"type": 'R', "value": 'PRESS', "repeat": False}, None),
        ("transform.resize", {"type": 'S', "value": 'PRESS', "repeat": False}, None),
        ("transform.shear", {"type": 'S', "value": 'PRESS', "shift": True, "ctrl": True, "alt": True, "repeat": False}, None),
        ("transform.mirror", {"type": 'M', "value": 'PRESS', "ctrl": True, "repeat": False}, None),
        ("wm.context_toggle", {"type": 'TAB', "value": 'PRESS', "shift": True},
         {"properties": [("data_path", 'tool_settings.use_snap')]}),
        ("wm.context_menu_enum", {"type": 'TAB', "value": 'PRESS', "shift": True, "ctrl": True},
         {"properties": [("data_path", 'tool_settings.snap_uv_element')]}),
        *_template_items_context_menu("IMAGE_MT_uvs_context_menu", params.context_menu_event),
    ])

    # Fallback for MMB emulation
    if params.use_mouse_emulate_3_button and params.select_mouse == 'LEFTMOUSE':
        items.extend([
            ("uv.select_loop", {"type": params.select_mouse, "value": 'DOUBLE_CLICK'},
             {"properties": [("extend", False)]}),
            ("uv.select_loop", {"type": params.select_mouse, "value": 'DOUBLE_CLICK', "alt": True},
             {"properties": [("extend", True)]}),
        ])

    # 3D cursor
    if params.cursor_tweak_event:
        items.extend([
            ("uv.cursor_set", params.cursor_set_event, None),
            ("transform.translate", params.cursor_tweak_event,
             {"properties": [("release_confirm", True), ("cursor_transform", True)]}),
        ])
    else:
        items.extend([
            ("uv.cursor_set", params.cursor_set_event, None),
        ])

    if params.legacy:
        items.extend([
            ("uv.minimize_stretch", {"type": 'V', "value": 'PRESS', "ctrl": True}, None),
            ("uv.pack_islands", {"type": 'P', "value": 'PRESS', "ctrl": True}, None),
            ("uv.average_islands_scale", {"type": 'A', "value": 'PRESS', "ctrl": True}, None),
        ])

    if params.select_mouse == 'LEFTMOUSE' and not params.legacy:
        # Quick switch to select tool, since left select can't easily
        # select with any tool active.
        items.extend([
            op_tool_cycle("builtin.select_box", {"type": 'W', "value": 'PRESS'}),
        ])

    return keymap


# 3D View: all regions.
def km_view3d_generic(_params):
    items = []
    keymap = (
        "3D View Generic",
        {"space_type": 'VIEW_3D', "region_type": 'WINDOW'},
        {"items": items},
    )

    items.extend([
        *_template_space_region_type_toggle(
            toolbar_key={"type": 'T', "value": 'PRESS'},
            sidebar_key={"type": 'N', "value": 'PRESS'},
        )
    ])

    return keymap


# 3D View: main region.
def km_view3d(params):
    items = []
    keymap = (
        "3D View",
        {"space_type": 'VIEW_3D', "region_type": 'WINDOW'},
        {"items": items},
    )

    # 3D cursor
    if params.cursor_tweak_event:
        items.extend([
            ("view3d.cursor3d", params.cursor_set_event, None),
            ("transform.translate", params.cursor_tweak_event,
             {"properties": [("release_confirm", True), ("cursor_transform", True)]}),
        ])
    else:
        items.extend([
            ("view3d.cursor3d", params.cursor_set_event, None),
        ])

    items.extend([
        # Visibility.
        ("view3d.localview", {"type": 'NUMPAD_SLASH', "value": 'PRESS'}, None),
        ("view3d.localview", {"type": 'SLASH', "value": 'PRESS'}, None),
        ("view3d.localview", {"type": 'MOUSESMARTZOOM', "value": 'ANY'}, None),
        ("view3d.localview_remove_from", {"type": 'M', "value": 'PRESS'}, None),
        # Navigation.
        *((
            ("view3d.rotate", {"type": 'MIDDLEMOUSE', "value": 'PRESS', "shift": True}, None),
            ("view3d.move", {"type": 'MIDDLEMOUSE', "value": 'PRESS'}, None),
        ) if params.use_v3d_mmb_pan else (
            ("view3d.rotate", {"type": 'MIDDLEMOUSE', "value": 'PRESS'}, None),
            ("view3d.move", {"type": 'MIDDLEMOUSE', "value": 'PRESS', "shift": True}, None),
        )),
        ("view3d.zoom", {"type": 'MIDDLEMOUSE', "value": 'PRESS', "ctrl": True}, None),
        ("view3d.dolly", {"type": 'MIDDLEMOUSE', "value": 'PRESS', "shift": True, "ctrl": True}, None),
        ("view3d.view_selected", {"type": 'NUMPAD_PERIOD', "value": 'PRESS', "ctrl": True},
         {"properties": [("use_all_regions", True)]}),
        ("view3d.view_selected", {"type": 'NUMPAD_PERIOD', "value": 'PRESS'},
         {"properties": [("use_all_regions", False)]}),
        ("view3d.smoothview", {"type": 'TIMER1', "value": 'ANY', "any": True}, None),
        ("view3d.rotate", {"type": 'TRACKPADPAN', "value": 'ANY'}, None),
        ("view3d.rotate", {"type": 'MOUSEROTATE', "value": 'ANY'}, None),
        ("view3d.move", {"type": 'TRACKPADPAN', "value": 'ANY', "shift": True}, None),
        ("view3d.zoom", {"type": 'TRACKPADZOOM', "value": 'ANY'}, None),
        ("view3d.zoom", {"type": 'TRACKPADPAN', "value": 'ANY', "ctrl": True}, None),
        ("view3d.zoom", {"type": 'NUMPAD_PLUS', "value": 'PRESS'},
         {"properties": [("delta", 1)]}),
        ("view3d.zoom", {"type": 'NUMPAD_MINUS', "value": 'PRESS'},
         {"properties": [("delta", -1)]}),
        ("view3d.zoom", {"type": 'EQUAL', "value": 'PRESS', "ctrl": True},
         {"properties": [("delta", 1)]}),
        ("view3d.zoom", {"type": 'MINUS', "value": 'PRESS', "ctrl": True},
         {"properties": [("delta", -1)]}),
        ("view3d.zoom", {"type": 'WHEELINMOUSE', "value": 'PRESS'},
         {"properties": [("delta", 1)]}),
        ("view3d.zoom", {"type": 'WHEELOUTMOUSE', "value": 'PRESS'},
         {"properties": [("delta", -1)]}),
        ("view3d.dolly", {"type": 'NUMPAD_PLUS', "value": 'PRESS', "shift": True},
         {"properties": [("delta", 1)]}),
        ("view3d.dolly", {"type": 'NUMPAD_MINUS', "value": 'PRESS', "shift": True},
         {"properties": [("delta", -1)]}),
        ("view3d.dolly", {"type": 'EQUAL', "value": 'PRESS', "shift": True, "ctrl": True},
         {"properties": [("delta", 1)]}),
        ("view3d.dolly", {"type": 'MINUS', "value": 'PRESS', "shift": True, "ctrl": True},
         {"properties": [("delta", -1)]}),
        ("view3d.view_center_camera", {"type": 'HOME', "value": 'PRESS'}, None),
        ("view3d.view_center_lock", {"type": 'HOME', "value": 'PRESS'}, None),
        ("view3d.view_all", {"type": 'HOME', "value": 'PRESS'},
         {"properties": [("center", False)]}),
        ("view3d.view_all", {"type": 'HOME', "value": 'PRESS', "ctrl": True},
         {"properties": [("use_all_regions", True), ("center", False)]}),
        ("view3d.view_all", {"type": 'C', "value": 'PRESS', "shift": True},
         {"properties": [("center", True)]}),
        op_menu_pie(
            "VIEW3D_MT_view_pie" if params.v3d_tilde_action == 'VIEW' else "VIEW3D_MT_transform_gizmo_pie",
            {"type": 'ACCENT_GRAVE', "value": params.pie_value},
        ),
        *(() if not params.use_pie_click_drag else
          (("view3d.navigate", {"type": 'ACCENT_GRAVE', "value": 'CLICK'}, None),)),
        ("view3d.navigate", {"type": 'ACCENT_GRAVE', "value": 'PRESS', "shift": True}, None),
        # Numpad views.
        ("view3d.view_camera", {"type": 'NUMPAD_0', "value": 'PRESS'}, None),
        ("view3d.view_axis", {"type": 'NUMPAD_1', "value": 'PRESS'},
         {"properties": [("type", 'FRONT')]}),
        ("view3d.view_orbit", {"type": 'NUMPAD_2', "value": 'PRESS'},
         {"properties": [("type", 'ORBITDOWN')]}),
        ("view3d.view_axis", {"type": 'NUMPAD_3', "value": 'PRESS'},
         {"properties": [("type", 'RIGHT')]}),
        ("view3d.view_orbit", {"type": 'NUMPAD_4', "value": 'PRESS'},
         {"properties": [("type", 'ORBITLEFT')]}),
        ("view3d.view_persportho", {"type": 'NUMPAD_5', "value": 'PRESS'}, None),
        ("view3d.view_orbit", {"type": 'NUMPAD_6', "value": 'PRESS'},
         {"properties": [("type", 'ORBITRIGHT')]}),
        ("view3d.view_axis", {"type": 'NUMPAD_7', "value": 'PRESS'},
         {"properties": [("type", 'TOP')]}),
        ("view3d.view_orbit", {"type": 'NUMPAD_8', "value": 'PRESS'},
         {"properties": [("type", 'ORBITUP')]}),
        ("view3d.view_axis", {"type": 'NUMPAD_1', "value": 'PRESS', "ctrl": True},
         {"properties": [("type", 'BACK')]}),
        ("view3d.view_axis", {"type": 'NUMPAD_3', "value": 'PRESS', "ctrl": True},
         {"properties": [("type", 'LEFT')]}),
        ("view3d.view_axis", {"type": 'NUMPAD_7', "value": 'PRESS', "ctrl": True},
         {"properties": [("type", 'BOTTOM')]}),
        ("view3d.view_pan", {"type": 'NUMPAD_2', "value": 'PRESS', "ctrl": True},
         {"properties": [("type", 'PANDOWN')]}),
        ("view3d.view_pan", {"type": 'NUMPAD_4', "value": 'PRESS', "ctrl": True},
         {"properties": [("type", 'PANLEFT')]}),
        ("view3d.view_pan", {"type": 'NUMPAD_6', "value": 'PRESS', "ctrl": True},
         {"properties": [("type", 'PANRIGHT')]}),
        ("view3d.view_pan", {"type": 'NUMPAD_8', "value": 'PRESS', "ctrl": True},
         {"properties": [("type", 'PANUP')]}),
        ("view3d.view_roll", {"type": 'NUMPAD_4', "value": 'PRESS', "shift": True},
         {"properties": [("type", 'LEFT')]}),
        ("view3d.view_roll", {"type": 'NUMPAD_6', "value": 'PRESS', "shift": True},
         {"properties": [("type", 'RIGHT')]}),
        ("view3d.view_orbit", {"type": 'NUMPAD_9', "value": 'PRESS'},
         {"properties": [("angle", 3.1415927), ("type", 'ORBITRIGHT')]}),
        ("view3d.view_axis", {"type": 'NUMPAD_1', "value": 'PRESS', "shift": True},
         {"properties": [("type", 'FRONT'), ("align_active", True)]}),
        ("view3d.view_axis", {"type": 'NUMPAD_3', "value": 'PRESS', "shift": True},
         {"properties": [("type", 'RIGHT'), ("align_active", True)]}),
        ("view3d.view_axis", {"type": 'NUMPAD_7', "value": 'PRESS', "shift": True},
         {"properties": [("type", 'TOP'), ("align_active", True)]}),
        ("view3d.view_axis", {"type": 'NUMPAD_1', "value": 'PRESS', "shift": True, "ctrl": True},
         {"properties": [("type", 'BACK'), ("align_active", True)]}),
        ("view3d.view_axis", {"type": 'NUMPAD_3', "value": 'PRESS', "shift": True, "ctrl": True},
         {"properties": [("type", 'LEFT'), ("align_active", True)]}),
        ("view3d.view_axis", {"type": 'NUMPAD_7', "value": 'PRESS', "shift": True, "ctrl": True},
         {"properties": [("type", 'BOTTOM'), ("align_active", True)]}),
        *((
            ("view3d.view_axis", {"type": 'EVT_TWEAK_M', "value": 'NORTH', "alt": True},
             {"properties": [("type", 'TOP'), ("relative", True)]}),
            ("view3d.view_axis", {"type": 'EVT_TWEAK_M', "value": 'SOUTH', "alt": True},
             {"properties": [("type", 'BOTTOM'), ("relative", True)]}),
            ("view3d.view_axis", {"type": 'EVT_TWEAK_M', "value": 'EAST', "alt": True},
             {"properties": [("type", 'RIGHT'), ("relative", True)]}),
            ("view3d.view_axis", {"type": 'EVT_TWEAK_M', "value": 'WEST', "alt": True},
             {"properties": [("type", 'LEFT'), ("relative", True)]}),
        ) if params.v3d_alt_mmb_drag_action == 'RELATIVE' else (
            ("view3d.view_axis", {"type": 'EVT_TWEAK_M', "value": 'NORTH', "alt": True},
             {"properties": [("type", 'TOP')]}),
            ("view3d.view_axis", {"type": 'EVT_TWEAK_M', "value": 'SOUTH', "alt": True},
             {"properties": [("type", 'BOTTOM')]}),
            ("view3d.view_axis", {"type": 'EVT_TWEAK_M', "value": 'EAST', "alt": True},
             {"properties": [("type", 'RIGHT')]}),
            ("view3d.view_axis", {"type": 'EVT_TWEAK_M', "value": 'WEST', "alt": True},
             {"properties": [("type", 'LEFT')]}),
            # Match the pie menu.
            ("view3d.view_axis", {"type": 'EVT_TWEAK_M', "value": 'NORTH_WEST', "alt": True},
             {"properties": [("type", 'FRONT')]}),
            ("view3d.view_axis", {"type": 'EVT_TWEAK_M', "value": 'NORTH_EAST', "alt": True},
             {"properties": [("type", 'BACK')]}),
        )),
        ("view3d.view_center_pick", {"type": 'MIDDLEMOUSE', "value": 'CLICK', "alt": True}, None),
        ("view3d.ndof_orbit_zoom", {"type": 'NDOF_MOTION', "value": 'ANY'}, None),
        ("view3d.ndof_orbit", {"type": 'NDOF_MOTION', "value": 'ANY', "ctrl": True}, None),
        ("view3d.ndof_pan", {"type": 'NDOF_MOTION', "value": 'ANY', "shift": True}, None),
        ("view3d.ndof_all", {"type": 'NDOF_MOTION', "value": 'ANY', "shift": True, "ctrl": True}, None),
        ("view3d.view_selected", {"type": 'NDOF_BUTTON_FIT', "value": 'PRESS'},
         {"properties": [("use_all_regions", False)]}),
        ("view3d.view_roll", {"type": 'NDOF_BUTTON_ROLL_CCW', "value": 'PRESS'},
         {"properties": [("type", 'LEFT')]}),
        ("view3d.view_roll", {"type": 'NDOF_BUTTON_ROLL_CCW', "value": 'PRESS'},
         {"properties": [("type", 'RIGHT')]}),
        ("view3d.view_axis", {"type": 'NDOF_BUTTON_FRONT', "value": 'PRESS'},
         {"properties": [("type", 'FRONT')]}),
        ("view3d.view_axis", {"type": 'NDOF_BUTTON_BACK', "value": 'PRESS'},
         {"properties": [("type", 'BACK')]}),
        ("view3d.view_axis", {"type": 'NDOF_BUTTON_LEFT', "value": 'PRESS'},
         {"properties": [("type", 'LEFT')]}),
        ("view3d.view_axis", {"type": 'NDOF_BUTTON_RIGHT', "value": 'PRESS'},
         {"properties": [("type", 'RIGHT')]}),
        ("view3d.view_axis", {"type": 'NDOF_BUTTON_TOP', "value": 'PRESS'},
         {"properties": [("type", 'TOP')]}),
        ("view3d.view_axis", {"type": 'NDOF_BUTTON_BOTTOM', "value": 'PRESS'},
         {"properties": [("type", 'BOTTOM')]}),
        ("view3d.view_axis", {"type": 'NDOF_BUTTON_FRONT', "value": 'PRESS', "shift": True},
         {"properties": [("type", 'FRONT'), ("align_active", True)]}),
        ("view3d.view_axis", {"type": 'NDOF_BUTTON_RIGHT', "value": 'PRESS', "shift": True},
         {"properties": [("type", 'RIGHT'), ("align_active", True)]}),
        ("view3d.view_axis", {"type": 'NDOF_BUTTON_TOP', "value": 'PRESS', "shift": True},
         {"properties": [("type", 'TOP'), ("align_active", True)]}),
        # Selection.
        *((
            "view3d.select",
            {"type": params.select_mouse, "value": params.select_mouse_value, **{m: True for m in mods}},
            {"properties": [(c, True) for c in props]},
        ) for props, mods in (
            (("deselect_all",) if not params.legacy else (), ()),
            (("toggle",), ("shift",)),
            (("center", "object"), ("ctrl",)),
            (("enumerate",), ("alt",)),
            (("toggle", "center"), ("shift", "ctrl")),
            (("center", "enumerate"), ("ctrl", "alt")),
            (("toggle", "enumerate"), ("shift", "alt")),
            (("toggle", "center", "enumerate"), ("shift", "ctrl", "alt")),
        )),
        ("view3d.select_box", {"type": 'B', "value": 'PRESS'}, None),
        ("view3d.select_lasso", {"type": params.action_tweak, "value": 'ANY', "ctrl": True},
         {"properties": [("mode", 'ADD')]}),
        ("view3d.select_lasso", {"type": params.action_tweak, "value": 'ANY', "shift": True, "ctrl": True},
         {"properties": [("mode", 'SUB')]}),
        ("view3d.select_circle", {"type": 'C', "value": 'PRESS'}, None),
        # Borders.
        ("view3d.clip_border", {"type": 'B', "value": 'PRESS', "alt": True}, None),
        ("view3d.zoom_border", {"type": 'B', "value": 'PRESS', "shift": True}, None),
        ("view3d.render_border", {"type": 'B', "value": 'PRESS', "ctrl": True}, None),
        ("view3d.clear_render_border", {"type": 'B', "value": 'PRESS', "ctrl": True, "alt": True}, None),
        # Cameras.
        ("view3d.camera_to_view", {"type": 'NUMPAD_0', "value": 'PRESS', "ctrl": True, "alt": True}, None),
        ("view3d.object_as_camera", {"type": 'NUMPAD_0', "value": 'PRESS', "ctrl": True}, None),
        # Copy/paste.
        ("view3d.copybuffer", {"type": 'C', "value": 'PRESS', "ctrl": True}, None),
        ("view3d.pastebuffer", {"type": 'V', "value": 'PRESS', "ctrl": True}, None),
        # Transform.
        ("transform.translate", {"type": 'G', "value": 'PRESS', "repeat": False}, None),
        ("transform.translate", {"type": params.select_tweak, "value": 'ANY'}, None),
        ("transform.rotate", {"type": 'R', "value": 'PRESS', "repeat": False}, None),
        ("transform.resize", {"type": 'S', "value": 'PRESS', "repeat": False}, None),
        ("transform.bend", {"type": 'W', "value": 'PRESS', "shift": True, "repeat": False}, None),
        ("transform.tosphere", {"type": 'S', "value": 'PRESS', "shift": True, "alt": True, "repeat": False}, None),
        ("transform.shear", {"type": 'S', "value": 'PRESS', "shift": True, "ctrl": True, "alt": True, "repeat": False}, None),
        ("transform.mirror", {"type": 'M', "value": 'PRESS', "ctrl": True, "repeat": False}, None),
        ("wm.context_toggle", {"type": 'TAB', "value": 'PRESS', "shift": True},
         {"properties": [("data_path", 'tool_settings.use_snap')]}),
        op_panel("VIEW3D_PT_snapping", {"type": 'TAB', "value": 'PRESS', "shift": True, "ctrl": True}, [("keep_open", False)]),
        ("object.transform_axis_target", {"type": 'T', "value": 'PRESS', "shift": True}, None),
        ("transform.skin_resize", {"type": 'A', "value": 'PRESS', "ctrl": True, "repeat": False}, None),
    ])

    if not params.legacy:
        # New pie menus.
        items.extend([
            op_menu_pie("VIEW3D_MT_snap_pie", {"type": 'S', "value": 'PRESS', "shift": True}),
            ("wm.context_toggle", {"type": 'ACCENT_GRAVE', "value": 'PRESS', "ctrl": True},
             {"properties": [("data_path", 'space_data.show_gizmo')]}),
            op_menu_pie("VIEW3D_MT_pivot_pie", {"type": 'PERIOD', "value": 'PRESS'}),
            op_menu_pie("VIEW3D_MT_orientations_pie", {"type": 'COMMA', "value": 'PRESS'}),
            op_menu_pie(
                "VIEW3D_MT_shading_pie" if not params.use_v3d_shade_ex_pie else
                "VIEW3D_MT_shading_ex_pie",
                {"type": 'Z', "value": params.pie_value}),
            *(() if not params.use_pie_click_drag else
              (("view3d.toggle_shading", {"type": 'Z', "value": 'CLICK'},
                {"properties": [("type", 'WIREFRAME')]}),)),
            ("view3d.toggle_shading", {"type": 'Z', "value": 'PRESS', "shift": True},
             {"properties": [("type", 'WIREFRAME')]}),
            ("view3d.toggle_xray", {"type": 'Z', "value": 'PRESS', "alt": True}, None),
            ("wm.context_toggle", {"type": 'Z', "value": 'PRESS', "alt": True, "shift": True},
             {"properties": [("data_path", "space_data.overlay.show_overlays")]}),
        ])
    else:
        items.extend([
            # Old navigation.
            op_menu("VIEW3D_MT_snap", {"type": 'S', "value": 'PRESS', "shift": True}),
            ("view3d.view_lock_to_active", {"type": 'NUMPAD_PERIOD', "value": 'PRESS', "shift": True}, None),
            ("view3d.view_lock_clear", {"type": 'NUMPAD_PERIOD', "value": 'PRESS', "alt": True}, None),
            ("view3d.navigate", {"type": 'F', "value": 'PRESS', "shift": True}, None),
            ("view3d.zoom_camera_1_to_1", {"type": 'NUMPAD_ENTER', "value": 'PRESS', "shift": True}, None),
            ("view3d.view_center_cursor", {"type": 'HOME', "value": 'PRESS', "alt": True}, None),
            ("view3d.view_center_pick", {"type": 'F', "value": 'PRESS', "alt": True}, None),
            ("view3d.view_pan", {"type": 'WHEELUPMOUSE', "value": 'PRESS', "ctrl": True},
             {"properties": [("type", 'PANRIGHT')]}),
            ("view3d.view_pan", {"type": 'WHEELDOWNMOUSE', "value": 'PRESS', "ctrl": True},
             {"properties": [("type", 'PANLEFT')]}),
            ("view3d.view_pan", {"type": 'WHEELUPMOUSE', "value": 'PRESS', "shift": True},
             {"properties": [("type", 'PANUP')]}),
            ("view3d.view_pan", {"type": 'WHEELDOWNMOUSE', "value": 'PRESS', "shift": True},
             {"properties": [("type", 'PANDOWN')]}),
            ("view3d.view_orbit", {"type": 'WHEELUPMOUSE', "value": 'PRESS', "ctrl": True, "alt": True},
             {"properties": [("type", 'ORBITLEFT')]}),
            ("view3d.view_orbit", {"type": 'WHEELDOWNMOUSE', "value": 'PRESS', "ctrl": True, "alt": True},
             {"properties": [("type", 'ORBITRIGHT')]}),
            ("view3d.view_orbit", {"type": 'WHEELUPMOUSE', "value": 'PRESS', "shift": True, "alt": True},
             {"properties": [("type", 'ORBITUP')]}),
            ("view3d.view_orbit", {"type": 'WHEELDOWNMOUSE', "value": 'PRESS', "shift": True, "alt": True},
             {"properties": [("type", 'ORBITDOWN')]}),
            ("view3d.view_roll", {"type": 'WHEELUPMOUSE', "value": 'PRESS', "shift": True, "ctrl": True},
             {"properties": [("type", 'LEFT')]}),
            ("view3d.view_roll", {"type": 'WHEELDOWNMOUSE', "value": 'PRESS', "shift": True, "ctrl": True},
             {"properties": [("type", 'RIGHT')]}),
            ("transform.create_orientation", {"type": 'SPACE', "value": 'PRESS', "ctrl": True, "alt": True},
             {"properties": [("use", True)]}),
            ("transform.translate", {"type": 'T', "value": 'PRESS', "shift": True, "repeat": False},
             {"properties": [("texture_space", True)]}),
            ("transform.resize", {"type": 'T', "value": 'PRESS', "shift": True, "alt": True, "repeat": False},
             {"properties": [("texture_space", True)]}),
            # Old pivot.
            ("wm.context_set_enum", {"type": 'COMMA', "value": 'PRESS'},
             {"properties": [("data_path", 'tool_settings.transform_pivot_point'), ("value", 'BOUNDING_BOX_CENTER')]}),
            ("wm.context_set_enum", {"type": 'COMMA', "value": 'PRESS', "ctrl": True},
             {"properties": [("data_path", 'tool_settings.transform_pivot_point'), ("value", 'MEDIAN_POINT')]}),
            ("wm.context_toggle", {"type": 'COMMA', "value": 'PRESS', "alt": True},
             {"properties": [("data_path", 'tool_settings.use_transform_pivot_point_align')]}),
            ("wm.context_toggle", {"type": 'SPACE', "value": 'PRESS', "ctrl": True},
             {"properties": [("data_path", 'space_data.show_gizmo_context')]}),
            ("wm.context_set_enum", {"type": 'PERIOD', "value": 'PRESS'},
             {"properties": [("data_path", 'tool_settings.transform_pivot_point'), ("value", 'CURSOR')]}),
            ("wm.context_set_enum", {"type": 'PERIOD', "value": 'PRESS', "ctrl": True},
             {"properties": [("data_path", 'tool_settings.transform_pivot_point'), ("value", 'INDIVIDUAL_ORIGINS')]}),
            ("wm.context_set_enum", {"type": 'PERIOD', "value": 'PRESS', "alt": True},
             {"properties": [("data_path", 'tool_settings.transform_pivot_point'), ("value", 'ACTIVE_ELEMENT')]}),
            # Old shading.
            ("wm.context_toggle_enum", {"type": 'Z', "value": 'PRESS'},
             {"properties": [("data_path", 'space_data.shading.type'), ("value_1", 'WIREFRAME'), ("value_2", 'SOLID')]}),
            ("wm.context_toggle_enum", {"type": 'Z', "value": 'PRESS', "shift": True},
             {"properties": [("data_path", 'space_data.shading.type'), ("value_1", 'RENDERED'), ("value_2", 'SOLID')]}),
            ("wm.context_toggle_enum", {"type": 'Z', "value": 'PRESS', "alt": True},
             {"properties": [("data_path", 'space_data.shading.type'), ("value_1", 'MATERIAL'), ("value_2", 'SOLID')]}),
        ])

    if params.select_mouse == 'LEFTMOUSE' and not params.legacy:
        # Quick switch to select tool, since left select can't easily
        # select with any tool active.
        items.extend([
            op_tool_cycle("builtin.select_box", {"type": 'W', "value": 'PRESS'}),
        ])

    return keymap


def km_mask_editing(params):
    items = []
    keymap = (
        "Mask Editing",
        {"space_type": 'EMPTY', "region_type": 'WINDOW'},
        {"items": items},
    )

    if params.select_mouse == 'RIGHTMOUSE':
        # mask.slide_point performs mostly the same function, so for the left
        # click select keymap it's fine to have the context menu instead.
        items.extend([
            ("mask.select", {"type": 'RIGHTMOUSE', "value": 'PRESS'},
             {"properties": [
                 ("extend", False), ("deselect", False), ("toggle", False),
                 ("deselect_all", not params.legacy)]}),
            ("transform.translate", {"type": 'EVT_TWEAK_R', "value": 'ANY'}, None),
        ])

    items.extend([
        ("mask.new", {"type": 'N', "value": 'PRESS', "alt": True}, None),
        op_menu("MASK_MT_add", {"type": 'A', "value": 'PRESS', "shift": True}),
        op_menu_pie("VIEW3D_MT_proportional_editing_falloff_pie", {"type": 'O', "value": 'PRESS', "shift": True}),
        ("wm.context_toggle", {"type": 'O', "value": 'PRESS'},
         {"properties": [("data_path", 'tool_settings.use_proportional_edit_mask')]}),
        ("mask.add_vertex_slide", {"type": 'LEFTMOUSE', "value": 'PRESS', "ctrl": True}, None),
        ("mask.add_feather_vertex_slide", {"type": 'LEFTMOUSE', "value": 'PRESS', "shift": True, "ctrl": True}, None),
        ("mask.delete", {"type": 'X', "value": 'PRESS'}, None),
        ("mask.delete", {"type": 'DEL', "value": 'PRESS'}, None),
        ("mask.select", {"type": params.select_mouse, "value": 'PRESS', "shift": True},
         {"properties": [("extend", False), ("deselect", False), ("toggle", True)]}),
        *_template_items_select_actions(params, "mask.select_all"),
        ("mask.select_linked", {"type": 'L', "value": 'PRESS', "ctrl": True}, None),
        ("mask.select_linked_pick", {"type": 'L', "value": 'PRESS'},
         {"properties": [("deselect", False)]}),
        ("mask.select_linked_pick", {"type": 'L', "value": 'PRESS', "shift": True},
         {"properties": [("deselect", True)]}),
        ("mask.select_box", {"type": 'B', "value": 'PRESS'}, None),
        ("mask.select_circle", {"type": 'C', "value": 'PRESS'}, None),
        ("mask.select_lasso", {"type": params.action_tweak, "value": 'ANY', "ctrl": True, "alt": True},
         {"properties": [("mode", 'ADD')]}),
        ("mask.select_lasso", {"type": params.action_tweak, "value": 'ANY', "shift": True, "ctrl": True, "alt": True},
         {"properties": [("mode", 'SUB')]}),
        ("mask.select_more", {"type": 'NUMPAD_PLUS', "value": 'PRESS', "ctrl": True}, None),
        ("mask.select_less", {"type": 'NUMPAD_MINUS', "value": 'PRESS', "ctrl": True}, None),
        ("mask.hide_view_clear", {"type": 'H', "value": 'PRESS', "alt": True}, None),
        ("mask.hide_view_set", {"type": 'H', "value": 'PRESS'},
         {"properties": [("unselected", False)]}),
        ("mask.hide_view_set", {"type": 'H', "value": 'PRESS', "shift": True},
         {"properties": [("unselected", True)]}),
        ("clip.select", {"type": params.select_mouse, "value": 'PRESS', "ctrl": True},
         {"properties": [("extend", False)]}),
        ("mask.cyclic_toggle", {"type": 'C', "value": 'PRESS', "alt": True}, None),
        ("mask.slide_point", {"type": 'LEFTMOUSE', "value": 'PRESS'}, None),
        ("mask.slide_spline_curvature", {"type": 'LEFTMOUSE', "value": 'PRESS'}, None),
        ("mask.handle_type_set", {"type": 'V', "value": 'PRESS'}, None),
        ("mask.normals_make_consistent", {"type": 'N', "value": 'PRESS', "ctrl" if params.legacy else "shift": True}, None),
        ("mask.parent_set", {"type": 'P', "value": 'PRESS', "ctrl": True}, None),
        ("mask.parent_clear", {"type": 'P', "value": 'PRESS', "alt": True}, None),
        ("mask.shape_key_insert", {"type": 'I', "value": 'PRESS'}, None),
        ("mask.shape_key_clear", {"type": 'I', "value": 'PRESS', "alt": True}, None),
        ("mask.duplicate_move", {"type": 'D', "value": 'PRESS', "shift": True}, None),
        ("mask.copy_splines", {"type": 'C', "value": 'PRESS', "ctrl": True}, None),
        ("mask.paste_splines", {"type": 'V', "value": 'PRESS', "ctrl": True}, None),
        ("transform.translate", {"type": 'G', "value": 'PRESS', "repeat": False}, None),
        ("transform.translate", {"type": params.select_tweak, "value": 'ANY'}, None),
        ("transform.rotate", {"type": 'R', "value": 'PRESS', "repeat": False}, None),
        ("transform.resize", {"type": 'S', "value": 'PRESS', "repeat": False}, None),
        ("transform.tosphere", {"type": 'S', "value": 'PRESS', "shift": True, "alt": True, "repeat": False}, None),
        ("transform.shear", {"type": 'S', "value": 'PRESS', "shift": True, "ctrl": True, "alt": True, "repeat": False}, None),
        ("transform.transform", {"type": 'S', "value": 'PRESS', "alt": True, "repeat": False},
         {"properties": [("mode", 'MASK_SHRINKFATTEN')]}),
    ])

    # 3D cursor
    if params.cursor_tweak_event:
        items.extend([
            ("uv.cursor_set", params.cursor_set_event, None),
            ("transform.translate", params.cursor_tweak_event,
             {"properties": [("release_confirm", True), ("cursor_transform", True)]}),
        ])
    else:
        items.extend([
            ("uv.cursor_set", params.cursor_set_event, None),
        ])

    return keymap


def km_markers(params):
    items = []
    keymap = (
        "Markers",
        {"space_type": 'EMPTY', "region_type": 'WINDOW'},
        {"items": items},
    )

    items.extend([
        ("marker.add", {"type": 'M', "value": 'PRESS'}, None),
        ("marker.move", {"type": params.select_tweak, "value": 'ANY'},
         {"properties": [("tweak", True)]}),
        ("marker.duplicate", {"type": 'D', "value": 'PRESS', "shift": True}, None),
        ("marker.select", {"type": params.select_mouse, "value": 'PRESS'}, None),
        ("marker.select", {"type": params.select_mouse, "value": 'PRESS', "shift": True},
         {"properties": [("extend", True)]}),
        ("marker.select", {"type": params.select_mouse, "value": 'PRESS', "ctrl": True},
         {"properties": [("extend", False), ("camera", True)]}),
        ("marker.select", {"type": params.select_mouse, "value": 'PRESS', "shift": True, "ctrl": True},
         {"properties": [("extend", True), ("camera", True)]}),
        ("marker.select_box", {"type": params.select_tweak, "value": 'ANY'},
         {"properties": [("tweak", True)]}),
        ("marker.select_box", {"type": 'B', "value": 'PRESS'}, None),
        *_template_items_select_actions(params, "marker.select_all"),
        ("marker.delete", {"type": 'X', "value": 'PRESS'}, None),
        ("marker.delete", {"type": 'DEL', "value": 'PRESS'}, None),
        ("marker.rename", {"type": 'M', "value": 'PRESS', "ctrl": True}, None),
        ("marker.move", {"type": 'G', "value": 'PRESS'}, None),
        ("marker.camera_bind", {"type": 'B', "value": 'PRESS', "ctrl": True}, None),
    ])

    return keymap


def km_time_scrub(_params):
    items = []
    keymap = (
        "Time Scrub",
        {"space_type": 'EMPTY', "region_type": 'WINDOW'},
        {"items": items},
    )

    items.extend([
        ("anim.change_frame", {"type": "LEFTMOUSE", "value": 'PRESS'}, None),
    ])

    return keymap

def km_time_scrub_clip(_params):
    items = []
    keymap = (
        "Clip Time Scrub",
        {"space_type": 'CLIP_EDITOR', "region_type": 'PREVIEW'},
        {"items": items},
    )

    items.extend([
        ("clip.change_frame", {"type": "LEFTMOUSE", "value": 'PRESS'}, None),
    ])

    return keymap


def km_graph_editor_generic(_params):
    items = []
    keymap = (
        "Graph Editor Generic",
        {"space_type": 'GRAPH_EDITOR', "region_type": 'WINDOW'},
        {"items": items},
    )

    items.extend([
        *_template_space_region_type_toggle(
            sidebar_key={"type": 'N', "value": 'PRESS'},
        ),
        ("graph.extrapolation_type", {"type": 'E', "value": 'PRESS', "shift": True}, None),
        ("anim.channels_find", {"type": 'F', "value": 'PRESS', "ctrl": True}, None),
        ("graph.hide", {"type": 'H', "value": 'PRESS'},
         {"properties": [("unselected", False)]}),
        ("graph.hide", {"type": 'H', "value": 'PRESS', "shift": True},
         {"properties": [("unselected", True)]}),
        ("graph.reveal", {"type": 'H', "value": 'PRESS', "alt": True}, None),
        ("wm.context_set_enum", {"type": 'TAB', "value": 'PRESS', "ctrl": True},
         {"properties": [("data_path", 'area.type'), ("value", 'DOPESHEET_EDITOR')]}),
    ])

    return keymap


def km_graph_editor(params):
    items = []
    keymap = (
        "Graph Editor",
        {"space_type": 'GRAPH_EDITOR', "region_type": 'WINDOW'},
        {"items": items},
    )

    items.extend([
        ("wm.context_toggle", {"type": 'H', "value": 'PRESS', "ctrl": True},
         {"properties": [("data_path", 'space_data.show_handles')]}),
        ("graph.clickselect", {"type": params.select_mouse, "value": 'PRESS'},
         {"properties": [
             ("extend", False), ("deselect_all", not params.legacy),
             ("column", False), ("curves", False)]}),
        ("graph.clickselect", {"type": params.select_mouse, "value": 'PRESS', "alt": True},
         {"properties": [("extend", False), ("column", True), ("curves", False)]}),
        ("graph.clickselect", {"type": params.select_mouse, "value": 'PRESS', "shift": True},
         {"properties": [("extend", True), ("column", False), ("curves", False)]}),
        ("graph.clickselect", {"type": params.select_mouse, "value": 'PRESS', "shift": True, "alt": True},
         {"properties": [("extend", True), ("column", True), ("curves", False)]}),
        ("graph.clickselect", {"type": params.select_mouse, "value": 'PRESS', "ctrl": True, "alt": True},
         {"properties": [("extend", False), ("column", False), ("curves", True)]}),
        ("graph.clickselect", {"type": params.select_mouse, "value": 'PRESS', "shift": True, "ctrl": True, "alt": True},
         {"properties": [("extend", True), ("column", False), ("curves", True)]}),
        ("graph.select_leftright",
         {"type": params.select_mouse, "value": 'PRESS' if params.legacy else 'CLICK', "ctrl": True},
         {"properties": [("mode", 'CHECK'), ("extend", False)]}),
        ("graph.select_leftright",
         {"type": params.select_mouse, "value": 'PRESS' if params.legacy else 'CLICK', "ctrl": True, "shift": True},
         {"properties": [("mode", 'CHECK'), ("extend", True)]}),
        ("graph.select_leftright", {"type": 'LEFT_BRACKET', "value": 'PRESS'},
         {"properties": [("mode", 'LEFT'), ("extend", False)]}),
        ("graph.select_leftright", {"type": 'RIGHT_BRACKET', "value": 'PRESS'},
         {"properties": [("mode", 'RIGHT'), ("extend", False)]}),
        *_template_items_select_actions(params, "graph.select_all"),
        ("graph.select_box", {"type": 'B', "value": 'PRESS'}, None),
        ("graph.select_box", {"type": 'B', "value": 'PRESS', "alt": True},
         {"properties": [("axis_range", True)]}),
        ("graph.select_box", {"type": params.select_tweak, "value": 'ANY'},
         {"properties": [("tweak", True), ("mode", 'SET')]}),
        ("graph.select_box", {"type": params.select_tweak, "value": 'ANY', "shift": True},
         {"properties": [("tweak", True), ("mode", 'ADD')]}),
        ("graph.select_box", {"type": params.select_tweak, "value": 'ANY', "ctrl": True},
         {"properties": [("tweak", True), ("mode", 'SUB')]}),
        ("graph.select_lasso", {"type": params.action_tweak, "value": 'ANY', "ctrl": True},
         {"properties": [("mode", 'ADD')]}),
        ("graph.select_lasso", {"type": params.action_tweak, "value": 'ANY', "shift": True, "ctrl": True},
         {"properties": [("mode", 'SUB')]}),
        ("graph.select_circle", {"type": 'C', "value": 'PRESS'}, None),
        ("graph.select_column", {"type": 'K', "value": 'PRESS'},
         {"properties": [("mode", 'KEYS')]}),
        ("graph.select_column", {"type": 'K', "value": 'PRESS', "ctrl": True},
         {"properties": [("mode", 'CFRA')]}),
        ("graph.select_column", {"type": 'K', "value": 'PRESS', "shift": True},
         {"properties": [("mode", 'MARKERS_COLUMN')]}),
        ("graph.select_column", {"type": 'K', "value": 'PRESS', "alt": True},
         {"properties": [("mode", 'MARKERS_BETWEEN')]}),
        ("graph.select_more", {"type": 'NUMPAD_PLUS', "value": 'PRESS', "ctrl": True}, None),
        ("graph.select_less", {"type": 'NUMPAD_MINUS', "value": 'PRESS', "ctrl": True}, None),
        ("graph.select_linked", {"type": 'L', "value": 'PRESS'}, None),
        ("graph.frame_jump", {"type": 'G', "value": 'PRESS', "ctrl": True}, None),
        op_menu_pie("GRAPH_MT_snap_pie", {"type": 'S', "value": 'PRESS', "shift": True}),
        ("graph.mirror", {"type": 'M', "value": 'PRESS', "ctrl": True}, None),
        ("graph.handle_type", {"type": 'V', "value": 'PRESS'}, None),
        ("graph.interpolation_type", {"type": 'T', "value": 'PRESS'}, None),
        ("graph.easing_type", {"type": 'E', "value": 'PRESS', "ctrl": True}, None),
        ("graph.smooth", {"type": 'O', "value": 'PRESS', "alt": True}, None),
        ("graph.sample", {"type": 'O', "value": 'PRESS', "shift": True, "alt": True}, None),
        ("graph.bake", {"type": 'C', "value": 'PRESS', "alt": True}, None),
        op_menu("GRAPH_MT_delete", {"type": 'X', "value": 'PRESS'}),
        op_menu("GRAPH_MT_delete", {"type": 'DEL', "value": 'PRESS'}),
        ("graph.duplicate_move", {"type": 'D', "value": 'PRESS', "shift": True}, None),
        ("graph.keyframe_insert", {"type": 'I', "value": 'PRESS'}, None),
        ("graph.click_insert", {"type": params.action_mouse, "value": 'CLICK', "ctrl": True},
         {"properties": [("extend", False)]}),
        ("graph.click_insert", {"type": params.action_mouse, "value": 'CLICK', "shift": True, "ctrl": True},
         {"properties": [("extend", True)]}),
        ("graph.copy", {"type": 'C', "value": 'PRESS', "ctrl": True}, None),
        ("graph.paste", {"type": 'V', "value": 'PRESS', "ctrl": True}, None),
        ("graph.paste", {"type": 'V', "value": 'PRESS', "shift": True, "ctrl": True},
         {"properties": [("flipped", True)]}),
        ("graph.previewrange_set", {"type": 'P', "value": 'PRESS', "ctrl": True, "alt": True}, None),
        ("graph.view_all", {"type": 'HOME', "value": 'PRESS'}, None),
        ("graph.view_all", {"type": 'NDOF_BUTTON_FIT', "value": 'PRESS'}, None),
        ("graph.view_selected", {"type": 'NUMPAD_PERIOD', "value": 'PRESS'}, None),
        ("graph.view_frame", {"type": 'NUMPAD_0', "value": 'PRESS'}, None),
        ("graph.fmodifier_add", {"type": 'M', "value": 'PRESS', "shift": True, "ctrl": True},
         {"properties": [("only_active", False)]}),
        ("anim.channels_editable_toggle", {"type": 'TAB', "value": 'PRESS'}, None),
        ("transform.translate", {"type": 'G', "value": 'PRESS', "repeat": False}, None),
        ("transform.translate", {"type": params.select_tweak, "value": 'ANY'}, None),
        ("transform.transform", {"type": 'E', "value": 'PRESS', "repeat": False},
         {"properties": [("mode", 'TIME_EXTEND')]}),
        ("transform.rotate", {"type": 'R', "value": 'PRESS', "repeat": False}, None),
        ("transform.resize", {"type": 'S', "value": 'PRESS', "repeat": False}, None),
        ("wm.context_toggle", {"type": 'O', "value": 'PRESS'},
         {"properties": [("data_path", 'tool_settings.use_proportional_fcurve')]}),
        op_menu_pie("VIEW3D_MT_proportional_editing_falloff_pie", {"type": 'O', "value": 'PRESS', "shift": True}),
        op_menu_pie("GRAPH_MT_pivot_pie", {"type": 'PERIOD', "value": 'PRESS'}),
        ("marker.add", {"type": 'M', "value": 'PRESS'}, None),
        ("marker.rename", {"type": 'M', "value": 'PRESS', "ctrl": True}, None),
        *_template_items_context_menu("GRAPH_MT_context_menu", params.context_menu_event),
    ])

    if params.select_mouse == 'LEFTMOUSE' and not params.legacy:
        items.extend([
            ("graph.cursor_set", {"type": 'RIGHTMOUSE', "value": 'PRESS', "shift": True}, None),
        ])
    else:
        items.extend([
            ("graph.cursor_set", {"type": params.action_mouse, "value": 'PRESS'}, None),
        ])

    return keymap


def km_image_generic(_params):
    items = []
    keymap = (
        "Image Generic",
        {"space_type": 'IMAGE_EDITOR', "region_type": 'WINDOW'},
        {"items": items},
    )

    items.extend([
        *_template_space_region_type_toggle(
            toolbar_key={"type": 'T', "value": 'PRESS'},
            sidebar_key={"type": 'N', "value": 'PRESS'},
        ),
        ("image.new", {"type": 'N', "value": 'PRESS', "alt": True}, None),
        ("image.open", {"type": 'O', "value": 'PRESS', "alt": True}, None),
        ("image.reload", {"type": 'R', "value": 'PRESS', "alt": True}, None),
        ("image.read_viewlayers", {"type": 'R', "value": 'PRESS', "ctrl": True}, None),
        ("image.save", {"type": 'S', "value": 'PRESS', "alt": True}, None),
        ("image.save_as", {"type": 'S', "value": 'PRESS', "shift": True, "alt": True}, None),
        ("image.cycle_render_slot", {"type": 'J', "value": 'PRESS'}, None),
        ("image.cycle_render_slot", {"type": 'J', "value": 'PRESS', "alt": True},
         {"properties": [("reverse", True)]}),
    ])

    return keymap


def km_image(params):
    items = []
    keymap = (
        "Image",
        {"space_type": 'IMAGE_EDITOR', "region_type": 'WINDOW'},
        {"items": items},
    )

    items.extend([
        ("image.view_all", {"type": 'HOME', "value": 'PRESS'}, None),
        ("image.view_all", {"type": 'HOME', "value": 'PRESS', "shift": True},
         {"properties": [("fit_view", True)]}),
        ("image.view_selected", {"type": 'NUMPAD_PERIOD', "value": 'PRESS'}, None),
        ("image.view_pan", {"type": 'MIDDLEMOUSE', "value": 'PRESS'}, None),
        ("image.view_pan", {"type": 'MIDDLEMOUSE', "value": 'PRESS', "shift": True}, None),
        ("image.view_pan", {"type": 'TRACKPADPAN', "value": 'ANY'}, None),
        ("image.view_all", {"type": 'NDOF_BUTTON_FIT', "value": 'PRESS'}, None),
        ("image.view_ndof", {"type": 'NDOF_MOTION', "value": 'ANY'}, None),
        ("image.view_zoom_in", {"type": 'WHEELINMOUSE', "value": 'PRESS'}, None),
        ("image.view_zoom_out", {"type": 'WHEELOUTMOUSE', "value": 'PRESS'}, None),
        ("image.view_zoom_in", {"type": 'NUMPAD_PLUS', "value": 'PRESS'}, None),
        ("image.view_zoom_out", {"type": 'NUMPAD_MINUS', "value": 'PRESS'}, None),
        ("image.view_zoom", {"type": 'MIDDLEMOUSE', "value": 'PRESS', "ctrl": True}, None),
        ("image.view_zoom", {"type": 'TRACKPADZOOM', "value": 'ANY'}, None),
        ("image.view_zoom", {"type": 'TRACKPADPAN', "value": 'ANY', "ctrl": True}, None),
        ("image.view_zoom_border", {"type": 'B', "value": 'PRESS', "shift": True}, None),
        ("image.view_zoom_ratio", {"type": 'NUMPAD_8', "value": 'PRESS', "ctrl": True},
         {"properties": [("ratio", 8.0)]}),
        ("image.view_zoom_ratio", {"type": 'NUMPAD_4', "value": 'PRESS', "ctrl": True},
         {"properties": [("ratio", 4.0)]}),
        ("image.view_zoom_ratio", {"type": 'NUMPAD_2', "value": 'PRESS', "ctrl": True},
         {"properties": [("ratio", 2.0)]}),
        ("image.view_zoom_ratio", {"type": 'NUMPAD_8', "value": 'PRESS', "shift": True},
         {"properties": [("ratio", 8.0)]}),
        ("image.view_zoom_ratio", {"type": 'NUMPAD_4', "value": 'PRESS', "shift": True},
         {"properties": [("ratio", 4.0)]}),
        ("image.view_zoom_ratio", {"type": 'NUMPAD_2', "value": 'PRESS', "shift": True},
         {"properties": [("ratio", 2.0)]}),
        ("image.view_zoom_ratio", {"type": 'NUMPAD_1', "value": 'PRESS'},
         {"properties": [("ratio", 1.0)]}),
        ("image.view_zoom_ratio", {"type": 'NUMPAD_2', "value": 'PRESS'},
         {"properties": [("ratio", 0.5)]}),
        ("image.view_zoom_ratio", {"type": 'NUMPAD_4', "value": 'PRESS'},
         {"properties": [("ratio", 0.25)]}),
        ("image.view_zoom_ratio", {"type": 'NUMPAD_8', "value": 'PRESS'},
         {"properties": [("ratio", 0.125)]}),
        ("image.change_frame", {"type": 'LEFTMOUSE', "value": 'PRESS'}, None),
        ("image.sample", {"type": params.action_mouse, "value": 'PRESS'}, None),
        ("image.curves_point_set", {"type": params.action_mouse, "value": 'PRESS', "ctrl": True},
         {"properties": [("point", 'BLACK_POINT')]}),
        ("image.curves_point_set", {"type": params.action_mouse, "value": 'PRESS', "shift": True},
         {"properties": [("point", 'WHITE_POINT')]}),
        ("object.mode_set", {"type": 'TAB', "value": 'PRESS'},
         {"properties": [("mode", 'EDIT'), ("toggle", True)]}),
        *(
            (("wm.context_set_int",
              {"type": NUMBERS_1[i], "value": 'PRESS'},
              {"properties": [("data_path", 'space_data.image.render_slots.active_index'), ("value", i)]})
             for i in range(9)
             )
        ),
        op_menu_pie("IMAGE_MT_pivot_pie", {"type": 'PERIOD', "value": 'PRESS'}),
        ("image.render_border", {"type": 'B', "value": 'PRESS', "ctrl": True}, None),
        ("image.clear_render_border", {"type": 'B', "value": 'PRESS', "ctrl": True, "alt": True}, None),
        *_template_items_context_menu("IMAGE_MT_mask_context_menu", params.context_menu_event),
    ])

    if params.legacy:
        items.extend([
            ("image.view_center_cursor", {"type": 'HOME', "value": 'PRESS', "alt": True}, None),
        ])

    return keymap


def km_node_generic(_params):
    items = []
    keymap = (
        "Node Generic",
        {"space_type": 'NODE_EDITOR', "region_type": 'WINDOW'},
        {"items": items},
    )

    items.extend([
        *_template_space_region_type_toggle(
            toolbar_key={"type": 'T', "value": 'PRESS'},
            sidebar_key={"type": 'N', "value": 'PRESS'},
        ),
    ])

    return keymap


def km_node_editor(params):
    items = []
    keymap = (
        "Node Editor",
        {"space_type": 'NODE_EDITOR', "region_type": 'WINDOW'},
        {"items": items},
    )

    def node_select_ops(select_mouse):
        return [
            ("node.select", {"type": select_mouse, "value": 'PRESS'},
             {"properties": [("extend", False), ("deselect_all", True)]}),
            ("node.select", {"type": select_mouse, "value": 'PRESS', "ctrl": True},
             {"properties": [("extend", False)]}),
            ("node.select", {"type": select_mouse, "value": 'PRESS', "alt": True},
             {"properties": [("extend", False)]}),
            ("node.select", {"type": select_mouse, "value": 'PRESS', "ctrl": True, "alt": True},
             {"properties": [("extend", False)]}),
            ("node.select", {"type": select_mouse, "value": 'PRESS', "shift": True},
             {"properties": [("extend", True)]}),
            ("node.select", {"type": select_mouse, "value": 'PRESS', "shift": True, "ctrl": True},
             {"properties": [("extend", True)]}),
            ("node.select", {"type": select_mouse, "value": 'PRESS', "shift": True, "alt": True},
             {"properties": [("extend", True)]}),
            ("node.select", {"type": select_mouse, "value": 'PRESS', "shift": True, "ctrl": True, "alt": True},
             {"properties": [("extend", True)]}),
        ]

    # Allow node selection with both for RMB select
    if params.select_mouse == 'RIGHTMOUSE':
        items.extend(node_select_ops('LEFTMOUSE'))
        items.extend(node_select_ops('RIGHTMOUSE'))
    else:
        items.extend(node_select_ops('LEFTMOUSE'))

    items.extend([
        ("node.select_box", {"type": params.select_tweak, "value": 'ANY'},
         {"properties": [("tweak", True)]}),
        ("node.select_lasso", {"type": 'EVT_TWEAK_L', "value": 'ANY', "ctrl": True, "alt": True},
         {"properties": [("mode", 'ADD')]}),
        ("node.select_lasso", {"type": 'EVT_TWEAK_L', "value": 'ANY', "shift": True, "ctrl": True, "alt": True},
         {"properties": [("mode", 'SUB')]}),
        ("node.select_circle", {"type": 'C', "value": 'PRESS'}, None),
        ("node.link", {"type": 'EVT_TWEAK_L', "value": 'ANY'},
         {"properties": [("detach", False)]}),
        ("node.link", {"type": 'EVT_TWEAK_L', "value": 'ANY', "ctrl": True},
         {"properties": [("detach", True)]}),
        ("node.resize", {"type": 'EVT_TWEAK_L', "value": 'ANY'}, None),
        ("node.add_reroute", {"type": 'EVT_TWEAK_R', "value": 'ANY', "shift": True}, None),
        ("node.links_cut", {"type": 'EVT_TWEAK_R', "value": 'ANY', "ctrl": True}, None),
        ("node.select_link_viewer", {"type": 'LEFTMOUSE', "value": 'PRESS', "shift": True, "ctrl": True}, None),
        ("node.backimage_move", {"type": 'MIDDLEMOUSE', "value": 'PRESS', "alt": True}, None),
        ("node.backimage_zoom", {"type": 'V', "value": 'PRESS'},
         {"properties": [("factor", 1.0 / 1.2)]}),
        ("node.backimage_zoom", {"type": 'V', "value": 'PRESS', "alt": True},
         {"properties": [("factor", 1.2)]}),
        ("node.backimage_fit", {"type": 'HOME', "value": 'PRESS', "alt": True}, None),
        ("node.backimage_sample", {"type": params.action_mouse, "value": 'PRESS', "alt": True}, None),
        ("node.link_make", {"type": 'F', "value": 'PRESS'},
         {"properties": [("replace", False)]}),
        ("node.link_make", {"type": 'F', "value": 'PRESS', "shift": True},
         {"properties": [("replace", True)]}),
        op_menu("NODE_MT_add", {"type": 'A', "value": 'PRESS', "shift": True}),
        ("node.duplicate_move", {"type": 'D', "value": 'PRESS', "shift": True}, None),
        ("node.duplicate_move_keep_inputs", {"type": 'D', "value": 'PRESS', "shift": True, "ctrl": True}, None),
        ("node.parent_set", {"type": 'P', "value": 'PRESS', "ctrl": True}, None),
        ("node.detach", {"type": 'P', "value": 'PRESS', "alt": True}, None),
        ("node.join", {"type": 'J', "value": 'PRESS', "ctrl": True}, None),
        ("node.hide_toggle", {"type": 'H', "value": 'PRESS'}, None),
        ("node.mute_toggle", {"type": 'M', "value": 'PRESS'}, None),
        ("node.preview_toggle", {"type": 'H', "value": 'PRESS', "shift": True}, None),
        ("node.hide_socket_toggle", {"type": 'H', "value": 'PRESS', "ctrl": True}, None),
        ("node.view_all", {"type": 'HOME', "value": 'PRESS'}, None),
        ("node.view_all", {"type": 'NDOF_BUTTON_FIT', "value": 'PRESS'}, None),
        ("node.view_selected", {"type": 'NUMPAD_PERIOD', "value": 'PRESS'}, None),
        ("node.select_box", {"type": 'B', "value": 'PRESS'},
         {"properties": [("tweak", False)]}),
        ("node.delete", {"type": 'X', "value": 'PRESS'}, None),
        ("node.delete", {"type": 'DEL', "value": 'PRESS'}, None),
        ("node.delete_reconnect", {"type": 'X', "value": 'PRESS', "ctrl": True}, None),
        ("node.delete_reconnect", {"type": 'DEL', "value": 'PRESS', "ctrl": True}, None),
        *_template_items_select_actions(params, "node.select_all"),
        ("node.select_linked_to", {"type": 'L', "value": 'PRESS', "shift": True}, None),
        ("node.select_linked_from", {"type": 'L', "value": 'PRESS'}, None),
        ("node.select_grouped", {"type": 'G', "value": 'PRESS', "shift": True},
         {"properties": [("extend", False)]}),
        ("node.select_grouped", {"type": 'G', "value": 'PRESS', "shift": True, "ctrl": True},
         {"properties": [("extend", True)]}),
        ("node.select_same_type_step", {"type": 'RIGHT_BRACKET', "value": 'PRESS', "shift": True},
         {"properties": [("prev", False)]}),
        ("node.select_same_type_step", {"type": 'LEFT_BRACKET', "value": 'PRESS', "shift": True},
         {"properties": [("prev", True)]}),
        ("node.find_node", {"type": 'F', "value": 'PRESS', "ctrl": True}, None),
        ("node.group_make", {"type": 'G', "value": 'PRESS', "ctrl": True}, None),
        ("node.group_ungroup", {"type": 'G', "value": 'PRESS', "ctrl": True, "alt": True}, None),
        ("node.group_separate", {"type": 'P', "value": 'PRESS'}, None),
        ("node.group_edit", {"type": 'TAB', "value": 'PRESS'},
         {"properties": [("exit", False)]}),
        ("node.group_edit", {"type": 'TAB', "value": 'PRESS', "ctrl": True},
         {"properties": [("exit", True)]}),
        ("node.read_viewlayers", {"type": 'R', "value": 'PRESS', "ctrl": True}, None),
        ("node.render_changed", {"type": 'Z', "value": 'PRESS'}, None),
        ("node.clipboard_copy", {"type": 'C', "value": 'PRESS', "ctrl": True}, None),
        ("node.clipboard_paste", {"type": 'V', "value": 'PRESS', "ctrl": True}, None),
        ("node.viewer_border", {"type": 'B', "value": 'PRESS', "ctrl": True}, None),
        ("node.clear_viewer_border", {"type": 'B', "value": 'PRESS', "ctrl": True, "alt": True}, None),
        ("node.translate_attach", {"type": 'G', "value": 'PRESS'}, None),
        ("node.translate_attach", {"type": 'EVT_TWEAK_L', "value": 'ANY'}, None),
        ("node.translate_attach", {"type": params.select_tweak, "value": 'ANY'}, None),
        ("transform.translate", {"type": 'G', "value": 'PRESS', "repeat": False}, None),
        ("transform.translate", {"type": 'EVT_TWEAK_L', "value": 'ANY'},
         {"properties": [("release_confirm", True)]}),
        ("transform.translate", {"type": params.select_tweak, "value": 'ANY'},
         {"properties": [("release_confirm", True)]}),
        ("transform.rotate", {"type": 'R', "value": 'PRESS', "repeat": False}, None),
        ("transform.resize", {"type": 'S', "value": 'PRESS', "repeat": False}, None),
        ("node.move_detach_links", {"type": 'D', "value": 'PRESS', "alt": True}, None),
        ("node.move_detach_links_release", {"type": params.action_tweak, "value": 'ANY', "alt": True}, None),
        ("node.move_detach_links", {"type": params.select_tweak, "value": 'ANY', "alt": True}, None),
        ("wm.context_toggle", {"type": 'TAB', "value": 'PRESS', "shift": True},
         {"properties": [("data_path", 'tool_settings.use_snap')]}),
        ("wm.context_menu_enum", {"type": 'TAB', "value": 'PRESS', "shift": True, "ctrl": True},
         {"properties": [("data_path", 'tool_settings.snap_node_element')]}),
        *_template_items_context_menu("NODE_MT_context_menu", params.context_menu_event),
    ])

    return keymap


def km_info(params):
    items = []
    keymap = (
        "Info",
        {"space_type": 'INFO', "region_type": 'WINDOW'},
        {"items": items},
    )

    items.extend([
        ("info.select_pick", {"type": 'LEFTMOUSE', "value": 'CLICK'}, None),
        ("info.select_pick", {"type": 'LEFTMOUSE', "value": 'CLICK', "shift": True},
         {"properties": [("extend", True)]}),
        ("info.select_box", {"type": 'EVT_TWEAK_L', "value": 'ANY'},
         {"properties": [("wait_for_input", False)]}),
        *_template_items_select_actions(params, "info.select_all"),
        ("info.select_box", {"type": 'B', "value": 'PRESS'}, None),
        ("info.report_replay", {"type": 'R', "value": 'PRESS'}, None),
        ("info.report_delete", {"type": 'X', "value": 'PRESS'}, None),
        ("info.report_delete", {"type": 'DEL', "value": 'PRESS'}, None),
        ("info.report_copy", {"type": 'C', "value": 'PRESS', "ctrl": True}, None),
        *_template_items_context_menu("INFO_MT_context_menu", params.context_menu_event),
    ])

    return keymap


def km_file_browser(params):
    items = []
    keymap = (
        "File Browser",
        {"space_type": 'FILE_BROWSER', "region_type": 'WINDOW'},
        {"items": items},
    )

    items.extend([
        *_template_space_region_type_toggle(
            toolbar_key={"type": 'T', "value": 'PRESS'},
        ),
        ("screen.region_toggle", {"type": 'N', "value": 'PRESS'},
         {"properties": [("region_type", 'TOOL_PROPS')]}),
        ("file.parent", {"type": 'UP_ARROW', "value": 'PRESS', "alt": True}, None),
        ("file.previous", {"type": 'LEFT_ARROW', "value": 'PRESS', "alt": True}, None),
        ("file.next", {"type": 'RIGHT_ARROW', "value": 'PRESS', "alt": True}, None),
        ("file.refresh", {"type": 'R', "value": 'PRESS'}, None),
        ("file.parent", {"type": 'P', "value": 'PRESS'}, None),
        ("file.previous", {"type": 'BACK_SPACE', "value": 'PRESS'}, None),
        ("file.next", {"type": 'BACK_SPACE', "value": 'PRESS', "shift": True}, None),
        ("wm.context_toggle", {"type": 'H', "value": 'PRESS'},
         {"properties": [("data_path", 'space_data.params.show_hidden')]}),
        ("file.directory_new", {"type": 'I', "value": 'PRESS'},
         {"properties": [("confirm", False)]}),
        ("file.rename", {"type": 'F2', "value": 'PRESS'}, None),
        ("file.delete", {"type": 'X', "value": 'PRESS'}, None),
        ("file.delete", {"type": 'DEL', "value": 'PRESS'}, None),
        ("file.smoothscroll", {"type": 'TIMER1', "value": 'ANY', "any": True}, None),
        ("file.bookmark_add", {"type": 'B', "value": 'PRESS', "ctrl": True}, None),
        ("file.start_filter", {"type": 'F', "value": 'PRESS', "ctrl": True}, None),
        ("file.filenum", {"type": 'NUMPAD_PLUS', "value": 'PRESS'},
         {"properties": [("increment", 1)]}),
        ("file.filenum", {"type": 'NUMPAD_PLUS', "value": 'PRESS', "shift": True},
         {"properties": [("increment", 10)]}),
        ("file.filenum", {"type": 'NUMPAD_PLUS', "value": 'PRESS', "ctrl": True},
         {"properties": [("increment", 100)]}),
        ("file.filenum", {"type": 'NUMPAD_MINUS', "value": 'PRESS'},
         {"properties": [("increment", -1)]}),
        ("file.filenum", {"type": 'NUMPAD_MINUS', "value": 'PRESS', "shift": True},
         {"properties": [("increment", -10)]}),
        ("file.filenum", {"type": 'NUMPAD_MINUS', "value": 'PRESS', "ctrl": True},
         {"properties": [("increment", -100)]}),
        *_template_items_context_menu("FILEBROWSER_MT_context_menu", params.context_menu_event),
    ])

    return keymap


def km_file_browser_main(params):
    items = []
    keymap = (
        "File Browser Main",
        {"space_type": 'FILE_BROWSER', "region_type": 'WINDOW'},
        {"items": items},
    )

    items.extend([
        ("file.execute", {"type": 'LEFTMOUSE', "value": 'DOUBLE_CLICK'},
         {"properties": [("need_active", True)]}),
        # Both .execute and .select are needed here. The former only works if
        # there's a file operator (i.e. not in regular editor mode) but is
        # needed to load files. The latter makes selection work if there's no
        # operator (i.e. in regular editor mode).
        ("file.select", {"type": 'LEFTMOUSE', "value": 'DOUBLE_CLICK'},
         {"properties": [("open", True), ("deselect_all", not params.legacy)]}),
        ("file.refresh", {"type": 'NUMPAD_PERIOD', "value": 'PRESS'}, None),
        ("file.select", {"type": 'LEFTMOUSE', "value": 'PRESS'},
         {"properties": [("open", False), ("deselect_all", not params.legacy)]}),
        ("file.select", {"type": 'LEFTMOUSE', "value": 'CLICK', "ctrl": True},
         {"properties": [("extend", True), ("open", False)]}),
        ("file.select", {"type": 'LEFTMOUSE', "value": 'CLICK', "shift": True},
         {"properties": [("extend", True), ("fill", True), ("open", False)]}),
        ("file.select_walk", {"type": 'UP_ARROW', "value": 'PRESS'},
         {"properties": [("direction", 'UP')]}),
        ("file.select_walk", {"type": 'UP_ARROW', "value": 'PRESS', "shift": True},
         {"properties": [("direction", 'UP'), ("extend", True)]}),
        ("file.select_walk", {"type": 'UP_ARROW', "value": 'PRESS', "shift": True, "ctrl": True},
         {"properties": [("direction", 'UP'), ("extend", True), ("fill", True)]}),
        ("file.select_walk", {"type": 'DOWN_ARROW', "value": 'PRESS'},
         {"properties": [("direction", 'DOWN')]}),
        ("file.select_walk", {"type": 'DOWN_ARROW', "value": 'PRESS', "shift": True},
         {"properties": [("direction", 'DOWN'), ("extend", True)]}),
        ("file.select_walk", {"type": 'DOWN_ARROW', "value": 'PRESS', "shift": True, "ctrl": True},
         {"properties": [("direction", 'DOWN'), ("extend", True), ("fill", True)]}),
        ("file.select_walk", {"type": 'LEFT_ARROW', "value": 'PRESS'},
         {"properties": [("direction", 'LEFT')]}),
        ("file.select_walk", {"type": 'LEFT_ARROW', "value": 'PRESS', "shift": True},
         {"properties": [("direction", 'LEFT'), ("extend", True)]}),
        ("file.select_walk", {"type": 'LEFT_ARROW', "value": 'PRESS', "shift": True, "ctrl": True},
         {"properties": [("direction", 'LEFT'), ("extend", True), ("fill", True)]}),
        ("file.select_walk", {"type": 'RIGHT_ARROW', "value": 'PRESS'},
         {"properties": [("direction", 'RIGHT')]}),
        ("file.select_walk", {"type": 'RIGHT_ARROW', "value": 'PRESS', "shift": True},
         {"properties": [("direction", 'RIGHT'), ("extend", True)]}),
        ("file.select_walk", {"type": 'RIGHT_ARROW', "value": 'PRESS', "shift": True, "ctrl": True},
         {"properties": [("direction", 'RIGHT'), ("extend", True), ("fill", True)]}),
        ("file.previous", {"type": 'BUTTON4MOUSE', "value": 'CLICK'}, None),
        ("file.next", {"type": 'BUTTON5MOUSE', "value": 'CLICK'}, None),
        *_template_items_select_actions(params, "file.select_all"),
        ("file.select_box", {"type": 'B', "value": 'PRESS'}, None),
        ("file.select_box", {"type": 'EVT_TWEAK_L', "value": 'ANY'}, None),
        ("file.select_box", {"type": 'EVT_TWEAK_L', "value": 'ANY', "shift": True},
         {"properties": [("mode", 'ADD')]}),
        ("file.select_box", {"type": 'EVT_TWEAK_L', "value": 'ANY', "ctrl": True},
         {"properties": [("mode", 'SUB')]}),
        ("file.highlight", {"type": 'MOUSEMOVE', "value": 'ANY', "any": True}, None),
        ("file.sort_column_ui_context", {"type": 'LEFTMOUSE', "value": 'PRESS', "any": True}, None),
    ])

    return keymap


def km_file_browser_buttons(_params):
    items = []
    keymap = (
        "File Browser Buttons",
        {"space_type": 'FILE_BROWSER', "region_type": 'WINDOW'},
        {"items": items},
    )

    items.extend([
        ("file.filenum", {"type": 'NUMPAD_PLUS', "value": 'PRESS'},
         {"properties": [("increment", 1)]}),
        ("file.filenum", {"type": 'NUMPAD_PLUS', "value": 'PRESS', "shift": True},
         {"properties": [("increment", 10)]}),
        ("file.filenum", {"type": 'NUMPAD_PLUS', "value": 'PRESS', "ctrl": True},
         {"properties": [("increment", 100)]}),
        ("file.filenum", {"type": 'NUMPAD_MINUS', "value": 'PRESS'},
         {"properties": [("increment", -1)]}),
        ("file.filenum", {"type": 'NUMPAD_MINUS', "value": 'PRESS', "shift": True},
         {"properties": [("increment", -10)]}),
        ("file.filenum", {"type": 'NUMPAD_MINUS', "value": 'PRESS', "ctrl": True},
         {"properties": [("increment", -100)]}),
    ])

    return keymap


def km_dopesheet_generic(_params):
    items = []
    keymap = (
        "Dopesheet Generic",
        {"space_type": 'DOPESHEET_EDITOR', "region_type": 'WINDOW'},
        {"items": items},
    )

    items.extend([
        *_template_space_region_type_toggle(
            sidebar_key={"type": 'N', "value": 'PRESS'},
        ),
        ("wm.context_set_enum", {"type": 'TAB', "value": 'PRESS', "ctrl": True},
         {"properties": [("data_path", 'area.type'), ("value", 'GRAPH_EDITOR')]}),
        ("action.extrapolation_type", {"type": 'E', "value": 'PRESS', "shift": True}, None),
    ])

    return keymap


def km_dopesheet(params):
    items = []
    keymap = (
        "Dopesheet",
        {"space_type": 'DOPESHEET_EDITOR', "region_type": 'WINDOW'},
        {"items": items},
    )

    items.extend([
        ("action.clickselect", {"type": params.select_mouse, "value": 'PRESS'},
         {"properties": [
             ("extend", False), ("deselect_all", not params.legacy),
             ("column", False), ("channel", False)]}),
        ("action.clickselect", {"type": params.select_mouse, "value": 'PRESS', "alt": True},
         {"properties": [("extend", False), ("column", True), ("channel", False)]}),
        ("action.clickselect", {"type": params.select_mouse, "value": 'PRESS', "shift": True},
         {"properties": [("extend", True), ("column", False), ("channel", False)]}),
        ("action.clickselect", {"type": params.select_mouse, "value": 'PRESS', "shift": True, "alt": True},
         {"properties": [("extend", True), ("column", True), ("channel", False)]}),
        ("action.clickselect", {"type": params.select_mouse, "value": 'PRESS', "ctrl": True, "alt": True},
         {"properties": [("extend", False), ("column", False), ("channel", True)]}),
        ("action.clickselect", {"type": params.select_mouse, "value": 'PRESS', "shift": True, "ctrl": True, "alt": True},
         {"properties": [("extend", True), ("column", False), ("channel", True)]}),
        ("action.select_leftright",
         {"type": params.select_mouse, "value": 'PRESS' if params.legacy else 'CLICK', "ctrl": True},
         {"properties": [("mode", 'CHECK'), ("extend", False)]}),
        ("action.select_leftright",
         {"type": params.select_mouse, "value": 'PRESS' if params.legacy else 'CLICK', "ctrl": True, "shift": True},
         {"properties": [("mode", 'CHECK'), ("extend", True)]}),
        ("action.select_leftright", {"type": 'LEFT_BRACKET', "value": 'PRESS'},
         {"properties": [("mode", 'LEFT'), ("extend", False)]}),
        ("action.select_leftright", {"type": 'RIGHT_BRACKET', "value": 'PRESS'},
         {"properties": [("mode", 'RIGHT'), ("extend", False)]}),
        *_template_items_select_actions(params, "action.select_all"),
        ("action.select_box", {"type": 'B', "value": 'PRESS'},
         {"properties": [("axis_range", False)]}),
        ("action.select_box", {"type": 'B', "value": 'PRESS', "alt": True},
         {"properties": [("axis_range", True)]}),
        ("action.select_box", {"type": params.select_tweak, "value": 'ANY'},
         {"properties": [("tweak", True), ("mode", 'SET')]}),
        ("action.select_box", {"type": params.select_tweak, "value": 'ANY', "shift": True},
         {"properties": [("tweak", True), ("mode", 'ADD')]}),
        ("action.select_box", {"type": params.select_tweak, "value": 'ANY', "ctrl": True},
         {"properties": [("tweak", True), ("mode", 'SUB')]}),
        ("action.select_lasso", {"type": params.action_tweak, "value": 'ANY', "ctrl": True},
         {"properties": [("mode", 'ADD')]}),
        ("action.select_lasso", {"type": params.action_tweak, "value": 'ANY', "shift": True, "ctrl": True},
         {"properties": [("mode", 'SUB')]}),
        ("action.select_circle", {"type": 'C', "value": 'PRESS'}, None),
        ("action.select_column", {"type": 'K', "value": 'PRESS'},
         {"properties": [("mode", 'KEYS')]}),
        ("action.select_column", {"type": 'K', "value": 'PRESS', "ctrl": True},
         {"properties": [("mode", 'CFRA')]}),
        ("action.select_column", {"type": 'K', "value": 'PRESS', "shift": True},
         {"properties": [("mode", 'MARKERS_COLUMN')]}),
        ("action.select_column", {"type": 'K', "value": 'PRESS', "alt": True},
         {"properties": [("mode", 'MARKERS_BETWEEN')]}),
        ("action.select_more", {"type": 'NUMPAD_PLUS', "value": 'PRESS', "ctrl": True}, None),
        ("action.select_less", {"type": 'NUMPAD_MINUS', "value": 'PRESS', "ctrl": True}, None),
        ("action.select_linked", {"type": 'L', "value": 'PRESS'}, None),
        ("action.frame_jump", {"type": 'G', "value": 'PRESS', "ctrl": True}, None),
        op_menu_pie("DOPESHEET_MT_snap_pie", {"type": 'S', "value": 'PRESS', "shift": True}),
        ("action.mirror", {"type": 'M', "value": 'PRESS', "ctrl": True}, None),
        ("action.handle_type", {"type": 'V', "value": 'PRESS'}, None),
        ("action.interpolation_type", {"type": 'T', "value": 'PRESS'}, None),
        ("action.extrapolation_type", {"type": 'E', "value": 'PRESS', "shift": True}, None),
        ("action.easing_type", {"type": 'E', "value": 'PRESS', "ctrl": True}, None),
        ("action.keyframe_type", {"type": 'R', "value": 'PRESS'}, None),
        ("action.sample", {"type": 'O', "value": 'PRESS', "shift": True, "alt": True}, None),
        op_menu("DOPESHEET_MT_delete", {"type": 'X', "value": 'PRESS'}),
        op_menu("DOPESHEET_MT_delete", {"type": 'DEL', "value": 'PRESS'}),
        ("action.duplicate_move", {"type": 'D', "value": 'PRESS', "shift": True}, None),
        ("action.keyframe_insert", {"type": 'I', "value": 'PRESS'}, None),
        ("action.copy", {"type": 'C', "value": 'PRESS', "ctrl": True}, None),
        ("action.paste", {"type": 'V', "value": 'PRESS', "ctrl": True}, None),
        ("action.paste", {"type": 'V', "value": 'PRESS', "shift": True, "ctrl": True},
         {"properties": [("flipped", True)]}),
        ("action.previewrange_set", {"type": 'P', "value": 'PRESS', "ctrl": True, "alt": True}, None),
        ("action.view_all", {"type": 'HOME', "value": 'PRESS'}, None),
        ("action.view_all", {"type": 'NDOF_BUTTON_FIT', "value": 'PRESS'}, None),
        ("action.view_selected", {"type": 'NUMPAD_PERIOD', "value": 'PRESS'}, None),
        ("action.view_frame", {"type": 'NUMPAD_0', "value": 'PRESS'}, None),
        ("anim.channels_editable_toggle", {"type": 'TAB', "value": 'PRESS'}, None),
        ("anim.channels_find", {"type": 'F', "value": 'PRESS', "ctrl": True}, None),
        ("transform.transform", {"type": 'G', "value": 'PRESS', "repeat": False},
         {"properties": [("mode", 'TIME_TRANSLATE')]}),
        ("transform.transform", {"type": params.select_tweak, "value": 'ANY'},
         {"properties": [("mode", 'TIME_TRANSLATE')]}),
        ("transform.transform", {"type": 'E', "value": 'PRESS', "repeat": False},
         {"properties": [("mode", 'TIME_EXTEND')]}),
        ("transform.transform", {"type": 'S', "value": 'PRESS', "repeat": False},
         {"properties": [("mode", 'TIME_SCALE')]}),
        ("transform.transform", {"type": 'T', "value": 'PRESS', "shift": True, "repeat": False},
         {"properties": [("mode", 'TIME_SLIDE')]}),
        ("wm.context_toggle", {"type": 'O', "value": 'PRESS'},
         {"properties": [("data_path", 'tool_settings.use_proportional_action')]}),
        op_menu_pie("VIEW3D_MT_proportional_editing_falloff_pie", {"type": 'O', "value": 'PRESS', "shift": True}),
        ("marker.add", {"type": 'M', "value": 'PRESS'}, None),
        ("marker.rename", {"type": 'M', "value": 'PRESS', "ctrl": True}, None),
        ("marker.camera_bind", {"type": 'B', "value": 'PRESS', "ctrl": True}, None),
        *_template_items_context_menu("DOPESHEET_MT_context_menu", params.context_menu_event),
        *_template_items_change_frame(params),
    ])

    return keymap


def km_nla_generic(_params):
    items = []
    keymap = (
        "NLA Generic",
        {"space_type": 'NLA_EDITOR', "region_type": 'WINDOW'},
        {"items": items},
    )

    items.extend([
        *_template_space_region_type_toggle(
            sidebar_key={"type": 'N', "value": 'PRESS'},
        ),
        ("nla.tweakmode_enter", {"type": 'TAB', "value": 'PRESS'}, None),
        ("nla.tweakmode_exit", {"type": 'TAB', "value": 'PRESS'}, None),
        ("nla.tweakmode_enter", {"type": 'TAB', "value": 'PRESS', "shift": True},
         {"properties": [("isolate_action", True)]}),
        ("nla.tweakmode_exit", {"type": 'TAB', "value": 'PRESS', "shift": True},
         {"properties": [("isolate_action", True)]}),
        ("anim.channels_find", {"type": 'F', "value": 'PRESS', "ctrl": True}, None),
    ])

    return keymap


def km_nla_channels(params):
    items = []
    keymap = (
        "NLA Channels",
        {"space_type": 'NLA_EDITOR', "region_type": 'WINDOW'},
        {"items": items},
    )

    items.extend([
        ("nla.channels_click", {"type": 'LEFTMOUSE', "value": 'PRESS'},
         {"properties": [("extend", False)]}),
        ("nla.channels_click", {"type": 'LEFTMOUSE', "value": 'PRESS', "shift": True},
         {"properties": [("extend", True)]}),
        ("nla.tracks_add", {"type": 'A', "value": 'PRESS', "shift": True},
         {"properties": [("above_selected", False)]}),
        ("nla.tracks_add", {"type": 'A', "value": 'PRESS', "shift": True, "ctrl": True},
         {"properties": [("above_selected", True)]}),
        ("nla.tracks_delete", {"type": 'X', "value": 'PRESS'}, None),
        ("nla.tracks_delete", {"type": 'DEL', "value": 'PRESS'}, None),
        *_template_items_context_menu("NLA_MT_channel_context_menu", params.context_menu_event),
    ])

    return keymap


def km_nla_editor(params):
    items = []
    keymap = (
        "NLA Editor",
        {"space_type": 'NLA_EDITOR', "region_type": 'WINDOW'},
        {"items": items},
    )

    items.extend([
        ("nla.click_select", {"type": params.select_mouse, "value": 'PRESS'},
         {"properties": [("extend", False), ("deselect_all", not params.legacy)]}),
        ("nla.click_select", {"type": params.select_mouse, "value": 'PRESS', "shift": True},
         {"properties": [("extend", True)]}),
        ("nla.select_leftright",
         {"type": params.select_mouse, "value": 'PRESS' if params.legacy else 'CLICK', "ctrl": True},
         {"properties": [("mode", 'CHECK'), ("extend", False)]}),
        ("nla.select_leftright",
         {"type": params.select_mouse, "value": 'PRESS' if params.legacy else 'CLICK', "ctrl": True, "shift": True},
         {"properties": [("mode", 'CHECK'), ("extend", True)]}),
        ("nla.select_leftright", {"type": 'LEFT_BRACKET', "value": 'PRESS'},
         {"properties": [("mode", 'LEFT'), ("extend", False)]}),
        ("nla.select_leftright", {"type": 'RIGHT_BRACKET', "value": 'PRESS'},
         {"properties": [("mode", 'RIGHT'), ("extend", False)]}),
        *_template_items_select_actions(params, "nla.select_all"),
        ("nla.select_box", {"type": 'B', "value": 'PRESS'},
         {"properties": [("axis_range", False)]}),
        ("nla.select_box", {"type": 'B', "value": 'PRESS', "alt": True},
         {"properties": [("axis_range", True)]}),
        ("nla.select_box", {"type": params.select_tweak, "value": 'ANY'},
         {"properties": [("tweak", True), ("mode", 'SET')]}),
        ("nla.select_box", {"type": params.select_tweak, "value": 'ANY', "shift": True},
         {"properties": [("tweak", True), ("mode", 'ADD')]}),
        ("nla.select_box", {"type": params.select_tweak, "value": 'ANY', "ctrl": True},
         {"properties": [("tweak", True), ("mode", 'SUB')]}),
        ("nla.previewrange_set", {"type": 'P', "value": 'PRESS', "ctrl": True, "alt": True}, None),
        ("nla.view_all", {"type": 'HOME', "value": 'PRESS'}, None),
        ("nla.view_all", {"type": 'NDOF_BUTTON_FIT', "value": 'PRESS'}, None),
        ("nla.view_selected", {"type": 'NUMPAD_PERIOD', "value": 'PRESS'}, None),
        ("nla.view_frame", {"type": 'NUMPAD_0', "value": 'PRESS'}, None),
        ("nla.actionclip_add", {"type": 'A', "value": 'PRESS', "shift": True}, None),
        ("nla.transition_add", {"type": 'T', "value": 'PRESS', "shift": True}, None),
        ("nla.soundclip_add", {"type": 'K', "value": 'PRESS', "shift": True}, None),
        ("nla.meta_add", {"type": 'G', "value": 'PRESS', "ctrl": True}, None),
        ("nla.meta_remove", {"type": 'G', "value": 'PRESS', "ctrl": True, "alt": True}, None),
        ("nla.duplicate", {"type": 'D', "value": 'PRESS', "shift": True},
         {"properties": [("linked", False)]}),
        ("nla.duplicate", {"type": 'D', "value": 'PRESS', "alt": True},
         {"properties": [("linked", True)]}),
        ("nla.make_single_user", {"type": 'U', "value": 'PRESS'}, None),
        ("nla.delete", {"type": 'X', "value": 'PRESS'}, None),
        ("nla.delete", {"type": 'DEL', "value": 'PRESS'}, None),
        ("nla.split", {"type": 'Y', "value": 'PRESS'}, None),
        ("nla.mute_toggle", {"type": 'H', "value": 'PRESS'}, None),
        ("nla.swap", {"type": 'F', "value": 'PRESS', "alt": True}, None),
        ("nla.move_up", {"type": 'PAGE_UP', "value": 'PRESS'}, None),
        ("nla.move_down", {"type": 'PAGE_DOWN', "value": 'PRESS'}, None),
        ("nla.apply_scale", {"type": 'A', "value": 'PRESS', "ctrl": True}, None),
        ("nla.clear_scale", {"type": 'S', "value": 'PRESS', "alt": True}, None),
        op_menu_pie("NLA_MT_snap_pie", {"type": 'S', "value": 'PRESS', "shift": True}),
        ("nla.fmodifier_add", {"type": 'M', "value": 'PRESS', "shift": True, "ctrl": True}, None),
        ("transform.transform", {"type": 'G', "value": 'PRESS', "repeat": False},
         {"properties": [("mode", 'TRANSLATION')]}),
        ("transform.transform", {"type": params.select_tweak, "value": 'ANY'},
         {"properties": [("mode", 'TRANSLATION')]}),
        ("transform.transform", {"type": 'E', "value": 'PRESS', "repeat": False},
         {"properties": [("mode", 'TIME_EXTEND')]}),
        ("transform.transform", {"type": 'S', "value": 'PRESS', "repeat": False},
         {"properties": [("mode", 'TIME_SCALE')]}),
        ("marker.add", {"type": 'M', "value": 'PRESS'}, None),
        ("marker.rename", {"type": 'M', "value": 'PRESS', "ctrl": True}, None),
        *_template_items_context_menu("NLA_MT_context_menu", params.context_menu_event),
        *_template_items_change_frame(params),
    ])

    return keymap


def km_text_generic(_params):
    items = []
    keymap = (
        "Text Generic",
        {"space_type": 'TEXT_EDITOR', "region_type": 'WINDOW'},
        {"items": items},
    )

    items.extend([
        *_template_space_region_type_toggle(
            sidebar_key={"type": 'T', "value": 'PRESS', "ctrl": True},
        ),
        ("text.start_find", {"type": 'F', "value": 'PRESS', "ctrl": True}, None),
        ("text.jump", {"type": 'J', "value": 'PRESS', "ctrl": True}, None),
        ("text.find_set_selected", {"type": 'G', "value": 'PRESS', "ctrl": True}, None),
        ("text.replace", {"type": 'H', "value": 'PRESS', "ctrl": True}, None),
    ])

    return keymap


def km_text(params):
    items = []
    keymap = (
        "Text",
        {"space_type": 'TEXT_EDITOR', "region_type": 'WINDOW'},
        {"items": items},
    )

    items.extend([
        ("wm.context_cycle_int", {"type": 'WHEELUPMOUSE', "value": 'PRESS', "ctrl": True},
         {"properties": [("data_path", 'space_data.font_size'), ("reverse", False)]}),
        ("wm.context_cycle_int", {"type": 'WHEELDOWNMOUSE', "value": 'PRESS', "ctrl": True},
         {"properties": [("data_path", 'space_data.font_size'), ("reverse", True)]}),
        ("wm.context_cycle_int", {"type": 'NUMPAD_PLUS', "value": 'PRESS', "ctrl": True},
         {"properties": [("data_path", 'space_data.font_size'), ("reverse", False)]}),
        ("wm.context_cycle_int", {"type": 'NUMPAD_MINUS', "value": 'PRESS', "ctrl": True},
         {"properties": [("data_path", 'space_data.font_size'), ("reverse", True)]}),
    ])

    if not params.legacy:
        items.extend([
            ("text.new", {"type": 'N', "value": 'PRESS', "alt": True}, None),
        ])
    else:
        items.extend([
            ("text.new", {"type": 'N', "value": 'PRESS', "ctrl": True}, None),

            ("text.move", {"type": 'LEFT_ARROW', "value": 'PRESS', "alt": True},
             {"properties": [("type", 'PREVIOUS_WORD')]}),
            ("text.move", {"type": 'RIGHT_ARROW', "value": 'PRESS', "alt": True},
             {"properties": [("type", 'NEXT_WORD')]}),
        ])

    items.extend([
        ("text.open", {"type": 'O', "value": 'PRESS', "alt": True}, None),
        ("text.reload", {"type": 'R', "value": 'PRESS', "alt": True}, None),
        ("text.save", {"type": 'S', "value": 'PRESS', "alt": True}, None),
        ("text.save_as", {"type": 'S', "value": 'PRESS', "shift": True, "ctrl": True, "alt": True}, None),
        ("text.run_script", {"type": 'P', "value": 'PRESS', "alt": True}, None),
        ("text.cut", {"type": 'X', "value": 'PRESS', "ctrl": True}, None),
        ("text.copy", {"type": 'C', "value": 'PRESS', "ctrl": True}, None),
        ("text.paste", {"type": 'V', "value": 'PRESS', "ctrl": True}, None),
        ("text.cut", {"type": 'DEL', "value": 'PRESS', "shift": True}, None),
        ("text.copy", {"type": 'INSERT', "value": 'PRESS', "ctrl": True}, None),
        ("text.paste", {"type": 'INSERT', "value": 'PRESS', "shift": True}, None),
        ("text.duplicate_line", {"type": 'D', "value": 'PRESS', "ctrl": True}, None),
        ("text.select_all", {"type": 'A', "value": 'PRESS', "ctrl": True}, None),
        ("text.select_line", {"type": 'A', "value": 'PRESS', "shift": True, "ctrl": True}, None),
        ("text.select_word", {"type": 'LEFTMOUSE', "value": 'DOUBLE_CLICK'}, None),
        ("text.move_lines", {"type": 'UP_ARROW', "value": 'PRESS', "shift": True, "ctrl": True},
         {"properties": [("direction", 'UP')]}),
        ("text.move_lines", {"type": 'DOWN_ARROW', "value": 'PRESS', "shift": True, "ctrl": True},
         {"properties": [("direction", 'DOWN')]}),
        ("text.indent_or_autocomplete", {"type": 'TAB', "value": 'PRESS'}, None),
        ("text.unindent", {"type": 'TAB', "value": 'PRESS', "shift": True}, None),
        ("text.comment_toggle", {"type": 'SLASH', "value": 'PRESS', "ctrl": True}, None),
        ("text.move", {"type": 'HOME', "value": 'PRESS'},
         {"properties": [("type", 'LINE_BEGIN')]}),
        ("text.move", {"type": 'END', "value": 'PRESS'},
         {"properties": [("type", 'LINE_END')]}),
        ("text.move", {"type": 'E', "value": 'PRESS', "ctrl": True},
         {"properties": [("type", 'LINE_END')]}),
        ("text.move", {"type": 'E', "value": 'PRESS', "shift": True, "ctrl": True},
         {"properties": [("type", 'LINE_END')]}),
        ("text.move", {"type": 'LEFT_ARROW', "value": 'PRESS'},
         {"properties": [("type", 'PREVIOUS_CHARACTER')]}),
        ("text.move", {"type": 'RIGHT_ARROW', "value": 'PRESS'},
         {"properties": [("type", 'NEXT_CHARACTER')]}),
        ("text.move", {"type": 'LEFT_ARROW', "value": 'PRESS', "ctrl": True},
         {"properties": [("type", 'PREVIOUS_WORD')]}),
        ("text.move", {"type": 'RIGHT_ARROW', "value": 'PRESS', "ctrl": True},
         {"properties": [("type", 'NEXT_WORD')]}),
        ("text.move", {"type": 'UP_ARROW', "value": 'PRESS'},
         {"properties": [("type", 'PREVIOUS_LINE')]}),
        ("text.move", {"type": 'DOWN_ARROW', "value": 'PRESS'},
         {"properties": [("type", 'NEXT_LINE')]}),
        ("text.move", {"type": 'PAGE_UP', "value": 'PRESS'},
         {"properties": [("type", 'PREVIOUS_PAGE')]}),
        ("text.move", {"type": 'PAGE_DOWN', "value": 'PRESS'},
         {"properties": [("type", 'NEXT_PAGE')]}),
        ("text.move", {"type": 'HOME', "value": 'PRESS', "ctrl": True},
         {"properties": [("type", 'FILE_TOP')]}),
        ("text.move", {"type": 'END', "value": 'PRESS', "ctrl": True},
         {"properties": [("type", 'FILE_BOTTOM')]}),
        ("text.move_select", {"type": 'HOME', "value": 'PRESS', "shift": True},
         {"properties": [("type", 'LINE_BEGIN')]}),
        ("text.move_select", {"type": 'END', "value": 'PRESS', "shift": True},
         {"properties": [("type", 'LINE_END')]}),
        ("text.move_select", {"type": 'LEFT_ARROW', "value": 'PRESS', "shift": True},
         {"properties": [("type", 'PREVIOUS_CHARACTER')]}),
        ("text.move_select", {"type": 'RIGHT_ARROW', "value": 'PRESS', "shift": True},
         {"properties": [("type", 'NEXT_CHARACTER')]}),
        ("text.move_select", {"type": 'LEFT_ARROW', "value": 'PRESS', "shift": True, "ctrl": True},
         {"properties": [("type", 'PREVIOUS_WORD')]}),
        ("text.move_select", {"type": 'RIGHT_ARROW', "value": 'PRESS', "shift": True, "ctrl": True},
         {"properties": [("type", 'NEXT_WORD')]}),
        ("text.move_select", {"type": 'UP_ARROW', "value": 'PRESS', "shift": True},
         {"properties": [("type", 'PREVIOUS_LINE')]}),
        ("text.move_select", {"type": 'DOWN_ARROW', "value": 'PRESS', "shift": True},
         {"properties": [("type", 'NEXT_LINE')]}),
        ("text.move_select", {"type": 'PAGE_UP', "value": 'PRESS', "shift": True},
         {"properties": [("type", 'PREVIOUS_PAGE')]}),
        ("text.move_select", {"type": 'PAGE_DOWN', "value": 'PRESS', "shift": True},
         {"properties": [("type", 'NEXT_PAGE')]}),
        ("text.move_select", {"type": 'HOME', "value": 'PRESS', "shift": True, "ctrl": True},
         {"properties": [("type", 'FILE_TOP')]}),
        ("text.move_select", {"type": 'END', "value": 'PRESS', "shift": True, "ctrl": True},
         {"properties": [("type", 'FILE_BOTTOM')]}),
        ("text.delete", {"type": 'DEL', "value": 'PRESS'},
         {"properties": [("type", 'NEXT_CHARACTER')]}),
        ("text.delete", {"type": 'BACK_SPACE', "value": 'PRESS'},
         {"properties": [("type", 'PREVIOUS_CHARACTER')]}),
        ("text.delete", {"type": 'BACK_SPACE', "value": 'PRESS', "shift": True},
         {"properties": [("type", 'PREVIOUS_CHARACTER')]}),
        ("text.delete", {"type": 'DEL', "value": 'PRESS', "ctrl": True},
         {"properties": [("type", 'NEXT_WORD')]}),
        ("text.delete", {"type": 'BACK_SPACE', "value": 'PRESS', "ctrl": True},
         {"properties": [("type", 'PREVIOUS_WORD')]}),
        ("text.overwrite_toggle", {"type": 'INSERT', "value": 'PRESS'}, None),
        ("text.scroll_bar", {"type": 'LEFTMOUSE', "value": 'PRESS'}, None),
        ("text.scroll_bar", {"type": 'MIDDLEMOUSE', "value": 'PRESS'}, None),
        ("text.scroll", {"type": 'MIDDLEMOUSE', "value": 'PRESS'}, None),
        ("text.scroll", {"type": 'TRACKPADPAN', "value": 'ANY'}, None),
        ("text.selection_set", {"type": 'EVT_TWEAK_L', "value": 'ANY'}, None),
        ("text.cursor_set", {"type": 'LEFTMOUSE', "value": 'PRESS'}, None),
        ("text.selection_set", {"type": 'LEFTMOUSE', "value": 'PRESS', "shift": True}, None),
        ("text.scroll", {"type": 'WHEELUPMOUSE', "value": 'PRESS'},
         {"properties": [("lines", -1)]}),
        ("text.scroll", {"type": 'WHEELDOWNMOUSE', "value": 'PRESS'},
         {"properties": [("lines", 1)]}),
        ("text.line_break", {"type": 'RET', "value": 'PRESS'}, None),
        ("text.line_break", {"type": 'NUMPAD_ENTER', "value": 'PRESS'}, None),
        ("text.line_number", {"type": 'TEXTINPUT', "value": 'ANY', "any": True}, None),
        op_menu("TEXT_MT_context_menu", {"type": 'RIGHTMOUSE', "value": 'PRESS'}),
        ("text.insert", {"type": 'TEXTINPUT', "value": 'ANY', "any": True}, None),
    ])

    return keymap


def km_sequencercommon(_params):
    items = []
    keymap = (
        "SequencerCommon",
        {"space_type": 'SEQUENCE_EDITOR', "region_type": 'WINDOW'},
        {"items": items},
    )

    items.extend([
        *_template_space_region_type_toggle(
            toolbar_key={"type": 'T', "value": 'PRESS'},
            sidebar_key={"type": 'N', "value": 'PRESS'},
        ),
        ("wm.context_toggle", {"type": 'O', "value": 'PRESS', "shift": True},
         {"properties": [("data_path", 'scene.sequence_editor.show_overlay')]}),
        ("wm.context_toggle_enum", {"type": 'TAB', "value": 'PRESS', "ctrl": True},
         {"properties": [("data_path", 'space_data.view_type'), ("value_1", 'SEQUENCER'), ("value_2", 'PREVIEW')]}),
    ])

    if _params.select_mouse == 'LEFTMOUSE' and not _params.legacy:
        # Quick switch to select tool, since left select can't easily
        # select with any tool active.
        items.extend([
            op_tool_cycle("builtin.select_box", {"type": 'W', "value": 'PRESS'}),
        ])

    return keymap


def km_sequencer(params):
    items = []
    keymap = (
        "Sequencer",
        {"space_type": 'SEQUENCE_EDITOR', "region_type": 'WINDOW'},
        {"items": items},
    )

    items.extend([
        *_template_items_select_actions(params, "sequencer.select_all"),
        ("sequencer.split", {"type": 'K', "value": 'PRESS'},
         {"properties": [("type", 'SOFT')]}),
        ("sequencer.split", {"type": 'K', "value": 'PRESS', "shift": True},
         {"properties": [("type", 'HARD')]}),
        ("sequencer.mute", {"type": 'H', "value": 'PRESS'},
         {"properties": [("unselected", False)]}),
        ("sequencer.mute", {"type": 'H', "value": 'PRESS', "shift": True},
         {"properties": [("unselected", True)]}),
        ("sequencer.unmute", {"type": 'H', "value": 'PRESS', "alt": True},
         {"properties": [("unselected", False)]}),
        ("sequencer.unmute", {"type": 'H', "value": 'PRESS', "shift": True, "alt": True},
         {"properties": [("unselected", True)]}),
        ("sequencer.lock", {"type": 'L', "value": 'PRESS', "shift": True}, None),
        ("sequencer.unlock", {"type": 'L', "value": 'PRESS', "shift": True, "alt": True}, None),
        ("sequencer.reassign_inputs", {"type": 'R', "value": 'PRESS'}, None),
        ("sequencer.reload", {"type": 'R', "value": 'PRESS', "alt": True}, None),
        ("sequencer.reload", {"type": 'R', "value": 'PRESS', "shift": True, "alt": True},
         {"properties": [("adjust_length", True)]}),
        ("sequencer.refresh_all", {"type": 'R', "value": 'PRESS', "ctrl": True}, None),
        ("sequencer.offset_clear", {"type": 'O', "value": 'PRESS', "alt": True}, None),
        ("sequencer.duplicate_move", {"type": 'D', "value": 'PRESS', "shift": True}, None),
        ("sequencer.delete", {"type": 'X', "value": 'PRESS'}, None),
        ("sequencer.delete", {"type": 'DEL', "value": 'PRESS'}, None),
        ("sequencer.copy", {"type": 'C', "value": 'PRESS', "ctrl": True}, None),
        ("sequencer.paste", {"type": 'V', "value": 'PRESS', "ctrl": True}, None),
        ("sequencer.images_separate", {"type": 'Y', "value": 'PRESS'}, None),
        ("sequencer.meta_toggle", {"type": 'TAB', "value": 'PRESS'}, None),
        ("sequencer.meta_make", {"type": 'G', "value": 'PRESS', "ctrl": True}, None),
        ("sequencer.meta_separate", {"type": 'G', "value": 'PRESS', "ctrl": True, "alt": True}, None),
        ("sequencer.view_all", {"type": 'HOME', "value": 'PRESS'}, None),
        ("sequencer.view_all", {"type": 'NDOF_BUTTON_FIT', "value": 'PRESS'}, None),
        ("sequencer.view_selected", {"type": 'NUMPAD_PERIOD', "value": 'PRESS'}, None),
        ("sequencer.view_frame", {"type": 'NUMPAD_0', "value": 'PRESS'}, None),
        ("sequencer.strip_jump", {"type": 'PAGE_UP', "value": 'PRESS'},
         {"properties": [("next", True), ("center", False)]}),
        ("sequencer.strip_jump", {"type": 'PAGE_DOWN', "value": 'PRESS'},
         {"properties": [("next", False), ("center", False)]}),
        ("sequencer.strip_jump", {"type": 'PAGE_UP', "value": 'PRESS', "alt": True},
         {"properties": [("next", True), ("center", True)]}),
        ("sequencer.strip_jump", {"type": 'PAGE_DOWN', "value": 'PRESS', "alt": True},
         {"properties": [("next", False), ("center", True)]}),
        ("sequencer.swap", {"type": 'LEFT_ARROW', "value": 'PRESS', "alt": True},
         {"properties": [("side", 'LEFT')]}),
        ("sequencer.swap", {"type": 'RIGHT_ARROW', "value": 'PRESS', "alt": True},
         {"properties": [("side", 'RIGHT')]}),
        ("sequencer.gap_remove", {"type": 'BACK_SPACE', "value": 'PRESS'},
         {"properties": [("all", False)]}),
        ("sequencer.gap_remove", {"type": 'BACK_SPACE', "value": 'PRESS', "shift": True},
         {"properties": [("all", True)]}),
        ("sequencer.gap_insert", {"type": 'EQUAL', "value": 'PRESS', "shift": True}, None),
        ("sequencer.snap", {"type": 'S', "value": 'PRESS', "shift": True}, None),
        ("sequencer.swap_inputs", {"type": 'S', "value": 'PRESS', "alt": True}, None),
        *(
            (("sequencer.split_multicam",
              {"type": NUMBERS_1[i], "value": 'PRESS'},
              {"properties": [("camera", i + 1)]})
             for i in range(10)
             )
        ),
        ("sequencer.select", {"type": params.select_mouse, "value": 'PRESS'},
         {"properties": [("deselect_all", True)]}),
        ("sequencer.select", {"type": params.select_mouse, "value": 'PRESS', "shift": True},
         {"properties": [("extend", True)]}),
        ("sequencer.select", {"type": params.select_mouse, "value": 'PRESS', "alt": True},
         {"properties": [("linked_handle", True)]}),
        ("sequencer.select", {"type": params.select_mouse, "value": 'PRESS', "shift": True, "alt": True},
         {"properties": [("extend", True), ("linked_handle", True)]}),
        ("sequencer.select",
         {"type": params.select_mouse, "value": 'PRESS' if params.legacy else 'CLICK', "ctrl": True},
         {"properties": [("side_of_frame", True), ("linked_time", True)]}),
        ("sequencer.select",
         {"type": params.select_mouse, "value": 'PRESS' if params.legacy else 'CLICK', "ctrl": True, "shift": True},
         {"properties": [("side_of_frame", True), ("linked_time", True), ("extend", True)]}),
        ("sequencer.select_more", {"type": 'NUMPAD_PLUS', "value": 'PRESS', "ctrl": True}, None),
        ("sequencer.select_less", {"type": 'NUMPAD_MINUS', "value": 'PRESS', "ctrl": True}, None),
        ("sequencer.select_linked_pick", {"type": 'L', "value": 'PRESS'},
         {"properties": [("extend", False)]}),
        ("sequencer.select_linked_pick", {"type": 'L', "value": 'PRESS', "shift": True},
         {"properties": [("extend", True)]}),
        ("sequencer.select_linked", {"type": 'L', "value": 'PRESS', "ctrl": True}, None),
        ("sequencer.select_box", {"type": params.select_tweak, "value": 'ANY'},
         {"properties": [("tweak", True), ("mode", 'SET')]}),
        ("sequencer.select_box", {"type": params.select_tweak, "value": 'ANY', "shift": True},
         {"properties": [("tweak", True), ("mode", 'ADD')]}),
        ("sequencer.select_box", {"type": params.select_tweak, "value": 'ANY', "ctrl": True},
         {"properties": [("tweak", True), ("mode", 'SUB')]}),
        ("sequencer.select_box", {"type": 'B', "value": 'PRESS'}, None),
        ("sequencer.select_box", {"type": 'B', "value": 'PRESS', "ctrl": True},
         {"properties": [("include_handles", True)]}),
        ("sequencer.select_grouped", {"type": 'G', "value": 'PRESS', "shift": True}, None),
        op_menu("SEQUENCER_MT_add", {"type": 'A', "value": 'PRESS', "shift": True}),
        op_menu("SEQUENCER_MT_change", {"type": 'C', "value": 'PRESS'}),
        ("sequencer.slip", {"type": 'S', "value": 'PRESS'}, None),
        ("wm.context_set_int", {"type": 'O', "value": 'PRESS'},
         {"properties": [("data_path", 'scene.sequence_editor.overlay_frame'), ("value", 0)]}),
        ("transform.seq_slide", {"type": 'G', "value": 'PRESS', "repeat": False}, None),
        ("transform.seq_slide", {"type": params.select_tweak, "value": 'ANY'}, None),
        ("transform.transform", {"type": 'E', "value": 'PRESS', "repeat": False},
         {"properties": [("mode", 'TIME_EXTEND')]}),
        ("marker.add", {"type": 'M', "value": 'PRESS'}, None),
        ("marker.rename", {"type": 'M', "value": 'PRESS', "ctrl": True}, None),
        ("sequencer.select_side_of_frame", {"type": 'LEFT_BRACKET', "value": 'PRESS'},
         {"properties": [("side", 'LEFT')]}),
        ("sequencer.select_side_of_frame", {"type": 'RIGHT_BRACKET', "value": 'PRESS'},
         {"properties": [("side", 'RIGHT')]}),

        *_template_items_context_menu("SEQUENCER_MT_context_menu", params.context_menu_event),
    ])

    return keymap


def km_sequencerpreview(params):
    items = []
    keymap = (
        "SequencerPreview",
        {"space_type": 'SEQUENCE_EDITOR', "region_type": 'WINDOW'},
        {"items": items},
    )

    items.extend([
        ("sequencer.view_all_preview", {"type": 'HOME', "value": 'PRESS'}, None),
        ("sequencer.view_all_preview", {"type": 'NDOF_BUTTON_FIT', "value": 'PRESS'}, None),
        ("sequencer.view_ghost_border", {"type": 'O', "value": 'PRESS'}, None),
        ("sequencer.view_zoom_ratio", {"type": 'NUMPAD_8', "value": 'PRESS', "ctrl": True},
         {"properties": [("ratio", 8.0)]}),
        ("sequencer.view_zoom_ratio", {"type": 'NUMPAD_4', "value": 'PRESS', "ctrl": True},
         {"properties": [("ratio", 4.0)]}),
        ("sequencer.view_zoom_ratio", {"type": 'NUMPAD_2', "value": 'PRESS', "ctrl": True},
         {"properties": [("ratio", 2.0)]}),
        ("sequencer.view_zoom_ratio", {"type": 'NUMPAD_1', "value": 'PRESS'},
         {"properties": [("ratio", 1.0)]}),
        ("sequencer.view_zoom_ratio", {"type": 'NUMPAD_2', "value": 'PRESS'},
         {"properties": [("ratio", 0.5)]}),
        ("sequencer.view_zoom_ratio", {"type": 'NUMPAD_4', "value": 'PRESS'},
         {"properties": [("ratio", 0.25)]}),
        ("sequencer.view_zoom_ratio", {"type": 'NUMPAD_8', "value": 'PRESS'},
         {"properties": [("ratio", 0.125)]}),
        ("sequencer.sample", {"type": params.action_mouse, "value": 'PRESS'}, None),
    ])

    return keymap


def km_console(_params):
    items = []
    keymap = (
        "Console",
        {"space_type": 'CONSOLE', "region_type": 'WINDOW'},
        {"items": items},
    )

    items.extend([
        ("console.move", {"type": 'LEFT_ARROW', "value": 'PRESS', "ctrl": True},
         {"properties": [("type", 'PREVIOUS_WORD')]}),
        ("console.move", {"type": 'RIGHT_ARROW', "value": 'PRESS', "ctrl": True},
         {"properties": [("type", 'NEXT_WORD')]}),
        ("console.move", {"type": 'HOME', "value": 'PRESS'},
         {"properties": [("type", 'LINE_BEGIN')]}),
        ("console.move", {"type": 'END', "value": 'PRESS'},
         {"properties": [("type", 'LINE_END')]}),
        ("wm.context_cycle_int", {"type": 'WHEELUPMOUSE', "value": 'PRESS', "ctrl": True},
         {"properties": [("data_path", 'space_data.font_size'), ("reverse", False)]}),
        ("wm.context_cycle_int", {"type": 'WHEELDOWNMOUSE', "value": 'PRESS', "ctrl": True},
         {"properties": [("data_path", 'space_data.font_size'), ("reverse", True)]}),
        ("wm.context_cycle_int", {"type": 'NUMPAD_PLUS', "value": 'PRESS', "ctrl": True},
         {"properties": [("data_path", 'space_data.font_size'), ("reverse", False)]}),
        ("wm.context_cycle_int", {"type": 'NUMPAD_MINUS', "value": 'PRESS', "ctrl": True},
         {"properties": [("data_path", 'space_data.font_size'), ("reverse", True)]}),
        ("console.move", {"type": 'LEFT_ARROW', "value": 'PRESS'},
         {"properties": [("type", 'PREVIOUS_CHARACTER')]}),
        ("console.move", {"type": 'RIGHT_ARROW', "value": 'PRESS'},
         {"properties": [("type", 'NEXT_CHARACTER')]}),
        ("console.history_cycle", {"type": 'UP_ARROW', "value": 'PRESS'},
         {"properties": [("reverse", True)]}),
        ("console.history_cycle", {"type": 'DOWN_ARROW', "value": 'PRESS'},
         {"properties": [("reverse", False)]}),
        ("console.delete", {"type": 'DEL', "value": 'PRESS'},
         {"properties": [("type", 'NEXT_CHARACTER')]}),
        ("console.delete", {"type": 'BACK_SPACE', "value": 'PRESS'},
         {"properties": [("type", 'PREVIOUS_CHARACTER')]}),
        ("console.delete", {"type": 'BACK_SPACE', "value": 'PRESS', "shift": True},
         {"properties": [("type", 'PREVIOUS_CHARACTER')]}),
        ("console.delete", {"type": 'DEL', "value": 'PRESS', "ctrl": True},
         {"properties": [("type", 'NEXT_WORD')]}),
        ("console.delete", {"type": 'BACK_SPACE', "value": 'PRESS', "ctrl": True},
         {"properties": [("type", 'PREVIOUS_WORD')]}),
        ("console.clear_line", {"type": 'RET', "value": 'PRESS', "shift": True}, None),
        ("console.clear_line", {"type": 'NUMPAD_ENTER', "value": 'PRESS', "shift": True}, None),
        ("console.execute", {"type": 'RET', "value": 'PRESS'},
         {"properties": [("interactive", True)]}),
        ("console.execute", {"type": 'NUMPAD_ENTER', "value": 'PRESS'},
         {"properties": [("interactive", True)]}),
        ("console.copy_as_script", {"type": 'C', "value": 'PRESS', "shift": True, "ctrl": True}, None),
        ("console.copy", {"type": 'C', "value": 'PRESS', "ctrl": True}, None),
        ("console.paste", {"type": 'V', "value": 'PRESS', "ctrl": True}, None),
        ("console.select_set", {"type": 'LEFTMOUSE', "value": 'PRESS'}, None),
        ("console.select_word", {"type": 'LEFTMOUSE', "value": 'DOUBLE_CLICK'}, None),
        ("console.insert", {"type": 'TAB', "value": 'PRESS', "ctrl": True},
         {"properties": [("text", '\t')]}),
        ("console.indent_or_autocomplete", {"type": 'TAB', "value": 'PRESS'}, None),
        ("console.unindent", {"type": 'TAB', "value": 'PRESS', "shift": True}, None),
        *_template_items_context_menu("CONSOLE_MT_context_menu", {"type": 'RIGHTMOUSE', "value": 'PRESS'}),
        ("console.insert", {"type": 'TEXTINPUT', "value": 'ANY', "any": True}, None),
    ])

    return keymap


def km_clip(_params):
    items = []
    keymap = (
        "Clip",
        {"space_type": 'CLIP_EDITOR', "region_type": 'WINDOW'},
        {"items": items},
    )

    items.extend([
        *_template_space_region_type_toggle(
            toolbar_key={"type": 'T', "value": 'PRESS'},
            sidebar_key={"type": 'N', "value": 'PRESS'},
        ),
        ("clip.open", {"type": 'O', "value": 'PRESS', "alt": True}, None),
        ("clip.track_markers", {"type": 'LEFT_ARROW', "value": 'PRESS', "alt": True},
         {"properties": [("backwards", True), ("sequence", False)]}),
        ("clip.track_markers", {"type": 'RIGHT_ARROW', "value": 'PRESS', "alt": True},
         {"properties": [("backwards", False), ("sequence", False)]}),
        ("clip.track_markers", {"type": 'T', "value": 'PRESS', "ctrl": True},
         {"properties": [("backwards", False), ("sequence", True)]}),
        ("clip.track_markers", {"type": 'T', "value": 'PRESS', "shift": True, "ctrl": True},
         {"properties": [("backwards", True), ("sequence", True)]}),
        ("wm.context_toggle_enum", {"type": 'TAB', "value": 'PRESS'},
         {"properties": [("data_path", 'space_data.mode'), ("value_1", 'TRACKING'), ("value_2", 'MASK')]}),
        ("clip.prefetch", {"type": 'P', "value": 'PRESS'}, None),
        op_menu_pie("CLIP_MT_tracking_pie", {"type": 'E', "value": 'PRESS'}),
        op_menu_pie("CLIP_MT_solving_pie", {"type": 'S', "value": 'PRESS', "shift": True}),
        op_menu_pie("CLIP_MT_marker_pie", {"type": 'E', "value": 'PRESS', "shift": True}),
        op_menu_pie("CLIP_MT_reconstruction_pie", {"type": 'W', "value": 'PRESS', "shift": True}),
    ])

    return keymap


def km_clip_editor(params):
    items = []
    keymap = (
        "Clip Editor",
        {"space_type": 'CLIP_EDITOR', "region_type": 'WINDOW'},
        {"items": items},
    )

    items.extend([
        ("clip.view_pan", {"type": 'MIDDLEMOUSE', "value": 'PRESS'}, None),
        ("clip.view_pan", {"type": 'MIDDLEMOUSE', "value": 'PRESS', "shift": True}, None),
        ("clip.view_pan", {"type": 'TRACKPADPAN', "value": 'ANY'}, None),
        ("clip.view_zoom", {"type": 'MIDDLEMOUSE', "value": 'PRESS', "ctrl": True}, None),
        ("clip.view_zoom", {"type": 'TRACKPADZOOM', "value": 'ANY'}, None),
        ("clip.view_zoom", {"type": 'TRACKPADPAN', "value": 'ANY', "ctrl": True}, None),
        ("clip.view_zoom_in", {"type": 'WHEELINMOUSE', "value": 'PRESS'}, None),
        ("clip.view_zoom_out", {"type": 'WHEELOUTMOUSE', "value": 'PRESS'}, None),
        ("clip.view_zoom_in", {"type": 'NUMPAD_PLUS', "value": 'PRESS'}, None),
        ("clip.view_zoom_out", {"type": 'NUMPAD_MINUS', "value": 'PRESS'}, None),
        ("clip.view_zoom_ratio", {"type": 'NUMPAD_8', "value": 'PRESS', "ctrl": True},
         {"properties": [("ratio", 8.0)]}),
        ("clip.view_zoom_ratio", {"type": 'NUMPAD_4', "value": 'PRESS', "ctrl": True},
         {"properties": [("ratio", 4.0)]}),
        ("clip.view_zoom_ratio", {"type": 'NUMPAD_2', "value": 'PRESS', "ctrl": True},
         {"properties": [("ratio", 2.0)]}),
        ("clip.view_zoom_ratio", {"type": 'NUMPAD_8', "value": 'PRESS', "shift": True},
         {"properties": [("ratio", 8.0)]}),
        ("clip.view_zoom_ratio", {"type": 'NUMPAD_4', "value": 'PRESS', "shift": True},
         {"properties": [("ratio", 4.0)]}),
        ("clip.view_zoom_ratio", {"type": 'NUMPAD_2', "value": 'PRESS', "shift": True},
         {"properties": [("ratio", 2.0)]}),
        ("clip.view_zoom_ratio", {"type": 'NUMPAD_1', "value": 'PRESS'},
         {"properties": [("ratio", 1.0)]}),
        ("clip.view_zoom_ratio", {"type": 'NUMPAD_2', "value": 'PRESS'},
         {"properties": [("ratio", 0.5)]}),
        ("clip.view_zoom_ratio", {"type": 'NUMPAD_4', "value": 'PRESS'},
         {"properties": [("ratio", 0.25)]}),
        ("clip.view_zoom_ratio", {"type": 'NUMPAD_8', "value": 'PRESS'},
         {"properties": [("ratio", 0.125)]}),
        ("clip.view_all", {"type": 'HOME', "value": 'PRESS'}, None),
        ("clip.view_all", {"type": 'F', "value": 'PRESS'},
         {"properties": [("fit_view", True)]}),
        ("clip.view_selected", {"type": 'NUMPAD_PERIOD', "value": 'PRESS'}, None),
        ("clip.view_all", {"type": 'NDOF_BUTTON_FIT', "value": 'PRESS'}, None),
        ("clip.view_ndof", {"type": 'NDOF_MOTION', "value": 'ANY'}, None),
        ("clip.frame_jump", {"type": 'LEFT_ARROW', "value": 'PRESS', "shift": True, "ctrl": True},
         {"properties": [("position", 'PATHSTART')]}),
        ("clip.frame_jump", {"type": 'RIGHT_ARROW', "value": 'PRESS', "shift": True, "ctrl": True},
         {"properties": [("position", 'PATHEND')]}),
        ("clip.frame_jump", {"type": 'LEFT_ARROW', "value": 'PRESS', "shift": True, "alt": True},
         {"properties": [("position", 'FAILEDPREV')]}),
        ("clip.frame_jump", {"type": 'RIGHT_ARROW', "value": 'PRESS', "shift": True, "alt": True},
         {"properties": [("position", 'PATHSTART')]}),
        ("clip.change_frame", {"type": 'LEFTMOUSE', "value": 'PRESS'}, None),
        ("clip.select", {"type": params.select_mouse, "value": 'PRESS'},
         {"properties": [("extend", False), ("deselect_all", not params.legacy)]}),
        ("clip.select", {"type": params.select_mouse, "value": 'PRESS', "shift": True},
         {"properties": [("extend", True)]}),
        *_template_items_select_actions(params, "clip.select_all"),
        ("clip.select_box", {"type": 'B', "value": 'PRESS'}, None),
        ("clip.select_circle", {"type": 'C', "value": 'PRESS'}, None),
        op_menu("CLIP_MT_select_grouped", {"type": 'G', "value": 'PRESS', "shift": True}),
        ("clip.select_lasso", {"type": params.action_tweak, "value": 'ANY', "ctrl": True, "alt": True},
         {"properties": [("mode", 'ADD')]}),
        ("clip.select_lasso", {"type": params.action_tweak, "value": 'ANY', "shift": True, "ctrl": True, "alt": True},
         {"properties": [("mode", 'SUB')]}),
        ("clip.add_marker_slide", {"type": 'LEFTMOUSE', "value": 'PRESS', "ctrl": True}, None),
        ("clip.delete_marker", {"type": 'X', "value": 'PRESS', "shift": True}, None),
        ("clip.delete_marker", {"type": 'DEL', "value": 'PRESS', "shift": True}, None),
        ("clip.slide_marker", {"type": 'LEFTMOUSE', "value": 'PRESS'}, None),
        ("clip.disable_markers", {"type": 'D', "value": 'PRESS', "shift": True},
         {"properties": [("action", 'TOGGLE')]}),
        ("clip.delete_track", {"type": 'X', "value": 'PRESS'}, None),
        ("clip.delete_track", {"type": 'DEL', "value": 'PRESS'}, None),
        ("clip.lock_tracks", {"type": 'L', "value": 'PRESS', "ctrl": True},
         {"properties": [("action", 'LOCK')]}),
        ("clip.lock_tracks", {"type": 'L', "value": 'PRESS', "alt": True},
         {"properties": [("action", 'UNLOCK')]}),
        ("clip.hide_tracks", {"type": 'H', "value": 'PRESS'},
         {"properties": [("unselected", False)]}),
        ("clip.hide_tracks", {"type": 'H', "value": 'PRESS', "shift": True},
         {"properties": [("unselected", True)]}),
        ("clip.hide_tracks_clear", {"type": 'H', "value": 'PRESS', "alt": True}, None),
        ("clip.slide_plane_marker", {"type": 'LEFTMOUSE', "value": 'CLICK_DRAG'}, None),
        ("clip.keyframe_insert", {"type": 'I', "value": 'PRESS'}, None),
        ("clip.keyframe_delete", {"type": 'I', "value": 'PRESS', "alt": True}, None),
        ("clip.join_tracks", {"type": 'J', "value": 'PRESS', "ctrl": True}, None),
        ("clip.lock_selection_toggle", {"type": 'L', "value": 'PRESS'}, None),
        ("wm.context_toggle", {"type": 'D', "value": 'PRESS', "alt": True},
         {"properties": [("data_path", 'space_data.show_disabled')]}),
        ("wm.context_toggle", {"type": 'S', "value": 'PRESS', "alt": True},
         {"properties": [("data_path", 'space_data.show_marker_search')]}),
        ("wm.context_toggle", {"type": 'M', "value": 'PRESS'},
         {"properties": [("data_path", 'space_data.use_mute_footage')]}),
        ("transform.translate", {"type": 'G', "value": 'PRESS', "repeat": False}, None),
        ("transform.translate", {"type": params.select_tweak, "value": 'ANY'}, None),
        ("transform.resize", {"type": 'S', "value": 'PRESS', "repeat": False}, None),
        ("transform.rotate", {"type": 'R', "value": 'PRESS', "repeat": False}, None),
        ("clip.clear_track_path", {"type": 'T', "value": 'PRESS', "alt": True},
         {"properties": [("action", 'REMAINED'), ("clear_active", False)]}),
        ("clip.clear_track_path", {"type": 'T', "value": 'PRESS', "shift": True},
         {"properties": [("action", 'UPTO'), ("clear_active", False)]}),
        ("clip.clear_track_path", {"type": 'T', "value": 'PRESS', "shift": True, "alt": True},
         {"properties": [("action", 'ALL'), ("clear_active", False)]}),
        ("clip.cursor_set", params.cursor_set_event, None),
        op_menu_pie("CLIP_MT_pivot_pie", {"type": 'PERIOD', "value": 'PRESS'}),
        ("clip.copy_tracks", {"type": 'C', "value": 'PRESS', "ctrl": True}, None),
        ("clip.paste_tracks", {"type": 'V', "value": 'PRESS', "ctrl": True}, None),
        *_template_items_context_menu("CLIP_MT_tracking_context_menu", params.context_menu_event),
    ])

    if params.legacy:
        items.extend([
            ("clip.view_center_cursor", {"type": 'HOME', "value": 'PRESS', "alt": True}, None),
        ])

    return keymap


def km_clip_graph_editor(params):
    items = []
    keymap = (
        "Clip Graph Editor",
        {"space_type": 'CLIP_EDITOR', "region_type": 'WINDOW'},
        {"items": items},
    )

    items.extend([
        ("clip.graph_select", {"type": params.select_mouse, "value": 'PRESS'},
         {"properties": [("extend", False)]}),
        ("clip.graph_select", {"type": params.select_mouse, "value": 'PRESS', "shift": True},
         {"properties": [("extend", True)]}),
        *_template_items_select_actions(params, "clip.graph_select_all_markers"),
        ("clip.graph_select_box", {"type": 'B', "value": 'PRESS'}, None),
        ("clip.graph_delete_curve", {"type": 'X', "value": 'PRESS'}, None),
        ("clip.graph_delete_curve", {"type": 'DEL', "value": 'PRESS'}, None),
        ("clip.graph_delete_knot", {"type": 'X', "value": 'PRESS', "shift": True}, None),
        ("clip.graph_delete_knot", {"type": 'DEL', "value": 'PRESS', "shift": True}, None),
        ("clip.graph_view_all", {"type": 'HOME', "value": 'PRESS'}, None),
        ("clip.graph_view_all", {"type": 'NDOF_BUTTON_FIT', "value": 'PRESS'}, None),
        ("clip.graph_center_current_frame", {"type": 'NUMPAD_0', "value": 'PRESS'}, None),
        ("wm.context_toggle", {"type": 'L', "value": 'PRESS'},
         {"properties": [("data_path", 'space_data.lock_time_cursor')]}),
        ("clip.clear_track_path", {"type": 'T', "value": 'PRESS', "alt": True},
         {"properties": [("action", 'REMAINED'), ("clear_active", True)]}),
        ("clip.clear_track_path", {"type": 'T', "value": 'PRESS', "shift": True},
         {"properties": [("action", 'UPTO'), ("clear_active", True)]}),
        ("clip.clear_track_path", {"type": 'T', "value": 'PRESS', "shift": True, "alt": True},
         {"properties": [("action", 'ALL'), ("clear_active", True)]}),
        ("clip.graph_disable_markers", {"type": 'D', "value": 'PRESS', "shift": True},
         {"properties": [("action", 'TOGGLE')]}),
        ("transform.translate", {"type": 'G', "value": 'PRESS', "repeat": False}, None),
        ("transform.translate", {"type": params.select_tweak, "value": 'ANY'}, None),
        ("transform.resize", {"type": 'S', "value": 'PRESS', "repeat": False}, None),
        ("transform.rotate", {"type": 'R', "value": 'PRESS', "repeat": False}, None),
    ])

    if params.select_mouse == 'LEFTMOUSE' and not params.legacy:
        items.extend([
            ("clip.change_frame", {"type": 'RIGHTMOUSE', "value": 'PRESS', "shift": True}, None),
        ])
    else:
        items.extend([
            ("clip.change_frame", {"type": params.action_mouse, "value": 'PRESS'}, None),
        ])

    return keymap


def km_clip_dopesheet_editor(_params):
    items = []
    keymap = (
        "Clip Dopesheet Editor",
        {"space_type": 'CLIP_EDITOR', "region_type": 'WINDOW'},
        {"items": items},
    )

    items.extend([
        ("clip.dopesheet_select_channel", {"type": 'LEFTMOUSE', "value": 'PRESS'},
         {"properties": [("extend", True)]}),
        ("clip.dopesheet_view_all", {"type": 'HOME', "value": 'PRESS'}, None),
        ("clip.dopesheet_view_all", {"type": 'NDOF_BUTTON_FIT', "value": 'PRESS'}, None),
    ])

    return keymap


# ------------------------------------------------------------------------------
# Animation


def km_frames(params):
    items = []
    keymap = (
        "Frames",
        {"space_type": 'EMPTY', "region_type": 'WINDOW'},
        {"items": items},
    )

    items.extend([
        # Frame offsets
        ("screen.frame_offset", {"type": 'LEFT_ARROW', "value": 'PRESS'},
         {"properties": [("delta", -1)]}),
        ("screen.frame_offset", {"type": 'RIGHT_ARROW', "value": 'PRESS'},
         {"properties": [("delta", 1)]}),
        ("screen.frame_jump", {"type": 'RIGHT_ARROW', "value": 'PRESS', "shift": True},
         {"properties": [("end", True)]}),
        ("screen.frame_jump", {"type": 'LEFT_ARROW', "value": 'PRESS', "shift": True},
         {"properties": [("end", False)]}),
        ("screen.keyframe_jump", {"type": 'UP_ARROW', "value": 'PRESS'},
         {"properties": [("next", True)]}),
        ("screen.keyframe_jump", {"type": 'DOWN_ARROW', "value": 'PRESS'},
         {"properties": [("next", False)]}),
        ("screen.keyframe_jump", {"type": 'MEDIA_LAST', "value": 'PRESS'},
         {"properties": [("next", True)]}),
        ("screen.keyframe_jump", {"type": 'MEDIA_FIRST', "value": 'PRESS'},
         {"properties": [("next", False)]}),
        ("screen.frame_offset", {"type": 'WHEELDOWNMOUSE', "value": 'PRESS', "alt": True},
         {"properties": [("delta", 1)]}),
        ("screen.frame_offset", {"type": 'WHEELUPMOUSE', "value": 'PRESS', "alt": True},
         {"properties": [("delta", -1)]}),
    ])

    if not params.legacy:
        # New playback
        if params.spacebar_action in {'TOOL', 'SEARCH'}:
            items.append(
                ("screen.animation_play", {"type": 'SPACE', "value": 'PRESS', "shift": True}, None),
            )
        elif params.spacebar_action == 'PLAY':
            items.append(
                ("screen.animation_play", {"type": 'SPACE', "value": 'PRESS'}, None),
            )
        else:
            assert False

        items.extend([
            ("screen.animation_play", {"type": 'SPACE', "value": 'PRESS', "shift": True, "ctrl": True},
             {"properties": [("reverse", True)]}),
        ])
    else:
        # Old playback
        items.extend([
            ("screen.frame_offset", {"type": 'UP_ARROW', "value": 'PRESS', "shift": True},
             {"properties": [("delta", 10)]}),
            ("screen.frame_offset", {"type": 'DOWN_ARROW', "value": 'PRESS', "shift": True},
             {"properties": [("delta", -10)]}),
            ("screen.frame_jump", {"type": 'UP_ARROW', "value": 'PRESS', "shift": True, "ctrl": True},
             {"properties": [("end", True)]}),
            ("screen.frame_jump", {"type": 'DOWN_ARROW', "value": 'PRESS', "shift": True, "ctrl": True},
             {"properties": [("end", False)]}),
            ("screen.animation_play", {"type": 'A', "value": 'PRESS', "alt": True}, None),
            ("screen.animation_play", {"type": 'A', "value": 'PRESS', "shift": True, "alt": True},
             {"properties": [("reverse", True)]}),
        ])

    items.extend([
        ("screen.animation_cancel", {"type": 'ESC', "value": 'PRESS'}, None),
        ("screen.animation_play", {"type": 'MEDIA_PLAY', "value": 'PRESS'}, None),
        ("screen.animation_cancel", {"type": 'MEDIA_STOP', "value": 'PRESS'}, None),
    ])

    return keymap


def km_animation(params):
    items = []
    keymap = (
        "Animation",
        {"space_type": 'EMPTY', "region_type": 'WINDOW'},
        {"items": items},
    )

    items.extend([
        # Frame management.
        ("wm.context_toggle", {"type": 'T', "value": 'PRESS', "ctrl": True},
         {"properties": [("data_path", 'space_data.show_seconds')]}),
        # Preview range.
        ("anim.previewrange_set", {"type": 'P', "value": 'PRESS'}, None),
        ("anim.previewrange_clear", {"type": 'P', "value": 'PRESS', "alt": True}, None),
        ("anim.start_frame_set", {"type": 'HOME', "value": 'PRESS', "ctrl": True}, None),
        ("anim.end_frame_set", {"type": 'END', "value": 'PRESS', "ctrl": True}, None),
    ])

    return keymap


def km_animation_channels(params):
    items = []
    keymap = (
        "Animation Channels",
        {"space_type": 'EMPTY', "region_type": 'WINDOW'},
        {"items": items},
    )

    items.extend([
        # Click select.
        ("anim.channels_click", {"type": 'LEFTMOUSE', "value": 'PRESS'}, None),
        ("anim.channels_click", {"type": 'LEFTMOUSE', "value": 'PRESS', "shift": True},
         {"properties": [("extend", True)]}),
        ("anim.channels_click", {"type": 'LEFTMOUSE', "value": 'PRESS', "shift": True, "ctrl": True},
         {"properties": [("children_only", True)]}),
        # Rename.
        ("anim.channels_rename", {"type": 'LEFTMOUSE', "value": 'PRESS', "ctrl": True}, None),
        ("anim.channels_rename", {"type": 'LEFTMOUSE', "value": 'DOUBLE_CLICK'}, None),
        # Select keys.
        ("anim.channel_select_keys", {"type": 'LEFTMOUSE', "value": 'DOUBLE_CLICK'}, None),
        ("anim.channel_select_keys", {"type": 'LEFTMOUSE', "value": 'DOUBLE_CLICK', "shift": True},
         {"properties": [("extend", True)]}),
        # Find (setting the name filter).
        ("anim.channels_find", {"type": 'F', "value": 'PRESS', "ctrl": True}, None),
        # Selection.
        *_template_items_select_actions(params, "anim.channels_select_all"),
        ("anim.channels_select_box", {"type": 'B', "value": 'PRESS'}, None),
        ("anim.channels_select_box", {"type": 'EVT_TWEAK_L', "value": 'ANY'}, None),
        ("anim.channels_select_box", {"type": 'EVT_TWEAK_L', "value": 'ANY', "shift": True,},
         {"properties": [("extend", True)]}),
        ("anim.channels_select_box", {"type": 'EVT_TWEAK_L', "value": 'ANY', "ctrl": True,},
         {"properties": [("deselect", True)]}),
        # Delete.
        ("anim.channels_delete", {"type": 'X', "value": 'PRESS'}, None),
        ("anim.channels_delete", {"type": 'DEL', "value": 'PRESS'}, None),
        # Settings.
        ("anim.channels_setting_toggle", {"type": 'W', "value": 'PRESS', "shift": True}, None),
        ("anim.channels_setting_enable", {"type": 'W', "value": 'PRESS', "shift": True, "ctrl": True}, None),
        ("anim.channels_setting_disable", {"type": 'W', "value": 'PRESS', "alt": True}, None),
        ("anim.channels_editable_toggle", {"type": 'TAB', "value": 'PRESS'}, None),
        # Expand/collapse.
        ("anim.channels_expand", {"type": 'NUMPAD_PLUS', "value": 'PRESS'}, None),
        ("anim.channels_collapse", {"type": 'NUMPAD_MINUS', "value": 'PRESS'}, None),
        ("anim.channels_expand", {"type": 'NUMPAD_PLUS', "value": 'PRESS', "ctrl": True},
         {"properties": [("all", False)]}),
        ("anim.channels_collapse", {"type": 'NUMPAD_MINUS', "value": 'PRESS', "ctrl": True},
         {"properties": [("all", False)]}),
        # Move.
        ("anim.channels_move", {"type": 'PAGE_UP', "value": 'PRESS'},
         {"properties": [("direction", 'UP')]}),
        ("anim.channels_move", {"type": 'PAGE_DOWN', "value": 'PRESS'},
         {"properties": [("direction", 'DOWN')]}),
        ("anim.channels_move", {"type": 'PAGE_UP', "value": 'PRESS', "shift": True},
         {"properties": [("direction", 'TOP')]}),
        ("anim.channels_move", {"type": 'PAGE_DOWN', "value": 'PRESS', "shift": True},
         {"properties": [("direction", 'BOTTOM')]}),
        # Group.
        ("anim.channels_group", {"type": 'G', "value": 'PRESS', "ctrl": True}, None),
        ("anim.channels_ungroup", {"type": 'G', "value": 'PRESS', "ctrl": True, "alt": True}, None),
        # Menus.
        *_template_items_context_menu("DOPESHEET_MT_channel_context_menu", params.context_menu_event),
    ])

    return keymap


# ------------------------------------------------------------------------------
# Modes


def km_grease_pencil(_params):
    items = []
    keymap = (
        "Grease Pencil",
        {"space_type": 'EMPTY', "region_type": 'WINDOW'},
        {"items": items},
    )

    items.extend([
        # Draw
        ("gpencil.annotate", {"type": 'LEFTMOUSE', "value": 'PRESS', "key_modifier": 'D'},
         {"properties": [("mode", 'DRAW'), ("wait_for_input", False)]}),
        ("gpencil.annotate", {"type": 'LEFTMOUSE', "value": 'PRESS', "key_modifier": 'D', "shift": True},
         {"properties": [("mode", 'DRAW'), ("wait_for_input", False)]}),
        # Draw - straight lines
        ("gpencil.annotate", {"type": 'LEFTMOUSE', "value": 'PRESS', "alt": True, "key_modifier": 'D'},
         {"properties": [("mode", 'DRAW_STRAIGHT'), ("wait_for_input", False)]}),
        # Draw - poly lines
        ("gpencil.annotate", {"type": 'LEFTMOUSE', "value": 'PRESS', "shift": True, "alt": True, "key_modifier": 'D'},
         {"properties": [("mode", 'DRAW_POLY'), ("wait_for_input", False)]}),
        # Erase
        ("gpencil.annotate", {"type": 'RIGHTMOUSE', "value": 'PRESS', "key_modifier": 'D'},
         {"properties": [("mode", 'ERASER'), ("wait_for_input", False)]}),
    ])

    return keymap


def _grease_pencil_selection(params):
    return [
        # Select all
        *_template_items_select_actions(params, "gpencil.select_all"),
        # Circle select
        ("gpencil.select_circle", {"type": 'C', "value": 'PRESS'}, None),
        # Box select
        ("gpencil.select_box", {"type": 'B', "value": 'PRESS'}, None),
        # Lasso select
        ("gpencil.select_lasso", {"type": params.action_tweak, "value": 'ANY', "ctrl": True},
         {"properties": [("mode", 'ADD')]}),
        ("gpencil.select_lasso", {"type": params.action_tweak, "value": 'ANY', "shift": True, "ctrl": True},
         {"properties": [("mode", 'SUB')]}),
        # In the Node Editor, lasso select needs ALT modifier too
        # (as somehow CTRL+LMB drag gets taken for "cut" quite early).
        # There probably isn't too much harm adding this for other editors too
        # as part of standard GP editing keymap. This hotkey combo doesn't seem
        # to see much use under standard scenarios?
        ("gpencil.select_lasso", {"type": params.action_tweak, "value": 'ANY', "ctrl": True, "alt": True},
         {"properties": [("mode", 'ADD')]}),
        ("gpencil.select_lasso", {"type": params.action_tweak, "value": 'ANY', "shift": True, "ctrl": True, "alt": True},
         {"properties": [("mode", 'SUB')]}),
        ("gpencil.select", {"type": params.select_mouse, "value": params.select_mouse_value, "shift": True},
         {"properties": [("extend", True), ("toggle", True)]}),
        # Whole stroke select
        ("gpencil.select", {"type": params.select_mouse, "value": params.select_mouse_value, "alt": True},
         {"properties": [("entire_strokes", True)]}),
        ("gpencil.select", {"type": params.select_mouse, "value": params.select_mouse_value, "shift": True, "alt": True},
         {"properties": [("extend", True), ("entire_strokes", True)]}),
        # Select linked
        ("gpencil.select_linked", {"type": 'L', "value": 'PRESS'}, None),
        ("gpencil.select_linked", {"type": 'L', "value": 'PRESS', "ctrl": True}, None),
        # Select alternate
        ("gpencil.select_alternate", {"type": 'L', "value": 'PRESS', "shift": True}, None),
        # Select grouped
        ("gpencil.select_grouped", {"type": 'G', "value": 'PRESS', "shift": True}, None),
        # Select more/less
        ("gpencil.select_more", {"type": 'NUMPAD_PLUS', "value": 'PRESS', "ctrl": True}, None),
        ("gpencil.select_less", {"type": 'NUMPAD_MINUS', "value": 'PRESS', "ctrl": True}, None),
    ]


def _grease_pencil_display():
    return [
        ("wm.context_toggle", {"type": 'Q', "value": 'PRESS', "shift": True},
         {"properties": [("data_path", 'space_data.overlay.use_gpencil_edit_lines')]}),
        ("wm.context_toggle", {"type": 'Q', "value": 'PRESS', "shift": True, "alt": True},
         {"properties": [("data_path", 'space_data.overlay.use_gpencil_multiedit_line_only')]}),
    ]


def km_grease_pencil_stroke_edit_mode(params):
    items = []
    keymap = (
        "Grease Pencil Stroke Edit Mode",
        {"space_type": 'EMPTY', "region_type": 'WINDOW'},
        {"items": items},
    )

    items.extend([
        # Interpolation
        ("gpencil.interpolate", {"type": 'E', "value": 'PRESS', "ctrl": True}, None),
        ("gpencil.interpolate_sequence", {"type": 'E', "value": 'PRESS', "shift": True, "ctrl": True}, None),
        # Normal select
        ("gpencil.select", {"type": params.select_mouse, "value": params.select_mouse_value},
         {"properties": [("deselect_all", not params.legacy)]}),
        # Selection
        *_grease_pencil_selection(params),
        # Duplicate and move selected points
        ("gpencil.duplicate_move", {"type": 'D', "value": 'PRESS', "shift": True}, None),
        # Extrude and move selected points
        ("gpencil.extrude_move", {"type": 'E', "value": 'PRESS'}, None),
        # Delete
        op_menu("VIEW3D_MT_edit_gpencil_delete", {"type": 'X', "value": 'PRESS'}),
        op_menu("VIEW3D_MT_edit_gpencil_delete", {"type": 'DEL', "value": 'PRESS'}),
        ("gpencil.dissolve", {"type": 'X', "value": 'PRESS', "ctrl": True}, None),
        ("gpencil.dissolve", {"type": 'DEL', "value": 'PRESS', "ctrl": True}, None),
        # Animation menu
        ("gpencil.blank_frame_add", {"type": 'I', "value": 'PRESS', "shift": True}, None),
        ("gpencil.active_frames_delete_all", {"type": 'X', "value": 'PRESS', "shift": True}, None),
        ("gpencil.active_frames_delete_all", {"type": 'DEL', "value": 'PRESS', "shift": True}, None),
        # Separate
        ("gpencil.stroke_separate", {"type": 'P', "value": 'PRESS'}, None),
        # Split and joint strokes
        ("gpencil.stroke_split", {"type": 'V', "value": 'PRESS'}, None),
        ("gpencil.stroke_join", {"type": 'J', "value": 'PRESS', "ctrl": True}, None),
        ("gpencil.stroke_join", {"type": 'J', "value": 'PRESS', "shift": True, "ctrl": True},
         {"properties": [("type", 'JOINCOPY')]}),
        # Close strokes
        ("gpencil.stroke_cyclical_set", {"type": 'F', "value": 'PRESS'},
         {"properties": [("type", 'CLOSE'), ("geometry", True)]}),
        # Copy + paset
        ("gpencil.copy", {"type": 'C', "value": 'PRESS', "ctrl": True}, None),
        ("gpencil.paste", {"type": 'V', "value": 'PRESS', "ctrl": True}, None),
        # Snap
        op_menu_pie("GPENCIL_MT_snap_pie", {"type": 'S', "value": 'PRESS', "shift": True}),
        # Show/hide
        ("gpencil.reveal", {"type": 'H', "value": 'PRESS', "alt": True}, None),
        ("gpencil.hide", {"type": 'H', "value": 'PRESS'},
         {"properties": [("unselected", False)]}),
        ("gpencil.hide", {"type": 'H', "value": 'PRESS', "shift": True},
         {"properties": [("unselected", True)]}),
        ("gpencil.selection_opacity_toggle", {"type": 'H', "value": 'PRESS', "ctrl": True}, None),
        # Display
        *_grease_pencil_display(),
        # Isolate layer
        ("gpencil.layer_isolate", {"type": 'NUMPAD_ASTERIX', "value": 'PRESS'}, None),
        # Move to layer
        op_menu("GPENCIL_MT_move_to_layer", {"type": 'M', "value": 'PRESS'}),
        # Transform tools
        ("transform.translate", {"type": 'G', "value": 'PRESS', "repeat": False}, None),
        ("transform.translate", {"type": params.select_tweak, "value": 'ANY'}, None),
        ("transform.rotate", {"type": 'R', "value": 'PRESS', "repeat": False}, None),
        ("transform.resize", {"type": 'S', "value": 'PRESS', "repeat": False}, None),
        ("transform.mirror", {"type": 'M', "value": 'PRESS', "ctrl": True, "repeat": False}, None),
        ("transform.bend", {"type": 'W', "value": 'PRESS', "shift": True, "repeat": False}, None),
        ("transform.tosphere", {"type": 'S', "value": 'PRESS', "shift": True, "alt": True, "repeat": False}, None),
        ("transform.shear", {"type": 'S', "value": 'PRESS', "shift": True, "ctrl": True, "alt": True, "repeat": False}, None),
        ("transform.transform", {"type": 'S', "value": 'PRESS', "alt": True, "repeat": False},
         {"properties": [("mode", 'GPENCIL_SHRINKFATTEN')]}),
        ("transform.transform", {"type": 'F', "value": 'PRESS', "shift": True, "repeat": False},
         {"properties": [("mode", 'GPENCIL_OPACITY')]}),
        # Proportional editing.
        *_template_items_proportional_editing(connected=True),
        # Add menu
        ("object.gpencil_add", {"type": 'A', "value": 'PRESS', "shift": True}, None),
        # Vertex group menu
        op_menu("GPENCIL_MT_gpencil_vertex_group", {"type": 'G', "value": 'PRESS', "ctrl": True}),
        # Select mode
        ("gpencil.selectmode_toggle", {"type": 'ONE', "value": 'PRESS'},
         {"properties": [("mode", 0)]}),
        ("gpencil.selectmode_toggle", {"type": 'TWO', "value": 'PRESS'},
         {"properties": [("mode", 1)]}),
        ("gpencil.selectmode_toggle", {"type": 'THREE', "value": 'PRESS'},
         {"properties": [("mode", 2)]}),
        # Active layer
        op_menu("GPENCIL_MT_layer_active", {"type": 'Y', "value": 'PRESS'}),
        # Keyframe menu
        op_menu("VIEW3D_MT_gpencil_animation", {"type": 'I', "value": 'PRESS'}),
        # Context menu
        *_template_items_context_menu("VIEW3D_MT_gpencil_edit_context_menu", params.context_menu_event),
    ])

    if params.legacy:
        items.extend([
            # Convert to geometry
            ("gpencil.convert", {"type": 'C', "value": 'PRESS', "alt": True}, None),
        ])

    return keymap


def km_grease_pencil_stroke_paint_mode(params):
    items = []
    keymap = (
        "Grease Pencil Stroke Paint Mode",
        {"space_type": 'EMPTY', "region_type": 'WINDOW'},
        {"items": items},
    )

    items.extend([
        # Brush strength
        ("wm.radial_control", {"type": 'F', "value": 'PRESS', "shift": True},
         {"properties": [("data_path_primary", 'tool_settings.gpencil_paint.brush.gpencil_settings.pen_strength')]}),
        # Brush size
        ("wm.radial_control", {"type": 'F', "value": 'PRESS'},
         {"properties": [("data_path_primary", 'tool_settings.gpencil_paint.brush.size')]}),
        # Draw delete menu
        op_menu("GPENCIL_MT_gpencil_draw_delete", {"type": 'X', "value": 'PRESS'}),
        # Animation menu
        ("gpencil.blank_frame_add", {"type": 'I', "value": 'PRESS', "shift": True}, None),
        ("gpencil.active_frames_delete_all", {"type": 'X', "value": 'PRESS', "shift": True}, None),
        ("gpencil.active_frames_delete_all", {"type": 'DEL', "value": 'PRESS', "shift": True}, None),
        # Interpolation
        ("gpencil.interpolate", {"type": 'E', "value": 'PRESS', "ctrl": True, "alt": True}, None),
        ("gpencil.interpolate_sequence", {"type": 'E', "value": 'PRESS', "shift": True, "ctrl": True}, None),
        # Show/hide
        ("gpencil.reveal", {"type": 'H', "value": 'PRESS', "alt": True}, None),
        ("gpencil.hide", {"type": 'H', "value": 'PRESS'},
         {"properties": [("unselected", False)]}),
        ("gpencil.hide", {"type": 'H', "value": 'PRESS', "shift": True},
         {"properties": [("unselected", True)]}),
        # Active layer
        op_menu("GPENCIL_MT_layer_active", {"type": 'Y', "value": 'PRESS'}),
        # Active material
        op_menu("GPENCIL_MT_material_active", {"type": 'U', "value": 'PRESS'}),
        # Keyframe menu
        op_menu("VIEW3D_MT_gpencil_animation", {"type": 'I', "value": 'PRESS'}),
        # Draw context menu
        *_template_items_context_panel("VIEW3D_PT_gpencil_draw_context_menu", params.context_menu_event),
    ])

    return keymap


def km_grease_pencil_stroke_paint_draw_brush(params):
    items = []
    keymap = (
        "Grease Pencil Stroke Paint (Draw brush)",
        {"space_type": 'EMPTY', "region_type": 'WINDOW'},
        {"items": items},
    )

    items.extend([
        # Draw
        ("gpencil.draw", {"type": 'LEFTMOUSE', "value": 'PRESS'},
         {"properties": [("mode", 'DRAW'), ("wait_for_input", False)]}),
        ("gpencil.draw", {"type": 'LEFTMOUSE', "value": 'PRESS', "shift": True},
         {"properties": [("mode", 'DRAW'), ("wait_for_input", False)]}),
        # Draw - straight lines
        ("gpencil.draw", {"type": 'LEFTMOUSE', "value": 'PRESS', "alt": True},
         {"properties": [("mode", 'DRAW_STRAIGHT'), ("wait_for_input", False)]}),
        # Erase
        ("gpencil.draw", {"type": 'LEFTMOUSE', "value": 'PRESS', "ctrl": True},
         {"properties": [("mode", 'ERASER'), ("wait_for_input", False)]}),
        # Constrain Guides Speedlines
        # Freehand
        ("gpencil.draw", {"type": 'O', "value": 'PRESS'}, None),
        ("gpencil.draw", {"type": 'J', "value": 'PRESS'}, None),
        ("gpencil.draw", {"type": 'J', "value": 'PRESS', "alt": True}, None),
        ("gpencil.draw", {"type": 'J', "value": 'PRESS', "shift": True}, None),
        ("gpencil.draw", {"type": 'K', "value": 'PRESS'}, None),
        ("gpencil.draw", {"type": 'K', "value": 'PRESS', "alt": True}, None),
        ("gpencil.draw", {"type": 'K', "value": 'PRESS', "shift": True}, None),
        ("gpencil.draw", {"type": 'L', "value": 'PRESS'}, None),
        ("gpencil.draw", {"type": 'L', "value": 'PRESS', "alt": True}, None),
        ("gpencil.draw", {"type": 'L', "value": 'PRESS', "ctrl": True}, None),
        ("gpencil.draw", {"type": 'V', "value": 'PRESS'}, None),
        # Mirror or flip
        ("gpencil.draw", {"type": 'M', "value": 'PRESS'}, None),
        # Mode
        ("gpencil.draw", {"type": 'C', "value": 'PRESS'}, None),
        # Set reference point
        ("gpencil.draw", {"type": 'C', "value": 'PRESS', "alt": True}, None),
        # Tablet Mappings for Drawing ------------------ */
        # For now, only support direct drawing using the eraser, as most users using a tablet
        # may still want to use that as their primary pointing device!
        ("gpencil.draw", {"type": 'ERASER', "value": 'PRESS'},
         {"properties": [("mode", 'ERASER'), ("wait_for_input", False)]}),
        # Selected (used by eraser)
        # Box select
        ("gpencil.select_box", {"type": 'B', "value": 'PRESS'}, None),
        # Lasso select
        ("gpencil.select_lasso", {"type": params.action_tweak, "value": 'ANY', "ctrl": True, "alt": True}, None),
    ])

    return keymap


def km_grease_pencil_stroke_paint_erase(params):
    items = []
    keymap = (
        "Grease Pencil Stroke Paint (Erase)",
        {"space_type": 'EMPTY', "region_type": 'WINDOW'},
        {"items": items},
    )

    items.extend([
        # Erase
        ("gpencil.draw", {"type": 'LEFTMOUSE', "value": 'PRESS'},
         {"properties": [("mode", 'ERASER'), ("wait_for_input", False)]}),
        ("gpencil.draw", {"type": 'ERASER', "value": 'PRESS'},
         {"properties": [("mode", 'ERASER'), ("wait_for_input", False)]}),
        # Box select (used by eraser)
        ("gpencil.select_box", {"type": 'B', "value": 'PRESS'}, None),
        # Lasso select
        ("gpencil.select_lasso", {"type": params.action_tweak, "value": 'ANY', "ctrl": True, "alt": True}, None),
    ])

    return keymap


def km_grease_pencil_stroke_paint_fill(params):
    items = []
    keymap = (
        "Grease Pencil Stroke Paint (Fill)",
        {"space_type": 'EMPTY', "region_type": 'WINDOW'},
        {"items": items},
    )

    items.extend([
        # Fill
        ("gpencil.fill", {"type": 'LEFTMOUSE', "value": 'PRESS'},
         {"properties": [("on_back", False)]}),
        ("gpencil.fill", {"type": 'LEFTMOUSE', "value": 'PRESS', "ctrl": True},
         {"properties": [("on_back", False)]}),
        # If press alternate key, the brush now it's for drawing areas
        ("gpencil.draw", {"type": 'LEFTMOUSE', "value": 'PRESS', "shift": True},
         {"properties": [("mode", 'DRAW'), ("wait_for_input", False), ("disable_straight", True), ("disable_stabilizer", True)]}),
        # If press alternative key, the brush now it's for drawing lines
        ("gpencil.draw", {"type": 'LEFTMOUSE', "value": 'PRESS', "alt": True},
         {"properties": [("mode", 'DRAW'), ("wait_for_input", False), ("disable_straight", True), ("disable_stabilizer", True), ("disable_fill", True)]}),
    ])

    return keymap


def km_grease_pencil_stroke_paint_tint(params):
    items = []
    keymap = (
        "Grease Pencil Stroke Paint (Tint)",
        {"space_type": 'EMPTY', "region_type": 'WINDOW'},
        {"items": items},
    )

    items.extend([
        # Tint
        ("gpencil.vertex_paint", {"type": 'LEFTMOUSE', "value": 'PRESS'},
         {"properties": [("wait_for_input", False)]}),
        ("gpencil.vertex_paint", {"type": 'LEFTMOUSE', "value": 'PRESS', "ctrl": True},
         {"properties": [("wait_for_input", False)]}),
    ])

    return keymap


def km_grease_pencil_stroke_sculpt_mode(params):
    items = []
    keymap = (
        "Grease Pencil Stroke Sculpt Mode",
        {"space_type": 'EMPTY', "region_type": 'WINDOW'},
        {"items": items}
    )

    items.extend([
        # Selection
        *_grease_pencil_selection(params),

        # Brush strength
        ("wm.radial_control", {"type": 'F', "value": 'PRESS', "shift": True},
         {"properties": [("data_path_primary", 'tool_settings.gpencil_sculpt_paint.brush.strength')]}),
        # Brush size
        ("wm.radial_control", {"type": 'F', "value": 'PRESS'},
         {"properties": [("data_path_primary", 'tool_settings.gpencil_sculpt_paint.brush.size')]}),
        # Copy
        ("gpencil.copy", {"type": 'C', "value": 'PRESS', "ctrl": True}, None),
        # Display
        *_grease_pencil_display(),
         # Keyframe menu
        ("gpencil.blank_frame_add", {"type": 'I', "value": 'PRESS', "shift": True}, None),
        ("gpencil.active_frames_delete_all", {"type": 'X', "value": 'PRESS', "shift": True}, None),
        ("gpencil.active_frames_delete_all", {"type": 'DEL', "value": 'PRESS', "shift": True}, None),
        # Active layer
        op_menu("GPENCIL_MT_layer_active", {"type": 'Y', "value": 'PRESS'}),
        # Keyframe menu
        op_menu("VIEW3D_MT_gpencil_animation", {"type": 'I', "value": 'PRESS'}),
        # Context menu
        *_template_items_context_panel("VIEW3D_PT_gpencil_sculpt_context_menu", params.context_menu_event),
    ])

    return keymap


def km_grease_pencil_stroke_sculpt_smooth(_params):
    items = []
    keymap = (
        "Grease Pencil Stroke Sculpt (Smooth)",
        {"space_type": 'EMPTY', "region_type": 'WINDOW'},
        {"items": items},
    )

    items.extend([
        ("gpencil.sculpt_paint", {"type": 'LEFTMOUSE', "value": 'PRESS'},
         {"properties": [("wait_for_input", False)]}),
        ("gpencil.sculpt_paint", {"type": 'LEFTMOUSE', "value": 'PRESS', "ctrl": True},
         {"properties": [("wait_for_input", False)]}),
        ("gpencil.sculpt_paint", {"type": 'LEFTMOUSE', "value": 'PRESS', "shift": True},
         {"properties": [("wait_for_input", False)]}),
    ])

    return keymap


def km_grease_pencil_stroke_sculpt_thickness(_params):
    items = []
    keymap = (
        "Grease Pencil Stroke Sculpt (Thickness)",
        {"space_type": 'EMPTY', "region_type": 'WINDOW'},
        {"items": items},
    )

    items.extend([
        ("gpencil.sculpt_paint", {"type": 'LEFTMOUSE', "value": 'PRESS'},
         {"properties": [("wait_for_input", False)]}),
        ("gpencil.sculpt_paint", {"type": 'LEFTMOUSE', "value": 'PRESS', "ctrl": True},
         {"properties": [("wait_for_input", False)]}),
        ("gpencil.sculpt_paint", {"type": 'LEFTMOUSE', "value": 'PRESS', "shift": True},
         {"properties": [("wait_for_input", False)]}),
    ])

    return keymap


def km_grease_pencil_stroke_sculpt_strength(_params):
    items = []
    keymap = (
        "Grease Pencil Stroke Sculpt (Strength)",
        {"space_type": 'EMPTY', "region_type": 'WINDOW'},
        {"items": items},
    )

    items.extend([
        ("gpencil.sculpt_paint", {"type": 'LEFTMOUSE', "value": 'PRESS'},
         {"properties": [("wait_for_input", False)]}),
        ("gpencil.sculpt_paint", {"type": 'LEFTMOUSE', "value": 'PRESS', "ctrl": True},
         {"properties": [("wait_for_input", False)]}),
        ("gpencil.sculpt_paint", {"type": 'LEFTMOUSE', "value": 'PRESS', "shift": True},
         {"properties": [("wait_for_input", False)]}),
    ])

    return keymap


def km_grease_pencil_stroke_sculpt_grab(_params):
    items = []
    keymap = (
        "Grease Pencil Stroke Sculpt (Grab)",
        {"space_type": 'EMPTY', "region_type": 'WINDOW'},
        {"items": items},
    )

    items.extend([
        ("gpencil.sculpt_paint", {"type": 'LEFTMOUSE', "value": 'PRESS'},
         {"properties": [("wait_for_input", False)]}),
        ("gpencil.sculpt_paint", {"type": 'LEFTMOUSE', "value": 'PRESS', "ctrl": True},
         {"properties": [("wait_for_input", False)]}),
        ("gpencil.sculpt_paint", {"type": 'LEFTMOUSE', "value": 'PRESS', "shift": True},
         {"properties": [("wait_for_input", False)]}),
    ])

    return keymap


def km_grease_pencil_stroke_sculpt_push(_params):
    items = []
    keymap = (
        "Grease Pencil Stroke Sculpt (Push)",
        {"space_type": 'EMPTY', "region_type": 'WINDOW'},
        {"items": items},
    )

    items.extend([
        ("gpencil.sculpt_paint", {"type": 'LEFTMOUSE', "value": 'PRESS'},
         {"properties": [("wait_for_input", False)]}),
        ("gpencil.sculpt_paint", {"type": 'LEFTMOUSE', "value": 'PRESS', "ctrl": True},
         {"properties": [("wait_for_input", False)]}),
        ("gpencil.sculpt_paint", {"type": 'LEFTMOUSE', "value": 'PRESS', "shift": True},
         {"properties": [("wait_for_input", False)]}),
    ])

    return keymap


def km_grease_pencil_stroke_sculpt_twist(_params):
    items = []
    keymap = (
        "Grease Pencil Stroke Sculpt (Twist)",
        {"space_type": 'EMPTY', "region_type": 'WINDOW'},
        {"items": items},
    )

    items.extend([
        ("gpencil.sculpt_paint", {"type": 'LEFTMOUSE', "value": 'PRESS'},
         {"properties": [("wait_for_input", False)]}),
        ("gpencil.sculpt_paint", {"type": 'LEFTMOUSE', "value": 'PRESS', "ctrl": True},
         {"properties": [("wait_for_input", False)]}),
        ("gpencil.sculpt_paint", {"type": 'LEFTMOUSE', "value": 'PRESS', "shift": True},
         {"properties": [("wait_for_input", False)]}),
    ])

    return keymap


def km_grease_pencil_stroke_sculpt_pinch(_params):
    items = []
    keymap = (
        "Grease Pencil Stroke Sculpt (Pinch)",
        {"space_type": 'EMPTY', "region_type": 'WINDOW'},
        {"items": items},
    )

    items.extend([
        ("gpencil.sculpt_paint", {"type": 'LEFTMOUSE', "value": 'PRESS'},
         {"properties": [("wait_for_input", False)]}),
        ("gpencil.sculpt_paint", {"type": 'LEFTMOUSE', "value": 'PRESS', "ctrl": True},
         {"properties": [("wait_for_input", False)]}),
        ("gpencil.sculpt_paint", {"type": 'LEFTMOUSE', "value": 'PRESS', "shift": True},
         {"properties": [("wait_for_input", False)]}),
    ])

    return keymap


def km_grease_pencil_stroke_sculpt_randomize(_params):
    items = []
    keymap = (
        "Grease Pencil Stroke Sculpt (Randomize)",
        {"space_type": 'EMPTY', "region_type": 'WINDOW'},
        {"items": items},
    )

    items.extend([
        ("gpencil.sculpt_paint", {"type": 'LEFTMOUSE', "value": 'PRESS'},
         {"properties": [("wait_for_input", False)]}),
        ("gpencil.sculpt_paint", {"type": 'LEFTMOUSE', "value": 'PRESS', "ctrl": True},
         {"properties": [("wait_for_input", False)]}),
        ("gpencil.sculpt_paint", {"type": 'LEFTMOUSE', "value": 'PRESS', "shift": True},
         {"properties": [("wait_for_input", False)]}),
    ])

    return keymap


def km_grease_pencil_stroke_sculpt_clone(_params):
    items = []
    keymap = (
        "Grease Pencil Stroke Sculpt (Clone)",
        {"space_type": 'EMPTY', "region_type": 'WINDOW'},
        {"items": items},
    )

    items.extend([
        ("gpencil.sculpt_paint", {"type": 'LEFTMOUSE', "value": 'PRESS'},
         {"properties": [("wait_for_input", False)]}),
        ("gpencil.sculpt_paint", {"type": 'LEFTMOUSE', "value": 'PRESS', "ctrl": True},
         {"properties": [("wait_for_input", False)]}),
        ("gpencil.sculpt_paint", {"type": 'LEFTMOUSE', "value": 'PRESS', "shift": True},
         {"properties": [("wait_for_input", False)]}),
    ])

    return keymap


def km_grease_pencil_stroke_weight_mode(params):
    items = []
    keymap = (
        "Grease Pencil Stroke Weight Mode",
        {"space_type": 'EMPTY', "region_type": 'WINDOW'},
        {"items": items},
    )

    items.extend([
        # Brush strength
        ("wm.radial_control", {"type": 'F', "value": 'PRESS', "shift": True},
         {"properties": [("data_path_primary", 'tool_settings.gpencil_weight_paint.brush.strength')]}),
        # Brush size
        ("wm.radial_control", {"type": 'F', "value": 'PRESS'},
         {"properties": [("data_path_primary", 'tool_settings.gpencil_weight_paint.brush.size')]}),
        # Display
        *_grease_pencil_display(),
         # Keyframe menu
        ("gpencil.blank_frame_add", {"type": 'I', "value": 'PRESS', "shift": True}, None),
        ("gpencil.active_frames_delete_all", {"type": 'X', "value": 'PRESS', "shift": True}, None),
        ("gpencil.active_frames_delete_all", {"type": 'DEL', "value": 'PRESS', "shift": True}, None),
        # Active layer
        op_menu("GPENCIL_MT_layer_active", {"type": 'Y', "value": 'PRESS'}),
        # Keyframe menu
        op_menu("VIEW3D_MT_gpencil_animation", {"type": 'I', "value": 'PRESS'}),
        # Context menu
        *_template_items_context_panel("VIEW3D_PT_gpencil_weight_context_menu", params.context_menu_event),
    ])

    return keymap


def km_grease_pencil_stroke_weight_draw(_params):
    items = []
    keymap = (
        "Grease Pencil Stroke Weight (Draw)",
        {"space_type": 'EMPTY', "region_type": 'WINDOW'},
        {"items": items},
    )

    items.extend([
         # Draw
        ("gpencil.weight_paint", {"type": 'LEFTMOUSE', "value": 'PRESS'},
         {"properties": [("wait_for_input", False)]}),
    ])

    return keymap


def km_grease_pencil_stroke_vertex_mode(params):
    items = []
    keymap = (
        "Grease Pencil Stroke Vertex Mode",
        {"space_type": 'EMPTY', "region_type": 'WINDOW'},
        {"items": items},
    )

    items.extend([
        # Selection
        *_grease_pencil_selection(params),
        # Brush strength
        ("wm.radial_control", {"type": 'F', "value": 'PRESS', "shift": True},
         {"properties": [("data_path_primary", 'tool_settings.gpencil_vertex_paint.brush.gpencil_settings.pen_strength')]}),
        # Brush size
        ("wm.radial_control", {"type": 'F', "value": 'PRESS'},
         {"properties": [("data_path_primary", 'tool_settings.gpencil_vertex_paint.brush.size')]}),
        # Display
        *_grease_pencil_display(),
        # Tools
        op_tool("builtin_brush.Draw", {"type": 'D', "value": 'PRESS'}),
         # Keyframe menu
        ("gpencil.blank_frame_add", {"type": 'I', "value": 'PRESS', "shift": True}, None),
        ("gpencil.active_frames_delete_all", {"type": 'X', "value": 'PRESS', "shift": True}, None),
        ("gpencil.active_frames_delete_all", {"type": 'DEL', "value": 'PRESS', "shift": True}, None),
        # Active layer
        op_menu("GPENCIL_MT_layer_active", {"type": 'Y', "value": 'PRESS'}),
        # Keyframe menu
        op_menu("VIEW3D_MT_gpencil_animation", {"type": 'I', "value": 'PRESS'}),
        # Vertex Paint context menu
        op_panel("VIEW3D_PT_gpencil_vertex_context_menu", params.context_menu_event),
    ])

    return keymap


def km_grease_pencil_stroke_vertex_draw(params):
    items = []
    keymap = (
        "Grease Pencil Stroke Vertex (Draw)",
        {"space_type": 'EMPTY', "region_type": 'WINDOW'},
        {"items": items},
    )

    items.extend([
        # Tint
        ("gpencil.vertex_paint", {"type": 'LEFTMOUSE', "value": 'PRESS'},
         {"properties": [("wait_for_input", False)]}),
        ("gpencil.vertex_paint", {"type": 'LEFTMOUSE', "value": 'PRESS', "ctrl": True},
         {"properties": [("wait_for_input", False)]}),
        # Brush strength
        ("wm.radial_control", {"type": 'F', "value": 'PRESS', "shift": True},
         {"properties": [("data_path_primary", 'tool_settings.gpencil_vertex_paint.brush.gpencil_settings.pen_strength')]}),
        # Brush size
        ("wm.radial_control", {"type": 'F', "value": 'PRESS'},
         {"properties": [("data_path_primary", 'tool_settings.gpencil_vertex_paint.brush.size')]}),
    ])

    return keymap


def km_grease_pencil_stroke_vertex_blur(params):
    items = []
    keymap = (
        "Grease Pencil Stroke Vertex (Blur)",
        {"space_type": 'EMPTY', "region_type": 'WINDOW'},
        {"items": items},
    )

    items.extend([
        # Tint
        ("gpencil.vertex_paint", {"type": 'LEFTMOUSE', "value": 'PRESS'},
         {"properties": [("wait_for_input", False)]}),
        # Brush strength
        ("wm.radial_control", {"type": 'F', "value": 'PRESS', "shift": True},
         {"properties": [("data_path_primary", 'tool_settings.gpencil_vertex_paint.brush.gpencil_settings.pen_strength')]}),
        # Brush size
        ("wm.radial_control", {"type": 'F', "value": 'PRESS'},
         {"properties": [("data_path_primary", 'tool_settings.gpencil_vertex_paint.brush.size')]}),
    ])

    return keymap


def km_grease_pencil_stroke_vertex_average(params):
    items = []
    keymap = (
        "Grease Pencil Stroke Vertex (Average)",
        {"space_type": 'EMPTY', "region_type": 'WINDOW'},
        {"items": items},
    )

    items.extend([
        # Tint
        ("gpencil.vertex_paint", {"type": 'LEFTMOUSE', "value": 'PRESS'},
         {"properties": [("wait_for_input", False)]}),
        ("gpencil.vertex_paint", {"type": 'LEFTMOUSE', "value": 'PRESS', "ctrl": True},
         {"properties": [("wait_for_input", False)]}),
        # Brush strength
        ("wm.radial_control", {"type": 'F', "value": 'PRESS', "shift": True},
         {"properties": [("data_path_primary", 'tool_settings.gpencil_vertex_paint.brush.gpencil_settings.pen_strength')]}),
        # Brush size
        ("wm.radial_control", {"type": 'F', "value": 'PRESS'},
         {"properties": [("data_path_primary", 'tool_settings.gpencil_vertex_paint.brush.size')]}),
    ])

    return keymap


def km_grease_pencil_stroke_vertex_smear(params):
    items = []
    keymap = (
        "Grease Pencil Stroke Vertex (Smear)",
        {"space_type": 'EMPTY', "region_type": 'WINDOW'},
        {"items": items},
    )

    items.extend([
        # Tint
        ("gpencil.vertex_paint", {"type": 'LEFTMOUSE', "value": 'PRESS'},
         {"properties": [("wait_for_input", False)]}),
        # Brush strength
        ("wm.radial_control", {"type": 'F', "value": 'PRESS', "shift": True},
         {"properties": [("data_path_primary", 'tool_settings.gpencil_vertex_paint.brush.gpencil_settings.pen_strength')]}),
        # Brush size
        ("wm.radial_control", {"type": 'F', "value": 'PRESS'},
         {"properties": [("data_path_primary", 'tool_settings.gpencil_vertex_paint.brush.size')]}),
    ])

    return keymap


def km_grease_pencil_stroke_vertex_replace(params):
    items = []
    keymap = (
        "Grease Pencil Stroke Vertex (Replace)",
        {"space_type": 'EMPTY', "region_type": 'WINDOW'},
        {"items": items},
    )

    items.extend([
        # Tint
        ("gpencil.vertex_paint", {"type": 'LEFTMOUSE', "value": 'PRESS'},
         {"properties": [("wait_for_input", False)]}),
        # Brush size
        ("wm.radial_control", {"type": 'F', "value": 'PRESS'},
         {"properties": [("data_path_primary", 'tool_settings.gpencil_vertex_paint.brush.size')]}),
    ])

    return keymap


def km_face_mask(params):
    items = []
    keymap = (
        "Paint Face Mask (Weight, Vertex, Texture)",
        {"space_type": 'EMPTY', "region_type": 'WINDOW'},
        {"items": items},
    )

    items.extend([
        *_template_items_select_actions(params, "paint.face_select_all"),
        ("paint.face_select_hide", {"type": 'H', "value": 'PRESS'},
         {"properties": [("unselected", False)]}),
        ("paint.face_select_hide", {"type": 'H', "value": 'PRESS', "shift": True},
         {"properties": [("unselected", True)]}),
        ("paint.face_select_reveal", {"type": 'H', "value": 'PRESS', "alt": True}, None),
        ("paint.face_select_linked", {"type": 'L', "value": 'PRESS', "ctrl": True}, None),
        ("paint.face_select_linked_pick", {"type": 'L', "value": 'PRESS'},
         {"properties": [("deselect", False)]}),
        ("paint.face_select_linked_pick", {"type": 'L', "value": 'PRESS', "shift": True},
         {"properties": [("deselect", True)]}),
    ])

    return keymap


def km_weight_paint_vertex_selection(params):
    items = []
    keymap = (
        "Paint Vertex Selection (Weight, Vertex)",
        {"space_type": 'EMPTY', "region_type": 'WINDOW'},
        {"items": items},
    )

    items.extend([
        *_template_items_select_actions(params, "paint.vert_select_all"),
        ("view3d.select_box", {"type": 'B', "value": 'PRESS'}, None),
        ("view3d.select_lasso", {"type": params.action_tweak, "value": 'ANY', "ctrl": True},
         {"properties": [("mode", 'ADD')]}),
        ("view3d.select_lasso", {"type": params.action_tweak, "value": 'ANY', "shift": True, "ctrl": True},
         {"properties": [("mode", 'SUB')]}),
        ("view3d.select_circle", {"type": 'C', "value": 'PRESS'}, None),
    ])

    return keymap


def km_pose(params):
    items = []
    keymap = (
        "Pose",
        {"space_type": 'EMPTY', "region_type": 'WINDOW'},
        {"items": items},
    )

    items.extend([
        ("object.parent_set", {"type": 'P', "value": 'PRESS', "ctrl": True}, None),
        op_menu("VIEW3D_MT_add", {"type": 'A', "value": 'PRESS', "shift": True}),
        ("pose.hide", {"type": 'H', "value": 'PRESS'},
         {"properties": [("unselected", False)]}),
        ("pose.hide", {"type": 'H', "value": 'PRESS', "shift": True},
         {"properties": [("unselected", True)]}),
        ("pose.reveal", {"type": 'H', "value": 'PRESS', "alt": True}, None),
        op_menu("VIEW3D_MT_pose_apply", {"type": 'A', "value": 'PRESS', "ctrl": True}),
        ("pose.rot_clear", {"type": 'R', "value": 'PRESS', "alt": True}, None),
        ("pose.loc_clear", {"type": 'G', "value": 'PRESS', "alt": True}, None),
        ("pose.scale_clear", {"type": 'S', "value": 'PRESS', "alt": True}, None),
        ("pose.quaternions_flip", {"type": 'F', "value": 'PRESS', "alt": True}, None),
        ("pose.rotation_mode_set", {"type": 'R', "value": 'PRESS', "ctrl": True}, None),
        ("pose.copy", {"type": 'C', "value": 'PRESS', "ctrl": True}, None),
        ("pose.paste", {"type": 'V', "value": 'PRESS', "ctrl": True},
         {"properties": [("flipped", False)]}),
        ("pose.paste", {"type": 'V', "value": 'PRESS', "shift": True, "ctrl": True},
         {"properties": [("flipped", True)]}),
        *_template_items_select_actions(params, "pose.select_all"),
        ("pose.select_parent", {"type": 'P', "value": 'PRESS', "shift": True}, None),
        ("pose.select_hierarchy", {"type": 'LEFT_BRACKET', "value": 'PRESS'},
         {"properties": [("direction", 'PARENT'), ("extend", False)]}),
        ("pose.select_hierarchy", {"type": 'LEFT_BRACKET', "value": 'PRESS', "shift": True},
         {"properties": [("direction", 'PARENT'), ("extend", True)]}),
        ("pose.select_hierarchy", {"type": 'RIGHT_BRACKET', "value": 'PRESS'},
         {"properties": [("direction", 'CHILD'), ("extend", False)]}),
        ("pose.select_hierarchy", {"type": 'RIGHT_BRACKET', "value": 'PRESS', "shift": True},
         {"properties": [("direction", 'CHILD'), ("extend", True)]}),
        ("pose.select_linked", {"type": 'L', "value": 'PRESS', "ctrl": True}, None),
        ("pose.select_linked_pick", {"type": 'L', "value": 'PRESS'}, None),
        ("pose.select_grouped", {"type": 'G', "value": 'PRESS', "shift": True}, None),
        ("pose.select_mirror", {"type": 'M', "value": 'PRESS', "shift": True, "ctrl": True}, None),
        ("pose.constraint_add_with_targets", {"type": 'C', "value": 'PRESS', "shift": True, "ctrl": True}, None),
        ("pose.constraints_clear", {"type": 'C', "value": 'PRESS', "ctrl": True, "alt": True}, None),
        ("pose.ik_add", {"type": 'I', "value": 'PRESS', "shift": True}, None),
        ("pose.ik_clear", {"type": 'I', "value": 'PRESS', "ctrl": True, "alt": True}, None),
        op_menu("VIEW3D_MT_pose_group", {"type": 'G', "value": 'PRESS', "ctrl": True}),
        op_menu("VIEW3D_MT_bone_options_toggle", {"type": 'W', "value": 'PRESS', "shift": True}),
        op_menu("VIEW3D_MT_bone_options_enable", {"type": 'W', "value": 'PRESS', "shift": True, "ctrl": True}),
        op_menu("VIEW3D_MT_bone_options_disable", {"type": 'W', "value": 'PRESS', "alt": True}),
        ("armature.layers_show_all", {"type": 'ACCENT_GRAVE', "value": 'PRESS', "ctrl": True}, None),
        ("armature.armature_layers", {"type": 'M', "value": 'PRESS', "shift": True}, None),
        ("pose.bone_layers", {"type": 'M', "value": 'PRESS'}, None),
        ("transform.bbone_resize", {"type": 'S', "value": 'PRESS', "ctrl": True, "alt": True, "repeat": False}, None),
        ("anim.keyframe_insert_menu", {"type": 'I', "value": 'PRESS'}, None),
        ("anim.keyframe_delete_v3d", {"type": 'I', "value": 'PRESS', "alt": True}, None),
        ("anim.keying_set_active_set", {"type": 'I', "value": 'PRESS', "shift": True, "ctrl": True, "alt": True}, None),
        ("poselib.browse_interactive", {"type": 'L', "value": 'PRESS', "alt": True}, None),
        ("poselib.pose_add", {"type": 'L', "value": 'PRESS', "shift": True}, None),
        ("poselib.pose_remove", {"type": 'L', "value": 'PRESS', "shift": True, "alt": True}, None),
        ("poselib.pose_rename", {"type": 'L', "value": 'PRESS', "shift": True, "ctrl": True}, None),
        ("pose.push", {"type": 'E', "value": 'PRESS', "ctrl": True}, None),
        ("pose.relax", {"type": 'E', "value": 'PRESS', "alt": True}, None),
        ("pose.breakdown", {"type": 'E', "value": 'PRESS', "shift": True}, None),
        op_menu("VIEW3D_MT_pose_propagate", {"type": 'P', "value": 'PRESS', "alt": True}),
        *(
            (("object.hide_collection",
              {"type": NUMBERS_1[i], "value": 'PRESS', "any": True},
              {"properties": [("collection_index", i + 1)]})
             for i in range(10)
             )
        ),
        *_template_items_context_menu("VIEW3D_MT_pose_context_menu", params.context_menu_event),
    ])

    return keymap


def km_object_mode(params):
    items = []
    keymap = (
        "Object Mode",
        {"space_type": 'EMPTY', "region_type": 'WINDOW'},
        {"items": items},
    )

    items.extend([
        op_menu_pie("VIEW3D_MT_proportional_editing_falloff_pie", {"type": 'O', "value": 'PRESS', "shift": True}),
        ("wm.context_toggle", {"type": 'O', "value": 'PRESS'},
         {"properties": [("data_path", 'tool_settings.use_proportional_edit_objects')]}),
        *_template_items_select_actions(params, "object.select_all"),
        ("object.select_more", {"type": 'NUMPAD_PLUS', "value": 'PRESS', "ctrl": True}, None),
        ("object.select_less", {"type": 'NUMPAD_MINUS', "value": 'PRESS', "ctrl": True}, None),
        ("object.select_linked", {"type": 'L', "value": 'PRESS', "shift": True}, None),
        ("object.select_grouped", {"type": 'G', "value": 'PRESS', "shift": True}, None),
        ("object.select_hierarchy", {"type": 'LEFT_BRACKET', "value": 'PRESS'},
         {"properties": [("direction", 'PARENT'), ("extend", False)]}),
        ("object.select_hierarchy", {"type": 'LEFT_BRACKET', "value": 'PRESS', "shift": True},
         {"properties": [("direction", 'PARENT'), ("extend", True)]}),
        ("object.select_hierarchy", {"type": 'RIGHT_BRACKET', "value": 'PRESS'},
         {"properties": [("direction", 'CHILD'), ("extend", False)]}),
        ("object.select_hierarchy", {"type": 'RIGHT_BRACKET', "value": 'PRESS', "shift": True},
         {"properties": [("direction", 'CHILD'), ("extend", True)]}),
        ("object.parent_set", {"type": 'P', "value": 'PRESS', "ctrl": True}, None),
        ("object.parent_clear", {"type": 'P', "value": 'PRESS', "alt": True}, None),
        ("object.location_clear", {"type": 'G', "value": 'PRESS', "alt": True},
         {"properties": [("clear_delta", False)]}),
        ("object.rotation_clear", {"type": 'R', "value": 'PRESS', "alt": True},
         {"properties": [("clear_delta", False)]}),
        ("object.scale_clear", {"type": 'S', "value": 'PRESS', "alt": True},
         {"properties": [("clear_delta", False)]}),
        ("object.delete", {"type": 'X', "value": 'PRESS'},
         {"properties": [("use_global", False)]}),
        ("object.delete", {"type": 'X', "value": 'PRESS', "shift": True},
         {"properties": [("use_global", True)]}),
        ("object.delete", {"type": 'DEL', "value": 'PRESS'},
         {"properties": [("use_global", False), ("confirm", False)]}),
        ("object.delete", {"type": 'DEL', "value": 'PRESS', "shift": True},
         {"properties": [("use_global", True), ("confirm", False)]}),
        op_menu("VIEW3D_MT_add", {"type": 'A', "value": 'PRESS', "shift": True}),
        op_menu("VIEW3D_MT_object_apply", {"type": 'A', "value": 'PRESS', "ctrl": True}),
        op_menu("VIEW3D_MT_make_links", {"type": 'L', "value": 'PRESS', "ctrl": True}),
        ("object.duplicate_move", {"type": 'D', "value": 'PRESS', "shift": True}, None),
        ("object.duplicate_move_linked", {"type": 'D', "value": 'PRESS', "alt": True}, None),
        ("object.join", {"type": 'J', "value": 'PRESS', "ctrl": True}, None),
        ("wm.context_toggle", {"type": 'PERIOD', "value": 'PRESS', "ctrl": True},
         {"properties": [("data_path", 'tool_settings.use_transform_data_origin')]}),
        ("anim.keyframe_insert_menu", {"type": 'I', "value": 'PRESS'}, None),
        ("anim.keyframe_delete_v3d", {"type": 'I', "value": 'PRESS', "alt": True}, None),
        ("anim.keying_set_active_set", {"type": 'I', "value": 'PRESS', "shift": True, "ctrl": True, "alt": True}, None),
        ("collection.create", {"type": 'G', "value": 'PRESS', "ctrl": True}, None),
        ("collection.objects_remove", {"type": 'G', "value": 'PRESS', "ctrl": True, "alt": True}, None),
        ("collection.objects_remove_all", {"type": 'G', "value": 'PRESS', "shift": True, "ctrl": True, "alt": True}, None),
        ("collection.objects_add_active", {"type": 'G', "value": 'PRESS', "shift": True, "ctrl": True}, None),
        ("collection.objects_remove_active", {"type": 'G', "value": 'PRESS', "shift": True, "alt": True}, None),
        *_template_items_object_subdivision_set(),
        ("object.move_to_collection", {"type": 'M', "value": 'PRESS'}, None),
        ("object.link_to_collection", {"type": 'M', "value": 'PRESS', "shift": True}, None),
        ("object.hide_view_clear", {"type": 'H', "value": 'PRESS', "alt": True}, None),
        ("object.hide_view_set", {"type": 'H', "value": 'PRESS'},
         {"properties": [("unselected", False)]}),
        ("object.hide_view_set", {"type": 'H', "value": 'PRESS', "shift": True},
         {"properties": [("unselected", True)]}),
        ("object.hide_collection", {"type": 'H', "value": 'PRESS', "ctrl": True}, None),
        *(
            (("object.hide_collection",
              {"type": NUMBERS_1[i], "value": 'PRESS', "any": True},
              {"properties": [("collection_index", i + 1)]})
             for i in range(10)
             )
        ),
        *_template_items_context_menu("VIEW3D_MT_object_context_menu", params.context_menu_event),
    ])

    if params.legacy:
        items.extend([
            ("object.select_mirror", {"type": 'M', "value": 'PRESS', "shift": True, "ctrl": True}, None),
            ("object.parent_no_inverse_set", {"type": 'P', "value": 'PRESS', "shift": True, "ctrl": True}, None),
            ("object.track_set", {"type": 'T', "value": 'PRESS', "ctrl": True}, None),
            ("object.track_clear", {"type": 'T', "value": 'PRESS', "alt": True}, None),
            ("object.constraint_add_with_targets", {"type": 'C', "value": 'PRESS', "shift": True, "ctrl": True}, None),
            ("object.constraints_clear", {"type": 'C', "value": 'PRESS', "ctrl": True, "alt": True}, None),
            ("object.origin_clear", {"type": 'O', "value": 'PRESS', "alt": True}, None),
            ("object.duplicates_make_real", {"type": 'A', "value": 'PRESS', "shift": True, "ctrl": True}, None),
            op_menu("VIEW3D_MT_make_single_user", {"type": 'U', "value": 'PRESS'}),
            ("object.convert", {"type": 'C', "value": 'PRESS', "alt": True}, None),
            ("object.proxy_make", {"type": 'P', "value": 'PRESS', "ctrl": True, "alt": True}, None),
            ("object.make_local", {"type": 'L', "value": 'PRESS'}, None),
            ("object.data_transfer", {"type": 'T', "value": 'PRESS', "shift": True, "ctrl": True}, None),
        ])

    return keymap


def km_paint_curve(params):
    items = []
    keymap = (
        "Paint Curve",
        {"space_type": 'EMPTY', "region_type": 'WINDOW'},
        {"items": items},
    )

    items.extend([
        ("paintcurve.add_point_slide", {"type": params.action_mouse, "value": 'PRESS', "ctrl": True}, None),
        ("paintcurve.select", {"type": params.select_mouse, "value": 'PRESS'},
         {"properties": [("extend", False)]}),
        ("paintcurve.select", {"type": params.select_mouse, "value": 'PRESS', "shift": True},
         {"properties": [("extend", True)]}),
        ("paintcurve.slide", {"type": params.action_mouse, "value": 'PRESS'},
         {"properties": [("align", False)]}),
        ("paintcurve.slide", {"type": params.action_mouse, "value": 'PRESS', "shift": True},
         {"properties": [("align", True)]}),
        ("paintcurve.select", {"type": 'A', "value": 'PRESS'},
         {"properties": [("toggle", True)]}),
        ("paintcurve.cursor", {"type": params.action_mouse, "value": 'PRESS', "shift": True, "ctrl": True}, None),
        ("paintcurve.delete_point", {"type": 'X', "value": 'PRESS'}, None),
        ("paintcurve.delete_point", {"type": 'DEL', "value": 'PRESS'}, None),
        ("paintcurve.draw", {"type": 'RET', "value": 'PRESS'}, None),
        ("paintcurve.draw", {"type": 'NUMPAD_ENTER', "value": 'PRESS'}, None),
        ("transform.translate", {"type": 'G', "value": 'PRESS', "repeat": False}, None),
        ("transform.translate", {"type": params.select_tweak, "value": 'ANY'}, None),
        ("transform.rotate", {"type": 'R', "value": 'PRESS', "repeat": False}, None),
        ("transform.resize", {"type": 'S', "value": 'PRESS', "repeat": False}, None),
    ])

    return keymap


def km_curve(params):
    items = []
    keymap = (
        "Curve",
        {"space_type": 'EMPTY', "region_type": 'WINDOW'},
        {"items": items},
    )

    items.extend([
        op_menu("TOPBAR_MT_edit_curve_add", {"type": 'A', "value": 'PRESS', "shift": True}),
        ("curve.handle_type_set", {"type": 'V', "value": 'PRESS'}, None),
        ("curve.vertex_add", {"type": params.action_mouse, "value": 'CLICK', "ctrl": True}, None),
        *_template_items_select_actions(params, "curve.select_all"),
        ("curve.select_row", {"type": 'R', "value": 'PRESS', "shift": True}, None),
        ("curve.select_more", {"type": 'NUMPAD_PLUS', "value": 'PRESS', "ctrl": True}, None),
        ("curve.select_less", {"type": 'NUMPAD_MINUS', "value": 'PRESS', "ctrl": True}, None),
        ("curve.select_linked", {"type": 'L', "value": 'PRESS', "ctrl": True}, None),
        ("curve.select_similar", {"type": 'G', "value": 'PRESS', "shift": True}, None),
        ("curve.select_linked_pick", {"type": 'L', "value": 'PRESS'},
         {"properties": [("deselect", False)]}),
        ("curve.select_linked_pick", {"type": 'L', "value": 'PRESS', "shift": True},
         {"properties": [("deselect", True)]}),
        ("curve.shortest_path_pick", {"type": params.select_mouse, "value": params.select_mouse_value, "ctrl": True}, None),
        ("curve.separate", {"type": 'P', "value": 'PRESS'}, None),
        ("curve.split", {"type": 'Y', "value": 'PRESS'}, None),
        ("curve.extrude_move", {"type": 'E', "value": 'PRESS'}, None),
        ("curve.duplicate_move", {"type": 'D', "value": 'PRESS', "shift": True}, None),
        ("curve.make_segment", {"type": 'F', "value": 'PRESS'}, None),
        ("curve.cyclic_toggle", {"type": 'C', "value": 'PRESS', "alt": True}, None),
        op_menu("VIEW3D_MT_edit_curve_delete", {"type": 'X', "value": 'PRESS'}),
        op_menu("VIEW3D_MT_edit_curve_delete", {"type": 'DEL', "value": 'PRESS'}),
        ("curve.dissolve_verts", {"type": 'X', "value": 'PRESS', "ctrl": True}, None),
        ("curve.dissolve_verts", {"type": 'DEL', "value": 'PRESS', "ctrl": True}, None),
        ("curve.tilt_clear", {"type": 'T', "value": 'PRESS', "alt": True}, None),
        ("transform.tilt", {"type": 'T', "value": 'PRESS', "ctrl": True, "repeat": False}, None),
        ("transform.transform", {"type": 'S', "value": 'PRESS', "alt": True, "repeat": False},
         {"properties": [("mode", 'CURVE_SHRINKFATTEN')]}),
        ("curve.reveal", {"type": 'H', "value": 'PRESS', "alt": True}, None),
        ("curve.hide", {"type": 'H', "value": 'PRESS'},
         {"properties": [("unselected", False)]}),
        ("curve.hide", {"type": 'H', "value": 'PRESS', "shift": True},
         {"properties": [("unselected", True)]}),
        ("curve.normals_make_consistent", {"type": 'N', "value": 'PRESS', "ctrl" if params.legacy else "shift": True}, None),
        ("object.vertex_parent_set", {"type": 'P', "value": 'PRESS', "ctrl": True}, None),
        op_menu("VIEW3D_MT_hook", {"type": 'H', "value": 'PRESS', "ctrl": True}),
        *_template_items_proportional_editing(connected=True),
        *_template_items_context_menu("VIEW3D_MT_edit_curve_context_menu", params.context_menu_event),
    ])

    return keymap

# Radial control setup helpers, this operator has a lot of properties.


def radial_control_properties(paint, prop, secondary_prop, secondary_rotation=False, color=False, zoom=False):
    brush_path = 'tool_settings.' + paint + '.brush'
    unified_path = 'tool_settings.unified_paint_settings'
    rotation = 'mask_texture_slot.angle' if secondary_rotation else 'texture_slot.angle'
    return {
        "properties": [
            ("data_path_primary", brush_path + '.' + prop),
            ("data_path_secondary", unified_path + '.' + prop if secondary_prop else ''),
            ("use_secondary", unified_path + '.' + secondary_prop if secondary_prop else ''),
            ("rotation_path", brush_path + '.' + rotation),
            ("color_path", brush_path + '.cursor_color_add'),
            ("fill_color_path", brush_path + '.color' if color else ''),
            ("fill_color_override_path", unified_path + '.color' if color else ''),
            ("fill_color_override_test_path", unified_path + '.use_unified_color' if color else ''),
            ("zoom_path", 'space_data.zoom' if zoom else ''),
            ("image_id", brush_path + ''),
            ("secondary_tex", secondary_rotation),
        ],
    }

# Radial controls for the paint and sculpt modes.


def _template_paint_radial_control(paint, rotation=False, secondary_rotation=False, color=False, zoom=False):
    items = []

    items.extend([
        ("wm.radial_control", {"type": 'F', "value": 'PRESS'},
         radial_control_properties(paint, 'size', 'use_unified_size', secondary_rotation=secondary_rotation, color=color, zoom=zoom)),
        ("wm.radial_control", {"type": 'F', "value": 'PRESS', "shift": True},
         radial_control_properties(paint, 'strength', 'use_unified_strength', secondary_rotation=secondary_rotation, color=color)),
    ])

    if rotation:
        items.extend([
            ("wm.radial_control", {"type": 'F', "value": 'PRESS', "ctrl": True},
             radial_control_properties(paint, 'texture_slot.angle', None, color=color)),
        ])

    if secondary_rotation:
        items.extend([
            ("wm.radial_control", {"type": 'F', "value": 'PRESS', "ctrl": True, "alt": True},
             radial_control_properties(paint, 'mask_texture_slot.angle', None, secondary_rotation=secondary_rotation, color=color)),
        ])

    return items


def km_image_paint(params):
    items = []
    keymap = (
        "Image Paint",
        {"space_type": 'EMPTY', "region_type": 'WINDOW'},
        {"items": items},
    )

    items.extend([
        ("paint.image_paint", {"type": 'LEFTMOUSE', "value": 'PRESS'},
         {"properties": [("mode", 'NORMAL')]}),
        ("paint.image_paint", {"type": 'LEFTMOUSE', "value": 'PRESS', "ctrl": True},
         {"properties": [("mode", 'INVERT')]}),
        ("paint.brush_colors_flip", {"type": 'X', "value": 'PRESS'}, None),
        ("paint.grab_clone", {"type": 'RIGHTMOUSE', "value": 'PRESS'}, None),
        ("paint.sample_color", {"type": 'S', "value": 'PRESS'}, None),
        ("brush.scale_size", {"type": 'LEFT_BRACKET', "value": 'PRESS'},
         {"properties": [("scalar", 0.9)]}),
        ("brush.scale_size", {"type": 'RIGHT_BRACKET', "value": 'PRESS'},
         {"properties": [("scalar", 1.0 / 0.9)]}),
        *_template_paint_radial_control("image_paint", color=True, zoom=True, rotation=True, secondary_rotation=True),
        ("brush.stencil_control", {"type": 'RIGHTMOUSE', "value": 'PRESS'},
         {"properties": [("mode", 'TRANSLATION')]}),
        ("brush.stencil_control", {"type": 'RIGHTMOUSE', "value": 'PRESS', "shift": True},
         {"properties": [("mode", 'SCALE')]}),
        ("brush.stencil_control", {"type": 'RIGHTMOUSE', "value": 'PRESS', "ctrl": True},
         {"properties": [("mode", 'ROTATION')]}),
        ("brush.stencil_control", {"type": 'RIGHTMOUSE', "value": 'PRESS', "alt": True},
         {"properties": [("mode", 'TRANSLATION'), ("texmode", 'SECONDARY')]}),
        ("brush.stencil_control", {"type": 'RIGHTMOUSE', "value": 'PRESS', "shift": True, "alt": True},
         {"properties": [("mode", 'SCALE'), ("texmode", 'SECONDARY')]}),
        ("brush.stencil_control", {"type": 'RIGHTMOUSE', "value": 'PRESS', "ctrl": True, "alt": True},
         {"properties": [("mode", 'ROTATION'), ("texmode", 'SECONDARY')]}),
        ("wm.context_toggle", {"type": 'M', "value": 'PRESS'},
         {"properties": [("data_path", 'image_paint_object.data.use_paint_mask')]}),
        ("wm.context_toggle", {"type": 'S', "value": 'PRESS', "shift": True},
         {"properties": [("data_path", 'tool_settings.image_paint.brush.use_smooth_stroke')]}),
        op_menu("VIEW3D_MT_angle_control", {"type": 'R', "value": 'PRESS'}),
        ("wm.context_menu_enum", {"type": 'E', "value": 'PRESS'},
         {"properties": [("data_path", 'tool_settings.image_paint.brush.stroke_method')]}),
        *_template_items_context_panel("VIEW3D_PT_paint_texture_context_menu", params.context_menu_event),
    ])

    if params.legacy:
        items.extend(_template_items_legacy_tools_from_numbers())

    return keymap


def km_vertex_paint(params):
    items = []
    keymap = (
        "Vertex Paint",
        {"space_type": 'EMPTY', "region_type": 'WINDOW'},
        {"items": items},
    )

    items.extend([
        ("paint.vertex_paint", {"type": 'LEFTMOUSE', "value": 'PRESS'},
         {"properties": [("mode", 'NORMAL')]}),
        ("paint.vertex_paint", {"type": 'LEFTMOUSE', "value": 'PRESS', "ctrl": True},
         {"properties": [("mode", 'INVERT')]}),
        ("paint.brush_colors_flip", {"type": 'X', "value": 'PRESS'}, None),
        ("paint.sample_color", {"type": 'S', "value": 'PRESS'}, None),
        ("paint.vertex_color_set", {"type": 'K', "value": 'PRESS', "shift": True}, None),
        ("brush.scale_size", {"type": 'LEFT_BRACKET', "value": 'PRESS'},
         {"properties": [("scalar", 0.9)]}),
        ("brush.scale_size", {"type": 'RIGHT_BRACKET', "value": 'PRESS'},
         {"properties": [("scalar", 1.0 / 0.9)]}),
        *_template_paint_radial_control("vertex_paint", color=True, rotation=True),
        ("brush.stencil_control", {"type": 'RIGHTMOUSE', "value": 'PRESS'},
         {"properties": [("mode", 'TRANSLATION')]}),
        ("brush.stencil_control", {"type": 'RIGHTMOUSE', "value": 'PRESS', "shift": True},
         {"properties": [("mode", 'SCALE')]}),
        ("brush.stencil_control", {"type": 'RIGHTMOUSE', "value": 'PRESS', "ctrl": True},
         {"properties": [("mode", 'ROTATION')]}),
        ("brush.stencil_control", {"type": 'RIGHTMOUSE', "value": 'PRESS', "alt": True},
         {"properties": [("mode", 'TRANSLATION'), ("texmode", 'SECONDARY')]}),
        ("brush.stencil_control", {"type": 'RIGHTMOUSE', "value": 'PRESS', "shift": True, "alt": True},
         {"properties": [("mode", 'SCALE'), ("texmode", 'SECONDARY')]}),
        ("brush.stencil_control", {"type": 'RIGHTMOUSE', "value": 'PRESS', "ctrl": True, "alt": True},
         {"properties": [("mode", 'ROTATION'), ("texmode", 'SECONDARY')]}),
        ("wm.context_toggle", {"type": 'M', "value": 'PRESS'},
         {"properties": [("data_path", 'vertex_paint_object.data.use_paint_mask')]}),
        ("wm.context_toggle", {"type": 'S', "value": 'PRESS', "shift": True},
         {"properties": [("data_path", 'tool_settings.vertex_paint.brush.use_smooth_stroke')]}),
        op_menu("VIEW3D_MT_angle_control", {"type": 'R', "value": 'PRESS'}),
        ("wm.context_menu_enum", {"type": 'E', "value": 'PRESS'},
         {"properties": [("data_path", 'tool_settings.vertex_paint.brush.stroke_method')]}),
        *_template_items_context_panel("VIEW3D_PT_paint_vertex_context_menu", params.context_menu_event),
    ])

    if params.legacy:
        items.extend(_template_items_legacy_tools_from_numbers())
    else:
        items.append(
            ("wm.context_toggle", {"type": 'V', "value": 'PRESS'},
             {"properties": [("data_path", 'vertex_paint_object.data.use_paint_mask_vertex')]})
        )

    return keymap


def km_weight_paint(params):
    items = []
    keymap = (
        "Weight Paint",
        {"space_type": 'EMPTY', "region_type": 'WINDOW'},
        {"items": items},
    )

    items.extend([
        ("paint.weight_paint", {"type": 'LEFTMOUSE', "value": 'PRESS'}, None),
        ("paint.weight_sample", {"type": params.action_mouse, "value": 'PRESS', "ctrl": True}, None),
        ("paint.weight_sample_group", {"type": params.action_mouse, "value": 'PRESS', "shift": True}, None),
        ("paint.weight_gradient", {"type": 'LEFTMOUSE', "value": 'PRESS', "alt": True},
         {"properties": [("type", 'LINEAR')]}),
        ("paint.weight_gradient", {"type": 'LEFTMOUSE', "value": 'PRESS', "ctrl": True, "alt": True},
         {"properties": [("type", 'RADIAL')]}),
        ("paint.weight_set", {"type": 'K', "value": 'PRESS', "shift": True}, None),
        ("brush.scale_size", {"type": 'LEFT_BRACKET', "value": 'PRESS'},
         {"properties": [("scalar", 0.9)]}),
        ("brush.scale_size", {"type": 'RIGHT_BRACKET', "value": 'PRESS'},
         {"properties": [("scalar", 1.0 / 0.9)]}),
        *_template_paint_radial_control("weight_paint"),
        ("wm.radial_control", {"type": 'F', "value": 'PRESS', "ctrl": True},
         radial_control_properties("weight_paint", 'weight', 'use_unified_weight')),
        ("wm.context_menu_enum", {"type": 'E', "value": 'PRESS'},
         {"properties": [("data_path", 'tool_settings.vertex_paint.brush.stroke_method')]}),
        ("wm.context_toggle", {"type": 'M', "value": 'PRESS'},
         {"properties": [("data_path", 'weight_paint_object.data.use_paint_mask')]}),
        ("wm.context_toggle", {"type": 'V', "value": 'PRESS'},
         {"properties": [("data_path", 'weight_paint_object.data.use_paint_mask_vertex')]}),
        ("wm.context_toggle", {"type": 'S', "value": 'PRESS', "shift": True},
         {"properties": [("data_path", 'tool_settings.weight_paint.brush.use_smooth_stroke')]}),
        op_menu_pie("VIEW3D_MT_wpaint_vgroup_lock_pie", {"type" : 'K', "value": 'PRESS'}),
        *_template_items_context_panel("VIEW3D_PT_paint_weight_context_menu", params.context_menu_event),
    ])

    if params.select_mouse == 'LEFTMOUSE':
        # Bone selection for combined weight paint + pose mode.
        items.extend([
            ("view3d.select", {"type": 'LEFTMOUSE', "value": 'PRESS', "ctrl": True}, None),
        ])


    if params.legacy:
        items.extend(_template_items_legacy_tools_from_numbers())

    return keymap


def km_sculpt(params):
    items = []
    keymap = (
        "Sculpt",
        {"space_type": 'EMPTY', "region_type": 'WINDOW'},
        {"items": items},
    )

    items.extend([
        # Brush strokes
        ("sculpt.brush_stroke", {"type": 'LEFTMOUSE', "value": 'PRESS'},
         {"properties": [("mode", 'NORMAL')]}),
        ("sculpt.brush_stroke", {"type": 'LEFTMOUSE', "value": 'PRESS', "ctrl": True},
         {"properties": [("mode", 'INVERT')]}),
        ("sculpt.brush_stroke", {"type": 'LEFTMOUSE', "value": 'PRESS', "shift": True},
         {"properties": [("mode", 'SMOOTH')]}),
        # Partial Visibility Show/hide
        ("sculpt.face_set_change_visibility", {"type": 'H', "value": 'PRESS'},
         {"properties": [("mode", 'TOGGLE')]}),
        ("sculpt.face_set_change_visibility", {"type": 'H', "value": 'PRESS', "shift": True},
         {"properties": [("mode", 'HIDE_ACTIVE')]}),
        ("sculpt.face_set_change_visibility", {"type": 'H', "value": 'PRESS', "alt": True},
         {"properties": [("mode", 'SHOW_ALL')]}),
        ("sculpt.mask_expand", {"type": 'W', "value": 'PRESS', "shift": True},
         {"properties": [("use_normals", False), ("keep_previous_mask", False), ("invert", False), ("smooth_iterations", 0), ("create_face_set", True)]}),
        ("sculpt.face_set_edit", {"type": 'W', "value": 'PRESS', "ctrl": True},
         {"properties": [("mode", "GROW")]}),
        ("sculpt.face_set_edit", {"type": 'W', "value": 'PRESS', "ctrl": True, "alt": True},
         {"properties": [("mode", "SHRINK")]}),
        # Subdivision levels
        *_template_items_object_subdivision_set(),
        ("object.subdivision_set", {"type": 'PAGE_UP', "value": 'PRESS'},
         {"properties": [("level", 1), ("relative", True)]}),
        ("object.subdivision_set", {"type": 'PAGE_DOWN', "value": 'PRESS'},
         {"properties": [("level", -1), ("relative", True)]}),
        # Mask
        ("paint.mask_flood_fill", {"type": 'M', "value": 'PRESS', "alt": True},
         {"properties": [("mode", 'VALUE'), ("value", 0.0)]}),
        ("paint.mask_flood_fill", {"type": 'I', "value": 'PRESS', "ctrl": True},
         {"properties": [("mode", 'INVERT')]}),
        ("paint.mask_lasso_gesture", {"type": 'LEFTMOUSE', "value": 'PRESS', "shift": True, "ctrl": True}, None),
        ("wm.context_toggle", {"type": 'M', "value": 'PRESS', "ctrl": True},
         {"properties": [("data_path", 'scene.tool_settings.sculpt.show_mask')]}),
        ("sculpt.mask_expand", {"type": 'A', "value": 'PRESS', "shift": True},
         {"properties": [("use_normals", False), ("keep_previous_mask", False), ("invert", True), ("smooth_iterations", 2), ("create_face_set", False)]}),
        ("sculpt.mask_expand", {"type": 'A', "value": 'PRESS', "shift": True, 'alt': True},
         {"properties": [("use_normals", True), ("keep_previous_mask", True), ("invert", False), ("smooth_iterations", 0), ("create_face_set", False)]}),
        # Dynamic topology
        ("sculpt.dynamic_topology_toggle", {"type": 'D', "value": 'PRESS', "ctrl": True}, None),
        ("sculpt.set_detail_size", {"type": 'D', "value": 'PRESS', "shift": True}, None),
        # Remesh
        ("object.voxel_remesh", {"type": 'R', "value": 'PRESS', "ctrl": True}, None),
        ("object.voxel_size_edit", {"type": 'R', "value": 'PRESS', "shift": True}, None),
        ("object.quadriflow_remesh", {"type": 'R', "value": 'PRESS', "ctrl": True, "alt": True}, None),
        # Color
        ("sculpt.sample_color", {"type": 'S', "value": 'PRESS'}, None),
        # Brush properties
        ("brush.scale_size", {"type": 'LEFT_BRACKET', "value": 'PRESS'},
         {"properties": [("scalar", 0.9)]}),
        ("brush.scale_size", {"type": 'RIGHT_BRACKET', "value": 'PRESS'},
         {"properties": [("scalar", 1.0 / 0.9)]}),
        *_template_paint_radial_control("sculpt", rotation=True),
        # Stencil
        ("brush.stencil_control", {"type": 'RIGHTMOUSE', "value": 'PRESS'},
         {"properties": [("mode", 'TRANSLATION')]}),
        ("brush.stencil_control", {"type": 'RIGHTMOUSE', "value": 'PRESS', "shift": True},
         {"properties": [("mode", 'SCALE')]}),
        ("brush.stencil_control", {"type": 'RIGHTMOUSE', "value": 'PRESS', "ctrl": True},
         {"properties": [("mode", 'ROTATION')]}),
        ("brush.stencil_control", {"type": 'RIGHTMOUSE', "value": 'PRESS', "alt": True},
         {"properties": [("mode", 'TRANSLATION'), ("texmode", 'SECONDARY')]}),
        ("brush.stencil_control", {"type": 'RIGHTMOUSE', "value": 'PRESS', "shift": True, "alt": True},
         {"properties": [("mode", 'SCALE'), ("texmode", 'SECONDARY')]}),
        ("brush.stencil_control", {"type": 'RIGHTMOUSE', "value": 'PRESS', "ctrl": True, "alt": True},
         {"properties": [("mode", 'ROTATION'), ("texmode", 'SECONDARY')]}),
        # Tools
        ("paint.brush_select", {"type": 'X', "value": 'PRESS'},
         {"properties": [("sculpt_tool", 'DRAW')]}),
        ("paint.brush_select", {"type": 'S', "value": 'PRESS', "shift": True},
         {"properties": [("sculpt_tool", 'SMOOTH')]}),
        ("paint.brush_select", {"type": 'P', "value": 'PRESS'},
         {"properties": [("sculpt_tool", 'PINCH')]}),
        ("paint.brush_select", {"type": 'I', "value": 'PRESS'},
         {"properties": [("sculpt_tool", 'INFLATE')]}),
        ("paint.brush_select", {"type": 'G', "value": 'PRESS'},
         {"properties": [("sculpt_tool", 'GRAB')]}),
        ("paint.brush_select", {"type": 'L', "value": 'PRESS'},
         {"properties": [("sculpt_tool", 'LAYER')]}),
        ("paint.brush_select", {"type": 'T', "value": 'PRESS', "shift": True},
         {"properties": [("sculpt_tool", 'FLATTEN')]}),
        ("paint.brush_select", {"type": 'C', "value": 'PRESS'},
         {"properties": [("sculpt_tool", 'CLAY')]}),
        ("paint.brush_select", {"type": 'C', "value": 'PRESS', "shift": True},
         {"properties": [("sculpt_tool", 'CREASE')]}),
        ("paint.brush_select", {"type": 'K', "value": 'PRESS'},
         {"properties": [("sculpt_tool", 'SNAKE_HOOK')]}),
        ("paint.brush_select", {"type": 'M', "value": 'PRESS'},
         {"properties": [("sculpt_tool", 'MASK'), ("toggle", True), ("create_missing", True)]}),
        # Menus
        ("wm.context_menu_enum", {"type": 'E', "value": 'PRESS'},
         {"properties": [("data_path", 'tool_settings.sculpt.brush.stroke_method')]}),
        ("wm.context_toggle", {"type": 'S', "value": 'PRESS', "shift": True},
         {"properties": [("data_path", 'tool_settings.sculpt.brush.use_smooth_stroke')]}),
        op_menu("VIEW3D_MT_angle_control", {"type": 'R', "value": 'PRESS'}),
        op_menu_pie("VIEW3D_MT_sculpt_mask_edit_pie", {"type" : 'A', "value": 'PRESS'}),
        op_menu_pie("VIEW3D_MT_sculpt_face_sets_edit_pie", {"type" : 'W', "value": 'PRESS'}),
        *_template_items_context_panel("VIEW3D_PT_sculpt_context_menu", params.context_menu_event),
    ])

    if params.legacy:
        items.extend(_template_items_legacy_tools_from_numbers())

    return keymap


# Mesh edit mode.
def km_mesh(params):
    items = []
    keymap = (
        "Mesh",
        {"space_type": 'EMPTY', "region_type": 'WINDOW'},
        {"items": items},
    )

    items.extend([
        # Tools.
        ("mesh.loopcut_slide", {"type": 'R', "value": 'PRESS', "ctrl": True},
         {"properties": [("TRANSFORM_OT_edge_slide", [("release_confirm", False), ],)]}),
        ("mesh.offset_edge_loops_slide", {"type": 'R', "value": 'PRESS', "shift": True, "ctrl": True},
         {"properties": [("TRANSFORM_OT_edge_slide", [("release_confirm", False), ],)]}),
        ("mesh.inset", {"type": 'I', "value": 'PRESS'}, None),
        ("mesh.bevel", {"type": 'B', "value": 'PRESS', "ctrl": True},
         {"properties": [("affect", 'EDGES')]}),
        ("mesh.bevel", {"type": 'B', "value": 'PRESS', "shift": True, "ctrl": True},
         {"properties": [("affect", 'VERTICES')]}),
        # Selection modes.
        *_template_items_editmode_mesh_select_mode(params),
        # Loop Select with alt. Double click in case MMB emulation is on (below).
        ("mesh.loop_select", {"type": params.select_mouse, "value": params.select_mouse_value, "alt": True},
         {"properties": [("extend", False), ("deselect", False), ("toggle", False)]}),
        ("mesh.loop_select", {"type": params.select_mouse, "value": params.select_mouse_value, "shift": True, "alt": True},
         {"properties": [("extend", False), ("deselect", False), ("toggle", True)]}),
        # Selection
        ("mesh.edgering_select", {"type": params.select_mouse, "value": params.select_mouse_value, "ctrl": True, "alt": True},
         {"properties": [("extend", False), ("deselect", False), ("toggle", False)]}),
        ("mesh.edgering_select", {"type": params.select_mouse, "value": params.select_mouse_value, "shift": True, "ctrl": True, "alt": True},
         {"properties": [("extend", False), ("deselect", False), ("toggle", True)]}),
        ("mesh.shortest_path_pick", {"type": params.select_mouse, "value": params.select_mouse_value, "ctrl": True},
         {"properties": [("use_fill", False)]}),
        ("mesh.shortest_path_pick", {"type": params.select_mouse, "value": params.select_mouse_value, "shift": True, "ctrl": True},
         {"properties": [("use_fill", True)]}),
        *_template_items_select_actions(params, "mesh.select_all"),
        ("mesh.select_more", {"type": 'NUMPAD_PLUS', "value": 'PRESS', "ctrl": True}, None),
        ("mesh.select_less", {"type": 'NUMPAD_MINUS', "value": 'PRESS', "ctrl": True}, None),
        ("mesh.select_next_item", {"type": 'NUMPAD_PLUS', "value": 'PRESS', "shift": True, "ctrl": True}, None),
        ("mesh.select_prev_item", {"type": 'NUMPAD_MINUS', "value": 'PRESS', "shift": True, "ctrl": True}, None),
        ("mesh.select_linked", {"type": 'L', "value": 'PRESS', "ctrl": True}, None),
        ("mesh.select_linked_pick", {"type": 'L', "value": 'PRESS'},
         {"properties": [("deselect", False)]}),
        ("mesh.select_linked_pick", {"type": 'L', "value": 'PRESS', "shift": True},
         {"properties": [("deselect", True)]}),
        ("mesh.select_mirror", {"type": 'M', "value": 'PRESS', "shift": True, "ctrl": True}, None),
        op_menu("VIEW3D_MT_edit_mesh_select_similar", {"type": 'G', "value": 'PRESS', "shift": True}),
        # Hide/reveal.
        ("mesh.hide", {"type": 'H', "value": 'PRESS'},
         {"properties": [("unselected", False)]}),
        ("mesh.hide", {"type": 'H', "value": 'PRESS', "shift": True},
         {"properties": [("unselected", True)]}),
        ("mesh.reveal", {"type": 'H', "value": 'PRESS', "alt": True}, None),
        # Tools.
        ("mesh.normals_make_consistent", {"type": 'N', "value": 'PRESS', "ctrl" if params.legacy else "shift": True},
         {"properties": [("inside", False)]}),
        ("mesh.normals_make_consistent", {"type": 'N', "value": 'PRESS', "shift": True, "ctrl": True},
         {"properties": [("inside", True)]}),
        ("view3d.edit_mesh_extrude_move_normal", {"type": 'E', "value": 'PRESS'}, None),
        op_menu("VIEW3D_MT_edit_mesh_extrude", {"type": 'E', "value": 'PRESS', "alt": True}),
        ("transform.edge_crease", {"type": 'E', "value": 'PRESS', "shift": True, "repeat": False}, None),
        ("mesh.fill", {"type": 'F', "value": 'PRESS', "alt": True}, None),
        ("mesh.quads_convert_to_tris", {"type": 'T', "value": 'PRESS', "ctrl": True},
         {"properties": [("quad_method", 'BEAUTY'), ("ngon_method", 'BEAUTY')]}),
        ("mesh.quads_convert_to_tris", {"type": 'T', "value": 'PRESS', "shift": True, "ctrl": True},
         {"properties": [("quad_method", 'FIXED'), ("ngon_method", 'CLIP')]}),
        ("mesh.tris_convert_to_quads", {"type": 'J', "value": 'PRESS', "alt": True}, None),
        ("mesh.rip_move", {"type": 'V', "value": 'PRESS'},
         {"properties": [("MESH_OT_rip", [("use_fill", False), ],)]}),
        ("mesh.rip_move", {"type": 'V', "value": 'PRESS', "alt": True},
         {"properties": [("MESH_OT_rip", [("use_fill", True), ],)]}),
        ("mesh.rip_edge_move", {"type": 'D', "value": 'PRESS', "alt": True}, None),
        op_menu("VIEW3D_MT_edit_mesh_merge", {"type": 'M', "value": 'PRESS'}),
        op_menu("VIEW3D_MT_edit_mesh_split", {"type": 'M', "value": 'PRESS', "alt": True}),
        ("transform.shrink_fatten", {"type": 'S', "value": 'PRESS', "alt": True, "repeat": False}, None),
        ("mesh.edge_face_add", {"type": 'F', "value": 'PRESS'}, None),
        ("mesh.duplicate_move", {"type": 'D', "value": 'PRESS', "shift": True}, None),
        op_menu("VIEW3D_MT_mesh_add", {"type": 'A', "value": 'PRESS', "shift": True}),
        ("mesh.separate", {"type": 'P', "value": 'PRESS'}, None),
        ("mesh.split", {"type": 'Y', "value": 'PRESS'}, None),
        ("mesh.vert_connect_path", {"type": 'J', "value": 'PRESS'}, None),
        ("mesh.point_normals", {"type": 'L', "value": 'PRESS', "alt": True}, None),
        ("transform.vert_slide", {"type": 'V', "value": 'PRESS', "shift": True, "repeat": False}, None),
        ("mesh.dupli_extrude_cursor", {"type": params.action_mouse, "value": 'CLICK', "ctrl": True},
         {"properties": [("rotate_source", True)]}),
        ("mesh.dupli_extrude_cursor", {"type": params.action_mouse, "value": 'CLICK', "shift": True, "ctrl": True},
         {"properties": [("rotate_source", False)]}),
        op_menu("VIEW3D_MT_edit_mesh_delete", {"type": 'X', "value": 'PRESS'}),
        op_menu("VIEW3D_MT_edit_mesh_delete", {"type": 'DEL', "value": 'PRESS'}),
        ("mesh.dissolve_mode", {"type": 'X', "value": 'PRESS', "ctrl": True}, None),
        ("mesh.dissolve_mode", {"type": 'DEL', "value": 'PRESS', "ctrl": True}, None),
        ("mesh.knife_tool", {"type": 'K', "value": 'PRESS'},
         {"properties": [("use_occlude_geometry", True), ("only_selected", False)]}),
        ("mesh.knife_tool", {"type": 'K', "value": 'PRESS', "shift": True},
         {"properties": [("use_occlude_geometry", False), ("only_selected", True)]}),
        ("object.vertex_parent_set", {"type": 'P', "value": 'PRESS', "ctrl": True}, None),
        # Menus.
        op_menu("VIEW3D_MT_edit_mesh_faces", {"type": 'F', "value": 'PRESS', "ctrl": True}),
        op_menu("VIEW3D_MT_edit_mesh_edges", {"type": 'E', "value": 'PRESS', "ctrl": True}),
        op_menu("VIEW3D_MT_edit_mesh_vertices", {"type": 'V', "value": 'PRESS', "ctrl": True}),
        op_menu("VIEW3D_MT_hook", {"type": 'H', "value": 'PRESS', "ctrl": True}),
        op_menu("VIEW3D_MT_uv_map", {"type": 'U', "value": 'PRESS'}),
        op_menu("VIEW3D_MT_vertex_group", {"type": 'G', "value": 'PRESS', "ctrl": True}),
        op_menu("VIEW3D_MT_edit_mesh_normals", {"type": 'N', "value": 'PRESS', "alt" : True}),
        ("object.vertex_group_remove_from", {"type": 'G', "value": 'PRESS', "ctrl": True, "alt": True}, None),
        *_template_items_proportional_editing(connected=True),
        *_template_items_context_menu("VIEW3D_MT_edit_mesh_context_menu", params.context_menu_event),
    ])

    if params.use_mouse_emulate_3_button and params.select_mouse == 'LEFTMOUSE':
        items.extend([
            ("mesh.loop_select", {"type": params.select_mouse, "value": 'DOUBLE_CLICK'},
             {"properties": [("extend", False), ("deselect", False), ("toggle", False)]}),
            ("mesh.loop_select", {"type": params.select_mouse, "value": 'DOUBLE_CLICK', "shift": True},
             {"properties": [("extend", True), ("deselect", False), ("toggle", False)]}),
            ("mesh.loop_select", {"type": params.select_mouse, "value": 'DOUBLE_CLICK', "alt": True},
             {"properties": [("extend", False), ("deselect", True), ("toggle", False)]}),
            ("mesh.edgering_select", {"type": params.select_mouse, "value": 'DOUBLE_CLICK', "ctrl": True},
             {"properties": [("extend", False), ("deselect", False), ("toggle", False)]}),
            ("mesh.edgering_select", {"type": params.select_mouse, "value": 'DOUBLE_CLICK', "shift": True, "ctrl": True},
             {"properties": [("extend", False), ("deselect", False), ("toggle", True)]}),
        ])

    if params.legacy:
        items.extend([
            ("mesh.poke", {"type": 'P', "value": 'PRESS', "alt": True}, None),
            ("mesh.select_non_manifold", {"type": 'M', "value": 'PRESS', "shift": True, "ctrl": True, "alt": True}, None),
            ("mesh.faces_select_linked_flat", {"type": 'F', "value": 'PRESS', "shift": True, "ctrl": True, "alt": True}, None),
            ("mesh.spin", {"type": 'R', "value": 'PRESS', "alt": True}, None),
            ("mesh.beautify_fill", {"type": 'F', "value": 'PRESS', "shift": True, "alt": True}, None),
            *_template_items_object_subdivision_set(),
        ])

    return keymap


# Armature edit mode
def km_armature(params):
    items = []
    keymap = (
        "Armature",
        {"space_type": 'EMPTY', "region_type": 'WINDOW'},
        {"items": items},
    )

    items.extend([
        # Hide/reveal.
        ("armature.hide", {"type": 'H', "value": 'PRESS'},
         {"properties": [("unselected", False)]}),
        ("armature.hide", {"type": 'H', "value": 'PRESS', "shift": True},
         {"properties": [("unselected", True)]}),
        ("armature.reveal", {"type": 'H', "value": 'PRESS', "alt": True}, None),
        # Align & roll.
        ("armature.align", {"type": 'A', "value": 'PRESS', "ctrl": True, "alt": True}, None),
        ("armature.calculate_roll", {"type": 'N', "value": 'PRESS', "ctrl" if params.legacy else "shift": True}, None),
        ("armature.roll_clear", {"type": 'R', "value": 'PRESS', "alt": True}, None),
        ("armature.switch_direction", {"type": 'F', "value": 'PRESS', "alt": True}, None),
        # Add.
        ("armature.bone_primitive_add", {"type": 'A', "value": 'PRESS', "shift": True}, None),
        # Parenting.
        ("armature.parent_set", {"type": 'P', "value": 'PRESS', "ctrl": True}, None),
        ("armature.parent_clear", {"type": 'P', "value": 'PRESS', "alt": True}, None),
        # Selection.
        *_template_items_select_actions(params, "armature.select_all"),
        ("armature.select_mirror", {"type": 'M', "value": 'PRESS', "shift": True, "ctrl": True},
         {"properties": [("extend", False)]}),
        ("armature.select_hierarchy", {"type": 'LEFT_BRACKET', "value": 'PRESS'},
         {"properties": [("direction", 'PARENT'), ("extend", False)]}),
        ("armature.select_hierarchy", {"type": 'LEFT_BRACKET', "value": 'PRESS', "shift": True},
         {"properties": [("direction", 'PARENT'), ("extend", True)]}),
        ("armature.select_hierarchy", {"type": 'RIGHT_BRACKET', "value": 'PRESS'},
         {"properties": [("direction", 'CHILD'), ("extend", False)]}),
        ("armature.select_hierarchy", {"type": 'RIGHT_BRACKET', "value": 'PRESS', "shift": True},
         {"properties": [("direction", 'CHILD'), ("extend", True)]}),
        ("armature.select_more", {"type": 'NUMPAD_PLUS', "value": 'PRESS', "ctrl": True}, None),
        ("armature.select_less", {"type": 'NUMPAD_MINUS', "value": 'PRESS', "ctrl": True}, None),
        ("armature.select_similar", {"type": 'G', "value": 'PRESS', "shift": True}, None),
        ("armature.select_linked_pick", {"type": 'L', "value": 'PRESS'},
         {"properties": [("deselect", False)]}),
        ("armature.select_linked_pick", {"type": 'L', "value": 'PRESS', "shift": True},
         {"properties": [("deselect", True)]}),
        ("armature.select_linked", {"type": 'L', "value": 'PRESS', "ctrl": True}, None),
        ("armature.shortest_path_pick", {"type": params.select_mouse, "value": params.select_mouse_value, "ctrl": True}, None),
        # Editing.
        op_menu("VIEW3D_MT_edit_armature_delete", {"type": 'X', "value": 'PRESS'}),
        op_menu("VIEW3D_MT_edit_armature_delete", {"type": 'DEL', "value": 'PRESS'}),
        ("armature.duplicate_move", {"type": 'D', "value": 'PRESS', "shift": True}, None),
        ("armature.dissolve", {"type": 'X', "value": 'PRESS', "ctrl": True}, None),
        ("armature.dissolve", {"type": 'DEL', "value": 'PRESS', "ctrl": True}, None),
        ("armature.extrude_move", {"type": 'E', "value": 'PRESS'}, None),
        ("armature.extrude_forked", {"type": 'E', "value": 'PRESS', "shift": True}, None),
        ("armature.click_extrude", {"type": params.action_mouse, "value": 'CLICK', "ctrl": True}, None),
        ("armature.fill", {"type": 'F', "value": 'PRESS'}, None),
        ("armature.split", {"type": 'Y', "value": 'PRESS'}, None),
        ("armature.separate", {"type": 'P', "value": 'PRESS'}, None),
        # Set flags.
        op_menu("VIEW3D_MT_bone_options_toggle", {"type": 'W', "value": 'PRESS', "shift": True}),
        op_menu("VIEW3D_MT_bone_options_enable", {"type": 'W', "value": 'PRESS', "shift": True, "ctrl": True}),
        op_menu("VIEW3D_MT_bone_options_disable", {"type": 'W', "value": 'PRESS', "alt": True}),
        # Armature/bone layers.
        ("armature.layers_show_all", {"type": 'ACCENT_GRAVE', "value": 'PRESS', "ctrl": True}, None),
        ("armature.armature_layers", {"type": 'M', "value": 'PRESS', "shift": True}, None),
        ("armature.bone_layers", {"type": 'M', "value": 'PRESS'}, None),
        # Special transforms.
        ("transform.bbone_resize", {"type": 'S', "value": 'PRESS', "ctrl": True, "alt": True, "repeat": False}, None),
        ("transform.transform", {"type": 'S', "value": 'PRESS', "alt": True, "repeat": False},
         {"properties": [("mode", 'BONE_ENVELOPE')]}),
        ("transform.transform", {"type": 'R', "value": 'PRESS', "ctrl": True, "repeat": False},
         {"properties": [("mode", 'BONE_ROLL')]}),
        # Menus.
        *_template_items_context_menu("VIEW3D_MT_armature_context_menu", params.context_menu_event),
    ])

    return keymap


# Metaball edit mode.
def km_metaball(params):
    items = []
    keymap = (
        "Metaball",
        {"space_type": 'EMPTY', "region_type": 'WINDOW'},
        {"items": items},
    )

    items.extend([
        ("object.metaball_add", {"type": 'A', "value": 'PRESS', "shift": True}, None),
        ("mball.reveal_metaelems", {"type": 'H', "value": 'PRESS', "alt": True}, None),
        ("mball.hide_metaelems", {"type": 'H', "value": 'PRESS'},
         {"properties": [("unselected", False)]}),
        ("mball.hide_metaelems", {"type": 'H', "value": 'PRESS', "shift": True},
         {"properties": [("unselected", True)]}),
        ("mball.delete_metaelems", {"type": 'X', "value": 'PRESS'}, None),
        ("mball.delete_metaelems", {"type": 'DEL', "value": 'PRESS'}, None),
        ("mball.duplicate_move", {"type": 'D', "value": 'PRESS', "shift": True}, None),
        *_template_items_select_actions(params, "mball.select_all"),
        ("mball.select_similar", {"type": 'G', "value": 'PRESS', "shift": True}, None),
        *_template_items_proportional_editing(connected=True),
        *_template_items_context_menu("VIEW3D_MT_edit_metaball_context_menu", params.context_menu_event),
    ])

    return keymap


# Lattice edit mode.
def km_lattice(params):
    items = []
    keymap = (
        "Lattice",
        {"space_type": 'EMPTY', "region_type": 'WINDOW'},
        {"items": items},
    )

    items.extend([
        *_template_items_select_actions(params, "lattice.select_all"),
        ("lattice.select_more", {"type": 'NUMPAD_PLUS', "value": 'PRESS', "ctrl": True}, None),
        ("lattice.select_less", {"type": 'NUMPAD_MINUS', "value": 'PRESS', "ctrl": True}, None),
        ("object.vertex_parent_set", {"type": 'P', "value": 'PRESS', "ctrl": True}, None),
        ("lattice.flip", {"type": 'F', "value": 'PRESS', "alt": True}, None),
        op_menu("VIEW3D_MT_hook", {"type": 'H', "value": 'PRESS', "ctrl": True}),
        *_template_items_proportional_editing(connected=False),
        *_template_items_context_menu("VIEW3D_MT_edit_lattice_context_menu", params.context_menu_event),
    ])

    return keymap


# Particle edit mode.
def km_particle(params):
    items = []
    keymap = (
        "Particle",
        {"space_type": 'EMPTY', "region_type": 'WINDOW'},
        {"items": items},
    )

    items.extend([
        *_template_items_select_actions(params, "particle.select_all"),
        ("particle.select_more", {"type": 'NUMPAD_PLUS', "value": 'PRESS', "ctrl": True}, None),
        ("particle.select_less", {"type": 'NUMPAD_MINUS', "value": 'PRESS', "ctrl": True}, None),
        ("particle.select_linked_pick", {"type": 'L', "value": 'PRESS'},
         {"properties": [("deselect", False)]}),
        ("particle.select_linked_pick", {"type": 'L', "value": 'PRESS', "shift": True},
         {"properties": [("deselect", True)]}),
        ("particle.select_linked", {"type": 'L', "value": 'PRESS', "ctrl": True}, None),
        ("particle.delete", {"type": 'X', "value": 'PRESS'}, None),
        ("particle.delete", {"type": 'DEL', "value": 'PRESS'}, None),
        ("particle.reveal", {"type": 'H', "value": 'PRESS', "alt": True}, None),
        ("particle.hide", {"type": 'H', "value": 'PRESS'},
         {"properties": [("unselected", False)]}),
        ("particle.hide", {"type": 'H', "value": 'PRESS', "shift": True},
         {"properties": [("unselected", True)]}),
        ("particle.brush_edit", {"type": 'LEFTMOUSE', "value": 'PRESS'}, None),
        ("particle.brush_edit", {"type": 'LEFTMOUSE', "value": 'PRESS', "shift": True}, None),
        ("wm.radial_control", {"type": 'F', "value": 'PRESS'},
         {"properties": [("data_path_primary", 'tool_settings.particle_edit.brush.size')]}),
        ("wm.radial_control", {"type": 'F', "value": 'PRESS', "shift": True},
         {"properties": [("data_path_primary", 'tool_settings.particle_edit.brush.strength')]}),
        ("particle.weight_set", {"type": 'K', "value": 'PRESS', "shift": True}, None),
        *(
            (("wm.context_set_enum",
              {"type": NUMBERS_1[i], "value": 'PRESS'},
              {"properties": [("data_path", "tool_settings.particle_edit.select_mode"), ("value", value)]})
             for i, value in enumerate(('PATH', 'POINT', 'TIP'))
             )
        ),
        *_template_items_proportional_editing(connected=False),
        *_template_items_context_menu("VIEW3D_MT_particle_context_menu", params.context_menu_event),
    ])

    return keymap


# Text edit mode.
def km_font(params):
    items = []
    keymap = (
        "Font",
        {"space_type": 'EMPTY', "region_type": 'WINDOW'},
        {"items": items},
    )

    items.extend([
        ("font.style_toggle", {"type": 'B', "value": 'PRESS', "ctrl": True},
         {"properties": [("style", 'BOLD')]}),
        ("font.style_toggle", {"type": 'I', "value": 'PRESS', "ctrl": True},
         {"properties": [("style", 'ITALIC')]}),
        ("font.style_toggle", {"type": 'U', "value": 'PRESS', "ctrl": True},
         {"properties": [("style", 'UNDERLINE')]}),
        ("font.style_toggle", {"type": 'P', "value": 'PRESS', "ctrl": True},
         {"properties": [("style", 'SMALL_CAPS')]}),
        ("font.delete", {"type": 'DEL', "value": 'PRESS'},
         {"properties": [("type", 'NEXT_OR_SELECTION')]}),
        ("font.delete", {"type": 'DEL', "value": 'PRESS', "ctrl": True},
         {"properties": [("type", 'NEXT_WORD')]}),
        ("font.delete", {"type": 'BACK_SPACE', "value": 'PRESS'},
         {"properties": [("type", 'PREVIOUS_OR_SELECTION')]}),
        ("font.delete", {"type": 'BACK_SPACE', "value": 'PRESS', "shift": True},
         {"properties": [("type", 'PREVIOUS_OR_SELECTION')]}),
        ("font.delete", {"type": 'BACK_SPACE', "value": 'PRESS', "ctrl": True},
         {"properties": [("type", 'PREVIOUS_WORD')]}),
        ("font.move", {"type": 'HOME', "value": 'PRESS'},
         {"properties": [("type", 'LINE_BEGIN')]}),
        ("font.move", {"type": 'END', "value": 'PRESS'},
         {"properties": [("type", 'LINE_END')]}),
        ("font.move", {"type": 'LEFT_ARROW', "value": 'PRESS'},
         {"properties": [("type", 'PREVIOUS_CHARACTER')]}),
        ("font.move", {"type": 'RIGHT_ARROW', "value": 'PRESS'},
         {"properties": [("type", 'NEXT_CHARACTER')]}),
        ("font.move", {"type": 'LEFT_ARROW', "value": 'PRESS', "ctrl": True},
         {"properties": [("type", 'PREVIOUS_WORD')]}),
        ("font.move", {"type": 'RIGHT_ARROW', "value": 'PRESS', "ctrl": True},
         {"properties": [("type", 'NEXT_WORD')]}),
        ("font.move", {"type": 'UP_ARROW', "value": 'PRESS'},
         {"properties": [("type", 'PREVIOUS_LINE')]}),
        ("font.move", {"type": 'DOWN_ARROW', "value": 'PRESS'},
         {"properties": [("type", 'NEXT_LINE')]}),
        ("font.move", {"type": 'PAGE_UP', "value": 'PRESS'},
         {"properties": [("type", 'PREVIOUS_PAGE')]}),
        ("font.move", {"type": 'PAGE_DOWN', "value": 'PRESS'},
         {"properties": [("type", 'NEXT_PAGE')]}),
        ("font.move_select", {"type": 'HOME', "value": 'PRESS', "shift": True},
         {"properties": [("type", 'LINE_BEGIN')]}),
        ("font.move_select", {"type": 'END', "value": 'PRESS', "shift": True},
         {"properties": [("type", 'LINE_END')]}),
        ("font.move_select", {"type": 'LEFT_ARROW', "value": 'PRESS', "shift": True},
         {"properties": [("type", 'PREVIOUS_CHARACTER')]}),
        ("font.move_select", {"type": 'RIGHT_ARROW', "value": 'PRESS', "shift": True},
         {"properties": [("type", 'NEXT_CHARACTER')]}),
        ("font.move_select", {"type": 'LEFT_ARROW', "value": 'PRESS', "shift": True, "ctrl": True},
         {"properties": [("type", 'PREVIOUS_WORD')]}),
        ("font.move_select", {"type": 'RIGHT_ARROW', "value": 'PRESS', "shift": True, "ctrl": True},
         {"properties": [("type", 'NEXT_WORD')]}),
        ("font.move_select", {"type": 'UP_ARROW', "value": 'PRESS', "shift": True},
         {"properties": [("type", 'PREVIOUS_LINE')]}),
        ("font.move_select", {"type": 'DOWN_ARROW', "value": 'PRESS', "shift": True},
         {"properties": [("type", 'NEXT_LINE')]}),
        ("font.move_select", {"type": 'PAGE_UP', "value": 'PRESS', "shift": True},
         {"properties": [("type", 'PREVIOUS_PAGE')]}),
        ("font.move_select", {"type": 'PAGE_DOWN', "value": 'PRESS', "shift": True},
         {"properties": [("type", 'NEXT_PAGE')]}),
        ("font.change_spacing", {"type": 'LEFT_ARROW', "value": 'PRESS', "alt": True},
         {"properties": [("delta", -1)]}),
        ("font.change_spacing", {"type": 'RIGHT_ARROW', "value": 'PRESS', "alt": True},
         {"properties": [("delta", 1)]}),
        ("font.change_character", {"type": 'UP_ARROW', "value": 'PRESS', "alt": True},
         {"properties": [("delta", 1)]}),
        ("font.change_character", {"type": 'DOWN_ARROW', "value": 'PRESS', "alt": True},
         {"properties": [("delta", -1)]}),
        ("font.select_all", {"type": 'A', "value": 'PRESS', "ctrl": True}, None),
        ("font.text_copy", {"type": 'C', "value": 'PRESS', "ctrl": True}, None),
        ("font.text_cut", {"type": 'X', "value": 'PRESS', "ctrl": True}, None),
        ("font.text_paste", {"type": 'V', "value": 'PRESS', "ctrl": True}, None),
        ("font.line_break", {"type": 'RET', "value": 'PRESS'}, None),
        ("font.text_insert", {"type": 'TEXTINPUT', "value": 'ANY', "any": True}, None),
        ("font.text_insert", {"type": 'BACK_SPACE', "value": 'PRESS', "alt": True},
         {"properties": [("accent", True)]}),
        *_template_items_context_menu("VIEW3D_MT_edit_font_context_menu", params.context_menu_event),
    ])

    return keymap


def km_object_non_modal(params):
    items = []
    keymap = (
        "Object Non-modal",
        {"space_type": 'EMPTY', "region_type": 'WINDOW'},
        {"items": items},
    )

    if params.legacy:
        items.extend([
            ("object.mode_set", {"type": 'TAB', "value": 'PRESS'},
             {"properties": [("mode", 'EDIT'), ("toggle", True)]}),
            ("object.mode_set", {"type": 'TAB', "value": 'PRESS', "ctrl": True},
             {"properties": [("mode", 'POSE'), ("toggle", True)]}),
            ("object.mode_set", {"type": 'V', "value": 'PRESS'},
             {"properties": [("mode", 'VERTEX_PAINT'), ("toggle", True)]}),
            ("object.mode_set", {"type": 'TAB', "value": 'PRESS', "ctrl": True},
             {"properties": [("mode", 'WEIGHT_PAINT'), ("toggle", True)]}),
        ])
    elif params.use_pie_click_drag:
        items.extend([
            ("object.mode_set", {"type": 'TAB', "value": 'CLICK'},
             {"properties": [("mode", 'EDIT'), ("toggle", True)]}),
            op_menu_pie("VIEW3D_MT_object_mode_pie", {"type": 'TAB', "value": 'CLICK_DRAG'}),
            ("view3d.object_mode_pie_or_toggle", {"type": 'TAB', "value": 'PRESS', "ctrl": True}, None),
        ])
    elif not params.use_v3d_tab_menu:
        items.extend([
            ("object.mode_set", {"type": 'TAB', "value": 'PRESS'},
             {"properties": [("mode", 'EDIT'), ("toggle", True)]}),
            ("view3d.object_mode_pie_or_toggle", {"type": 'TAB', "value": 'PRESS', "ctrl": True}, None),
        ])
    else:
        # Swap Tab/Ctrl-Tab
        items.extend([
            ("object.mode_set", {"type": 'TAB', "value": 'PRESS', "ctrl": True},
             {"properties": [("mode", 'EDIT'), ("toggle", True)]}),
            op_menu_pie("VIEW3D_MT_object_mode_pie", {"type": 'TAB', "value": 'PRESS'}),
        ])

    if params.legacy:
        items.extend([
            ("object.origin_set", {"type": 'C', "value": 'PRESS', "shift": True, "ctrl": True, "alt": True}, None),
        ])

    return keymap


# ------------------------------------------------------------------------------
# Modal Maps and Gizmos


def km_eyedropper_modal_map(_params):
    items = []
    keymap = (
        "Eyedropper Modal Map",
        {"space_type": 'EMPTY', "region_type": 'WINDOW', "modal": True},
        {"items": items},
    )

    items.extend([
        ("CANCEL", {"type": 'ESC', "value": 'PRESS', "any": True}, None),
        ("CANCEL", {"type": 'RIGHTMOUSE', "value": 'PRESS', "any": True}, None),
        ("SAMPLE_CONFIRM", {"type": 'RET', "value": 'RELEASE', "any": True}, None),
        ("SAMPLE_CONFIRM", {"type": 'NUMPAD_ENTER', "value": 'RELEASE', "any": True}, None),
        ("SAMPLE_CONFIRM", {"type": 'LEFTMOUSE', "value": 'RELEASE', "any": True}, None),
        ("SAMPLE_BEGIN", {"type": 'LEFTMOUSE', "value": 'PRESS', "any": True}, None),
        ("SAMPLE_RESET", {"type": 'SPACE', "value": 'RELEASE', "any": True}, None),
    ])

    return keymap


def km_eyedropper_colorramp_pointsampling_map(_params):
    items = []
    keymap = (
        "Eyedropper ColorRamp PointSampling Map",
        {"space_type": 'EMPTY', "region_type": 'WINDOW', "modal": True},
        {"items": items},
    )

    items.extend([
        ("CANCEL", {"type": 'ESC', "value": 'PRESS', "any": True}, None),
        ("CANCEL", {"type": 'BACK_SPACE', "value": 'PRESS', "any": True}, None),
        ("SAMPLE_CONFIRM", {"type": 'RIGHTMOUSE', "value": 'PRESS', "any": True}, None),
        ("SAMPLE_CONFIRM", {"type": 'RET', "value": 'RELEASE', "any": True}, None),
        ("SAMPLE_CONFIRM", {"type": 'NUMPAD_ENTER', "value": 'RELEASE', "any": True}, None),
        ("SAMPLE_SAMPLE", {"type": 'LEFTMOUSE', "value": 'PRESS', "any": True}, None),
        ("SAMPLE_RESET", {"type": 'SPACE', "value": 'RELEASE', "any": True}, None),
    ])

    return keymap


def km_transform_modal_map(_params):
    items = []
    keymap = (
        "Transform Modal Map",
        {"space_type": 'EMPTY', "region_type": 'WINDOW', "modal": True},
        {"items": items},
    )

    items.extend([
        ("CONFIRM", {"type": 'LEFTMOUSE', "value": 'PRESS', "any": True}, None),
        ("CONFIRM", {"type": 'RET', "value": 'PRESS', "any": True}, None),
        ("CONFIRM", {"type": 'NUMPAD_ENTER', "value": 'PRESS', "any": True}, None),
        ("CONFIRM", {"type": 'SPACE', "value": 'PRESS', "any": True}, None),
        ("CANCEL", {"type": 'RIGHTMOUSE', "value": 'PRESS', "any": True}, None),
        ("CANCEL", {"type": 'ESC', "value": 'PRESS', "any": True}, None),
        ("AXIS_X", {"type": 'X', "value": 'PRESS', "repeat": False}, None),
        ("AXIS_Y", {"type": 'Y', "value": 'PRESS', "repeat": False}, None),
        ("AXIS_Z", {"type": 'Z', "value": 'PRESS', "repeat": False}, None),
        ("PLANE_X", {"type": 'X', "value": 'PRESS', "shift": True, "repeat": False}, None),
        ("PLANE_Y", {"type": 'Y', "value": 'PRESS', "shift": True, "repeat": False}, None),
        ("PLANE_Z", {"type": 'Z', "value": 'PRESS', "shift": True, "repeat": False}, None),
        ("CONS_OFF", {"type": 'C', "value": 'PRESS', "repeat": False}, None),
        ("TRANSLATE", {"type": 'G', "value": 'PRESS', "repeat": False}, None),
        ("ROTATE", {"type": 'R', "value": 'PRESS', "repeat": False}, None),
        ("RESIZE", {"type": 'S', "value": 'PRESS', "repeat": False}, None),
        ("SNAP_TOGGLE", {"type": 'TAB', "value": 'PRESS', "shift": True, "repeat": False}, None),
        ("SNAP_INV_ON", {"type": 'LEFT_CTRL', "value": 'PRESS', "any": True}, None),
        ("SNAP_INV_OFF", {"type": 'LEFT_CTRL', "value": 'RELEASE', "any": True}, None),
        ("SNAP_INV_ON", {"type": 'RIGHT_CTRL', "value": 'PRESS', "any": True}, None),
        ("SNAP_INV_OFF", {"type": 'RIGHT_CTRL', "value": 'RELEASE', "any": True}, None),
        ("ADD_SNAP", {"type": 'A', "value": 'PRESS', "repeat": False}, None),
        ("ADD_SNAP", {"type": 'A', "value": 'PRESS', "ctrl": True, "repeat": False}, None),
        ("REMOVE_SNAP", {"type": 'A', "value": 'PRESS', "alt": True, "repeat": False}, None),
        ("PROPORTIONAL_SIZE_UP", {"type": 'PAGE_UP', "value": 'PRESS'}, None),
        ("PROPORTIONAL_SIZE_DOWN", {"type": 'PAGE_DOWN', "value": 'PRESS'}, None),
        ("PROPORTIONAL_SIZE_UP", {"type": 'PAGE_UP', "value": 'PRESS', "shift": True}, None),
        ("PROPORTIONAL_SIZE_DOWN", {"type": 'PAGE_DOWN', "value": 'PRESS', "shift": True}, None),
        ("PROPORTIONAL_SIZE_UP", {"type": 'WHEELDOWNMOUSE', "value": 'PRESS'}, None),
        ("PROPORTIONAL_SIZE_DOWN", {"type": 'WHEELUPMOUSE', "value": 'PRESS'}, None),
        ("PROPORTIONAL_SIZE_UP", {"type": 'WHEELDOWNMOUSE', "value": 'PRESS', "shift": True}, None),
        ("PROPORTIONAL_SIZE_DOWN", {"type": 'WHEELUPMOUSE', "value": 'PRESS', "shift": True}, None),
        ("PROPORTIONAL_SIZE", {"type": 'TRACKPADPAN', "value": 'ANY'}, None),
        ("EDGESLIDE_EDGE_NEXT", {"type": 'WHEELDOWNMOUSE', "value": 'PRESS', "alt": True}, None),
        ("EDGESLIDE_PREV_NEXT", {"type": 'WHEELUPMOUSE', "value": 'PRESS', "alt": True}, None),
        ("AUTOIK_CHAIN_LEN_UP", {"type": 'PAGE_UP', "value": 'PRESS'}, None),
        ("AUTOIK_CHAIN_LEN_DOWN", {"type": 'PAGE_DOWN', "value": 'PRESS'}, None),
        ("AUTOIK_CHAIN_LEN_UP", {"type": 'PAGE_UP', "value": 'PRESS', "shift": True}, None),
        ("AUTOIK_CHAIN_LEN_DOWN", {"type": 'PAGE_DOWN', "value": 'PRESS', "shift": True}, None),
        ("AUTOIK_CHAIN_LEN_UP", {"type": 'WHEELDOWNMOUSE', "value": 'PRESS'}, None),
        ("AUTOIK_CHAIN_LEN_DOWN", {"type": 'WHEELUPMOUSE', "value": 'PRESS'}, None),
        ("AUTOIK_CHAIN_LEN_UP", {"type": 'WHEELDOWNMOUSE', "value": 'PRESS', "shift": True}, None),
        ("AUTOIK_CHAIN_LEN_DOWN", {"type": 'WHEELUPMOUSE', "value": 'PRESS', "shift": True}, None),
        ("INSERTOFS_TOGGLE_DIR", {"type": 'T', "value": 'PRESS', "repeat": False}, None),
        ("AUTOCONSTRAIN", {"type": 'MIDDLEMOUSE', "value": 'PRESS', "repeat": False}, None),
        ("AUTOCONSTRAIN", {"type": 'MIDDLEMOUSE', "value": 'PRESS', "repeat": False, "shift": True}, None),
    ])

    return keymap


def km_view3d_interactive_add_tool_modal_map(_params):
    items = []
    keymap = (
        "View3D Placement Modal Map",
        {"space_type": 'EMPTY', "region_type": 'WINDOW', "modal": True},
        {"items": items},
    )

    items.extend([
        ("PIVOT_CENTER_ON", {"type": 'LEFT_ALT', "value": 'PRESS', "any": True}, None),
        ("PIVOT_CENTER_OFF", {"type": 'LEFT_ALT', "value": 'RELEASE', "any": True}, None),
        ("PIVOT_CENTER_ON", {"type": 'RIGHT_ALT', "value": 'PRESS', "any": True}, None),
        ("PIVOT_CENTER_OFF", {"type": 'RIGHT_ALT', "value": 'RELEASE', "any": True}, None),
        ("FIXED_ASPECT_ON", {"type": 'LEFT_SHIFT', "value": 'PRESS', "any": True}, None),
        ("FIXED_ASPECT_OFF", {"type": 'LEFT_SHIFT', "value": 'RELEASE', "any": True}, None),
        ("FIXED_ASPECT_ON", {"type": 'RIGHT_SHIFT', "value": 'PRESS', "any": True}, None),
        ("FIXED_ASPECT_OFF", {"type": 'RIGHT_SHIFT', "value": 'RELEASE', "any": True}, None),
        ("SNAP_ON", {"type": 'LEFT_CTRL', "value": 'PRESS', "any": True}, None),
        ("SNAP_OFF", {"type": 'LEFT_CTRL', "value": 'RELEASE', "any": True}, None),
        ("SNAP_ON", {"type": 'RIGHT_CTRL', "value": 'PRESS', "any": True}, None),
        ("SNAP_OFF", {"type": 'RIGHT_CTRL', "value": 'RELEASE', "any": True}, None),
    ])

    return keymap


def km_view3d_gesture_circle(_params):
    items = []
    keymap = (
        "View3D Gesture Circle",
        {"space_type": 'EMPTY', "region_type": 'WINDOW', "modal": True},
        {"items": items},
    )

    items.extend([
        # Note: use 'KM_ANY' for release, so the circle exits on any mouse release,
        # this is needed when circle select is activated as a tool.
        ("CANCEL", {"type": 'ESC', "value": 'PRESS', "any": True}, None),
        ("CANCEL", {"type": 'RIGHTMOUSE', "value": 'ANY', "any": True}, None),
        ("CONFIRM", {"type": 'RET', "value": 'PRESS', "any": True}, None),
        ("CONFIRM", {"type": 'NUMPAD_ENTER', "value": 'PRESS'}, None),
        ("SELECT", {"type": 'LEFTMOUSE', "value": 'PRESS'}, None),
        ("DESELECT", {"type": 'LEFTMOUSE', "value": 'PRESS', "shift": True}, None),
        ("NOP", {"type": 'LEFTMOUSE', "value": 'RELEASE', "any": True}, None),
        ("DESELECT", {"type": 'MIDDLEMOUSE', "value": 'PRESS'}, None),
        ("NOP", {"type": 'MIDDLEMOUSE', "value": 'RELEASE', "any": True}, None),
        ("SUBTRACT", {"type": 'WHEELUPMOUSE', "value": 'PRESS'}, None),
        ("SUBTRACT", {"type": 'NUMPAD_MINUS', "value": 'PRESS'}, None),
        ("ADD", {"type": 'WHEELDOWNMOUSE', "value": 'PRESS'}, None),
        ("ADD", {"type": 'NUMPAD_PLUS', "value": 'PRESS'}, None),
        ("SIZE", {"type": 'TRACKPADPAN', "value": 'ANY'}, None),
    ])

    return keymap


def km_gesture_border(_params):
    items = []
    keymap = (
        "Gesture Box",
        {"space_type": 'EMPTY', "region_type": 'WINDOW', "modal": True},
        {"items": items},
    )

    items.extend([
        ("CANCEL", {"type": 'ESC', "value": 'PRESS', "any": True}, None),
        ("CANCEL", {"type": 'RIGHTMOUSE', "value": 'PRESS', "any": True}, None),
        ("SELECT", {"type": 'RIGHTMOUSE', "value": 'RELEASE', "any": True}, None),
        ("BEGIN", {"type": 'LEFTMOUSE', "value": 'PRESS', "shift": True}, None),
        ("DESELECT", {"type": 'LEFTMOUSE', "value": 'RELEASE', "shift": True}, None),
        ("BEGIN", {"type": 'LEFTMOUSE', "value": 'PRESS'}, None),
        ("SELECT", {"type": 'LEFTMOUSE', "value": 'RELEASE', "any": True}, None),
        ("BEGIN", {"type": 'MIDDLEMOUSE', "value": 'PRESS'}, None),
        ("DESELECT", {"type": 'MIDDLEMOUSE', "value": 'RELEASE'}, None),
    ])

    return keymap


def km_gesture_zoom_border(_params):
    items = []
    keymap = (
        "Gesture Zoom Border",
        {"space_type": 'EMPTY', "region_type": 'WINDOW', "modal": True},
        {"items": items},
    )

    items.extend([
        ("CANCEL", {"type": 'ESC', "value": 'PRESS', "any": True}, None),
        ("CANCEL", {"type": 'RIGHTMOUSE', "value": 'ANY', "any": True}, None),
        ("BEGIN", {"type": 'LEFTMOUSE', "value": 'PRESS'}, None),
        ("IN", {"type": 'LEFTMOUSE', "value": 'RELEASE'}, None),
        ("BEGIN", {"type": 'MIDDLEMOUSE', "value": 'PRESS'}, None),
        ("OUT", {"type": 'MIDDLEMOUSE', "value": 'RELEASE'}, None),
    ])

    return keymap


def km_gesture_straight_line(_params):
    items = []
    keymap = (
        "Gesture Straight Line",
        {"space_type": 'EMPTY', "region_type": 'WINDOW', "modal": True},
        {"items": items},
    )

    items.extend([
        ("CANCEL", {"type": 'ESC', "value": 'PRESS', "any": True}, None),
        ("CANCEL", {"type": 'RIGHTMOUSE', "value": 'ANY', "any": True}, None),
        ("BEGIN", {"type": 'LEFTMOUSE', "value": 'PRESS'}, None),
        ("SELECT", {"type": 'LEFTMOUSE', "value": 'RELEASE', "any": True}, None),
    ])

    return keymap


def km_standard_modal_map(_params):
    items = []
    keymap = (
        "Standard Modal Map",
        {"space_type": 'EMPTY', "region_type": 'WINDOW', "modal": True},
        {"items": items},
    )

    items.extend([
        ("CANCEL", {"type": 'ESC', "value": 'PRESS', "any": True}, None),
        ("APPLY", {"type": 'LEFTMOUSE', "value": 'ANY', "any": True}, None),
        ("APPLY", {"type": 'RET', "value": 'PRESS', "any": True}, None),
        ("APPLY", {"type": 'NUMPAD_ENTER', "value": 'PRESS', "any": True}, None),
        ("SNAP", {"type": 'LEFT_CTRL', "value": 'PRESS', "any": True}, None),
        ("SNAP_OFF", {"type": 'LEFT_CTRL', "value": 'RELEASE', "any": True}, None),
    ])

    return keymap


def km_knife_tool_modal_map(_params):
    items = []
    keymap = (
        "Knife Tool Modal Map",
        {"space_type": 'EMPTY', "region_type": 'WINDOW', "modal": True},
        {"items": items},
    )

    items.extend([
        ("CANCEL", {"type": 'ESC', "value": 'PRESS', "any": True}, None),
        ("PANNING", {"type": 'MIDDLEMOUSE', "value": 'ANY', "any": True}, None),
        ("ADD_CUT_CLOSED", {"type": 'LEFTMOUSE', "value": 'DOUBLE_CLICK', "any": True}, None),
        ("ADD_CUT", {"type": 'LEFTMOUSE', "value": 'ANY', "any": True}, None),
        ("CANCEL", {"type": 'RIGHTMOUSE', "value": 'PRESS', "any": True}, None),
        ("CONFIRM", {"type": 'RET', "value": 'PRESS', "any": True}, None),
        ("CONFIRM", {"type": 'NUMPAD_ENTER', "value": 'PRESS', "any": True}, None),
        ("CONFIRM", {"type": 'SPACE', "value": 'PRESS', "any": True}, None),
        ("NEW_CUT", {"type": 'E', "value": 'PRESS'}, None),
        ("SNAP_MIDPOINTS_ON", {"type": 'LEFT_CTRL', "value": 'PRESS', "any": True}, None),
        ("SNAP_MIDPOINTS_OFF", {"type": 'LEFT_CTRL', "value": 'RELEASE', "any": True}, None),
        ("SNAP_MIDPOINTS_ON", {"type": 'RIGHT_CTRL', "value": 'PRESS', "any": True}, None),
        ("SNAP_MIDPOINTS_OFF", {"type": 'RIGHT_CTRL', "value": 'RELEASE', "any": True}, None),
        ("IGNORE_SNAP_ON", {"type": 'LEFT_SHIFT', "value": 'PRESS', "any": True}, None),
        ("IGNORE_SNAP_OFF", {"type": 'LEFT_SHIFT', "value": 'RELEASE', "any": True}, None),
        ("IGNORE_SNAP_ON", {"type": 'RIGHT_SHIFT', "value": 'PRESS', "any": True}, None),
        ("IGNORE_SNAP_OFF", {"type": 'RIGHT_SHIFT', "value": 'RELEASE', "any": True}, None),
        ("ANGLE_SNAP_TOGGLE", {"type": 'C', "value": 'PRESS'}, None),
        ("CUT_THROUGH_TOGGLE", {"type": 'Z', "value": 'PRESS'}, None),
    ])

    return keymap


def km_custom_normals_modal_map(_params):
    items = []
    keymap = (
        "Custom Normals Modal Map",
        {"space_type": 'EMPTY', "region_type": 'WINDOW', "modal": True},
        {"items": items},
    )

    items.extend([
        ("CANCEL", {"type": 'ESC', "value": 'PRESS', "any": True}, None),
        ("CANCEL", {"type": 'RIGHTMOUSE', "value": 'PRESS'}, None),
        ("CONFIRM", {"type": 'RET', "value": 'PRESS', "any": True}, None),
        ("CONFIRM", {"type": 'NUMPAD_ENTER', "value": 'PRESS', "any": True}, None),
        ("CONFIRM", {"type": 'LEFTMOUSE', "value": 'PRESS'}, None),
        ("RESET", {"type": 'R', "value": 'PRESS'}, None),
        ("INVERT", {"type": 'I', "value": 'PRESS'}, None),
        ("SPHERIZE", {"type": 'S', "value": 'PRESS'}, None),
        ("ALIGN", {"type": 'A', "value": 'PRESS'}, None),
        ("USE_MOUSE", {"type": 'M', "value": 'PRESS'}, None),
        ("USE_PIVOT", {"type": 'L', "value": 'PRESS'}, None),
        ("USE_OBJECT", {"type": 'O', "value": 'PRESS'}, None),
        ("SET_USE_3DCURSOR", {"type": 'LEFTMOUSE', "value": 'CLICK', "ctrl": True}, None),
        ("SET_USE_SELECTED", {"type": 'RIGHTMOUSE', "value": 'CLICK', "ctrl": True}, None),
    ])

    return keymap


def km_bevel_modal_map(_params):
    items = []
    keymap = (
        "Bevel Modal Map",
        {"space_type": 'EMPTY', "region_type": 'WINDOW', "modal": True},
        {"items": items},
    )

    items.extend([
        ("CANCEL", {"type": 'ESC', "value": 'PRESS', "any": True}, None),
        ("CANCEL", {"type": 'RIGHTMOUSE', "value": 'PRESS', "any": True}, None),
        ("CONFIRM", {"type": 'RET', "value": 'PRESS', "any": True}, None),
        ("CONFIRM", {"type": 'NUMPAD_ENTER', "value": 'PRESS', "any": True}, None),
        ("CONFIRM", {"type": 'LEFTMOUSE', "value": 'PRESS', "any": True}, None),
        ("VALUE_OFFSET", {"type": 'A', "value": 'PRESS', "any": True}, None),
        ("VALUE_PROFILE", {"type": 'P', "value": 'PRESS', "any": True}, None),
        ("VALUE_SEGMENTS", {"type": 'S', "value": 'PRESS', "any": True}, None),
        ("SEGMENTS_UP", {"type": 'WHEELUPMOUSE', "value": 'PRESS', "any": True}, None),
        ("SEGMENTS_UP", {"type": 'NUMPAD_PLUS', "value": 'PRESS', "any": True}, None),
        ("SEGMENTS_DOWN", {"type": 'WHEELDOWNMOUSE', "value": 'PRESS', "any": True}, None),
        ("SEGMENTS_DOWN", {"type": 'NUMPAD_MINUS', "value": 'PRESS', "any": True}, None),
        ("OFFSET_MODE_CHANGE", {"type": 'M', "value": 'PRESS', "any": True}, None),
        ("CLAMP_OVERLAP_TOGGLE", {"type": 'C', "value": 'PRESS', "any": True}, None),
        ("AFFECT_CHANGE", {"type": 'V', "value": 'PRESS', "any": True}, None),
        ("HARDEN_NORMALS_TOGGLE", {"type": 'H', "value": 'PRESS', "any": True}, None),
        ("MARK_SEAM_TOGGLE", {"type": 'U', "value": 'PRESS', "any": True}, None),
        ("MARK_SHARP_TOGGLE", {"type": 'K', "value": 'PRESS', "any": True}, None),
        ("OUTER_MITER_CHANGE", {"type": 'O', "value": 'PRESS', "any": True}, None),
        ("INNER_MITER_CHANGE", {"type": 'I', "value": 'PRESS', "any": True}, None),
        ("PROFILE_TYPE_CHANGE", {"type": 'Z', "value": 'PRESS', "any": True}, None),
        ("VERTEX_MESH_CHANGE", {"type": 'N', "value": 'PRESS', "any": True}, None),
    ])

    return keymap


def km_view3d_fly_modal(_params):
    items = []
    keymap = (
        "View3D Fly Modal",
        {"space_type": 'EMPTY', "region_type": 'WINDOW', "modal": True},
        {"items": items},
    )

    items.extend([
        ("CANCEL", {"type": 'RIGHTMOUSE', "value": 'ANY', "any": True}, None),
        ("CANCEL", {"type": 'ESC', "value": 'PRESS', "any": True}, None),
        ("CONFIRM", {"type": 'LEFTMOUSE', "value": 'ANY', "any": True}, None),
        ("CONFIRM", {"type": 'RET', "value": 'PRESS', "any": True}, None),
        ("CONFIRM", {"type": 'SPACE', "value": 'PRESS', "any": True}, None),
        ("CONFIRM", {"type": 'NUMPAD_ENTER', "value": 'PRESS', "any": True}, None),
        ("ACCELERATE", {"type": 'NUMPAD_PLUS', "value": 'PRESS', "any": True}, None),
        ("DECELERATE", {"type": 'NUMPAD_MINUS', "value": 'PRESS', "any": True}, None),
        ("ACCELERATE", {"type": 'WHEELUPMOUSE', "value": 'PRESS', "any": True}, None),
        ("DECELERATE", {"type": 'WHEELDOWNMOUSE', "value": 'PRESS', "any": True}, None),
        ("CONFIRM", {"type": 'TRACKPADPAN', "value": 'ANY'}, None),
        ("PAN_ENABLE", {"type": 'MIDDLEMOUSE', "value": 'PRESS', "any": True}, None),
        ("PAN_DISABLE", {"type": 'MIDDLEMOUSE', "value": 'RELEASE', "any": True}, None),
        ("FORWARD", {"type": 'W', "value": 'PRESS'}, None),
        ("BACKWARD", {"type": 'S', "value": 'PRESS'}, None),
        ("LEFT", {"type": 'A', "value": 'PRESS'}, None),
        ("RIGHT", {"type": 'D', "value": 'PRESS'}, None),
        ("UP", {"type": 'E', "value": 'PRESS'}, None),
        ("DOWN", {"type": 'Q', "value": 'PRESS'}, None),
        ("UP", {"type": 'R', "value": 'PRESS'}, None),
        ("DOWN", {"type": 'F', "value": 'PRESS'}, None),
        ("FORWARD", {"type": 'UP_ARROW', "value": 'PRESS'}, None),
        ("BACKWARD", {"type": 'DOWN_ARROW', "value": 'PRESS'}, None),
        ("LEFT", {"type": 'LEFT_ARROW', "value": 'PRESS'}, None),
        ("RIGHT", {"type": 'RIGHT_ARROW', "value": 'PRESS'}, None),
        ("AXIS_LOCK_X", {"type": 'X', "value": 'PRESS'}, None),
        ("AXIS_LOCK_Z", {"type": 'Z', "value": 'PRESS'}, None),
        ("PRECISION_ENABLE", {"type": 'LEFT_ALT', "value": 'PRESS', "any": True}, None),
        ("PRECISION_DISABLE", {"type": 'LEFT_ALT', "value": 'RELEASE', "any": True}, None),
        ("PRECISION_ENABLE", {"type": 'LEFT_SHIFT', "value": 'PRESS', "any": True}, None),
        ("PRECISION_DISABLE", {"type": 'LEFT_SHIFT', "value": 'RELEASE', "any": True}, None),
        ("FREELOOK_ENABLE", {"type": 'LEFT_CTRL', "value": 'PRESS', "any": True}, None),
        ("FREELOOK_DISABLE", {"type": 'LEFT_CTRL', "value": 'RELEASE', "any": True}, None),
    ])

    return keymap


def km_view3d_walk_modal(_params):
    items = []
    keymap = (
        "View3D Walk Modal",
        {"space_type": 'EMPTY', "region_type": 'WINDOW', "modal": True},
        {"items": items},
    )

    items.extend([
        ("CANCEL", {"type": 'RIGHTMOUSE', "value": 'ANY', "any": True}, None),
        ("CANCEL", {"type": 'ESC', "value": 'PRESS', "any": True}, None),
        ("CONFIRM", {"type": 'LEFTMOUSE', "value": 'ANY', "any": True}, None),
        ("CONFIRM", {"type": 'RET', "value": 'PRESS', "any": True}, None),
        ("CONFIRM", {"type": 'NUMPAD_ENTER', "value": 'PRESS', "any": True}, None),
        ("FAST_ENABLE", {"type": 'LEFT_SHIFT', "value": 'PRESS', "any": True}, None),
        ("FAST_DISABLE", {"type": 'LEFT_SHIFT', "value": 'RELEASE', "any": True}, None),
        ("SLOW_ENABLE", {"type": 'LEFT_ALT', "value": 'PRESS', "any": True}, None),
        ("SLOW_DISABLE", {"type": 'LEFT_ALT', "value": 'RELEASE', "any": True}, None),
        ("FORWARD", {"type": 'W', "value": 'PRESS', "any": True}, None),
        ("BACKWARD", {"type": 'S', "value": 'PRESS', "any": True}, None),
        ("LEFT", {"type": 'A', "value": 'PRESS', "any": True}, None),
        ("RIGHT", {"type": 'D', "value": 'PRESS', "any": True}, None),
        ("UP", {"type": 'E', "value": 'PRESS', "any": True}, None),
        ("DOWN", {"type": 'Q', "value": 'PRESS', "any": True}, None),
        ("FORWARD_STOP", {"type": 'W', "value": 'RELEASE', "any": True}, None),
        ("BACKWARD_STOP", {"type": 'S', "value": 'RELEASE', "any": True}, None),
        ("LEFT_STOP", {"type": 'A', "value": 'RELEASE', "any": True}, None),
        ("RIGHT_STOP", {"type": 'D', "value": 'RELEASE', "any": True}, None),
        ("UP_STOP", {"type": 'E', "value": 'RELEASE', "any": True}, None),
        ("DOWN_STOP", {"type": 'Q', "value": 'RELEASE', "any": True}, None),
        ("FORWARD", {"type": 'UP_ARROW', "value": 'PRESS'}, None),
        ("BACKWARD", {"type": 'DOWN_ARROW', "value": 'PRESS'}, None),
        ("LEFT", {"type": 'LEFT_ARROW', "value": 'PRESS'}, None),
        ("RIGHT", {"type": 'RIGHT_ARROW', "value": 'PRESS'}, None),
        ("FORWARD_STOP", {"type": 'UP_ARROW', "value": 'RELEASE', "any": True}, None),
        ("BACKWARD_STOP", {"type": 'DOWN_ARROW', "value": 'RELEASE', "any": True}, None),
        ("LEFT_STOP", {"type": 'LEFT_ARROW', "value": 'RELEASE', "any": True}, None),
        ("RIGHT_STOP", {"type": 'RIGHT_ARROW', "value": 'RELEASE', "any": True}, None),
        ("GRAVITY_TOGGLE", {"type": 'TAB', "value": 'PRESS'}, None),
        ("GRAVITY_TOGGLE", {"type": 'G', "value": 'PRESS'}, None),
        ("JUMP", {"type": 'V', "value": 'PRESS', "any": True}, None),
        ("JUMP_STOP", {"type": 'V', "value": 'RELEASE', "any": True}, None),
        ("TELEPORT", {"type": 'SPACE', "value": 'PRESS', "any": True}, None),
        ("TELEPORT", {"type": 'MIDDLEMOUSE', "value": 'ANY', "any": True}, None),
        ("ACCELERATE", {"type": 'NUMPAD_PLUS', "value": 'PRESS', "any": True}, None),
        ("DECELERATE", {"type": 'NUMPAD_MINUS', "value": 'PRESS', "any": True}, None),
        ("ACCELERATE", {"type": 'WHEELUPMOUSE', "value": 'PRESS', "any": True}, None),
        ("DECELERATE", {"type": 'WHEELDOWNMOUSE', "value": 'PRESS', "any": True}, None),
    ])

    return keymap


def km_view3d_rotate_modal(_params):
    items = []
    keymap = (
        "View3D Rotate Modal",
        {"space_type": 'EMPTY', "region_type": 'WINDOW', "modal": True},
        {"items": items},
    )

    items.extend([
        ("CONFIRM", {"type": 'MIDDLEMOUSE', "value": 'RELEASE', "any": True}, None),
        ("CONFIRM", {"type": 'ESC', "value": 'PRESS', "any": True}, None),
        ("AXIS_SNAP_ENABLE", {"type": 'LEFT_ALT', "value": 'PRESS', "any": True}, None),
        ("AXIS_SNAP_DISABLE", {"type": 'LEFT_ALT', "value": 'RELEASE', "any": True}, None),
    ])

    return keymap


def km_view3d_move_modal(_params):
    items = []
    keymap = (
        "View3D Move Modal",
        {"space_type": 'EMPTY', "region_type": 'WINDOW', "modal": True},
        {"items": items},
    )

    items.extend([
        ("CONFIRM", {"type": 'MIDDLEMOUSE', "value": 'RELEASE', "any": True}, None),
        ("CONFIRM", {"type": 'ESC', "value": 'PRESS', "any": True}, None),
    ])

    return keymap


def km_view3d_zoom_modal(_params):
    items = []
    keymap = (
        "View3D Zoom Modal",
        {"space_type": 'EMPTY', "region_type": 'WINDOW', "modal": True},
        {"items": items},
    )

    items.extend([
        ("CONFIRM", {"type": 'MIDDLEMOUSE', "value": 'RELEASE', "any": True}, None),
        ("CONFIRM", {"type": 'ESC', "value": 'PRESS', "any": True}, None),
    ])

    return keymap


def km_view3d_dolly_modal(_params):
    items = []
    keymap = (
        "View3D Dolly Modal",
        {"space_type": 'EMPTY', "region_type": 'WINDOW', "modal": True},
        {"items": items},
    )

    items.extend([
        ("CONFIRM", {"type": 'MIDDLEMOUSE', "value": 'RELEASE', "any": True}, None),
        ("CONFIRM", {"type": 'ESC', "value": 'PRESS', "any": True}, None),
    ])

    return keymap


def km_paint_stroke_modal(_params):
    items = []
    keymap = (
        "Paint Stroke Modal",
        {"space_type": 'EMPTY', "region_type": 'WINDOW', "modal": True},
        {"items": items},
    )

    items.extend([
        ("CANCEL", {"type": 'ESC', "value": 'PRESS', "any": True}, None),
    ])

    return keymap


# Fallback for gizmos that don't have custom a custom key-map.
def km_generic_gizmo(_params):
    keymap = (
        "Generic Gizmo",
        {"space_type": 'EMPTY', "region_type": 'WINDOW'},
        {"items": _template_items_gizmo_tweak_value()},
    )

    return keymap


def km_generic_gizmo_drag(_params):
    keymap = (
        "Generic Gizmo Drag",
        {"space_type": 'EMPTY', "region_type": 'WINDOW'},
        {"items": _template_items_gizmo_tweak_value_drag()},
    )

    return keymap


def km_generic_gizmo_click_drag(_params):
    keymap = (
        "Generic Gizmo Click Drag",
        {"space_type": 'EMPTY', "region_type": 'WINDOW'},
        {"items": _template_items_gizmo_tweak_value_click_drag()},
    )

    return keymap


def km_generic_gizmo_maybe_drag(params):
    keymap = (
        "Generic Gizmo Maybe Drag",
        {"space_type": 'EMPTY', "region_type": 'WINDOW'},
        {"items":
         _template_items_gizmo_tweak_value_drag()
         if params.use_gizmo_drag else
         _template_items_gizmo_tweak_value()
        },
    )

    return keymap


def km_generic_gizmo_select(_params):
    keymap = (
        "Generic Gizmo Select",
        {"space_type": 'EMPTY', "region_type": 'WINDOW'},
        # TODO, currently in C code.
        {"items": _template_items_gizmo_tweak_value()},
    )

    return keymap


def km_generic_gizmo_tweak_modal_map(_params):
    keymap = (
        "Generic Gizmo Tweak Modal Map",
        {"space_type": 'EMPTY', "region_type": 'WINDOW', "modal": True},
        {"items": [
            ("CANCEL", {"type": 'ESC', "value": 'PRESS', "any": True}, None),
            ("CANCEL", {"type": 'RIGHTMOUSE', "value": 'PRESS', "any": True}, None),
            ("CONFIRM", {"type": 'RET', "value": 'PRESS', "any": True}, None),
            ("CONFIRM", {"type": 'NUMPAD_ENTER', "value": 'PRESS', "any": True}, None),
            ("PRECISION_ON", {"type": 'RIGHT_SHIFT', "value": 'PRESS', "any": True}, None),
            ("PRECISION_OFF", {"type": 'RIGHT_SHIFT', "value": 'RELEASE', "any": True}, None),
            ("PRECISION_ON", {"type": 'LEFT_SHIFT', "value": 'PRESS', "any": True}, None),
            ("PRECISION_OFF", {"type": 'LEFT_SHIFT', "value": 'RELEASE', "any": True}, None),
            ("SNAP_ON", {"type": 'RIGHT_CTRL', "value": 'PRESS', "any": True}, None),
            ("SNAP_OFF", {"type": 'RIGHT_CTRL', "value": 'RELEASE', "any": True}, None),
            ("SNAP_ON", {"type": 'LEFT_CTRL', "value": 'PRESS', "any": True}, None),
            ("SNAP_OFF", {"type": 'LEFT_CTRL', "value": 'RELEASE', "any": True}, None),
        ]},
    )
    return keymap


# ------------------------------------------------------------------------------
# Popup Keymaps

def km_popup_toolbar(_params):
    return (
        "Toolbar Popup",
        {"space_type": 'EMPTY', "region_type": 'TEMPORARY'},
        {"items": [
            op_tool("builtin.cursor", {"type": 'SPACE', "value": 'PRESS'}),
            op_tool("builtin.select", {"type": 'W', "value": 'PRESS'}),
            op_tool("builtin.select_lasso", {"type": 'L', "value": 'PRESS'}),
            op_tool("builtin.transform", {"type": 'T', "value": 'PRESS'}),
            op_tool("builtin.measure", {"type": 'M', "value": 'PRESS'}),
        ]},
    )


# ------------------------------------------------------------------------------
# Tool System Keymaps
#
# Named are auto-generated based on the tool name and it's toolbar.


def km_generic_tool_annotate(params):
    return (
        "Generic Tool: Annotate",
        {"region_type": 'WINDOW'},
        {"items": [
            ("gpencil.annotate", {"type": params.tool_mouse, "value": 'PRESS'},
             {"properties": [("mode", 'DRAW'), ("wait_for_input", False)]}),
            ("gpencil.annotate", {"type": params.tool_mouse, "value": 'PRESS', "ctrl": True},
             {"properties": [("mode", 'ERASER'), ("wait_for_input", False)]}),
        ]},
    )


def km_generic_tool_annotate_line(params):
    return (
        "Generic Tool: Annotate Line",
        {"region_type": 'WINDOW'},
        {"items": [
            ("gpencil.annotate", {"type": params.tool_tweak, "value": 'ANY'},
             {"properties": [("mode", 'DRAW_STRAIGHT'), ("wait_for_input", False)]}),
            ("gpencil.annotate", {"type": params.tool_mouse, "value": 'PRESS', "ctrl": True},
             {"properties": [("mode", 'ERASER'), ("wait_for_input", False)]}),
        ]},
    )


def km_generic_tool_annotate_polygon(params):
    return (
        "Generic Tool: Annotate Polygon",
        {"region_type": 'WINDOW'},
        {"items": [
            ("gpencil.annotate", {"type": params.tool_mouse, "value": 'PRESS'},
             {"properties": [("mode", 'DRAW_POLY'), ("wait_for_input", False)]}),
            ("gpencil.annotate", {"type": params.tool_mouse, "value": 'PRESS', "ctrl": True},
             {"properties": [("mode", 'ERASER'), ("wait_for_input", False)]}),
        ]},
    )


def km_generic_tool_annotate_eraser(params):
    return (
        "Generic Tool: Annotate Eraser",
        {"region_type": 'WINDOW'},
        {"items": [
            ("gpencil.annotate", {"type": params.tool_mouse, "value": 'PRESS'},
             {"properties": [("mode", 'ERASER'), ("wait_for_input", False)]}),
            ("gpencil.annotate", {"type": params.tool_mouse, "value": 'PRESS', "ctrl": True},
             {"properties": [("mode", 'ERASER'), ("wait_for_input", False)]}),
        ]},
    )


def km_image_editor_tool_generic_sample(params):
    return (
        "Image Editor Tool: Sample",
        {"space_type": 'IMAGE_EDITOR', "region_type": 'WINDOW'},
        {"items": [
            ("image.sample", {"type": params.tool_mouse, "value": 'PRESS'}, None),
        ]},
    )


def km_image_editor_tool_uv_cursor(params):
    return (
        "Image Editor Tool: Uv, Cursor",
        {"space_type": 'IMAGE_EDITOR', "region_type": 'WINDOW'},
        {"items": [
            ("uv.cursor_set", {"type": params.tool_mouse, "value": 'PRESS'}, None),
            ("transform.translate", {"type": params.tool_tweak, "value": 'ANY'},
             {"properties": [("release_confirm", True), ("cursor_transform", True)]}),
        ]},
    )


def km_image_editor_tool_uv_select(params):
    return (
        "Image Editor Tool: Uv, Tweak",
        {"space_type": 'IMAGE_EDITOR', "region_type": 'WINDOW'},
        {"items": _template_items_tool_select(params, "uv.select", "uv.cursor_set", extend="extend")},
    )


def km_image_editor_tool_uv_select_box(params):
    return (
        "Image Editor Tool: Uv, Select Box",
        {"space_type": 'IMAGE_EDITOR', "region_type": 'WINDOW'},
        {"items": _template_items_tool_select_actions_simple("uv.select_box", type=params.tool_tweak, value='ANY')},
    )


def km_image_editor_tool_uv_select_circle(params):
    return (
        "Image Editor Tool: Uv, Select Circle",
        {"space_type": 'IMAGE_EDITOR', "region_type": 'WINDOW'},
        {"items": _template_items_tool_select_actions_simple(
            "uv.select_circle", type=params.tool_mouse, value='PRESS',
            properties=[("wait_for_input", False)],
        )},
    )


def km_image_editor_tool_uv_select_lasso(params):
    return (
        "Image Editor Tool: Uv, Select Lasso",
        {"space_type": 'IMAGE_EDITOR', "region_type": 'WINDOW'},
        {"items": _template_items_tool_select_actions_simple("uv.select_lasso", type=params.tool_tweak, value='ANY')},
    )


def km_image_editor_tool_uv_rip_region(params):
    return (
        "Image Editor Tool: Uv, Rip Region",
        {"space_type": 'IMAGE_EDITOR', "region_type": 'WINDOW'},
        {"items": [
            ("uv.rip_move", {"type": params.tool_tweak, "value": 'ANY'},
             {"properties": [("TRANSFORM_OT_translate", [("release_confirm", True)])]}),
        ]},
    )


def km_image_editor_tool_uv_sculpt_stroke(params):
    return (
        "Image Editor Tool: Uv, Sculpt Stroke",
        {"space_type": 'IMAGE_EDITOR', "region_type": 'WINDOW'},
        {"items": [
            ("sculpt.uv_sculpt_stroke", {"type": params.tool_mouse, "value": 'PRESS'}, None),
            ("sculpt.uv_sculpt_stroke", {"type": params.tool_mouse, "value": 'PRESS', "ctrl": True},
             {"properties": [("mode", 'INVERT')]}),
            ("sculpt.uv_sculpt_stroke", {"type": params.tool_mouse, "value": 'PRESS', "shift": True},
             {"properties": [("mode", 'RELAX')]}),
            ("brush.scale_size", {"type": 'LEFT_BRACKET', "value": 'PRESS'},
             {"properties": [("scalar", 0.9)]}),
            ("brush.scale_size", {"type": 'RIGHT_BRACKET', "value": 'PRESS'},
             {"properties": [("scalar", 1.0 / 0.9)]}),
            *_template_paint_radial_control("uv_sculpt"),
        ]},
    )


def km_image_editor_tool_uv_move(params):
    return (
        "Image Editor Tool: Uv, Move",
        {"space_type": 'IMAGE_EDITOR', "region_type": 'WINDOW'},
        {"items": [
            ("transform.translate", {"type": params.tool_tweak, "value": 'ANY'},
             {"properties": [("release_confirm", True)]}),
        ]},
    )


def km_image_editor_tool_uv_rotate(params):
    return (
        "Image Editor Tool: Uv, Rotate",
        {"space_type": 'IMAGE_EDITOR', "region_type": 'WINDOW'},
        {"items": [
            ("transform.rotate", {"type": params.tool_tweak, "value": 'ANY'},
             {"properties": [("release_confirm", True)]}),
        ]},
    )


def km_image_editor_tool_uv_scale(params):
    return (
        "Image Editor Tool: Uv, Scale",
        {"space_type": 'IMAGE_EDITOR', "region_type": 'WINDOW'},
        {"items": [
            ("transform.resize", {"type": params.tool_tweak, "value": 'ANY'},
             {"properties": [("release_confirm", True)]}),
        ]},
    )


def km_node_editor_tool_select(params):
    return (
        "Node Tool: Tweak",
        {"space_type": 'NODE_EDITOR', "region_type": 'WINDOW'},
        {"items": [
            ("node.select", {"type": params.select_mouse, "value": 'PRESS'},
             {"properties": [("extend", False), ("deselect_all", not params.legacy)]}),
        ]},
    )


def km_node_editor_tool_select_box(params):
    return (
        "Node Tool: Select Box",
        {"space_type": 'NODE_EDITOR', "region_type": 'WINDOW'},
        {"items": _template_items_tool_select_actions_simple(
            "node.select_box", type=params.tool_tweak, value='ANY',
            properties=[("tweak", True)],
        )},
    )


def km_node_editor_tool_select_lasso(params):
    return (
        "Node Tool: Select Lasso",
        {"space_type": 'NODE_EDITOR', "region_type": 'WINDOW'},
        {"items": _template_items_tool_select_actions_simple(
            "node.select_lasso", type=params.tool_mouse, value='PRESS',
            properties=[("tweak", True)],
        )},
    )

def km_node_editor_tool_select_circle(params):
    return (
        "Node Tool: Select Circle",
        {"space_type": 'NODE_EDITOR', "region_type": 'WINDOW'},
        {"items": _template_items_tool_select_actions_simple(
            "node.select_circle", type=params.tool_mouse, value='PRESS',
            properties=[("wait_for_input", False)],
        )},
    )

def km_node_editor_tool_links_cut(params):
    return (
        "Node Tool: Links Cut",
        {"space_type": 'NODE_EDITOR', "region_type": 'WINDOW'},
        {"items": [
            ("node.links_cut", {"type": params.tool_mouse, "value": 'PRESS'}, None),
        ]},
    )


def km_3d_view_tool_cursor(params):
    return (
        "3D View Tool: Cursor",
        {"space_type": 'VIEW_3D', "region_type": 'WINDOW'},
        {"items": [
            ("view3d.cursor3d", {"type": params.tool_mouse, "value": 'PRESS'}, None),
            ("transform.translate", {"type": params.tool_tweak, "value": 'ANY'},
             {"properties": [("release_confirm", True), ("cursor_transform", True)]}),
        ]},
    )


def km_3d_view_tool_select(params):
    return (
        "3D View Tool: Tweak",
        {"space_type": 'VIEW_3D', "region_type": 'WINDOW'},
        {"items": _template_items_tool_select(params, "view3d.select", "view3d.cursor3d", extend="toggle")},
    )


def km_3d_view_tool_select_box(params):
    return (
        "3D View Tool: Select Box",
        {"space_type": 'VIEW_3D', "region_type": 'WINDOW'},
        {"items": _template_items_tool_select_actions("view3d.select_box", type=params.tool_tweak, value='ANY')},
    )


def km_3d_view_tool_select_circle(params):
    return (
        "3D View Tool: Select Circle",
        {"space_type": 'VIEW_3D', "region_type": 'WINDOW'},
        {"items": _template_items_tool_select_actions_simple(
            "view3d.select_circle", type=params.tool_mouse, value='PRESS',
            properties=[("wait_for_input", False)],
        )},
    )


def km_3d_view_tool_select_lasso(params):
    return (
        "3D View Tool: Select Lasso",
        {"space_type": 'VIEW_3D', "region_type": 'WINDOW'},
        {"items": _template_items_tool_select_actions("view3d.select_lasso", type=params.tool_tweak, value='ANY')},
    )


def km_3d_view_tool_transform(params):
    return (
        "3D View Tool: Transform",
        {"space_type": 'VIEW_3D', "region_type": 'WINDOW'},
        {"items": [
            ("transform.from_gizmo", {"type": params.tool_tweak, "value": 'ANY'}, None),
        ]},
    )


def km_3d_view_tool_move(params):
    return (
        "3D View Tool: Move",
        {"space_type": 'VIEW_3D', "region_type": 'WINDOW'},
        {"items": [
            ("transform.translate", {"type": params.tool_tweak, "value": 'ANY'},
             {"properties": [("release_confirm", True)]}),
        ]},
    )


def km_3d_view_tool_rotate(params):
    return (
        "3D View Tool: Rotate",
        {"space_type": 'VIEW_3D', "region_type": 'WINDOW'},
        {"items": [
            ("transform.rotate", {"type": params.tool_tweak, "value": 'ANY'},
             {"properties": [("release_confirm", True)]}),
        ]},
    )


def km_3d_view_tool_scale(params):
    return (
        "3D View Tool: Scale",
        {"space_type": 'VIEW_3D', "region_type": 'WINDOW'},
        {"items": [
            ("transform.resize", {"type": params.tool_tweak, "value": 'ANY'},
             {"properties": [("release_confirm", True)]}),
        ]},
    )


def km_3d_view_tool_shear(params):
    return (
        "3D View Tool: Shear",
        {"space_type": 'VIEW_3D', "region_type": 'WINDOW'},
        {"items": [
            ("transform.shear",
             {"type": params.tool_tweak, "value": 'NORTH'},
             {"properties": [("release_confirm", True), ("orient_axis_ortho", 'Y')]}),
            ("transform.shear",
             {"type": params.tool_tweak, "value": 'SOUTH'},
             {"properties": [("release_confirm", True), ("orient_axis_ortho", 'Y')]}),

            # Use as fallback to catch diagonals too.
            ("transform.shear",
             {"type": params.tool_tweak, "value": 'ANY'},
             {"properties": [("release_confirm", True), ("orient_axis_ortho", 'X')]}),
        ]},
    )


def km_3d_view_tool_measure(params):
    return (
        "3D View Tool: Measure",
        {"space_type": 'VIEW_3D', "region_type": 'WINDOW'},
        {"items": [
            ("view3d.ruler_add", {"type": params.tool_tweak, "value": 'ANY'}, None),
            ("view3d.ruler_remove", {"type": 'X', "value": 'PRESS'}, None),
            ("view3d.ruler_remove", {"type": 'DEL', "value": 'PRESS'}, None),
        ]},
    )


def km_3d_view_tool_pose_breakdowner(params):
    return (
        "3D View Tool: Pose, Breakdowner",
        {"space_type": 'VIEW_3D', "region_type": 'WINDOW'},
        {"items": [
            ("pose.breakdown", {"type": params.tool_tweak, "value": 'ANY'}, None),
        ]},
    )


def km_3d_view_tool_pose_push(params):
    return (
        "3D View Tool: Pose, Push",
        {"space_type": 'VIEW_3D', "region_type": 'WINDOW'},
        {"items": [
            ("pose.push", {"type": params.tool_tweak, "value": 'ANY'}, None),
        ]},
    )


def km_3d_view_tool_pose_relax(params):
    return (
        "3D View Tool: Pose, Relax",
        {"space_type": 'VIEW_3D', "region_type": 'WINDOW'},
        {"items": [
            ("pose.relax", {"type": params.tool_tweak, "value": 'ANY'}, None),
        ]},
    )


def km_3d_view_tool_edit_armature_roll(params):
    return (
        "3D View Tool: Edit Armature, Roll",
        {"space_type": 'VIEW_3D', "region_type": 'WINDOW'},
        {"items": [
            ("transform.transform", {"type": params.tool_tweak, "value": 'ANY'},
             {"properties": [("release_confirm", True), ("mode", 'BONE_ROLL')]}),
        ]},
    )


def km_3d_view_tool_edit_armature_bone_size(params):
    return (
        "3D View Tool: Edit Armature, Bone Size",
        {"space_type": 'VIEW_3D', "region_type": 'WINDOW'},
        {"items": [
            ("transform.transform", {"type": params.tool_tweak, "value": 'ANY'},
             {"properties": [("release_confirm", True), ("mode", 'BONE_ENVELOPE')]}),
        ]},
    )


def km_3d_view_tool_edit_armature_bone_envelope(params):
    return (
        "3D View Tool: Edit Armature, Bone Envelope",
        {"space_type": 'VIEW_3D', "region_type": 'WINDOW'},

        {"items": [
            ("transform.bbone_resize", {"type": params.tool_tweak, "value": 'ANY'},
             {"properties": [("release_confirm", True)]}),
        ]},
    )


def km_3d_view_tool_edit_armature_extrude(params):
    return (
        "3D View Tool: Edit Armature, Extrude",
        {"space_type": 'VIEW_3D', "region_type": 'WINDOW'},
        {"items": [
            ("armature.extrude_move", {"type": params.tool_tweak, "value": 'ANY'},
             {"properties": [("TRANSFORM_OT_translate", [("release_confirm", True)])]}),
        ]},
    )


def km_3d_view_tool_edit_armature_extrude_to_cursor(params):
    return (
        "3D View Tool: Edit Armature, Extrude to Cursor",
        {"space_type": 'VIEW_3D', "region_type": 'WINDOW'},
        {"items": [
            ("armature.click_extrude", {"type": params.tool_mouse, "value": 'PRESS'}, None),
        ]},
    )


def km_3d_view_tool_interactive_add(params):
    return (
        "3D View Tool: Object, Add Primitive",
        {"space_type": 'VIEW_3D', "region_type": 'WINDOW'},
        {"items": [
            ("view3d.interactive_add", {"type": params.tool_tweak, "value": 'ANY', "any": True},
             {"properties": [("wait_for_input", False)]}),
        ]},
    )


def km_3d_view_tool_edit_mesh_extrude_region(params):
    return (
        "3D View Tool: Edit Mesh, Extrude Region",
        {"space_type": 'VIEW_3D', "region_type": 'WINDOW'},
        {"items": [
            ("mesh.extrude_context_move", {"type": params.tool_tweak, "value": 'ANY'},
             {"properties": [("TRANSFORM_OT_translate", [("release_confirm", True)])]}),
        ]},
    )

def km_3d_view_tool_edit_mesh_extrude_manifold(params):
    return (
        "3D View Tool: Edit Mesh, Extrude Manifold",
        {"space_type": 'VIEW_3D', "region_type": 'WINDOW'},
        {"items": [
            ("mesh.extrude_manifold", {"type": params.tool_tweak, "value": 'ANY'},
             {"properties": [
                 ("MESH_OT_extrude_region", [("use_dissolve_ortho_edges", True)]),
                 ("TRANSFORM_OT_translate", [
                     ("release_confirm", True),
                     ("use_automerge_and_split", True),
                     ("constraint_axis", (False, False, True)),
                     ("orient_type", 'NORMAL'),
                 ]),
              ]}),
        ]},
    )

def km_3d_view_tool_edit_mesh_extrude_along_normals(params):
    return (
        "3D View Tool: Edit Mesh, Extrude Along Normals",
        {"space_type": 'VIEW_3D', "region_type": 'WINDOW'},
        {"items": [
            ("mesh.extrude_region_shrink_fatten", {"type": params.tool_tweak, "value": 'ANY'},
             {"properties": [("TRANSFORM_OT_shrink_fatten", [("release_confirm", True)])]}),
        ]},
    )


def km_3d_view_tool_edit_mesh_extrude_individual(params):
    return (
        "3D View Tool: Edit Mesh, Extrude Individual",
        {"space_type": 'VIEW_3D', "region_type": 'WINDOW'},
        {"items": [
            ("mesh.extrude_faces_move", {"type": params.tool_tweak, "value": 'ANY'},
             {"properties": [("TRANSFORM_OT_shrink_fatten", [("release_confirm", True)])]}),
        ]},
    )


def km_3d_view_tool_edit_mesh_extrude_to_cursor(params):
    return (
        "3D View Tool: Edit Mesh, Extrude to Cursor",
        {"space_type": 'VIEW_3D', "region_type": 'WINDOW'},
        {"items": [
            ("mesh.dupli_extrude_cursor", {"type": params.tool_mouse, "value": 'PRESS'}, None),
        ]},
    )


def km_3d_view_tool_edit_mesh_inset_faces(params):
    return (
        "3D View Tool: Edit Mesh, Inset Faces",
        {"space_type": 'VIEW_3D', "region_type": 'WINDOW'},
        {"items": [
            ("mesh.inset", {"type": params.tool_tweak, "value": 'ANY'},
             {"properties": [("release_confirm", True)]}),
        ]},
    )


def km_3d_view_tool_edit_mesh_bevel(params):
    return (
        "3D View Tool: Edit Mesh, Bevel",
        {"space_type": 'VIEW_3D', "region_type": 'WINDOW'},
        {"items": [
            ("mesh.bevel", {"type": params.tool_tweak, "value": 'ANY'},
             {"properties": [("release_confirm", True)]}),
        ]},
    )


def km_3d_view_tool_edit_mesh_loop_cut(params):
    return (
        "3D View Tool: Edit Mesh, Loop Cut",
        {"space_type": 'VIEW_3D', "region_type": 'WINDOW'},
        {"items": [
            ("mesh.loopcut_slide", {"type": params.tool_mouse, "value": 'PRESS'},
             {"properties": [("TRANSFORM_OT_edge_slide", [("release_confirm", True)])]}),
        ]},
    )


def km_3d_view_tool_edit_mesh_offset_edge_loop_cut(params):
    return (
        "3D View Tool: Edit Mesh, Offset Edge Loop Cut",
        {"space_type": 'VIEW_3D', "region_type": 'WINDOW'},
        {"items": [
            ("mesh.offset_edge_loops_slide", {"type": params.tool_mouse, "value": 'PRESS'}, None),
        ]},
    )


def km_3d_view_tool_edit_mesh_knife(params):
    return (
        "3D View Tool: Edit Mesh, Knife",
        {"space_type": 'VIEW_3D', "region_type": 'WINDOW'},
        {"items": [
            ("mesh.knife_tool", {"type": params.tool_mouse, "value": 'PRESS'},
             {"properties": [("wait_for_input", False)]}),
        ]},
    )


def km_3d_view_tool_edit_mesh_bisect(params):
    return (
        "3D View Tool: Edit Mesh, Bisect",
        {"space_type": 'VIEW_3D', "region_type": 'WINDOW'},
        {"items": [
            ("mesh.bisect", {"type": params.tool_tweak, "value": 'ANY'}, None),
        ]},
    )


def km_3d_view_tool_edit_mesh_poly_build(params):
    return (
        "3D View Tool: Edit Mesh, Poly Build",
        {"space_type": 'VIEW_3D', "region_type": 'WINDOW'},
        {"items": [
            ("mesh.polybuild_extrude_at_cursor_move", {"type": params.tool_mouse, "value": 'PRESS'},
             {"properties": [("TRANSFORM_OT_translate", [("release_confirm", True)])]}),
            ("mesh.polybuild_face_at_cursor_move", {"type": params.tool_mouse, "value": 'PRESS', "ctrl": True},
             {"properties": [("TRANSFORM_OT_translate", [("release_confirm", True)])]}),
            ("mesh.polybuild_delete_at_cursor", {"type": params.tool_mouse, "value": 'CLICK', "shift": True}, None),
        ]},
    )


def km_3d_view_tool_edit_mesh_spin(params):
    return (
        "3D View Tool: Edit Mesh, Spin",
        {"space_type": 'VIEW_3D', "region_type": 'WINDOW'},
        {"items": [
            ("mesh.spin", {"type": params.tool_tweak, "value": 'ANY'}, None),
        ]},
    )


def km_3d_view_tool_edit_mesh_spin_duplicate(params):
    return (
        "3D View Tool: Edit Mesh, Spin Duplicates",
        {"space_type": 'VIEW_3D', "region_type": 'WINDOW'},
        {"items": [
            ("mesh.spin", {"type": params.tool_tweak, "value": 'ANY'},
             {"properties": [("dupli", True)]}),
        ]},
    )


def km_3d_view_tool_edit_mesh_smooth(params):
    return (
        "3D View Tool: Edit Mesh, Smooth",
        {"space_type": 'VIEW_3D', "region_type": 'WINDOW'},
        {"items": [
            ("mesh.vertices_smooth", {"type": params.tool_tweak, "value": 'ANY'},
             {"properties": [("wait_for_input", False)]}),
        ]},
    )


def km_3d_view_tool_edit_mesh_randomize(params):
    return (
        "3D View Tool: Edit Mesh, Randomize",
        {"space_type": 'VIEW_3D', "region_type": 'WINDOW'},
        {"items": [
            ("transform.vertex_random", {"type": params.tool_tweak, "value": 'ANY'},
             {"properties": [("wait_for_input", False)]}),
        ]},
    )


def km_3d_view_tool_edit_mesh_edge_slide(params):
    return (
        "3D View Tool: Edit Mesh, Edge Slide",
        {"space_type": 'VIEW_3D', "region_type": 'WINDOW'},
        {"items": [
            ("transform.edge_slide", {"type": params.tool_tweak, "value": 'ANY'},
             {"properties": [("release_confirm", True)]}),
        ]},
    )


def km_3d_view_tool_edit_mesh_vertex_slide(params):
    return (
        "3D View Tool: Edit Mesh, Vertex Slide",
        {"space_type": 'VIEW_3D', "region_type": 'WINDOW'},
        {"items": [
            ("transform.vert_slide", {"type": params.tool_tweak, "value": 'ANY'},
             {"properties": [("release_confirm", True)]}),
        ]},
    )


def km_3d_view_tool_edit_mesh_shrink_fatten(params):
    return (
        "3D View Tool: Edit Mesh, Shrink/Fatten",
        {"space_type": 'VIEW_3D', "region_type": 'WINDOW'},
        {"items": [
            ("transform.shrink_fatten", {"type": params.tool_tweak, "value": 'ANY'},
             {"properties": [("release_confirm", True)]}),
        ]},
    )


def km_3d_view_tool_edit_mesh_push_pull(params):
    return (
        "3D View Tool: Edit Mesh, Push/Pull",
        {"space_type": 'VIEW_3D', "region_type": 'WINDOW'},
        {"items": [
            ("transform.push_pull", {"type": params.tool_tweak, "value": 'ANY'},
             {"properties": [("release_confirm", True)]}),
        ]},
    )


def km_3d_view_tool_edit_mesh_to_sphere(params):
    return (
        "3D View Tool: Edit Mesh, To Sphere",
        {"space_type": 'VIEW_3D', "region_type": 'WINDOW'},
        {"items": [
            ("transform.tosphere", {"type": params.tool_tweak, "value": 'ANY'},
             {"properties": [("release_confirm", True)]}),
        ]},
    )


def km_3d_view_tool_edit_mesh_rip_region(params):
    return (
        "3D View Tool: Edit Mesh, Rip Region",
        {"space_type": 'VIEW_3D', "region_type": 'WINDOW'},
        {"items": [
            ("mesh.rip_move", {"type": params.tool_tweak, "value": 'ANY'},
             {"properties": [("TRANSFORM_OT_translate", [("release_confirm", True)])]}),
        ]},
    )


def km_3d_view_tool_edit_mesh_rip_edge(params):
    return (
        "3D View Tool: Edit Mesh, Rip Edge",
        {"space_type": 'VIEW_3D', "region_type": 'WINDOW'},
        {"items": [
            ("mesh.rip_edge_move", {"type": params.tool_tweak, "value": 'ANY'},
             {"properties": [("TRANSFORM_OT_translate", [("release_confirm", True)])]}),
        ]},
    )


def km_3d_view_tool_edit_curve_draw(params):
    return (
        "3D View Tool: Edit Curve, Draw",
        {"space_type": 'VIEW_3D', "region_type": 'WINDOW'},
        {"items": [
            ("curve.draw", {"type": params.tool_mouse, "value": 'PRESS'},
             {"properties": [("wait_for_input", False)]}),
        ]},
    )


def km_3d_view_tool_edit_curve_tilt(params):
    return (
        "3D View Tool: Edit Curve, Tilt",
        {"space_type": 'VIEW_3D', "region_type": 'WINDOW'},
        {"items": [
            ("transform.tilt", {"type": params.tool_tweak, "value": 'ANY'},
             {"properties": [("release_confirm", True)]}),
        ]},
    )


def km_3d_view_tool_edit_curve_radius(params):
    return (
        "3D View Tool: Edit Curve, Radius",
        {"space_type": 'VIEW_3D', "region_type": 'WINDOW'},
        {"items": [
            ("transform.transform", {"type": params.tool_tweak, "value": 'ANY'},
             {"properties": [("mode", 'CURVE_SHRINKFATTEN'), ("release_confirm", True)]}),
        ]},
    )

def km_3d_view_tool_edit_curve_randomize(params):
    return (
        "3D View Tool: Edit Curve, Randomize",
        {"space_type": 'VIEW_3D', "region_type": 'WINDOW'},
        {"items": [
            ("transform.vertex_random", {"type": params.tool_tweak, "value": 'ANY'},
             {"properties": [("wait_for_input", False)]}),
        ]},
    )

def km_3d_view_tool_edit_curve_extrude(params):
    return (
        "3D View Tool: Edit Curve, Extrude",
        {"space_type": 'VIEW_3D', "region_type": 'WINDOW'},
        {"items": [
            ("curve.extrude_move", {"type": params.tool_tweak, "value": 'ANY'},
             {"properties": [("TRANSFORM_OT_translate", [("release_confirm", True)])]}),
        ]},
    )


def km_3d_view_tool_edit_curve_extrude_to_cursor(params):
    return (
        "3D View Tool: Edit Curve, Extrude to Cursor",
        {"space_type": 'VIEW_3D', "region_type": 'WINDOW'},
        {"items": [
            ("curve.vertex_add", {"type": params.tool_mouse, "value": 'PRESS'}, None),
        ]},
    )


def km_3d_view_tool_sculpt_box_hide(params):
    return (
        "3D View Tool: Sculpt, Box Hide",
        {"space_type": 'VIEW_3D', "region_type": 'WINDOW'},
        {"items": [
            ("paint.hide_show", {"type": params.tool_tweak, "value": 'ANY'},
             {"properties": [("action", 'HIDE')]}),
            ("paint.hide_show", {"type": params.tool_tweak, "value": 'ANY', "ctrl": True},
             {"properties": [("action", 'SHOW')]}),
            ("paint.hide_show", {"type": params.select_mouse, "value": params.select_mouse_value},
             {"properties": [("action", 'SHOW'), ("area", 'ALL')]}),
        ]},
    )


def km_3d_view_tool_sculpt_box_mask(params):
    return (
        "3D View Tool: Sculpt, Box Mask",
        {"space_type": 'VIEW_3D', "region_type": 'WINDOW'},
        {"items": [
            ("paint.mask_box_gesture", {"type": params.tool_tweak, "value": 'ANY'},
             {"properties": [("value", 1.0)]}),
            ("paint.mask_box_gesture", {"type": params.tool_tweak, "value": 'ANY', "ctrl": True},
             {"properties": [("value", 0.0)]}),
        ]},
    )


def km_3d_view_tool_sculpt_lasso_mask(params):
    return (
        "3D View Tool: Sculpt, Lasso Mask",
        {"space_type": 'VIEW_3D', "region_type": 'WINDOW'},
        {"items": [
            ("paint.mask_lasso_gesture", {"type": params.tool_tweak, "value": 'ANY'},
             {"properties": [("value", 1.0)]}),
            ("paint.mask_lasso_gesture", {"type": params.tool_tweak, "value": 'ANY', "ctrl": True},
             {"properties": [("value", 0.0)]}),
        ]},
    )

def km_3d_view_tool_sculpt_box_face_set(params):
    return (
        "3D View Tool: Sculpt, Box Face Set",
        {"space_type": 'VIEW_3D', "region_type": 'WINDOW'},
        {"items": [
            ("sculpt.face_set_box_gesture", {"type": params.tool_tweak, "value": 'ANY'},
             None),
        ]},
    )

<<<<<<< HEAD

=======
>>>>>>> 020f95e9
def km_3d_view_tool_sculpt_lasso_face_set(params):
    return (
        "3D View Tool: Sculpt, Lasso Face Set",
        {"space_type": 'VIEW_3D', "region_type": 'WINDOW'},
        {"items": [
            ("sculpt.face_set_lasso_gesture", {"type": params.tool_tweak, "value": 'ANY'},
             None),
        ]},
    )
<<<<<<< HEAD
=======
        
def km_3d_view_tool_sculpt_box_trim(params):
    return (
        "3D View Tool: Sculpt, Box Trim",
        {"space_type": 'VIEW_3D', "region_type": 'WINDOW'},
        {"items": [
            ("sculpt.trim_box_gesture", {"type": params.tool_tweak, "value": 'ANY'},
             None),
        ]},
    )

def km_3d_view_tool_sculpt_lasso_trim(params):
    return (
        "3D View Tool: Sculpt, Lasso Trim",
        {"space_type": 'VIEW_3D', "region_type": 'WINDOW'},
        {"items": [
            ("sculpt.trim_lasso_gesture", {"type": params.tool_tweak, "value": 'ANY'},
             None),
        ]},
    )
>>>>>>> 020f95e9

def km_3d_view_tool_sculpt_mesh_filter(params):
    return (
        "3D View Tool: Sculpt, Mesh Filter",
        {"space_type": 'VIEW_3D', "region_type": 'WINDOW'},
        {"items": [
            ("sculpt.mesh_filter", {"type": params.tool_tweak, "value": 'ANY'},
             None)
        ]},
    )

def km_3d_view_tool_sculpt_cloth_filter(params):
    return (
        "3D View Tool: Sculpt, Cloth Filter",
        {"space_type": 'VIEW_3D', "region_type": 'WINDOW'},
        {"items": [
            ("sculpt.cloth_filter", {"type": params.tool_tweak, "value": 'ANY'},
             None)
        ]},
    )

def km_3d_view_tool_sculpt_color_filter(params):
    return (
        "3D View Tool: Sculpt, Color Filter",
        {"space_type": 'VIEW_3D', "region_type": 'WINDOW'},
        {"items": [
            ("sculpt.color_filter", {"type": params.tool_tweak, "value": 'ANY'},
             None)
        ]},
    )

def km_3d_view_tool_sculpt_mask_by_color(params):
    return (
        "3D View Tool: Sculpt, Mask By Color",
        {"space_type": 'VIEW_3D', "region_type": 'WINDOW'},
        {"items": [
            ("sculpt.mask_by_color", {"type": params.tool_mouse, "value": 'ANY'},
             None),
            ("sculpt.mask_by_color", {"type": params.tool_tweak, "value": 'ANY'},
             None),
        ]},
    )

def km_3d_view_tool_sculpt_face_set_edit(params):
    return (
        "3D View Tool: Sculpt, Face Set Edit",
        {"space_type": 'VIEW_3D', "region_type": 'WINDOW'},
        {"items": [
            ("sculpt.face_set_edit", {"type": params.tool_mouse, "value": 'ANY'},
             None),
            ("sculpt.face_set_edit", {"type": params.tool_tweak, "value": 'ANY'},
             None)
        ]},
    )

def km_3d_view_tool_paint_weight_sample_weight(params):
    return (
        "3D View Tool: Paint Weight, Sample Weight",
        {"space_type": 'VIEW_3D', "region_type": 'WINDOW'},
        {"items": [
            ("paint.weight_sample", {"type": params.tool_mouse, "value": 'PRESS'}, None),
        ]},
    )


def km_3d_view_tool_paint_weight_sample_vertex_group(params):
    return (
        "3D View Tool: Paint Weight, Sample Vertex Group",
        {"space_type": 'VIEW_3D', "region_type": 'WINDOW'},
        {"items": [
            ("paint.weight_sample_group", {"type": params.tool_mouse, "value": 'PRESS'}, None),
        ]},
    )


def km_3d_view_tool_paint_weight_gradient(params):
    return (
        "3D View Tool: Paint Weight, Gradient",
        {"space_type": 'VIEW_3D', "region_type": 'WINDOW'},
        {"items": [
            ("paint.weight_gradient", {"type": params.tool_tweak, "value": 'ANY'}, None),
        ]},
    )


def km_3d_view_tool_paint_gpencil_line(params):
    return (
        "3D View Tool: Paint Gpencil, Line",
        {"space_type": 'VIEW_3D', "region_type": 'WINDOW'},
        {"items": [
            ("gpencil.primitive_line", {"type": params.tool_tweak, "value": 'ANY'},
             {"properties": [("wait_for_input", False)]}),
            ("gpencil.primitive_line", {"type": 'LEFTMOUSE', "value": 'PRESS', "shift": True},
             {"properties": [("wait_for_input", False)]}),
            ("gpencil.primitive_line", {"type": 'LEFTMOUSE', "value": 'PRESS', "alt": True},
             {"properties": [("wait_for_input", False)]}),
            # Lasso select
            ("gpencil.select_lasso", {"type": params.action_tweak, "value": 'ANY', "ctrl": True, "alt": True}, None),
        ]},
    )

def km_3d_view_tool_paint_gpencil_polyline(params):
    return (
        "3D View Tool: Paint Gpencil, Polyline",
        {"space_type": 'VIEW_3D', "region_type": 'WINDOW'},
        {"items": [
            ("gpencil.primitive_polyline", {"type": params.tool_tweak, "value": 'ANY'},
             {"properties": [("wait_for_input", False)]}),
            ("gpencil.primitive_polyline", {"type": 'LEFTMOUSE', "value": 'PRESS', "shift": True},
             {"properties": [("wait_for_input", False)]}),
            # Lasso select
            ("gpencil.select_lasso", {"type": params.action_tweak, "value": 'ANY', "ctrl": True, "alt": True}, None),
        ]},
    )

def km_3d_view_tool_paint_gpencil_box(params):
    return (
        "3D View Tool: Paint Gpencil, Box",
        {"space_type": 'VIEW_3D', "region_type": 'WINDOW'},
        {"items": [
            ("gpencil.primitive_box", {"type": params.tool_tweak, "value": 'ANY'},
             {"properties": [("wait_for_input", False)]}),
            ("gpencil.primitive_box", {"type": 'LEFTMOUSE', "value": 'PRESS', "shift": True},
             {"properties": [("wait_for_input", False)]}),
            ("gpencil.primitive_box", {"type": 'LEFTMOUSE', "value": 'PRESS', "alt": True},
             {"properties": [("wait_for_input", False)]}),
            # Lasso select
            ("gpencil.select_lasso", {"type": params.action_tweak, "value": 'ANY', "ctrl": True, "alt": True}, None),
        ]},
    )


def km_3d_view_tool_paint_gpencil_circle(params):
    return (
        "3D View Tool: Paint Gpencil, Circle",
        {"space_type": 'VIEW_3D', "region_type": 'WINDOW'},
        {"items": [
            ("gpencil.primitive_circle", {"type": params.tool_tweak, "value": 'ANY'},
             {"properties": [("wait_for_input", False)]}),
            ("gpencil.primitive_circle", {"type": 'LEFTMOUSE', "value": 'PRESS', "shift": True},
             {"properties": [("wait_for_input", False)]}),
            ("gpencil.primitive_circle", {"type": 'LEFTMOUSE', "value": 'PRESS', "alt": True},
             {"properties": [("wait_for_input", False)]}),
            # Lasso select
            ("gpencil.select_lasso", {"type": params.action_tweak, "value": 'ANY', "ctrl": True, "alt": True}, None),
        ]},
    )


def km_3d_view_tool_paint_gpencil_arc(params):
    return (
        "3D View Tool: Paint Gpencil, Arc",
        {"space_type": 'VIEW_3D', "region_type": 'WINDOW'},
        {"items": [
            ("gpencil.primitive_curve", {"type": params.tool_tweak, "value": 'ANY'},
             {"properties": [("type", 'ARC'), ("wait_for_input", False)]}),
            ("gpencil.primitive_curve", {"type": 'LEFTMOUSE', "value": 'PRESS', "shift": True},
             {"properties": [("type", 'ARC'), ("wait_for_input", False)]}),
            ("gpencil.primitive_curve", {"type": 'LEFTMOUSE', "value": 'PRESS', "alt": True},
             {"properties": [("type",'ARC'), ("wait_for_input", False)]}),
            # Lasso select
            ("gpencil.select_lasso", {"type": params.action_tweak, "value": 'ANY', "ctrl": True, "alt": True}, None),
        ]},
    )


def km_3d_view_tool_paint_gpencil_curve(params):
    return (
        "3D View Tool: Paint Gpencil, Curve",
        {"space_type": 'VIEW_3D', "region_type": 'WINDOW'},
        {"items": [
            ("gpencil.primitive_curve", {"type": params.tool_tweak, "value": 'ANY'},
             {"properties": [("type", 'CURVE'), ("wait_for_input", False)]}),
            # Lasso select
            ("gpencil.select_lasso", {"type": params.action_tweak, "value": 'ANY', "ctrl": True, "alt": True}, None),
        ]},
    )


def km_3d_view_tool_paint_gpencil_cutter(params):
    return (
        "3D View Tool: Paint Gpencil, Cutter",
        {"space_type": 'VIEW_3D', "region_type": 'WINDOW'},
        {"items": [
            ("gpencil.stroke_cutter", {"type": params.tool_mouse, "value": 'PRESS'}, None),
            # Lasso select
            ("gpencil.select_lasso", {"type": params.action_tweak, "value": 'ANY', "ctrl": True, "alt": True}, None),
        ]},
    )


def km_3d_view_tool_paint_gpencil_eyedropper(params):
    return (
        "3D View Tool: Paint Gpencil, Eyedropper",
        {"space_type": 'VIEW_3D', "region_type": 'WINDOW'},
        {"items": [
            ("ui.eyedropper_gpencil_color", {"type": params.tool_mouse, "value": 'PRESS'}, None),
            ("ui.eyedropper_gpencil_color", {"type": params.tool_mouse, "value": 'PRESS', "shift": True}, None),
            ("ui.eyedropper_gpencil_color", {"type": params.tool_mouse, "value": 'PRESS', "shift": True, "ctrl": True}, None),
        ]},
    )


def km_3d_view_tool_edit_gpencil_select(params):
    return (
        "3D View Tool: Edit Gpencil, Tweak",
        {"space_type": 'VIEW_3D', "region_type": 'WINDOW'},
        {"items": _template_items_tool_select(params, "gpencil.select", "view3d.cursor3d", extend="toggle")},
    )


def km_3d_view_tool_edit_gpencil_select_box(params):
    return (
        "3D View Tool: Edit Gpencil, Select Box",
        {"space_type": 'VIEW_3D', "region_type": 'WINDOW'},
        {"items": _template_items_tool_select_actions("gpencil.select_box", type=params.tool_tweak, value='ANY')},
    )


def km_3d_view_tool_edit_gpencil_select_circle(params):
    return (
        "3D View Tool: Edit Gpencil, Select Circle",
        {"space_type": 'VIEW_3D', "region_type": 'WINDOW'},
        {"items": _template_items_tool_select_actions_simple(
            "gpencil.select_circle", type=params.tool_mouse, value='PRESS',
            properties=[("wait_for_input", False)],
        )},
    )


def km_3d_view_tool_edit_gpencil_select_lasso(params):
    return (
        "3D View Tool: Edit Gpencil, Select Lasso",
        {"space_type": 'VIEW_3D', "region_type": 'WINDOW'},
        {"items": _template_items_tool_select_actions("gpencil.select_lasso", type=params.tool_tweak, value='ANY')},
    )


def km_3d_view_tool_edit_gpencil_extrude(params):
    return (
        "3D View Tool: Edit Gpencil, Extrude",
        {"space_type": 'VIEW_3D', "region_type": 'WINDOW'},
        {"items": [
            ("gpencil.extrude_move", {"type": params.tool_tweak, "value": 'ANY'}, None),
        ]},
    )


def km_3d_view_tool_edit_gpencil_radius(params):
    return (
        "3D View Tool: Edit Gpencil, Radius",
        {"space_type": 'VIEW_3D', "region_type": 'WINDOW'},
        {"items": [
            ("transform.transform", {"type": params.tool_tweak, "value": 'ANY'},
             {"properties": [("mode", 'GPENCIL_SHRINKFATTEN'), ("release_confirm", True)]}),
        ]},
    )


def km_3d_view_tool_edit_gpencil_bend(params):
    return (
        "3D View Tool: Edit Gpencil, Bend",
        {"space_type": 'VIEW_3D', "region_type": 'WINDOW'},
        {"items": [
            ("transform.bend", {"type": params.tool_tweak, "value": 'ANY'},
             {"properties": [("release_confirm", True)]}),
        ]},
    )


def km_3d_view_tool_edit_gpencil_shear(params):
    return (
        "3D View Tool: Edit Gpencil, Shear",
        {"space_type": 'VIEW_3D', "region_type": 'WINDOW'},
        {"items": [
            ("transform.shear", {"type": params.tool_tweak, "value": 'ANY'},
             {"properties": [("release_confirm", True)]}),
        ]},
    )


def km_3d_view_tool_edit_gpencil_to_sphere(params):
    return (
        "3D View Tool: Edit Gpencil, To Sphere",
        {"space_type": 'VIEW_3D', "region_type": 'WINDOW'},
        {"items": [
            ("transform.tosphere", {"type": params.tool_tweak, "value": 'ANY'},
             {"properties": [("release_confirm", True)]}),
        ]},
    )


def km_3d_view_tool_edit_gpencil_transform_fill(params):
    return (
        "3D View Tool: Edit Gpencil, Transform Fill",
        {"space_type": 'VIEW_3D', "region_type": 'WINDOW'},
        {"items": [
            ("gpencil.transform_fill", {"type": params.tool_tweak, "value": 'ANY'},
             {"properties": [("release_confirm", True)]}),
        ]},
    )


def km_3d_view_tool_sculpt_gpencil_select(params):
    return (
        "3D View Tool: Sculpt Gpencil, Tweak",
        {"space_type": 'VIEW_3D', "region_type": 'WINDOW'},
        {"items": _template_items_tool_select(params, "gpencil.select", "view3d.cursor3d", extend="toggle")},
    )


def km_3d_view_tool_sculpt_gpencil_select_box(params):
    return (
        "3D View Tool: Sculpt Gpencil, Select Box",
        {"space_type": 'VIEW_3D', "region_type": 'WINDOW'},
        {"items": _template_items_tool_select_actions("gpencil.select_box", type=params.tool_tweak, value='ANY')},
    )


def km_3d_view_tool_sculpt_gpencil_select_circle(params):
    return (
        "3D View Tool: Sculpt Gpencil, Select Circle",
        {"space_type": 'VIEW_3D', "region_type": 'WINDOW'},
        {"items": _template_items_tool_select_actions_simple(
            "gpencil.select_circle", type=params.tool_mouse, value='PRESS',
            properties=[("wait_for_input", False)],
        )},
    )


def km_3d_view_tool_sculpt_gpencil_select_lasso(params):
    return (
        "3D View Tool: Sculpt Gpencil, Select Lasso",
        {"space_type": 'VIEW_3D', "region_type": 'WINDOW'},
        {"items": _template_items_tool_select_actions("gpencil.select_lasso", type=params.tool_tweak, value='ANY')},
    )


def km_sequencer_editor_tool_select(params):
    return (
        "Sequencer Tool: Select",
        {"space_type": 'SEQUENCE_EDITOR', "region_type": 'WINDOW'},
        {"items": [
            ("sequencer.select", {"type": params.select_mouse, "value": 'PRESS'},
             {"properties": [("extend", False), ("deselect_all", not params.legacy)]}),
            *_template_items_change_frame(params),
        ]},
    )


def km_sequencer_editor_tool_select_box(params):
    return (
        "Sequencer Tool: Select Box",
        {"space_type": 'SEQUENCE_EDITOR', "region_type": 'WINDOW'},
        {"items": [
            *_template_items_tool_select_actions_simple(
                "sequencer.select_box", type=params.tool_tweak, value='ANY',
                properties=[("tweak", params.select_mouse == 'LEFTMOUSE')],
            ),
            # RMB select can already set the frame, match the tweak tool.
            *(_template_items_change_frame(params)
              if  params.select_mouse == 'LEFTMOUSE' else []),
        ]},
    )


def km_sequencer_editor_tool_generic_sample(params):
    return (
        "Sequencer Tool: Sample",
        {"space_type": 'SEQUENCE_EDITOR', "region_type": 'WINDOW'},
        {"items": [
            ("sequencer.sample", {"type": params.tool_mouse, "value": 'PRESS'}, None),
        ]},
    )


def km_sequencer_editor_tool_blade(_params):
    return (
        "Sequencer Tool: Blade",
        {"space_type": 'SEQUENCE_EDITOR', "region_type": 'WINDOW'},
        {"items": [
            ("sequencer.split", {"type": 'LEFTMOUSE', "value": 'PRESS'},
             {"properties": [("type", 'SOFT'), ("side", 'NO_CHANGE'), ("use_cursor_position", True), ("ignore_selection", True)]}),
        ]},
    )


# ------------------------------------------------------------------------------
# Full Configuration

def generate_keymaps(params=None):
    if params is None:
        params = Params()
    return [
        # Window, screen, area, region.
        km_window(params),
        km_screen(params),
        km_screen_editing(params),
        km_screen_region_context_menu(params),
        km_view2d(params),
        km_view2d_buttons_list(params),
        km_user_interface(params),
        km_property_editor(params),

        # Editors.
        km_outliner(params),
        km_uv_editor(params),
        km_view3d_generic(params),
        km_view3d(params),
        km_mask_editing(params),
        km_markers(params),
        km_time_scrub(params),
        km_time_scrub_clip(params),
        km_graph_editor_generic(params),
        km_graph_editor(params),
        km_image_generic(params),
        km_image(params),
        km_node_generic(params),
        km_node_editor(params),
        km_info(params),
        km_file_browser(params),
        km_file_browser_main(params),
        km_file_browser_buttons(params),
        km_dopesheet_generic(params),
        km_dopesheet(params),
        km_nla_generic(params),
        km_nla_channels(params),
        km_nla_editor(params),
        km_text_generic(params),
        km_text(params),
        km_sequencercommon(params),
        km_sequencer(params),
        km_sequencerpreview(params),
        km_console(params),
        km_clip(params),
        km_clip_editor(params),
        km_clip_graph_editor(params),
        km_clip_dopesheet_editor(params),

        # Animation.
        km_frames(params),
        km_animation(params),
        km_animation_channels(params),

        # Modes.
        km_grease_pencil(params),
        km_grease_pencil_stroke_edit_mode(params),
        km_grease_pencil_stroke_paint_mode(params),
        km_grease_pencil_stroke_paint_draw_brush(params),
        km_grease_pencil_stroke_paint_erase(params),
        km_grease_pencil_stroke_paint_fill(params),
        km_grease_pencil_stroke_paint_tint(params),
        km_grease_pencil_stroke_sculpt_mode(params),
        km_grease_pencil_stroke_sculpt_smooth(params),
        km_grease_pencil_stroke_sculpt_thickness(params),
        km_grease_pencil_stroke_sculpt_strength(params),
        km_grease_pencil_stroke_sculpt_grab(params),
        km_grease_pencil_stroke_sculpt_push(params),
        km_grease_pencil_stroke_sculpt_twist(params),
        km_grease_pencil_stroke_sculpt_pinch(params),
        km_grease_pencil_stroke_sculpt_randomize(params),
        km_grease_pencil_stroke_sculpt_clone(params),
        km_grease_pencil_stroke_weight_mode(params),
        km_grease_pencil_stroke_weight_draw(params),
        km_grease_pencil_stroke_vertex_mode(params),
        km_grease_pencil_stroke_vertex_draw(params),
        km_grease_pencil_stroke_vertex_blur(params),
        km_grease_pencil_stroke_vertex_average(params),
        km_grease_pencil_stroke_vertex_smear(params),
        km_grease_pencil_stroke_vertex_replace(params),
        km_face_mask(params),
        km_weight_paint_vertex_selection(params),
        km_pose(params),
        km_object_mode(params),
        km_paint_curve(params),
        km_curve(params),
        km_image_paint(params),
        km_vertex_paint(params),
        km_weight_paint(params),
        km_sculpt(params),
        km_mesh(params),
        km_armature(params),
        km_metaball(params),
        km_lattice(params),
        km_particle(params),
        km_font(params),
        km_object_non_modal(params),

        # Modal maps.
        km_eyedropper_modal_map(params),
        km_eyedropper_colorramp_pointsampling_map(params),
        km_transform_modal_map(params),
        km_view3d_interactive_add_tool_modal_map(params),
        km_view3d_gesture_circle(params),
        km_gesture_border(params),
        km_gesture_zoom_border(params),
        km_gesture_straight_line(params),
        km_standard_modal_map(params),
        km_knife_tool_modal_map(params),
        km_custom_normals_modal_map(params),
        km_bevel_modal_map(params),
        km_view3d_fly_modal(params),
        km_view3d_walk_modal(params),
        km_view3d_rotate_modal(params),
        km_view3d_move_modal(params),
        km_view3d_zoom_modal(params),
        km_view3d_dolly_modal(params),
        km_paint_stroke_modal(params),

        # Gizmos.
        km_generic_gizmo(params),
        km_generic_gizmo_drag(params),
        km_generic_gizmo_maybe_drag(params),
        km_generic_gizmo_click_drag(params),
        km_generic_gizmo_select(params),
        km_generic_gizmo_tweak_modal_map(params),

        # Pop-Up Keymaps.
        km_popup_toolbar(params),

        # Tool System.
        km_generic_tool_annotate(params),
        km_generic_tool_annotate_line(params),
        km_generic_tool_annotate_polygon(params),
        km_generic_tool_annotate_eraser(params),

        km_image_editor_tool_generic_sample(params),
        km_image_editor_tool_uv_cursor(params),
        km_image_editor_tool_uv_select(params),
        km_image_editor_tool_uv_select_box(params),
        km_image_editor_tool_uv_select_circle(params),
        km_image_editor_tool_uv_select_lasso(params),
        km_image_editor_tool_uv_rip_region(params),
        km_image_editor_tool_uv_sculpt_stroke(params),
        km_image_editor_tool_uv_move(params),
        km_image_editor_tool_uv_rotate(params),
        km_image_editor_tool_uv_scale(params),
        km_node_editor_tool_select(params),
        km_node_editor_tool_select_box(params),
        km_node_editor_tool_select_lasso(params),
        km_node_editor_tool_select_circle(params),
        km_node_editor_tool_links_cut(params),
        km_3d_view_tool_cursor(params),
        km_3d_view_tool_select(params),
        km_3d_view_tool_select_box(params),
        km_3d_view_tool_select_circle(params),
        km_3d_view_tool_select_lasso(params),
        km_3d_view_tool_transform(params),
        km_3d_view_tool_move(params),
        km_3d_view_tool_rotate(params),
        km_3d_view_tool_scale(params),
        km_3d_view_tool_shear(params),
        km_3d_view_tool_measure(params),
        km_3d_view_tool_interactive_add(params),
        km_3d_view_tool_pose_breakdowner(params),
        km_3d_view_tool_pose_push(params),
        km_3d_view_tool_pose_relax(params),
        km_3d_view_tool_edit_armature_roll(params),
        km_3d_view_tool_edit_armature_bone_size(params),
        km_3d_view_tool_edit_armature_bone_envelope(params),
        km_3d_view_tool_edit_armature_extrude(params),
        km_3d_view_tool_edit_armature_extrude_to_cursor(params),
        km_3d_view_tool_edit_mesh_extrude_region(params),
        km_3d_view_tool_edit_mesh_extrude_manifold(params),
        km_3d_view_tool_edit_mesh_extrude_along_normals(params),
        km_3d_view_tool_edit_mesh_extrude_individual(params),
        km_3d_view_tool_edit_mesh_extrude_to_cursor(params),
        km_3d_view_tool_edit_mesh_inset_faces(params),
        km_3d_view_tool_edit_mesh_bevel(params),
        km_3d_view_tool_edit_mesh_loop_cut(params),
        km_3d_view_tool_edit_mesh_offset_edge_loop_cut(params),
        km_3d_view_tool_edit_mesh_knife(params),
        km_3d_view_tool_edit_mesh_bisect(params),
        km_3d_view_tool_edit_mesh_poly_build(params),
        km_3d_view_tool_edit_mesh_spin(params),
        km_3d_view_tool_edit_mesh_spin_duplicate(params),
        km_3d_view_tool_edit_mesh_smooth(params),
        km_3d_view_tool_edit_mesh_randomize(params),
        km_3d_view_tool_edit_mesh_edge_slide(params),
        km_3d_view_tool_edit_mesh_vertex_slide(params),
        km_3d_view_tool_edit_mesh_shrink_fatten(params),
        km_3d_view_tool_edit_mesh_push_pull(params),
        km_3d_view_tool_edit_mesh_to_sphere(params),
        km_3d_view_tool_edit_mesh_rip_region(params),
        km_3d_view_tool_edit_mesh_rip_edge(params),
        km_3d_view_tool_edit_curve_draw(params),
        km_3d_view_tool_edit_curve_radius(params),
        km_3d_view_tool_edit_curve_tilt(params),
        km_3d_view_tool_edit_curve_randomize(params),
        km_3d_view_tool_edit_curve_extrude(params),
        km_3d_view_tool_edit_curve_extrude_to_cursor(params),
        km_3d_view_tool_sculpt_box_hide(params),
        km_3d_view_tool_sculpt_box_mask(params),
        km_3d_view_tool_sculpt_lasso_mask(params),
        km_3d_view_tool_sculpt_box_face_set(params),
        km_3d_view_tool_sculpt_lasso_face_set(params),
<<<<<<< HEAD
=======
        km_3d_view_tool_sculpt_box_trim(params),
        km_3d_view_tool_sculpt_lasso_trim(params),
>>>>>>> 020f95e9
        km_3d_view_tool_sculpt_mesh_filter(params),
        km_3d_view_tool_sculpt_cloth_filter(params),
        km_3d_view_tool_sculpt_color_filter(params),
        km_3d_view_tool_sculpt_mask_by_color(params),
        km_3d_view_tool_sculpt_face_set_edit(params),
        km_3d_view_tool_paint_weight_sample_weight(params),
        km_3d_view_tool_paint_weight_sample_vertex_group(params),
        km_3d_view_tool_paint_weight_gradient(params),
        km_3d_view_tool_paint_gpencil_line(params),
        km_3d_view_tool_paint_gpencil_polyline(params),
        km_3d_view_tool_paint_gpencil_box(params),
        km_3d_view_tool_paint_gpencil_circle(params),
        km_3d_view_tool_paint_gpencil_arc(params),
        km_3d_view_tool_paint_gpencil_curve(params),
        km_3d_view_tool_paint_gpencil_cutter(params),
        km_3d_view_tool_paint_gpencil_eyedropper(params),
        km_3d_view_tool_edit_gpencil_select(params),
        km_3d_view_tool_edit_gpencil_select_box(params),
        km_3d_view_tool_edit_gpencil_select_circle(params),
        km_3d_view_tool_edit_gpencil_select_lasso(params),
        km_3d_view_tool_edit_gpencil_extrude(params),
        km_3d_view_tool_edit_gpencil_radius(params),
        km_3d_view_tool_edit_gpencil_bend(params),
        km_3d_view_tool_edit_gpencil_shear(params),
        km_3d_view_tool_edit_gpencil_to_sphere(params),
        km_3d_view_tool_edit_gpencil_transform_fill(params),
        km_3d_view_tool_sculpt_gpencil_select(params),
        km_3d_view_tool_sculpt_gpencil_select_box(params),
        km_3d_view_tool_sculpt_gpencil_select_circle(params),
        km_3d_view_tool_sculpt_gpencil_select_lasso(params),
        km_sequencer_editor_tool_select(params),
        km_sequencer_editor_tool_select_box(params),
        km_sequencer_editor_tool_blade(params),
        km_sequencer_editor_tool_generic_sample(params),
    ]

# ------------------------------------------------------------------------------
# Refactoring (Testing Only)
#
# Allows running outside of Blender to generate data for diffing
#
# To compare:
#
#    python3 release/scripts/presets/keyconfig/keymap_data/blender_default.py && \
#      diff -u keymap_default.py.orig keymap_default.py && \
#      diff -u keymap_legacy.py.orig  keymap_legacy.py
#
# # begin code:
# import pprint
# for legacy in (False, True):
#     with open("keymap_default.py" if not legacy else "keymap_legacy.py", 'w') as fh:
#         fh.write(pprint.pformat(generate_keymaps(Params(legacy=legacy)), indent=2, width=80))
# import sys
# sys.exit()
# # end code


# ------------------------------------------------------------------------------
# PyLint (Testing Only)
#
# Command to lint:
#
#    pylint \
#        release/scripts/presets/keyconfig/keymap_data/blender_default.py \
#        --disable=C0111,C0301,C0302,C0415,R1705,R0902,R0903,R0913<|MERGE_RESOLUTION|>--- conflicted
+++ resolved
@@ -6332,10 +6332,6 @@
         ]},
     )
 
-<<<<<<< HEAD
-
-=======
->>>>>>> 020f95e9
 def km_3d_view_tool_sculpt_lasso_face_set(params):
     return (
         "3D View Tool: Sculpt, Lasso Face Set",
@@ -6345,8 +6341,6 @@
              None),
         ]},
     )
-<<<<<<< HEAD
-=======
         
 def km_3d_view_tool_sculpt_box_trim(params):
     return (
@@ -6367,7 +6361,6 @@
              None),
         ]},
     )
->>>>>>> 020f95e9
 
 def km_3d_view_tool_sculpt_mesh_filter(params):
     return (
@@ -6964,11 +6957,8 @@
         km_3d_view_tool_sculpt_lasso_mask(params),
         km_3d_view_tool_sculpt_box_face_set(params),
         km_3d_view_tool_sculpt_lasso_face_set(params),
-<<<<<<< HEAD
-=======
         km_3d_view_tool_sculpt_box_trim(params),
         km_3d_view_tool_sculpt_lasso_trim(params),
->>>>>>> 020f95e9
         km_3d_view_tool_sculpt_mesh_filter(params),
         km_3d_view_tool_sculpt_cloth_filter(params),
         km_3d_view_tool_sculpt_color_filter(params),
