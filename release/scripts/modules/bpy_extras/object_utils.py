# ##### BEGIN GPL LICENSE BLOCK #####
#
#  This program is free software; you can redistribute it and/or
#  modify it under the terms of the GNU General Public License
#  as published by the Free Software Foundation; either version 2
#  of the License, or (at your option) any later version.
#
#  This program is distributed in the hope that it will be useful,
#  but WITHOUT ANY WARRANTY; without even the implied warranty of
#  MERCHANTABILITY or FITNESS FOR A PARTICULAR PURPOSE.  See the
#  GNU General Public License for more details.
#
#  You should have received a copy of the GNU General Public License
#  along with this program; if not, write to the Free Software Foundation,
#  Inc., 51 Franklin Street, Fifth Floor, Boston, MA 02110-1301, USA.
#
# ##### END GPL LICENSE BLOCK #####

# <pep8-80 compliant>

__all__ = (
    "add_object_align_init",
    "object_data_add",
    "AddObjectHelper",
    "object_add_grid_scale",
    "object_add_grid_scale_apply_operator",
    "object_image_guess",
    "world_to_camera_view",
)


import bpy

from bpy.props import (
    BoolProperty,
    BoolVectorProperty,
    FloatVectorProperty,
)


def add_object_align_init(context, operator):
    """
    Return a matrix using the operator settings and view context.

    :arg context: The context to use.
    :type context: :class:`bpy.types.Context`
    :arg operator: The operator, checked for location and rotation properties.
    :type operator: :class:`bpy.types.Operator`
    :return: the matrix from the context and settings.
    :rtype: :class:`mathutils.Matrix`
    """

    from mathutils import Matrix, Vector, Euler
    properties = operator.properties if operator is not None else None

    space_data = context.space_data
    if space_data and space_data.type != 'VIEW_3D':
        space_data = None

    # location
    if operator and properties.is_property_set("location"):
        location = Matrix.Translation(Vector(properties.location))
    else:
        if space_data:  # local view cursor is detected below
            location = Matrix.Translation(space_data.cursor_location)
        else:
            location = Matrix.Translation(context.scene.cursor_location)

        if operator:
            properties.location = location.to_translation()

    # rotation
    view_align = (context.user_preferences.edit.object_align == 'VIEW')
    view_align_force = False
    if operator:
        if properties.is_property_set("view_align"):
            view_align = view_align_force = operator.view_align
        else:
            if properties.is_property_set("rotation"):
                # ugh, 'view_align' callback resets
                value = properties.rotation[:]
                properties.view_align = view_align
                properties.rotation = value
                del value
            else:
                properties.view_align = view_align

    if operator and (properties.is_property_set("rotation") and
                     not view_align_force):

        rotation = Euler(properties.rotation).to_matrix().to_4x4()
    else:
        if view_align and space_data:
            rotation = space_data.region_3d.view_matrix.to_3x3().inverted()
            rotation.resize_4x4()
        else:
            rotation = Matrix()

        # set the operator properties
        if operator:
            properties.rotation = rotation.to_euler()

    return location * rotation


def object_data_add(context, obdata, operator=None, name=None):
    """
    Add an object using the view context and preference to initialize the
    location, rotation and layer.

    :arg context: The context to use.
    :type context: :class:`bpy.types.Context`
    :arg obdata: the data used for the new object.
    :type obdata: valid object data type or None.
    :arg operator: The operator, checked for location and rotation properties.
    :type operator: :class:`bpy.types.Operator`
    :arg name: Optional name
    :type name: string
    :return: the newly created object in the scene.
    :rtype: :class:`bpy.types.Object`
    """
    scene = context.scene
    layer = context.view_layer
    layer_collection = context.layer_collection

    for ob in layer.objects:
        ob.select_set(action='DESELECT')

    if not layer_collection:
        # when there is no collection linked to this view_layer create one
        scene_collection = scene.master_collection.collections.new("")
        layer_collection = layer.collections.link(scene_collection)
    else:
        scene_collection = layer_collection.collection

    if name is None:
        name = "Object" if obdata is None else obdata.name

    obj_act = layer.objects.active
    obj_new = bpy.data.objects.new(name, obdata)
    scene_collection.objects.link(obj_new)
    obj_new.select_set(action='SELECT')
    obj_new.matrix_world = add_object_align_init(context, operator)

    # XXX
    # caused because entering edit-mode does not add a empty undo slot!
    if context.user_preferences.edit.use_enter_edit_mode:
        if not (obj_act and
                obj_act.mode == 'EDIT' and
                obj_act.type == obj_new.type):

            _obdata = bpy.data.meshes.new(name)
            obj_act = bpy.data.objects.new(_obdata.name, _obdata)
            obj_act.matrix_world = obj_new.matrix_world
            scene_collection.objects.link(obj_act)
            layer.objects.active = obj_act
            bpy.ops.object.mode_set(mode='EDIT')
            # need empty undo step
            bpy.ops.ed.undo_push(message="Enter Editmode")
    # XXX

    if obj_act and obj_act.mode == 'EDIT' and obj_act.type == obj_new.type:
        bpy.ops.mesh.select_all(action='DESELECT')
        obj_act.select_set(action='SELECT')
        bpy.ops.object.mode_set(mode='OBJECT')

        obj_act.select_set(action='SELECT')
        scene.update()  # apply location
        # scene.objects.active = obj_new

        # Match up UV layers, this is needed so adding an object with UV's
        # doesn't create new layers when there happens to be a naming mis-match.
        uv_new = obdata.uv_layers.active
        if uv_new is not None:
            uv_act = obj_act.data.uv_layers.active
            if uv_act is not None:
                uv_new.name = uv_act.name

        bpy.ops.object.join()  # join into the active.
        if obdata:
            bpy.data.meshes.remove(obdata)

        bpy.ops.object.mode_set(mode='EDIT')
    else:
        layer.objects.active = obj_new
        if context.user_preferences.edit.use_enter_edit_mode:
            bpy.ops.object.mode_set(mode='EDIT')

    return obj_new


class AddObjectHelper:
    def view_align_update_callback(self, context):
        if not self.view_align:
            self.rotation.zero()

    view_align = BoolProperty(
        name="Align to View",
        default=False,
        update=view_align_update_callback,
    )
    location = FloatVectorProperty(
        name="Location",
        subtype='TRANSLATION',
    )
    rotation = FloatVectorProperty(
<<<<<<< HEAD
            name="Rotation",
            subtype='EULER',
            )
=======
        name="Rotation",
        subtype='EULER',
    )
    layers = BoolVectorProperty(
        name="Layers",
        size=20,
        subtype='LAYER',
        options={'HIDDEN', 'SKIP_SAVE'},
    )
>>>>>>> c9d6726c

    @classmethod
    def poll(self, context):
        return context.scene.library is None


def object_add_grid_scale(context):
    """
    Return scale which should be applied on object
    data to align it to grid scale
    """

    space_data = context.space_data

    if space_data and space_data.type == 'VIEW_3D':
        return space_data.overlay.grid_scale_unit

    return 1.0


def object_add_grid_scale_apply_operator(operator, context):
    """
    Scale an operators distance values by the grid size.
    """
    grid_scale = object_add_grid_scale(context)

    properties = operator.properties
    properties_def = properties.bl_rna.properties
    for prop_id in properties_def.keys():
        if not properties.is_property_set(prop_id):
            prop_def = properties_def[prop_id]
            if prop_def.unit == 'LENGTH' and prop_def.subtype == 'DISTANCE':
                setattr(operator, prop_id,
                        getattr(operator, prop_id) * grid_scale)


def object_image_guess(obj, bm=None):
    """
    Return a single image used by the object,
    first checking the texture-faces, then the material.
    """
    # TODO, cycles/nodes materials
    me = obj.data
    if bm is None:
        if obj.mode == 'EDIT':
            import bmesh
            bm = bmesh.from_edit_mesh(me)

    if bm is not None:
        tex_layer = bm.faces.layers.tex.active
        if tex_layer is not None:
            for f in bm.faces:
                image = f[tex_layer].image
                if image is not None:
                    return image
    else:
        tex_layer = me.uv_textures.active
        if tex_layer is not None:
            for tf in tex_layer.data:
                image = tf.image
                if image is not None:
                    return image

    for m in obj.data.materials:
        if m is not None:
            # backwards so topmost are highest priority
            for mtex in reversed(m.texture_slots):
                if mtex and mtex.use_map_color_diffuse:
                    texture = mtex.texture
                    if texture and texture.type == 'IMAGE':
                        image = texture.image
                        if image is not None:
                            return image
    return None


def world_to_camera_view(scene, obj, coord):
    """
    Returns the camera space coords for a 3d point.
    (also known as: normalized device coordinates - NDC).

    Where (0, 0) is the bottom left and (1, 1)
    is the top right of the camera frame.
    values outside 0-1 are also supported.
    A negative 'z' value means the point is behind the camera.

    Takes shift-x/y, lens angle and sensor size into account
    as well as perspective/ortho projections.

    :arg scene: Scene to use for frame size.
    :type scene: :class:`bpy.types.Scene`
    :arg obj: Camera object.
    :type obj: :class:`bpy.types.Object`
    :arg coord: World space location.
    :type coord: :class:`mathutils.Vector`
    :return: a vector where X and Y map to the view plane and
       Z is the depth on the view axis.
    :rtype: :class:`mathutils.Vector`
    """
    from mathutils import Vector

    co_local = obj.matrix_world.normalized().inverted() * coord
    z = -co_local.z

    camera = obj.data
    frame = [-v for v in camera.view_frame(scene=scene)[:3]]
    if camera.type != 'ORTHO':
        if z == 0.0:
            return Vector((0.5, 0.5, 0.0))
        else:
            frame = [(v / (v.z / z)) for v in frame]

    min_x, max_x = frame[1].x, frame[2].x
    min_y, max_y = frame[0].y, frame[1].y

    x = (co_local.x - min_x) / (max_x - min_x)
    y = (co_local.y - min_y) / (max_y - min_y)

    return Vector((x, y, z))<|MERGE_RESOLUTION|>--- conflicted
+++ resolved
@@ -195,30 +195,18 @@
             self.rotation.zero()
 
     view_align = BoolProperty(
-        name="Align to View",
-        default=False,
-        update=view_align_update_callback,
-    )
+            name="Align to View",
+            default=False,
+            update=view_align_update_callback,
+            )
     location = FloatVectorProperty(
-        name="Location",
-        subtype='TRANSLATION',
-    )
+            name="Location",
+            subtype='TRANSLATION',
+            )
     rotation = FloatVectorProperty(
-<<<<<<< HEAD
             name="Rotation",
             subtype='EULER',
             )
-=======
-        name="Rotation",
-        subtype='EULER',
-    )
-    layers = BoolVectorProperty(
-        name="Layers",
-        size=20,
-        subtype='LAYER',
-        options={'HIDDEN', 'SKIP_SAVE'},
-    )
->>>>>>> c9d6726c
 
     @classmethod
     def poll(self, context):
