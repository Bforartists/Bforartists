# ##### BEGIN GPL LICENSE BLOCK #####
#
#  This program is free software; you can redistribute it and/or
#  modify it under the terms of the GNU General Public License
#  as published by the Free Software Foundation; either version 2
#  of the License, or (at your option) any later version.
#
#  This program is distributed in the hope that it will be useful,
#  but WITHOUT ANY WARRANTY; without even the implied warranty of
#  MERCHANTABILITY or FITNESS FOR A PARTICULAR PURPOSE.  See the
#  GNU General Public License for more details.
#
#  You should have received a copy of the GNU General Public License
#  along with this program; if not, write to the Free Software Foundation,
#  Inc., 51 Franklin Street, Fifth Floor, Boston, MA 02110-1301, USA.
#
# ##### END GPL LICENSE BLOCK #####

# <pep8 compliant>

__all__ = (
    "paths",
    "modules",
    "check",
    "enable",
    "disable",
    "reset_all",
    "module_bl_info",
)

import bpy as _bpy


def paths():
    # RELEASE SCRIPTS: official scripts distributed in Blender releases
    paths = _bpy.utils.script_paths("addons")

    # CONTRIB SCRIPTS: good for testing but not official scripts yet
    # if folder addons_contrib/ exists, scripts in there will be loaded too
    paths += _bpy.utils.script_paths("addons_contrib")

    # EXTERN SCRIPTS: external projects scripts
    # if folder addons_extern/ exists, scripts in there will be loaded too
    paths += _bpy.utils.script_paths("addons_extern")

    return paths


def modules(module_cache):
    import os
    import sys
    import time

    path_list = paths()

    # fake module importing
    def fake_module(mod_name, mod_path, speedy=True):
        if _bpy.app.debug:
            print("fake_module", mod_path, mod_name)
        import ast
        ModuleType = type(ast)
        file_mod = open(mod_path, "r", encoding='UTF-8')
        if speedy:
            lines = []
            line_iter = iter(file_mod)
            l = ""
            while not l.startswith("bl_info"):
                l = line_iter.readline()
                if len(l) == 0:
                    break
            while l.rstrip():
                lines.append(l)
                l = line_iter.readline()
            data = "".join(lines)

        else:
            data = file_mod.read()

        file_mod.close()

        try:
            ast_data = ast.parse(data, filename=mod_path)
        except:
            print("Syntax error 'ast.parse' can't read %r" % mod_path)
            import traceback
            traceback.print_exc()
            ast_data = None

        body_info = None

        if ast_data:
            for body in ast_data.body:
                if body.__class__ == ast.Assign:
                    if len(body.targets) == 1:
                        if getattr(body.targets[0], "id", "") == "bl_info":
                            body_info = body
                            break

        if body_info:
            try:
                mod = ModuleType(mod_name)
                mod.bl_info = ast.literal_eval(body.value)
                mod.__file__ = mod_path
                mod.__time__ = os.path.getmtime(mod_path)
            except:
                print("AST error in module %s" % mod_name)
                import traceback
                traceback.print_exc()
                raise
<<<<<<< HEAD
            
=======

>>>>>>> 7192f50d
            return mod
        else:
            return None

    modules_stale = set(module_cache.keys())

    for path in path_list:
        for mod_name, mod_path in _bpy.path.module_names(path):
            modules_stale -= {mod_name}
            mod = module_cache.get(mod_name)
            if mod:
                if mod.__time__ != os.path.getmtime(mod_path):
                    print("reloading addon:", mod_name, mod.__time__, os.path.getmtime(mod_path), mod_path)
                    del module_cache[mod_name]
                    mod = None

            if mod is None:
                mod = fake_module(mod_name, mod_path)
                if mod:
                    module_cache[mod_name] = mod

    # just incase we get stale modules, not likely
    for mod_stale in modules_stale:
        del module_cache[mod_stale]
    del modules_stale

    mod_list = list(module_cache.values())
    mod_list.sort(key=lambda mod: (mod.bl_info['category'], mod.bl_info['name']))
    return mod_list


def check(module_name):
    """
    Returns the loaded state of the addon.

    :arg module_name: The name of the addon and module.
    :type module_name: string
    :return: (loaded_default, loaded_state)
    :rtype: tuple of booleans
    """
    import sys
    loaded_default = module_name in _bpy.context.user_preferences.addons

    mod = sys.modules.get(module_name)
    loaded_state = mod and getattr(mod, "__addon_enabled__", Ellipsis)

    if loaded_state is Ellipsis:
        print("Warning: addon-module %r found module but without"
               " __addon_enabled__ field, possible name collision from file: %r" %
               (module_name, getattr(mod, "__file__", "<unknown>")))

        loaded_state = False

    return loaded_default, loaded_state


def enable(module_name, default_set=True):
    """
    Enables an addon by name.

    :arg module_name: The name of the addon and module.
    :type module_name: string
    :return: the loaded module or None on failier.
    :rtype: module
    """
    # note, this still gets added to _bpy_types.TypeMap

    import os
    import sys
    import bpy_types as _bpy_types
    import imp

    def handle_error():
        import traceback
        traceback.print_exc()

    # reload if the mtime changes
    mod = sys.modules.get(module_name)
    if mod:
        mod.__addon_enabled__ = False
        mtime_orig = getattr(mod, "__time__", 0)
        mtime_new = os.path.getmtime(mod.__file__)
        if mtime_orig != mtime_new:
            print("module changed on disk:", mod.__file__, "reloading...")

            try:
                imp.reload(mod)
            except:
                handle_error()
                del sys.modules[module_name]
                return None
            mod.__addon_enabled__ = False

    # Split registering up into 3 steps so we can undo if it fails par way through
    # 1) try import
    try:
        mod = __import__(module_name)
        mod.__time__ = os.path.getmtime(mod.__file__)
        mod.__addon_enabled__ = False
    except:
        handle_error()
        return None

    # 2) try register collected modules
    # removed, addons need to handle own registration now.

    # 3) try run the modules register function
    try:
        mod.register()
    except:
        handle_error()
        del sys.modules[module_name]
        return None

    # * OK loaded successfully! *
    if default_set:
        # just incase its enabled alredy
        ext = _bpy.context.user_preferences.addons.get(module_name)
        if not ext:
            ext = _bpy.context.user_preferences.addons.new()
            ext.module = module_name

    mod.__addon_enabled__ = True

    if _bpy.app.debug:
        print("\taddon_utils.enable", mod.__name__)

    return mod


def disable(module_name, default_set=True):
    """
    Disables an addon by name.

    :arg module_name: The name of the addon and module.
    :type module_name: string
    """
    import sys
    import bpy_types as _bpy_types

    mod = sys.modules.get(module_name)

    # possible this addon is from a previous session and didnt load a module this time.
    # so even if the module is not found, still disable the addon in the user prefs.
    if mod:
        mod.__addon_enabled__ = False

        try:
            mod.unregister()
        except:
            import traceback
            traceback.print_exc()
    else:
        print("addon_utils.disable", module_name, "not loaded")

    # could be in more then once, unlikely but better do this just incase.
    addons = _bpy.context.user_preferences.addons

    if default_set:
        while module_name in addons:
            addon = addons.get(module_name)
            if addon:
                addons.remove(addon)

    if _bpy.app.debug:
        print("\taddon_utils.disable", module_name)


def reset_all(reload_scripts=False):
    """
    Sets the addon state based on the user preferences.
    """
    import sys
    import imp

    # RELEASE SCRIPTS: official scripts distributed in Blender releases
    paths_list = paths()

    for path in paths_list:
        _bpy.utils._sys_path_ensure(path)
        for mod_name, mod_path in _bpy.path.module_names(path):
            is_enabled, is_loaded = check(mod_name)

            # first check if reload is needed before changing state.
            if reload_scripts:
                mod = sys.modules.get(mod_name)
                if mod:
                    imp.reload(mod)

            if is_enabled == is_loaded:
                pass
            elif is_enabled:
                enable(mod_name)
            elif is_loaded:
                print("\taddon_utils.reset_all unloading", mod_name)
                disable(mod_name)


def module_bl_info(mod, info_basis={"name": "", "author": "", "version": (), "blender": (), "api": 0, "location": "", "description": "", "wiki_url": "", "tracker_url": "", "support": 'COMMUNITY', "category": "", "warning": "", "show_expanded": False}):
    addon_info = getattr(mod, "bl_info", {})

    # avoid re-initializing
    if "_init" in addon_info:
        return addon_info

    if not addon_info:
        mod.bl_info = addon_info

    for key, value in info_basis.items():
        addon_info.setdefault(key, value)

    if not addon_info["name"]:
        addon_info["name"] = mod.__name__

    addon_info["_init"] = None
    return addon_info<|MERGE_RESOLUTION|>--- conflicted
+++ resolved
@@ -107,11 +107,7 @@
                 import traceback
                 traceback.print_exc()
                 raise
-<<<<<<< HEAD
-            
-=======
-
->>>>>>> 7192f50d
+
             return mod
         else:
             return None
