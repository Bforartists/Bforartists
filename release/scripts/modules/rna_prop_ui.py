--- conflicted
+++ resolved
@@ -41,12 +41,8 @@
 
 def rna_idprop_ui_prop_update(item, prop):
     prop_rna = item.path_resolve("[\"%s\"]" % prop.replace("\"", "\\\""), False)
-<<<<<<< HEAD
-    prop_rna.update()
-=======
     if isinstance(prop_rna, bpy.types.bpy_prop):
         prop_rna.update()
->>>>>>> ecd36afb
 
 
 def rna_idprop_ui_prop_get(item, prop, create=True):
