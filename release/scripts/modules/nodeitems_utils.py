# ##### BEGIN GPL LICENSE BLOCK #####
#
#  This program is free software; you can redistribute it and/or
#  modify it under the terms of the GNU General Public License
#  as published by the Free Software Foundation; either version 2
#  of the License, or (at your option) any later version.
#
#  This program is distributed in the hope that it will be useful,
#  but WITHOUT ANY WARRANTY; without even the implied warranty of
#  MERCHANTABILITY or FITNESS FOR A PARTICULAR PURPOSE.  See the
#  GNU General Public License for more details.
#
#  You should have received a copy of the GNU General Public License
#  along with this program; if not, write to the Free Software Foundation,
#  Inc., 51 Franklin Street, Fifth Floor, Boston, MA 02110-1301, USA.
#
# ##### END GPL LICENSE BLOCK #####

# <pep8 compliant>
import bpy


class NodeCategory:
    @classmethod
    def poll(cls, _context):
        return True

    def __init__(self, identifier, name, *, description="", items=None):
        self.identifier = identifier
        self.name = name
        self.description = description

        if items is None:
            self.items = lambda context: []
        elif callable(items):
            self.items = items
        else:
            def items_gen(context):
                for item in items:
                    if item.poll is None or context is None or item.poll(context):
                        yield item
            self.items = items_gen


class NodeItem:
<<<<<<< HEAD
    def __init__(self, nodetype, label=None, settings=None, poll=None, icon='NONE'):
=======
    def __init__(self, nodetype, *, label=None, settings=None, poll=None):
>>>>>>> 822662f5

        if settings is None:
            settings = {}

        self.nodetype = nodetype
        self._label = label
        self._icon = icon
        self.settings = settings
        self.poll = poll

    @property
    def label(self):
        if self._label:
            return self._label
        else:
            # if no custom label is defined, fall back to the node type UI name
            bl_rna = bpy.types.Node.bl_rna_get_subclass(self.nodetype)
            if bl_rna is not None:
                return bl_rna.name
            else:
                return "Unknown"
    
    @property
    def icon(self):
        if self._icon != 'NONE':
            return self._icon
        else:
            bl_rna = bpy.types.Node.bl_rna_get_subclass(self.nodetype)
            if bl_rna is not None:
                return bl_rna.icon
            else:
                return 'NONE'

    @property
    def translation_context(self):
        if self._label:
            return bpy.app.translations.contexts.default
        else:
            # if no custom label is defined, fall back to the node type UI name
            bl_rna = bpy.types.Node.bl_rna_get_subclass(self.nodetype)
            if bl_rna is not None:
                return bl_rna.translation_context
            else:
                return bpy.app.translations.contexts.default

    # NB: is a staticmethod because called with an explicit self argument
    # NodeItemCustom sets this as a variable attribute in __init__
    @staticmethod
    def draw(self, layout, _context):
        props = layout.operator("node.add_node", text=self.label, text_ctxt=self.translation_context, icon=self.icon)
        props.type = self.nodetype
        props.use_transform = True

        for setting in self.settings.items():
            ops = props.settings.add()
            ops.name = setting[0]
            ops.value = setting[1]


class NodeItemCustom:
    def __init__(self, *, poll=None, draw=None):
        self.poll = poll
        self.draw = draw


_node_categories = {}


def register_node_categories(identifier, cat_list):
    if identifier in _node_categories:
        raise KeyError("Node categories list '%s' already registered" % identifier)
        return

    # works as draw function for menus
    def draw_node_item(self, context):
        layout = self.layout
        col = layout.column()
        for item in self.category.items(context):
            item.draw(item, col, context)

    menu_types = []
    for cat in cat_list:
        menu_type = type("NODE_MT_category_" + cat.identifier, (bpy.types.Menu,), {
            "bl_space_type": 'NODE_EDITOR',
            "bl_label": cat.name,
            "category": cat,
            "poll": cat.poll,
            "draw": draw_node_item,
        })

        menu_types.append(menu_type)

        bpy.utils.register_class(menu_type)

    def draw_add_menu(self, context):
        layout = self.layout

        for cat in cat_list:
            if cat.poll(context):
                layout.menu("NODE_MT_category_%s" % cat.identifier)

    # stores: (categories list, menu draw function, submenu types)
    _node_categories[identifier] = (cat_list, draw_add_menu, menu_types)


def node_categories_iter(context):
    for cat_type in _node_categories.values():
        for cat in cat_type[0]:
            if cat.poll and ((context is None) or cat.poll(context)):
                yield cat


def has_node_categories(context):
    for cat_type in _node_categories.values():
        for cat in cat_type[0]:
            if cat.poll and ((context is None) or cat.poll(context)):
                return True
    return False


def node_items_iter(context):
    for cat in node_categories_iter(context):
        for item in cat.items(context):
            yield item


def unregister_node_cat_types(cats):
    for mt in cats[2]:
        bpy.utils.unregister_class(mt)


def unregister_node_categories(identifier=None):
    # unregister existing UI classes
    if identifier:
        cat_types = _node_categories.get(identifier, None)
        if cat_types:
            unregister_node_cat_types(cat_types)
        del _node_categories[identifier]

    else:
        for cat_types in _node_categories.values():
            unregister_node_cat_types(cat_types)
        _node_categories.clear()


def draw_node_categories_menu(self, context):
    for cats in _node_categories.values():
        cats[1](self, context)<|MERGE_RESOLUTION|>--- conflicted
+++ resolved
@@ -43,11 +43,7 @@
 
 
 class NodeItem:
-<<<<<<< HEAD
-    def __init__(self, nodetype, label=None, settings=None, poll=None, icon='NONE'):
-=======
-    def __init__(self, nodetype, *, label=None, settings=None, poll=None):
->>>>>>> 822662f5
+    def __init__(self, nodetype, *, label=None, settings=None, poll=None, icon='NONE'):
 
         if settings is None:
             settings = {}
@@ -69,7 +65,7 @@
                 return bl_rna.name
             else:
                 return "Unknown"
-    
+
     @property
     def icon(self):
         if self._icon != 'NONE':
