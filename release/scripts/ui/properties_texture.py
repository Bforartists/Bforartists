# ##### BEGIN GPL LICENSE BLOCK #####
#
#  This program is free software; you can redistribute it and/or
#  modify it under the terms of the GNU General Public License
#  as published by the Free Software Foundation; either version 2
#  of the License, or (at your option) any later version.
#
#  This program is distributed in the hope that it will be useful,
#  but WITHOUT ANY WARRANTY; without even the implied warranty of
#  MERCHANTABILITY or FITNESS FOR A PARTICULAR PURPOSE.  See the
#  GNU General Public License for more details.
#
#  You should have received a copy of the GNU General Public License
#  along with this program; if not, write to the Free Software Foundation,
#  Inc., 51 Franklin Street, Fifth Floor, Boston, MA 02110-1301, USA.
#
# ##### END GPL LICENSE BLOCK #####

# <pep8 compliant>
import bpy
from rna_prop_ui import PropertyPanel


class TEXTURE_MT_specials(bpy.types.Menu):
    bl_label = "Texture Specials"
    COMPAT_ENGINES = {'BLENDER_RENDER', 'BLENDER_GAME'}

    def draw(self, context):
        layout = self.layout

        layout.operator("texture.slot_copy", icon='COPYDOWN')
        layout.operator("texture.slot_paste", icon='PASTEDOWN')


class TEXTURE_MT_envmap_specials(bpy.types.Menu):
    bl_label = "Environment Map Specials"
    COMPAT_ENGINES = {'BLENDER_RENDER', 'BLENDER_GAME'}

    def draw(self, context):
        layout = self.layout

        layout.operator("texture.envmap_save", icon='IMAGEFILE')
        layout.operator("texture.envmap_clear", icon='FILE_REFRESH')
        layout.operator("texture.envmap_clear_all", icon='FILE_REFRESH')

from properties_material import active_node_mat


def context_tex_datablock(context):
    idblock = context.material
    if idblock:
        return active_node_mat(idblock)

    idblock = context.lamp
    if idblock:
        return idblock

    idblock = context.world
    if idblock:
        return idblock

    idblock = context.brush
    if idblock:
        return idblock

    if context.particle_system:
        idblock = context.particle_system.settings

    return idblock


class TextureButtonsPanel():
    bl_space_type = 'PROPERTIES'
    bl_region_type = 'WINDOW'
    bl_context = "texture"

    @classmethod
    def poll(cls, context):
        tex = context.texture
        return tex and (tex.type != 'NONE' or tex.use_nodes) and (context.scene.render.engine in cls.COMPAT_ENGINES)


class TEXTURE_PT_context_texture(TextureButtonsPanel, bpy.types.Panel):
    bl_label = ""
    bl_options = {'HIDE_HEADER'}
    COMPAT_ENGINES = {'BLENDER_RENDER', 'BLENDER_GAME'}

    @classmethod
    def poll(cls, context):
        engine = context.scene.render.engine
        if not hasattr(context, "texture_slot"):
            return False
        return ((context.material or context.world or context.lamp or context.brush or context.texture or context.particle_system or isinstance(context.space_data.pin_id, bpy.types.ParticleSettings))
            and (engine in cls.COMPAT_ENGINES))

    def draw(self, context):
        layout = self.layout
        slot = context.texture_slot
        node = context.texture_node
        space = context.space_data
        tex = context.texture
        idblock = context_tex_datablock(context)
        pin_id = space.pin_id

        if space.use_pin_id and not isinstance(pin_id, bpy.types.Texture):
            idblock = pin_id
            pin_id = None

        if not space.use_pin_id:
            layout.prop(space, "texture_context", expand=True)

        tex_collection = (pin_id is None) and (node is None) and (not isinstance(idblock, bpy.types.Brush))

        if tex_collection:
            row = layout.row()

            row.template_list(idblock, "texture_slots", idblock, "active_texture_index", rows=2)

            col = row.column(align=True)
            col.operator("texture.slot_move", text="", icon='TRIA_UP').type = 'UP'
            col.operator("texture.slot_move", text="", icon='TRIA_DOWN').type = 'DOWN'
            col.menu("TEXTURE_MT_specials", icon='DOWNARROW_HLT', text="")

        split = layout.split(percentage=0.65)
        col = split.column()

        if tex_collection:
            col.template_ID(idblock, "active_texture", new="texture.new")
        elif node:
            col.template_ID(node, "texture", new="texture.new")
        elif idblock:
            col.template_ID(idblock, "texture", new="texture.new")

        if pin_id:
            col.template_ID(space, "pin_id")

        col = split.column()

        if tex:
            split = layout.split(percentage=0.2)

            if tex.use_nodes:

                if slot:
                    split.label(text="Output:")
                    split.prop(slot, "output_node", text="")

            else:
                split.label(text="Type:")
                split.prop(tex, "type", text="")


class TEXTURE_PT_preview(TextureButtonsPanel, bpy.types.Panel):
    bl_label = "Preview"
    COMPAT_ENGINES = {'BLENDER_RENDER', 'BLENDER_GAME'}

    def draw(self, context):
        layout = self.layout

        tex = context.texture
        slot = getattr(context, "texture_slot", None)
        idblock = context_tex_datablock(context)

        if idblock:
            layout.template_preview(tex, parent=idblock, slot=slot)
        else:
            layout.template_preview(tex, slot=slot)


class TEXTURE_PT_colors(TextureButtonsPanel, bpy.types.Panel):
    bl_label = "Colors"
    bl_options = {'DEFAULT_CLOSED'}
    COMPAT_ENGINES = {'BLENDER_RENDER', 'BLENDER_GAME'}

    def draw(self, context):
        layout = self.layout

        tex = context.texture

        layout.prop(tex, "use_color_ramp", text="Ramp")
        if tex.use_color_ramp:
            layout.template_color_ramp(tex, "color_ramp", expand=True)

        split = layout.split()

        col = split.column()
        col.label(text="RGB Multiply:")
        sub = col.column(align=True)
        sub.prop(tex, "factor_red", text="R")
        sub.prop(tex, "factor_green", text="G")
        sub.prop(tex, "factor_blue", text="B")

        col = split.column()
        col.label(text="Adjust:")
        col.prop(tex, "intensity")
        col.prop(tex, "contrast")
        col.prop(tex, "saturation")

# Texture Slot Panels #


class TextureSlotPanel(TextureButtonsPanel):
    COMPAT_ENGINES = {'BLENDER_RENDER', 'BLENDER_GAME'}

    @classmethod
    def poll(cls, context):
        if not hasattr(context, "texture_slot"):
            return False

        engine = context.scene.render.engine
        return TextureButtonsPanel.poll(self, context) and (engine in cls.COMPAT_ENGINES)


<<<<<<< HEAD
class TEXTURE_PT_mapping(TextureSlotPanel, bpy.types.Panel):
    bl_label = "Mapping"
    COMPAT_ENGINES = {'BLENDER_RENDER', 'BLENDER_GAME'}

    @classmethod
    def poll(cls, context):
        idblock = context_tex_datablock(context)
        if type(idblock) == bpy.types.Brush and not context.sculpt_object:
            return False

        if not getattr(context, "texture_slot", None):
            return False

        engine = context.scene.render.engine
        return (engine in cls.COMPAT_ENGINES)

    def draw(self, context):
        layout = self.layout

        idblock = context_tex_datablock(context)

        tex = context.texture_slot
        # textype = context.texture

        if type(idblock) != bpy.types.Brush:
            split = layout.split(percentage=0.3)
            col = split.column()
            col.label(text="Coordinates:")
            col = split.column()
            col.prop(tex, "texture_coords", text="")

            if tex.texture_coords == 'ORCO':
                """
                ob = context.object
                if ob and ob.type == 'MESH':
                    split = layout.split(percentage=0.3)
                    split.label(text="Mesh:")
                    split.prop(ob.data, "texco_mesh", text="")
                """
            elif tex.texture_coords == 'UV':
                split = layout.split(percentage=0.3)
                split.label(text="Layer:")
                ob = context.object
                if ob and ob.type == 'MESH':
                    split.prop_search(tex, "uv_layer", ob.data, "uv_textures", text="")
                else:
                    split.prop(tex, "uv_layer", text="")

            elif tex.texture_coords == 'OBJECT':
                split = layout.split(percentage=0.3)
                split.label(text="Object:")
                split.prop(tex, "object", text="")

        if type(idblock) == bpy.types.Brush:
            if context.sculpt_object:
                layout.label(text="Brush Mapping:")
                layout.prop(tex, "map_mode", expand=True)

                row = layout.row()
                row.active = tex.map_mode in ('FIXED', 'TILED')
                row.prop(tex, "angle")
        else:
            if type(idblock) == bpy.types.Material:
                split = layout.split(percentage=0.3)
                split.label(text="Projection:")
                split.prop(tex, "mapping", text="")

                split = layout.split()

                col = split.column()
                if tex.texture_coords in ('ORCO', 'UV'):
                    col.prop(tex, "use_from_dupli")
                elif tex.texture_coords == 'OBJECT':
                    col.prop(tex, "use_from_original")
                else:
                    col.label()

                col = split.column()
                row = col.row()
                row.prop(tex, "mapping_x", text="")
                row.prop(tex, "mapping_y", text="")
                row.prop(tex, "mapping_z", text="")

        split = layout.split()

        col = split.column()
        col.prop(tex, "offset")

        col = split.column()

        col.prop(tex, "scale")


class TEXTURE_PT_influence(TextureSlotPanel, bpy.types.Panel):
    bl_label = "Influence"
    COMPAT_ENGINES = {'BLENDER_RENDER', 'BLENDER_GAME'}

    @classmethod
    def poll(cls, context):
        idblock = context_tex_datablock(context)
        if type(idblock) == bpy.types.Brush:
            return False

        if not getattr(context, "texture_slot", None):
            return False

        engine = context.scene.render.engine
        return (engine in cls.COMPAT_ENGINES)

    def draw(self, context):

        layout = self.layout

        idblock = context_tex_datablock(context)

        # textype = context.texture
        tex = context.texture_slot

        def factor_but(layout, active, toggle, factor, name):
            row = layout.row(align=True)
            row.prop(tex, toggle, text="")
            sub = row.row()
            sub.active = active
            sub.prop(tex, factor, text=name, slider=True)

        if type(idblock) == bpy.types.Material:
            if idblock.type in ('SURFACE', 'HALO', 'WIRE'):
                split = layout.split()

                col = split.column()
                col.label(text="Diffuse:")
                factor_but(col, tex.use_map_diffuse, "use_map_diffuse", "diffuse_factor", "Intensity")
                factor_but(col, tex.use_map_color_diffuse, "use_map_color_diffuse", "diffuse_color_factor", "Color")
                factor_but(col, tex.use_map_alpha, "use_map_alpha", "alpha_factor", "Alpha")
                factor_but(col, tex.use_map_translucency, "use_map_translucency", "translucency_factor", "Translucency")

                col.label(text="Specular:")
                factor_but(col, tex.use_map_specular, "use_map_specular", "specular_factor", "Intensity")
                factor_but(col, tex.use_map_color_spec, "use_map_color_spec", "specular_color_factor", "Color")
                factor_but(col, tex.use_map_hardness, "use_map_hardness", "hardness_factor", "Hardness")

                col = split.column()
                col.label(text="Shading:")
                factor_but(col, tex.use_map_ambient, "use_map_ambient", "ambient_factor", "Ambient")
                factor_but(col, tex.use_map_emit, "use_map_emit", "emit_factor", "Emit")
                factor_but(col, tex.use_map_mirror, "use_map_mirror", "mirror_factor", "Mirror")
                factor_but(col, tex.use_map_raymir, "use_map_raymir", "raymir_factor", "Ray Mirror")

                col.label(text="Geometry:")
                # XXX replace 'or' when displacement is fixed to not rely on normal influence value.
                factor_but(col, (tex.use_map_normal or tex.use_map_displacement), "use_map_normal", "normal_factor", "Normal")
                factor_but(col, tex.use_map_warp, "use_map_warp", "warp_factor", "Warp")
                factor_but(col, tex.use_map_displacement, "use_map_displacement", "displacement_factor", "Displace")

                #sub = col.column()
                #sub.active = tex.use_map_translucency or tex.map_emit or tex.map_alpha or tex.map_raymir or tex.map_hardness or tex.map_ambient or tex.map_specularity or tex.map_reflection or tex.map_mirror
                #sub.prop(tex, "default_value", text="Amount", slider=True)
            elif idblock.type == 'VOLUME':
                split = layout.split()

                col = split.column()
                factor_but(col, tex.use_map_density, "use_map_density", "density_factor", "Density")
                factor_but(col, tex.use_map_emission, "use_map_emission", "emission_factor", "Emission")
                factor_but(col, tex.use_map_scatter, "use_map_scatter", "scattering_factor", "Scattering")
                factor_but(col, tex.use_map_reflect, "use_map_reflect", "reflection_factor", "Reflection")

                col = split.column()
                col.label(text=" ")
                factor_but(col, tex.use_map_color_emission, "use_map_color_emission", "emission_color_factor", "Emission Color")
                factor_but(col, tex.use_map_color_transmission, "use_map_color_transmission", "transmission_color_factor", "Transmission Color")
                factor_but(col, tex.use_map_color_reflection, "use_map_color_reflection", "reflection_color_factor", "Reflection Color")

        elif type(idblock) == bpy.types.Lamp:
            split = layout.split()

            col = split.column()
            factor_but(col, tex.use_map_color, "map_color", "color_factor", "Color")

            col = split.column()
            factor_but(col, tex.use_map_shadow, "map_shadow", "shadow_factor", "Shadow")

        elif type(idblock) == bpy.types.World:
            split = layout.split()

            col = split.column()
            factor_but(col, tex.use_map_blend, "use_map_blend", "blend_factor", "Blend")
            factor_but(col, tex.use_map_horizon, "use_map_horizon", "horizon_factor", "Horizon")

            col = split.column()
            factor_but(col, tex.use_map_zenith_up, "use_map_zenith_up", "zenith_up_factor", "Zenith Up")
            factor_but(col, tex.use_map_zenith_down, "use_map_zenith_down", "zenith_down_factor", "Zenith Down")

        layout.separator()

        split = layout.split()

        col = split.column()
        col.prop(tex, "blend_type", text="Blend")
        col.prop(tex, "use_rgb_to_intensity")
        sub = col.column()
        sub.active = tex.use_rgb_to_intensity
        sub.prop(tex, "color", text="")

        col = split.column()
        col.prop(tex, "invert", text="Negative")
        col.prop(tex, "use_stencil")

        if type(idblock) in (bpy.types.Material, bpy.types.World):
            col.prop(tex, "default_value", text="DVar", slider=True)

=======
>>>>>>> f4691c11
# Texture Type Panels #


class TextureTypePanel(TextureButtonsPanel):

    @classmethod
    def poll(cls, context):
        tex = context.texture
        engine = context.scene.render.engine
        return tex and ((tex.type == cls.tex_type and not tex.use_nodes) and (engine in cls.COMPAT_ENGINES))


class TEXTURE_PT_clouds(TextureTypePanel, bpy.types.Panel):
    bl_label = "Clouds"
    tex_type = 'CLOUDS'
    COMPAT_ENGINES = {'BLENDER_RENDER', 'BLENDER_GAME'}

    def draw(self, context):
        layout = self.layout

        tex = context.texture

        layout.prop(tex, "cloud_type", expand=True)
        layout.label(text="Noise:")
        layout.prop(tex, "noise_type", text="Type", expand=True)
        layout.prop(tex, "noise_basis", text="Basis")

        split = layout.split()

        col = split.column()
        col.prop(tex, "noise_scale", text="Size")
        col.prop(tex, "noise_depth", text="Depth")

        col = split.column()
        col.prop(tex, "nabla", text="Nabla")


class TEXTURE_PT_wood(TextureTypePanel, bpy.types.Panel):
    bl_label = "Wood"
    tex_type = 'WOOD'
    COMPAT_ENGINES = {'BLENDER_RENDER', 'BLENDER_GAME'}

    def draw(self, context):
        layout = self.layout

        tex = context.texture

        layout.prop(tex, "noisebasis_2", expand=True)
        layout.prop(tex, "wood_type", expand=True)

        col = layout.column()
        col.active = tex.wood_type in ('RINGNOISE', 'BANDNOISE')
        col.label(text="Noise:")
        col.row().prop(tex, "noise_type", text="Type", expand=True)
        layout.prop(tex, "noise_basis", text="Basis")

        split = layout.split()
        split.active = tex.wood_type in ('RINGNOISE', 'BANDNOISE')

        col = split.column()
        col.prop(tex, "noise_scale", text="Size")
        col.prop(tex, "turbulence")

        col = split.column()
        col.prop(tex, "nabla")


class TEXTURE_PT_marble(TextureTypePanel, bpy.types.Panel):
    bl_label = "Marble"
    tex_type = 'MARBLE'
    COMPAT_ENGINES = {'BLENDER_RENDER', 'BLENDER_GAME'}

    def draw(self, context):
        layout = self.layout

        tex = context.texture

        layout.prop(tex, "marble_type", expand=True)
        layout.prop(tex, "noisebasis_2", expand=True)
        layout.label(text="Noise:")
        layout.prop(tex, "noise_type", text="Type", expand=True)
        layout.prop(tex, "noise_basis", text="Basis")

        split = layout.split()

        col = split.column()
        col.prop(tex, "noise_scale", text="Size")
        col.prop(tex, "noise_depth", text="Depth")

        col = split.column()
        col.prop(tex, "turbulence")
        col.prop(tex, "nabla")


class TEXTURE_PT_magic(TextureTypePanel, bpy.types.Panel):
    bl_label = "Magic"
    tex_type = 'MAGIC'
    COMPAT_ENGINES = {'BLENDER_RENDER', 'BLENDER_GAME'}

    def draw(self, context):
        layout = self.layout

        tex = context.texture

        split = layout.split()

        col = split.column()
        col.prop(tex, "noise_depth", text="Depth")

        col = split.column()
        col.prop(tex, "turbulence")


class TEXTURE_PT_blend(TextureTypePanel, bpy.types.Panel):
    bl_label = "Blend"
    tex_type = 'BLEND'
    COMPAT_ENGINES = {'BLENDER_RENDER', 'BLENDER_GAME'}

    def draw(self, context):
        layout = self.layout

        tex = context.texture

        layout.prop(tex, "progression")

        sub = layout.row()

        sub.active = (tex.progression in ('LINEAR', 'QUADRATIC', 'EASING', 'RADIAL'))
        sub.prop(tex, "use_flip_axis", expand=True)


class TEXTURE_PT_stucci(TextureTypePanel, bpy.types.Panel):
    bl_label = "Stucci"
    tex_type = 'STUCCI'
    COMPAT_ENGINES = {'BLENDER_RENDER', 'BLENDER_GAME'}

    def draw(self, context):
        layout = self.layout

        tex = context.texture

        layout.prop(tex, "stucci_type", expand=True)
        layout.label(text="Noise:")
        layout.prop(tex, "noise_type", text="Type", expand=True)
        layout.prop(tex, "noise_basis", text="Basis")

        split = layout.split()

        col = split.column()
        col.prop(tex, "noise_scale", text="Size")

        col = split.column()
        col.prop(tex, "turbulence")


class TEXTURE_PT_image(TextureTypePanel, bpy.types.Panel):
    bl_label = "Image"
    tex_type = 'IMAGE'
    COMPAT_ENGINES = {'BLENDER_RENDER', 'BLENDER_GAME'}

    def draw(self, context):
        layout = self.layout

        tex = context.texture

        layout.template_image(tex, "image", tex.image_user)


def texture_filter_common(tex, layout):
    layout.label(text="Filter:")
    layout.prop(tex, "filter_type", text="")
    if tex.use_mipmap and tex.filter_type in ('AREA', 'EWA', 'FELINE'):
        if tex.filter_type == 'FELINE':
            layout.prop(tex, "filter_probes", text="Probes")
        else:
            layout.prop(tex, "filter_eccentricity", text="Eccentricity")

    layout.prop(tex, "filter_size")
    layout.prop(tex, "use_filter_size_min")


class TEXTURE_PT_image_sampling(TextureTypePanel, bpy.types.Panel):
    bl_label = "Image Sampling"
    bl_options = {'DEFAULT_CLOSED'}
    tex_type = 'IMAGE'
    COMPAT_ENGINES = {'BLENDER_RENDER', 'BLENDER_GAME'}

    def draw(self, context):
        layout = self.layout

        idblock = context_tex_datablock(context)
        tex = context.texture
        slot = context.texture_slot

        split = layout.split()

        col = split.column()
        col.label(text="Alpha:")
        col.prop(tex, "use_alpha", text="Use")
        col.prop(tex, "use_calculate_alpha", text="Calculate")
        col.prop(tex, "invert_alpha", text="Invert")
        col.separator()
        col.prop(tex, "use_flip_axis", text="Flip X/Y Axis")

        col = split.column()

        #Only for Material based textures, not for Lamp/World...
        if isinstance(idblock, bpy.types.Material):
            col.prop(tex, "use_normal_map")
            row = col.row()
            row.active = tex.use_normal_map
            row.prop(slot, "normal_map_space", text="")

        col.prop(tex, "use_mipmap")
        row = col.row()
        row.active = tex.use_mipmap
        row.prop(tex, "use_mipmap_gauss")
        col.prop(tex, "use_interpolation")

        texture_filter_common(tex, col)


class TEXTURE_PT_image_mapping(TextureTypePanel, bpy.types.Panel):
    bl_label = "Image Mapping"
    bl_options = {'DEFAULT_CLOSED'}
    tex_type = 'IMAGE'
    COMPAT_ENGINES = {'BLENDER_RENDER', 'BLENDER_GAME'}

    def draw(self, context):
        layout = self.layout

        tex = context.texture

        layout.prop(tex, "extension")

        split = layout.split()

        if tex.extension == 'REPEAT':
            col = split.column(align=True)
            col.label(text="Repeat:")
            col.prop(tex, "repeat_x", text="X")
            col.prop(tex, "repeat_y", text="Y")

            col = split.column(align=True)
            col.label(text="Mirror:")
            row = col.row()
            row.prop(tex, "use_mirror_x", text="X")
            row.active = (tex.repeat_x > 1)
            row = col.row()
            row.prop(tex, "use_mirror_y", text="Y")
            row.active = (tex.repeat_y > 1)
            layout.separator()

        elif tex.extension == 'CHECKER':
            col = split.column(align=True)
            row = col.row()
            row.prop(tex, "use_checker_even", text="Even")
            row.prop(tex, "use_checker_odd", text="Odd")

            col = split.column()
            col.prop(tex, "checker_distance", text="Distance")

            layout.separator()

        split = layout.split()

        col = split.column(align=True)
        #col.prop(tex, "crop_rectangle")
        col.label(text="Crop Minimum:")
        col.prop(tex, "crop_min_x", text="X")
        col.prop(tex, "crop_min_y", text="Y")

        col = split.column(align=True)
        col.label(text="Crop Maximum:")
        col.prop(tex, "crop_max_x", text="X")
        col.prop(tex, "crop_max_y", text="Y")


class TEXTURE_PT_envmap(TextureTypePanel, bpy.types.Panel):
    bl_label = "Environment Map"
    tex_type = 'ENVIRONMENT_MAP'
    COMPAT_ENGINES = {'BLENDER_RENDER', 'BLENDER_GAME'}

    def draw(self, context):
        layout = self.layout

        tex = context.texture
        env = tex.environment_map

        row = layout.row()
        row.prop(env, "source", expand=True)
        row.menu("TEXTURE_MT_envmap_specials", icon='DOWNARROW_HLT', text="")

        if env.source == 'IMAGE_FILE':
            layout.template_ID(tex, "image", open="image.open")
            layout.template_image(tex, "image", tex.image_user, compact=True)
        else:
            layout.prop(env, "mapping")
            if env.mapping == 'PLANE':
                layout.prop(env, "zoom")
            layout.prop(env, "viewpoint_object")

            split = layout.split()

            col = split.column()
            col.prop(env, "layers_ignore")
            col.prop(env, "resolution")
            col.prop(env, "depth")

            col = split.column(align=True)

            col.label(text="Clipping:")
            col.prop(env, "clip_start", text="Start")
            col.prop(env, "clip_end", text="End")


class TEXTURE_PT_envmap_sampling(TextureTypePanel, bpy.types.Panel):
    bl_label = "Environment Map Sampling"
    bl_options = {'DEFAULT_CLOSED'}
    tex_type = 'ENVIRONMENT_MAP'
    COMPAT_ENGINES = {'BLENDER_RENDER', 'BLENDER_GAME'}

    def draw(self, context):
        layout = self.layout

        tex = context.texture

        texture_filter_common(tex, layout)


class TEXTURE_PT_musgrave(TextureTypePanel, bpy.types.Panel):
    bl_label = "Musgrave"
    tex_type = 'MUSGRAVE'
    COMPAT_ENGINES = {'BLENDER_RENDER', 'BLENDER_GAME'}

    def draw(self, context):
        layout = self.layout

        tex = context.texture

        layout.prop(tex, "musgrave_type")

        split = layout.split()

        col = split.column()
        col.prop(tex, "dimension_max", text="Dimension")
        col.prop(tex, "lacunarity")
        col.prop(tex, "octaves")

        musgrave_type = tex.musgrave_type
        col = split.column()
        if musgrave_type in ('HETERO_TERRAIN', 'RIDGED_MULTIFRACTAL', 'HYBRID_MULTIFRACTAL'):
            col.prop(tex, "offset")
        if musgrave_type in ('MULTIFRACTAL', 'RIDGED_MULTIFRACTAL', 'HYBRID_MULTIFRACTAL'):
            col.prop(tex, "noise_intensity", text="Intensity")
        if musgrave_type in ('RIDGED_MULTIFRACTAL', 'HYBRID_MULTIFRACTAL'):
            col.prop(tex, "gain")

        layout.label(text="Noise:")

        layout.prop(tex, "noise_basis", text="Basis")

        split = layout.split()

        col = split.column()
        col.prop(tex, "noise_scale", text="Size")

        col = split.column()
        col.prop(tex, "nabla")


class TEXTURE_PT_voronoi(TextureTypePanel, bpy.types.Panel):
    bl_label = "Voronoi"
    tex_type = 'VORONOI'
    COMPAT_ENGINES = {'BLENDER_RENDER', 'BLENDER_GAME'}

    def draw(self, context):
        layout = self.layout

        tex = context.texture

        split = layout.split()

        col = split.column()
        col.label(text="Distance Metric:")
        col.prop(tex, "distance_metric", text="")
        sub = col.column()
        sub.active = tex.distance_metric == 'MINKOVSKY'
        sub.prop(tex, "minkovsky_exponent", text="Exponent")
        col.label(text="Coloring:")
        col.prop(tex, "color_mode", text="")
        col.prop(tex, "noise_intensity", text="Intensity")

        col = split.column()
        sub = col.column(align=True)
        sub.label(text="Feature Weights:")
        sub.prop(tex, "weight_1", text="1", slider=True)
        sub.prop(tex, "weight_2", text="2", slider=True)
        sub.prop(tex, "weight_3", text="3", slider=True)
        sub.prop(tex, "weight_4", text="4", slider=True)

        layout.label(text="Noise:")

        split = layout.split()

        col = split.column()
        col.prop(tex, "noise_scale", text="Size")

        col = split.column()
        col.prop(tex, "nabla")


class TEXTURE_PT_distortednoise(TextureTypePanel, bpy.types.Panel):
    bl_label = "Distorted Noise"
    tex_type = 'DISTORTED_NOISE'
    COMPAT_ENGINES = {'BLENDER_RENDER', 'BLENDER_GAME'}

    def draw(self, context):
        layout = self.layout

        tex = context.texture

        layout.prop(tex, "noise_distortion")
        layout.prop(tex, "noise_basis", text="Basis")

        split = layout.split()

        col = split.column()
        col.prop(tex, "distortion", text="Distortion")
        col.prop(tex, "noise_scale", text="Size")

        col = split.column()
        col.prop(tex, "nabla")


class TEXTURE_PT_voxeldata(TextureButtonsPanel, bpy.types.Panel):
    bl_label = "Voxel Data"
    COMPAT_ENGINES = {'BLENDER_RENDER', 'BLENDER_GAME'}

    @classmethod
    def poll(cls, context):
        tex = context.texture
        engine = context.scene.render.engine
        return tex and (tex.type == 'VOXEL_DATA' and (engine in cls.COMPAT_ENGINES))

    def draw(self, context):
        layout = self.layout

        tex = context.texture
        vd = tex.voxel_data

        layout.prop(vd, "file_format")
        if vd.file_format in ('BLENDER_VOXEL', 'RAW_8BIT'):
            layout.prop(vd, "filepath")
        if vd.file_format == 'RAW_8BIT':
            layout.prop(vd, "resolution")
        elif vd.file_format == 'SMOKE':
            layout.prop(vd, "domain_object")
            layout.prop(vd, "smoke_data_type")
        elif vd.file_format == 'IMAGE_SEQUENCE':
            layout.template_ID(tex, "image", open="image.open")
            layout.template_image(tex, "image", tex.image_user, compact=True)
            #layout.prop(vd, "frame_duration")

        if vd.file_format in ('BLENDER_VOXEL', 'RAW_8BIT'):
            layout.prop(vd, "use_still_frame")
            row = layout.row()
            row.active = vd.use_still_frame
            row.prop(vd, "still_frame")

        layout.prop(vd, "interpolation")
        layout.prop(vd, "extension")
        layout.prop(vd, "intensity")


class TEXTURE_PT_pointdensity(TextureButtonsPanel, bpy.types.Panel):
    bl_label = "Point Density"
    COMPAT_ENGINES = {'BLENDER_RENDER', 'BLENDER_GAME'}

    @classmethod
    def poll(cls, context):
        tex = context.texture
        engine = context.scene.render.engine
        return tex and (tex.type == 'POINT_DENSITY' and (engine in cls.COMPAT_ENGINES))

    def draw(self, context):
        layout = self.layout

        tex = context.texture
        pd = tex.point_density

        layout.prop(pd, "point_source", expand=True)

        split = layout.split()

        col = split.column()
        if pd.point_source == 'PARTICLE_SYSTEM':
            col.label(text="Object:")
            col.prop(pd, "object", text="")

            sub = col.column()
            sub.enabled = bool(pd.object)
            if pd.object:
                sub.label(text="System:")
                sub.prop_search(pd, "particle_system", pd.object, "particle_systems", text="")
            sub.label(text="Cache:")
            sub.prop(pd, "particle_cache_space", text="")
        else:
            col.label(text="Object:")
            col.prop(pd, "object", text="")
            col.label(text="Cache:")
            col.prop(pd, "vertex_cache_space", text="")

        col.separator()

        col.label(text="Color Source:")
        col.prop(pd, "color_source", text="")
        if pd.color_source in ('PARTICLE_SPEED', 'PARTICLE_VELOCITY'):
            col.prop(pd, "speed_scale")
        if pd.color_source in ('PARTICLE_SPEED', 'PARTICLE_AGE'):
            layout.template_color_ramp(pd, "color_ramp", expand=True)

        col = split.column()
        col.label()
        col.prop(pd, "radius")
        col.label(text="Falloff:")
        col.prop(pd, "falloff", text="")
        if pd.falloff == 'SOFT':
            col.prop(pd, "falloff_soft")


class TEXTURE_PT_pointdensity_turbulence(TextureButtonsPanel, bpy.types.Panel):
    bl_label = "Turbulence"
    COMPAT_ENGINES = {'BLENDER_RENDER', 'BLENDER_GAME'}

    @classmethod
    def poll(cls, context):
        tex = context.texture
        engine = context.scene.render.engine
        return tex and (tex.type == 'POINT_DENSITY' and (engine in cls.COMPAT_ENGINES))

    def draw_header(self, context):
        layout = self.layout

        tex = context.texture
        pd = tex.point_density

        layout.prop(pd, "use_turbulence", text="")

    def draw(self, context):
        layout = self.layout

        tex = context.texture
        pd = tex.point_density
        layout.active = pd.use_turbulence

        split = layout.split()

        col = split.column()
        col.label(text="Influence:")
        col.prop(pd, "turbulence_influence", text="")
        col.label(text="Noise Basis:")
        col.prop(pd, "noise_basis", text="")

        col = split.column()
        col.label()
        col.prop(pd, "turbulence_scale")
        col.prop(pd, "turbulence_depth")
        col.prop(pd, "turbulence_strength")


class TEXTURE_PT_mapping(TextureSlotPanel, bpy.types.Panel):
    bl_label = "Mapping"
    COMPAT_ENGINES = {'BLENDER_RENDER', 'BLENDER_GAME'}

    @classmethod
    def poll(cls, context):
        idblock = context_tex_datablock(context)
        if isinstance(idblock, bpy.types.Brush) and not context.sculpt_object:
            return False

        if not getattr(context, "texture_slot", None):
            return False

        engine = context.scene.render.engine
        return (engine in cls.COMPAT_ENGINES)

    def draw(self, context):
        layout = self.layout

        idblock = context_tex_datablock(context)

        tex = context.texture_slot
        # textype = context.texture

        if not isinstance(idblock, bpy.types.Brush):
            split = layout.split(percentage=0.3)
            col = split.column()
            col.label(text="Coordinates:")
            col = split.column()
            col.prop(tex, "texture_coords", text="")

            if tex.texture_coords == 'ORCO':
                """
                ob = context.object
                if ob and ob.type == 'MESH':
                    split = layout.split(percentage=0.3)
                    split.label(text="Mesh:")
                    split.prop(ob.data, "texco_mesh", text="")
                """
            elif tex.texture_coords == 'UV':
                split = layout.split(percentage=0.3)
                split.label(text="Layer:")
                ob = context.object
                if ob and ob.type == 'MESH':
                    split.prop_search(tex, "uv_layer", ob.data, "uv_textures", text="")
                else:
                    split.prop(tex, "uv_layer", text="")

            elif tex.texture_coords == 'OBJECT':
                split = layout.split(percentage=0.3)
                split.label(text="Object:")
                split.prop(tex, "object", text="")

        if isinstance(idblock, bpy.types.Brush):
            if context.sculpt_object:
                layout.label(text="Brush Mapping:")
                layout.prop(tex, "map_mode", expand=True)

                row = layout.row()
                row.active = tex.map_mode in ('FIXED', 'TILED')
                row.prop(tex, "angle")
        else:
            if isinstance(idblock, bpy.types.Material):
                split = layout.split(percentage=0.3)
                split.label(text="Projection:")
                split.prop(tex, "mapping", text="")

                split = layout.split()

                col = split.column()
                if tex.texture_coords in ('ORCO', 'UV'):
                    col.prop(tex, "use_from_dupli")
                elif tex.texture_coords == 'OBJECT':
                    col.prop(tex, "use_from_original")
                else:
                    col.label()

                col = split.column()
                row = col.row()
                row.prop(tex, "mapping_x", text="")
                row.prop(tex, "mapping_y", text="")
                row.prop(tex, "mapping_z", text="")

        split = layout.split()

        col = split.column()
        col.prop(tex, "offset")

        col = split.column()

        col.prop(tex, "scale")


class TEXTURE_PT_influence(TextureSlotPanel, bpy.types.Panel):
    bl_label = "Influence"
    COMPAT_ENGINES = {'BLENDER_RENDER', 'BLENDER_GAME'}

    @classmethod
    def poll(cls, context):
        idblock = context_tex_datablock(context)
        if isinstance(idblock, bpy.types.Brush):
            return False

        if not getattr(context, "texture_slot", None):
            return False

        engine = context.scene.render.engine
        return (engine in cls.COMPAT_ENGINES)

    def draw(self, context):

        layout = self.layout

        idblock = context_tex_datablock(context)

        # textype = context.texture
        tex = context.texture_slot

        def factor_but(layout, toggle, factor, name):
            row = layout.row(align=True)
            row.prop(tex, toggle, text="")
            sub = row.row()
            sub.active = getattr(tex, toggle)
            sub.prop(tex, factor, text=name, slider=True)
            return sub  # XXX, temp. use_map_normal needs to override.

        if isinstance(idblock, bpy.types.Material):
            if idblock.type in ('SURFACE', 'WIRE'):
                split = layout.split()

                col = split.column()
                col.label(text="Diffuse:")
                factor_but(col, "use_map_diffuse", "diffuse_factor", "Intensity")
                factor_but(col, "use_map_color_diffuse", "diffuse_color_factor", "Color")
                factor_but(col, "use_map_alpha", "alpha_factor", "Alpha")
                factor_but(col, "use_map_translucency", "translucency_factor", "Translucency")

                col.label(text="Specular:")
                factor_but(col, "use_map_specular", "specular_factor", "Intensity")
                factor_but(col, "use_map_color_spec", "specular_color_factor", "Color")
                factor_but(col, "use_map_hardness", "hardness_factor", "Hardness")

                col = split.column()
                col.label(text="Shading:")
                factor_but(col, "use_map_ambient", "ambient_factor", "Ambient")
                factor_but(col, "use_map_emit", "emit_factor", "Emit")
                factor_but(col, "use_map_mirror", "mirror_factor", "Mirror")
                factor_but(col, "use_map_raymir", "raymir_factor", "Ray Mirror")

                col.label(text="Geometry:")
                # XXX replace 'or' when displacement is fixed to not rely on normal influence value.
                sub_tmp = factor_but(col, "use_map_normal", "normal_factor", "Normal")
                sub_tmp.active = (tex.use_map_normal or tex.use_map_displacement)
                # END XXX

                factor_but(col, "use_map_warp", "warp_factor", "Warp")
                factor_but(col, "use_map_displacement", "displacement_factor", "Displace")

                #sub = col.column()
                #sub.active = tex.use_map_translucency or tex.map_emit or tex.map_alpha or tex.map_raymir or tex.map_hardness or tex.map_ambient or tex.map_specularity or tex.map_reflection or tex.map_mirror
                #sub.prop(tex, "default_value", text="Amount", slider=True)
            elif idblock.type == 'HALO':
                layout.label(text="Halo:")

                split = layout.split()

                col = split.column()
                factor_but(col, "use_map_color_diffuse", "diffuse_color_factor", "Color")
                factor_but(col, "use_map_alpha", "alpha_factor", "Alpha")

                col = split.column()
                factor_but(col, "use_map_raymir", "raymir_factor", "Size")
                factor_but(col, "use_map_hardness", "hardness_factor", "Hardness")
                factor_but(col, "use_map_translucency", "translucency_factor", "Add")
            elif idblock.type == 'VOLUME':
                split = layout.split()

                col = split.column()
                factor_but(col, "use_map_density", "density_factor", "Density")
                factor_but(col, "use_map_emission", "emission_factor", "Emission")
                factor_but(col, "use_map_scatter", "scattering_factor", "Scattering")
                factor_but(col, "use_map_reflect", "reflection_factor", "Reflection")

                col = split.column()
                col.label(text=" ")
                factor_but(col, "use_map_color_emission", "emission_color_factor", "Emission Color")
                factor_but(col, "use_map_color_transmission", "transmission_color_factor", "Transmission Color")
                factor_but(col, "use_map_color_reflection", "reflection_color_factor", "Reflection Color")

        elif isinstance(idblock, bpy.types.Lamp):
            split = layout.split()

            col = split.column()
            factor_but(col, "use_map_color", "color_factor", "Color")

            col = split.column()
            factor_but(col, "use_map_shadow", "shadow_factor", "Shadow")

        elif isinstance(idblock, bpy.types.World):
            split = layout.split()

            col = split.column()
            factor_but(col, "use_map_blend", "blend_factor", "Blend")
            factor_but(col, "use_map_horizon", "horizon_factor", "Horizon")

            col = split.column()
            factor_but(col, "use_map_zenith_up", "zenith_up_factor", "Zenith Up")
            factor_but(col, "use_map_zenith_down", "zenith_down_factor", "Zenith Down")
        elif isinstance(idblock, bpy.types.ParticleSettings):
            split = layout.split()

            col = split.column()
            col.label(text="General:")
            factor_but(col, "use_map_time", "time_factor", "Time")
            factor_but(col, "use_map_life", "life_factor", "Lifetime")
            factor_but(col, "use_map_density", "density_factor", "Density")
            factor_but(col, "use_map_size", "size_factor", "Size")

            col = split.column()
            col.label(text="Physics:")
            factor_but(col, "use_map_velocity", "velocity_factor", "Velocity")
            factor_but(col, "use_map_damp", "damp_factor", "Damp")
            factor_but(col, "use_map_gravity", "gravity_factor", "Gravity")
            factor_but(col, "use_map_field", "field_factor", "Force Fields")

            layout.label(text="Hair:")

            split = layout.split()

            col = split.column()
            factor_but(col, "use_map_length", "length_factor", "Length")
            factor_but(col, "use_map_clump", "clump_factor", "Clump")

            col = split.column()
            factor_but(col, "use_map_kink", "kink_factor", "Kink")
            factor_but(col, "use_map_rough", "rough_factor", "Rough")

        layout.separator()

        if not isinstance(idblock, bpy.types.ParticleSettings):
            split = layout.split()

            col = split.column()
            col.prop(tex, "blend_type", text="Blend")
            col.prop(tex, "use_rgb_to_intensity")
            # color is used on grayscale textures even when use_rgb_to_intensity is disabled.
            col.prop(tex, "color", text="")

            col = split.column()
            col.prop(tex, "invert", text="Negative")
            col.prop(tex, "use_stencil")

        if isinstance(idblock, bpy.types.Material) or isinstance(idblock, bpy.types.World):
            col.prop(tex, "default_value", text="DVar", slider=True)

        if isinstance(idblock, bpy.types.Material):
            row = layout.row()
            row.label(text="Bump Mapping:")

            row = layout.row()
            # only show bump settings if activated but not for normalmap images
            row.active = tex.use_map_normal and not (tex.texture.type == 'IMAGE' and tex.texture.use_normal_map)

            col = row.column()
            col.prop(tex, "bump_method", text="Method")

            col = row.column()
            col.prop(tex, "bump_objectspace", text="Space")
            col.active = tex.bump_method in ('BUMP_DEFAULT', 'BUMP_BEST_QUALITY')


class TEXTURE_PT_custom_props(TextureButtonsPanel, PropertyPanel, bpy.types.Panel):
    COMPAT_ENGINES = {'BLENDER_RENDER', 'BLENDER_GAME'}
    _context_path = "texture"
    _property_type = bpy.types.Texture


def register():
    bpy.utils.register_module(__name__)


def unregister():
    bpy.utils.unregister_module(__name__)

if __name__ == "__main__":
    register()<|MERGE_RESOLUTION|>--- conflicted
+++ resolved
@@ -211,7 +211,577 @@
         return TextureButtonsPanel.poll(self, context) and (engine in cls.COMPAT_ENGINES)
 
 
-<<<<<<< HEAD
+# Texture Type Panels #
+
+
+class TextureTypePanel(TextureButtonsPanel):
+
+    @classmethod
+    def poll(cls, context):
+        tex = context.texture
+        engine = context.scene.render.engine
+        return tex and ((tex.type == cls.tex_type and not tex.use_nodes) and (engine in cls.COMPAT_ENGINES))
+
+
+class TEXTURE_PT_clouds(TextureTypePanel, bpy.types.Panel):
+    bl_label = "Clouds"
+    tex_type = 'CLOUDS'
+    COMPAT_ENGINES = {'BLENDER_RENDER', 'BLENDER_GAME'}
+
+    def draw(self, context):
+        layout = self.layout
+
+        tex = context.texture
+
+        layout.prop(tex, "cloud_type", expand=True)
+        layout.label(text="Noise:")
+        layout.prop(tex, "noise_type", text="Type", expand=True)
+        layout.prop(tex, "noise_basis", text="Basis")
+
+        split = layout.split()
+
+        col = split.column()
+        col.prop(tex, "noise_scale", text="Size")
+        col.prop(tex, "noise_depth", text="Depth")
+
+        col = split.column()
+        col.prop(tex, "nabla", text="Nabla")
+
+
+class TEXTURE_PT_wood(TextureTypePanel, bpy.types.Panel):
+    bl_label = "Wood"
+    tex_type = 'WOOD'
+    COMPAT_ENGINES = {'BLENDER_RENDER', 'BLENDER_GAME'}
+
+    def draw(self, context):
+        layout = self.layout
+
+        tex = context.texture
+
+        layout.prop(tex, "noisebasis_2", expand=True)
+        layout.prop(tex, "wood_type", expand=True)
+
+        col = layout.column()
+        col.active = tex.wood_type in ('RINGNOISE', 'BANDNOISE')
+        col.label(text="Noise:")
+        col.row().prop(tex, "noise_type", text="Type", expand=True)
+        layout.prop(tex, "noise_basis", text="Basis")
+
+        split = layout.split()
+        split.active = tex.wood_type in ('RINGNOISE', 'BANDNOISE')
+
+        col = split.column()
+        col.prop(tex, "noise_scale", text="Size")
+        col.prop(tex, "turbulence")
+
+        col = split.column()
+        col.prop(tex, "nabla")
+
+
+class TEXTURE_PT_marble(TextureTypePanel, bpy.types.Panel):
+    bl_label = "Marble"
+    tex_type = 'MARBLE'
+    COMPAT_ENGINES = {'BLENDER_RENDER', 'BLENDER_GAME'}
+
+    def draw(self, context):
+        layout = self.layout
+
+        tex = context.texture
+
+        layout.prop(tex, "marble_type", expand=True)
+        layout.prop(tex, "noisebasis_2", expand=True)
+        layout.label(text="Noise:")
+        layout.prop(tex, "noise_type", text="Type", expand=True)
+        layout.prop(tex, "noise_basis", text="Basis")
+
+        split = layout.split()
+
+        col = split.column()
+        col.prop(tex, "noise_scale", text="Size")
+        col.prop(tex, "noise_depth", text="Depth")
+
+        col = split.column()
+        col.prop(tex, "turbulence")
+        col.prop(tex, "nabla")
+
+
+class TEXTURE_PT_magic(TextureTypePanel, bpy.types.Panel):
+    bl_label = "Magic"
+    tex_type = 'MAGIC'
+    COMPAT_ENGINES = {'BLENDER_RENDER', 'BLENDER_GAME'}
+
+    def draw(self, context):
+        layout = self.layout
+
+        tex = context.texture
+
+        split = layout.split()
+
+        col = split.column()
+        col.prop(tex, "noise_depth", text="Depth")
+
+        col = split.column()
+        col.prop(tex, "turbulence")
+
+
+class TEXTURE_PT_blend(TextureTypePanel, bpy.types.Panel):
+    bl_label = "Blend"
+    tex_type = 'BLEND'
+    COMPAT_ENGINES = {'BLENDER_RENDER', 'BLENDER_GAME'}
+
+    def draw(self, context):
+        layout = self.layout
+
+        tex = context.texture
+
+        layout.prop(tex, "progression")
+
+        sub = layout.row()
+
+        sub.active = (tex.progression in ('LINEAR', 'QUADRATIC', 'EASING', 'RADIAL'))
+        sub.prop(tex, "use_flip_axis", expand=True)
+
+
+class TEXTURE_PT_stucci(TextureTypePanel, bpy.types.Panel):
+    bl_label = "Stucci"
+    tex_type = 'STUCCI'
+    COMPAT_ENGINES = {'BLENDER_RENDER', 'BLENDER_GAME'}
+
+    def draw(self, context):
+        layout = self.layout
+
+        tex = context.texture
+
+        layout.prop(tex, "stucci_type", expand=True)
+        layout.label(text="Noise:")
+        layout.prop(tex, "noise_type", text="Type", expand=True)
+        layout.prop(tex, "noise_basis", text="Basis")
+
+        split = layout.split()
+
+        col = split.column()
+        col.prop(tex, "noise_scale", text="Size")
+
+        col = split.column()
+        col.prop(tex, "turbulence")
+
+
+class TEXTURE_PT_image(TextureTypePanel, bpy.types.Panel):
+    bl_label = "Image"
+    tex_type = 'IMAGE'
+    COMPAT_ENGINES = {'BLENDER_RENDER', 'BLENDER_GAME'}
+
+    def draw(self, context):
+        layout = self.layout
+
+        tex = context.texture
+
+        layout.template_image(tex, "image", tex.image_user)
+
+
+def texture_filter_common(tex, layout):
+    layout.label(text="Filter:")
+    layout.prop(tex, "filter_type", text="")
+    if tex.use_mipmap and tex.filter_type in ('AREA', 'EWA', 'FELINE'):
+        if tex.filter_type == 'FELINE':
+            layout.prop(tex, "filter_probes", text="Probes")
+        else:
+            layout.prop(tex, "filter_eccentricity", text="Eccentricity")
+
+    layout.prop(tex, "filter_size")
+    layout.prop(tex, "use_filter_size_min")
+
+
+class TEXTURE_PT_image_sampling(TextureTypePanel, bpy.types.Panel):
+    bl_label = "Image Sampling"
+    bl_options = {'DEFAULT_CLOSED'}
+    tex_type = 'IMAGE'
+    COMPAT_ENGINES = {'BLENDER_RENDER', 'BLENDER_GAME'}
+
+    def draw(self, context):
+        layout = self.layout
+
+        idblock = context_tex_datablock(context)
+        tex = context.texture
+        slot = context.texture_slot
+
+        split = layout.split()
+
+        col = split.column()
+        col.label(text="Alpha:")
+        col.prop(tex, "use_alpha", text="Use")
+        col.prop(tex, "use_calculate_alpha", text="Calculate")
+        col.prop(tex, "invert_alpha", text="Invert")
+        col.separator()
+        col.prop(tex, "use_flip_axis", text="Flip X/Y Axis")
+
+        col = split.column()
+
+        #Only for Material based textures, not for Lamp/World...
+        if isinstance(idblock, bpy.types.Material):
+            col.prop(tex, "use_normal_map")
+            row = col.row()
+            row.active = tex.use_normal_map
+            row.prop(slot, "normal_map_space", text="")
+
+        col.prop(tex, "use_mipmap")
+        row = col.row()
+        row.active = tex.use_mipmap
+        row.prop(tex, "use_mipmap_gauss")
+        col.prop(tex, "use_interpolation")
+
+        texture_filter_common(tex, col)
+
+
+class TEXTURE_PT_image_mapping(TextureTypePanel, bpy.types.Panel):
+    bl_label = "Image Mapping"
+    bl_options = {'DEFAULT_CLOSED'}
+    tex_type = 'IMAGE'
+    COMPAT_ENGINES = {'BLENDER_RENDER', 'BLENDER_GAME'}
+
+    def draw(self, context):
+        layout = self.layout
+
+        tex = context.texture
+
+        layout.prop(tex, "extension")
+
+        split = layout.split()
+
+        if tex.extension == 'REPEAT':
+            col = split.column(align=True)
+            col.label(text="Repeat:")
+            col.prop(tex, "repeat_x", text="X")
+            col.prop(tex, "repeat_y", text="Y")
+
+            col = split.column(align=True)
+            col.label(text="Mirror:")
+            row = col.row()
+            row.prop(tex, "use_mirror_x", text="X")
+            row.active = (tex.repeat_x > 1)
+            row = col.row()
+            row.prop(tex, "use_mirror_y", text="Y")
+            row.active = (tex.repeat_y > 1)
+            layout.separator()
+
+        elif tex.extension == 'CHECKER':
+            col = split.column(align=True)
+            row = col.row()
+            row.prop(tex, "use_checker_even", text="Even")
+            row.prop(tex, "use_checker_odd", text="Odd")
+
+            col = split.column()
+            col.prop(tex, "checker_distance", text="Distance")
+
+            layout.separator()
+
+        split = layout.split()
+
+        col = split.column(align=True)
+        #col.prop(tex, "crop_rectangle")
+        col.label(text="Crop Minimum:")
+        col.prop(tex, "crop_min_x", text="X")
+        col.prop(tex, "crop_min_y", text="Y")
+
+        col = split.column(align=True)
+        col.label(text="Crop Maximum:")
+        col.prop(tex, "crop_max_x", text="X")
+        col.prop(tex, "crop_max_y", text="Y")
+
+
+class TEXTURE_PT_envmap(TextureTypePanel, bpy.types.Panel):
+    bl_label = "Environment Map"
+    tex_type = 'ENVIRONMENT_MAP'
+    COMPAT_ENGINES = {'BLENDER_RENDER', 'BLENDER_GAME'}
+
+    def draw(self, context):
+        layout = self.layout
+
+        tex = context.texture
+        env = tex.environment_map
+
+        row = layout.row()
+        row.prop(env, "source", expand=True)
+        row.menu("TEXTURE_MT_envmap_specials", icon='DOWNARROW_HLT', text="")
+
+        if env.source == 'IMAGE_FILE':
+            layout.template_ID(tex, "image", open="image.open")
+            layout.template_image(tex, "image", tex.image_user, compact=True)
+        else:
+            layout.prop(env, "mapping")
+            if env.mapping == 'PLANE':
+                layout.prop(env, "zoom")
+            layout.prop(env, "viewpoint_object")
+
+            split = layout.split()
+
+            col = split.column()
+            col.prop(env, "layers_ignore")
+            col.prop(env, "resolution")
+            col.prop(env, "depth")
+
+            col = split.column(align=True)
+
+            col.label(text="Clipping:")
+            col.prop(env, "clip_start", text="Start")
+            col.prop(env, "clip_end", text="End")
+
+
+class TEXTURE_PT_envmap_sampling(TextureTypePanel, bpy.types.Panel):
+    bl_label = "Environment Map Sampling"
+    bl_options = {'DEFAULT_CLOSED'}
+    tex_type = 'ENVIRONMENT_MAP'
+    COMPAT_ENGINES = {'BLENDER_RENDER', 'BLENDER_GAME'}
+
+    def draw(self, context):
+        layout = self.layout
+
+        tex = context.texture
+
+        texture_filter_common(tex, layout)
+
+
+class TEXTURE_PT_musgrave(TextureTypePanel, bpy.types.Panel):
+    bl_label = "Musgrave"
+    tex_type = 'MUSGRAVE'
+    COMPAT_ENGINES = {'BLENDER_RENDER', 'BLENDER_GAME'}
+
+    def draw(self, context):
+        layout = self.layout
+
+        tex = context.texture
+
+        layout.prop(tex, "musgrave_type")
+
+        split = layout.split()
+
+        col = split.column()
+        col.prop(tex, "dimension_max", text="Dimension")
+        col.prop(tex, "lacunarity")
+        col.prop(tex, "octaves")
+
+        musgrave_type = tex.musgrave_type
+        col = split.column()
+        if musgrave_type in ('HETERO_TERRAIN', 'RIDGED_MULTIFRACTAL', 'HYBRID_MULTIFRACTAL'):
+            col.prop(tex, "offset")
+        if musgrave_type in ('MULTIFRACTAL', 'RIDGED_MULTIFRACTAL', 'HYBRID_MULTIFRACTAL'):
+            col.prop(tex, "noise_intensity", text="Intensity")
+        if musgrave_type in ('RIDGED_MULTIFRACTAL', 'HYBRID_MULTIFRACTAL'):
+            col.prop(tex, "gain")
+
+        layout.label(text="Noise:")
+
+        layout.prop(tex, "noise_basis", text="Basis")
+
+        split = layout.split()
+
+        col = split.column()
+        col.prop(tex, "noise_scale", text="Size")
+
+        col = split.column()
+        col.prop(tex, "nabla")
+
+
+class TEXTURE_PT_voronoi(TextureTypePanel, bpy.types.Panel):
+    bl_label = "Voronoi"
+    tex_type = 'VORONOI'
+    COMPAT_ENGINES = {'BLENDER_RENDER', 'BLENDER_GAME'}
+
+    def draw(self, context):
+        layout = self.layout
+
+        tex = context.texture
+
+        split = layout.split()
+
+        col = split.column()
+        col.label(text="Distance Metric:")
+        col.prop(tex, "distance_metric", text="")
+        sub = col.column()
+        sub.active = tex.distance_metric == 'MINKOVSKY'
+        sub.prop(tex, "minkovsky_exponent", text="Exponent")
+        col.label(text="Coloring:")
+        col.prop(tex, "color_mode", text="")
+        col.prop(tex, "noise_intensity", text="Intensity")
+
+        col = split.column()
+        sub = col.column(align=True)
+        sub.label(text="Feature Weights:")
+        sub.prop(tex, "weight_1", text="1", slider=True)
+        sub.prop(tex, "weight_2", text="2", slider=True)
+        sub.prop(tex, "weight_3", text="3", slider=True)
+        sub.prop(tex, "weight_4", text="4", slider=True)
+
+        layout.label(text="Noise:")
+
+        split = layout.split()
+
+        col = split.column()
+        col.prop(tex, "noise_scale", text="Size")
+
+        col = split.column()
+        col.prop(tex, "nabla")
+
+
+class TEXTURE_PT_distortednoise(TextureTypePanel, bpy.types.Panel):
+    bl_label = "Distorted Noise"
+    tex_type = 'DISTORTED_NOISE'
+    COMPAT_ENGINES = {'BLENDER_RENDER', 'BLENDER_GAME'}
+
+    def draw(self, context):
+        layout = self.layout
+
+        tex = context.texture
+
+        layout.prop(tex, "noise_distortion")
+        layout.prop(tex, "noise_basis", text="Basis")
+
+        split = layout.split()
+
+        col = split.column()
+        col.prop(tex, "distortion", text="Distortion")
+        col.prop(tex, "noise_scale", text="Size")
+
+        col = split.column()
+        col.prop(tex, "nabla")
+
+
+class TEXTURE_PT_voxeldata(TextureButtonsPanel, bpy.types.Panel):
+    bl_label = "Voxel Data"
+    COMPAT_ENGINES = {'BLENDER_RENDER', 'BLENDER_GAME'}
+
+    @classmethod
+    def poll(cls, context):
+        tex = context.texture
+        engine = context.scene.render.engine
+        return tex and (tex.type == 'VOXEL_DATA' and (engine in cls.COMPAT_ENGINES))
+
+    def draw(self, context):
+        layout = self.layout
+
+        tex = context.texture
+        vd = tex.voxel_data
+
+        layout.prop(vd, "file_format")
+        if vd.file_format in ('BLENDER_VOXEL', 'RAW_8BIT'):
+            layout.prop(vd, "filepath")
+        if vd.file_format == 'RAW_8BIT':
+            layout.prop(vd, "resolution")
+        elif vd.file_format == 'SMOKE':
+            layout.prop(vd, "domain_object")
+            layout.prop(vd, "smoke_data_type")
+        elif vd.file_format == 'IMAGE_SEQUENCE':
+            layout.template_ID(tex, "image", open="image.open")
+            layout.template_image(tex, "image", tex.image_user, compact=True)
+            #layout.prop(vd, "frame_duration")
+
+        if vd.file_format in ('BLENDER_VOXEL', 'RAW_8BIT'):
+            layout.prop(vd, "use_still_frame")
+            row = layout.row()
+            row.active = vd.use_still_frame
+            row.prop(vd, "still_frame")
+
+        layout.prop(vd, "interpolation")
+        layout.prop(vd, "extension")
+        layout.prop(vd, "intensity")
+
+
+class TEXTURE_PT_pointdensity(TextureButtonsPanel, bpy.types.Panel):
+    bl_label = "Point Density"
+    COMPAT_ENGINES = {'BLENDER_RENDER', 'BLENDER_GAME'}
+
+    @classmethod
+    def poll(cls, context):
+        tex = context.texture
+        engine = context.scene.render.engine
+        return tex and (tex.type == 'POINT_DENSITY' and (engine in cls.COMPAT_ENGINES))
+
+    def draw(self, context):
+        layout = self.layout
+
+        tex = context.texture
+        pd = tex.point_density
+
+        layout.prop(pd, "point_source", expand=True)
+
+        split = layout.split()
+
+        col = split.column()
+        if pd.point_source == 'PARTICLE_SYSTEM':
+            col.label(text="Object:")
+            col.prop(pd, "object", text="")
+
+            sub = col.column()
+            sub.enabled = bool(pd.object)
+            if pd.object:
+                sub.label(text="System:")
+                sub.prop_search(pd, "particle_system", pd.object, "particle_systems", text="")
+            sub.label(text="Cache:")
+            sub.prop(pd, "particle_cache_space", text="")
+        else:
+            col.label(text="Object:")
+            col.prop(pd, "object", text="")
+            col.label(text="Cache:")
+            col.prop(pd, "vertex_cache_space", text="")
+
+        col.separator()
+
+        col.label(text="Color Source:")
+        col.prop(pd, "color_source", text="")
+        if pd.color_source in ('PARTICLE_SPEED', 'PARTICLE_VELOCITY'):
+            col.prop(pd, "speed_scale")
+        if pd.color_source in ('PARTICLE_SPEED', 'PARTICLE_AGE'):
+            layout.template_color_ramp(pd, "color_ramp", expand=True)
+
+        col = split.column()
+        col.label()
+        col.prop(pd, "radius")
+        col.label(text="Falloff:")
+        col.prop(pd, "falloff", text="")
+        if pd.falloff == 'SOFT':
+            col.prop(pd, "falloff_soft")
+
+
+class TEXTURE_PT_pointdensity_turbulence(TextureButtonsPanel, bpy.types.Panel):
+    bl_label = "Turbulence"
+    COMPAT_ENGINES = {'BLENDER_RENDER', 'BLENDER_GAME'}
+
+    @classmethod
+    def poll(cls, context):
+        tex = context.texture
+        engine = context.scene.render.engine
+        return tex and (tex.type == 'POINT_DENSITY' and (engine in cls.COMPAT_ENGINES))
+
+    def draw_header(self, context):
+        layout = self.layout
+
+        tex = context.texture
+        pd = tex.point_density
+
+        layout.prop(pd, "use_turbulence", text="")
+
+    def draw(self, context):
+        layout = self.layout
+
+        tex = context.texture
+        pd = tex.point_density
+        layout.active = pd.use_turbulence
+
+        split = layout.split()
+
+        col = split.column()
+        col.label(text="Influence:")
+        col.prop(pd, "turbulence_influence", text="")
+        col.label(text="Noise Basis:")
+        col.prop(pd, "noise_basis", text="")
+
+        col = split.column()
+        col.label()
+        col.prop(pd, "turbulence_scale")
+        col.prop(pd, "turbulence_depth")
+        col.prop(pd, "turbulence_strength")
+
+
 class TEXTURE_PT_mapping(TextureSlotPanel, bpy.types.Panel):
     bl_label = "Mapping"
     COMPAT_ENGINES = {'BLENDER_RENDER', 'BLENDER_GAME'}
@@ -219,7 +789,7 @@
     @classmethod
     def poll(cls, context):
         idblock = context_tex_datablock(context)
-        if type(idblock) == bpy.types.Brush and not context.sculpt_object:
+        if isinstance(idblock, bpy.types.Brush) and not context.sculpt_object:
             return False
 
         if not getattr(context, "texture_slot", None):
@@ -236,7 +806,7 @@
         tex = context.texture_slot
         # textype = context.texture
 
-        if type(idblock) != bpy.types.Brush:
+        if not isinstance(idblock, bpy.types.Brush):
             split = layout.split(percentage=0.3)
             col = split.column()
             col.label(text="Coordinates:")
@@ -265,789 +835,6 @@
                 split.label(text="Object:")
                 split.prop(tex, "object", text="")
 
-        if type(idblock) == bpy.types.Brush:
-            if context.sculpt_object:
-                layout.label(text="Brush Mapping:")
-                layout.prop(tex, "map_mode", expand=True)
-
-                row = layout.row()
-                row.active = tex.map_mode in ('FIXED', 'TILED')
-                row.prop(tex, "angle")
-        else:
-            if type(idblock) == bpy.types.Material:
-                split = layout.split(percentage=0.3)
-                split.label(text="Projection:")
-                split.prop(tex, "mapping", text="")
-
-                split = layout.split()
-
-                col = split.column()
-                if tex.texture_coords in ('ORCO', 'UV'):
-                    col.prop(tex, "use_from_dupli")
-                elif tex.texture_coords == 'OBJECT':
-                    col.prop(tex, "use_from_original")
-                else:
-                    col.label()
-
-                col = split.column()
-                row = col.row()
-                row.prop(tex, "mapping_x", text="")
-                row.prop(tex, "mapping_y", text="")
-                row.prop(tex, "mapping_z", text="")
-
-        split = layout.split()
-
-        col = split.column()
-        col.prop(tex, "offset")
-
-        col = split.column()
-
-        col.prop(tex, "scale")
-
-
-class TEXTURE_PT_influence(TextureSlotPanel, bpy.types.Panel):
-    bl_label = "Influence"
-    COMPAT_ENGINES = {'BLENDER_RENDER', 'BLENDER_GAME'}
-
-    @classmethod
-    def poll(cls, context):
-        idblock = context_tex_datablock(context)
-        if type(idblock) == bpy.types.Brush:
-            return False
-
-        if not getattr(context, "texture_slot", None):
-            return False
-
-        engine = context.scene.render.engine
-        return (engine in cls.COMPAT_ENGINES)
-
-    def draw(self, context):
-
-        layout = self.layout
-
-        idblock = context_tex_datablock(context)
-
-        # textype = context.texture
-        tex = context.texture_slot
-
-        def factor_but(layout, active, toggle, factor, name):
-            row = layout.row(align=True)
-            row.prop(tex, toggle, text="")
-            sub = row.row()
-            sub.active = active
-            sub.prop(tex, factor, text=name, slider=True)
-
-        if type(idblock) == bpy.types.Material:
-            if idblock.type in ('SURFACE', 'HALO', 'WIRE'):
-                split = layout.split()
-
-                col = split.column()
-                col.label(text="Diffuse:")
-                factor_but(col, tex.use_map_diffuse, "use_map_diffuse", "diffuse_factor", "Intensity")
-                factor_but(col, tex.use_map_color_diffuse, "use_map_color_diffuse", "diffuse_color_factor", "Color")
-                factor_but(col, tex.use_map_alpha, "use_map_alpha", "alpha_factor", "Alpha")
-                factor_but(col, tex.use_map_translucency, "use_map_translucency", "translucency_factor", "Translucency")
-
-                col.label(text="Specular:")
-                factor_but(col, tex.use_map_specular, "use_map_specular", "specular_factor", "Intensity")
-                factor_but(col, tex.use_map_color_spec, "use_map_color_spec", "specular_color_factor", "Color")
-                factor_but(col, tex.use_map_hardness, "use_map_hardness", "hardness_factor", "Hardness")
-
-                col = split.column()
-                col.label(text="Shading:")
-                factor_but(col, tex.use_map_ambient, "use_map_ambient", "ambient_factor", "Ambient")
-                factor_but(col, tex.use_map_emit, "use_map_emit", "emit_factor", "Emit")
-                factor_but(col, tex.use_map_mirror, "use_map_mirror", "mirror_factor", "Mirror")
-                factor_but(col, tex.use_map_raymir, "use_map_raymir", "raymir_factor", "Ray Mirror")
-
-                col.label(text="Geometry:")
-                # XXX replace 'or' when displacement is fixed to not rely on normal influence value.
-                factor_but(col, (tex.use_map_normal or tex.use_map_displacement), "use_map_normal", "normal_factor", "Normal")
-                factor_but(col, tex.use_map_warp, "use_map_warp", "warp_factor", "Warp")
-                factor_but(col, tex.use_map_displacement, "use_map_displacement", "displacement_factor", "Displace")
-
-                #sub = col.column()
-                #sub.active = tex.use_map_translucency or tex.map_emit or tex.map_alpha or tex.map_raymir or tex.map_hardness or tex.map_ambient or tex.map_specularity or tex.map_reflection or tex.map_mirror
-                #sub.prop(tex, "default_value", text="Amount", slider=True)
-            elif idblock.type == 'VOLUME':
-                split = layout.split()
-
-                col = split.column()
-                factor_but(col, tex.use_map_density, "use_map_density", "density_factor", "Density")
-                factor_but(col, tex.use_map_emission, "use_map_emission", "emission_factor", "Emission")
-                factor_but(col, tex.use_map_scatter, "use_map_scatter", "scattering_factor", "Scattering")
-                factor_but(col, tex.use_map_reflect, "use_map_reflect", "reflection_factor", "Reflection")
-
-                col = split.column()
-                col.label(text=" ")
-                factor_but(col, tex.use_map_color_emission, "use_map_color_emission", "emission_color_factor", "Emission Color")
-                factor_but(col, tex.use_map_color_transmission, "use_map_color_transmission", "transmission_color_factor", "Transmission Color")
-                factor_but(col, tex.use_map_color_reflection, "use_map_color_reflection", "reflection_color_factor", "Reflection Color")
-
-        elif type(idblock) == bpy.types.Lamp:
-            split = layout.split()
-
-            col = split.column()
-            factor_but(col, tex.use_map_color, "map_color", "color_factor", "Color")
-
-            col = split.column()
-            factor_but(col, tex.use_map_shadow, "map_shadow", "shadow_factor", "Shadow")
-
-        elif type(idblock) == bpy.types.World:
-            split = layout.split()
-
-            col = split.column()
-            factor_but(col, tex.use_map_blend, "use_map_blend", "blend_factor", "Blend")
-            factor_but(col, tex.use_map_horizon, "use_map_horizon", "horizon_factor", "Horizon")
-
-            col = split.column()
-            factor_but(col, tex.use_map_zenith_up, "use_map_zenith_up", "zenith_up_factor", "Zenith Up")
-            factor_but(col, tex.use_map_zenith_down, "use_map_zenith_down", "zenith_down_factor", "Zenith Down")
-
-        layout.separator()
-
-        split = layout.split()
-
-        col = split.column()
-        col.prop(tex, "blend_type", text="Blend")
-        col.prop(tex, "use_rgb_to_intensity")
-        sub = col.column()
-        sub.active = tex.use_rgb_to_intensity
-        sub.prop(tex, "color", text="")
-
-        col = split.column()
-        col.prop(tex, "invert", text="Negative")
-        col.prop(tex, "use_stencil")
-
-        if type(idblock) in (bpy.types.Material, bpy.types.World):
-            col.prop(tex, "default_value", text="DVar", slider=True)
-
-=======
->>>>>>> f4691c11
-# Texture Type Panels #
-
-
-class TextureTypePanel(TextureButtonsPanel):
-
-    @classmethod
-    def poll(cls, context):
-        tex = context.texture
-        engine = context.scene.render.engine
-        return tex and ((tex.type == cls.tex_type and not tex.use_nodes) and (engine in cls.COMPAT_ENGINES))
-
-
-class TEXTURE_PT_clouds(TextureTypePanel, bpy.types.Panel):
-    bl_label = "Clouds"
-    tex_type = 'CLOUDS'
-    COMPAT_ENGINES = {'BLENDER_RENDER', 'BLENDER_GAME'}
-
-    def draw(self, context):
-        layout = self.layout
-
-        tex = context.texture
-
-        layout.prop(tex, "cloud_type", expand=True)
-        layout.label(text="Noise:")
-        layout.prop(tex, "noise_type", text="Type", expand=True)
-        layout.prop(tex, "noise_basis", text="Basis")
-
-        split = layout.split()
-
-        col = split.column()
-        col.prop(tex, "noise_scale", text="Size")
-        col.prop(tex, "noise_depth", text="Depth")
-
-        col = split.column()
-        col.prop(tex, "nabla", text="Nabla")
-
-
-class TEXTURE_PT_wood(TextureTypePanel, bpy.types.Panel):
-    bl_label = "Wood"
-    tex_type = 'WOOD'
-    COMPAT_ENGINES = {'BLENDER_RENDER', 'BLENDER_GAME'}
-
-    def draw(self, context):
-        layout = self.layout
-
-        tex = context.texture
-
-        layout.prop(tex, "noisebasis_2", expand=True)
-        layout.prop(tex, "wood_type", expand=True)
-
-        col = layout.column()
-        col.active = tex.wood_type in ('RINGNOISE', 'BANDNOISE')
-        col.label(text="Noise:")
-        col.row().prop(tex, "noise_type", text="Type", expand=True)
-        layout.prop(tex, "noise_basis", text="Basis")
-
-        split = layout.split()
-        split.active = tex.wood_type in ('RINGNOISE', 'BANDNOISE')
-
-        col = split.column()
-        col.prop(tex, "noise_scale", text="Size")
-        col.prop(tex, "turbulence")
-
-        col = split.column()
-        col.prop(tex, "nabla")
-
-
-class TEXTURE_PT_marble(TextureTypePanel, bpy.types.Panel):
-    bl_label = "Marble"
-    tex_type = 'MARBLE'
-    COMPAT_ENGINES = {'BLENDER_RENDER', 'BLENDER_GAME'}
-
-    def draw(self, context):
-        layout = self.layout
-
-        tex = context.texture
-
-        layout.prop(tex, "marble_type", expand=True)
-        layout.prop(tex, "noisebasis_2", expand=True)
-        layout.label(text="Noise:")
-        layout.prop(tex, "noise_type", text="Type", expand=True)
-        layout.prop(tex, "noise_basis", text="Basis")
-
-        split = layout.split()
-
-        col = split.column()
-        col.prop(tex, "noise_scale", text="Size")
-        col.prop(tex, "noise_depth", text="Depth")
-
-        col = split.column()
-        col.prop(tex, "turbulence")
-        col.prop(tex, "nabla")
-
-
-class TEXTURE_PT_magic(TextureTypePanel, bpy.types.Panel):
-    bl_label = "Magic"
-    tex_type = 'MAGIC'
-    COMPAT_ENGINES = {'BLENDER_RENDER', 'BLENDER_GAME'}
-
-    def draw(self, context):
-        layout = self.layout
-
-        tex = context.texture
-
-        split = layout.split()
-
-        col = split.column()
-        col.prop(tex, "noise_depth", text="Depth")
-
-        col = split.column()
-        col.prop(tex, "turbulence")
-
-
-class TEXTURE_PT_blend(TextureTypePanel, bpy.types.Panel):
-    bl_label = "Blend"
-    tex_type = 'BLEND'
-    COMPAT_ENGINES = {'BLENDER_RENDER', 'BLENDER_GAME'}
-
-    def draw(self, context):
-        layout = self.layout
-
-        tex = context.texture
-
-        layout.prop(tex, "progression")
-
-        sub = layout.row()
-
-        sub.active = (tex.progression in ('LINEAR', 'QUADRATIC', 'EASING', 'RADIAL'))
-        sub.prop(tex, "use_flip_axis", expand=True)
-
-
-class TEXTURE_PT_stucci(TextureTypePanel, bpy.types.Panel):
-    bl_label = "Stucci"
-    tex_type = 'STUCCI'
-    COMPAT_ENGINES = {'BLENDER_RENDER', 'BLENDER_GAME'}
-
-    def draw(self, context):
-        layout = self.layout
-
-        tex = context.texture
-
-        layout.prop(tex, "stucci_type", expand=True)
-        layout.label(text="Noise:")
-        layout.prop(tex, "noise_type", text="Type", expand=True)
-        layout.prop(tex, "noise_basis", text="Basis")
-
-        split = layout.split()
-
-        col = split.column()
-        col.prop(tex, "noise_scale", text="Size")
-
-        col = split.column()
-        col.prop(tex, "turbulence")
-
-
-class TEXTURE_PT_image(TextureTypePanel, bpy.types.Panel):
-    bl_label = "Image"
-    tex_type = 'IMAGE'
-    COMPAT_ENGINES = {'BLENDER_RENDER', 'BLENDER_GAME'}
-
-    def draw(self, context):
-        layout = self.layout
-
-        tex = context.texture
-
-        layout.template_image(tex, "image", tex.image_user)
-
-
-def texture_filter_common(tex, layout):
-    layout.label(text="Filter:")
-    layout.prop(tex, "filter_type", text="")
-    if tex.use_mipmap and tex.filter_type in ('AREA', 'EWA', 'FELINE'):
-        if tex.filter_type == 'FELINE':
-            layout.prop(tex, "filter_probes", text="Probes")
-        else:
-            layout.prop(tex, "filter_eccentricity", text="Eccentricity")
-
-    layout.prop(tex, "filter_size")
-    layout.prop(tex, "use_filter_size_min")
-
-
-class TEXTURE_PT_image_sampling(TextureTypePanel, bpy.types.Panel):
-    bl_label = "Image Sampling"
-    bl_options = {'DEFAULT_CLOSED'}
-    tex_type = 'IMAGE'
-    COMPAT_ENGINES = {'BLENDER_RENDER', 'BLENDER_GAME'}
-
-    def draw(self, context):
-        layout = self.layout
-
-        idblock = context_tex_datablock(context)
-        tex = context.texture
-        slot = context.texture_slot
-
-        split = layout.split()
-
-        col = split.column()
-        col.label(text="Alpha:")
-        col.prop(tex, "use_alpha", text="Use")
-        col.prop(tex, "use_calculate_alpha", text="Calculate")
-        col.prop(tex, "invert_alpha", text="Invert")
-        col.separator()
-        col.prop(tex, "use_flip_axis", text="Flip X/Y Axis")
-
-        col = split.column()
-
-        #Only for Material based textures, not for Lamp/World...
-        if isinstance(idblock, bpy.types.Material):
-            col.prop(tex, "use_normal_map")
-            row = col.row()
-            row.active = tex.use_normal_map
-            row.prop(slot, "normal_map_space", text="")
-
-        col.prop(tex, "use_mipmap")
-        row = col.row()
-        row.active = tex.use_mipmap
-        row.prop(tex, "use_mipmap_gauss")
-        col.prop(tex, "use_interpolation")
-
-        texture_filter_common(tex, col)
-
-
-class TEXTURE_PT_image_mapping(TextureTypePanel, bpy.types.Panel):
-    bl_label = "Image Mapping"
-    bl_options = {'DEFAULT_CLOSED'}
-    tex_type = 'IMAGE'
-    COMPAT_ENGINES = {'BLENDER_RENDER', 'BLENDER_GAME'}
-
-    def draw(self, context):
-        layout = self.layout
-
-        tex = context.texture
-
-        layout.prop(tex, "extension")
-
-        split = layout.split()
-
-        if tex.extension == 'REPEAT':
-            col = split.column(align=True)
-            col.label(text="Repeat:")
-            col.prop(tex, "repeat_x", text="X")
-            col.prop(tex, "repeat_y", text="Y")
-
-            col = split.column(align=True)
-            col.label(text="Mirror:")
-            row = col.row()
-            row.prop(tex, "use_mirror_x", text="X")
-            row.active = (tex.repeat_x > 1)
-            row = col.row()
-            row.prop(tex, "use_mirror_y", text="Y")
-            row.active = (tex.repeat_y > 1)
-            layout.separator()
-
-        elif tex.extension == 'CHECKER':
-            col = split.column(align=True)
-            row = col.row()
-            row.prop(tex, "use_checker_even", text="Even")
-            row.prop(tex, "use_checker_odd", text="Odd")
-
-            col = split.column()
-            col.prop(tex, "checker_distance", text="Distance")
-
-            layout.separator()
-
-        split = layout.split()
-
-        col = split.column(align=True)
-        #col.prop(tex, "crop_rectangle")
-        col.label(text="Crop Minimum:")
-        col.prop(tex, "crop_min_x", text="X")
-        col.prop(tex, "crop_min_y", text="Y")
-
-        col = split.column(align=True)
-        col.label(text="Crop Maximum:")
-        col.prop(tex, "crop_max_x", text="X")
-        col.prop(tex, "crop_max_y", text="Y")
-
-
-class TEXTURE_PT_envmap(TextureTypePanel, bpy.types.Panel):
-    bl_label = "Environment Map"
-    tex_type = 'ENVIRONMENT_MAP'
-    COMPAT_ENGINES = {'BLENDER_RENDER', 'BLENDER_GAME'}
-
-    def draw(self, context):
-        layout = self.layout
-
-        tex = context.texture
-        env = tex.environment_map
-
-        row = layout.row()
-        row.prop(env, "source", expand=True)
-        row.menu("TEXTURE_MT_envmap_specials", icon='DOWNARROW_HLT', text="")
-
-        if env.source == 'IMAGE_FILE':
-            layout.template_ID(tex, "image", open="image.open")
-            layout.template_image(tex, "image", tex.image_user, compact=True)
-        else:
-            layout.prop(env, "mapping")
-            if env.mapping == 'PLANE':
-                layout.prop(env, "zoom")
-            layout.prop(env, "viewpoint_object")
-
-            split = layout.split()
-
-            col = split.column()
-            col.prop(env, "layers_ignore")
-            col.prop(env, "resolution")
-            col.prop(env, "depth")
-
-            col = split.column(align=True)
-
-            col.label(text="Clipping:")
-            col.prop(env, "clip_start", text="Start")
-            col.prop(env, "clip_end", text="End")
-
-
-class TEXTURE_PT_envmap_sampling(TextureTypePanel, bpy.types.Panel):
-    bl_label = "Environment Map Sampling"
-    bl_options = {'DEFAULT_CLOSED'}
-    tex_type = 'ENVIRONMENT_MAP'
-    COMPAT_ENGINES = {'BLENDER_RENDER', 'BLENDER_GAME'}
-
-    def draw(self, context):
-        layout = self.layout
-
-        tex = context.texture
-
-        texture_filter_common(tex, layout)
-
-
-class TEXTURE_PT_musgrave(TextureTypePanel, bpy.types.Panel):
-    bl_label = "Musgrave"
-    tex_type = 'MUSGRAVE'
-    COMPAT_ENGINES = {'BLENDER_RENDER', 'BLENDER_GAME'}
-
-    def draw(self, context):
-        layout = self.layout
-
-        tex = context.texture
-
-        layout.prop(tex, "musgrave_type")
-
-        split = layout.split()
-
-        col = split.column()
-        col.prop(tex, "dimension_max", text="Dimension")
-        col.prop(tex, "lacunarity")
-        col.prop(tex, "octaves")
-
-        musgrave_type = tex.musgrave_type
-        col = split.column()
-        if musgrave_type in ('HETERO_TERRAIN', 'RIDGED_MULTIFRACTAL', 'HYBRID_MULTIFRACTAL'):
-            col.prop(tex, "offset")
-        if musgrave_type in ('MULTIFRACTAL', 'RIDGED_MULTIFRACTAL', 'HYBRID_MULTIFRACTAL'):
-            col.prop(tex, "noise_intensity", text="Intensity")
-        if musgrave_type in ('RIDGED_MULTIFRACTAL', 'HYBRID_MULTIFRACTAL'):
-            col.prop(tex, "gain")
-
-        layout.label(text="Noise:")
-
-        layout.prop(tex, "noise_basis", text="Basis")
-
-        split = layout.split()
-
-        col = split.column()
-        col.prop(tex, "noise_scale", text="Size")
-
-        col = split.column()
-        col.prop(tex, "nabla")
-
-
-class TEXTURE_PT_voronoi(TextureTypePanel, bpy.types.Panel):
-    bl_label = "Voronoi"
-    tex_type = 'VORONOI'
-    COMPAT_ENGINES = {'BLENDER_RENDER', 'BLENDER_GAME'}
-
-    def draw(self, context):
-        layout = self.layout
-
-        tex = context.texture
-
-        split = layout.split()
-
-        col = split.column()
-        col.label(text="Distance Metric:")
-        col.prop(tex, "distance_metric", text="")
-        sub = col.column()
-        sub.active = tex.distance_metric == 'MINKOVSKY'
-        sub.prop(tex, "minkovsky_exponent", text="Exponent")
-        col.label(text="Coloring:")
-        col.prop(tex, "color_mode", text="")
-        col.prop(tex, "noise_intensity", text="Intensity")
-
-        col = split.column()
-        sub = col.column(align=True)
-        sub.label(text="Feature Weights:")
-        sub.prop(tex, "weight_1", text="1", slider=True)
-        sub.prop(tex, "weight_2", text="2", slider=True)
-        sub.prop(tex, "weight_3", text="3", slider=True)
-        sub.prop(tex, "weight_4", text="4", slider=True)
-
-        layout.label(text="Noise:")
-
-        split = layout.split()
-
-        col = split.column()
-        col.prop(tex, "noise_scale", text="Size")
-
-        col = split.column()
-        col.prop(tex, "nabla")
-
-
-class TEXTURE_PT_distortednoise(TextureTypePanel, bpy.types.Panel):
-    bl_label = "Distorted Noise"
-    tex_type = 'DISTORTED_NOISE'
-    COMPAT_ENGINES = {'BLENDER_RENDER', 'BLENDER_GAME'}
-
-    def draw(self, context):
-        layout = self.layout
-
-        tex = context.texture
-
-        layout.prop(tex, "noise_distortion")
-        layout.prop(tex, "noise_basis", text="Basis")
-
-        split = layout.split()
-
-        col = split.column()
-        col.prop(tex, "distortion", text="Distortion")
-        col.prop(tex, "noise_scale", text="Size")
-
-        col = split.column()
-        col.prop(tex, "nabla")
-
-
-class TEXTURE_PT_voxeldata(TextureButtonsPanel, bpy.types.Panel):
-    bl_label = "Voxel Data"
-    COMPAT_ENGINES = {'BLENDER_RENDER', 'BLENDER_GAME'}
-
-    @classmethod
-    def poll(cls, context):
-        tex = context.texture
-        engine = context.scene.render.engine
-        return tex and (tex.type == 'VOXEL_DATA' and (engine in cls.COMPAT_ENGINES))
-
-    def draw(self, context):
-        layout = self.layout
-
-        tex = context.texture
-        vd = tex.voxel_data
-
-        layout.prop(vd, "file_format")
-        if vd.file_format in ('BLENDER_VOXEL', 'RAW_8BIT'):
-            layout.prop(vd, "filepath")
-        if vd.file_format == 'RAW_8BIT':
-            layout.prop(vd, "resolution")
-        elif vd.file_format == 'SMOKE':
-            layout.prop(vd, "domain_object")
-            layout.prop(vd, "smoke_data_type")
-        elif vd.file_format == 'IMAGE_SEQUENCE':
-            layout.template_ID(tex, "image", open="image.open")
-            layout.template_image(tex, "image", tex.image_user, compact=True)
-            #layout.prop(vd, "frame_duration")
-
-        if vd.file_format in ('BLENDER_VOXEL', 'RAW_8BIT'):
-            layout.prop(vd, "use_still_frame")
-            row = layout.row()
-            row.active = vd.use_still_frame
-            row.prop(vd, "still_frame")
-
-        layout.prop(vd, "interpolation")
-        layout.prop(vd, "extension")
-        layout.prop(vd, "intensity")
-
-
-class TEXTURE_PT_pointdensity(TextureButtonsPanel, bpy.types.Panel):
-    bl_label = "Point Density"
-    COMPAT_ENGINES = {'BLENDER_RENDER', 'BLENDER_GAME'}
-
-    @classmethod
-    def poll(cls, context):
-        tex = context.texture
-        engine = context.scene.render.engine
-        return tex and (tex.type == 'POINT_DENSITY' and (engine in cls.COMPAT_ENGINES))
-
-    def draw(self, context):
-        layout = self.layout
-
-        tex = context.texture
-        pd = tex.point_density
-
-        layout.prop(pd, "point_source", expand=True)
-
-        split = layout.split()
-
-        col = split.column()
-        if pd.point_source == 'PARTICLE_SYSTEM':
-            col.label(text="Object:")
-            col.prop(pd, "object", text="")
-
-            sub = col.column()
-            sub.enabled = bool(pd.object)
-            if pd.object:
-                sub.label(text="System:")
-                sub.prop_search(pd, "particle_system", pd.object, "particle_systems", text="")
-            sub.label(text="Cache:")
-            sub.prop(pd, "particle_cache_space", text="")
-        else:
-            col.label(text="Object:")
-            col.prop(pd, "object", text="")
-            col.label(text="Cache:")
-            col.prop(pd, "vertex_cache_space", text="")
-
-        col.separator()
-
-        col.label(text="Color Source:")
-        col.prop(pd, "color_source", text="")
-        if pd.color_source in ('PARTICLE_SPEED', 'PARTICLE_VELOCITY'):
-            col.prop(pd, "speed_scale")
-        if pd.color_source in ('PARTICLE_SPEED', 'PARTICLE_AGE'):
-            layout.template_color_ramp(pd, "color_ramp", expand=True)
-
-        col = split.column()
-        col.label()
-        col.prop(pd, "radius")
-        col.label(text="Falloff:")
-        col.prop(pd, "falloff", text="")
-        if pd.falloff == 'SOFT':
-            col.prop(pd, "falloff_soft")
-
-
-class TEXTURE_PT_pointdensity_turbulence(TextureButtonsPanel, bpy.types.Panel):
-    bl_label = "Turbulence"
-    COMPAT_ENGINES = {'BLENDER_RENDER', 'BLENDER_GAME'}
-
-    @classmethod
-    def poll(cls, context):
-        tex = context.texture
-        engine = context.scene.render.engine
-        return tex and (tex.type == 'POINT_DENSITY' and (engine in cls.COMPAT_ENGINES))
-
-    def draw_header(self, context):
-        layout = self.layout
-
-        tex = context.texture
-        pd = tex.point_density
-
-        layout.prop(pd, "use_turbulence", text="")
-
-    def draw(self, context):
-        layout = self.layout
-
-        tex = context.texture
-        pd = tex.point_density
-        layout.active = pd.use_turbulence
-
-        split = layout.split()
-
-        col = split.column()
-        col.label(text="Influence:")
-        col.prop(pd, "turbulence_influence", text="")
-        col.label(text="Noise Basis:")
-        col.prop(pd, "noise_basis", text="")
-
-        col = split.column()
-        col.label()
-        col.prop(pd, "turbulence_scale")
-        col.prop(pd, "turbulence_depth")
-        col.prop(pd, "turbulence_strength")
-
-
-class TEXTURE_PT_mapping(TextureSlotPanel, bpy.types.Panel):
-    bl_label = "Mapping"
-    COMPAT_ENGINES = {'BLENDER_RENDER', 'BLENDER_GAME'}
-
-    @classmethod
-    def poll(cls, context):
-        idblock = context_tex_datablock(context)
-        if isinstance(idblock, bpy.types.Brush) and not context.sculpt_object:
-            return False
-
-        if not getattr(context, "texture_slot", None):
-            return False
-
-        engine = context.scene.render.engine
-        return (engine in cls.COMPAT_ENGINES)
-
-    def draw(self, context):
-        layout = self.layout
-
-        idblock = context_tex_datablock(context)
-
-        tex = context.texture_slot
-        # textype = context.texture
-
-        if not isinstance(idblock, bpy.types.Brush):
-            split = layout.split(percentage=0.3)
-            col = split.column()
-            col.label(text="Coordinates:")
-            col = split.column()
-            col.prop(tex, "texture_coords", text="")
-
-            if tex.texture_coords == 'ORCO':
-                """
-                ob = context.object
-                if ob and ob.type == 'MESH':
-                    split = layout.split(percentage=0.3)
-                    split.label(text="Mesh:")
-                    split.prop(ob.data, "texco_mesh", text="")
-                """
-            elif tex.texture_coords == 'UV':
-                split = layout.split(percentage=0.3)
-                split.label(text="Layer:")
-                ob = context.object
-                if ob and ob.type == 'MESH':
-                    split.prop_search(tex, "uv_layer", ob.data, "uv_textures", text="")
-                else:
-                    split.prop(tex, "uv_layer", text="")
-
-            elif tex.texture_coords == 'OBJECT':
-                split = layout.split(percentage=0.3)
-                split.label(text="Object:")
-                split.prop(tex, "object", text="")
-
         if isinstance(idblock, bpy.types.Brush):
             if context.sculpt_object:
                 layout.label(text="Brush Mapping:")
