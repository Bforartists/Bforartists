﻿# ##### BEGIN GPL LICENSE BLOCK #####
#
#  This program is free software; you can redistribute it and/or
#  modify it under the terms of the GNU General Public License
#  as published by the Free Software Foundation; either version 2
#  of the License, or (at your option) any later version.
#
#  This program is distributed in the hope that it will be useful,
#  but WITHOUT ANY WARRANTY; without even the implied warranty of
#  MERCHANTABILITY or FITNESS FOR A PARTICULAR PURPOSE.  See the
#  GNU General Public License for more details.
#
#  You should have received a copy of the GNU General Public License
#  along with this program; if not, write to the Free Software Foundation,
#  Inc., 51 Franklin Street, Fifth Floor, Boston, MA 02110-1301, USA.
#
# ##### END GPL LICENSE BLOCK #####

# <pep8-80 compliant>

import bpy
from bpy.types import Operator
from bpy.props import StringProperty


class EditExternally(Operator):
    """Image Edit Externally\nEdit image in an external application"""
    bl_idname = "image.external_edit"
    bl_label = "Image Edit Externally"
    bl_options = {'REGISTER'}

    filepath: StringProperty(
        subtype='FILE_PATH',
    )

    @staticmethod
    def _editor_guess(context):
        import sys

        image_editor = context.preferences.filepaths.image_editor

        # use image editor in the preferences when available.
        if not image_editor:
            if sys.platform[:3] == "win":
                image_editor = ["start"]  # not tested!
            elif sys.platform == "darwin":
                image_editor = ["open"]
            else:
                image_editor = ["gimp"]
        else:
            if sys.platform == "darwin":
                # blender file selector treats .app as a folder
                # and will include a trailing backslash, so we strip it.
                image_editor.rstrip('\\')
                image_editor = ["open", "-a", image_editor]
            else:
                image_editor = [image_editor]

        return image_editor

    def execute(self, context):
        import os
        import subprocess

        filepath = self.filepath

        if not filepath:
            self.report({'ERROR'}, "Image path not set")
            return {'CANCELLED'}

        if not os.path.exists(filepath) or not os.path.isfile(filepath):
            self.report({'ERROR'},
                        "Image path %r not found, image may be packed or "
                        "unsaved" % filepath)
            return {'CANCELLED'}

        cmd = self._editor_guess(context) + [filepath]

        try:
            subprocess.Popen(cmd)
        except:
            import traceback
            traceback.print_exc()
            self.report({'ERROR'},
                        "Image editor could not be launched, ensure that "
                        "the path in User Preferences > File is valid, and Blender has rights to launch it")

            return {'CANCELLED'}

        return {'FINISHED'}

    def invoke(self, context, _event):
        import os
        sd = context.space_data
        try:
            image = sd.image
        except AttributeError:
            self.report({'ERROR'}, "Context incorrect, image not found")
            return {'CANCELLED'}

        if image.packed_file:
            self.report({'ERROR'}, "Image is packed, unpack before editing")
            return {'CANCELLED'}

        if sd.type == 'IMAGE_EDITOR':
            filepath = image.filepath_from_user(image_user=sd.image_user)
        else:
            filepath = image.filepath

        filepath = bpy.path.abspath(filepath, library=image.library)

        self.filepath = os.path.normpath(filepath)
        self.execute(context)

        return {'FINISHED'}


<<<<<<< HEAD
class SaveDirty(Operator):
    """Save Dirty\nSave all modified textures"""
    bl_idname = "image.save_dirty"
    bl_label = "Save Dirty"
    bl_options = {'REGISTER', 'UNDO'}

    def execute(self, _context):
        unique_paths = set()
        for image in bpy.data.images:
            if image.is_dirty:
                if image.packed_file:
                    if image.library:
                        self.report({'WARNING'},
                                    "Packed library image: %r from library %r"
                                    " can't be re-packed" %
                                    (image.name, image.library.filepath))
                    else:
                        image.pack()
                else:
                    filepath = bpy.path.abspath(image.filepath,
                                                library=image.library)
                    if "\\" not in filepath and "/" not in filepath:
                        self.report({'WARNING'}, "Invalid path: " + filepath)
                    elif filepath in unique_paths:
                        self.report({'WARNING'},
                                    "Path used by more than one image: %r" %
                                    filepath)
                    else:
                        unique_paths.add(filepath)
                        image.save()
        return {'FINISHED'}


=======
>>>>>>> afd3f7f7
class ProjectEdit(Operator):
    """Project Edit\nEdit a snapshot of the view-port in an external image editor"""
    bl_idname = "image.project_edit"
    bl_label = "Project Edit"
    bl_options = {'REGISTER'}

    _proj_hack = [""]

    def execute(self, context):
        import os

        EXT = "png"  # could be made an option but for now ok

        for image in bpy.data.images:
            image.tag = True

        # opengl buffer may fail, we can't help this, but best report it.
        try:
            bpy.ops.paint.image_from_view()
        except RuntimeError as err:
            self.report({'ERROR'}, str(err))
            return {'CANCELLED'}

        image_new = None
        for image in bpy.data.images:
            if not image.tag:
                image_new = image
                break

        if not image_new:
            self.report({'ERROR'}, "Could not make new image")
            return {'CANCELLED'}

        filepath = os.path.basename(bpy.data.filepath)
        filepath = os.path.splitext(filepath)[0]
        # fixes <memory> rubbish, needs checking
        # filepath = bpy.path.clean_name(filepath)

        if bpy.data.is_saved:
            filepath = "//" + filepath
        else:
            tmpdir = context.preferences.filepaths.temporary_directory
            filepath = os.path.join(tmpdir, "project_edit")

        obj = context.object

        if obj:
            filepath += "_" + bpy.path.clean_name(obj.name)

        filepath_final = filepath + "." + EXT
        i = 0

        while os.path.exists(bpy.path.abspath(filepath_final)):
            filepath_final = filepath + ("%.3d.%s" % (i, EXT))
            i += 1

        image_new.name = bpy.path.basename(filepath_final)
        ProjectEdit._proj_hack[0] = image_new.name

        image_new.filepath_raw = filepath_final  # TODO, filepath raw is crummy
        image_new.file_format = 'PNG'
        image_new.save()

        filepath_final = bpy.path.abspath(filepath_final)

        try:
            bpy.ops.image.external_edit(filepath=filepath_final)
        except RuntimeError as re:
            self.report({'ERROR'}, str(re))

        return {'FINISHED'}


class ProjectApply(Operator):
    """Project Apply\nProject edited image back onto the object"""
    bl_idname = "image.project_apply"
    bl_label = "Project Apply"
    bl_options = {'REGISTER'}

    def execute(self, _context):
        image_name = ProjectEdit._proj_hack[0]  # TODO, deal with this nicer

        try:
            image = bpy.data.images[image_name, None]
        except KeyError:
            import traceback
            traceback.print_exc()
            self.report({'ERROR'}, "Could not find image '%s'" % image_name)
            return {'CANCELLED'}

        image.reload()
        bpy.ops.paint.project_image(image=image_name)

        return {'FINISHED'}


classes = (
    EditExternally,
    ProjectApply,
    ProjectEdit,
)<|MERGE_RESOLUTION|>--- conflicted
+++ resolved
@@ -1,4 +1,4 @@
-﻿# ##### BEGIN GPL LICENSE BLOCK #####
+# ##### BEGIN GPL LICENSE BLOCK #####
 #
 #  This program is free software; you can redistribute it and/or
 #  modify it under the terms of the GNU General Public License
@@ -115,42 +115,6 @@
         return {'FINISHED'}
 
 
-<<<<<<< HEAD
-class SaveDirty(Operator):
-    """Save Dirty\nSave all modified textures"""
-    bl_idname = "image.save_dirty"
-    bl_label = "Save Dirty"
-    bl_options = {'REGISTER', 'UNDO'}
-
-    def execute(self, _context):
-        unique_paths = set()
-        for image in bpy.data.images:
-            if image.is_dirty:
-                if image.packed_file:
-                    if image.library:
-                        self.report({'WARNING'},
-                                    "Packed library image: %r from library %r"
-                                    " can't be re-packed" %
-                                    (image.name, image.library.filepath))
-                    else:
-                        image.pack()
-                else:
-                    filepath = bpy.path.abspath(image.filepath,
-                                                library=image.library)
-                    if "\\" not in filepath and "/" not in filepath:
-                        self.report({'WARNING'}, "Invalid path: " + filepath)
-                    elif filepath in unique_paths:
-                        self.report({'WARNING'},
-                                    "Path used by more than one image: %r" %
-                                    filepath)
-                    else:
-                        unique_paths.add(filepath)
-                        image.save()
-        return {'FINISHED'}
-
-
-=======
->>>>>>> afd3f7f7
 class ProjectEdit(Operator):
     """Project Edit\nEdit a snapshot of the view-port in an external image editor"""
     bl_idname = "image.project_edit"
