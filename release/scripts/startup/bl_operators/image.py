# ##### BEGIN GPL LICENSE BLOCK #####
#
#  This program is free software; you can redistribute it and/or
#  modify it under the terms of the GNU General Public License
#  as published by the Free Software Foundation; either version 2
#  of the License, or (at your option) any later version.
#
#  This program is distributed in the hope that it will be useful,
#  but WITHOUT ANY WARRANTY; without even the implied warranty of
#  MERCHANTABILITY or FITNESS FOR A PARTICULAR PURPOSE.  See the
#  GNU General Public License for more details.
#
#  You should have received a copy of the GNU General Public License
#  along with this program; if not, write to the Free Software Foundation,
#  Inc., 51 Franklin Street, Fifth Floor, Boston, MA 02110-1301, USA.
#
# ##### END GPL LICENSE BLOCK #####

# <pep8-80 compliant>

import bpy
from bpy.types import Operator
from bpy.props import StringProperty


class EditExternally(Operator):
    """Image Edit Externally\nEdit image in an external application"""
    bl_idname = "image.external_edit"
    bl_label = "Image Edit Externally"
    bl_options = {'REGISTER'}

    filepath: StringProperty(
        subtype='FILE_PATH',
    )

    @staticmethod
    def _editor_guess(context):
        import sys

        image_editor = context.preferences.filepaths.image_editor

        # use image editor in the preferences when available.
        if not image_editor:
            if sys.platform[:3] == "win":
                image_editor = ["start"]  # not tested!
            elif sys.platform == "darwin":
                image_editor = ["open"]
            else:
                image_editor = ["gimp"]
        else:
            if sys.platform == "darwin":
                # blender file selector treats .app as a folder
                # and will include a trailing backslash, so we strip it.
                image_editor.rstrip('\\')
                image_editor = ["open", "-a", image_editor]
            else:
                image_editor = [image_editor]

        return image_editor

    def execute(self, context):
        import os
        import subprocess

        filepath = self.filepath

        if not filepath:
            self.report({'ERROR'}, "Image path not set")
            return {'CANCELLED'}

        if not os.path.exists(filepath) or not os.path.isfile(filepath):
            self.report({'ERROR'},
                        "Image path %r not found, image may be packed or "
                        "unsaved" % filepath)
            return {'CANCELLED'}

        cmd = self._editor_guess(context) + [filepath]

        try:
            subprocess.Popen(cmd)
        except:
            import traceback
            traceback.print_exc()
            self.report({'ERROR'},
                        "Image editor could not be launched, ensure that "
                        "the path in User Preferences > File is valid, and Blender has rights to launch it")

            return {'CANCELLED'}

        return {'FINISHED'}

    def invoke(self, context, _event):
        import os
        sd = context.space_data
        try:
            image = sd.image
        except AttributeError:
            self.report({'ERROR'}, "Context incorrect, image not found")
            return {'CANCELLED'}

        if image.packed_file:
            self.report({'ERROR'}, "Image is packed, unpack before editing")
            return {'CANCELLED'}

        if sd.type == 'IMAGE_EDITOR':
            filepath = image.filepath_from_user(image_user=sd.image_user)
        else:
            filepath = image.filepath

        filepath = bpy.path.abspath(filepath, library=image.library)

        self.filepath = os.path.normpath(filepath)
        self.execute(context)

        return {'FINISHED'}


class ProjectEdit(Operator):
<<<<<<< HEAD
    """Project Edit\nEdit a snapshot of the view-port in an external image editor"""
=======
    """Edit a snapshot of the 3D Viewport in an external image editor"""
>>>>>>> 538f41e9
    bl_idname = "image.project_edit"
    bl_label = "Project Edit"
    bl_options = {'REGISTER'}

    _proj_hack = [""]

    def execute(self, context):
        import os

        EXT = "png"  # could be made an option but for now ok

        for image in bpy.data.images:
            image.tag = True

        # opengl buffer may fail, we can't help this, but best report it.
        try:
            bpy.ops.paint.image_from_view()
        except RuntimeError as err:
            self.report({'ERROR'}, str(err))
            return {'CANCELLED'}

        image_new = None
        for image in bpy.data.images:
            if not image.tag:
                image_new = image
                break

        if not image_new:
            self.report({'ERROR'}, "Could not make new image")
            return {'CANCELLED'}

        filepath = os.path.basename(bpy.data.filepath)
        filepath = os.path.splitext(filepath)[0]
        # fixes <memory> rubbish, needs checking
        # filepath = bpy.path.clean_name(filepath)

        if bpy.data.is_saved:
            filepath = "//" + filepath
        else:
            filepath = os.path.join(bpy.app.tempdir, "project_edit")

        obj = context.object

        if obj:
            filepath += "_" + bpy.path.clean_name(obj.name)

        filepath_final = filepath + "." + EXT
        i = 0

        while os.path.exists(bpy.path.abspath(filepath_final)):
            filepath_final = filepath + ("%.3d.%s" % (i, EXT))
            i += 1

        image_new.name = bpy.path.basename(filepath_final)
        ProjectEdit._proj_hack[0] = image_new.name

        image_new.filepath_raw = filepath_final  # TODO, filepath raw is crummy
        image_new.file_format = 'PNG'
        image_new.save()

        filepath_final = bpy.path.abspath(filepath_final)

        try:
            bpy.ops.image.external_edit(filepath=filepath_final)
        except RuntimeError as re:
            self.report({'ERROR'}, str(re))

        return {'FINISHED'}


class ProjectApply(Operator):
    """Project Apply\nProject edited image back onto the object"""
    bl_idname = "image.project_apply"
    bl_label = "Project Apply"
    bl_options = {'REGISTER'}

    def execute(self, _context):
        image_name = ProjectEdit._proj_hack[0]  # TODO, deal with this nicer

        try:
            image = bpy.data.images[image_name, None]
        except KeyError:
            import traceback
            traceback.print_exc()
            self.report({'ERROR'}, "Could not find image '%s'" % image_name)
            return {'CANCELLED'}

        image.reload()
        bpy.ops.paint.project_image(image=image_name)

        return {'FINISHED'}


classes = (
    EditExternally,
    ProjectApply,
    ProjectEdit,
)<|MERGE_RESOLUTION|>--- conflicted
+++ resolved
@@ -116,11 +116,7 @@
 
 
 class ProjectEdit(Operator):
-<<<<<<< HEAD
-    """Project Edit\nEdit a snapshot of the view-port in an external image editor"""
-=======
-    """Edit a snapshot of the 3D Viewport in an external image editor"""
->>>>>>> 538f41e9
+    """Project Edit\nEdit a snapshot of the 3D Viewport in an external image editor"""
     bl_idname = "image.project_edit"
     bl_label = "Project Edit"
     bl_options = {'REGISTER'}
