﻿# ##### BEGIN GPL LICENSE BLOCK #####
#
#  This program is free software; you can redistribute it and/or
#  modify it under the terms of the GNU General Public License
#  as published by the Free Software Foundation; either version 2
#  of the License, or (at your option) any later version.
#
#  This program is distributed in the hope that it will be useful,
#  but WITHOUT ANY WARRANTY; without even the implied warranty of
#  MERCHANTABILITY or FITNESS FOR A PARTICULAR PURPOSE.  See the
#  GNU General Public License for more details.
#
#  You should have received a copy of the GNU General Public License
#  along with this program; if not, write to the Free Software Foundation,
#  Inc., 51 Franklin Street, Fifth Floor, Boston, MA 02110-1301, USA.
#
# ##### END GPL LICENSE BLOCK #####

# <pep8-80 compliant>

if "bpy" in locals():
    from importlib import reload
    if "anim_utils" in locals():
        reload(anim_utils)
    del reload


import bpy
from bpy.types import Operator
from bpy.props import (
    IntProperty,
    BoolProperty,
    EnumProperty,
    StringProperty,
)


class ANIM_OT_keying_set_export(Operator):
    """Export Keying Set to a python script"""
    bl_idname = "anim.keying_set_export"
    bl_label = "Export Keying Set..."

    filepath = StringProperty(
            subtype='FILE_PATH',
            )
    filter_folder = BoolProperty(
            name="Filter folders",
            default=True,
            options={'HIDDEN'},
            )
    filter_text = BoolProperty(
            name="Filter text",
            default=True,
            options={'HIDDEN'},
            )
    filter_python = BoolProperty(
            name="Filter python",
            default=True,
            options={'HIDDEN'},
            )

    def execute(self, context):
        if not self.filepath:
            raise Exception("Filepath not set")

        f = open(self.filepath, "w")
        if not f:
            raise Exception("Could not open file")

        scene = context.scene
        ks = scene.keying_sets.active

        f.write("# Keying Set: %s\n" % ks.bl_idname)

        f.write("import bpy\n\n")
        f.write("scene = bpy.context.scene\n\n")

        # Add KeyingSet and set general settings
        f.write("# Keying Set Level declarations\n")
        f.write("ks = scene.keying_sets.new(idname=\"%s\", name=\"%s\")\n"
                "" % (ks.bl_idname, ks.bl_label))
        f.write("ks.bl_description = \"%s\"\n" % ks.bl_description)

        if not ks.is_path_absolute:
            f.write("ks.is_path_absolute = False\n")
        f.write("\n")

        f.write("ks.use_insertkey_needed = %s\n" % ks.use_insertkey_needed)
        f.write("ks.use_insertkey_visual = %s\n" % ks.use_insertkey_visual)
        f.write("ks.use_insertkey_xyz_to_rgb = %s\n" % ks.use_insertkey_xyz_to_rgb)
        f.write("\n")

        # --------------------------------------------------------
        # generate and write set of lookups for id's used in paths

        # cache for syncing ID-blocks to bpy paths + shorthand's
        id_to_paths_cache = {}

        for ksp in ks.paths:
            if ksp.id is None:
                continue
            if ksp.id in id_to_paths_cache:
                continue

            # - idtype_list is used to get the list of id-datablocks from
            #   bpy.data.* since this info isn't available elsewhere
            # - id.bl_rna.name gives a name suitable for UI,
            #   with a capitalised first letter, but we need
            #   the plural form that's all lower case
            # - special handling is needed for "nested" ID-blocks
            #   (e.g. nodetree in Material)
            if ksp.id.bl_rna.identifier.startswith("ShaderNodeTree"):
                # Find material or lamp using this node tree...
                id_bpy_path = "bpy.data.nodes[\"%s\"]"
                found = False

                for mat in bpy.data.materials:
                    if mat.node_tree == ksp.id:
                        id_bpy_path = "bpy.data.materials[\"%s\"].node_tree" % (mat.name)
                        found = True
                        break

                if not found:
                    for lamp in bpy.data.lamps:
                        if lamp.node_tree == ksp.id:
                            id_bpy_path = "bpy.data.lamps[\"%s\"].node_tree" % (lamp.name)
                            found = True
                            break

                if not found:
                    self.report({'WARN'}, "Could not find material or lamp using Shader Node Tree - %s" % (ksp.id))
            elif ksp.id.bl_rna.identifier.startswith("CompositorNodeTree"):
                # Find compositor nodetree using this node tree...
                for scene in bpy.data.scenes:
                    if scene.node_tree == ksp.id:
                        id_bpy_path = "bpy.data.scenes[\"%s\"].node_tree" % (scene.name)
                        break
                else:
                    self.report({'WARN'}, "Could not find scene using Compositor Node Tree - %s" % (ksp.id))
            elif ksp.id.bl_rna.name == "Key":
                # "keys" conflicts with a Python keyword, hence the simple solution won't work
                id_bpy_path = "bpy.data.shape_keys[\"%s\"]" % (ksp.id.name)
            else:
                idtype_list = ksp.id.bl_rna.name.lower() + "s"
                id_bpy_path = "bpy.data.%s[\"%s\"]" % (idtype_list, ksp.id.name)

            # shorthand ID for the ID-block (as used in the script)
            short_id = "id_%d" % len(id_to_paths_cache)

            # store this in the cache now
            id_to_paths_cache[ksp.id] = [short_id, id_bpy_path]

        f.write("# ID's that are commonly used\n")
        for id_pair in id_to_paths_cache.values():
            f.write("%s = %s\n" % (id_pair[0], id_pair[1]))
        f.write("\n")

        # write paths
        f.write("# Path Definitions\n")
        for ksp in ks.paths:
            f.write("ksp = ks.paths.add(")

            # id-block + data_path
            if ksp.id:
                # find the relevant shorthand from the cache
                id_bpy_path = id_to_paths_cache[ksp.id][0]
            else:
                id_bpy_path = "None"  # XXX...
            f.write("%s, '%s'" % (id_bpy_path, ksp.data_path))

            # array index settings (if applicable)
            if ksp.use_entire_array:
                f.write(", index=-1")
            else:
                f.write(", index=%d" % ksp.array_index)

            # grouping settings (if applicable)
            # NOTE: the current default is KEYINGSET, but if this changes,
            # change this code too
            if ksp.group_method == 'NAMED':
                f.write(", group_method='%s', group_name=\"%s\"" %
                        (ksp.group_method, ksp.group))
            elif ksp.group_method != 'KEYINGSET':
                f.write(", group_method='%s'" % ksp.group_method)

            # finish off
            f.write(")\n")

        f.write("\n")
        f.close()

        return {'FINISHED'}

    def invoke(self, context, event):
        wm = context.window_manager
        wm.fileselect_add(self)
        return {'RUNNING_MODAL'}


class BakeAction(Operator):
<<<<<<< HEAD
    """Bake Action\nBake object/pose loc/scale/rotation animation to a new action"""
=======
    """Bake all selected objects loc/scale/rotation animation to an action"""
>>>>>>> b07ee4e3
    bl_idname = "nla.bake"
    bl_label = "Bake Action"
    bl_options = {'REGISTER', 'UNDO'}

    frame_start = IntProperty(
            name="Start Frame",
            description="Start frame for baking",
            min=0, max=300000,
            default=1,
            )
    frame_end = IntProperty(
            name="End Frame",
            description="End frame for baking",
            min=1, max=300000,
            default=250,
            )
    step = IntProperty(
            name="Frame Step",
            description="Frame Step",
            min=1, max=120,
            default=1,
            )
    only_selected = BoolProperty(
            name="Only Selected Bones",
            description="Only key selected bones (Pose baking only)",
            default=True,
            )
    visual_keying = BoolProperty(
            name="Visual Keying",
            description="Keyframe from the final transformations (with constraints applied)",
            default=False,
            )
    clear_constraints = BoolProperty(
            name="Clear Constraints",
            description="Remove all constraints from keyed object/bones, and do 'visual' keying",
            default=False,
            )
    clear_parents = BoolProperty(
            name="Clear Parents",
            description="Bake animation onto the object then clear parents (objects only)",
            default=False,
            )
    use_current_action = BoolProperty(
            name="Overwrite Current Action",
            description="Bake animation into current action, instead of creating a new one "
                        "(useful for baking only part of bones in an armature)",
            default=False,
            )
    bake_types = EnumProperty(
            name="Bake Data",
            description="Which data's transformations to bake",
            options={'ENUM_FLAG'},
            items=(('POSE', "Pose", "Bake bones transformations"),
                   ('OBJECT', "Object", "Bake object transformations"),
                   ),
            default={'POSE'},
            )

    def execute(self, context):
        from bpy_extras import anim_utils
        objects = context.selected_editable_objects
        object_action_pairs = (
            [(obj, getattr(obj.animation_data, "action", None)) for obj in objects]
            if self.use_current_action else
            [(obj, None) for obj in objects]
        )

        actions = anim_utils.bake_action_objects(
            object_action_pairs,
            frames=range(self.frame_start, self.frame_end + 1, self.step),
            only_selected=self.only_selected,
            do_pose='POSE' in self.bake_types,
            do_object='OBJECT' in self.bake_types,
            do_visual_keying=self.visual_keying,
            do_constraint_clear=self.clear_constraints,
            do_parents_clear=self.clear_parents,
            do_clean=True,
        )

        if not any(actions):
            self.report({'INFO'}, "Nothing to bake")
            return {'CANCELLED'}

        return {'FINISHED'}

    def invoke(self, context, event):
        scene = context.scene
        self.frame_start = scene.frame_start
        self.frame_end = scene.frame_end
        self.bake_types = {'POSE'} if context.mode == 'POSE' else {'OBJECT'}

        wm = context.window_manager
        return wm.invoke_props_dialog(self)


class ClearUselessActions(Operator):
    """Clear Useless Actions\nMark actions with no F-Curves for deletion after save & reload of """ \
    """file preserving \"action libraries\""""
    bl_idname = "anim.clear_useless_actions"
    bl_label = "Clear Useless Actions"
    bl_options = {'REGISTER', 'UNDO'}

    only_unused = BoolProperty(
            name="Only Unused",
            description="Only unused (Fake User only) actions get considered",
            default=True,
            )

    @classmethod
    def poll(cls, context):
        return bool(bpy.data.actions)

    def execute(self, context):
        removed = 0

        for action in bpy.data.actions:
            # if only user is "fake" user...
            if ((self.only_unused is False) or
                (action.use_fake_user and action.users == 1)):

                # if it has F-Curves, then it's a "action library"
                # (i.e. walk, wave, jump, etc.)
                # and should be left alone as that's what fake users are for!
                if not action.fcurves:
                    # mark action for deletion
                    action.user_clear()
                    removed += 1

        self.report({'INFO'}, "Removed %d empty and/or fake-user only Actions"
                              % removed)
        return {'FINISHED'}


class UpdateAnimatedTransformConstraint(Operator):
    """Update Animated Transform Constraints\nUpdate fcurves/drivers affecting Transform constraints (use it with files from 2.70 and earlier)"""
    bl_idname = "anim.update_animated_transform_constraints"
    bl_label = "Update Animated Transform Constraints"
    bl_options = {'REGISTER', 'UNDO'}

    use_convert_to_radians = BoolProperty(
            name="Convert To Radians",
            description="Convert fcurves/drivers affecting rotations to radians (Warning: use this only once!)",
            default=True,
            )

    def execute(self, context):
        import animsys_refactor
        from math import radians
        import io

        from_paths = {"from_max_x", "from_max_y", "from_max_z", "from_min_x", "from_min_y", "from_min_z"}
        to_paths = {"to_max_x", "to_max_y", "to_max_z", "to_min_x", "to_min_y", "to_min_z"}
        paths = from_paths | to_paths

        def update_cb(base, class_name, old_path, fcurve, options):
            # print(options)

            def handle_deg2rad(fcurve):
                if fcurve is not None:
                    if hasattr(fcurve, "keyframes"):
                        for k in fcurve.keyframes:
                            k.co.y = radians(k.co.y)
                    for mod in fcurve.modifiers:
                        if mod.type == 'GENERATOR':
                            if mod.mode == 'POLYNOMIAL':
                                mod.coefficients[:] = [radians(c) for c in mod.coefficients]
                            else:  # if mod.type == 'POLYNOMIAL_FACTORISED':
                                mod.coefficients[:2] = [radians(c) for c in mod.coefficients[:2]]
                        elif mod.type == 'FNGENERATOR':
                            mod.amplitude = radians(mod.amplitude)
                    fcurve.update()

            data = ...
            try:
                data = eval("base." + old_path)
            except:
                pass
            ret = (data, old_path)
            if isinstance(base, bpy.types.TransformConstraint) and data is not ...:
                new_path = None
                map_info = base.map_from if old_path in from_paths else base.map_to
                if map_info == 'ROTATION':
                    new_path = old_path + "_rot"
                    if options is not None and options["use_convert_to_radians"]:
                        handle_deg2rad(fcurve)
                elif map_info == 'SCALE':
                    new_path = old_path + "_scale"

                if new_path is not None:
                    data = ...
                    try:
                        data = eval("base." + new_path)
                    except:
                        pass
                    ret = (data, new_path)
                    # print(ret)

            return ret

        options = {"use_convert_to_radians": self.use_convert_to_radians}
        replace_ls = [("TransformConstraint", p, update_cb, options) for p in paths]
        log = io.StringIO()

        animsys_refactor.update_data_paths(replace_ls, log)

        context.scene.frame_set(context.scene.frame_current)

        log = log.getvalue()
        if log:
            print(log)
            text = bpy.data.texts.new("UpdateAnimatedTransformConstraint Report")
            text.from_string(log)
            self.report({'INFO'}, "Complete report available on '%s' text datablock" % text.name)
        return {'FINISHED'}


classes = (
    ANIM_OT_keying_set_export,
    BakeAction,
    ClearUselessActions,
    UpdateAnimatedTransformConstraint,
)<|MERGE_RESOLUTION|>--- conflicted
+++ resolved
@@ -1,4 +1,4 @@
-﻿# ##### BEGIN GPL LICENSE BLOCK #####
+# ##### BEGIN GPL LICENSE BLOCK #####
 #
 #  This program is free software; you can redistribute it and/or
 #  modify it under the terms of the GNU General Public License
@@ -198,11 +198,7 @@
 
 
 class BakeAction(Operator):
-<<<<<<< HEAD
-    """Bake Action\nBake object/pose loc/scale/rotation animation to a new action"""
-=======
     """Bake all selected objects loc/scale/rotation animation to an action"""
->>>>>>> b07ee4e3
     bl_idname = "nla.bake"
     bl_label = "Bake Action"
     bl_options = {'REGISTER', 'UNDO'}
