--- conflicted
+++ resolved
@@ -1,4 +1,4 @@
-﻿# ##### BEGIN GPL LICENSE BLOCK #####
+# ##### BEGIN GPL LICENSE BLOCK #####
 #
 #  This program is free software; you can redistribute it and/or
 #  modify it under the terms of the GNU General Public License
@@ -24,11 +24,7 @@
 
 
 class VIEW3D_OT_edit_mesh_extrude_individual_move(Operator):
-<<<<<<< HEAD
     "Extrude Individual\nExtrude individual elements and move"
-=======
-    """Extrude individual elements and move"""
->>>>>>> 4fecaeaf
     bl_label = "Extrude Individual and Move"
     bl_idname = "view3d.edit_mesh_extrude_individual_move"
 
@@ -66,11 +62,7 @@
 
 
 class VIEW3D_OT_edit_mesh_extrude_move(Operator):
-<<<<<<< HEAD
     "Extrude Region\nExtrude and move along normals\nHotkey Tool! Please use the hotkey to use this tool"
-=======
-    """Extrude and move along normals"""
->>>>>>> 4fecaeaf
     bl_label = "Extrude and Move on Normals"
     bl_idname = "view3d.edit_mesh_extrude_move_normal"
 
@@ -119,11 +111,7 @@
 
 
 class VIEW3D_OT_edit_mesh_extrude_shrink_fatten(Operator):
-<<<<<<< HEAD
     "Extrude Region Vertex Normals\nExtrude and move along individual normals"
-=======
-    """Extrude and move along individual normals"""
->>>>>>> 4fecaeaf
     bl_label = "Extrude and Move on Individual Normals"
     bl_idname = "view3d.edit_mesh_extrude_move_shrink_fatten"
 
