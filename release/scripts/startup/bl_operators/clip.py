--- conflicted
+++ resolved
@@ -1,4 +1,4 @@
-﻿# ##### BEGIN GPL LICENSE BLOCK #####
+# ##### BEGIN GPL LICENSE BLOCK #####
 #
 #  This program is free software; you can redistribute it and/or
 #  modify it under the terms of the GNU General Public License
@@ -399,13 +399,8 @@
 
 
 class CLIP_OT_set_viewport_background(Operator):
-<<<<<<< HEAD
     """Set as Background\nSet current movie clip as a camera background in 3D view-port """ \
-    """(works only when a 3D view-port is visible)"""
-=======
-    """Set current movie clip as a camera background in 3D view-port """ \
         """(works only when a 3D view-port is visible)"""
->>>>>>> 823387bb
 
     bl_idname = "clip.set_viewport_background"
     bl_label = "Set as Background"
