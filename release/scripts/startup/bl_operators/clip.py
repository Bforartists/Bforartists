--- conflicted
+++ resolved
@@ -414,13 +414,8 @@
 
 
 class CLIP_OT_set_viewport_background(Operator):
-<<<<<<< HEAD
-    """Set as Background\nSet current movie clip as a camera background in 3D view-port """ \
-        """(works only when a 3D view-port is visible)"""
-=======
     """Set current movie clip as a camera background in 3D Viewport """ \
         """(works only when a 3D Viewport is visible)"""
->>>>>>> 4b78458e
 
     bl_idname = "clip.set_viewport_background"
     bl_label = "Set as Background"
