# ##### BEGIN GPL LICENSE BLOCK #####
#
#  This program is free software; you can redistribute it and/or
#  modify it under the terms of the GNU General Public License
#  as published by the Free Software Foundation; either version 2
#  of the License, or (at your option) any later version.
#
#  This program is distributed in the hope that it will be useful,
#  but WITHOUT ANY WARRANTY; without even the implied warranty of
#  MERCHANTABILITY or FITNESS FOR A PARTICULAR PURPOSE.  See the
#  GNU General Public License for more details.
#
#  You should have received a copy of the GNU General Public License
#  along with this program; if not, write to the Free Software Foundation,
#  Inc., 51 Franklin Street, Fifth Floor, Boston, MA 02110-1301, USA.
#
# ##### END GPL LICENSE BLOCK #####

# <pep8 compliant>

import bpy
from bpy.types import (
    Operator,
    OperatorFileListElement
)
from bpy.props import (
    BoolProperty,
    EnumProperty,
    FloatProperty,
    IntProperty,
    StringProperty,
    CollectionProperty,
)

from bpy.app.translations import pgettext_tip as tip_


rna_path_prop = StringProperty(
    name="Context Attributes",
    description="RNA context string",
    maxlen=1024,
)

rna_reverse_prop = BoolProperty(
    name="Reverse",
    description="Cycle backwards",
    default=False,
)

rna_wrap_prop = BoolProperty(
    name="Wrap",
    description="Wrap back to the first/last values",
    default=False,
)

rna_relative_prop = BoolProperty(
    name="Relative",
    description="Apply relative to the current value (delta)",
    default=False,
)

rna_space_type_prop = EnumProperty(
    name="Type",
    items=tuple(
        (e.identifier, e.name, "", e. value)
        for e in bpy.types.Space.bl_rna.properties["type"].enum_items
    ),
    default='EMPTY',
)


def context_path_validate(context, data_path):
    try:
        value = eval("context.%s" % data_path) if data_path else Ellipsis
    except AttributeError as ex:
        if str(ex).startswith("'NoneType'"):
            # One of the items in the rna path is None, just ignore this
            value = Ellipsis
        else:
            # We have a real error in the rna path, don't ignore that
            raise

    return value


def operator_value_is_undo(value):
    if value in {None, Ellipsis}:
        return False

    # typical properties or objects
    id_data = getattr(value, "id_data", Ellipsis)

    if id_data is None:
        return False
    elif id_data is Ellipsis:
        # handle mathutils types
        id_data = getattr(getattr(value, "owner", None), "id_data", None)

        if id_data is None:
            return False

    # return True if its a non window ID type
    return (isinstance(id_data, bpy.types.ID) and
            (not isinstance(id_data, (bpy.types.WindowManager,
                                      bpy.types.Screen,
                                      bpy.types.Brush,
                                      ))))


def operator_path_is_undo(context, data_path):
    # note that if we have data paths that use strings this could fail
    # luckily we don't do this!
    #
    # When we cant find the data owner assume no undo is needed.
    data_path_head = data_path.rpartition(".")[0]

    if not data_path_head:
        return False

    value = context_path_validate(context, data_path_head)

    return operator_value_is_undo(value)


def operator_path_undo_return(context, data_path):
    return {'FINISHED'} if operator_path_is_undo(context, data_path) else {'CANCELLED'}


def operator_value_undo_return(value):
    return {'FINISHED'} if operator_value_is_undo(value) else {'CANCELLED'}


def execute_context_assign(self, context):
    data_path = self.data_path
    if context_path_validate(context, data_path) is Ellipsis:
        return {'PASS_THROUGH'}

    if getattr(self, "relative", False):
        exec("context.%s += self.value" % data_path)
    else:
        exec("context.%s = self.value" % data_path)

    return operator_path_undo_return(context, data_path)


def module_filesystem_remove(path_base, module_name):
    import os
    module_name = os.path.splitext(module_name)[0]
    for f in os.listdir(path_base):
        f_base = os.path.splitext(f)[0]
        if f_base == module_name:
            f_full = os.path.join(path_base, f)

            if os.path.isdir(f_full):
                os.rmdir(f_full)
            else:
                os.remove(f_full)


class BRUSH_OT_active_index_set(Operator):
    """Set active sculpt/paint brush from it's number"""
    bl_idname = "brush.active_index_set"
    bl_label = "Set Brush Number"

    mode: StringProperty(
        name="Mode",
        description="Paint mode to set brush for",
        maxlen=1024,
    )
    index: IntProperty(
        name="Number",
        description="Brush number",
    )

    _attr_dict = {
        "sculpt": "use_paint_sculpt",
        "vertex_paint": "use_paint_vertex",
        "weight_paint": "use_paint_weight",
        "image_paint": "use_paint_image",
    }

    def execute(self, context):
        attr = self._attr_dict.get(self.mode)
        if attr is None:
            return {'CANCELLED'}

        toolsettings = context.tool_settings
        for i, brush in enumerate((cur for cur in bpy.data.brushes if getattr(cur, attr))):
            if i == self.index:
                getattr(toolsettings, self.mode).brush = brush
                return {'FINISHED'}

        return {'CANCELLED'}


class WM_OT_context_set_boolean(Operator):
    """Set a context value"""
    bl_idname = "wm.context_set_boolean"
    bl_label = "Context Set Boolean"
    bl_options = {'UNDO', 'INTERNAL'}

    data_path: rna_path_prop
    value: BoolProperty(
        name="Value",
        description="Assignment value",
        default=True,
    )

    execute = execute_context_assign


class WM_OT_context_set_int(Operator):  # same as enum
    """Set a context value"""
    bl_idname = "wm.context_set_int"
    bl_label = "Context Set"
    bl_options = {'UNDO', 'INTERNAL'}

    data_path: rna_path_prop
    value: IntProperty(
        name="Value",
        description="Assign value",
        default=0,
    )
    relative: rna_relative_prop

    execute = execute_context_assign


class WM_OT_context_scale_float(Operator):
    """Scale a float context value"""
    bl_idname = "wm.context_scale_float"
    bl_label = "Context Scale Float"
    bl_options = {'UNDO', 'INTERNAL'}

    data_path: rna_path_prop
    value: FloatProperty(
        name="Value",
        description="Assign value",
        default=1.0,
    )

    def execute(self, context):
        data_path = self.data_path
        if context_path_validate(context, data_path) is Ellipsis:
            return {'PASS_THROUGH'}

        value = self.value

        if value == 1.0:  # nothing to do
            return {'CANCELLED'}

        exec("context.%s *= value" % data_path)

        return operator_path_undo_return(context, data_path)


class WM_OT_context_scale_int(Operator):
    """Scale an int context value"""
    bl_idname = "wm.context_scale_int"
    bl_label = "Context Scale Int"
    bl_options = {'UNDO', 'INTERNAL'}

    data_path: rna_path_prop
    value: FloatProperty(
        name="Value",
        description="Assign value",
        default=1.0,
    )
    always_step: BoolProperty(
        name="Always Step",
        description="Always adjust the value by a minimum of 1 when 'value' is not 1.0",
        default=True,
    )

    def execute(self, context):
        data_path = self.data_path
        if context_path_validate(context, data_path) is Ellipsis:
            return {'PASS_THROUGH'}

        value = self.value

        if value == 1.0:  # nothing to do
            return {'CANCELLED'}

        if getattr(self, "always_step", False):
            if value > 1.0:
                add = "1"
                func = "max"
            else:
                add = "-1"
                func = "min"
            exec("context.%s = %s(round(context.%s * value), context.%s + %s)" %
                 (data_path, func, data_path, data_path, add))
        else:
            exec("context.%s *= value" % data_path)

        return operator_path_undo_return(context, data_path)


class WM_OT_context_set_float(Operator):  # same as enum
    """Set a context value"""
    bl_idname = "wm.context_set_float"
    bl_label = "Context Set Float"
    bl_options = {'UNDO', 'INTERNAL'}

    data_path: rna_path_prop
    value: FloatProperty(
        name="Value",
        description="Assignment value",
        default=0.0,
    )
    relative: rna_relative_prop

    execute = execute_context_assign


class WM_OT_context_set_string(Operator):  # same as enum
    """Set a context value"""
    bl_idname = "wm.context_set_string"
    bl_label = "Context Set String"
    bl_options = {'UNDO', 'INTERNAL'}

    data_path: rna_path_prop
    value: StringProperty(
        name="Value",
        description="Assign value",
        maxlen=1024,
    )

    execute = execute_context_assign


class WM_OT_context_set_enum(Operator):
    """Set a context value"""
    bl_idname = "wm.context_set_enum"
    bl_label = "Context Set Enum"
    bl_options = {'UNDO', 'INTERNAL'}

    data_path: rna_path_prop
    value: StringProperty(
        name="Value",
        description="Assignment value (as a string)",
        maxlen=1024,
    )

    execute = execute_context_assign


class WM_OT_context_set_value(Operator):
    """Set a context value"""
    bl_idname = "wm.context_set_value"
    bl_label = "Context Set Value"
    bl_options = {'UNDO', 'INTERNAL'}

    data_path: rna_path_prop
    value: StringProperty(
        name="Value",
        description="Assignment value (as a string)",
        maxlen=1024,
    )

    def execute(self, context):
        data_path = self.data_path
        if context_path_validate(context, data_path) is Ellipsis:
            return {'PASS_THROUGH'}
        exec("context.%s = %s" % (data_path, self.value))
        return operator_path_undo_return(context, data_path)


class WM_OT_context_toggle(Operator):
    """Toggle a context value"""
    bl_idname = "wm.context_toggle"
    bl_label = "Context Toggle"
    bl_options = {'UNDO', 'INTERNAL'}

    data_path: rna_path_prop

    def execute(self, context):
        data_path = self.data_path

        if context_path_validate(context, data_path) is Ellipsis:
            return {'PASS_THROUGH'}

        exec("context.%s = not (context.%s)" % (data_path, data_path))

        return operator_path_undo_return(context, data_path)


class WM_OT_context_toggle_enum(Operator):
    """Toggle a context value"""
    bl_idname = "wm.context_toggle_enum"
    bl_label = "Context Toggle Values"
    bl_options = {'UNDO', 'INTERNAL'}

    data_path: rna_path_prop
    value_1: StringProperty(
        name="Value",
        description="Toggle enum",
        maxlen=1024,
    )
    value_2: StringProperty(
        name="Value",
        description="Toggle enum",
        maxlen=1024,
    )

    def execute(self, context):
        data_path = self.data_path

        if context_path_validate(context, data_path) is Ellipsis:
            return {'PASS_THROUGH'}

        # failing silently is not ideal, but we don't want errors for shortcut
        # keys that some values that are only available in a particular context
        try:
            exec("context.%s = ('%s', '%s')[context.%s != '%s']" %
                 (data_path, self.value_1,
                  self.value_2, data_path,
                  self.value_2,
                  ))
        except:
            return {'PASS_THROUGH'}

        return operator_path_undo_return(context, data_path)


class WM_OT_context_cycle_int(Operator):
    """Set a context value (useful for cycling active material, """ \
        """vertex keys, groups, etc.)"""
    bl_idname = "wm.context_cycle_int"
    bl_label = "Context Int Cycle"
    bl_options = {'UNDO', 'INTERNAL'}

    data_path: rna_path_prop
    reverse: rna_reverse_prop
    wrap: rna_wrap_prop

    def execute(self, context):
        data_path = self.data_path
        value = context_path_validate(context, data_path)
        if value is Ellipsis:
            return {'PASS_THROUGH'}

        if self.reverse:
            value -= 1
        else:
            value += 1

        exec("context.%s = value" % data_path)

        if self.wrap:
            if value != eval("context.%s" % data_path):
                # relies on rna clamping integers out of the range
                if self.reverse:
                    value = (1 << 31) - 1
                else:
                    value = -1 << 31

                exec("context.%s = value" % data_path)

        return operator_path_undo_return(context, data_path)


class WM_OT_context_cycle_enum(Operator):
    """Toggle a context value"""
    bl_idname = "wm.context_cycle_enum"
    bl_label = "Context Enum Cycle"
    bl_options = {'UNDO', 'INTERNAL'}

    data_path: rna_path_prop
    reverse: rna_reverse_prop
    wrap: rna_wrap_prop

    def execute(self, context):
        data_path = self.data_path
        value = context_path_validate(context, data_path)
        if value is Ellipsis:
            return {'PASS_THROUGH'}

        orig_value = value

        # Have to get rna enum values
        rna_struct_str, rna_prop_str = data_path.rsplit('.', 1)
        i = rna_prop_str.find('[')

        # just in case we get "context.foo.bar[0]"
        if i != -1:
            rna_prop_str = rna_prop_str[0:i]

        rna_struct = eval("context.%s.rna_type" % rna_struct_str)

        rna_prop = rna_struct.properties[rna_prop_str]

        if type(rna_prop) != bpy.types.EnumProperty:
            raise Exception("expected an enum property")

        enums = rna_struct.properties[rna_prop_str].enum_items.keys()
        orig_index = enums.index(orig_value)

        # Have the info we need, advance to the next item.
        #
        # When wrap's disabled we may set the value to its self,
        # this is done to ensure update callbacks run.
        if self.reverse:
            if orig_index == 0:
                advance_enum = enums[-1] if self.wrap else enums[0]
            else:
                advance_enum = enums[orig_index - 1]
        else:
            if orig_index == len(enums) - 1:
                advance_enum = enums[0] if self.wrap else enums[-1]
            else:
                advance_enum = enums[orig_index + 1]

        # set the new value
        exec("context.%s = advance_enum" % data_path)
        return operator_path_undo_return(context, data_path)


class WM_OT_context_cycle_array(Operator):
    """Set a context array value """ \
        """(useful for cycling the active mesh edit mode)"""
    bl_idname = "wm.context_cycle_array"
    bl_label = "Context Array Cycle"
    bl_options = {'UNDO', 'INTERNAL'}

    data_path: rna_path_prop
    reverse: rna_reverse_prop

    def execute(self, context):
        data_path = self.data_path
        value = context_path_validate(context, data_path)
        if value is Ellipsis:
            return {'PASS_THROUGH'}

        def cycle(array):
            if self.reverse:
                array.insert(0, array.pop())
            else:
                array.append(array.pop(0))
            return array

        exec("context.%s = cycle(context.%s[:])" % (data_path, data_path))

        return operator_path_undo_return(context, data_path)


class WM_OT_context_menu_enum(Operator):
    bl_idname = "wm.context_menu_enum"
    bl_label = "Context Enum Menu"
    bl_options = {'UNDO', 'INTERNAL'}

    data_path: rna_path_prop

    def execute(self, context):
        data_path = self.data_path
        value = context_path_validate(context, data_path)

        if value is Ellipsis:
            return {'PASS_THROUGH'}

        base_path, prop_string = data_path.rsplit(".", 1)
        value_base = context_path_validate(context, base_path)
        prop = value_base.bl_rna.properties[prop_string]

        def draw_cb(self, context):
            layout = self.layout
            layout.prop(value_base, prop_string, expand=True)

        context.window_manager.popup_menu(draw_func=draw_cb, title=prop.name, icon=prop.icon)

        return {'FINISHED'}


class WM_OT_context_pie_enum(Operator):
    bl_idname = "wm.context_pie_enum"
    bl_label = "Context Enum Pie"
    bl_options = {'UNDO', 'INTERNAL'}

    data_path: rna_path_prop

    def invoke(self, context, event):
        wm = context.window_manager
        data_path = self.data_path
        value = context_path_validate(context, data_path)

        if value is Ellipsis:
            return {'PASS_THROUGH'}

        base_path, prop_string = data_path.rsplit(".", 1)
        value_base = context_path_validate(context, base_path)
        prop = value_base.bl_rna.properties[prop_string]

        def draw_cb(self, context):
            layout = self.layout
            layout.prop(value_base, prop_string, expand=True)

        wm.popup_menu_pie(draw_func=draw_cb, title=prop.name, icon=prop.icon, event=event)

        return {'FINISHED'}


class WM_OT_operator_pie_enum(Operator):
    bl_idname = "wm.operator_pie_enum"
    bl_label = "Operator Enum Pie"
    bl_options = {'UNDO', 'INTERNAL'}

    data_path: StringProperty(
        name="Operator",
        description="Operator name (in python as string)",
        maxlen=1024,
    )
    prop_string: StringProperty(
        name="Property",
        description="Property name (as a string)",
        maxlen=1024,
    )

    def invoke(self, context, event):
        wm = context.window_manager

        data_path = self.data_path
        prop_string = self.prop_string

        # same as eval("bpy.ops." + data_path)
        op_mod_str, ob_id_str = data_path.split(".", 1)
        op = getattr(getattr(bpy.ops, op_mod_str), ob_id_str)
        del op_mod_str, ob_id_str

        try:
            op_rna = op.get_rna()
        except KeyError:
            self.report({'ERROR'}, "Operator not found: bpy.ops.%s" % data_path)
            return {'CANCELLED'}

        def draw_cb(self, context):
            layout = self.layout
            pie = layout.menu_pie()
            pie.operator_enum(data_path, prop_string)

        wm.popup_menu_pie(draw_func=draw_cb, title=op_rna.bl_rna.name, event=event)

        return {'FINISHED'}


class WM_OT_context_set_id(Operator):
    """Set a context value to an ID data-block"""
    bl_idname = "wm.context_set_id"
    bl_label = "Set Library ID"
    bl_options = {'UNDO', 'INTERNAL'}

    data_path: rna_path_prop
    value: StringProperty(
        name="Value",
        description="Assign value",
        maxlen=1024,
    )

    def execute(self, context):
        value = self.value
        data_path = self.data_path

        # match the pointer type from the target property to bpy.data.*
        # so we lookup the correct list.
        data_path_base, data_path_prop = data_path.rsplit(".", 1)
        data_prop_rna = eval("context.%s" % data_path_base).rna_type.properties[data_path_prop]
        data_prop_rna_type = data_prop_rna.fixed_type

        id_iter = None

        for prop in bpy.data.rna_type.properties:
            if prop.rna_type.identifier == "CollectionProperty":
                if prop.fixed_type == data_prop_rna_type:
                    id_iter = prop.identifier
                    break

        if id_iter:
            value_id = getattr(bpy.data, id_iter).get(value)
            exec("context.%s = value_id" % data_path)

        return operator_path_undo_return(context, data_path)


doc_id = StringProperty(
    name="Doc ID",
    maxlen=1024,
    options={'HIDDEN'},
)

data_path_iter = StringProperty(
    description="The data path relative to the context, must point to an iterable")

data_path_item = StringProperty(
    description="The data path from each iterable to the value (int or float)")


class WM_OT_context_collection_boolean_set(Operator):
    """Set boolean values for a collection of items"""
    bl_idname = "wm.context_collection_boolean_set"
    bl_label = "Context Collection Boolean Set"
    bl_options = {'UNDO', 'REGISTER', 'INTERNAL'}

    data_path_iter: data_path_iter
    data_path_item: data_path_item

    type: EnumProperty(
        name="Type",
        items=(('TOGGLE', "Toggle", ""),
               ('ENABLE', "Enable", ""),
               ('DISABLE', "Disable", ""),
               ),
    )

    def execute(self, context):
        data_path_iter = self.data_path_iter
        data_path_item = self.data_path_item

        items = list(getattr(context, data_path_iter))
        items_ok = []
        is_set = False
        for item in items:
            try:
                value_orig = eval("item." + data_path_item)
            except:
                continue

            if value_orig is True:
                is_set = True
            elif value_orig is False:
                pass
            else:
                self.report({'WARNING'}, "Non boolean value found: %s[ ].%s" %
                            (data_path_iter, data_path_item))
                return {'CANCELLED'}

            items_ok.append(item)

        # avoid undo push when nothing to do
        if not items_ok:
            return {'CANCELLED'}

        if self.type == 'ENABLE':
            is_set = True
        elif self.type == 'DISABLE':
            is_set = False
        else:
            is_set = not is_set

        exec_str = "item.%s = %s" % (data_path_item, is_set)
        for item in items_ok:
            exec(exec_str)

        return operator_value_undo_return(item)


class WM_OT_context_modal_mouse(Operator):
    """Adjust arbitrary values with mouse input"""
    bl_idname = "wm.context_modal_mouse"
    bl_label = "Context Modal Mouse"
    bl_options = {'GRAB_CURSOR', 'BLOCKING', 'UNDO', 'INTERNAL'}

    data_path_iter: data_path_iter
    data_path_item: data_path_item
    header_text: StringProperty(
        name="Header Text",
        description="Text to display in header during scale",
    )

    input_scale: FloatProperty(
        description="Scale the mouse movement by this value before applying the delta",
        default=0.01,
    )
    invert: BoolProperty(
        description="Invert the mouse input",
        default=False,
    )
    initial_x: IntProperty(options={'HIDDEN'})

    def _values_store(self, context):
        data_path_iter = self.data_path_iter
        data_path_item = self.data_path_item

        self._values = values = {}

        for item in getattr(context, data_path_iter):
            try:
                value_orig = eval("item." + data_path_item)
            except:
                continue

            # check this can be set, maybe this is library data.
            try:
                exec("item.%s = %s" % (data_path_item, value_orig))
            except:
                continue

            values[item] = value_orig

    def _values_delta(self, delta):
        delta *= self.input_scale
        if self.invert:
            delta = - delta

        data_path_item = self.data_path_item
        for item, value_orig in self._values.items():
            if type(value_orig) == int:
                exec("item.%s = int(%d)" % (data_path_item, round(value_orig + delta)))
            else:
                exec("item.%s = %f" % (data_path_item, value_orig + delta))

    def _values_restore(self):
        data_path_item = self.data_path_item
        for item, value_orig in self._values.items():
            exec("item.%s = %s" % (data_path_item, value_orig))

        self._values.clear()

    def _values_clear(self):
        self._values.clear()

    def modal(self, context, event):
        event_type = event.type

        if event_type == 'MOUSEMOVE':
            delta = event.mouse_x - self.initial_x
            self._values_delta(delta)
            header_text = self.header_text
            if header_text:
                if len(self._values) == 1:
                    (item, ) = self._values.keys()
                    header_text = header_text % eval("item.%s" % self.data_path_item)
                else:
                    header_text = (self.header_text % delta) + " (delta)"
                context.area.header_text_set(header_text)

        elif 'LEFTMOUSE' == event_type:
            item = next(iter(self._values.keys()))
            self._values_clear()
            context.area.header_text_set()
            return operator_value_undo_return(item)

        elif event_type in {'RIGHTMOUSE', 'ESC'}:
            self._values_restore()
            context.area.header_text_set()
            return {'CANCELLED'}

        return {'RUNNING_MODAL'}

    def invoke(self, context, event):
        self._values_store(context)

        if not self._values:
            self.report({'WARNING'}, "Nothing to operate on: %s[ ].%s" %
                        (self.data_path_iter, self.data_path_item))

            return {'CANCELLED'}
        else:
            self.initial_x = event.mouse_x

            context.window_manager.modal_handler_add(self)
            return {'RUNNING_MODAL'}


class WM_OT_url_open(Operator):
    """Open a website in the web-browser"""
    bl_idname = "wm.url_open"
    bl_label = ""
    bl_options = {'INTERNAL'}

    url: StringProperty(
        name="URL",
        description="URL to open",
    )

    def execute(self, context):
        import webbrowser
        webbrowser.open(self.url)
        return {'FINISHED'}


class WM_OT_path_open(Operator):
    """Open a path in a file browser"""
    bl_idname = "wm.path_open"
    bl_label = ""
    bl_options = {'INTERNAL'}

    filepath: StringProperty(
        subtype='FILE_PATH',
        options={'SKIP_SAVE'},
    )

    def execute(self, context):
        import sys
        import os
        import subprocess

        filepath = self.filepath

        if not filepath:
            self.report({'ERROR'}, "File path was not set")
            return {'CANCELLED'}

        filepath = bpy.path.abspath(filepath)
        filepath = os.path.normpath(filepath)

        if not os.path.exists(filepath):
            self.report({'ERROR'}, "File '%s' not found" % filepath)
            return {'CANCELLED'}

        if sys.platform[:3] == "win":
            os.startfile(filepath)
        elif sys.platform == "darwin":
            subprocess.check_call(["open", filepath])
        else:
            try:
                subprocess.check_call(["xdg-open", filepath])
            except:
                # xdg-open *should* be supported by recent Gnome, KDE, Xfce
                import traceback
                traceback.print_exc()

        return {'FINISHED'}


def _wm_doc_get_id(doc_id, do_url=True, url_prefix=""):

    def operator_exists_pair(a, b):
        # Not fast, this is only for docs.
        return b in dir(getattr(bpy.ops, a))

    def operator_exists_single(a):
        a, b = a.partition("_OT_")[::2]
        return operator_exists_pair(a.lower(), b)

    id_split = doc_id.split(".")
    url = rna = None

    if len(id_split) == 1:  # rna, class
        if do_url:
            url = "%s/bpy.types.%s.html" % (url_prefix, id_split[0])
        else:
            rna = "bpy.types.%s" % id_split[0]

    elif len(id_split) == 2:  # rna, class.prop
        class_name, class_prop = id_split

        # an operator (common case - just button referencing an op)
        if operator_exists_pair(class_name, class_prop):
            if do_url:
                url = (
                    "%s/bpy.ops.%s.html#bpy.ops.%s.%s" %
                    (url_prefix, class_name, class_name, class_prop)
                )
            else:
                rna = "bpy.ops.%s.%s" % (class_name, class_prop)
        elif operator_exists_single(class_name):
            # note: ignore the prop name since we don't have a way to link into it
            class_name, class_prop = class_name.split("_OT_", 1)
            class_name = class_name.lower()
            if do_url:
                url = (
                    "%s/bpy.ops.%s.html#bpy.ops.%s.%s" %
                    (url_prefix, class_name, class_name, class_prop)
                )
            else:
                rna = "bpy.ops.%s.%s" % (class_name, class_prop)
        else:
            # an RNA setting, common case
            rna_class = getattr(bpy.types, class_name)

            # detect if this is a inherited member and use that name instead
            rna_parent = rna_class.bl_rna
            rna_prop = rna_parent.properties.get(class_prop)
            if rna_prop:
                rna_parent = rna_parent.base
                while rna_parent and rna_prop == rna_parent.properties.get(class_prop):
                    class_name = rna_parent.identifier
                    rna_parent = rna_parent.base

                if do_url:
                    url = (
                        "%s/bpy.types.%s.html#bpy.types.%s.%s" %
                        (url_prefix, class_name, class_name, class_prop)
                    )
                else:
                    rna = "bpy.types.%s.%s" % (class_name, class_prop)
            else:
                # We assume this is custom property, only try to generate generic url/rna_id...
                if do_url:
                    url = ("%s/bpy.types.bpy_struct.html#bpy.types.bpy_struct.items" % (url_prefix,))
                else:
                    rna = "bpy.types.bpy_struct"

    return url if do_url else rna


class WM_OT_doc_view_manual(Operator):
    """Load online manual"""
    bl_idname = "wm.doc_view_manual"
    bl_label = "View Manual"

    doc_id: doc_id

    @staticmethod
    def _find_reference(rna_id, url_mapping, verbose=True):
        if verbose:
            print("online manual check for: '%s'... " % rna_id)
        from fnmatch import fnmatchcase
        # XXX, for some reason all RNA ID's are stored lowercase
        # Adding case into all ID's isn't worth the hassle so force lowercase.
        rna_id = rna_id.lower()
        for pattern, url_suffix in url_mapping:
            if fnmatchcase(rna_id, pattern):
                if verbose:
                    print("            match found: '%s' --> '%s'" % (pattern, url_suffix))
                return url_suffix
        if verbose:
            print("match not found")
        return None

    @staticmethod
    def _lookup_rna_url(rna_id, verbose=True):
        for prefix, url_manual_mapping in bpy.utils.manual_map():
            rna_ref = WM_OT_doc_view_manual._find_reference(rna_id, url_manual_mapping, verbose=verbose)
            if rna_ref is not None:
                url = prefix + rna_ref
                return url

    def execute(self, context):
        rna_id = _wm_doc_get_id(self.doc_id, do_url=False)
        if rna_id is None:
            return {'PASS_THROUGH'}

        url = self._lookup_rna_url(rna_id)

        if url is None:
            self.report(
                {'WARNING'},
                "No reference available %r, "
                "Update info in 'rna_manual_reference.py' "
                "or callback to bpy.utils.manual_map()" %
                self.doc_id
            )
            return {'CANCELLED'}
        else:
            import webbrowser
            webbrowser.open(url)
            return {'FINISHED'}


class WM_OT_doc_view(Operator):
    """Load online reference docs"""
    bl_idname = "wm.doc_view"
    bl_label = "View Documentation"

    doc_id: doc_id
    if bpy.app.version_cycle == "release":
        _prefix = ("https://docs.blender.org/api/blender_python_api_current")
    else:
        _prefix = ("https://docs.blender.org/api/blender_python_api_master")

    def execute(self, context):
        url = _wm_doc_get_id(self.doc_id, do_url=True, url_prefix=self._prefix)
        if url is None:
            return {'PASS_THROUGH'}

        import webbrowser
        webbrowser.open(url)

        return {'FINISHED'}


rna_path = StringProperty(
    name="Property Edit",
    description="Property data_path edit",
    maxlen=1024,
    options={'HIDDEN'},
)

rna_value = StringProperty(
    name="Property Value",
    description="Property value edit",
    maxlen=1024,
)

rna_property = StringProperty(
    name="Property Name",
    description="Property name edit",
    maxlen=1024,
)

rna_min = FloatProperty(
    name="Min",
    default=-10000.0,
    precision=3,
)

rna_max = FloatProperty(
    name="Max",
    default=10000.0,
    precision=3,
)

rna_use_soft_limits = BoolProperty(
    name="Use Soft Limits",
)

rna_is_overridable_static = BoolProperty(
    name="Is Statically Overridable",
    default=False,
)


class WM_OT_properties_edit(Operator):
    bl_idname = "wm.properties_edit"
    bl_label = "Edit Property"
    # register only because invoke_props_popup requires.
    bl_options = {'REGISTER', 'INTERNAL'}

    data_path: rna_path
    property: rna_property
    value: rna_value
    min: rna_min
    max: rna_max
    use_soft_limits: rna_use_soft_limits
    is_overridable_static: rna_is_overridable_static
    soft_min: rna_min
    soft_max: rna_max
    description: StringProperty(
        name="Tooltip",
    )

    def _cmp_props_get(self):
        # Changing these properties will refresh the UI
        return {
            "use_soft_limits": self.use_soft_limits,
            "soft_range": (self.soft_min, self.soft_max),
            "hard_range": (self.min, self.max),
        }

    def execute(self, context):
        from rna_prop_ui import (
            rna_idprop_ui_prop_get,
            rna_idprop_ui_prop_clear,
            rna_idprop_ui_prop_update,
        )

        data_path = self.data_path
        value = self.value
        prop = self.property

        prop_old = getattr(self, "_last_prop", [None])[0]

        if prop_old is None:
            self.report({'ERROR'}, "Direct execution not supported")
            return {'CANCELLED'}

        try:
            value_eval = eval(value)
            # assert else None -> None, not "None", see [#33431]
            assert(type(value_eval) in {str, float, int, bool, tuple, list})
        except:
            value_eval = value

        # First remove
        item = eval("context.%s" % data_path)
        prop_type_old = type(item[prop_old])

        rna_idprop_ui_prop_clear(item, prop_old)
        exec_str = "del item[%r]" % prop_old
        # print(exec_str)
        exec(exec_str)

        # Reassign
        exec_str = "item[%r] = %s" % (prop, repr(value_eval))
        # print(exec_str)
        exec(exec_str)

        exec_str = "item.property_overridable_static_set('[\"%s\"]', %s)" % (prop, self.is_overridable_static)
        exec(exec_str)

        rna_idprop_ui_prop_update(item, prop)

        self._last_prop[:] = [prop]

        prop_type = type(item[prop])

        prop_ui = rna_idprop_ui_prop_get(item, prop)

        if prop_type in {float, int}:
            prop_ui["min"] = prop_type(self.min)
            prop_ui["max"] = prop_type(self.max)

            if self.use_soft_limits:
                prop_ui["soft_min"] = prop_type(self.soft_min)
                prop_ui["soft_max"] = prop_type(self.soft_max)
            else:
                prop_ui["soft_min"] = prop_type(self.min)
                prop_ui["soft_max"] = prop_type(self.max)

        prop_ui["description"] = self.description

        # If we have changed the type of the property, update its potential anim curves!
        if prop_type_old != prop_type:
            data_path = '["%s"]' % bpy.utils.escape_identifier(prop)
            done = set()

            def _update(fcurves):
                for fcu in fcurves:
                    if fcu not in done and fcu.data_path == data_path:
                        fcu.update_autoflags(item)
                        done.add(fcu)

            def _update_strips(strips):
                for st in strips:
                    if st.type == 'CLIP' and st.action:
                        _update(st.action.fcurves)
                    elif st.type == 'META':
                        _update_strips(st.strips)

            adt = getattr(item, "animation_data", None)
            if adt is not None:
                if adt.action:
                    _update(adt.action.fcurves)
                if adt.drivers:
                    _update(adt.drivers)
                if adt.nla_tracks:
                    for nt in adt.nla_tracks:
                        _update_strips(nt.strips)

        # otherwise existing buttons which reference freed
        # memory may crash blender [#26510]
        # context.area.tag_redraw()
        for win in context.window_manager.windows:
            for area in win.screen.areas:
                area.tag_redraw()

        return {'FINISHED'}

    def invoke(self, context, event):
        from rna_prop_ui import rna_idprop_ui_prop_get

        data_path = self.data_path

        if not data_path:
            self.report({'ERROR'}, "Data path not set")
            return {'CANCELLED'}

        self._last_prop = [self.property]

        item = eval("context.%s" % data_path)

        # setup defaults
        prop_ui = rna_idprop_ui_prop_get(item, self.property, False)  # don't create
        if prop_ui:
            self.min = prop_ui.get("min", -1000000000)
            self.max = prop_ui.get("max", 1000000000)
            self.description = prop_ui.get("description", "")

            self.soft_min = prop_ui.get("soft_min", self.min)
            self.soft_max = prop_ui.get("soft_max", self.max)
            self.use_soft_limits = (
                self.min != self.soft_min or
                self.max != self.soft_max
            )

        # store for comparison
        self._cmp_props = self._cmp_props_get()

        wm = context.window_manager
        return wm.invoke_props_dialog(self)

    def check(self, context):
        cmp_props = self._cmp_props_get()
        changed = False
        if self._cmp_props != cmp_props:
            if cmp_props["use_soft_limits"]:
                if cmp_props["soft_range"] != self._cmp_props["soft_range"]:
                    self.min = min(self.min, self.soft_min)
                    self.max = max(self.max, self.soft_max)
                    changed = True
                if cmp_props["hard_range"] != self._cmp_props["hard_range"]:
                    self.soft_min = max(self.min, self.soft_min)
                    self.soft_max = min(self.max, self.soft_max)
                    changed = True
            else:
                if cmp_props["soft_range"] != cmp_props["hard_range"]:
                    self.soft_min = self.min
                    self.soft_max = self.max
                    changed = True

            changed |= (cmp_props["use_soft_limits"] != self._cmp_props["use_soft_limits"])

            if changed:
                cmp_props = self._cmp_props_get()

            self._cmp_props = cmp_props

        return changed

    def draw(self, context):
        layout = self.layout
        layout.prop(self, "property")
        layout.prop(self, "value")
        row = layout.row(align=True)
        row.prop(self, "min")
        row.prop(self, "max")

        row = layout.row()
        row.prop(self, "use_soft_limits")
        row.prop(self, "is_overridable_static")

        row = layout.row(align=True)
        row.enabled = self.use_soft_limits
        row.prop(self, "soft_min", text="Soft Min")
        row.prop(self, "soft_max", text="Soft Max")
        layout.prop(self, "description")


class WM_OT_properties_add(Operator):
    bl_idname = "wm.properties_add"
    bl_label = "Add Property"
    bl_options = {'UNDO', 'INTERNAL'}

    data_path: rna_path

    def execute(self, context):
        from rna_prop_ui import (
            rna_idprop_ui_prop_get,
            rna_idprop_ui_prop_update,
        )

        data_path = self.data_path
        item = eval("context.%s" % data_path)

        def unique_name(names):
            prop = "prop"
            prop_new = prop
            i = 1
            while prop_new in names:
                prop_new = prop + str(i)
                i += 1

            return prop_new

        prop = unique_name({
            *item.keys(),
            *type(item).bl_rna.properties.keys(),
        })

        item[prop] = 1.0
        rna_idprop_ui_prop_update(item, prop)

        # not essential, but without this we get [#31661]
        prop_ui = rna_idprop_ui_prop_get(item, prop)
        prop_ui["soft_min"] = prop_ui["min"] = 0.0
        prop_ui["soft_max"] = prop_ui["max"] = 1.0

        return {'FINISHED'}


class WM_OT_properties_context_change(Operator):
    """Jump to a different tab inside the properties editor"""
    bl_idname = "wm.properties_context_change"
    bl_label = ""
    bl_options = {'INTERNAL'}

    context: StringProperty(
        name="Context",
        maxlen=64,
    )

    def execute(self, context):
        context.space_data.context = self.context
        return {'FINISHED'}


class WM_OT_properties_remove(Operator):
    """Internal use (edit a property data_path)"""
    bl_idname = "wm.properties_remove"
    bl_label = "Remove Property"
    bl_options = {'UNDO', 'INTERNAL'}

    data_path: rna_path
    property: rna_property

    def execute(self, context):
        from rna_prop_ui import (
            rna_idprop_ui_prop_clear,
            rna_idprop_ui_prop_update,
        )
        data_path = self.data_path
        item = eval("context.%s" % data_path)
        prop = self.property
        rna_idprop_ui_prop_update(item, prop)
        del item[prop]
        rna_idprop_ui_prop_clear(item, prop)

        return {'FINISHED'}


class WM_OT_keyconfig_activate(Operator):
    bl_idname = "wm.keyconfig_activate"
    bl_label = "Activate Keyconfig"

    filepath: StringProperty(
        subtype='FILE_PATH',
    )

    def execute(self, context):
        if bpy.utils.keyconfig_set(self.filepath, report=self.report):
            return {'FINISHED'}
        else:
            return {'CANCELLED'}


class WM_OT_appconfig_default(Operator):
    bl_idname = "wm.appconfig_default"
    bl_label = "Default Application Configuration"

    def execute(self, context):
        import os

        context.window_manager.keyconfigs.active = context.window_manager.keyconfigs.default

        filepath = os.path.join(bpy.utils.preset_paths("interaction")[0], "blender.py")

        if os.path.exists(filepath):
            bpy.ops.script.execute_preset(
                filepath=filepath,
                menu_idname="USERPREF_MT_interaction_presets",
            )

        return {'FINISHED'}


class WM_OT_appconfig_activate(Operator):
    bl_idname = "wm.appconfig_activate"
    bl_label = "Activate Application Configuration"

    filepath: StringProperty(
        subtype='FILE_PATH',
    )

    def execute(self, context):
        import os
        bpy.utils.keyconfig_set(self.filepath)

        filepath = self.filepath.replace("keyconfig", "interaction")

        if os.path.exists(filepath):
            bpy.ops.script.execute_preset(
                filepath=filepath,
                menu_idname="USERPREF_MT_interaction_presets",
            )

        return {'FINISHED'}


class WM_OT_sysinfo(Operator):
    """Generate system information, saved into a text file"""

    bl_idname = "wm.sysinfo"
    bl_label = "Save System Info"

    filepath: StringProperty(
        subtype='FILE_PATH',
        options={'SKIP_SAVE'},
    )

    def execute(self, context):
        import sys_info
        sys_info.write_sysinfo(self.filepath)
        return {'FINISHED'}

    def invoke(self, context, event):
        import os

        if not self.filepath:
            self.filepath = os.path.join(
                os.path.expanduser("~"), "system-info.txt")

        wm = context.window_manager
        wm.fileselect_add(self)
        return {'RUNNING_MODAL'}


class WM_OT_copy_prev_settings(Operator):
    """Copy settings from previous version"""
    bl_idname = "wm.copy_prev_settings"
    bl_label = "Copy Previous Settings"

    def execute(self, context):
        import os
        import shutil
        ver = bpy.app.version
        ver_old = ((ver[0] * 100) + ver[1]) - 1
        path_src = bpy.utils.resource_path('USER', ver_old // 100, ver_old % 100)
        path_dst = bpy.utils.resource_path('USER')

        if os.path.isdir(path_dst):
            self.report({'ERROR'}, "Target path %r exists" % path_dst)
        elif not os.path.isdir(path_src):
            self.report({'ERROR'}, "Source path %r does not exist" % path_src)
        else:
            shutil.copytree(path_src, path_dst, symlinks=True)

            # reload recent-files.txt
            bpy.ops.wm.read_history()

            # don't loose users work if they open the splash later.
            if bpy.data.is_saved is bpy.data.is_dirty is False:
                bpy.ops.wm.read_homefile()
            else:
                self.report({'INFO'}, "Reload Start-Up file to restore settings")

            return {'FINISHED'}

        return {'CANCELLED'}


class WM_OT_keyconfig_test(Operator):
    """Test key-config for conflicts"""
    bl_idname = "wm.keyconfig_test"
    bl_label = "Test Key Configuration for Conflicts"

    def execute(self, context):
        from bpy_extras import keyconfig_utils

        wm = context.window_manager
        kc = wm.keyconfigs.default

        if keyconfig_utils.keyconfig_test(kc):
            print("CONFLICT")

        return {'FINISHED'}


class WM_OT_keyconfig_import(Operator):
    """Import key configuration from a python script"""
    bl_idname = "wm.keyconfig_import"
    bl_label = "Import Key Configuration..."

    filepath: StringProperty(
        subtype='FILE_PATH',
        default="keymap.py",
    )
    filter_folder: BoolProperty(
        name="Filter folders",
        default=True,
        options={'HIDDEN'},
    )
    filter_text: BoolProperty(
        name="Filter text",
        default=True,
        options={'HIDDEN'},
    )
    filter_python: BoolProperty(
        name="Filter python",
        default=True,
        options={'HIDDEN'},
    )
    keep_original: BoolProperty(
        name="Keep original",
        description="Keep original file after copying to configuration folder",
        default=True,
    )

    def execute(self, context):
        import os
        from os.path import basename
        import shutil

        if not self.filepath:
            self.report({'ERROR'}, "Filepath not set")
            return {'CANCELLED'}

        config_name = basename(self.filepath)

        path = bpy.utils.user_resource('SCRIPTS', os.path.join("presets", "keyconfig"), create=True)
        path = os.path.join(path, config_name)

        try:
            if self.keep_original:
                shutil.copy(self.filepath, path)
            else:
                shutil.move(self.filepath, path)
        except Exception as ex:
            self.report({'ERROR'}, "Installing keymap failed: %s" % ex)
            return {'CANCELLED'}

        # sneaky way to check we're actually running the code.
        if bpy.utils.keyconfig_set(path, report=self.report):
            return {'FINISHED'}
        else:
            return {'CANCELLED'}

    def invoke(self, context, event):
        wm = context.window_manager
        wm.fileselect_add(self)
        return {'RUNNING_MODAL'}

# This operator is also used by interaction presets saving - AddPresetBase


class WM_OT_keyconfig_export(Operator):
    """Export key configuration to a python script"""
    bl_idname = "wm.keyconfig_export"
    bl_label = "Export Key Configuration..."

<<<<<<< HEAD
    filepath: StringProperty(
=======
    all = BoolProperty(
        name="All Keymaps",
        default=False,
        description="Write all keymaps (not just user modified)",
    )
    filepath = StringProperty(
>>>>>>> 18af1dd8
        subtype='FILE_PATH',
        default="keymap.py",
    )
    filter_folder: BoolProperty(
        name="Filter folders",
        default=True,
        options={'HIDDEN'},
    )
    filter_text: BoolProperty(
        name="Filter text",
        default=True,
        options={'HIDDEN'},
    )
    filter_python: BoolProperty(
        name="Filter python",
        default=True,
        options={'HIDDEN'},
    )

    def execute(self, context):
        from bpy_extras import keyconfig_utils

        if not self.filepath:
            raise Exception("Filepath not set")

        if not self.filepath.endswith(".py"):
            self.filepath += ".py"

        wm = context.window_manager

        keyconfig_utils.keyconfig_export_as_data(
            wm,
            wm.keyconfigs.active,
            self.filepath,
            all_keymaps=self.all,
        )

        return {'FINISHED'}

    def invoke(self, context, event):
        wm = context.window_manager
        wm.fileselect_add(self)
        return {'RUNNING_MODAL'}


class WM_OT_keymap_restore(Operator):
    """Restore key map(s)"""
    bl_idname = "wm.keymap_restore"
    bl_label = "Restore Key Map(s)"

    all: BoolProperty(
        name="All Keymaps",
        description="Restore all keymaps to default",
    )

    def execute(self, context):
        wm = context.window_manager

        if self.all:
            for km in wm.keyconfigs.user.keymaps:
                km.restore_to_default()
        else:
            km = context.keymap
            km.restore_to_default()

        return {'FINISHED'}


class WM_OT_keyitem_restore(Operator):
    """Restore key map item"""
    bl_idname = "wm.keyitem_restore"
    bl_label = "Restore Key Map Item"

    item_id: IntProperty(
        name="Item Identifier",
        description="Identifier of the item to remove",
    )

    @classmethod
    def poll(cls, context):
        keymap = getattr(context, "keymap", None)
        return keymap

    def execute(self, context):
        km = context.keymap
        kmi = km.keymap_items.from_id(self.item_id)

        if (not kmi.is_user_defined) and kmi.is_user_modified:
            km.restore_item_to_default(kmi)

        return {'FINISHED'}


class WM_OT_keyitem_add(Operator):
    """Add key map item"""
    bl_idname = "wm.keyitem_add"
    bl_label = "Add Key Map Item"

    def execute(self, context):
        km = context.keymap

        if km.is_modal:
            km.keymap_items.new_modal("", 'A', 'PRESS')
        else:
            km.keymap_items.new("none", 'A', 'PRESS')

        # clear filter and expand keymap so we can see the newly added item
        if context.space_data.filter_text != "":
            context.space_data.filter_text = ""
            km.show_expanded_items = True
            km.show_expanded_children = True

        return {'FINISHED'}


class WM_OT_keyitem_remove(Operator):
    """Remove key map item"""
    bl_idname = "wm.keyitem_remove"
    bl_label = "Remove Key Map Item"

    item_id: IntProperty(
        name="Item Identifier",
        description="Identifier of the item to remove",
    )

    @classmethod
    def poll(cls, context):
        return hasattr(context, "keymap")

    def execute(self, context):
        km = context.keymap
        kmi = km.keymap_items.from_id(self.item_id)
        km.keymap_items.remove(kmi)
        return {'FINISHED'}


class WM_OT_keyconfig_remove(Operator):
    """Remove key config"""
    bl_idname = "wm.keyconfig_remove"
    bl_label = "Remove Key Config"

    @classmethod
    def poll(cls, context):
        wm = context.window_manager
        keyconf = wm.keyconfigs.active
        return keyconf and keyconf.is_user_defined

    def execute(self, context):
        wm = context.window_manager
        keyconfig = wm.keyconfigs.active
        wm.keyconfigs.remove(keyconfig)
        return {'FINISHED'}


class WM_OT_operator_cheat_sheet(Operator):
    """List all the Operators in a text-block, useful for scripting"""
    bl_idname = "wm.operator_cheat_sheet"
    bl_label = "Operator Cheat Sheet"

    def execute(self, context):
        op_strings = []
        tot = 0
        for op_module_name in dir(bpy.ops):
            op_module = getattr(bpy.ops, op_module_name)
            for op_submodule_name in dir(op_module):
                op = getattr(op_module, op_submodule_name)
                text = repr(op)
                if text.split("\n")[-1].startswith("bpy.ops."):
                    op_strings.append(text)
                    tot += 1

            op_strings.append('')

        textblock = bpy.data.texts.new("OperatorList.txt")
        textblock.write('# %d Operators\n\n' % tot)
        textblock.write('\n'.join(op_strings))
        self.report({'INFO'}, "See OperatorList.txt textblock")
        return {'FINISHED'}


# -----------------------------------------------------------------------------
# Add-on Operators

class WM_OT_addon_enable(Operator):
    """Enable an add-on"""
    bl_idname = "wm.addon_enable"
    bl_label = "Enable Add-on"

    module: StringProperty(
        name="Module",
        description="Module name of the add-on to enable",
    )

    def execute(self, context):
        import addon_utils

        err_str = ""

        def err_cb(ex):
            import traceback
            nonlocal err_str
            err_str = traceback.format_exc()
            print(err_str)

        mod = addon_utils.enable(self.module, default_set=True, handle_error=err_cb)

        if mod:
            info = addon_utils.module_bl_info(mod)

            info_ver = info.get("blender", (0, 0, 0))

            if info_ver > bpy.app.version:
                self.report(
                    {'WARNING'},
                    "This script was written Blender "
                    "version %d.%d.%d and might not "
                    "function (correctly), "
                    "though it is enabled" %
                    info_ver
                )
            return {'FINISHED'}
        else:

            if err_str:
                self.report({'ERROR'}, err_str)

            return {'CANCELLED'}


class WM_OT_addon_disable(Operator):
    """Disable an add-on"""
    bl_idname = "wm.addon_disable"
    bl_label = "Disable Add-on"

    module: StringProperty(
        name="Module",
        description="Module name of the add-on to disable",
    )

    def execute(self, context):
        import addon_utils

        err_str = ""

        def err_cb(ex):
            import traceback
            nonlocal err_str
            err_str = traceback.format_exc()
            print(err_str)

        addon_utils.disable(self.module, default_set=True, handle_error=err_cb)

        if err_str:
            self.report({'ERROR'}, err_str)

        return {'FINISHED'}


class WM_OT_owner_enable(Operator):
    """Enable workspace owner ID"""
    bl_idname = "wm.owner_enable"
    bl_label = "Enable Add-on"

    owner_id: StringProperty(
        name="UI Tag",
    )

    def execute(self, context):
        workspace = context.workspace
        workspace.owner_ids.new(self.owner_id)
        return {'FINISHED'}


class WM_OT_owner_disable(Operator):
    """Enable workspace owner ID"""
    bl_idname = "wm.owner_disable"
    bl_label = "Disable UI Tag"

    owner_id: StringProperty(
        name="UI Tag",
    )

    def execute(self, context):
        workspace = context.workspace
        owner_id = workspace.owner_ids[self.owner_id]
        workspace.owner_ids.remove(owner_id)
        return {'FINISHED'}


class WM_OT_theme_install(Operator):
    """Load and apply a Blender XML theme file"""
    bl_idname = "wm.theme_install"
    bl_label = "Install Theme..."

    overwrite: BoolProperty(
        name="Overwrite",
        description="Remove existing theme file if exists",
        default=True,
    )
    filepath: StringProperty(
        subtype='FILE_PATH',
    )
    filter_folder: BoolProperty(
        name="Filter folders",
        default=True,
        options={'HIDDEN'},
    )
    filter_glob: StringProperty(
        default="*.xml",
        options={'HIDDEN'},
    )

    def execute(self, context):
        import os
        import shutil
        import traceback

        xmlfile = self.filepath

        path_themes = bpy.utils.user_resource('SCRIPTS', "presets/interface_theme", create=True)

        if not path_themes:
            self.report({'ERROR'}, "Failed to get themes path")
            return {'CANCELLED'}

        path_dest = os.path.join(path_themes, os.path.basename(xmlfile))

        if not self.overwrite:
            if os.path.exists(path_dest):
                self.report({'WARNING'}, "File already installed to %r\n" % path_dest)
                return {'CANCELLED'}

        try:
            shutil.copyfile(xmlfile, path_dest)
            bpy.ops.script.execute_preset(
                filepath=path_dest,
                menu_idname="USERPREF_MT_interface_theme_presets",
            )

        except:
            traceback.print_exc()
            return {'CANCELLED'}

        return {'FINISHED'}

    def invoke(self, context, event):
        wm = context.window_manager
        wm.fileselect_add(self)
        return {'RUNNING_MODAL'}


class WM_OT_addon_refresh(Operator):
    """Scan add-on directories for new modules"""
    bl_idname = "wm.addon_refresh"
    bl_label = "Refresh"

    def execute(self, context):
        import addon_utils

        addon_utils.modules_refresh()

        return {'FINISHED'}


# Note: shares some logic with WM_OT_app_template_install
# but not enough to de-duplicate. Fixed here may apply to both.
class WM_OT_addon_install(Operator):
    """Install an add-on"""
    bl_idname = "wm.addon_install"
    bl_label = "Install Add-on from File..."

    overwrite: BoolProperty(
        name="Overwrite",
        description="Remove existing add-ons with the same ID",
        default=True,
    )
    target: EnumProperty(
        name="Target Path",
        items=(('DEFAULT', "Default", ""),
               ('PREFS', "User Prefs", "")),
    )

    filepath: StringProperty(
        subtype='FILE_PATH',
    )
    filter_folder: BoolProperty(
        name="Filter folders",
        default=True,
        options={'HIDDEN'},
    )
    filter_python: BoolProperty(
        name="Filter python",
        default=True,
        options={'HIDDEN'},
    )
    filter_glob: StringProperty(
        default="*.py;*.zip",
        options={'HIDDEN'},
    )

    def execute(self, context):
        import addon_utils
        import traceback
        import zipfile
        import shutil
        import os

        pyfile = self.filepath

        if self.target == 'DEFAULT':
            # don't use bpy.utils.script_paths("addons") because we may not be able to write to it.
            path_addons = bpy.utils.user_resource('SCRIPTS', "addons", create=True)
        else:
            path_addons = context.user_preferences.filepaths.script_directory
            if path_addons:
                path_addons = os.path.join(path_addons, "addons")

        if not path_addons:
            self.report({'ERROR'}, "Failed to get add-ons path")
            return {'CANCELLED'}

        if not os.path.isdir(path_addons):
            try:
                os.makedirs(path_addons, exist_ok=True)
            except:
                traceback.print_exc()

        # Check if we are installing from a target path,
        # doing so causes 2+ addons of same name or when the same from/to
        # location is used, removal of the file!
        addon_path = ""
        pyfile_dir = os.path.dirname(pyfile)
        for addon_path in addon_utils.paths():
            if os.path.samefile(pyfile_dir, addon_path):
                self.report({'ERROR'}, "Source file is in the add-on search path: %r" % addon_path)
                return {'CANCELLED'}
        del addon_path
        del pyfile_dir
        # done checking for exceptional case

        addons_old = {mod.__name__ for mod in addon_utils.modules()}

        # check to see if the file is in compressed format (.zip)
        if zipfile.is_zipfile(pyfile):
            try:
                file_to_extract = zipfile.ZipFile(pyfile, 'r')
            except:
                traceback.print_exc()
                return {'CANCELLED'}

            if self.overwrite:
                for f in file_to_extract.namelist():
                    module_filesystem_remove(path_addons, f)
            else:
                for f in file_to_extract.namelist():
                    path_dest = os.path.join(path_addons, os.path.basename(f))
                    if os.path.exists(path_dest):
                        self.report({'WARNING'}, "File already installed to %r\n" % path_dest)
                        return {'CANCELLED'}

            try:  # extract the file to "addons"
                file_to_extract.extractall(path_addons)
            except:
                traceback.print_exc()
                return {'CANCELLED'}

        else:
            path_dest = os.path.join(path_addons, os.path.basename(pyfile))

            if self.overwrite:
                module_filesystem_remove(path_addons, os.path.basename(pyfile))
            elif os.path.exists(path_dest):
                self.report({'WARNING'}, "File already installed to %r\n" % path_dest)
                return {'CANCELLED'}

            # if not compressed file just copy into the addon path
            try:
                shutil.copyfile(pyfile, path_dest)
            except:
                traceback.print_exc()
                return {'CANCELLED'}

        addons_new = {mod.__name__ for mod in addon_utils.modules()} - addons_old
        addons_new.discard("modules")

        # disable any addons we may have enabled previously and removed.
        # this is unlikely but do just in case. bug [#23978]
        for new_addon in addons_new:
            addon_utils.disable(new_addon, default_set=True)

        # possible the zip contains multiple addons, we could disallow this
        # but for now just use the first
        for mod in addon_utils.modules(refresh=False):
            if mod.__name__ in addons_new:
                info = addon_utils.module_bl_info(mod)

                # show the newly installed addon.
                context.window_manager.addon_filter = 'All'
                context.window_manager.addon_search = info["name"]
                break

        # in case a new module path was created to install this addon.
        bpy.utils.refresh_script_paths()

        # print message
        msg = (
            tip_("Modules Installed (%s) from %r into %r") %
            (", ".join(sorted(addons_new)), pyfile, path_addons)
        )
        print(msg)
        self.report({'INFO'}, msg)

        return {'FINISHED'}

    def invoke(self, context, event):
        wm = context.window_manager
        wm.fileselect_add(self)
        return {'RUNNING_MODAL'}


class WM_OT_addon_remove(Operator):
    """Delete the add-on from the file system"""
    bl_idname = "wm.addon_remove"
    bl_label = "Remove Add-on"

    module: StringProperty(
        name="Module",
        description="Module name of the add-on to remove",
    )

    @staticmethod
    def path_from_addon(module):
        import os
        import addon_utils

        for mod in addon_utils.modules():
            if mod.__name__ == module:
                filepath = mod.__file__
                if os.path.exists(filepath):
                    if os.path.splitext(os.path.basename(filepath))[0] == "__init__":
                        return os.path.dirname(filepath), True
                    else:
                        return filepath, False
        return None, False

    def execute(self, context):
        import addon_utils
        import os

        path, isdir = WM_OT_addon_remove.path_from_addon(self.module)
        if path is None:
            self.report({'WARNING'}, "Add-on path %r could not be found" % path)
            return {'CANCELLED'}

        # in case its enabled
        addon_utils.disable(self.module, default_set=True)

        import shutil
        if isdir:
            shutil.rmtree(path)
        else:
            os.remove(path)

        addon_utils.modules_refresh()

        context.area.tag_redraw()
        return {'FINISHED'}

    # lame confirmation check
    def draw(self, context):
        self.layout.label(text="Remove Add-on: %r?" % self.module)
        path, isdir = WM_OT_addon_remove.path_from_addon(self.module)
        self.layout.label(text="Path: %r" % path)

    def invoke(self, context, event):
        wm = context.window_manager
        return wm.invoke_props_dialog(self, width=600)


class WM_OT_addon_expand(Operator):
    """Display information and preferences for this add-on"""
    bl_idname = "wm.addon_expand"
    bl_label = ""
    bl_options = {'INTERNAL'}

    module: StringProperty(
        name="Module",
        description="Module name of the add-on to expand",
    )

    def execute(self, context):
        import addon_utils

        module_name = self.module

        mod = addon_utils.addons_fake_modules.get(module_name)
        if mod is not None:
            info = addon_utils.module_bl_info(mod)
            info["show_expanded"] = not info["show_expanded"]

        return {'FINISHED'}


class WM_OT_addon_userpref_show(Operator):
    """Show add-on user preferences"""
    bl_idname = "wm.addon_userpref_show"
    bl_label = ""
    bl_options = {'INTERNAL'}

    module: StringProperty(
        name="Module",
        description="Module name of the add-on to expand",
    )

    def execute(self, context):
        import addon_utils

        module_name = self.module

        modules = addon_utils.modules(refresh=False)
        mod = addon_utils.addons_fake_modules.get(module_name)
        if mod is not None:
            info = addon_utils.module_bl_info(mod)
            info["show_expanded"] = True

            context.user_preferences.active_section = 'ADDONS'
            context.window_manager.addon_filter = 'All'
            context.window_manager.addon_search = info["name"]
            bpy.ops.screen.userpref_show('INVOKE_DEFAULT')

        return {'FINISHED'}


# Note: shares some logic with WM_OT_addon_install
# but not enough to de-duplicate. Fixes here may apply to both.
class WM_OT_app_template_install(Operator):
    """Install an application-template"""
    bl_idname = "wm.app_template_install"
    bl_label = "Install Template from File..."

    overwrite: BoolProperty(
        name="Overwrite",
        description="Remove existing template with the same ID",
        default=True,
    )

    filepath: StringProperty(
        subtype='FILE_PATH',
    )
    filter_folder: BoolProperty(
        name="Filter folders",
        default=True,
        options={'HIDDEN'},
    )
    filter_glob: StringProperty(
        default="*.zip",
        options={'HIDDEN'},
    )

    def execute(self, context):
        import traceback
        import zipfile
        import shutil
        import os

        filepath = self.filepath

        path_app_templates = bpy.utils.user_resource(
            'SCRIPTS', os.path.join("startup", "bl_app_templates_user"),
            create=True,
        )

        if not path_app_templates:
            self.report({'ERROR'}, "Failed to get add-ons path")
            return {'CANCELLED'}

        if not os.path.isdir(path_app_templates):
            try:
                os.makedirs(path_app_templates, exist_ok=True)
            except:
                traceback.print_exc()

        app_templates_old = set(os.listdir(path_app_templates))

        # check to see if the file is in compressed format (.zip)
        if zipfile.is_zipfile(filepath):
            try:
                file_to_extract = zipfile.ZipFile(filepath, 'r')
            except:
                traceback.print_exc()
                return {'CANCELLED'}

            if self.overwrite:
                for f in file_to_extract.namelist():
                    module_filesystem_remove(path_app_templates, f)
            else:
                for f in file_to_extract.namelist():
                    path_dest = os.path.join(path_app_templates, os.path.basename(f))
                    if os.path.exists(path_dest):
                        self.report({'WARNING'}, "File already installed to %r\n" % path_dest)
                        return {'CANCELLED'}

            try:  # extract the file to "bl_app_templates_user"
                file_to_extract.extractall(path_app_templates)
            except:
                traceback.print_exc()
                return {'CANCELLED'}

        else:
            # Only support installing zipfiles
            self.report({'WARNING'}, "Expected a zip-file %r\n" % filepath)
            return {'CANCELLED'}

        app_templates_new = set(os.listdir(path_app_templates)) - app_templates_old

        # in case a new module path was created to install this addon.
        bpy.utils.refresh_script_paths()

        # print message
        msg = (
            tip_("Template Installed (%s) from %r into %r") %
            (", ".join(sorted(app_templates_new)), filepath, path_app_templates)
        )
        print(msg)
        self.report({'INFO'}, msg)

        return {'FINISHED'}

    def invoke(self, context, event):
        wm = context.window_manager
        wm.fileselect_add(self)
        return {'RUNNING_MODAL'}


class WM_OT_tool_set_by_name(Operator):
    """Set the tool by name (for keymaps)"""
    bl_idname = "wm.tool_set_by_name"
    bl_label = "Set Tool By Name"

    name: StringProperty(
        name="Text",
        description="Display name of the tool",
    )
    cycle: BoolProperty(
        name="Cycle",
        description="Cycle through tools in this group",
        default=False,
        options={'SKIP_SAVE'},
    )

    space_type: rna_space_type_prop

    def execute(self, context):
        from bl_ui.space_toolsystem_common import (
            activate_by_name,
            activate_by_name_or_cycle,
        )

        if self.properties.is_property_set("space_type"):
            space_type = self.space_type
        else:
            space_type = context.space_data.type

        fn = activate_by_name_or_cycle if self.cycle else activate_by_name
        if fn(context, space_type, self.name):
            return {'FINISHED'}
        else:
            self.report({'WARNING'}, f"Tool {self.name!r} not found.")
            return {'CANCELLED'}


class WM_OT_toolbar(Operator):
    bl_idname = "wm.toolbar"
    bl_label = "Toolbar"

    def execute(self, context):
        from bl_ui.space_toolsystem_common import (
            ToolSelectPanelHelper,
            keymap_from_context,
        )
        space_type = context.space_data.type

        cls = ToolSelectPanelHelper._tool_class_from_space_type(space_type)
        if cls is None:
            self.report({'WARNING'}, f"Toolbar not found for {space_type!r}")
            return {'CANCELLED'}

        wm = context.window_manager
        keymap = keymap_from_context(context, space_type)

        def draw_menu(popover, context):
            layout = popover.layout

            layout.operator_context = 'INVOKE_DEFAULT'
            layout.operator("wm.search_menu", text="Search Commands...", icon='VIEWZOOM')

            cls.draw_cls(layout, context, detect_layout=False, scale_y=1.0)

        wm.popover(draw_menu, ui_units_x=8, keymap=keymap)
        return {'FINISHED'}


# Studio Light operations
class WM_OT_studiolight_install(Operator):
    """Install a user defined studio light"""
    bl_idname = "wm.studiolight_install"
    bl_label = "Install Custom Studio Light"

    files: CollectionProperty(
        name="File Path",
        type=OperatorFileListElement,
    )
    directory: StringProperty(
        subtype='DIR_PATH',
    )
    filter_folder: BoolProperty(
        name="Filter folders",
        default=True,
        options={'HIDDEN'},
    )
    filter_glob: StringProperty(
        default="*.png;*.jpg;*.hdr;*.exr",
        options={'HIDDEN'},
    )
    orientation: EnumProperty(
        items=(
            ("MATCAP", "MatCap", ""),
            ("WORLD", "World", ""),
            ("CAMERA", "Camera", ""),
        )
    )

    def execute(self, context):
        import traceback
        import shutil
        import pathlib
        userpref = context.user_preferences

        filepaths = [pathlib.Path(self.directory, e.name) for e in self.files]
        path_studiolights = bpy.utils.user_resource('DATAFILES')

        if not path_studiolights:
            self.report({'ERROR'}, "Failed to get Studio Light path")
            return {'CANCELLED'}

        path_studiolights = pathlib.Path(path_studiolights, "studiolights", self.orientation.lower())
        if not path_studiolights.exists():
            try:
                path_studiolights.mkdir(parents=True, exist_ok=True)
            except:
                traceback.print_exc()

        for filepath in filepaths:
            shutil.copy(str(filepath), str(path_studiolights))
            userpref.studio_lights.new(str(path_studiolights.joinpath(filepath.name)), self.orientation)

        # print message
        msg = (
            tip_("StudioLight Installed %r into %r") %
            (", ".join(str(x.name) for x in self.files), str(path_studiolights))
        )
        print(msg)
        self.report({'INFO'}, msg)
        return {'FINISHED'}

    def invoke(self, context, event):
        wm = context.window_manager
        wm.fileselect_add(self)
        return {'RUNNING_MODAL'}


class WM_OT_studiolight_uninstall(Operator):
    bl_idname = 'wm.studiolight_uninstall'
    bl_label = "Uninstall Studio Light"
    index: bpy.props.IntProperty()

    def _remove_path(self, path):
        if path.exists():
            path.unlink()

    def execute(self, context):
        import pathlib
        userpref = context.user_preferences
        for studio_light in userpref.studio_lights:
            if studio_light.index == self.index:
                self._remove_path(pathlib.Path(studio_light.path))
                self._remove_path(pathlib.Path(studio_light.path_irr_cache))
                self._remove_path(pathlib.Path(studio_light.path_sh_cache))
                userpref.studio_lights.remove(studio_light)
                return {'FINISHED'}
        return {'CANCELLED'}


class WM_OT_studiolight_userpref_show(Operator):
    """Show light user preferences"""
    bl_idname = "wm.studiolight_userpref_show"
    bl_label = ""
    bl_options = {'INTERNAL'}

    def execute(self, context):
        context.user_preferences.active_section = 'LIGHTS'
        bpy.ops.screen.userpref_show('INVOKE_DEFAULT')
        return {'FINISHED'}


classes = (
    BRUSH_OT_active_index_set,
    WM_OT_addon_disable,
    WM_OT_addon_enable,
    WM_OT_addon_expand,
    WM_OT_addon_install,
    WM_OT_addon_refresh,
    WM_OT_addon_remove,
    WM_OT_addon_userpref_show,
    WM_OT_app_template_install,
    WM_OT_appconfig_activate,
    WM_OT_appconfig_default,
    WM_OT_context_collection_boolean_set,
    WM_OT_context_cycle_array,
    WM_OT_context_cycle_enum,
    WM_OT_context_cycle_int,
    WM_OT_context_menu_enum,
    WM_OT_context_modal_mouse,
    WM_OT_context_pie_enum,
    WM_OT_context_scale_float,
    WM_OT_context_scale_int,
    WM_OT_context_set_boolean,
    WM_OT_context_set_enum,
    WM_OT_context_set_float,
    WM_OT_context_set_id,
    WM_OT_context_set_int,
    WM_OT_context_set_string,
    WM_OT_context_set_value,
    WM_OT_context_toggle,
    WM_OT_context_toggle_enum,
    WM_OT_copy_prev_settings,
    WM_OT_doc_view,
    WM_OT_doc_view_manual,
    WM_OT_keyconfig_activate,
    WM_OT_keyconfig_export,
    WM_OT_keyconfig_import,
    WM_OT_keyconfig_remove,
    WM_OT_keyconfig_test,
    WM_OT_keyitem_add,
    WM_OT_keyitem_remove,
    WM_OT_keyitem_restore,
    WM_OT_keymap_restore,
    WM_OT_operator_cheat_sheet,
    WM_OT_operator_pie_enum,
    WM_OT_path_open,
    WM_OT_properties_add,
    WM_OT_properties_context_change,
    WM_OT_properties_edit,
    WM_OT_properties_remove,
    WM_OT_sysinfo,
    WM_OT_theme_install,
    WM_OT_owner_disable,
    WM_OT_owner_enable,
    WM_OT_url_open,
    WM_OT_studiolight_install,
    WM_OT_studiolight_uninstall,
    WM_OT_studiolight_userpref_show,
    WM_OT_tool_set_by_name,
    WM_OT_toolbar,
)<|MERGE_RESOLUTION|>--- conflicted
+++ resolved
@@ -1608,16 +1608,12 @@
     bl_idname = "wm.keyconfig_export"
     bl_label = "Export Key Configuration..."
 
-<<<<<<< HEAD
-    filepath: StringProperty(
-=======
-    all = BoolProperty(
+    all: BoolProperty(
         name="All Keymaps",
         default=False,
         description="Write all keymaps (not just user modified)",
     )
-    filepath = StringProperty(
->>>>>>> 18af1dd8
+    filepath: StringProperty(
         subtype='FILE_PATH',
         default="keymap.py",
     )
