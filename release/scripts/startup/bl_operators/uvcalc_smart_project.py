--- conflicted
+++ resolved
@@ -1,4 +1,4 @@
-﻿# ##### BEGIN GPL LICENSE BLOCK #####
+# ##### BEGIN GPL LICENSE BLOCK #####
 #
 #  This program is free software; you can redistribute it and/or
 #  modify it under the terms of the GNU General Public License
@@ -1048,21 +1048,9 @@
 
 
 class SmartProject(Operator):
-<<<<<<< HEAD
-    # bfa - Original tooltip is confusing and simply wrong. Project is no unwrapping.
-    # The only real unwrapping methods in the available list of UV mapping methods is abf and lscm.
-
-    #"""This script projection unwraps the selected faces of a mesh """ \
-    #"""(it operates on all selected mesh objects, and can be used """ \
-    #"""to unwrap selected faces, or all faces)"""
-
-    """Smart UV Project\nThis uv mapping method projects the UV mapping from as much sides as defined by the angle"""
-
-=======
     """This script projection unwraps the selected faces of a mesh """ \
         """(it operates on all selected mesh objects, and can be used """ \
         """to unwrap selected faces, or all faces)"""
->>>>>>> a446f00b
     bl_idname = "uv.smart_project"
     bl_label = "Smart UV Project"
     bl_options = {'REGISTER', 'UNDO'}
@@ -1092,17 +1080,10 @@
         default=True
     )
     stretch_to_bounds = BoolProperty(
-<<<<<<< HEAD
-            name="Stretch to UV Bounds",
-            description="Stretch the final output to texture bounds",
-            default=False, # bfa - changed default from true to false
-            )
-=======
         name="Stretch to UV Bounds",
         description="Stretch the final output to texture bounds",
         default=True,
     )
->>>>>>> a446f00b
 
     @classmethod
     def poll(cls, context):
