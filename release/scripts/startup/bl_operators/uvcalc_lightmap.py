--- conflicted
+++ resolved
@@ -570,11 +570,7 @@
 
 
 class LightMapPack(Operator):
-<<<<<<< HEAD
-    """Lightmap Pack\nPack each faces UV's into the UV bounds"""
-=======
-    """Pack each face's UVs into the UV bounds"""
->>>>>>> b1835cb5
+    """Lightmap Pack\nPack each face's UV's into the UV bounds"""
     bl_idname = "uv.lightmap_pack"
     bl_label = "Lightmap Pack"
 
