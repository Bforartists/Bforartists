# ##### BEGIN GPL LICENSE BLOCK #####
#
#  This program is free software; you can redistribute it and/or
#  modify it under the terms of the GNU General Public License
#  as published by the Free Software Foundation; either version 2
#  of the License, or (at your option) any later version.
#
#  This program is distributed in the hope that it will be useful,
#  but WITHOUT ANY WARRANTY; without even the implied warranty of
#  MERCHANTABILITY or FITNESS FOR A PARTICULAR PURPOSE.  See the
#  GNU General Public License for more details.
#
#  You should have received a copy of the GNU General Public License
#  along with this program; if not, write to the Free Software Foundation,
#  Inc., 51 Franklin Street, Fifth Floor, Boston, MA 02110-1301, USA.
#
# ##### END GPL LICENSE BLOCK #####

# <pep8 compliant>

import bpy
from bpy.types import Header, Menu, Panel
from bpy.app.translations import contexts as i18n_contexts
from bl_ui.space_dopesheet import (
    DopesheetFilterPopoverBase,
)

################################ Switch between the editors ##########################################

# The blank button, we don't want to switch to the editor in which we are already.

class ANIM_OT_switch_editors_in_nla(bpy.types.Operator):
    """You are in Nonlinear Animation Editor"""      # blender will use this as a tooltip for menu items and buttons.
    bl_idname = "wm.switch_editor_in_nla"        # unique identifier for buttons and menu items to reference.
    bl_label = "Nonlinear Animation Editor"         # display name in the interface.
    bl_options = {'REGISTER', 'UNDO'}  # enable undo for the operator.

    def execute(self, context):        # Blank button, we don't execute anything here.
        return {'FINISHED'}

##########################################


class NLA_HT_header(Header):
    bl_space_type = 'NLA_EDITOR'

    def draw(self, context):
        layout = self.layout

        st = context.space_data

        ALL_MT_editormenu.draw_hidden(context, layout) # bfa - show hide the editormenu

        ########################### Switch between the editors

        # bfa - The tabs to switch between the four animation editors. The classes are in space_dopesheet.py
        row = layout.row(align=True)

        row.operator("wm.switch_editor_to_dopesheet", text="", icon='ACTION')
        row.operator("wm.switch_editor_to_graph", text="", icon='GRAPH')
        row.operator("wm.switch_editor_to_driver", text="", icon='DRIVER')
        row.operator("wm.switch_editor_in_nla", text="", icon='NLA_ACTIVE')

        ###########################

        NLA_MT_editor_menus.draw_collapsible(context, layout)

        layout.separator_spacer()

        layout.popover(
            panel="NLA_PT_filters",
            text="",
            icon='FILTER',
        )

        layout.prop(st, "auto_snap", text="")

# bfa - show hide the editormenu
class ALL_MT_editormenu(Menu):
    bl_label = ""

    def draw(self, context):
        self.draw_menus(self.layout, context)

    @staticmethod
    def draw_menus(layout, context):

        row = layout.row(align=True)
        row.template_header() # editor type menus

class NLA_PT_filters(DopesheetFilterPopoverBase, Panel):
    bl_space_type = 'NLA_EDITOR'
    bl_region_type = 'HEADER'
    bl_label = "Filters"

    def draw(self, context):
        layout = self.layout

        DopesheetFilterPopoverBase.draw_generic_filters(context, layout)
        layout.separator()
        DopesheetFilterPopoverBase.draw_search_filters(context, layout)
        layout.separator()
        DopesheetFilterPopoverBase.draw_standard_filters(context, layout)


class NLA_MT_editor_menus(Menu):
    bl_idname = "NLA_MT_editor_menus"
    bl_label = ""

    def draw(self, context):
        st = context.space_data
        layout = self.layout
        layout.menu("NLA_MT_view")
        layout.menu("NLA_MT_select")
        if st.show_markers:
            layout.menu("NLA_MT_marker")
        layout.menu("NLA_MT_edit")
        layout.menu("NLA_MT_add")


class NLA_MT_view(Menu):
    bl_label = "View"

    def draw(self, context):
        layout = self.layout

        st = context.space_data

        layout.prop(st, "show_region_ui")

        layout.separator()

        layout.operator("anim.previewrange_set", icon='BORDER_RECT')
        layout.operator("anim.previewrange_clear", icon = "CLEAR")
        layout.operator("nla.previewrange_set", icon='BORDER_RECT')

        layout.separator()

        layout.operator("view2d.zoom_in", text = "Zoom In", icon = "ZOOM_IN")
        layout.operator("view2d.zoom_out", text = "Zoom Out", icon = "ZOOM_OUT")
        layout.operator("view2d.zoom_border", icon = "ZOOM_BORDER")

        layout.separator()

        layout.operator("nla.view_all", icon = "VIEWALL")
        layout.operator("nla.view_selected", icon = "VIEW_SELECTED")
        layout.operator("nla.view_frame", icon = "VIEW_FRAME" )

        layout.separator()

        layout.menu("INFO_MT_area")
        layout.menu("NLA_MT_view_pie_menus")


class NLA_MT_view_pie_menus(Menu):
    bl_label = "Pie menus"

    def draw(self, _context):
        layout = self.layout

        layout.operator("wm.call_menu_pie", text = "Snap", icon = "MENU_PANEL").name = 'NLA_MT_snap_pie'


class NLA_PT_view_marker_options(Panel):
    bl_label = "Marker Options"
    bl_space_type = 'NLA_EDITOR'
    bl_region_type = 'UI'
    bl_category = 'View'

    def draw(self, context):
        layout = self.layout

        tool_settings = context.tool_settings

        layout.prop(tool_settings, "lock_markers")


class NLA_PT_view_view_options(Panel):
    bl_label = "View Options"
    bl_space_type = 'NLA_EDITOR'
    bl_region_type = 'UI'
    bl_category = 'View'

    def draw(self, context):
        layout = self.layout

        st = context.space_data

        layout.separator()

        layout.prop(st, "show_markers")
        layout.prop(st, "show_local_markers")

        layout.separator()

        layout.prop(st, "show_seconds")
        layout.prop(st, "show_locked_time")

        layout.separator()

        layout.prop(st, "show_strip_curves")
        layout.prop(st, "use_realtime_update")



# Workaround to separate the tooltips
class NLA_MT_select_inverse(bpy.types.Operator):
    """Inverts the current selection """      # blender will use this as a tooltip for menu items and buttons.
    bl_idname = "nla.select_all_inverse"        # unique identifier for buttons and menu items to reference.
    bl_label = "Select Inverse"         # display name in the interface.
    bl_options = {'REGISTER', 'UNDO'}  # enable undo for the operator.

    def execute(self, context):        # execute() is called by blender when running the operator.
        bpy.ops.nla.select_all(action = 'INVERT')
        return {'FINISHED'}

# Workaround to separate the tooltips
class NLA_MT_select_none(bpy.types.Operator):
    """Deselects everything """      # blender will use this as a tooltip for menu items and buttons.
    bl_idname = "nla.select_all_none"        # unique identifier for buttons and menu items to reference.
    bl_label = "Select None"         # display name in the interface.
    bl_options = {'REGISTER', 'UNDO'}  # enable undo for the operator.

    def execute(self, context):        # execute() is called by blender when running the operator.
        bpy.ops.nla.select_all(action = 'DESELECT')
        return {'FINISHED'}


class NLA_MT_select(Menu):
    bl_label = "Select"

    def draw(self, _context):
        layout = self.layout

        layout.operator("nla.select_all", text="All", icon='SELECT_ALL').action = 'SELECT'
        layout.operator("nla.select_all_none", text="None", icon='SELECT_NONE') # bfa - separated tooltip
        layout.operator("nla.select_all_inverse", text="Inverse", icon='INVERSE') # bfa - separated tooltip

        layout.separator()
        layout.operator("nla.select_box", icon='BORDER_RECT').axis_range = False
        layout.operator("nla.select_box", text="Box Select (Axis Range)", icon='BORDER_RECT').axis_range = True

        layout.separator()
        props = layout.operator("nla.select_leftright", text="Before Current Frame", icon = "BEFORE_CURRENT_FRAME")
        props.extend = False
        props.mode = 'LEFT'
        props = layout.operator("nla.select_leftright", text="After Current Frame", icon = "BEFORE_CURRENT_FRAME")
        props.extend = False
        props.mode = 'RIGHT'


class NLA_MT_marker(Menu):
    bl_label = "Marker"

    def draw(self, context):
        layout = self.layout

        from bl_ui.space_time import marker_menu_generic
        marker_menu_generic(layout, context)


class NLA_MT_edit(Menu):
    bl_label = "Edit"

    def draw(self, context):
        layout = self.layout

        scene = context.scene

        layout.menu("NLA_MT_edit_transform", text="Transform")

        layout.operator_menu_enum("nla.snap", "type", text="Snap")

        layout.separator()
        layout.operator("nla.duplicate", text="Duplicate", icon = "DUPLICATE").linked = False
        layout.operator("nla.duplicate", text="Linked Duplicate", icon = "DUPLICATE").linked = True
        layout.operator("nla.split", icon = "SPLIT")
        layout.operator("nla.delete", icon = "DELETE")
        layout.operator("nla.tracks_delete", icon = "DELETE")

        layout.separator()
        layout.operator("nla.mute_toggle", icon = "MUTE_IPO_ON")

        layout.separator()
        layout.operator("nla.apply_scale", icon = "APPLYSCALE")
        layout.operator("nla.clear_scale", icon = "CLEARSCALE")
        layout.operator("nla.action_sync_length", icon = "SYNC").active = False

        layout.separator()
        layout.operator("nla.make_single_user", icon = "MAKE_SINGLE_USER")

        layout.separator()
        layout.operator("nla.swap", icon = "SWAP")
        layout.operator("nla.move_up", icon = "MOVE_UP")
        layout.operator("nla.move_down", icon = "MOVE_DOWN")

        # TODO: this really belongs more in a "channel" (or better, "track") menu
        layout.separator()
        layout.operator_menu_enum("anim.channels_move", "direction", text="Track Ordering")
        layout.operator("anim.channels_clean_empty", icon = "CLEAN_CHANNELS")

        layout.separator()
        # TODO: names of these tools for 'tweak-mode' need changing?
        if scene.is_nla_tweakmode:
            layout.operator("nla.tweakmode_exit", text="Stop Editing Stashed Action", icon = "ACTION_TWEAK").isolate_action = True
            layout.operator("nla.tweakmode_exit", text="Stop Tweaking Strip Actions", icon = "ACTION_TWEAK")
        else:
            layout.operator("nla.tweakmode_enter", text="Start Editing Stashed Action", icon = "ACTION_TWEAK").isolate_action = True
            layout.operator("nla.tweakmode_enter", text="Start Tweaking Strip Actions", icon = "ACTION_TWEAK")


class NLA_MT_add(Menu):
    bl_label = "Add"
    bl_translation_context = i18n_contexts.operator_default

    def draw(self, _context):
        layout = self.layout

        layout.operator("nla.actionclip_add", icon = "ADD_STRIP")
        layout.operator("nla.transition_add", icon = "TRANSITION")
        layout.operator("nla.soundclip_add", icon = "SOUND")

        layout.separator()
        layout.operator("nla.meta_add", icon = "ADD_METASTRIP")
        layout.operator("nla.meta_remove", icon = "REMOVE_METASTRIP")

        layout.separator()
        layout.operator("nla.tracks_add", icon = "ADD_TRACK").above_selected = False
        layout.operator("nla.tracks_add", text="Add Tracks Above Selected", icon = "ADD_TRACK_ABOVE").above_selected = True

        layout.separator()
        layout.operator("nla.selected_objects_add", icon = "ADD_SELECTED")


class NLA_MT_edit_transform(Menu):
    bl_label = "Transform"

    def draw(self, _context):
        layout = self.layout

        layout.operator("transform.translate", text="Grab/Move", icon = "TRANSFORM_MOVE")
        layout.operator("transform.transform", text="Extend", icon = "SHRINK_FATTEN").mode = 'TIME_EXTEND'
        layout.operator("transform.transform", text="Scale", icon = "TRANSFORM_SCALE").mode = 'TIME_SCALE'


class NLA_MT_snap_pie(Menu):
    bl_label = "Snap"

    def draw(self, _context):
        layout = self.layout
        pie = layout.menu_pie()

<<<<<<< HEAD
        pie.operator("nla.snap", text="Current Frame", icon = "SNAP_CURRENTFRAME").type= 'CFRA'
        pie.operator("nla.snap", text="Nearest Frame", icon = "SNAP_NEARESTFRAME").type= 'NEAREST_FRAME'
        pie.operator("nla.snap", text="Nearest Second", icon = "SNAP_NEARESTSECOND").type= 'NEAREST_SECOND'
        pie.operator("nla.snap", text="Nearest Marker", icon = "SNAP_NEARESTMARKER").type= 'NEAREST_MARKER'

=======
        pie.operator("nla.snap", text="Selection to Current Frame").type = 'CFRA'
        pie.operator("nla.snap", text="Selection to Nearest Frame").type = 'NEAREST_FRAME'
        pie.operator("nla.snap", text="Selection to Nearest Second").type = 'NEAREST_SECOND'
        pie.operator("nla.snap", text="Selection to Nearest Marker").type = 'NEAREST_MARKER'
>>>>>>> a1f46ac9


class NLA_MT_context_menu(Menu):
    bl_label = "NLA Context Menu"

    def draw(self, context):
        layout = self.layout
        scene = context.scene

        if scene.is_nla_tweakmode:
            layout.operator("nla.tweakmode_exit", text="Stop Editing Stashed Action", icon = "ACTION_TWEAK").isolate_action = True
            layout.operator("nla.tweakmode_exit", text="Stop Tweaking Strip Actions", icon = "ACTION_TWEAK")
        else:
            layout.operator("nla.tweakmode_enter", text="Start Editing Stashed Action", icon = "ACTION_TWEAK").isolate_action = True
            layout.operator("nla.tweakmode_enter", text="Start Tweaking Strip Actions", icon = "ACTION_TWEAK")

        layout.separator()

        layout.operator("nla.duplicate", text="Duplicate", icon = "DUPLICATE").linked = False
        layout.operator("nla.duplicate", text="Linked Duplicate", icon = "DUPLICATE").linked = True

        layout.separator()

        layout.operator("nla.split", icon = "SPLIT")
        layout.operator("nla.delete", icon = "DELETE")

        layout.separator()

        layout.operator("nla.swap", icon = "SWAP")

        layout.separator()

        layout.operator_menu_enum("nla.snap", "type", text="Snap")


class NLA_MT_channel_context_menu(Menu):
    bl_label = "NLA Channel Context Menu"

    def draw(self, _context):
        layout = self.layout

        layout.operator_menu_enum("anim.channels_move", "direction", text="Track Ordering...")
        layout.operator("anim.channels_clean_empty", icon = "CLEAN_CHANNELS")


classes = (
    ANIM_OT_switch_editors_in_nla,
    ALL_MT_editormenu,
    NLA_HT_header,
    NLA_MT_edit,
    NLA_MT_editor_menus,
    NLA_MT_view,
    NLA_MT_view_pie_menus,
    NLA_PT_view_marker_options,
    NLA_PT_view_view_options,
    NLA_MT_select_inverse,
    NLA_MT_select_none,
    NLA_MT_select,
    NLA_MT_marker,
    NLA_MT_add,
    NLA_MT_edit_transform,
    NLA_MT_snap_pie,
    NLA_MT_context_menu,
    NLA_MT_channel_context_menu,
    NLA_PT_filters,
)

if __name__ == "__main__":  # only for live edit.
    from bpy.utils import register_class
    for cls in classes:
        register_class(cls)<|MERGE_RESOLUTION|>--- conflicted
+++ resolved
@@ -350,18 +350,11 @@
         layout = self.layout
         pie = layout.menu_pie()
 
-<<<<<<< HEAD
-        pie.operator("nla.snap", text="Current Frame", icon = "SNAP_CURRENTFRAME").type= 'CFRA'
-        pie.operator("nla.snap", text="Nearest Frame", icon = "SNAP_NEARESTFRAME").type= 'NEAREST_FRAME'
-        pie.operator("nla.snap", text="Nearest Second", icon = "SNAP_NEARESTSECOND").type= 'NEAREST_SECOND'
-        pie.operator("nla.snap", text="Nearest Marker", icon = "SNAP_NEARESTMARKER").type= 'NEAREST_MARKER'
-
-=======
-        pie.operator("nla.snap", text="Selection to Current Frame").type = 'CFRA'
-        pie.operator("nla.snap", text="Selection to Nearest Frame").type = 'NEAREST_FRAME'
-        pie.operator("nla.snap", text="Selection to Nearest Second").type = 'NEAREST_SECOND'
-        pie.operator("nla.snap", text="Selection to Nearest Marker").type = 'NEAREST_MARKER'
->>>>>>> a1f46ac9
+        pie.operator("nla.snap", text="Selection to Current Frame", icon = "SNAP_CURRENTFRAME").type= 'CFRA'
+        pie.operator("nla.snap", text="Selection to Nearest Frame", icon = "SNAP_NEARESTFRAME").type= 'NEAREST_FRAME'
+        pie.operator("nla.snap", text="Selection to Nearest Second", icon = "SNAP_NEARESTSECOND").type= 'NEAREST_SECOND'
+        pie.operator("nla.snap", text="Selection to Nearest Marker", icon = "SNAP_NEARESTMARKER").type= 'NEAREST_MARKER'
+
 
 
 class NLA_MT_context_menu(Menu):
