--- conflicted
+++ resolved
@@ -430,16 +430,12 @@
 
         layout.separator()
 
-<<<<<<< HEAD
-        layout.operator("nla.swap", icon="SWAP")
-=======
         layout.operator("nla.meta_add")
         layout.operator("nla.meta_remove")
 
         layout.separator()
 
-        layout.operator("nla.swap")
->>>>>>> 13005be2
+        layout.operator("nla.swap", icon="SWAP")
 
         layout.separator()
 
