--- conflicted
+++ resolved
@@ -106,16 +106,13 @@
     bl_idname = "NLA_MT_editor_menus"
     bl_label = ""
 
-<<<<<<< HEAD
-    def draw(self, _context):
-=======
     def draw(self, context):
         st = context.space_data
->>>>>>> c368d945
         layout = self.layout
         layout.menu("NLA_MT_view")
         layout.menu("NLA_MT_select")
-        layout.menu("NLA_MT_marker")
+        if st.show_markers:
+            layout.menu("NLA_MT_marker")
         layout.menu("NLA_MT_edit")
         layout.menu("NLA_MT_add")
 
