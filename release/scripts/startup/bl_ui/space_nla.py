﻿# ##### BEGIN GPL LICENSE BLOCK #####
#
#  This program is free software; you can redistribute it and/or
#  modify it under the terms of the GNU General Public License
#  as published by the Free Software Foundation; either version 2
#  of the License, or (at your option) any later version.
#
#  This program is distributed in the hope that it will be useful,
#  but WITHOUT ANY WARRANTY; without even the implied warranty of
#  MERCHANTABILITY or FITNESS FOR A PARTICULAR PURPOSE.  See the
#  GNU General Public License for more details.
#
#  You should have received a copy of the GNU General Public License
#  along with this program; if not, write to the Free Software Foundation,
#  Inc., 51 Franklin Street, Fifth Floor, Boston, MA 02110-1301, USA.
#
# ##### END GPL LICENSE BLOCK #####

# <pep8 compliant>

import bpy
from bpy.types import Header, Menu, Panel
<<<<<<< HEAD

################################ Switch between the editors ##########################################


class switch_editors_in_nla(bpy.types.Operator):
    """You are in NLA editor"""      # blender will use this as a tooltip for menu items and buttons.
    bl_idname = "wm.switch_editor_in_nla"        # unique identifier for buttons and menu items to reference.
    bl_label = "NLA Editor"         # display name in the interface.
    bl_options = {'REGISTER', 'UNDO'}  # enable undo for the operator.

    #def execute(self, context):        # execute() is called by blender when running the operator.
    #    bpy.ops.wm.context_set_enum(data_path="area.type", value="NLA_EDITOR")
    #    return {'FINISHED'}  

##########################################################################
=======
from .space_dopesheet import (
    DopesheetFilterPopoverBase,
    dopesheet_filter,
)
>>>>>>> 24888ec9


class NLA_HT_header(Header):
    bl_space_type = 'NLA_EDITOR'

    def draw(self, context):
        layout = self.layout

        st = context.space_data

        ALL_MT_editormenu.draw_hidden(context, layout) # bfa - show hide the editormenu

        # bfa - The tabs to switch between the four animation editors. The classes are in space_time.py
        row = layout.row(align=True)
        row.operator("wm.switch_editor_to_timeline", text="", icon='TIME')
        row.operator("wm.switch_editor_to_graph", text="", icon='IPO')
        row.operator("wm.switch_editor_to_dopesheet", text="", icon='ACTION')     
        row.operator("wm.switch_editor_in_nla", text="", icon='NLA_ACTIVE')
  
        NLA_MT_editor_menus.draw_collapsible(context, layout)

        layout.separator_spacer()

        dopesheet_filter(layout, context)

<<<<<<< HEAD
        layout.prop(st, "auto_snap", text="",icon = "SNAP_ON")

# bfa - show hide the editormenu
class ALL_MT_editormenu(Menu):
    bl_label = ""

    def draw(self, context):
        self.draw_menus(self.layout, context)

    @staticmethod
    def draw_menus(layout, context):

        row = layout.row(align=True)
        row.template_header() # editor type menus
=======
        layout.popover(
            panel="NLA_PT_filters",
            text="",
            icon='FILTER',
        )

        layout.prop(st, "auto_snap", text="")
>>>>>>> 24888ec9


class NLA_PT_filters(DopesheetFilterPopoverBase, Panel):
    bl_space_type = 'NLA_EDITOR'
    bl_region_type = 'HEADER'
    bl_label = "Filters"

    def draw(self, context):
        layout = self.layout

        DopesheetFilterPopoverBase.draw_generic_filters(context, layout)
        layout.separator()
        DopesheetFilterPopoverBase.draw_search_filters(context, layout)
        layout.separator()
        DopesheetFilterPopoverBase.draw_standard_filters(context, layout)


class NLA_MT_editor_menus(Menu):
    bl_idname = "NLA_MT_editor_menus"
    bl_label = ""

    def draw(self, context):
        self.draw_menus(self.layout, context)

    @staticmethod
    def draw_menus(layout, context):
        layout.menu("NLA_MT_view")
        layout.menu("NLA_MT_select")
        layout.menu("NLA_MT_marker")
        layout.menu("NLA_MT_edit")
        layout.menu("NLA_MT_add")


class NLA_MT_view(Menu):
    bl_label = "View"

    def draw(self, context):
        layout = self.layout

        st = context.space_data

        layout.operator("nla.properties", icon='MENU_PANEL')

        layout.separator()
        layout.operator("anim.previewrange_set", icon='BORDER_RECT')
        layout.operator("anim.previewrange_clear", icon = "CLEAR")
        layout.operator("nla.previewrange_set", icon='BORDER_RECT')

        layout.separator()
        layout.operator("nla.view_all", icon = "VIEWALL")
        layout.operator("nla.view_selected", icon = "VIEW_SELECTED")
        layout.operator("nla.view_frame", icon = "VIEW_FRAME" )

        layout.separator()
<<<<<<< HEAD
        layout.operator("screen.area_dupli", icon = "NEW_WINDOW")
        layout.operator("screen.screen_full_area", icon = "MAXIMIZE_AREA")
        layout.operator("screen.screen_full_area", text="Toggle Fullscreen Area", icon = "FULLSCREEN_AREA").use_hide_panels = True
=======
        layout.menu("INFO_MT_area")
>>>>>>> 24888ec9


class NLA_MT_select(Menu):
    bl_label = "Select"

    def draw(self, context):
        layout = self.layout      

<<<<<<< HEAD
        layout.operator("nla.select_border", icon='BORDER_RECT').axis_range = False
        layout.operator("nla.select_border", text="Border Axis Range", icon='BORDER_RECT').axis_range = True

        layout.separator()

        # This is a bit misleading as the operator's default text is "Select All" while it actually *toggles* All/None
        layout.operator("nla.select_all_toggle", icon='SELECT_ALL').invert = False
        layout.operator("nla.select_all_toggle", text="Invert Selection", icon = 'INVERSE').invert = True        
=======
        layout.operator("nla.select_all", text="All").action = 'SELECT'
        layout.operator("nla.select_all", text="None").action = 'DESELECT'
        layout.operator("nla.select_all", text="Invert").action = 'INVERT'

        layout.separator()
        layout.operator("nla.select_box").axis_range = False
        layout.operator("nla.select_box", text="Border Axis Range").axis_range = True
>>>>>>> 24888ec9

        layout.separator()

        props = layout.operator("nla.select_leftright", text="Before Current Frame", icon = "BEFORE_CURRENT_FRAME")
        props.extend = False
        props.mode = 'LEFT'
        props = layout.operator("nla.select_leftright", text="After Current Frame", icon = "AFTER_CURRENT_FRAME")
        props.extend = False
        props.mode = 'RIGHT'


class NLA_MT_marker(Menu):
    bl_label = "Marker"

    def draw(self, context):
        layout = self.layout

        from .space_time import marker_menu_generic
        marker_menu_generic(layout)


class NLA_MT_edit(Menu):
    bl_label = "Edit"

    def draw(self, context):
        layout = self.layout

        scene = context.scene

        layout.menu("NLA_MT_edit_transform", text="Transform")
        layout.menu("NLA_MT_edit_snap")

        layout.separator()
        layout.operator("nla.duplicate", text="Duplicate", icon = "DUPLICATE").linked = False
        layout.operator("nla.duplicate", text="Linked Duplicate", icon = "DUPLICATE").linked = True
        layout.operator("nla.split", icon = "SPLIT")
        layout.operator("nla.delete", icon = "DELETE")

        layout.separator()
        layout.operator("nla.mute_toggle", icon = "MUTE_IPO_ON")

        layout.separator()
        layout.operator("nla.apply_scale", icon = "APPLYSCALE")
        layout.operator("nla.clear_scale", icon = "CLEARSCALE")
        layout.operator("nla.action_sync_length", icon = "SYNC").active = False

        layout.separator()
        layout.operator("nla.make_single_user", icon = "MAKE_SINGLE_USER")

        layout.separator()
        layout.operator("nla.swap", icon = "SWAP")
        layout.operator("nla.move_up", icon = "MOVE_UP")
        layout.operator("nla.move_down", icon = "MOVE_DOWN")

        # TODO: this really belongs more in a "channel" (or better, "track") menu
        layout.separator()
        layout.menu("NLA_MT_edit_move") # bfa - content is in real the same content than the Move menu in graph editor. Just the title is different ...
        layout.operator("anim.channels_clean_empty", icon = "CLEAN_CHANNELS")

        layout.separator()
        # TODO: names of these tools for 'tweak-mode' need changing?
        if scene.is_nla_tweakmode:
            layout.operator("nla.tweakmode_exit", text="Stop Editing Stashed Action", icon = "ACTION_TWEAK").isolate_action = True
            layout.operator("nla.tweakmode_exit", text="Stop Tweaking Strip Actions", icon = "ACTION_TWEAK")
        else:
            layout.operator("nla.tweakmode_enter", text="Start Editing Stashed Action", icon = "ACTION_TWEAK").isolate_action = True
            layout.operator("nla.tweakmode_enter", text="Start Tweaking Strip Actions", icon = "ACTION_TWEAK")


class NLA_MT_add(Menu):
    bl_label = "Add"

    def draw(self, context):
        layout = self.layout

        layout.operator("nla.actionclip_add", icon = "ADD_STRIP")
        layout.operator("nla.transition_add", icon = "TRANSITION")
        layout.operator("nla.soundclip_add", icon = "SOUND")

        layout.separator()
        layout.operator("nla.meta_add", icon = "ADD_METASTRIP")
        layout.operator("nla.meta_remove", icon = "REMOVE_MTEASTRIP")

        layout.separator()
        layout.operator("nla.tracks_add", icon = "ADD_TRACK").above_selected = False
        layout.operator("nla.tracks_add", text="Add Tracks Above Selected", icon = "ADD_TRACK_ABOVE").above_selected = True

        layout.separator()
        layout.operator("nla.selected_objects_add", icon = "ADD_SELECTED")


class NLA_MT_edit_transform(Menu):
    bl_label = "Transform"

    def draw(self, context):
        layout = self.layout

<<<<<<< HEAD
        layout.operator("transform.translate", text="Grab/Move", icon = "TRANSFORM_MOVE")
        layout.operator("transform.transform", text="Extend", icon = "SHRINK_FATTEN").mode = 'TIME_EXTEND'
        layout.operator("transform.transform", text="Scale", icon = "TRANSFORM_SCALE").mode = 'TIME_SCALE'


class NLA_MT_edit_move(Menu):
    bl_label = "Track Ordering"

    def draw(self, context):
        layout = self.layout
        layout.operator("anim.channels_move", text= "To Top", icon = "MOVE_TO_TOP").direction = 'TOP'
        layout.operator("anim.channels_move", text= "Up", icon = "MOVE_UP").direction = 'UP'
        layout.operator("anim.channels_move", text= "Down", icon = "MOVE_DOWN").direction = 'DOWN'
        layout.operator("anim.channels_move", text= "To Bottom", icon = "MOVE_TO_BOTTOM").direction = 'BOTTOM'

class NLA_MT_edit_snap(Menu):
    bl_label = "Snap"

    def draw(self, context):
        layout = self.layout

        layout.operator("nla.snap", text="Current Frame", icon = "SNAP_CURRENTFRAME").type= 'CFRA'
        layout.operator("nla.snap", text="Nearest Frame", icon = "SNAP_NEARESTFRAME").type= 'NEAREST_FRAME'
        layout.operator("nla.snap", text="Nearest Second", icon = "SNAP_NEARESTSECOND").type= 'NEAREST_SECOND'
        layout.operator("nla.snap", text="Nearest Marker", icon = "SNAP_NEARESTMARKER").type= 'NEAREST_MARKER'

class NLA_PT_view_view_options(Panel):
    bl_label = "View Options"
    bl_space_type = 'NLA_EDITOR'
    bl_region_type = 'UI'

    def draw(self, context):
        layout = self.layout

        st = context.space_data

        layout.separator()

        layout.prop(st, "use_realtime_update")
        layout.prop(st, "show_frame_indicator")

        layout.prop(st, "show_seconds")
        layout.prop(st, "show_locked_time")

        layout.prop(st, "show_strip_curves")
        layout.prop(st, "show_local_markers")


=======
        layout.operator("transform.translate", text="Move")
        layout.operator("transform.transform", text="Extend").mode = 'TIME_EXTEND'
        layout.operator("transform.transform", text="Scale").mode = 'TIME_SCALE'
>>>>>>> 24888ec9


class NLA_MT_snap_pie(Menu):
    bl_label = "Snap"

    def draw(self, context):
        layout = self.layout
        pie = layout.menu_pie()

        pie.operator("nla.snap", text="Current Frame").type = 'CFRA'
        pie.operator("nla.snap", text="Nearest Frame").type = 'NEAREST_FRAME'
        pie.operator("nla.snap", text="Nearest Second").type = 'NEAREST_SECOND'
        pie.operator("nla.snap", text="Nearest Marker").type = 'NEAREST_MARKER'


classes = (
    switch_editors_in_nla,
    NLA_HT_header,
    ALL_MT_editormenu,
    NLA_MT_edit,
    NLA_MT_editor_menus,
    NLA_MT_view,
    NLA_MT_select,
    NLA_MT_marker,
    NLA_MT_add,
    NLA_MT_edit_transform,
<<<<<<< HEAD
    NLA_MT_edit_move,
    NLA_MT_edit_snap,
    NLA_PT_view_view_options,
=======
    NLA_MT_snap_pie,
    NLA_PT_filters,
>>>>>>> 24888ec9
)

if __name__ == "__main__":  # only for live edit.
    from bpy.utils import register_class
    for cls in classes:
        register_class(cls)<|MERGE_RESOLUTION|>--- conflicted
+++ resolved
@@ -1,4 +1,4 @@
-﻿# ##### BEGIN GPL LICENSE BLOCK #####
+# ##### BEGIN GPL LICENSE BLOCK #####
 #
 #  This program is free software; you can redistribute it and/or
 #  modify it under the terms of the GNU General Public License
@@ -20,28 +20,10 @@
 
 import bpy
 from bpy.types import Header, Menu, Panel
-<<<<<<< HEAD
-
-################################ Switch between the editors ##########################################
-
-
-class switch_editors_in_nla(bpy.types.Operator):
-    """You are in NLA editor"""      # blender will use this as a tooltip for menu items and buttons.
-    bl_idname = "wm.switch_editor_in_nla"        # unique identifier for buttons and menu items to reference.
-    bl_label = "NLA Editor"         # display name in the interface.
-    bl_options = {'REGISTER', 'UNDO'}  # enable undo for the operator.
-
-    #def execute(self, context):        # execute() is called by blender when running the operator.
-    #    bpy.ops.wm.context_set_enum(data_path="area.type", value="NLA_EDITOR")
-    #    return {'FINISHED'}  
-
-##########################################################################
-=======
 from .space_dopesheet import (
     DopesheetFilterPopoverBase,
     dopesheet_filter,
 )
->>>>>>> 24888ec9
 
 
 class NLA_HT_header(Header):
@@ -52,37 +34,15 @@
 
         st = context.space_data
 
-        ALL_MT_editormenu.draw_hidden(context, layout) # bfa - show hide the editormenu
-
-        # bfa - The tabs to switch between the four animation editors. The classes are in space_time.py
         row = layout.row(align=True)
-        row.operator("wm.switch_editor_to_timeline", text="", icon='TIME')
-        row.operator("wm.switch_editor_to_graph", text="", icon='IPO')
-        row.operator("wm.switch_editor_to_dopesheet", text="", icon='ACTION')     
-        row.operator("wm.switch_editor_in_nla", text="", icon='NLA_ACTIVE')
-  
+        row.template_header()
+
         NLA_MT_editor_menus.draw_collapsible(context, layout)
 
         layout.separator_spacer()
 
         dopesheet_filter(layout, context)
 
-<<<<<<< HEAD
-        layout.prop(st, "auto_snap", text="",icon = "SNAP_ON")
-
-# bfa - show hide the editormenu
-class ALL_MT_editormenu(Menu):
-    bl_label = ""
-
-    def draw(self, context):
-        self.draw_menus(self.layout, context)
-
-    @staticmethod
-    def draw_menus(layout, context):
-
-        row = layout.row(align=True)
-        row.template_header() # editor type menus
-=======
         layout.popover(
             panel="NLA_PT_filters",
             text="",
@@ -90,7 +50,6 @@
         )
 
         layout.prop(st, "auto_snap", text="")
->>>>>>> 24888ec9
 
 
 class NLA_PT_filters(DopesheetFilterPopoverBase, Panel):
@@ -135,41 +94,36 @@
         layout.operator("nla.properties", icon='MENU_PANEL')
 
         layout.separator()
+
+        layout.prop(st, "use_realtime_update")
+        layout.prop(st, "show_frame_indicator")
+
+        layout.prop(st, "show_seconds")
+        layout.prop(st, "show_locked_time")
+
+        layout.prop(st, "show_strip_curves")
+        layout.prop(st, "show_local_markers")
+
+        layout.separator()
         layout.operator("anim.previewrange_set", icon='BORDER_RECT')
         layout.operator("anim.previewrange_clear", icon = "CLEAR")
         layout.operator("nla.previewrange_set", icon='BORDER_RECT')
 
         layout.separator()
-        layout.operator("nla.view_all", icon = "VIEWALL")
-        layout.operator("nla.view_selected", icon = "VIEW_SELECTED")
-        layout.operator("nla.view_frame", icon = "VIEW_FRAME" )
-
-        layout.separator()
-<<<<<<< HEAD
-        layout.operator("screen.area_dupli", icon = "NEW_WINDOW")
-        layout.operator("screen.screen_full_area", icon = "MAXIMIZE_AREA")
-        layout.operator("screen.screen_full_area", text="Toggle Fullscreen Area", icon = "FULLSCREEN_AREA").use_hide_panels = True
-=======
+        layout.operator("nla.view_all")
+        layout.operator("nla.view_selected")
+        layout.operator("nla.view_frame")
+
+        layout.separator()
         layout.menu("INFO_MT_area")
->>>>>>> 24888ec9
 
 
 class NLA_MT_select(Menu):
     bl_label = "Select"
 
     def draw(self, context):
-        layout = self.layout      
-
-<<<<<<< HEAD
-        layout.operator("nla.select_border", icon='BORDER_RECT').axis_range = False
-        layout.operator("nla.select_border", text="Border Axis Range", icon='BORDER_RECT').axis_range = True
-
-        layout.separator()
-
-        # This is a bit misleading as the operator's default text is "Select All" while it actually *toggles* All/None
-        layout.operator("nla.select_all_toggle", icon='SELECT_ALL').invert = False
-        layout.operator("nla.select_all_toggle", text="Invert Selection", icon = 'INVERSE').invert = True        
-=======
+        layout = self.layout
+
         layout.operator("nla.select_all", text="All").action = 'SELECT'
         layout.operator("nla.select_all", text="None").action = 'DESELECT'
         layout.operator("nla.select_all", text="Invert").action = 'INVERT'
@@ -177,14 +131,12 @@
         layout.separator()
         layout.operator("nla.select_box").axis_range = False
         layout.operator("nla.select_box", text="Border Axis Range").axis_range = True
->>>>>>> 24888ec9
-
-        layout.separator()
-
-        props = layout.operator("nla.select_leftright", text="Before Current Frame", icon = "BEFORE_CURRENT_FRAME")
+
+        layout.separator()
+        props = layout.operator("nla.select_leftright", text="Before Current Frame")
         props.extend = False
         props.mode = 'LEFT'
-        props = layout.operator("nla.select_leftright", text="After Current Frame", icon = "AFTER_CURRENT_FRAME")
+        props = layout.operator("nla.select_leftright", text="After Current Frame")
         props.extend = False
         props.mode = 'RIGHT'
 
@@ -208,7 +160,8 @@
         scene = context.scene
 
         layout.menu("NLA_MT_edit_transform", text="Transform")
-        layout.menu("NLA_MT_edit_snap")
+
+        layout.operator_menu_enum("nla.snap", "type", text="Snap")
 
         layout.separator()
         layout.operator("nla.duplicate", text="Duplicate", icon = "DUPLICATE").linked = False
@@ -234,7 +187,7 @@
 
         # TODO: this really belongs more in a "channel" (or better, "track") menu
         layout.separator()
-        layout.menu("NLA_MT_edit_move") # bfa - content is in real the same content than the Move menu in graph editor. Just the title is different ...
+        layout.operator_menu_enum("anim.channels_move", "direction", text="Track Ordering...")
         layout.operator("anim.channels_clean_empty", icon = "CLEAN_CHANNELS")
 
         layout.separator()
@@ -275,62 +228,11 @@
     def draw(self, context):
         layout = self.layout
 
-<<<<<<< HEAD
         layout.operator("transform.translate", text="Grab/Move", icon = "TRANSFORM_MOVE")
         layout.operator("transform.transform", text="Extend", icon = "SHRINK_FATTEN").mode = 'TIME_EXTEND'
         layout.operator("transform.transform", text="Scale", icon = "TRANSFORM_SCALE").mode = 'TIME_SCALE'
 
 
-class NLA_MT_edit_move(Menu):
-    bl_label = "Track Ordering"
-
-    def draw(self, context):
-        layout = self.layout
-        layout.operator("anim.channels_move", text= "To Top", icon = "MOVE_TO_TOP").direction = 'TOP'
-        layout.operator("anim.channels_move", text= "Up", icon = "MOVE_UP").direction = 'UP'
-        layout.operator("anim.channels_move", text= "Down", icon = "MOVE_DOWN").direction = 'DOWN'
-        layout.operator("anim.channels_move", text= "To Bottom", icon = "MOVE_TO_BOTTOM").direction = 'BOTTOM'
-
-class NLA_MT_edit_snap(Menu):
-    bl_label = "Snap"
-
-    def draw(self, context):
-        layout = self.layout
-
-        layout.operator("nla.snap", text="Current Frame", icon = "SNAP_CURRENTFRAME").type= 'CFRA'
-        layout.operator("nla.snap", text="Nearest Frame", icon = "SNAP_NEARESTFRAME").type= 'NEAREST_FRAME'
-        layout.operator("nla.snap", text="Nearest Second", icon = "SNAP_NEARESTSECOND").type= 'NEAREST_SECOND'
-        layout.operator("nla.snap", text="Nearest Marker", icon = "SNAP_NEARESTMARKER").type= 'NEAREST_MARKER'
-
-class NLA_PT_view_view_options(Panel):
-    bl_label = "View Options"
-    bl_space_type = 'NLA_EDITOR'
-    bl_region_type = 'UI'
-
-    def draw(self, context):
-        layout = self.layout
-
-        st = context.space_data
-
-        layout.separator()
-
-        layout.prop(st, "use_realtime_update")
-        layout.prop(st, "show_frame_indicator")
-
-        layout.prop(st, "show_seconds")
-        layout.prop(st, "show_locked_time")
-
-        layout.prop(st, "show_strip_curves")
-        layout.prop(st, "show_local_markers")
-
-
-=======
-        layout.operator("transform.translate", text="Move")
-        layout.operator("transform.transform", text="Extend").mode = 'TIME_EXTEND'
-        layout.operator("transform.transform", text="Scale").mode = 'TIME_SCALE'
->>>>>>> 24888ec9
-
-
 class NLA_MT_snap_pie(Menu):
     bl_label = "Snap"
 
@@ -338,16 +240,15 @@
         layout = self.layout
         pie = layout.menu_pie()
 
-        pie.operator("nla.snap", text="Current Frame").type = 'CFRA'
-        pie.operator("nla.snap", text="Nearest Frame").type = 'NEAREST_FRAME'
-        pie.operator("nla.snap", text="Nearest Second").type = 'NEAREST_SECOND'
-        pie.operator("nla.snap", text="Nearest Marker").type = 'NEAREST_MARKER'
+        pie.operator("nla.snap", text="Current Frame", icon = "SNAP_CURRENTFRAME").type= 'CFRA'
+        pie.operator("nla.snap", text="Nearest Frame", icon = "SNAP_NEARESTFRAME").type= 'NEAREST_FRAME'
+        pie.operator("nla.snap", text="Nearest Second", icon = "SNAP_NEARESTSECOND").type= 'NEAREST_SECOND'
+        pie.operator("nla.snap", text="Nearest Marker", icon = "SNAP_NEARESTMARKER").type= 'NEAREST_MARKER'
+
 
 
 classes = (
-    switch_editors_in_nla,
     NLA_HT_header,
-    ALL_MT_editormenu,
     NLA_MT_edit,
     NLA_MT_editor_menus,
     NLA_MT_view,
@@ -355,14 +256,8 @@
     NLA_MT_marker,
     NLA_MT_add,
     NLA_MT_edit_transform,
-<<<<<<< HEAD
-    NLA_MT_edit_move,
-    NLA_MT_edit_snap,
-    NLA_PT_view_view_options,
-=======
     NLA_MT_snap_pie,
     NLA_PT_filters,
->>>>>>> 24888ec9
 )
 
 if __name__ == "__main__":  # only for live edit.
