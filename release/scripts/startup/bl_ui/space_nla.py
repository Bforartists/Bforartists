# SPDX-License-Identifier: GPL-2.0-or-later

<<<<<<< HEAD
# <pep8 compliant>

import bpy
=======
>>>>>>> dcf81d02
from bpy.types import Header, Menu, Panel
from bpy.app.translations import contexts as i18n_contexts
from bl_ui.space_dopesheet import (
    DopesheetFilterPopoverBase,
    DopesheetActionPanelBase,
    dopesheet_filter,
)

################################ Switch between the editors ##########################################

# The blank button, we don't want to switch to the editor in which we are already.

class ANIM_OT_switch_editors_in_nla(bpy.types.Operator):
    """You are in Nonlinear Animation Editor"""      # blender will use this as a tooltip for menu items and buttons.
    bl_idname = "wm.switch_editor_in_nla"        # unique identifier for buttons and menu items to reference.
    bl_label = "Nonlinear Animation Editor"         # display name in the interface.
    bl_options = {'REGISTER', 'UNDO'}  # enable undo for the operator.

    def execute(self, context):        # Blank button, we don't execute anything here.
        return {'FINISHED'}

##########################################


class NLA_HT_header(Header):
    bl_space_type = 'NLA_EDITOR'

    def draw(self, context):
        layout = self.layout

        st = context.space_data
        scene = context.scene

        preferences = context.preferences
        addon_prefs = preferences.addons["bforartists_toolbar_settings"].preferences

        ALL_MT_editormenu.draw_hidden(context, layout) # bfa - show hide the editormenu

        ########################### Switch between the editors

        # bfa - The tabs to switch between the four animation editors. The classes are in space_dopesheet.py
        row = layout.row(align=True)

        row.operator("wm.switch_editor_to_dopesheet", text="", icon='ACTION')
        row.operator("wm.switch_editor_to_graph", text="", icon='GRAPH')
        row.operator("wm.switch_editor_to_driver", text="", icon='DRIVER')
        row.operator("wm.switch_editor_in_nla", text="", icon='NLA_ACTIVE')

        ########################### tweak strip actions

        row = layout.row(align = True)

        if addon_prefs.nla_tweak_isolate_action:

            if scene.is_nla_tweakmode:
                row.active_default = True
                row.operator("nla.tweakmode_exit", text="Tweak", icon = "ACTION_TWEAK_SOLO").isolate_action = True
                row.label(icon = "CHECKBOX_HLT", text = "Isolate")
            else:
                row.operator("nla.tweakmode_enter", text="Tweak", icon = "ACTION_TWEAK_SOLO").isolate_action = True
                row.prop(addon_prefs, "nla_tweak_isolate_action")

        else:

            if scene.is_nla_tweakmode:
                row.active_default = True
                row.operator("nla.tweakmode_exit", text="Tweak", icon = "ACTION_TWEAK")
                row.label(icon = "CHECKBOX_DEHLT", text = "Isolate")
            else:
                row.operator("nla.tweakmode_enter", text="Tweak", icon = "ACTION_TWEAK").use_upper_stack_evaluation = False
                row.prop(addon_prefs, "nla_tweak_isolate_action")

        ##########################

        NLA_MT_editor_menus.draw_collapsible(context, layout)

        layout.separator_spacer()

        dopesheet_filter(layout, context)

        row = layout.row()

        row.popover(panel="NLA_PT_filters", text="", icon='FILTER')
        row.prop(st, "auto_snap", text="")
        row.popover(panel = "NLA_PT_view_view_options", text = "Options")


# bfa - show hide the editormenu
class ALL_MT_editormenu(Menu):
    bl_label = ""

    def draw(self, context):
        self.draw_menus(self.layout, context)

    @staticmethod
    def draw_menus(layout, context):

        row = layout.row(align=True)
        row.template_header() # editor type menus

class NLA_PT_filters(DopesheetFilterPopoverBase, Panel):
    bl_space_type = 'NLA_EDITOR'
    bl_region_type = 'HEADER'
    bl_label = "Filters"

    def draw(self, context):
        layout = self.layout

        DopesheetFilterPopoverBase.draw_search_filters(context, layout)
        layout.separator()
        DopesheetFilterPopoverBase.draw_standard_filters(context, layout)


class NLA_PT_action(DopesheetActionPanelBase, Panel):
    bl_space_type = 'NLA_EDITOR'
    bl_category = "Strip"
    bl_options = {'DEFAULT_CLOSED'}

    @classmethod
    def poll(cls, context):
        strip = context.active_nla_strip
        return strip and strip.type == 'CLIP' and strip.action

    def draw(self, context):
        action = context.active_nla_strip.action
        self.draw_generic_panel(context, self.layout, action)


class NLA_MT_editor_menus(Menu):
    bl_idname = "NLA_MT_editor_menus"
    bl_label = ""

    def draw(self, context):
        st = context.space_data
        layout = self.layout
        layout.menu("SCREEN_MT_user_menu", text = "Quick") # Quick favourites menu
        layout.menu("NLA_MT_view")
        layout.menu("NLA_MT_select")
        if st.show_markers:
            layout.menu("NLA_MT_marker")
        layout.menu("NLA_MT_edit")
        layout.menu("NLA_MT_add")


class NLA_MT_view(Menu):
    bl_label = "View"

    def draw(self, context):
        layout = self.layout

        st = context.space_data

        layout.prop(st, "show_region_channels") # bfa - channels
        layout.prop(st, "show_region_ui")

        layout.separator()

        layout.operator("anim.previewrange_set", icon='BORDER_RECT')
        layout.operator("anim.previewrange_clear", icon = "CLEAR")
        layout.operator("nla.previewrange_set", icon='BORDER_RECT')

        layout.separator()

        layout.operator("view2d.zoom_in", text = "Zoom In", icon = "ZOOM_IN")
        layout.operator("view2d.zoom_out", text = "Zoom Out", icon = "ZOOM_OUT")
        layout.operator("view2d.zoom_border", icon = "ZOOM_BORDER")

        layout.separator()

        layout.operator("nla.view_all", icon = "VIEWALL")
        layout.operator("nla.view_selected", icon = "VIEW_SELECTED")
        layout.operator("nla.view_frame", icon = "VIEW_FRAME" )

        layout.separator()

        layout.menu("NLA_MT_view_pie_menus")
        layout.menu("INFO_MT_area")


class NLA_MT_view_pie_menus(Menu):
    bl_label = "Pie menus"

    def draw(self, _context):
        layout = self.layout

        layout.operator("wm.call_menu_pie", text = "Snap", icon = "MENU_PANEL").name = 'NLA_MT_snap_pie'
        layout.operator("wm.call_menu_pie", text = "View", icon = "MENU_PANEL").name = 'NLA_MT_view_pie'


class NLA_PT_view_view_options(Panel):
    bl_label = "View Options"
    bl_space_type = 'NLA_EDITOR'
    bl_region_type = 'HEADER'
    bl_category = 'View'

    def draw(self, context):
        layout = self.layout

        st = context.space_data
        tool_settings = context.tool_settings

        col = layout.column(align=True)

        col.prop(st, "use_realtime_update")
        col.prop(st, "show_seconds")
        col.prop(st, "show_locked_time")
        col.separator()

        col.prop(st, "show_strip_curves")

        col.separator()
        col.prop(st, "show_markers")
        col.prop(st, "show_local_markers")
        col.prop(tool_settings, "lock_markers")


class NLA_MT_select(Menu):
    bl_label = "Select"

    def draw(self, _context):
        layout = self.layout

        layout.operator("nla.select_all", text="All", icon='SELECT_ALL').action = 'SELECT'
        layout.operator("nla.select_all", text="None", icon='SELECT_NONE').action = 'DESELECT'
        layout.operator("nla.select_all", text="Invert", icon='INVERSE').action = 'INVERT'

        layout.separator()
        layout.operator("nla.select_box", icon='BORDER_RECT').axis_range = False
        layout.operator("nla.select_box", text="Box Select (Axis Range)", icon='BORDER_RECT').axis_range = True

        layout.separator()
        props = layout.operator("nla.select_leftright", text="Before Current Frame", icon = "BEFORE_CURRENT_FRAME")
        props.extend = False
        props.mode = 'LEFT'
        props = layout.operator("nla.select_leftright", text="After Current Frame", icon = "BEFORE_CURRENT_FRAME")
        props.extend = False
        props.mode = 'RIGHT'


class NLA_MT_marker(Menu):
    bl_label = "Marker"

    def draw(self, context):
        layout = self.layout

        from bl_ui.space_time import marker_menu_generic
        marker_menu_generic(layout, context)


class NLA_MT_marker_select(Menu):
    bl_label = 'Select'

    def draw(self, context):
        layout = self.layout

        layout.operator("marker.select_all", text="All", icon='SELECT_ALL').action = 'SELECT'
        layout.operator("marker.select_all", text="None", icon='SELECT_NONE').action = 'DESELECT'
        layout.operator("marker.select_all", text="Invert", icon='INVERSE').action = 'INVERT'

        layout.separator()

        layout.operator("marker.select_leftright", text="Before Current Frame", icon = "BEFORE_CURRENT_FRAME").mode = 'LEFT'
        layout.operator("marker.select_leftright", text="After Current Frame", icon = "AFTER_CURRENT_FRAME").mode = 'RIGHT'



class NLA_MT_edit(Menu):
    bl_label = "Edit"

    def draw(self, context):
        layout = self.layout

        scene = context.scene

        layout.menu("NLA_MT_edit_transform", text="Transform")

        layout.operator_menu_enum("nla.snap", "type", text="Snap")

        layout.separator()
        layout.operator("nla.bake", text="Bake Action", icon = "BAKE_ACTION")
        layout.operator("nla.duplicate", text="Duplicate", icon = "DUPLICATE").linked = False
        layout.operator("nla.duplicate", text="Linked Duplicate", icon = "DUPLICATE").linked = True
        layout.operator("nla.split", icon = "SPLIT")
        props = layout.operator("wm.call_panel", text="Rename", icon = "RENAME")
        props.name = "TOPBAR_PT_name"
        props.keep_open = False
        layout.operator("nla.delete", icon = "DELETE")
        layout.operator("nla.tracks_delete", icon = "DELETE")

        layout.separator()
        layout.operator("nla.mute_toggle", icon = "MUTE_IPO_ON")

        layout.separator()
        layout.operator("nla.apply_scale", icon = "APPLYSCALE")
        layout.operator("nla.clear_scale", icon = "CLEARSCALE")
        layout.operator("nla.action_sync_length", icon = "SYNC").active = False

        layout.separator()
        layout.operator("nla.make_single_user", icon = "MAKE_SINGLE_USER")

        layout.separator()
        layout.operator("nla.swap", icon = "SWAP")
        layout.operator("nla.move_up", icon = "MOVE_UP")
        layout.operator("nla.move_down", icon = "MOVE_DOWN")

        # TODO: this really belongs more in a "channel" (or better, "track") menu
        layout.separator()
        layout.operator_menu_enum("anim.channels_move", "direction", text="Track Ordering")
        layout.operator("anim.channels_clean_empty", icon = "CLEAN_CHANNELS")

        layout.separator()

        layout.operator("nla.tweakmode_enter", text="Tweak (Full Stack)", icon = "ACTION_TWEAK").use_upper_stack_evaluation = True


class NLA_MT_add(Menu):
    bl_label = "Add"
    bl_translation_context = i18n_contexts.operator_default

    def draw(self, _context):
        layout = self.layout

        layout.operator("nla.actionclip_add", icon = "ADD_STRIP")
        layout.operator("nla.transition_add", icon = "TRANSITION")
        layout.operator("nla.soundclip_add", icon = "SOUND")

        layout.separator()
        layout.operator("nla.meta_add", icon = "ADD_METASTRIP")
        layout.operator("nla.meta_remove", icon = "REMOVE_METASTRIP")

        layout.separator()
        layout.operator("nla.tracks_add", icon = "ADD_TRACK").above_selected = False
        layout.operator("nla.tracks_add", text="Add Tracks Above Selected", icon = "ADD_TRACK_ABOVE").above_selected = True

        layout.separator()
        layout.operator("nla.selected_objects_add", icon = "ADD_SELECTED")


class NLA_MT_edit_transform(Menu):
    bl_label = "Transform"

    def draw(self, _context):
        layout = self.layout

        layout.operator("transform.translate", text="Grab/Move", icon = "TRANSFORM_MOVE")
        layout.operator("transform.transform", text="Extend", icon = "SHRINK_FATTEN").mode = 'TIME_EXTEND'
        layout.operator("transform.transform", text="Scale", icon = "TRANSFORM_SCALE").mode = 'TIME_SCALE'


class NLA_MT_snap_pie(Menu):
    bl_label = "Snap"

    def draw(self, _context):
        layout = self.layout
        pie = layout.menu_pie()

        pie.operator("nla.snap", text="Selection to Current Frame", icon = "SNAP_CURRENTFRAME").type= 'CFRA'
        pie.operator("nla.snap", text="Selection to Nearest Frame", icon = "SNAP_NEARESTFRAME").type= 'NEAREST_FRAME'
        pie.operator("nla.snap", text="Selection to Nearest Second", icon = "SNAP_NEARESTSECOND").type= 'NEAREST_SECOND'
        pie.operator("nla.snap", text="Selection to Nearest Marker", icon = "SNAP_NEARESTMARKER").type= 'NEAREST_MARKER'



class NLA_MT_view_pie(Menu):
    bl_label = "View"

    def draw(self, _context):
        layout = self.layout

        pie = layout.menu_pie()
        pie.operator("nla.view_all")
        pie.operator("nla.view_selected", icon='ZOOM_SELECTED')
        pie.operator("nla.view_frame")


class NLA_MT_context_menu(Menu):
    bl_label = "NLA Context Menu"

    def draw(self, context):
        layout = self.layout
        scene = context.scene

        if scene.is_nla_tweakmode:
            layout.operator("nla.tweakmode_exit", text="Stop Editing Stashed Action", icon = "ACTION_TWEAK_SOLO").isolate_action = True
            layout.operator("nla.tweakmode_exit", text="Stop Tweaking Strip Actions", icon = "ACTION_TWEAK")
        else:
            layout.operator("nla.tweakmode_enter", text="Start Editing Stashed Action", icon = "ACTION_TWEAK_SOLO").isolate_action = True
            layout.operator("nla.tweakmode_enter", text="Start Tweaking Strip Actions (Full Stack)", icon = "ACTION_TWEAK").use_upper_stack_evaluation = True
            layout.operator("nla.tweakmode_enter", text="Start Tweaking Strip Actions (Lower Stack)", icon = "ACTION_TWEAK").use_upper_stack_evaluation = False

        layout.separator()

        props = layout.operator("wm.call_panel", text="Rename", icon = "RENAME")
        props.name = "TOPBAR_PT_name"
        props.keep_open = False
        layout.operator("nla.duplicate", text="Duplicate", icon = "DUPLICATE").linked = False
        layout.operator("nla.duplicate", text="Linked Duplicate", icon = "DUPLICATE").linked = True

        layout.separator()

        layout.operator("nla.split", icon = "SPLIT")
        layout.operator("nla.delete", icon = "DELETE")

        layout.separator()

        layout.operator("nla.swap", icon = "SWAP")

        layout.separator()

        layout.operator_menu_enum("nla.snap", "type", text="Snap")


class NLA_MT_channel_context_menu(Menu):
    bl_label = "NLA Channel Context Menu"

    def draw(self, _context):
        layout = self.layout

        layout.operator_menu_enum("anim.channels_move", "direction", text="Track Ordering...")
        layout.operator("anim.channels_clean_empty", icon = "CLEAN_CHANNELS")


classes = (
    ANIM_OT_switch_editors_in_nla,
    ALL_MT_editormenu,
    NLA_HT_header,
    NLA_MT_edit,
    NLA_MT_editor_menus,
    NLA_MT_view,
    NLA_MT_view_pie_menus,
    NLA_PT_view_view_options,
    NLA_MT_select,
    NLA_MT_marker,
    NLA_MT_marker_select,
    NLA_MT_add,
    NLA_MT_edit_transform,
    NLA_MT_snap_pie,
    NLA_MT_view_pie,
    NLA_MT_context_menu,
    NLA_MT_channel_context_menu,
    NLA_PT_filters,
    NLA_PT_action,
)

if __name__ == "__main__":  # only for live edit.
    from bpy.utils import register_class
    for cls in classes:
        register_class(cls)<|MERGE_RESOLUTION|>--- conflicted
+++ resolved
@@ -1,11 +1,6 @@
 # SPDX-License-Identifier: GPL-2.0-or-later
 
-<<<<<<< HEAD
-# <pep8 compliant>
-
 import bpy
-=======
->>>>>>> dcf81d02
 from bpy.types import Header, Menu, Panel
 from bpy.app.translations import contexts as i18n_contexts
 from bl_ui.space_dopesheet import (
@@ -18,6 +13,7 @@
 
 # The blank button, we don't want to switch to the editor in which we are already.
 
+
 class ANIM_OT_switch_editors_in_nla(bpy.types.Operator):
     """You are in Nonlinear Animation Editor"""      # blender will use this as a tooltip for menu items and buttons.
     bl_idname = "wm.switch_editor_in_nla"        # unique identifier for buttons and menu items to reference.
@@ -42,9 +38,9 @@
         preferences = context.preferences
         addon_prefs = preferences.addons["bforartists_toolbar_settings"].preferences
 
-        ALL_MT_editormenu.draw_hidden(context, layout) # bfa - show hide the editormenu
-
-        ########################### Switch between the editors
+        ALL_MT_editormenu.draw_hidden(context, layout)  # bfa - show hide the editormenu
+
+        # Switch between the editors
 
         # bfa - The tabs to switch between the four animation editors. The classes are in space_dopesheet.py
         row = layout.row(align=True)
@@ -54,28 +50,31 @@
         row.operator("wm.switch_editor_to_driver", text="", icon='DRIVER')
         row.operator("wm.switch_editor_in_nla", text="", icon='NLA_ACTIVE')
 
-        ########################### tweak strip actions
-
-        row = layout.row(align = True)
+        # tweak strip actions
+
+        row = layout.row(align=True)
 
         if addon_prefs.nla_tweak_isolate_action:
 
             if scene.is_nla_tweakmode:
                 row.active_default = True
-                row.operator("nla.tweakmode_exit", text="Tweak", icon = "ACTION_TWEAK_SOLO").isolate_action = True
-                row.label(icon = "CHECKBOX_HLT", text = "Isolate")
+                row.operator("nla.tweakmode_exit", text="Tweak", icon="ACTION_TWEAK_SOLO").isolate_action = True
+                row.label(icon="CHECKBOX_HLT", text="Isolate")
             else:
-                row.operator("nla.tweakmode_enter", text="Tweak", icon = "ACTION_TWEAK_SOLO").isolate_action = True
+                row.operator("nla.tweakmode_enter", text="Tweak", icon="ACTION_TWEAK_SOLO").isolate_action = True
                 row.prop(addon_prefs, "nla_tweak_isolate_action")
 
         else:
 
             if scene.is_nla_tweakmode:
                 row.active_default = True
-                row.operator("nla.tweakmode_exit", text="Tweak", icon = "ACTION_TWEAK")
-                row.label(icon = "CHECKBOX_DEHLT", text = "Isolate")
+                row.operator("nla.tweakmode_exit", text="Tweak", icon="ACTION_TWEAK")
+                row.label(icon="CHECKBOX_DEHLT", text="Isolate")
             else:
-                row.operator("nla.tweakmode_enter", text="Tweak", icon = "ACTION_TWEAK").use_upper_stack_evaluation = False
+                row.operator(
+                    "nla.tweakmode_enter",
+                    text="Tweak",
+                    icon="ACTION_TWEAK").use_upper_stack_evaluation = False
                 row.prop(addon_prefs, "nla_tweak_isolate_action")
 
         ##########################
@@ -90,7 +89,7 @@
 
         row.popover(panel="NLA_PT_filters", text="", icon='FILTER')
         row.prop(st, "auto_snap", text="")
-        row.popover(panel = "NLA_PT_view_view_options", text = "Options")
+        row.popover(panel="NLA_PT_view_view_options", text="Options")
 
 
 # bfa - show hide the editormenu
@@ -104,7 +103,8 @@
     def draw_menus(layout, context):
 
         row = layout.row(align=True)
-        row.template_header() # editor type menus
+        row.template_header()  # editor type menus
+
 
 class NLA_PT_filters(DopesheetFilterPopoverBase, Panel):
     bl_space_type = 'NLA_EDITOR'
@@ -141,7 +141,7 @@
     def draw(self, context):
         st = context.space_data
         layout = self.layout
-        layout.menu("SCREEN_MT_user_menu", text = "Quick") # Quick favourites menu
+        layout.menu("SCREEN_MT_user_menu", text="Quick")  # Quick favourites menu
         layout.menu("NLA_MT_view")
         layout.menu("NLA_MT_select")
         if st.show_markers:
@@ -158,26 +158,26 @@
 
         st = context.space_data
 
-        layout.prop(st, "show_region_channels") # bfa - channels
+        layout.prop(st, "show_region_channels")  # bfa - channels
         layout.prop(st, "show_region_ui")
 
         layout.separator()
 
         layout.operator("anim.previewrange_set", icon='BORDER_RECT')
-        layout.operator("anim.previewrange_clear", icon = "CLEAR")
+        layout.operator("anim.previewrange_clear", icon="CLEAR")
         layout.operator("nla.previewrange_set", icon='BORDER_RECT')
 
         layout.separator()
 
-        layout.operator("view2d.zoom_in", text = "Zoom In", icon = "ZOOM_IN")
-        layout.operator("view2d.zoom_out", text = "Zoom Out", icon = "ZOOM_OUT")
-        layout.operator("view2d.zoom_border", icon = "ZOOM_BORDER")
-
-        layout.separator()
-
-        layout.operator("nla.view_all", icon = "VIEWALL")
-        layout.operator("nla.view_selected", icon = "VIEW_SELECTED")
-        layout.operator("nla.view_frame", icon = "VIEW_FRAME" )
+        layout.operator("view2d.zoom_in", text="Zoom In", icon="ZOOM_IN")
+        layout.operator("view2d.zoom_out", text="Zoom Out", icon="ZOOM_OUT")
+        layout.operator("view2d.zoom_border", icon="ZOOM_BORDER")
+
+        layout.separator()
+
+        layout.operator("nla.view_all", icon="VIEWALL")
+        layout.operator("nla.view_selected", icon="VIEW_SELECTED")
+        layout.operator("nla.view_frame", icon="VIEW_FRAME")
 
         layout.separator()
 
@@ -191,8 +191,8 @@
     def draw(self, _context):
         layout = self.layout
 
-        layout.operator("wm.call_menu_pie", text = "Snap", icon = "MENU_PANEL").name = 'NLA_MT_snap_pie'
-        layout.operator("wm.call_menu_pie", text = "View", icon = "MENU_PANEL").name = 'NLA_MT_view_pie'
+        layout.operator("wm.call_menu_pie", text="Snap", icon="MENU_PANEL").name = 'NLA_MT_snap_pie'
+        layout.operator("wm.call_menu_pie", text="View", icon="MENU_PANEL").name = 'NLA_MT_view_pie'
 
 
 class NLA_PT_view_view_options(Panel):
@@ -237,10 +237,10 @@
         layout.operator("nla.select_box", text="Box Select (Axis Range)", icon='BORDER_RECT').axis_range = True
 
         layout.separator()
-        props = layout.operator("nla.select_leftright", text="Before Current Frame", icon = "BEFORE_CURRENT_FRAME")
+        props = layout.operator("nla.select_leftright", text="Before Current Frame", icon="BEFORE_CURRENT_FRAME")
         props.extend = False
         props.mode = 'LEFT'
-        props = layout.operator("nla.select_leftright", text="After Current Frame", icon = "BEFORE_CURRENT_FRAME")
+        props = layout.operator("nla.select_leftright", text="After Current Frame", icon="BEFORE_CURRENT_FRAME")
         props.extend = False
         props.mode = 'RIGHT'
 
@@ -267,9 +267,14 @@
 
         layout.separator()
 
-        layout.operator("marker.select_leftright", text="Before Current Frame", icon = "BEFORE_CURRENT_FRAME").mode = 'LEFT'
-        layout.operator("marker.select_leftright", text="After Current Frame", icon = "AFTER_CURRENT_FRAME").mode = 'RIGHT'
-
+        layout.operator(
+            "marker.select_leftright",
+            text="Before Current Frame",
+            icon="BEFORE_CURRENT_FRAME").mode = 'LEFT'
+        layout.operator(
+            "marker.select_leftright",
+            text="After Current Frame",
+            icon="AFTER_CURRENT_FRAME").mode = 'RIGHT'
 
 
 class NLA_MT_edit(Menu):
@@ -285,40 +290,41 @@
         layout.operator_menu_enum("nla.snap", "type", text="Snap")
 
         layout.separator()
-        layout.operator("nla.bake", text="Bake Action", icon = "BAKE_ACTION")
-        layout.operator("nla.duplicate", text="Duplicate", icon = "DUPLICATE").linked = False
-        layout.operator("nla.duplicate", text="Linked Duplicate", icon = "DUPLICATE").linked = True
-        layout.operator("nla.split", icon = "SPLIT")
-        props = layout.operator("wm.call_panel", text="Rename", icon = "RENAME")
+        layout.operator("nla.bake", text="Bake Action", icon="BAKE_ACTION")
+        layout.operator("nla.duplicate", text="Duplicate", icon="DUPLICATE").linked = False
+        layout.operator("nla.duplicate", text="Linked Duplicate", icon="DUPLICATE").linked = True
+        layout.operator("nla.split", icon="SPLIT")
+        props = layout.operator("wm.call_panel", text="Rename", icon="RENAME")
         props.name = "TOPBAR_PT_name"
         props.keep_open = False
-        layout.operator("nla.delete", icon = "DELETE")
-        layout.operator("nla.tracks_delete", icon = "DELETE")
-
-        layout.separator()
-        layout.operator("nla.mute_toggle", icon = "MUTE_IPO_ON")
-
-        layout.separator()
-        layout.operator("nla.apply_scale", icon = "APPLYSCALE")
-        layout.operator("nla.clear_scale", icon = "CLEARSCALE")
-        layout.operator("nla.action_sync_length", icon = "SYNC").active = False
-
-        layout.separator()
-        layout.operator("nla.make_single_user", icon = "MAKE_SINGLE_USER")
-
-        layout.separator()
-        layout.operator("nla.swap", icon = "SWAP")
-        layout.operator("nla.move_up", icon = "MOVE_UP")
-        layout.operator("nla.move_down", icon = "MOVE_DOWN")
+        layout.operator("nla.delete", icon="DELETE")
+        layout.operator("nla.tracks_delete", icon="DELETE")
+
+        layout.separator()
+        layout.operator("nla.mute_toggle", icon="MUTE_IPO_ON")
+
+        layout.separator()
+        layout.operator("nla.apply_scale", icon="APPLYSCALE")
+        layout.operator("nla.clear_scale", icon="CLEARSCALE")
+        layout.operator("nla.action_sync_length", icon="SYNC").active = False
+
+        layout.separator()
+        layout.operator("nla.make_single_user", icon="MAKE_SINGLE_USER")
+
+        layout.separator()
+        layout.operator("nla.swap", icon="SWAP")
+        layout.operator("nla.move_up", icon="MOVE_UP")
+        layout.operator("nla.move_down", icon="MOVE_DOWN")
 
         # TODO: this really belongs more in a "channel" (or better, "track") menu
         layout.separator()
         layout.operator_menu_enum("anim.channels_move", "direction", text="Track Ordering")
-        layout.operator("anim.channels_clean_empty", icon = "CLEAN_CHANNELS")
-
-        layout.separator()
-
-        layout.operator("nla.tweakmode_enter", text="Tweak (Full Stack)", icon = "ACTION_TWEAK").use_upper_stack_evaluation = True
+        layout.operator("anim.channels_clean_empty", icon="CLEAN_CHANNELS")
+
+        layout.separator()
+
+        layout.operator("nla.tweakmode_enter", text="Tweak (Full Stack)",
+                        icon="ACTION_TWEAK").use_upper_stack_evaluation = True
 
 
 class NLA_MT_add(Menu):
@@ -328,20 +334,23 @@
     def draw(self, _context):
         layout = self.layout
 
-        layout.operator("nla.actionclip_add", icon = "ADD_STRIP")
-        layout.operator("nla.transition_add", icon = "TRANSITION")
-        layout.operator("nla.soundclip_add", icon = "SOUND")
-
-        layout.separator()
-        layout.operator("nla.meta_add", icon = "ADD_METASTRIP")
-        layout.operator("nla.meta_remove", icon = "REMOVE_METASTRIP")
-
-        layout.separator()
-        layout.operator("nla.tracks_add", icon = "ADD_TRACK").above_selected = False
-        layout.operator("nla.tracks_add", text="Add Tracks Above Selected", icon = "ADD_TRACK_ABOVE").above_selected = True
-
-        layout.separator()
-        layout.operator("nla.selected_objects_add", icon = "ADD_SELECTED")
+        layout.operator("nla.actionclip_add", icon="ADD_STRIP")
+        layout.operator("nla.transition_add", icon="TRANSITION")
+        layout.operator("nla.soundclip_add", icon="SOUND")
+
+        layout.separator()
+        layout.operator("nla.meta_add", icon="ADD_METASTRIP")
+        layout.operator("nla.meta_remove", icon="REMOVE_METASTRIP")
+
+        layout.separator()
+        layout.operator("nla.tracks_add", icon="ADD_TRACK").above_selected = False
+        layout.operator(
+            "nla.tracks_add",
+            text="Add Tracks Above Selected",
+            icon="ADD_TRACK_ABOVE").above_selected = True
+
+        layout.separator()
+        layout.operator("nla.selected_objects_add", icon="ADD_SELECTED")
 
 
 class NLA_MT_edit_transform(Menu):
@@ -350,9 +359,9 @@
     def draw(self, _context):
         layout = self.layout
 
-        layout.operator("transform.translate", text="Grab/Move", icon = "TRANSFORM_MOVE")
-        layout.operator("transform.transform", text="Extend", icon = "SHRINK_FATTEN").mode = 'TIME_EXTEND'
-        layout.operator("transform.transform", text="Scale", icon = "TRANSFORM_SCALE").mode = 'TIME_SCALE'
+        layout.operator("transform.translate", text="Grab/Move", icon="TRANSFORM_MOVE")
+        layout.operator("transform.transform", text="Extend", icon="SHRINK_FATTEN").mode = 'TIME_EXTEND'
+        layout.operator("transform.transform", text="Scale", icon="TRANSFORM_SCALE").mode = 'TIME_SCALE'
 
 
 class NLA_MT_snap_pie(Menu):
@@ -362,11 +371,10 @@
         layout = self.layout
         pie = layout.menu_pie()
 
-        pie.operator("nla.snap", text="Selection to Current Frame", icon = "SNAP_CURRENTFRAME").type= 'CFRA'
-        pie.operator("nla.snap", text="Selection to Nearest Frame", icon = "SNAP_NEARESTFRAME").type= 'NEAREST_FRAME'
-        pie.operator("nla.snap", text="Selection to Nearest Second", icon = "SNAP_NEARESTSECOND").type= 'NEAREST_SECOND'
-        pie.operator("nla.snap", text="Selection to Nearest Marker", icon = "SNAP_NEARESTMARKER").type= 'NEAREST_MARKER'
-
+        pie.operator("nla.snap", text="Selection to Current Frame", icon="SNAP_CURRENTFRAME").type = 'CFRA'
+        pie.operator("nla.snap", text="Selection to Nearest Frame", icon="SNAP_NEARESTFRAME").type = 'NEAREST_FRAME'
+        pie.operator("nla.snap", text="Selection to Nearest Second", icon="SNAP_NEARESTSECOND").type = 'NEAREST_SECOND'
+        pie.operator("nla.snap", text="Selection to Nearest Marker", icon="SNAP_NEARESTMARKER").type = 'NEAREST_MARKER'
 
 
 class NLA_MT_view_pie(Menu):
@@ -389,29 +397,39 @@
         scene = context.scene
 
         if scene.is_nla_tweakmode:
-            layout.operator("nla.tweakmode_exit", text="Stop Editing Stashed Action", icon = "ACTION_TWEAK_SOLO").isolate_action = True
-            layout.operator("nla.tweakmode_exit", text="Stop Tweaking Strip Actions", icon = "ACTION_TWEAK")
+            layout.operator(
+                "nla.tweakmode_exit",
+                text="Stop Editing Stashed Action",
+                icon="ACTION_TWEAK_SOLO").isolate_action = True
+            layout.operator("nla.tweakmode_exit", text="Stop Tweaking Strip Actions", icon="ACTION_TWEAK")
         else:
-            layout.operator("nla.tweakmode_enter", text="Start Editing Stashed Action", icon = "ACTION_TWEAK_SOLO").isolate_action = True
-            layout.operator("nla.tweakmode_enter", text="Start Tweaking Strip Actions (Full Stack)", icon = "ACTION_TWEAK").use_upper_stack_evaluation = True
-            layout.operator("nla.tweakmode_enter", text="Start Tweaking Strip Actions (Lower Stack)", icon = "ACTION_TWEAK").use_upper_stack_evaluation = False
-
-        layout.separator()
-
-        props = layout.operator("wm.call_panel", text="Rename", icon = "RENAME")
+            layout.operator(
+                "nla.tweakmode_enter",
+                text="Start Editing Stashed Action",
+                icon="ACTION_TWEAK_SOLO").isolate_action = True
+            layout.operator("nla.tweakmode_enter",
+                            text="Start Tweaking Strip Actions (Full Stack)",
+                            icon="ACTION_TWEAK").use_upper_stack_evaluation = True
+            layout.operator("nla.tweakmode_enter",
+                            text="Start Tweaking Strip Actions (Lower Stack)",
+                            icon="ACTION_TWEAK").use_upper_stack_evaluation = False
+
+        layout.separator()
+
+        props = layout.operator("wm.call_panel", text="Rename", icon="RENAME")
         props.name = "TOPBAR_PT_name"
         props.keep_open = False
-        layout.operator("nla.duplicate", text="Duplicate", icon = "DUPLICATE").linked = False
-        layout.operator("nla.duplicate", text="Linked Duplicate", icon = "DUPLICATE").linked = True
-
-        layout.separator()
-
-        layout.operator("nla.split", icon = "SPLIT")
-        layout.operator("nla.delete", icon = "DELETE")
-
-        layout.separator()
-
-        layout.operator("nla.swap", icon = "SWAP")
+        layout.operator("nla.duplicate", text="Duplicate", icon="DUPLICATE").linked = False
+        layout.operator("nla.duplicate", text="Linked Duplicate", icon="DUPLICATE").linked = True
+
+        layout.separator()
+
+        layout.operator("nla.split", icon="SPLIT")
+        layout.operator("nla.delete", icon="DELETE")
+
+        layout.separator()
+
+        layout.operator("nla.swap", icon="SWAP")
 
         layout.separator()
 
@@ -425,7 +443,7 @@
         layout = self.layout
 
         layout.operator_menu_enum("anim.channels_move", "direction", text="Track Ordering...")
-        layout.operator("anim.channels_clean_empty", icon = "CLEAN_CHANNELS")
+        layout.operator("anim.channels_clean_empty", icon="CLEAN_CHANNELS")
 
 
 classes = (
