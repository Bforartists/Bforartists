# ##### BEGIN GPL LICENSE BLOCK #####
#
#  This program is free software; you can redistribute it and/or
#  modify it under the terms of the GNU General Public License
#  as published by the Free Software Foundation; either version 2
#  of the License, or (at your option) any later version.
#
#  This program is distributed in the hope that it will be useful,
#  but WITHOUT ANY WARRANTY; without even the implied warranty of
#  MERCHANTABILITY or FITNESS FOR A PARTICULAR PURPOSE.  See the
#  GNU General Public License for more details.
#
#  You should have received a copy of the GNU General Public License
#  along with this program; if not, write to the Free Software Foundation,
#  Inc., 51 Franklin Street, Fifth Floor, Boston, MA 02110-1301, USA.
#
# ##### END GPL LICENSE BLOCK #####

# <pep8 compliant>
import bpy
from bpy.types import (
    Header,
    Menu,
    Panel,
)
from bpy.app.translations import pgettext_iface as iface_
from bpy.app.translations import contexts as i18n_contexts


class USERPREF_HT_header(Header):
    bl_space_type = 'PREFERENCES'

    @staticmethod
    def draw_buttons(layout, context):
        prefs = context.preferences

        layout.scale_x = 1.0
        layout.scale_y = 1.0
        layout.operator_context = 'EXEC_AREA'

        row = layout.row()
        row.menu("USERPREF_MT_save_load", text="", icon='COLLAPSEMENU')

        if prefs.use_preferences_save and (not bpy.app.use_userpref_skip_save_on_exit):
            pass
        else:
            # Show '*' to let users know the preferences have been modified.
            row.operator(
                "wm.save_userpref",
                text="Save Preferences{:s}".format(" *" if prefs.is_dirty else ""),
            )

    def draw(self, context):
        layout = self.layout
        layout.operator_context = 'EXEC_AREA'

        layout.template_header()

        layout.separator_spacer()
        self.draw_buttons(layout, context)


class USERPREF_PT_navigation_bar(Panel):
    bl_label = "Preferences Navigation"
    bl_space_type = 'PREFERENCES'
    bl_region_type = 'NAVIGATION_BAR'
    bl_options = {'HIDE_HEADER'}

    def draw(self, context):
        layout = self.layout

        prefs = context.preferences

        col = layout.column()

        col.scale_x = 1.3
        col.scale_y = 1.3
        col.prop(prefs, "active_section", expand=True)


class USERPREF_MT_save_load(Menu):
    bl_label = "Save & Load"

    def draw(self, context):
        layout = self.layout

        prefs = context.preferences

        row = layout.row()
        row.active = not bpy.app.use_userpref_skip_save_on_exit
        row.prop(prefs, "use_preferences_save", text="Auto-Save Preferences")

        layout.separator()

        layout.operator_context = 'EXEC_AREA'
        if prefs.use_preferences_save:
            layout.operator("wm.save_userpref", text="Save Preferences")
        sub_revert = layout.column(align=True)
        sub_revert.active = prefs.is_dirty
        sub_revert.operator("wm.read_userpref", text="Revert to Saved Preferences")

        layout.operator_context = 'INVOKE_AREA'
        layout.operator("wm.read_factory_userpref", text="Load Factory Preferences")


class USERPREF_PT_save_preferences(Panel):
    bl_label = "Save Preferences"
    bl_space_type = 'PREFERENCES'
    bl_region_type = 'EXECUTE'
    bl_options = {'HIDE_HEADER'}

    @classmethod
    def poll(cls, context):
        # Hide when header is visible
        for region in context.area.regions:
            if region.type == 'HEADER' and region.height <= 1:
                return True

        return False

    def draw(self, context):
        layout = self.layout
        layout.operator_context = 'EXEC_AREA'

        layout.scale_x = 1.3
        layout.scale_y = 1.3

        USERPREF_HT_header.draw_buttons(layout, context)


# Panel mix-in.
class PreferencePanel:
    """
    Base class for panels to center align contents with some horizontal margin.
    Deriving classes need to implement a ``draw_props(context, layout)`` function.
    """

    bl_space_type = 'PREFERENCES'
    bl_region_type = 'WINDOW'

    def draw(self, context):
        layout = self.layout
        width = context.region.width
        ui_scale = context.preferences.system.ui_scale

        layout.use_property_split = True
        layout.use_property_decorate = False  # No animation.

        row = layout.row()
        if width > (350 * ui_scale):  # No horizontal margin if region is rather small.
            row.label()  # Needed so col below is centered.

        col = row.column()
        col.ui_units_x = 50

        # draw_props implemented by deriving classes.
        self.draw_props(context, col)

        if width > (350 * ui_scale):  # No horizontal margin if region is rather small.
            row.label()  # Needed so col above is centered.


class USERPREF_PT_interface_display(PreferencePanel, Panel):
    bl_label = "Display"

    @classmethod
    def poll(cls, context):
        prefs = context.preferences
        return (prefs.active_section == 'INTERFACE')

    def draw_props(self, context, layout):
        prefs = context.preferences
        view = prefs.view

        flow = layout.grid_flow(row_major=False, columns=0, even_columns=True, even_rows=False, align=False)

        flow.prop(view, "ui_scale", text="Resolution Scale")
        flow.prop(view, "ui_line_width", text="Line Width")

        layout.separator()

        flow = layout.grid_flow(row_major=False, columns=0, even_columns=True, even_rows=False, align=False)

        flow.use_property_split = False
        flow.prop(view, "show_splash", text="Splash Screen")
        flow.prop(view, "show_tooltips")
        flow.prop(view, "show_tooltips_python")
        flow.prop(view, "show_developer_ui")
        flow.prop(view, "show_large_cursors")


class USERPREF_PT_interface_text(PreferencePanel, Panel):
    bl_label = "Text Rendering"
    bl_options = {'DEFAULT_CLOSED'}

    @classmethod
    def poll(cls, context):
        prefs = context.preferences
        return (prefs.active_section == 'INTERFACE')

    def draw_props(self, context, layout):
        prefs = context.preferences
        view = prefs.view

        flow = layout.grid_flow(row_major=False, columns=0, even_columns=True, even_rows=False, align=False)

        flow.use_property_split = False
        flow.prop(view, "use_text_antialiasing", text="Anti-aliasing")
        sub = flow.column()
        sub.use_property_split = True
        sub.active = view.use_text_antialiasing
        sub.prop(view, "text_hinting", text="Hinting")

        flow.use_property_split = True
        flow.prop(view, "font_path_ui")
        flow.prop(view, "font_path_ui_mono")


class USERPREF_PT_interface_translation(PreferencePanel, Panel):
    bl_label = "Translation"
    bl_translation_context = i18n_contexts.id_windowmanager

    @classmethod
    def poll(cls, context):
        prefs = context.preferences
        return (prefs.active_section == 'INTERFACE') and bpy.app.build_options.international

    def draw_header(self, context):
        prefs = context.preferences
        view = prefs.view

        self.layout.prop(view, "use_international_fonts", text="")

    def draw_props(self, context, layout):
        prefs = context.preferences
        view = prefs.view

        layout.active = view.use_international_fonts

        layout.prop(view, "language")

        flow = layout.grid_flow(row_major=False, columns=0, even_columns=True, even_rows=False, align=False)

        flow.use_property_split = False
        flow.prop(view, "use_translate_tooltips", text="Tooltips")
        flow.prop(view, "use_translate_interface", text="Interface")
        flow.prop(view, "use_translate_new_dataname", text="New Data")


class USERPREF_PT_interface_editors(PreferencePanel, Panel):
    bl_label = "Editors"

    @classmethod
    def poll(cls, context):
        prefs = context.preferences
        return (prefs.active_section == 'INTERFACE')

    def draw_props(self, context, layout):
        prefs = context.preferences
        view = prefs.view
        system = prefs.system

        flow = layout.grid_flow(row_major=False, columns=0, even_columns=True, even_rows=False, align=False)

        flow.use_property_split = False
        flow.prop(system, "use_region_overlap")
        flow.prop(view, "show_layout_ui", text="Corner Splitting")
        flow.prop(view, "show_navigate_ui")
        
        flow.use_property_split = True      
        flow.prop(view, "color_picker_type")
        flow.row().prop(view, "header_align")
        flow.prop(view, "factor_display_type")


class USERPREF_PT_interface_temporary_windows(PreferencePanel, Panel):
    bl_label = "Temporary Windows"
    bl_parent_id = "USERPREF_PT_interface_editors"
    bl_options = {'DEFAULT_CLOSED'}

    @classmethod
    def poll(cls, context):
        prefs = context.preferences
        return (prefs.active_section == 'INTERFACE')

    def draw_props(self, context, layout):
        prefs = context.preferences
        view = prefs.view

        flow = layout.grid_flow(row_major=False, columns=0, even_columns=True, even_rows=False, align=False)

        flow.prop(view, "render_display_type", text="Render in")
        flow.prop(view, "filebrowser_display_type", text="File Browser")


class USERPREF_PT_interface_menus(Panel):
    bl_space_type = 'PREFERENCES'
    bl_region_type = 'WINDOW'
    bl_label = "Menus"
    bl_options = {'DEFAULT_CLOSED'}

    @classmethod
    def poll(cls, context):
        prefs = context.preferences
        return (prefs.active_section == 'INTERFACE')

    def draw(self, context):
        pass


class USERPREF_PT_interface_menus_mouse_over(PreferencePanel, Panel):
    bl_label = "Open on Mouse Over"
    bl_parent_id = "USERPREF_PT_interface_menus"

    def draw_header(self, context):
        prefs = context.preferences
        view = prefs.view

        self.layout.prop(view, "use_mouse_over_open", text="")

    def draw_props(self, context, layout):
        prefs = context.preferences
        view = prefs.view

        layout.active = view.use_mouse_over_open

        flow = layout.grid_flow(row_major=False, columns=0, even_columns=True, even_rows=False, align=False)

        flow.prop(view, "open_toplevel_delay", text="Top Level")
        flow.prop(view, "open_sublevel_delay", text="Sub Level")


class USERPREF_PT_interface_menus_pie(PreferencePanel, Panel):
    bl_label = "Pie Menus"
    bl_parent_id = "USERPREF_PT_interface_menus"

    def draw_props(self, context, layout):
        prefs = context.preferences
        view = prefs.view

        flow = layout.grid_flow(row_major=False, columns=0, even_columns=True, even_rows=False, align=False)

        flow.prop(view, "pie_animation_timeout")
        flow.prop(view, "pie_tap_timeout")
        flow.prop(view, "pie_initial_timeout")
        flow.prop(view, "pie_menu_radius")
        flow.prop(view, "pie_menu_threshold")
        flow.prop(view, "pie_menu_confirm")


class USERPREF_PT_edit_objects(Panel):
    bl_label = "Objects"
    bl_space_type = 'PREFERENCES'
    bl_region_type = 'WINDOW'

    @classmethod
    def poll(cls, context):
        prefs = context.preferences
        return (prefs.active_section == 'EDITING')

    def draw(self, context):
        pass


class USERPREF_PT_edit_objects_new(PreferencePanel, Panel):
    bl_label = "New Objects"
    bl_parent_id = "USERPREF_PT_edit_objects"

    def draw_props(self, context, layout):
        prefs = context.preferences
        edit = prefs.edit

        flow = layout.grid_flow(row_major=False, columns=0, even_columns=True, even_rows=False, align=False)

        flow.prop(edit, "material_link", text="Link Materials to")
        flow.prop(edit, "object_align", text="Align to")
        flow.prop(edit, "use_enter_edit_mode", text="Enter Edit Mode")


class USERPREF_PT_edit_objects_duplicate_data(PreferencePanel, Panel):
    bl_label = "Duplicate Data"
    bl_parent_id = "USERPREF_PT_edit_objects"

    def draw_props(self, context, layout):
        prefs = context.preferences
        edit = prefs.edit
        layout.use_property_split = False

        flow = layout.grid_flow(row_major=False, columns=0, even_columns=True, even_rows=False, align=True)

        col = flow.column()
        col.prop(edit, "use_duplicate_action", text="Action")
        col.prop(edit, "use_duplicate_armature", text="Armature")
        col.prop(edit, "use_duplicate_curve", text="Curve")
        # col.prop(edit, "use_duplicate_fcurve", text="F-Curve")  # Not implemented.
        col.prop(edit, "use_duplicate_light", text="Light")
        col.prop(edit, "use_duplicate_lightprobe", text="Light Probe")
        col = flow.column()
        col.prop(edit, "use_duplicate_material", text="Material")
        col.prop(edit, "use_duplicate_mesh", text="Mesh")
        col.prop(edit, "use_duplicate_metaball", text="Metaball")
        col.prop(edit, "use_duplicate_particle", text="Particle")
        col = flow.column()
        col.prop(edit, "use_duplicate_surface", text="Surface")
        col.prop(edit, "use_duplicate_text", text="Text")
        # col.prop(edit, "use_duplicate_texture", text="Texture")  # Not implemented.
        col.prop(edit, "use_duplicate_grease_pencil", text="Grease Pencil")


class USERPREF_PT_edit_cursor(PreferencePanel, Panel):
    bl_label = "3D Cursor"

    @classmethod
    def poll(cls, context):
        prefs = context.preferences
        return (prefs.active_section == 'EDITING')

    def draw_props(self, context, layout):
        prefs = context.preferences
        edit = prefs.edit

        flow = layout.grid_flow(row_major=False, columns=0, even_columns=True, even_rows=False, align=False)

        flow.use_property_split = False
        flow.prop(edit, "use_mouse_depth_cursor")
        flow.prop(edit, "use_cursor_lock_adjust")


class USERPREF_PT_edit_gpencil(PreferencePanel, Panel):
    bl_label = "Grease Pencil"
    bl_options = {'DEFAULT_CLOSED'}

    @classmethod
    def poll(cls, context):
        prefs = context.preferences
        return (prefs.active_section == 'EDITING')

    def draw_props(self, context, layout):
        prefs = context.preferences
        edit = prefs.edit

        flow = layout.grid_flow(row_major=False, columns=0, even_columns=True, even_rows=False, align=False)

        flow.prop(edit, "grease_pencil_manhattan_distance", text="Manhattan Distance")
        flow.prop(edit, "grease_pencil_euclidean_distance", text="Euclidean Distance")


class USERPREF_PT_edit_annotations(PreferencePanel, Panel):
    bl_label = "Annotations"

    @classmethod
    def poll(cls, context):
        prefs = context.preferences
        return (prefs.active_section == 'EDITING')

    def draw_props(self, context, layout):
        prefs = context.preferences
        edit = prefs.edit

        flow = layout.grid_flow(row_major=False, columns=0, even_columns=True, even_rows=False, align=False)

        flow.prop(edit, "grease_pencil_default_color", text="Default Color")
        flow.prop(edit, "grease_pencil_eraser_radius", text="Eraser Radius")


class USERPREF_PT_edit_weight_paint(PreferencePanel, Panel):
    bl_label = "Weight Paint"
    bl_options = {'DEFAULT_CLOSED'}

    @classmethod
    def poll(cls, context):
        prefs = context.preferences
        return (prefs.active_section == 'EDITING')

    def draw_props(self, context, layout):
        prefs = context.preferences
        view = prefs.view

        layout.use_property_split = False
        layout.prop(view, "use_weight_color_range", text="Use Custom Colors")
        layout.use_property_split = True

        col = layout.column()
        col.active = view.use_weight_color_range
        col.template_color_ramp(view, "weight_color_range", expand=True)


class USERPREF_PT_edit_misc(PreferencePanel, Panel):
    bl_label = "Miscellaneous"
    bl_options = {'DEFAULT_CLOSED'}

    @classmethod
    def poll(cls, context):
        prefs = context.preferences
        return (prefs.active_section == 'EDITING')

    def draw_props(self, context, layout):
        prefs = context.preferences
        edit = prefs.edit

        flow = layout.grid_flow(row_major=False, columns=0, even_columns=True, even_rows=False, align=False)

        flow.prop(edit, "sculpt_paint_overlay_color", text="Sculpt Overlay Color")
        flow.prop(edit, "node_margin", text="Node Auto-offset Margin")


class USERPREF_PT_animation_timeline(PreferencePanel, Panel):
    bl_label = "Timeline"

    @classmethod
    def poll(cls, context):
        prefs = context.preferences
        return (prefs.active_section == 'ANIMATION')

    def draw_props(self, context, layout):
        prefs = context.preferences
        view = prefs.view
        edit = prefs.edit

        flow = layout.grid_flow(row_major=False, columns=0, even_columns=True, even_rows=False, align=False)
        flow.use_property_split = False
        flow.prop(edit, "use_negative_frames")
        flow.use_property_split = True

        layout.separator()

        flow = layout.grid_flow(row_major=False, columns=0, even_columns=True, even_rows=False, align=False)

        flow.prop(view, "view2d_grid_spacing_min", text="Minimum Grid Spacing")
        flow.prop(view, "timecode_style")
        flow.prop(view, "view_frame_type")
        if view.view_frame_type == 'SECONDS':
            flow.prop(view, "view_frame_seconds")
        elif view.view_frame_type == 'KEYFRAMES':
            flow.prop(view, "view_frame_keyframes")


class USERPREF_PT_animation_keyframes(PreferencePanel, Panel):
    bl_label = "Keyframes"

    @classmethod
    def poll(cls, context):
        prefs = context.preferences
        return (prefs.active_section == 'ANIMATION')

    def draw_props(self, context, layout):
        prefs = context.preferences
        edit = prefs.edit

        flow = layout.grid_flow(row_major=False, columns=0, even_columns=True, even_rows=False, align=False)

        flow.use_property_split = False
        flow.prop(edit, "use_visual_keying")
        flow.prop(edit, "use_keyframe_insert_needed", text="Only Insert Needed")


class USERPREF_PT_animation_autokey(PreferencePanel, Panel):
    bl_label = "Auto-Keyframing"
    bl_parent_id = "USERPREF_PT_animation_keyframes"

    def draw_props(self, context, layout):
        prefs = context.preferences
        edit = prefs.edit

        flow = layout.grid_flow(row_major=False, columns=0, even_columns=True, even_rows=False, align=False)

        flow.use_property_split = False
        flow.prop(edit, "use_auto_keying_warning", text="Show Warning")
        flow.prop(edit, "use_keyframe_insert_available", text="Only Insert Available")
        flow.prop(edit, "use_auto_keying", text="Enable in New Scenes")


class USERPREF_PT_animation_fcurves(PreferencePanel, Panel):
    bl_label = "F-Curves"

    @classmethod
    def poll(cls, context):
        prefs = context.preferences
        return (prefs.active_section == 'ANIMATION')

    def draw_props(self, context, layout):
        prefs = context.preferences
        edit = prefs.edit

        flow = layout.grid_flow(row_major=False, columns=0, even_columns=True, even_rows=False, align=False)

        flow.prop(edit, "fcurve_unselected_alpha", text="F-Curve Visibility")
        flow.prop(edit, "fcurve_new_auto_smoothing", text="Default Smoothing Mode")
        flow.prop(edit, "keyframe_new_interpolation_type", text="Default Interpolation")
        flow.prop(edit, "keyframe_new_handle_type", text="Default Handles")
        flow.use_property_split = False
        flow.prop(edit, "use_insertkey_xyz_to_rgb", text="XYZ to RGB")


class USERPREF_PT_system_sound(PreferencePanel, Panel):
    bl_label = "Sound"

    @classmethod
    def poll(cls, context):
        prefs = context.preferences
        return (prefs.active_section == 'SYSTEM')

    def draw_props(self, context, layout):
        prefs = context.preferences
        system = prefs.system

        layout.prop(system, "audio_device", expand=False)

        sub = layout.grid_flow(row_major=False, columns=0, even_columns=False, even_rows=False, align=False)
        sub.active = system.audio_device not in {'NONE', 'Null'}
        sub.prop(system, "audio_channels", text="Channels")
        sub.prop(system, "audio_mixing_buffer", text="Mixing Buffer")
        sub.prop(system, "audio_sample_rate", text="Sample Rate")
        sub.prop(system, "audio_sample_format", text="Sample Format")


class USERPREF_PT_system_cycles_devices(PreferencePanel, Panel):
    bl_label = "Cycles Render Devices"

    @classmethod
    def poll(cls, context):
        prefs = context.preferences
        return (prefs.active_section == 'SYSTEM')

    def draw_props(self, context, layout):
        prefs = context.preferences

        col = layout.column()
        col.use_property_split = False

        if bpy.app.build_options.cycles:
            addon = prefs.addons.get("cycles")
            if addon is not None:
                addon.preferences.draw_impl(col, context)
            del addon

        # NOTE: Disabled for until GPU side of OpenSubdiv is brought back.
        # system = prefs.system
        # if hasattr(system, "opensubdiv_compute_type"):
        #     col.label(text="OpenSubdiv compute:")
        #     col.row().prop(system, "opensubdiv_compute_type", text="")


class USERPREF_PT_viewport_display(PreferencePanel, Panel):
    bl_label = "Display"

    @classmethod
    def poll(cls, context):
        prefs = context.preferences
        return (prefs.active_section == 'VIEWPORT')

    def draw_props(self, context, layout):
        prefs = context.preferences
        view = prefs.view

        flow = layout.grid_flow(row_major=False, columns=0, even_columns=True, even_rows=False, align=False)

        flow.use_property_split = False
        flow.prop(view, "show_object_info", text="Object Info")
        flow.prop(view, "show_view_name", text="View Name")
        flow.prop(view, "show_playback_fps", text="Playback FPS")

        layout.separator()

        flow = layout.grid_flow(row_major=False, columns=0, even_columns=True, even_rows=False, align=False)

        col = flow.column()
        col.prop(view, "gizmo_size")
        col.prop(view, "lookdev_sphere_size")

        flow.separator()

        col = flow.column()
        col.prop(view, "mini_axis_type", text="3D Viewport Axis")

        if view.mini_axis_type == 'MINIMAL':
            col.prop(view, "mini_axis_size", text="Size")
            col.prop(view, "mini_axis_brightness", text="Brightness")


class USERPREF_PT_viewport_quality(PreferencePanel, Panel):
    bl_label = "Quality"

    @classmethod
    def poll(cls, context):
        prefs = context.preferences
        return (prefs.active_section == 'VIEWPORT')

    def draw_props(self, context, layout):
        prefs = context.preferences
        system = prefs.system

        flow = layout.grid_flow(row_major=False, columns=0, even_columns=True, even_rows=False, align=False)

        flow.prop(system, "viewport_aa")
        flow.prop(system, "gpencil_multi_sample", text="Grease Pencil Multisampling")
        flow.prop(system, "use_overlay_smooth_wire")
        flow.prop(system, "use_edit_mode_smooth_wire")


class USERPREF_PT_viewport_textures(PreferencePanel, Panel):
    bl_label = "Textures"

    @classmethod
    def poll(cls, context):
        prefs = context.preferences
        return (prefs.active_section == 'VIEWPORT')

    def draw_props(self, context, layout):
        prefs = context.preferences
        system = prefs.system

        flow = layout.grid_flow(row_major=False, columns=0, even_columns=True, even_rows=False, align=False)

        flow.prop(system, "gl_texture_limit", text="Limit Size")
        flow.prop(system, "anisotropic_filter")
        flow.prop(system, "gl_clip_alpha", slider=True)
        flow.prop(system, "image_draw_method", text="Image Display Method")


class USERPREF_PT_viewport_selection(PreferencePanel, Panel):
    bl_label = "Selection"
    bl_options = {'DEFAULT_CLOSED'}

    @classmethod
    def poll(cls, context):
        prefs = context.preferences
        return (prefs.active_section == 'VIEWPORT')

    def draw_props(self, context, layout):
        prefs = context.preferences
        system = prefs.system

        flow = layout.grid_flow(row_major=False, columns=0, even_columns=True, even_rows=False, align=False)

        flow.use_property_split = False
        flow.prop(system, "use_select_pick_depth")


class USERPREF_PT_system_memory(PreferencePanel, Panel):
    bl_label = "Memory & Limits"

    @classmethod
    def poll(cls, context):
        prefs = context.preferences
        return (prefs.active_section == 'SYSTEM')

    def draw_props(self, context, layout):
        prefs = context.preferences
        system = prefs.system
        edit = prefs.edit

        flow = layout.grid_flow(row_major=False, columns=0, even_columns=True, even_rows=False, align=False)

        flow.prop(edit, "undo_steps", text="Undo Steps")
        flow.prop(edit, "undo_memory_limit", text="Undo Memory Limit")
        
        flow.use_property_split = False
        flow.prop(edit, "use_global_undo")
        flow.use_property_split = True

        layout.separator()

        flow = layout.grid_flow(row_major=False, columns=0, even_columns=True, even_rows=False, align=False)

        flow.prop(system, "memory_cache_limit", text="Sequencer Cache Limit")
        flow.prop(system, "scrollback", text="Console Scrollback Lines")

        layout.separator()

        flow = layout.grid_flow(row_major=False, columns=0, even_columns=True, even_rows=False, align=False)

        flow.prop(system, "texture_time_out", text="Texture Time Out")
        flow.prop(system, "texture_collection_rate", text="Garbage Collection Rate")

        layout.separator()

        flow = layout.grid_flow(row_major=False, columns=0, even_columns=True, even_rows=False, align=False)

        flow.prop(system, "vbo_time_out", text="Vbo Time Out")
        flow.prop(system, "vbo_collection_rate", text="Garbage Collection Rate")


class USERPREF_MT_interface_theme_presets(Menu):
    bl_label = "Presets"
    preset_subdir = "interface_theme"
    preset_operator = "script.execute_preset"
    preset_type = 'XML'
    preset_xml_map = (
        ("preferences.themes[0]", "Theme"),
        ("preferences.ui_styles[0]", "ThemeStyle"),
    )
    draw = Menu.draw_preset

    @staticmethod
    def reset_cb(context):
        bpy.ops.preferences.reset_default_theme()


class USERPREF_PT_theme(Panel):
    bl_space_type = 'PREFERENCES'
    bl_label = "Themes"
    bl_region_type = 'WINDOW'
    bl_options = {'HIDE_HEADER'}

    @classmethod
    def poll(cls, context):
        prefs = context.preferences
        return (prefs.active_section == 'THEMES')

    def draw(self, _context):
        layout = self.layout

        split = layout.split(factor=0.6)

        row = split.row(align=True)
        row.menu("USERPREF_MT_interface_theme_presets", text=USERPREF_MT_interface_theme_presets.bl_label)
        row.operator("wm.interface_theme_preset_add", text="", icon='ADD')
        row.operator("wm.interface_theme_preset_add", text="", icon='REMOVE').remove_active = True

        row = split.row(align=True)
        row.operator("preferences.theme_install", text="Install...", icon='IMPORT')
        row.operator("preferences.reset_default_theme", text="Reset", icon='LOOP_BACK')


class USERPREF_PT_theme_user_interface(PreferencePanel, Panel):
    bl_space_type = 'PREFERENCES'
    bl_region_type = 'WINDOW'
    bl_label = "User Interface"
    bl_options = {'DEFAULT_CLOSED'}

    @classmethod
    def poll(cls, context):
        prefs = context.preferences
        return (prefs.active_section == 'THEMES')

    def draw_header(self, _context):
        layout = self.layout

        layout.label(icon='WORKSPACE')

    def draw(self, context):
        pass


# Base class for dynamically defined widget color panels.
class PreferenceThemeWidgetColorPanel:
    bl_space_type = 'PREFERENCES'
    bl_region_type = 'WINDOW'
    bl_parent_id = "USERPREF_PT_theme_user_interface"

    def draw(self, context):
        theme = context.preferences.themes[0]
        ui = theme.user_interface
        widget_style = getattr(ui, self.wcol)
        layout = self.layout

        layout.use_property_split = True

        flow = layout.grid_flow(row_major=False, columns=2, even_columns=True, even_rows=False, align=False)

        col = flow.column(align=True)
        col.prop(widget_style, "text")
        col.prop(widget_style, "text_sel", text="Selected")
        col.prop(widget_style, "item", slider=True)

        col = flow.column(align=True)
        col.prop(widget_style, "inner", slider=True)
        col.prop(widget_style, "inner_sel", text="Selected", slider=True)
        col.prop(widget_style, "outline")

        col.separator()

        col.prop(widget_style, "roundness")

    @classmethod
    def poll(cls, context):
        prefs = context.preferences
        return (prefs.active_section == 'THEMES')


class PreferenceThemeWidgetShadePanel:
    bl_space_type = 'PREFERENCES'
    bl_region_type = 'WINDOW'

    def draw(self, context):
        theme = context.preferences.themes[0]
        ui = theme.user_interface
        widget_style = getattr(ui, self.wcol)
        layout = self.layout

        layout.use_property_split = True

        col = layout.column(align=True)
        col.active = widget_style.show_shaded
        col.prop(widget_style, "shadetop", text="Shade Top")
        col.prop(widget_style, "shadedown", text="Down")

    def draw_header(self, context):
        theme = context.preferences.themes[0]
        ui = theme.user_interface
        widget_style = getattr(ui, self.wcol)

        self.layout.prop(widget_style, "show_shaded", text="")


class USERPREF_PT_theme_interface_state(PreferencePanel, Panel):
    bl_label = "State"
    bl_options = {'DEFAULT_CLOSED'}
    bl_parent_id = "USERPREF_PT_theme_user_interface"

    def draw_props(self, context, layout):
        theme = context.preferences.themes[0]
        ui_state = theme.user_interface.wcol_state

        flow = layout.grid_flow(row_major=False, columns=0, even_columns=True, even_rows=False, align=False)

        col = flow.column(align=True)
        col.prop(ui_state, "inner_anim")
        col.prop(ui_state, "inner_anim_sel")

        col = flow.column(align=True)
        col.prop(ui_state, "inner_driven")
        col.prop(ui_state, "inner_driven_sel")

        col = flow.column(align=True)
        col.prop(ui_state, "inner_key")
        col.prop(ui_state, "inner_key_sel")

        col = flow.column(align=True)
        col.prop(ui_state, "inner_overridden")
        col.prop(ui_state, "inner_overridden_sel")

        col = flow.column(align=True)
        col.prop(ui_state, "inner_changed")
        col.prop(ui_state, "inner_changed_sel")

        col = flow.column(align=True)
        col.prop(ui_state, "blend")


class USERPREF_PT_theme_interface_styles(PreferencePanel, Panel):
    bl_label = "Styles"
    bl_options = {'DEFAULT_CLOSED'}
    bl_parent_id = "USERPREF_PT_theme_user_interface"

    def draw_props(self, context, layout):
        theme = context.preferences.themes[0]
        ui = theme.user_interface

        flow = layout.grid_flow(row_major=False, columns=0, even_columns=True, even_rows=False, align=False)

        flow.prop(ui, "menu_shadow_fac")
        flow.prop(ui, "icon_alpha")
        flow.prop(ui, "icon_saturation")
        flow.prop(ui, "editor_outline")
        flow.prop(ui, "widget_text_cursor")
        flow.prop(ui, "menu_shadow_width")
        flow.prop(ui, "widget_emboss")


class USERPREF_PT_theme_interface_gizmos(PreferencePanel, Panel):
    bl_label = "Axis & Gizmo Colors"
    bl_options = {'DEFAULT_CLOSED'}
    bl_parent_id = "USERPREF_PT_theme_user_interface"

    def draw_props(self, context, layout):
        theme = context.preferences.themes[0]
        ui = theme.user_interface

        flow = layout.grid_flow(row_major=False, columns=0, even_columns=True, even_rows=True, align=False)

        col = flow.column(align=True)
        col.prop(ui, "axis_x", text="Axis X")
        col.prop(ui, "axis_y", text="Y")
        col.prop(ui, "axis_z", text="Z")

        col = flow.column()
        col.prop(ui, "gizmo_primary")
        col.prop(ui, "gizmo_secondary")

        col = flow.column()
        col.prop(ui, "gizmo_a")
        col.prop(ui, "gizmo_b")


class USERPREF_PT_theme_interface_icons(PreferencePanel, Panel):
    bl_label = "Icon Colors"
    bl_options = {'DEFAULT_CLOSED'}
    bl_parent_id = "USERPREF_PT_theme_user_interface"

    def draw_props(self, context, layout):
        theme = context.preferences.themes[0]
        ui = theme.user_interface

        flow = layout.grid_flow(row_major=False, columns=0, even_columns=True, even_rows=False, align=False)

        flow.prop(ui, "icon_scene")
        flow.prop(ui, "icon_collection")
        flow.prop(ui, "icon_object")
        flow.prop(ui, "icon_object_data")
        flow.prop(ui, "icon_modifier")
        flow.prop(ui, "icon_shading")
        flow.prop(ui, "icon_folder")
        flow.prop(ui, "icon_border_intensity")


class USERPREF_PT_theme_text_style(PreferencePanel, Panel):
    bl_label = "Text Style"
    bl_options = {'DEFAULT_CLOSED'}

    @classmethod
    def poll(cls, context):
        prefs = context.preferences
        return (prefs.active_section == 'THEMES')

    @staticmethod
    def _ui_font_style(layout, font_style):
        layout.use_property_split = True
        flow = layout.grid_flow(row_major=False, columns=0, even_columns=True, even_rows=False, align=True)

        col = flow.column()
        col.row().prop(font_style, "font_kerning_style", expand=True)
        col.prop(font_style, "points")

        col = flow.column(align=True)
        col.prop(font_style, "shadow_offset_x", text="Shadow Offset X")
        col.prop(font_style, "shadow_offset_y", text="Y")

        col = flow.column()
        col.prop(font_style, "shadow")
        col.prop(font_style, "shadow_alpha")
        col.prop(font_style, "shadow_value")

    def draw_header(self, _context):
        layout = self.layout

        layout.label(icon='FONTPREVIEW')

    def draw_props(self, context, layout):
        style = context.preferences.ui_styles[0]

        layout.label(text="Panel Title")
        self._ui_font_style(layout, style.panel_title)

        layout.separator()

        layout.label(text="Widget")
        self._ui_font_style(layout, style.widget)

        layout.separator()

        layout.label(text="Widget Label")
        self._ui_font_style(layout, style.widget_label)


class USERPREF_PT_theme_bone_color_sets(PreferencePanel, Panel):
    bl_label = "Bone Color Sets"
    bl_options = {'DEFAULT_CLOSED'}

    @classmethod
    def poll(cls, context):
        prefs = context.preferences
        return (prefs.active_section == 'THEMES')

    def draw_header(self, _context):
        layout = self.layout

        layout.label(icon='COLOR')

    def draw_props(self, context, layout):
        theme = context.preferences.themes[0]

        layout.use_property_split = True

        for i, ui in enumerate(theme.bone_color_sets, 1):
            layout.label(text=iface_(f"Color Set {i:d}"), translate=False)

            flow = layout.grid_flow(row_major=False, columns=0, even_columns=True, even_rows=False, align=False)

            flow.prop(ui, "normal")
            flow.prop(ui, "select")
            flow.prop(ui, "active")
            flow.prop(ui, "show_colored_constraints")


# Base class for dynamically defined theme-space panels.
class PreferenceThemeSpacePanel:
    bl_space_type = 'PREFERENCES'
    bl_region_type = 'WINDOW'

    # not essential, hard-coded UI delimiters for the theme layout
    ui_delimiters = {
        'VIEW_3D': {
            "text_grease_pencil",
            "text_keyframe",
            "speaker",
            "freestyle_face_mark",
            "split_normal",
            "bone_solid",
            "paint_curve_pivot",
        },
        'GRAPH_EDITOR': {
            "handle_vertex_select",
        },
        'IMAGE_EDITOR': {
            "paint_curve_pivot",
        },
        'NODE_EDITOR': {
            "layout_node",
        },
        'CLIP_EDITOR': {
            "handle_vertex_select",
        }
    }

    # TODO theme_area should be deprecated
    @staticmethod
    def _theme_generic(layout, themedata, theme_area):

        layout.use_property_split = True

        flow = layout.grid_flow(row_major=False, columns=0, even_columns=True, even_rows=False, align=False)

        props_type = {}

        for prop in themedata.rna_type.properties:
            if prop.identifier == "rna_type":
                continue

            props_type.setdefault((prop.type, prop.subtype), []).append(prop)

        th_delimiters = PreferenceThemeSpacePanel.ui_delimiters.get(theme_area)
        for props_type, props_ls in sorted(props_type.items()):
            if props_type[0] == 'POINTER':
                continue

            if th_delimiters is None:
                # simple, no delimiters
                for prop in props_ls:
                    flow.prop(themedata, prop.identifier)
            else:

                for prop in props_ls:
                    flow.prop(themedata, prop.identifier)

    def draw_header(self, _context):
        if hasattr(self, "icon") and self.icon != 'NONE':
            layout = self.layout
            layout.label(icon=self.icon)

    def draw(self, context):
        layout = self.layout
        theme = context.preferences.themes[0]

        datapath_list = self.datapath.split(".")
        data = theme
        for datapath_item in datapath_list:
            data = getattr(data, datapath_item)
        PreferenceThemeSpacePanel._theme_generic(layout, data, self.theme_area)

    @classmethod
    def poll(cls, context):
        prefs = context.preferences
        return (prefs.active_section == 'THEMES')


class ThemeGenericClassGenerator():

    @staticmethod
    def generate_panel_classes_for_wcols():
        wcols = [
            ("Regular", "wcol_regular"),
            ("Tool", "wcol_tool"),
            ("Toolbar Item", "wcol_toolbar_item"),
            ("Radio Buttons", "wcol_radio"),
            ("Text", "wcol_text"),
            ("Option", "wcol_option"),
            ("Toggle", "wcol_toggle"),
            ("Number Field", "wcol_num"),
            ("Value Slider", "wcol_numslider"),
            ("Box", "wcol_box"),
            ("Menu", "wcol_menu"),
            ("Pie Menu", "wcol_pie_menu"),
            ("Pulldown", "wcol_pulldown"),
            ("Menu Back", "wcol_menu_back"),
            ("Tooltip", "wcol_tooltip"),
            ("Menu Item", "wcol_menu_item"),
            ("Scroll Bar", "wcol_scroll"),
            ("Progress Bar", "wcol_progress"),
            ("List Item", "wcol_list_item"),
            ("Tab", "wcol_tab"),
        ]

        for (name, wcol) in wcols:
            panel_id = "USERPREF_PT_theme_interface_" + wcol
            yield type(panel_id, (PreferenceThemeWidgetColorPanel, Panel), {
                "bl_label": name,
                "bl_options": {'DEFAULT_CLOSED'},
                "draw": PreferenceThemeWidgetColorPanel.draw,
                "wcol": wcol,
            })

            panel_shade_id = "USERPREF_PT_theme_interface_shade_" + wcol
            yield type(panel_shade_id, (PreferenceThemeWidgetShadePanel, Panel), {
                "bl_label": "Shaded",
                "bl_options": {'DEFAULT_CLOSED'},
                "bl_parent_id": panel_id,
                "draw": PreferenceThemeWidgetShadePanel.draw,
                "wcol": wcol,
            })


    @staticmethod
    def generate_theme_area_child_panel_classes(parent_id, rna_type, theme_area, datapath):
        def generate_child_panel_classes_recurse(parent_id, rna_type, theme_area, datapath):
            props_type = {}

            for prop in rna_type.properties:
                if prop.identifier == "rna_type":
                    continue

                props_type.setdefault((prop.type, prop.subtype), []).append(prop)

            for props_type, props_ls in sorted(props_type.items()):
                if props_type[0] == 'POINTER':
                    for prop in props_ls:
                        new_datapath = datapath + "." + prop.identifier if datapath else prop.identifier
                        panel_id = parent_id + "_" + prop.identifier
                        yield type(panel_id, (PreferenceThemeSpacePanel, Panel), {
                            "bl_label": rna_type.properties[prop.identifier].name,
                            "bl_parent_id": parent_id,
                            "bl_options": {'DEFAULT_CLOSED'},
                            "draw": PreferenceThemeSpacePanel.draw,
                            "theme_area": theme_area.identifier,
                            "datapath": new_datapath,
                        })

                        yield from generate_child_panel_classes_recurse(panel_id, prop.fixed_type, theme_area, new_datapath)

        yield from generate_child_panel_classes_recurse(parent_id, rna_type, theme_area, datapath)

    @staticmethod
    def generate_panel_classes_from_theme_areas():
        from bpy.types import Theme

        for theme_area in Theme.bl_rna.properties['theme_area'].enum_items_static:
            if theme_area.identifier in {'USER_INTERFACE', 'STYLE', 'BONE_COLOR_SETS'}:
                continue

            panel_id = "USERPREF_PT_theme_" + theme_area.identifier.lower()
            # Generate panel-class from theme_area
            yield type(panel_id, (PreferenceThemeSpacePanel, Panel), {
                "bl_label": theme_area.name,
                "bl_options": {'DEFAULT_CLOSED'},
                "draw_header": PreferenceThemeSpacePanel.draw_header,
                "draw": PreferenceThemeSpacePanel.draw,
                "theme_area": theme_area.identifier,
                "icon": theme_area.icon,
                "datapath": theme_area.identifier.lower(),
            })

            yield from ThemeGenericClassGenerator.generate_theme_area_child_panel_classes(
                panel_id, Theme.bl_rna.properties[theme_area.identifier.lower()].fixed_type,
                theme_area, theme_area.identifier.lower())


# Panel mix-in.
class FilePathsPanel:
    bl_space_type = 'PREFERENCES'
    bl_region_type = 'WINDOW'

    @classmethod
    def poll(cls, context):
        prefs = context.preferences
        return (prefs.active_section == 'FILE_PATHS')

    def draw(self, context):
        layout = self.layout

        layout.use_property_split = True
        layout.use_property_decorate = False

        self.draw_props(context, layout)


class USERPREF_PT_file_paths_data(FilePathsPanel, Panel):
    bl_label = "Data"

    def draw_props(self, context, _layout):
        paths = context.preferences.filepaths

        col = self.layout.column()
        col.prop(paths, "font_directory", text="Fonts")
        col.prop(paths, "texture_directory", text="Textures")
        col.prop(paths, "script_directory", text="Scripts")
        col.prop(paths, "sound_directory", text="Sounds")
        col.prop(paths, "temporary_directory", text="Temporary Files")


class USERPREF_PT_file_paths_render(FilePathsPanel, Panel):
    bl_label = "Render"

    def draw_props(self, context, _layout):
        paths = context.preferences.filepaths

        col = self.layout.column()
        col.prop(paths, "render_output_directory", text="Render Output")
        col.prop(paths, "render_cache_directory", text="Render Cache")


class USERPREF_PT_file_paths_applications(FilePathsPanel, Panel):
    bl_label = "Applications"

    def draw_props(self, context, layout):
        paths = context.preferences.filepaths

        col = layout.column()
        col.prop(paths, "image_editor", text="Image Editor")
        col.prop(paths, "animation_player_preset", text="Animation Player")
        if paths.animation_player_preset == 'CUSTOM':
            col.prop(paths, "animation_player", text="Player")


class USERPREF_PT_file_paths_development(FilePathsPanel, Panel):
    bl_label = "Development"

    @classmethod
    def poll(cls, context):
        prefs = context.preferences
        return (prefs.active_section == 'FILE_PATHS') and prefs.view.show_developer_ui

    def draw_props(self, context, layout):
        paths = context.preferences.filepaths
        layout.prop(paths, "i18n_branches_directory", text="I18n Branches")


class USERPREF_PT_saveload_autorun(PreferencePanel, Panel):
    bl_label = "Auto Run Python Scripts"
    bl_parent_id = "USERPREF_PT_saveload_blend"

    def draw_header(self, context):
        prefs = context.preferences
        paths = prefs.filepaths

        self.layout.prop(paths, "use_scripts_auto_execute", text="")

    def draw(self, context):
        layout = self.layout
        prefs = context.preferences
        paths = prefs.filepaths

        layout.use_property_split = True
        layout.use_property_decorate = False  # No animation.

        layout.active = paths.use_scripts_auto_execute

        box = layout.box()
        row = box.row()
        row.label(text="Excluded Paths:")
        row.operator("wm.userpref_autoexec_path_add", text="", icon='ADD', emboss=False)
        for i, path_cmp in enumerate(prefs.autoexec_paths):
            row = box.row()
            row.prop(path_cmp, "path", text="")
            row.prop(path_cmp, "use_glob", text="", icon='FILTER')
            row.operator("wm.userpref_autoexec_path_remove", text="", icon='X', emboss=False).index = i


class USERPREF_PT_saveload_blend(PreferencePanel, Panel):
    bl_label = "Blend Files"

    @classmethod
    def poll(cls, context):
        prefs = context.preferences
        return (prefs.active_section == 'SAVE_LOAD')

    def draw_props(self, context, layout):
        prefs = context.preferences
        paths = prefs.filepaths
        view = prefs.view

        flow = layout.grid_flow(row_major=False, columns=0, even_columns=True, even_rows=False, align=False)

        flow.use_property_split = False
        flow.prop(paths, "use_relative_paths")
        flow.prop(paths, "use_file_compression")
        flow.prop(paths, "use_load_ui")
        flow.prop(paths, "use_save_preview_images")
        flow.prop(paths, "use_tabs_as_spaces")
        flow.prop(view, "use_save_prompt")

        layout.separator()

        flow = layout.grid_flow(row_major=False, columns=0, even_columns=True, even_rows=False, align=False)

        flow.use_property_split = True
        flow.prop(paths, "save_version")
        flow.prop(paths, "recent_files")


class USERPREF_PT_saveload_blend_autosave(PreferencePanel, Panel):
    bl_label = "Auto Save"
    bl_parent_id = "USERPREF_PT_saveload_blend"

    def draw_props(self, context, layout):
        prefs = context.preferences
        paths = prefs.filepaths

        flow = layout.grid_flow(row_major=False, columns=0, even_columns=True, even_rows=False, align=False)

        flow.prop(paths, "use_auto_save_temporary_files")
        sub = flow.column()
        sub.active = paths.use_auto_save_temporary_files
        sub.prop(paths, "auto_save_time", text="Timer (mins)")


class USERPREF_PT_saveload_file_browser(PreferencePanel, Panel):
    bl_label = "File Browser"

    @classmethod
    def poll(cls, context):
        prefs = context.preferences
        return (prefs.active_section == 'SAVE_LOAD')

    def draw_props(self, context, layout):
        prefs = context.preferences
        paths = prefs.filepaths

        flow = layout.grid_flow(row_major=False, columns=0, even_columns=True, even_rows=False, align=False)

        flow.use_property_split = False
        flow.prop(paths, "use_filter_files")
        flow.prop(paths, "show_hidden_files_datablocks")
        flow.prop(paths, "hide_recent_locations")
        flow.prop(paths, "hide_system_bookmarks")


class USERPREF_PT_ndof_settings(Panel):
    bl_label = "3D Mouse Settings"
    bl_space_type = 'TOPBAR'  # dummy.
    bl_region_type = 'HEADER'

    def draw(self, context):
        layout = self.layout
        layout.use_property_split = True
        layout.use_property_decorate = False  # No animation.

        input_prefs = context.preferences.inputs

        is_view3d = context.space_data.type == 'VIEW_3D'

        col = layout.column(align=True)
        col.prop(input_prefs, "ndof_sensitivity")
        col.prop(input_prefs, "ndof_orbit_sensitivity")
        col.prop(input_prefs, "ndof_deadzone")

        if is_view3d:
            layout.separator()
            layout.prop(input_prefs, "ndof_show_guide")

            layout.separator()
            layout.label(text="Orbit Style")
            layout.row().prop(input_prefs, "ndof_view_navigate_method", text="Navigate")
            layout.row().prop(input_prefs, "ndof_view_rotate_method", text="Orbit")
            layout.separator()

            layout.label(text="Orbit Options")
            split = layout.split(factor=0.6)
            row = split.row()
            row.alignment = 'RIGHT'
            row.label(text="Invert Axis")
            row = split.row(align=True)
            for text, attr in (
                    ("X", "ndof_rotx_invert_axis"),
                    ("Y", "ndof_roty_invert_axis"),
                    ("Z", "ndof_rotz_invert_axis"),
            ):
                row.prop(input_prefs, attr, text=text, toggle=True)

        # view2d use pan/zoom
        layout.separator()
        layout.label(text="Pan Options")

        split = layout.split(factor=0.6)
        row = split.row()
        row.alignment = 'RIGHT'
        row.label(text="Invert Axis")
        row = split.row(align=True)
        for text, attr in (
                ("X", "ndof_panx_invert_axis"),
                ("Y", "ndof_pany_invert_axis"),
                ("Z", "ndof_panz_invert_axis"),
        ):
            row.prop(input_prefs, attr, text=text, toggle=True)

        layout.prop(input_prefs, "ndof_pan_yz_swap_axis")

        layout.label(text="Zoom Options")
        layout.prop(input_prefs, "ndof_zoom_invert")

        if is_view3d:
            layout.separator()
            layout.label(text="Fly/Walk Options")
            layout.prop(input_prefs, "ndof_fly_helicopter")
            layout.prop(input_prefs, "ndof_lock_horizon")


class USERPREF_PT_input_keyboard(PreferencePanel, Panel):
    bl_label = "Keyboard"

    @classmethod
    def poll(cls, context):
        prefs = context.preferences
        return (prefs.active_section == 'INPUT')

    def draw_props(self, context, layout):
        prefs = context.preferences
        inputs = prefs.inputs
        
        layout.use_property_split = False

        layout.prop(inputs, "use_emulate_numpad")
        layout.prop(inputs, "use_numeric_input_advanced")


class USERPREF_PT_input_mouse(PreferencePanel, Panel):
    bl_label = "Mouse"

    @classmethod
    def poll(cls, context):
        prefs = context.preferences
        return (prefs.active_section == 'INPUT')

    def draw_props(self, context, layout):
        import sys
        prefs = context.preferences
        inputs = prefs.inputs

        flow = layout.grid_flow(row_major=False, columns=0, even_columns=True, even_rows=False, align=False)
        
        flow.use_property_split = False
        flow.prop(inputs, "use_mouse_emulate_3_button")
        if sys.platform[:3] != "win":
            rowsub = flow.row()
            rowsub.active = inputs.use_mouse_emulate_3_button
            rowsub.prop(inputs, "mouse_emulate_3_button_modifier")
        flow.prop(inputs, "use_mouse_continuous")
        flow.prop(inputs, "use_drag_immediately")
        
        flow.use_property_split = True
        flow.prop(inputs, "mouse_double_click_time", text="Double Click Speed")
        flow.prop(inputs, "drag_threshold_mouse")
        flow.prop(inputs, "drag_threshold_tablet")
        flow.prop(inputs, "drag_threshold")
        flow.prop(inputs, "move_threshold")


class USERPREF_PT_navigation_orbit(PreferencePanel, Panel):
    bl_label = "Orbit & Pan"

    @classmethod
    def poll(cls, context):
        prefs = context.preferences
        return (prefs.active_section == 'NAVIGATION')

    def draw_props(self, context, layout):
        import sys
        prefs = context.preferences
        inputs = prefs.inputs
        view = prefs.view

        flow = layout.grid_flow(row_major=False, columns=0, even_columns=True, even_rows=False, align=False)

        flow.row().prop(inputs, "view_rotate_method", expand=True)
        if inputs.view_rotate_method == 'TURNTABLE':
            flow.prop(inputs, "view_rotate_sensitivity_turntable")
        else:
            flow.prop(inputs, "view_rotate_sensitivity_trackball")

        flow.use_property_split = False
        flow.prop(inputs, "use_rotate_around_active")
        flow.prop(inputs, "use_auto_perspective")
        flow.prop(inputs, "use_mouse_depth_navigate")
        if sys.platform == "darwin":
            flow.prop(inputs, "use_trackpad_natural", text="Natural Trackpad Direction")

        flow.separator()

        flow.use_property_split = True
        flow.prop(view, "smooth_view")
        flow.prop(view, "rotation_angle")


class USERPREF_PT_navigation_zoom(PreferencePanel, Panel):
    bl_label = "Zoom"

    @classmethod
    def poll(cls, context):
        prefs = context.preferences
        return (prefs.active_section == 'NAVIGATION')

    def draw_props(self, context, layout):
        prefs = context.preferences
        inputs = prefs.inputs
        
        layout.row().prop(inputs, "view_zoom_method", text="Zoom Method", expand=True)
        
        if inputs.view_zoom_method in {'DOLLY', 'CONTINUE'}:
            
            layout.row().prop(inputs, "view_zoom_axis", expand=True)
            layout.use_property_split = False
            layout.prop(inputs, "invert_mouse_zoom", text="Invert Mouse Zoom Direction")
            
        layout.use_property_split = False
        layout.prop(inputs, "invert_zoom_wheel", text="Invert Wheel Zoom Direction")
        layout.prop(inputs, "use_zoom_to_mouse")


class USERPREF_PT_navigation_fly_walk(PreferencePanel, Panel):
    bl_label = "Fly & Walk"

    @classmethod
    def poll(cls, context):
        prefs = context.preferences
        return (prefs.active_section == 'NAVIGATION')

    def draw_props(self, context, layout):
        prefs = context.preferences
        inputs = prefs.inputs

        layout.row().prop(inputs, "navigation_mode", expand=True)

        flow = layout.grid_flow(row_major=False, columns=0, even_columns=True, even_rows=False, align=False)
        flow.use_property_split = False
        flow.prop(inputs, "use_camera_lock_parent")


class USERPREF_PT_navigation_fly_walk_navigation(PreferencePanel, Panel):
    bl_label = "Walk"
    bl_parent_id = "USERPREF_PT_navigation_fly_walk"
    bl_options = {'DEFAULT_CLOSED'}

    @classmethod
    def poll(cls, context):
        prefs = context.preferences
        return prefs.inputs.navigation_mode == 'WALK'

    def draw_props(self, context, layout):
        prefs = context.preferences
        inputs = prefs.inputs
        walk = inputs.walk_navigation

        flow = layout.grid_flow(row_major=False, columns=0, even_columns=True, even_rows=False, align=False)

        flow.use_property_split = False
        flow.prop(walk, "use_mouse_reverse")
        flow.use_property_split = True
        flow.prop(walk, "mouse_speed")
        flow.prop(walk, "teleport_time")

        sub = flow.column(align=True)
        sub.prop(walk, "walk_speed")
        sub.prop(walk, "walk_speed_factor")


class USERPREF_PT_navigation_fly_walk_gravity(PreferencePanel, Panel):
    bl_label = "Gravity"
    bl_parent_id = "USERPREF_PT_navigation_fly_walk"
    bl_options = {'DEFAULT_CLOSED'}

    @classmethod
    def poll(cls, context):
        prefs = context.preferences
        return prefs.inputs.navigation_mode == 'WALK'

    def draw_header(self, context):
        prefs = context.preferences
        inputs = prefs.inputs
        walk = inputs.walk_navigation

        self.layout.prop(walk, "use_gravity", text="")

    def draw_props(self, context, layout):
        prefs = context.preferences
        inputs = prefs.inputs
        walk = inputs.walk_navigation

        layout.active = walk.use_gravity

        flow = layout.grid_flow(row_major=False, columns=0, even_columns=True, even_rows=False, align=False)

        flow.prop(walk, "view_height")
        flow.prop(walk, "jump_height")


class USERPREF_PT_input_tablet(PreferencePanel, Panel):
    bl_label = "Tablet"

    @classmethod
    def poll(cls, context):
        prefs = context.preferences
        return prefs.active_section == 'INPUT'

    def draw_props(self, context, layout):
        prefs = context.preferences
        inputs = prefs.inputs

        import sys
        if sys.platform[:3] == "win":
            layout.prop(inputs, "tablet_api")
            layout.separator()

        flow = layout.grid_flow(row_major=False, columns=0, even_columns=True, even_rows=False, align=False)

        flow.prop(inputs, "pressure_threshold_max")
        flow.prop(inputs, "pressure_softness")


class USERPREF_PT_input_ndof(PreferencePanel, Panel):
    bl_label = "NDOF"
    bl_options = {'DEFAULT_CLOSED'}

    @classmethod
    def poll(cls, context):
        prefs = context.preferences
        inputs = prefs.inputs
        return prefs.active_section == 'INPUT' and inputs.use_ndof

    def draw_props(self, context, layout):
        prefs = context.preferences
        inputs = prefs.inputs

        flow = layout.grid_flow(row_major=False, columns=0, even_columns=True, even_rows=False, align=False)

        flow.prop(inputs, "ndof_sensitivity", text="Pan Sensitivity")
        flow.prop(inputs, "ndof_orbit_sensitivity", text="Orbit Sensitivity")
        flow.prop(inputs, "ndof_deadzone", text="Deadzone")

        layout.separator()

        flow.row().prop(inputs, "ndof_view_navigate_method", expand=True)
        flow.row().prop(inputs, "ndof_view_rotate_method", expand=True)


class USERPREF_MT_keyconfigs(Menu):
    bl_label = "KeyPresets"
    preset_subdir = "keyconfig"
    preset_operator = "preferences.keyconfig_activate"

    def draw(self, context):
        Menu.draw_preset(self, context)


class USERPREF_PT_keymap(Panel):
    bl_space_type = 'PREFERENCES'
    bl_label = "Keymap"
    bl_region_type = 'WINDOW'
    bl_options = {'HIDE_HEADER'}

    @classmethod
    def poll(cls, context):
        prefs = context.preferences
        return (prefs.active_section == 'KEYMAP')

    def draw(self, context):
        from rna_keymap_ui import draw_keymaps

        layout = self.layout

        # import time

        # start = time.time()

        # Keymap Settings
        draw_keymaps(context, layout)

        # print("runtime", time.time() - start)


class USERPREF_PT_addons(Panel):
    bl_space_type = 'PREFERENCES'
    bl_label = "Add-ons"
    bl_region_type = 'WINDOW'
    bl_options = {'HIDE_HEADER'}

    _support_icon_mapping = {
        'OFFICIAL': 'FILE_BLEND',
        'COMMUNITY': 'COMMUNITY',
        'TESTING': 'EXPERIMENTAL',
    }

    @classmethod
    def poll(cls, context):
        prefs = context.preferences
        return (prefs.active_section == 'ADDONS')

    @staticmethod
    def is_user_addon(mod, user_addon_paths):
        import os

        if not user_addon_paths:
            for path in (
                    bpy.utils.script_path_user(),
                    bpy.utils.script_path_pref(),
            ):
                if path is not None:
                    user_addon_paths.append(os.path.join(path, "addons"))

        for path in user_addon_paths:
            if bpy.path.is_subdir(mod.__file__, path):
                return True
        return False

    @staticmethod
    def draw_error(layout, message):
        lines = message.split("\n")
        box = layout.box()
        sub = box.row()
        sub.label(text=lines[0])
        sub.label(icon='ERROR')
        for l in lines[1:]:
            box.label(text=l)

    def draw(self, context):
        import os
        import addon_utils

        layout = self.layout

        prefs = context.preferences
        used_ext = {ext.module for ext in prefs.addons}

        addon_user_dirs = tuple(
            p for p in (
                os.path.join(prefs.filepaths.script_directory, "addons"),
                bpy.utils.user_resource('SCRIPTS', "addons"),
            )
            if p
        )

        # Development option for 2.8x, don't show users bundled addons
        # unless they have been updated for 2.8x.
        # Developers can turn them on with '--debug'
        show_official_27x_addons = bpy.app.debug

        # collect the categories that can be filtered on
        addons = [
            (mod, addon_utils.module_bl_info(mod))
            for mod in addon_utils.modules(refresh=False)
        ]

        split = layout.split(factor=0.6)

        row = split.row()
        row.prop(context.window_manager, "addon_support", expand=True)

        row = split.row(align=True)
        row.operator("preferences.addon_install", icon='IMPORT', text="Install...")
        row.operator("preferences.addon_refresh", icon='FILE_REFRESH', text="Refresh")

        row = layout.row()
        row.prop(context.preferences.view, "show_addons_enabled_only")
        row.prop(context.window_manager, "addon_filter", text="")
        row.prop(context.window_manager, "addon_search", text="", icon='VIEWZOOM')

        col = layout.column()

        # set in addon_utils.modules_refresh()
        if addon_utils.error_duplicates:
            box = col.box()
            row = box.row()
            row.label(text="Multiple add-ons with the same name found!")
            row.label(icon='ERROR')
            box.label(text="Delete one of each pair to resolve:")
            for (addon_name, addon_file, addon_path) in addon_utils.error_duplicates:
                box.separator()
                sub_col = box.column(align=True)
                sub_col.label(text=addon_name + ":")
                sub_col.label(text="    " + addon_file)
                sub_col.label(text="    " + addon_path)

        if addon_utils.error_encoding:
            self.draw_error(
                col,
                "One or more addons do not have UTF-8 encoding\n"
                "(see console for details)",
            )

        show_enabled_only = context.preferences.view.show_addons_enabled_only
        filter = context.window_manager.addon_filter
        search = context.window_manager.addon_search.lower()
        support = context.window_manager.addon_support

        # initialized on demand
        user_addon_paths = []

        for mod, info in addons:
            module_name = mod.__name__

            is_enabled = module_name in used_ext

            if info["support"] not in support:
                continue

            # check if addon should be visible with current filters
            is_visible = (
                (filter == "All") or
                (filter == info["category"]) or
                (filter == "User" and (mod.__file__.startswith(addon_user_dirs)))
            )
            if show_enabled_only:
                is_visible = is_visible and is_enabled

            if is_visible:
                if search and search not in info["name"].lower():
                    if info["author"]:
                        if search not in info["author"].lower():
                            continue
                    else:
                        continue

                # Skip 2.7x add-ons included with Blender, unless in debug mode.
                is_addon_27x = info.get("blender", (0,)) < (2, 80)
                if (
                        is_addon_27x and
                        (not show_official_27x_addons) and
                        (not mod.__file__.startswith(addon_user_dirs))
                ):
                    continue

                # Addon UI Code
                col_box = col.column()
                box = col_box.box()
                colsub = box.column()
                row = colsub.row(align=True)

                row.operator(
                    "preferences.addon_expand",
                    icon='DISCLOSURE_TRI_DOWN' if info["show_expanded"] else 'DISCLOSURE_TRI_RIGHT',
                    emboss=False,
                ).module = module_name

                row.operator(
                    "preferences.addon_disable" if is_enabled else "preferences.addon_enable",
                    icon='CHECKBOX_HLT' if is_enabled else 'CHECKBOX_DEHLT', text="",
                    emboss=False,
                ).module = module_name

                sub = row.row()
                sub.active = is_enabled
                sub.label(text="%s: %s" % (info["category"], info["name"]))

                # WARNING: 2.8x exception, may be removed
                # use disabled state for old add-ons, chances are they are broken.
                if is_addon_27x:
                    sub.label(text="upgrade to 2.8x required")
                    sub.label(icon='ERROR')
                # Remove code above after 2.8x migration is complete.
                elif info["warning"]:
                    sub.label(icon='ERROR')

                # icon showing support level.
                sub.label(icon=self._support_icon_mapping.get(info["support"], 'QUESTION'))

                # Expanded UI (only if additional info is available)
                if info["show_expanded"]:
                    if info["description"]:
                        split = colsub.row().split(factor=0.15)
                        split.label(text="Description:")
                        split.label(text=info["description"])
                    if info["location"]:
                        split = colsub.row().split(factor=0.15)
                        split.label(text="Location:")
                        split.label(text=info["location"])
                    if mod:
                        split = colsub.row().split(factor=0.15)
                        split.label(text="File:")
                        split.label(text=mod.__file__, translate=False)
                    if info["author"]:
                        split = colsub.row().split(factor=0.15)
                        split.label(text="Author:")
                        split.label(text=info["author"], translate=False)
                    if info["version"]:
                        split = colsub.row().split(factor=0.15)
                        split.label(text="Version:")
                        split.label(text=".".join(str(x) for x in info["version"]), translate=False)
                    if info["warning"]:
                        split = colsub.row().split(factor=0.15)
                        split.label(text="Warning:")
                        split.label(text="  " + info["warning"], icon='ERROR')

                    user_addon = USERPREF_PT_addons.is_user_addon(mod, user_addon_paths)
                    tot_row = bool(info["wiki_url"]) + bool(user_addon)

                    if tot_row:
                        split = colsub.row().split(factor=0.15)
                        split.label(text="Internet:")
                        sub = split.row()
                        if info["wiki_url"]:
                            sub.operator(
                                "wm.url_open", text="Documentation", icon='HELP',
                            ).url = info["wiki_url"]
                        # Only add "Report a Bug" button if tracker_url is set
                        # or the add-on is bundled (use official tracker then).
                        if info.get("tracker_url"):
                            sub.operator(
                                "wm.url_open", text="Report a Bug", icon='URL',
                            ).url = info["tracker_url"]
                        elif not user_addon:
                            addon_info = ("Name: {} {}\nAuthor: {}\n").format(
                                info["name"], info["version"], info["author"])
                            props = sub.operator(
                                "wm.url_open_preset", text="Report a Bug", icon='URL',
                            )
                            props.type = 'BUG_ADDON'
                            props.id = addon_info
                        if user_addon:
                            sub.operator(
                                "preferences.addon_remove", text="Remove", icon='CANCEL',
                            ).module = mod.__name__

                    # Show addon user preferences
                    if is_enabled:
                        addon_preferences = prefs.addons[module_name].preferences
                        if addon_preferences is not None:
                            draw = getattr(addon_preferences, "draw", None)
                            if draw is not None:
                                addon_preferences_class = type(addon_preferences)
                                box_prefs = col_box.box()
                                box_prefs.label(text="Preferences:")
                                addon_preferences_class.layout = box_prefs
                                try:
                                    draw(context)
                                except:
                                    import traceback
                                    traceback.print_exc()
                                    box_prefs.label(text="Error (see console)", icon='ERROR')
                                del addon_preferences_class.layout

        # Append missing scripts
        # First collect scripts that are used but have no script file.
        module_names = {mod.__name__ for mod, info in addons}
        missing_modules = {ext for ext in used_ext if ext not in module_names}

        if missing_modules and filter in {"All", "Enabled"}:
            col.column().separator()
            col.column().label(text="Missing script files")

            module_names = {mod.__name__ for mod, info in addons}
            for module_name in sorted(missing_modules):
                is_enabled = module_name in used_ext
                # Addon UI Code
                box = col.column().box()
                colsub = box.column()
                row = colsub.row(align=True)

                row.label(text="", icon='ERROR')

                if is_enabled:
                    row.operator(
                        "preferences.addon_disable", icon='CHECKBOX_HLT', text="", emboss=False,
                    ).module = module_name

                row.label(text=module_name, translate=False)


class StudioLightPanelMixin():
    bl_space_type = 'PREFERENCES'
    bl_region_type = 'WINDOW'

    @classmethod
    def poll(cls, context):
        prefs = context.preferences
        return (prefs.active_section == 'LIGHTS')

    def _get_lights(self, prefs):
        return [light for light in prefs.studio_lights if light.is_user_defined and light.type == self.sl_type]

    def draw(self, context):
        layout = self.layout
        prefs = context.preferences
        lights = self._get_lights(prefs)

        self.draw_light_list(layout, lights)

    def draw_light_list(self, layout, lights):
        if lights:
            flow = layout.grid_flow(row_major=False, columns=4, even_columns=True, even_rows=True, align=False)
            for studio_light in lights:
                self.draw_studio_light(flow, studio_light)
        else:
            layout.label(text="No custom {} configured".format(self.bl_label))

    def draw_studio_light(self, layout, studio_light):
        box = layout.box()
        row = box.row()

        row.template_icon(layout.icon(studio_light), scale=3.0)
        col = row.column()
        op = col.operator("preferences.studiolight_uninstall", text="", icon='REMOVE')
        op.index = studio_light.index

        if studio_light.type == 'STUDIO':
            op = col.operator("preferences.studiolight_copy_settings", text="", icon='IMPORT')
            op.index = studio_light.index

        box.label(text=studio_light.name)


class USERPREF_PT_studiolight_matcaps(Panel, StudioLightPanelMixin):
    bl_label = "MatCaps"
    sl_type = 'MATCAP'

    def draw_header_preset(self, _context):
        layout = self.layout
        layout.operator("preferences.studiolight_install", icon='IMPORT', text="Install...").type = 'MATCAP'
        layout.separator()


class USERPREF_PT_studiolight_world(Panel, StudioLightPanelMixin):
    bl_label = "LookDev HDRIs"
    sl_type = 'WORLD'

    def draw_header_preset(self, _context):
        layout = self.layout
        layout.operator("preferences.studiolight_install", icon='IMPORT', text="Install...").type = 'WORLD'
        layout.separator()


class USERPREF_PT_studiolight_lights(Panel, StudioLightPanelMixin):
    bl_label = "Studio Lights"
    sl_type = 'STUDIO'

    def draw_header_preset(self, _context):
        layout = self.layout
        op = layout.operator("preferences.studiolight_install", icon='IMPORT', text="Install...")
        op.type = 'STUDIO'
        op.filter_glob = ".sl"
        layout.separator()


class USERPREF_PT_studiolight_light_editor(Panel):
    bl_label = "Editor"
    bl_parent_id = "USERPREF_PT_studiolight_lights"
    bl_space_type = 'PREFERENCES'
    bl_region_type = 'WINDOW'
    bl_options = {'DEFAULT_CLOSED'}

    def opengl_light_buttons(self, layout, light):

        col = layout.column()
        col.active = light.use

        col.use_property_split = False
        col.prop(light, "use", text="Use Light")
        col.use_property_split = True
        col.prop(light, "diffuse_color", text="Diffuse")
        col.prop(light, "specular_color", text="Specular")
        col.prop(light, "smooth")
        col.prop(light, "direction")

    def draw(self, context):
        layout = self.layout

        prefs = context.preferences
        system = prefs.system

        row = layout.row()
        row.prop(system, "use_studio_light_edit", toggle=True)
        row.operator("preferences.studiolight_new", text="Save as Studio light", icon='FILE_TICK')

        layout.separator()

        layout.use_property_split = True
        column = layout.split()
        column.active = system.use_studio_light_edit

        light = system.solid_lights[0]
        colsplit = column.split(factor=0.85)
        self.opengl_light_buttons(colsplit, light)

        light = system.solid_lights[1]
        colsplit = column.split(factor=0.85)
        self.opengl_light_buttons(colsplit, light)

        light = system.solid_lights[2]
        colsplit = column.split(factor=0.85)
        self.opengl_light_buttons(colsplit, light)

        light = system.solid_lights[3]
        self.opengl_light_buttons(column, light)

        layout.separator()

        layout.prop(system, "light_ambient")


class ExperimentalPanel:
    bl_space_type = 'PREFERENCES'
    bl_region_type = 'WINDOW'

    @classmethod
    def poll(cls, context):
        prefs = context.preferences
        return (prefs.active_section == 'EXPERIMENTAL')

    def draw(self, context):
        layout = self.layout

        layout.use_property_split = True
        layout.use_property_decorate = False

        self.draw_props(context, layout)


<<<<<<< HEAD
class USERPREF_PT_experimental_all(ExperimentalPanel, Panel):
    bl_label = "All"
    bl_options = {'HIDE_HEADER'}
=======
class USERPREF_PT_experimental_ui(ExperimentalPanel, Panel):
    bl_label = "User Interface"
>>>>>>> e581dc41

    def draw_props(self, context, layout):
        prefs = context.preferences
        experimental = prefs.experimental

<<<<<<< HEAD
        col = layout.column()
        col.prop(experimental, "use_experimental_all")

        # For the other settings create new panels
        # and make sure they are disabled if use_experimental_all is True
=======
        task = "T66304"
        split = layout.split(factor=0.66)
        col = split.column()
        col.prop(experimental, "use_tool_fallback", text="Use Tool Fallback")
        col = split.column()
        col.operator("wm.url_open", text=task, icon='URL').url = self.url_prefix + task
>>>>>>> e581dc41


"""
# Example panel, leave it here so we always have a template to follow even
# after the features are gone from the experimental panel.

class USERPREF_PT_experimental_virtual_reality(ExperimentalPanel, Panel):
    bl_label = "Virtual Reality"

    def draw_props(self, context, layout):
        prefs = context.preferences
        experimental = prefs.experimental

        task = "T71347"
        split = layout.split(factor=0.66)
        col = split.split()
        col.prop(experimental, "use_virtual_reality_scene_inspection", text="Scene Inspection")
        col = split.split()
        col.operator("wm.url_open", text=task, icon='URL').url = "https://developer.blender.org/" + task

        task = "T71348"
        split = layout.split(factor=0.66)
        col = split.column()
        col.prop(experimental, "use_virtual_reality_immersive_drawing", text="Continuous Immersive Drawing")
        col = split.column()
        col.operator("wm.url_open", text=task, icon='URL').url = "https://developer.blender.org/" + task
"""


class USERPREF_PT_experimental_usd(ExperimentalPanel, Panel):
    bl_label = "Universal Scene Description"

    def draw_props(self, context, layout):
        prefs = context.preferences

        split = layout.split(factor=0.66)
        col = split.split()
        col.prop(prefs.experimental, "use_usd_exporter", text="USD Exporter")
        col = split.split()
        url = "https://devtalk.blender.org/t/universal-scene-description-usd-exporter-feedback/10920"
        col.operator("wm.url_open", text='Give Feedback', icon='URL').url = url


# Order of registration defines order in UI,
# so dynamically generated classes are 'injected' in the intended order.
classes = (
    USERPREF_PT_theme_user_interface,
    *ThemeGenericClassGenerator.generate_panel_classes_for_wcols(),
    USERPREF_HT_header,
    USERPREF_PT_navigation_bar,
    USERPREF_PT_save_preferences,
    USERPREF_MT_save_load,

    USERPREF_PT_interface_display,
    USERPREF_PT_interface_editors,
    USERPREF_PT_interface_temporary_windows,
    USERPREF_PT_interface_translation,
    USERPREF_PT_interface_text,
    USERPREF_PT_interface_menus,
    USERPREF_PT_interface_menus_mouse_over,
    USERPREF_PT_interface_menus_pie,

    USERPREF_PT_viewport_display,
    USERPREF_PT_viewport_quality,
    USERPREF_PT_viewport_textures,
    USERPREF_PT_viewport_selection,

    USERPREF_PT_edit_objects,
    USERPREF_PT_edit_objects_new,
    USERPREF_PT_edit_objects_duplicate_data,
    USERPREF_PT_edit_cursor,
    USERPREF_PT_edit_annotations,
    USERPREF_PT_edit_weight_paint,
    USERPREF_PT_edit_gpencil,
    USERPREF_PT_edit_misc,

    USERPREF_PT_animation_timeline,
    USERPREF_PT_animation_keyframes,
    USERPREF_PT_animation_autokey,
    USERPREF_PT_animation_fcurves,

    USERPREF_PT_system_cycles_devices,
    USERPREF_PT_system_memory,
    USERPREF_PT_system_sound,

    USERPREF_MT_interface_theme_presets,
    USERPREF_PT_theme,
    USERPREF_PT_theme_interface_state,
    USERPREF_PT_theme_interface_styles,
    USERPREF_PT_theme_interface_gizmos,
    USERPREF_PT_theme_interface_icons,
    USERPREF_PT_theme_text_style,
    USERPREF_PT_theme_bone_color_sets,

    USERPREF_PT_file_paths_data,
    USERPREF_PT_file_paths_render,
    USERPREF_PT_file_paths_applications,
    USERPREF_PT_file_paths_development,

    USERPREF_PT_saveload_blend,
    USERPREF_PT_saveload_blend_autosave,
    USERPREF_PT_saveload_autorun,
    USERPREF_PT_saveload_file_browser,

    USERPREF_MT_keyconfigs,

    USERPREF_PT_input_keyboard,
    USERPREF_PT_input_mouse,
    USERPREF_PT_input_tablet,
    USERPREF_PT_input_ndof,
    USERPREF_PT_navigation_orbit,
    USERPREF_PT_navigation_zoom,
    USERPREF_PT_navigation_fly_walk,
    USERPREF_PT_navigation_fly_walk_navigation,
    USERPREF_PT_navigation_fly_walk_gravity,

    USERPREF_PT_keymap,
    USERPREF_PT_addons,

    USERPREF_PT_studiolight_lights,
    USERPREF_PT_studiolight_light_editor,
    USERPREF_PT_studiolight_matcaps,
    USERPREF_PT_studiolight_world,

<<<<<<< HEAD
    USERPREF_PT_experimental_all,
=======
    USERPREF_PT_experimental_ui,
    USERPREF_PT_experimental_usd,
>>>>>>> e581dc41

    # Popovers.
    USERPREF_PT_ndof_settings,

    # Add dynamically generated editor theme panels last,
    # so they show up last in the theme section.
    *ThemeGenericClassGenerator.generate_panel_classes_from_theme_areas(),
)

if __name__ == "__main__":  # only for live edit.
    from bpy.utils import register_class
    for cls in classes:
        register_class(cls)<|MERGE_RESOLUTION|>--- conflicted
+++ resolved
@@ -2199,6 +2199,8 @@
     bl_space_type = 'PREFERENCES'
     bl_region_type = 'WINDOW'
 
+    url_prefix = "https://developer.blender.org/"
+
     @classmethod
     def poll(cls, context):
         prefs = context.preferences
@@ -2213,33 +2215,19 @@
         self.draw_props(context, layout)
 
 
-<<<<<<< HEAD
-class USERPREF_PT_experimental_all(ExperimentalPanel, Panel):
-    bl_label = "All"
-    bl_options = {'HIDE_HEADER'}
-=======
 class USERPREF_PT_experimental_ui(ExperimentalPanel, Panel):
     bl_label = "User Interface"
->>>>>>> e581dc41
 
     def draw_props(self, context, layout):
         prefs = context.preferences
         experimental = prefs.experimental
 
-<<<<<<< HEAD
-        col = layout.column()
-        col.prop(experimental, "use_experimental_all")
-
-        # For the other settings create new panels
-        # and make sure they are disabled if use_experimental_all is True
-=======
         task = "T66304"
         split = layout.split(factor=0.66)
         col = split.column()
         col.prop(experimental, "use_tool_fallback", text="Use Tool Fallback")
         col = split.column()
         col.operator("wm.url_open", text=task, icon='URL').url = self.url_prefix + task
->>>>>>> e581dc41
 
 
 """
@@ -2252,6 +2240,7 @@
     def draw_props(self, context, layout):
         prefs = context.preferences
         experimental = prefs.experimental
+        layout.active = not experimental.use_experimental_all
 
         task = "T71347"
         split = layout.split(factor=0.66)
@@ -2267,7 +2256,6 @@
         col = split.column()
         col.operator("wm.url_open", text=task, icon='URL').url = "https://developer.blender.org/" + task
 """
-
 
 class USERPREF_PT_experimental_usd(ExperimentalPanel, Panel):
     bl_label = "Universal Scene Description"
@@ -2364,12 +2352,8 @@
     USERPREF_PT_studiolight_matcaps,
     USERPREF_PT_studiolight_world,
 
-<<<<<<< HEAD
-    USERPREF_PT_experimental_all,
-=======
     USERPREF_PT_experimental_ui,
     USERPREF_PT_experimental_usd,
->>>>>>> e581dc41
 
     # Popovers.
     USERPREF_PT_ndof_settings,
