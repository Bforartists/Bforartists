# SPDX-License-Identifier: GPL-2.0-or-later
import bpy
from bpy.types import (
    Header,
    Menu,
    Panel,
)
from bpy.app.translations import (
    contexts as i18n_contexts,
    pgettext_iface as iface_,
    pgettext_tip as tip_,
)


# -----------------------------------------------------------------------------
# Main Header

class USERPREF_HT_header(Header):
    bl_space_type = 'PREFERENCES'

    @staticmethod
    def draw_buttons(layout, context):
        prefs = context.preferences

        layout.operator_context = 'EXEC_AREA'

        if prefs.use_preferences_save and (not bpy.app.use_userpref_skip_save_on_exit):
            pass
        else:
            # Show '*' to let users know the preferences have been modified.
            layout.operator(
                "wm.save_userpref",
                text=iface_("Save Preferences") + (" *" if prefs.is_dirty else ""),
                translate=False,
            )

    def draw(self, context):
        layout = self.layout
        layout.operator_context = 'EXEC_AREA'

        layout.template_header()

        USERPREF_MT_editor_menus.draw_collapsible(context, layout)

        layout.separator_spacer()

        self.draw_buttons(layout, context)


# -----------------------------------------------------------------------------
# Main Navigation Bar

class USERPREF_PT_navigation_bar(Panel):
    bl_label = "Preferences Navigation"
    bl_space_type = 'PREFERENCES'
    bl_region_type = 'NAVIGATION_BAR'
    bl_options = {'HIDE_HEADER'}

    def draw(self, context):
        layout = self.layout

        prefs = context.preferences

        col = layout.column()

        col.scale_x = 1.3
        col.scale_y = 1.3
        col.prop(prefs, "active_section", expand=True)


class USERPREF_MT_editor_menus(Menu):
    bl_idname = "USERPREF_MT_editor_menus"
    bl_label = ""

    def draw(self, _context):
        layout = self.layout
        layout.menu("USERPREF_MT_view")
        layout.menu("USERPREF_MT_save_load", text="Preferences")


class USERPREF_MT_view(Menu):
    bl_label = "View"

    def draw(self, _context):
        layout = self.layout

        layout.menu("INFO_MT_area")


class USERPREF_MT_save_load(Menu):
    bl_label = "Save & Load"

    def draw(self, context):
        layout = self.layout

        prefs = context.preferences

        row = layout.row()
        row.active = not bpy.app.use_userpref_skip_save_on_exit
        row.prop(prefs, "use_preferences_save", text="Auto-Save Preferences")

        layout.separator()

        layout.operator_context = 'EXEC_AREA'
        if prefs.use_preferences_save:
            layout.operator("wm.save_userpref", text="Save Preferences", icon='SAVE_PREFS')
        sub_revert = layout.column(align=True)
        sub_revert.active = prefs.is_dirty
        sub_revert.operator("wm.read_userpref", text="Revert to Saved Preferences", icon = "UNDO")

        layout.operator_context = 'INVOKE_AREA'
        layout.operator("wm.read_factory_userpref", text="Load Factory Preferences", icon='LOAD_FACTORY')


class USERPREF_PT_save_preferences(Panel):
    bl_label = "Save Preferences"
    bl_space_type = 'PREFERENCES'
    bl_region_type = 'EXECUTE'
    bl_options = {'HIDE_HEADER'}

    @classmethod
    def poll(cls, context):
        # Hide when header is visible
        for region in context.area.regions:
            if region.type == 'HEADER' and region.height <= 1:
                return True

        return False

    def draw(self, context):
        layout = self.layout.row()
        layout.operator_context = 'EXEC_AREA'

        layout.menu("USERPREF_MT_save_load", text="", icon='COLLAPSEMENU')

        USERPREF_HT_header.draw_buttons(layout, context)


# -----------------------------------------------------------------------------
# Min-In Helpers

# Panel mix-in.
class CenterAlignMixIn:
    """
    Base class for panels to center align contents with some horizontal margin.
    Deriving classes need to implement a ``draw_centered(context, layout)`` function.
    """

    def draw(self, context):
        layout = self.layout
        width = context.region.width
        ui_scale = context.preferences.system.ui_scale
        # No horizontal margin if region is rather small.
        is_wide = width > (350 * ui_scale)

        layout.use_property_split = True
        layout.use_property_decorate = False  # No animation.

        row = layout.row()
        if is_wide:
            row.label()  # Needed so col below is centered.

        col = row.column()
        col.ui_units_x = 50

        # Implemented by sub-classes.
        self.draw_centered(context, col)

        if is_wide:
            row.label()  # Needed so col above is centered.


# -----------------------------------------------------------------------------
# Interface Panels

class InterfacePanel:
    bl_space_type = 'PREFERENCES'
    bl_region_type = 'WINDOW'
    bl_context = "interface"


class USERPREF_PT_interface_display(InterfacePanel, CenterAlignMixIn, Panel):
    bl_label = "Display"

    def draw_centered(self, context, layout):
        prefs = context.preferences
        view = prefs.view

        flow = layout.grid_flow(row_major=False, columns=0, even_columns=True, even_rows=False, align=False)

        flow.prop(view, "ui_scale", text="Resolution Scale")
        flow.prop(view, "ui_line_width", text="Line Width")

        layout.separator()

        flow = layout.grid_flow(row_major=False, columns=0, even_columns=True, even_rows=False, align=False)

        flow.use_property_split = False
        flow.prop(view, "show_splash", text ="Splash Screen")
        flow.prop(view, "show_tooltips")
        if view.show_tooltips:
            flow.prop(view, "show_tooltips_python")
        flow.prop(view, "show_developer_ui")


class USERPREF_PT_interface_text(InterfacePanel, CenterAlignMixIn, Panel):
    bl_label = "Text Rendering"
    bl_options = {'DEFAULT_CLOSED'}

    def draw_centered(self, context, layout):
        prefs = context.preferences
        view = prefs.view

        flow = layout.grid_flow(row_major=False, columns=0, even_columns=True, even_rows=False, align=False)

        flow.use_property_split = False
        flow.prop(view, "use_text_antialiasing", text="Anti-Aliasing")
        flow.use_property_split = True
        sub = flow.column()
        sub.active = view.use_text_antialiasing
        sub.prop(view, "text_hinting", text="Hinting")

        flow.prop(view, "font_path_ui")
        flow.prop(view, "font_path_ui_mono")


class USERPREF_PT_interface_translation(InterfacePanel, CenterAlignMixIn, Panel):
    bl_label = "Translation"
    bl_translation_context = i18n_contexts.id_windowmanager

    @classmethod
    def poll(cls, _context):
        return bpy.app.build_options.international

    def draw_centered(self, context, layout):
        prefs = context.preferences
        view = prefs.view

        layout.prop(view, "language")

        flow = layout.grid_flow(row_major=False, columns=0, even_columns=True, even_rows=False, align=False)
        flow.active = (bpy.app.translations.locale != 'en_US')

        flow.use_property_split = False
        flow.prop(view, "use_translate_tooltips", text="Tooltips")
        flow.prop(view, "use_translate_interface", text="Interface")
        flow.prop(view, "use_translate_new_dataname", text="New Data")


class USERPREF_PT_interface_editors(InterfacePanel, CenterAlignMixIn, Panel):
    bl_label = "Editors"

    def draw_centered(self, context, layout):
        prefs = context.preferences
        view = prefs.view
        system = prefs.system

        flow = layout.grid_flow(row_major=False, columns=0, even_columns=True, even_rows=False, align=False)

        flow.use_property_split = False
        flow.prop(system, "use_region_overlap")
        flow.prop(view, "show_navigate_ui")

        flow.use_property_split = True
        flow.prop(view, "color_picker_type")
        flow.row().prop(view, "header_align")
        flow.prop(view, "factor_display_type")


class USERPREF_PT_interface_temporary_windows(InterfacePanel, CenterAlignMixIn, Panel):
    bl_label = "Temporary Editors"
    bl_parent_id = "USERPREF_PT_interface_editors"
    bl_options = {'DEFAULT_CLOSED'}

    def draw_centered(self, context, layout):
        prefs = context.preferences
        view = prefs.view

        flow = layout.grid_flow(row_major=False, columns=0, even_columns=True, even_rows=False, align=False)

        flow.prop(view, "render_display_type", text="Render In")
        flow.prop(view, "filebrowser_display_type", text="File Browser")


class USERPREF_PT_interface_statusbar(InterfacePanel, CenterAlignMixIn, Panel):
    bl_label = "Status Bar"
    bl_parent_id = "USERPREF_PT_interface_editors"
    bl_options = {'DEFAULT_CLOSED'}

    def draw_centered(self, context, layout):
        prefs = context.preferences
        view = prefs.view

        col = layout.column()
        col.label(text = "Show:")

        flow = layout.grid_flow(row_major=False, columns=0, even_columns=True, even_rows=False, align=False)

        flow.use_property_split = False
        flow.prop(view, "show_statusbar_stats", text="Scene Statistics")
        flow.prop(view, "show_statusbar_memory", text="System Memory")
        flow.prop(view, "show_statusbar_vram", text="Video Memory")
        flow.prop(view, "show_statusbar_version", text="Bforartists Version")


class USERPREF_PT_interface_menus(InterfacePanel, Panel):
    bl_label = "Menus"
    bl_options = {'DEFAULT_CLOSED'}

    def draw(self, context):
        pass


class USERPREF_PT_interface_menus_mouse_over(InterfacePanel, CenterAlignMixIn, Panel):
    bl_label = "Open on Mouse Over"
    bl_parent_id = "USERPREF_PT_interface_menus"

    def draw_header(self, context):
        prefs = context.preferences
        view = prefs.view

        self.layout.prop(view, "use_mouse_over_open", text="")

    def draw_centered(self, context, layout):
        prefs = context.preferences
        view = prefs.view

        layout.active = view.use_mouse_over_open

        flow = layout.grid_flow(row_major=False, columns=0, even_columns=True, even_rows=False, align=False)

        flow.prop(view, "open_toplevel_delay", text="Top Level")
        flow.prop(view, "open_sublevel_delay", text="Sub Level")


class USERPREF_PT_interface_menus_pie(InterfacePanel, CenterAlignMixIn, Panel):
    bl_label = "Pie Menus"
    bl_parent_id = "USERPREF_PT_interface_menus"

    def draw_centered(self, context, layout):
        prefs = context.preferences
        view = prefs.view

        flow = layout.grid_flow(row_major=False, columns=0, even_columns=True, even_rows=False, align=False)

        flow.prop(view, "pie_animation_timeout")
        flow.prop(view, "pie_tap_timeout")
        flow.prop(view, "pie_initial_timeout")
        flow.prop(view, "pie_menu_radius")
        flow.prop(view, "pie_menu_threshold")
        flow.prop(view, "pie_menu_confirm")


# -----------------------------------------------------------------------------
# Editing Panels

class EditingPanel:
    bl_space_type = 'PREFERENCES'
    bl_region_type = 'WINDOW'
    bl_context = "editing"


class USERPREF_PT_edit_objects(EditingPanel, Panel):
    bl_label = "Objects"

    def draw(self, context):
        pass


class USERPREF_PT_edit_objects_new(EditingPanel, CenterAlignMixIn, Panel):
    bl_label = "New Objects"
    bl_parent_id = "USERPREF_PT_edit_objects"

    def draw_centered(self, context, layout):
        prefs = context.preferences
        edit = prefs.edit

        flow = layout.grid_flow(row_major=False, columns=0, even_columns=True, even_rows=False, align=False)

        flow.prop(edit, "material_link", text="Link Materials To")
        flow.prop(edit, "object_align", text="Align To")

        flow.use_property_split = False
        flow.prop(edit, "use_enter_edit_mode", text="Enter Edit Mode")
        flow.use_property_split = True
        flow.prop(edit, "collection_instance_empty_size", text="Instance Empty Size")


class USERPREF_PT_edit_objects_duplicate_data(EditingPanel, CenterAlignMixIn, Panel):
    bl_label = "Duplicate Data"
    bl_parent_id = "USERPREF_PT_edit_objects"

    def draw_centered(self, context, layout):
        prefs = context.preferences
        edit = prefs.edit
        layout.use_property_split = False

        flow = layout.grid_flow(row_major=False, columns=0, even_columns=True, even_rows=False, align=True)

        col = flow.column()
        col.prop(edit, "use_duplicate_action", text="Action")
        col.prop(edit, "use_duplicate_armature", text="Armature")
        col.prop(edit, "use_duplicate_camera", text="Camera")
        col.prop(edit, "use_duplicate_curve", text="Curve")
        # col.prop(edit, "use_duplicate_fcurve", text="F-Curve")  # Not implemented.
        col.prop(edit, "use_duplicate_grease_pencil", text="Grease Pencil")
        if hasattr(edit, "use_duplicate_curves"):
            col.prop(edit, "use_duplicate_curves", text="Curves")

        col = flow.column()
        col.prop(edit, "use_duplicate_lattice", text="Lattice")
        col.prop(edit, "use_duplicate_light", text="Light")
        col.prop(edit, "use_duplicate_lightprobe", text="Light Probe")
        col.prop(edit, "use_duplicate_material", text="Material")
        col.prop(edit, "use_duplicate_mesh", text="Mesh")
        col.prop(edit, "use_duplicate_metaball", text="Metaball")

        col = flow.column()
        col.prop(edit, "use_duplicate_particle", text="Particle")
        if hasattr(edit, "use_duplicate_pointcloud"):
            col.prop(edit, "use_duplicate_pointcloud", text="Point Cloud")
        col.prop(edit, "use_duplicate_speaker", text="Speaker")
        col.prop(edit, "use_duplicate_surface", text="Surface")
        col.prop(edit, "use_duplicate_text", text="Text")
        # col.prop(edit, "use_duplicate_texture", text="Texture")  # Not implemented.
        col.prop(edit, "use_duplicate_volume", text="Volume")


class USERPREF_PT_edit_cursor(EditingPanel, CenterAlignMixIn, Panel):
    bl_label = "3D Cursor"

    def draw_centered(self, context, layout):
        prefs = context.preferences
        edit = prefs.edit

        flow = layout.grid_flow(row_major=False, columns=0, even_columns=True, even_rows=False, align=False)

        flow.use_property_split = False
        flow.prop(edit, "use_mouse_depth_cursor")
        flow.prop(edit, "use_cursor_lock_adjust")


class USERPREF_PT_edit_gpencil(EditingPanel, CenterAlignMixIn, Panel):
    bl_label = "Grease Pencil"
    bl_options = {'DEFAULT_CLOSED'}

    def draw_centered(self, context, layout):
        prefs = context.preferences
        edit = prefs.edit

        flow = layout.grid_flow(row_major=False, columns=0, even_columns=True, even_rows=False, align=False)

        flow.prop(edit, "grease_pencil_manhattan_distance", text="Manhattan Distance")
        flow.prop(edit, "grease_pencil_euclidean_distance", text="Euclidean Distance")


class USERPREF_PT_edit_annotations(EditingPanel, CenterAlignMixIn, Panel):
    bl_label = "Annotations"

    def draw_centered(self, context, layout):
        prefs = context.preferences
        edit = prefs.edit

        flow = layout.grid_flow(row_major=False, columns=0, even_columns=True, even_rows=False, align=False)

        flow.prop(edit, "grease_pencil_default_color", text="Default Color")
        flow.prop(edit, "grease_pencil_eraser_radius", text="Eraser Radius")


class USERPREF_PT_edit_weight_paint(EditingPanel, CenterAlignMixIn, Panel):
    bl_label = "Weight Paint"
    bl_options = {'DEFAULT_CLOSED'}

    def draw_centered(self, context, layout):
        prefs = context.preferences
        view = prefs.view

        layout.use_property_split = False
        layout.prop(view, "use_weight_color_range", text="Use Custom Colors")
        layout.use_property_split = True

        col = layout.column()
        col.active = view.use_weight_color_range
        col.template_color_ramp(view, "weight_color_range", expand=True)


class USERPREF_PT_edit_text_editor(EditingPanel, CenterAlignMixIn, Panel):
    bl_label = "Text Editor"
    bl_options = {'DEFAULT_CLOSED'}

    def draw_centered(self, context, layout):
        prefs = context.preferences
        edit = prefs.edit

        layout.prop(edit, "use_text_edit_auto_close")


class USERPREF_PT_edit_misc(EditingPanel, CenterAlignMixIn, Panel):
    bl_label = "Miscellaneous"
    bl_options = {'DEFAULT_CLOSED'}

    def draw_centered(self, context, layout):
        prefs = context.preferences
        edit = prefs.edit

        flow = layout.grid_flow(row_major=False, columns=0, even_columns=True, even_rows=False, align=False)

        flow.prop(edit, "sculpt_paint_overlay_color", text="Sculpt Overlay Color")
        flow.prop(edit, "node_margin", text="Node Auto-Offset Margin")


# -----------------------------------------------------------------------------
# Animation Panels

class AnimationPanel:
    bl_space_type = 'PREFERENCES'
    bl_region_type = 'WINDOW'
    bl_context = "animation"


class USERPREF_PT_animation_timeline(AnimationPanel, CenterAlignMixIn, Panel):
    bl_label = "Timeline"

    def draw_centered(self, context, layout):
        prefs = context.preferences
        view = prefs.view
        edit = prefs.edit

        flow = layout.grid_flow(row_major=False, columns=0, even_columns=True, even_rows=False, align=False)
        flow.use_property_split = False
        flow.prop(edit, "use_negative_frames")
        flow.use_property_split = True

        layout.separator()

        flow = layout.grid_flow(row_major=False, columns=0, even_columns=True, even_rows=False, align=False)

        flow.prop(view, "view2d_grid_spacing_min", text="Minimum Grid Spacing")
        flow.prop(view, "timecode_style")
        flow.prop(view, "view_frame_type")
        if view.view_frame_type == 'SECONDS':
            flow.prop(view, "view_frame_seconds")
        elif view.view_frame_type == 'KEYFRAMES':
            flow.prop(view, "view_frame_keyframes")


class USERPREF_PT_animation_keyframes(AnimationPanel, CenterAlignMixIn, Panel):
    bl_label = "Keyframes"

    def draw_centered(self, context, layout):
        prefs = context.preferences
        edit = prefs.edit

        flow = layout.grid_flow(row_major=False, columns=0, even_columns=True, even_rows=False, align=False)

        flow.use_property_split = False
        flow.prop(edit, "use_visual_keying")
        flow.prop(edit, "use_keyframe_insert_needed", text="Only Insert Needed")


class USERPREF_PT_animation_autokey(AnimationPanel, CenterAlignMixIn, Panel):
    bl_label = "Auto-Keyframing"
    bl_parent_id = "USERPREF_PT_animation_keyframes"

    def draw_centered(self, context, layout):
        prefs = context.preferences
        edit = prefs.edit

        flow = layout.grid_flow(row_major=False, columns=0, even_columns=True, even_rows=False, align=False)

        flow.use_property_split = False
        flow.prop(edit, "use_auto_keying_warning", text="Show Warning")
        flow.prop(edit, "use_keyframe_insert_available", text="Only Insert Available")
        flow.prop(edit, "use_auto_keying", text="Enable in New Scenes")


class USERPREF_PT_animation_fcurves(AnimationPanel, CenterAlignMixIn, Panel):
    bl_label = "F-Curves"

    def draw_centered(self, context, layout):
        prefs = context.preferences
        edit = prefs.edit

        flow = layout.grid_flow(row_major=False, columns=0, even_columns=True, even_rows=False, align=False)

        flow.prop(edit, "fcurve_unselected_alpha", text="Unselected Opacity")
        flow.prop(edit, "fcurve_new_auto_smoothing", text="Default Smoothing Mode")
        flow.prop(edit, "keyframe_new_interpolation_type", text="Default Interpolation")
        flow.prop(edit, "keyframe_new_handle_type", text="Default Handles")
        flow.use_property_split = False
        flow.prop(edit, "use_insertkey_xyz_to_rgb", text="XYZ to RGB")
        flow.prop(edit, "use_anim_channel_group_colors")


# -----------------------------------------------------------------------------
# System Panels

class SystemPanel:
    bl_space_type = 'PREFERENCES'
    bl_region_type = 'WINDOW'
    bl_context = "system"


class USERPREF_PT_system_sound(SystemPanel, CenterAlignMixIn, Panel):
    bl_label = "Sound"

    def draw_centered(self, context, layout):
        prefs = context.preferences
        system = prefs.system

        layout.prop(system, "audio_device", expand=False)

        sub = layout.grid_flow(row_major=False, columns=0, even_columns=False, even_rows=False, align=False)
        sub.active = system.audio_device not in {'NONE', 'None'}
        sub.prop(system, "audio_channels", text="Channels")
        sub.prop(system, "audio_mixing_buffer", text="Mixing Buffer")
        sub.prop(system, "audio_sample_rate", text="Sample Rate")
        sub.prop(system, "audio_sample_format", text="Sample Format")


class USERPREF_PT_system_cycles_devices(SystemPanel, CenterAlignMixIn, Panel):
    bl_label = "Cycles Render Devices"

    def draw_centered(self, context, layout):
        prefs = context.preferences

        col = layout.column()
        col.use_property_split = False

        if bpy.app.build_options.cycles:
            addon = prefs.addons.get("cycles")
            if addon is not None:
                addon.preferences.draw_impl(col, context)
            del addon


class USERPREF_PT_system_os_settings(SystemPanel, CenterAlignMixIn, Panel):
    bl_label = "Operating System Settings"

    @classmethod
    def poll(cls, _context):
        # Only for Windows so far
        import sys
        return sys.platform[:3] == "win"

    def draw_centered(self, _context, layout):
        layout.label(text="Make this installation your default Bforartists")
        split = layout.split(factor=0.4)
        split.alignment = 'RIGHT'
        split.label(text="")
        split.operator("preferences.associate_blend", text="Make Default")


class USERPREF_PT_system_memory(SystemPanel, CenterAlignMixIn, Panel):
    bl_label = "Memory & Limits"

    def draw_centered(self, context, layout):
        prefs = context.preferences
        system = prefs.system
        edit = prefs.edit

        flow = layout.grid_flow(row_major=False, columns=0, even_columns=True, even_rows=False, align=False)

        flow.prop(edit, "undo_steps", text="Undo Steps")
        flow.prop(edit, "undo_memory_limit", text="Undo Memory Limit")

        flow.use_property_split = False
        flow.prop(edit, "use_global_undo")

        flow = layout.grid_flow(row_major=False, columns=0, even_columns=True, even_rows=False, align=False)

        flow.prop(system, "scrollback", text="Console Scrollback Lines")

        flow = layout.grid_flow(row_major=False, columns=0, even_columns=True, even_rows=False, align=False)

        layout.separator()

        flow = layout.grid_flow(row_major=False, columns=0, even_columns=True, even_rows=False, align=False)

        flow.prop(system, "texture_time_out", text="Texture Time Out")
        flow.prop(system, "texture_collection_rate", text="Garbage Collection Rate")

        layout.separator()

<<<<<<< HEAD
        flow = layout.grid_flow(row_major=False, columns=0, even_columns=True, even_rows=False, align=False)

        flow.prop(system, "vbo_time_out", text="VBO Time Out")
        flow.prop(system, "vbo_collection_rate", text="Garbage Collection Rate")
=======
        col = layout.column()
        col.prop(system, "vbo_time_out", text="VBO Time Out")
        col.prop(system, "vbo_collection_rate", text="Garbage Collection Rate")
>>>>>>> 28a508a9


class USERPREF_PT_system_video_sequencer(SystemPanel, CenterAlignMixIn, Panel):
    bl_label = "Video Sequencer"

    def draw_centered(self, context, layout):
        prefs = context.preferences
        system = prefs.system
        # edit = prefs.edit

        layout.prop(system, "memory_cache_limit")

        flow = layout.grid_flow(row_major=False, columns=0, even_columns=True, even_rows=False, align=False)

<<<<<<< HEAD
        split = flow.split()
        col = split.column()
        col.use_property_split = False
        col.prop(system, "use_sequencer_disk_cache", text="Disk Cache")
        col = split.column()
        if system.use_sequencer_disk_cache:
            col.label(icon='DISCLOSURE_TRI_DOWN')
            row = flow.row()
            row.separator()
            row.prop(system, "sequencer_disk_cache_dir")
            row = flow.row()
            row.separator()
            row.prop(system, "sequencer_disk_cache_size_limit")
            row = flow.row()
            row.separator()
            row.prop(system, "sequencer_disk_cache_compression")
        else:
            col.label(icon='DISCLOSURE_TRI_RIGHT')
=======
        layout.prop(system, "use_sequencer_disk_cache", text="Disk Cache")
        col = layout.column()
        col.active = system.use_sequencer_disk_cache
        col.prop(system, "sequencer_disk_cache_dir", text="Directory")
        col.prop(system, "sequencer_disk_cache_size_limit", text="Cache Limit")
        col.prop(system, "sequencer_disk_cache_compression", text="Compression")
>>>>>>> 28a508a9

        layout.separator()

        layout.prop(system, "sequencer_proxy_setup")


# -----------------------------------------------------------------------------
# Viewport Panels

class ViewportPanel:
    bl_space_type = 'PREFERENCES'
    bl_region_type = 'WINDOW'
    bl_context = "viewport"


class USERPREF_PT_viewport_display(ViewportPanel, CenterAlignMixIn, Panel):
    bl_label = "Display"

    def draw_centered(self, context, layout):
        prefs = context.preferences
        view = prefs.view

        layout.label(text = "Text Info Overlay")

        col = layout.column()

        col.use_property_split = False
        row = col.row()
        row.separator()
        row.prop(view, "show_object_info", text="Object Info")
        row = col.row()
        row.separator()
        row.prop(view, "show_view_name", text="View Name")
        row = col.row()
        row.separator()
        row.prop(view, "show_playback_fps", text="Playback Frame Rate (FPS)")

        flow = layout.grid_flow(row_major=False, columns=0, even_columns=True, even_rows=False, align=False)


        layout.separator()

        flow = layout.grid_flow(row_major=False, columns=0, even_columns=True, even_rows=False, align=False)

        col = flow.column()
        col.prop(view, "gizmo_size")
        col.prop(view, "lookdev_sphere_size")

        flow.separator()

        col = flow.column()
        col.prop(view, "mini_axis_type", text="3D Viewport Axis")

        if view.mini_axis_type == 'MINIMAL':
            col.prop(view, "mini_axis_size", text="Size")
            col.prop(view, "mini_axis_brightness", text="Brightness")

        if view.mini_axis_type == 'GIZMO':
            col.prop(view, "gizmo_size_navigate_v3d", text="Size")


class USERPREF_PT_viewport_quality(ViewportPanel, CenterAlignMixIn, Panel):
    bl_label = "Quality"

    def draw_centered(self, context, layout):
        prefs = context.preferences
        system = prefs.system

        flow = layout.grid_flow(row_major=False, columns=0, even_columns=True, even_rows=False, align=False)

        flow.prop(system, "viewport_aa")

        flow.use_property_split = False
        flow.prop(system, "use_overlay_smooth_wire")
        flow.prop(system, "use_edit_mode_smooth_wire")


class USERPREF_PT_viewport_textures(ViewportPanel, CenterAlignMixIn, Panel):
    bl_label = "Textures"

    def draw_centered(self, context, layout):
        prefs = context.preferences
        system = prefs.system

        flow = layout.grid_flow(row_major=False, columns=0, even_columns=True, even_rows=False, align=False)

        flow.prop(system, "gl_texture_limit", text="Limit Size")
        flow.prop(system, "anisotropic_filter")
        flow.prop(system, "gl_clip_alpha", slider=True)
        flow.prop(system, "image_draw_method", text="Image Display Method")


class USERPREF_PT_viewport_selection(ViewportPanel, CenterAlignMixIn, Panel):
    bl_label = "Selection"
    bl_options = {'DEFAULT_CLOSED'}

    def draw_centered(self, context, layout):
        prefs = context.preferences
        system = prefs.system

        flow = layout.grid_flow(row_major=False, columns=0, even_columns=True, even_rows=False, align=False)

        flow.use_property_split = False
        flow.prop(system, "use_select_pick_depth")


class USERPREF_PT_viewport_subdivision(ViewportPanel, CenterAlignMixIn, Panel):
    bl_label = "Subdivision"
    bl_options = {'DEFAULT_CLOSED'}

    def draw_centered(self, context, layout):
        prefs = context.preferences
        system = prefs.system
        layout.use_property_split = False # bfa: align left
        layout.prop(system, "use_gpu_subdivision")


# -----------------------------------------------------------------------------
# Theme Panels

class ThemePanel:
    bl_space_type = 'PREFERENCES'
    bl_region_type = 'WINDOW'
    bl_context = "themes"


class USERPREF_MT_interface_theme_presets(Menu):
    bl_label = "Presets"
    preset_subdir = "interface_theme"
    preset_operator = "script.execute_preset"
    preset_type = 'XML'
    preset_xml_map = (
        ("preferences.themes[0]", "Theme"),
        ("preferences.ui_styles[0]", "ThemeStyle"),
    )
    draw = Menu.draw_preset

    @staticmethod
    def reset_cb(context):
        bpy.ops.preferences.reset_default_theme()


class USERPREF_PT_theme(ThemePanel, Panel):
    bl_label = "Themes"
    bl_options = {'HIDE_HEADER'}

    def draw(self, _context):
        layout = self.layout

        split = layout.split(factor=0.6)

        row = split.row(align=True)
        row.menu("USERPREF_MT_interface_theme_presets", text=USERPREF_MT_interface_theme_presets.bl_label)
        row.operator("wm.interface_theme_preset_add", text="", icon='ADD')
        row.operator("wm.interface_theme_preset_add", text="", icon='REMOVE').remove_active = True

        row = split.row(align=True)
        row.operator("preferences.theme_install", text="Install...", icon='IMPORT')
        row.operator("preferences.reset_default_theme", text="Reset", icon='LOOP_BACK')


class USERPREF_PT_theme_user_interface(ThemePanel, CenterAlignMixIn, Panel):
    bl_label = "User Interface"
    bl_options = {'DEFAULT_CLOSED'}

    def draw_header(self, _context):
        layout = self.layout

        layout.label(icon='WORKSPACE')

    def draw(self, context):
        pass


# Base class for dynamically defined widget color panels.
# This is not registered.
class PreferenceThemeWidgetColorPanel:
    bl_parent_id = "USERPREF_PT_theme_user_interface"

    def draw(self, context):
        theme = context.preferences.themes[0]
        ui = theme.user_interface
        widget_style = getattr(ui, self.wcol)
        layout = self.layout

        layout.use_property_split = True

        flow = layout.grid_flow(row_major=False, columns=2, even_columns=True, even_rows=False, align=False)

        col = flow.column(align=True)
        col.prop(widget_style, "text")
        col.prop(widget_style, "text_sel", text="Selected")
        col.prop(widget_style, "item", slider=True)

        col = flow.column(align=True)
        col.prop(widget_style, "inner", slider=True)
        col.prop(widget_style, "inner_sel", text="Selected", slider=True)
        col.prop(widget_style, "outline")

        col.separator()

        col.prop(widget_style, "roundness")


# Base class for dynamically defined widget color panels.
# This is not registered.
class PreferenceThemeWidgetShadePanel:

    def draw(self, context):
        theme = context.preferences.themes[0]
        ui = theme.user_interface
        widget_style = getattr(ui, self.wcol)
        layout = self.layout

        layout.use_property_split = True

        col = layout.column(align=True)
        col.active = widget_style.show_shaded
        col.prop(widget_style, "shadetop", text="Shade Top")
        col.prop(widget_style, "shadedown", text="Down")

    def draw_header(self, context):
        theme = context.preferences.themes[0]
        ui = theme.user_interface
        widget_style = getattr(ui, self.wcol)

        self.layout.prop(widget_style, "show_shaded", text="")


class USERPREF_PT_theme_interface_state(ThemePanel, CenterAlignMixIn, Panel):
    bl_label = "State"
    bl_options = {'DEFAULT_CLOSED'}
    bl_parent_id = "USERPREF_PT_theme_user_interface"

    def draw_centered(self, context, layout):
        theme = context.preferences.themes[0]
        ui_state = theme.user_interface.wcol_state

        flow = layout.grid_flow(row_major=False, columns=0, even_columns=True, even_rows=False, align=False)

        col = flow.column(align=True)
        col.prop(ui_state, "inner_anim")
        col.prop(ui_state, "inner_anim_sel")

        col = flow.column(align=True)
        col.prop(ui_state, "inner_driven")
        col.prop(ui_state, "inner_driven_sel")

        col = flow.column(align=True)
        col.prop(ui_state, "inner_key")
        col.prop(ui_state, "inner_key_sel")

        col = flow.column(align=True)
        col.prop(ui_state, "inner_overridden")
        col.prop(ui_state, "inner_overridden_sel")

        col = flow.column(align=True)
        col.prop(ui_state, "inner_changed")
        col.prop(ui_state, "inner_changed_sel")

        col = flow.column(align=True)
        col.prop(ui_state, "blend")


class USERPREF_PT_theme_interface_styles(ThemePanel, CenterAlignMixIn, Panel):
    bl_label = "Styles"
    bl_options = {'DEFAULT_CLOSED'}
    bl_parent_id = "USERPREF_PT_theme_user_interface"

    def draw_centered(self, context, layout):
        theme = context.preferences.themes[0]
        ui = theme.user_interface

        flow = layout.grid_flow(row_major=False, columns=0, even_columns=True, even_rows=False, align=False)

        flow.prop(ui, "menu_shadow_fac")
        flow.prop(ui, "menu_shadow_width")
        flow.prop(ui, "icon_alpha")
        flow.prop(ui, "icon_saturation")
        flow.prop(ui, "editor_outline")
        flow.prop(ui, "widget_text_cursor")
        flow.prop(ui, "widget_emboss")
        flow.prop(ui, "panel_roundness")


class USERPREF_PT_theme_interface_transparent_checker(ThemePanel, CenterAlignMixIn, Panel):
    bl_label = "Transparent Checkerboard"
    bl_options = {'DEFAULT_CLOSED'}
    bl_parent_id = "USERPREF_PT_theme_user_interface"

    def draw_centered(self, context, layout):
        theme = context.preferences.themes[0]
        ui = theme.user_interface

        flow = layout.grid_flow(
            row_major=False, columns=0, even_columns=True, even_rows=False, align=False)

        flow.prop(ui, "transparent_checker_primary")
        flow.prop(ui, "transparent_checker_secondary")
        flow.prop(ui, "transparent_checker_size")


class USERPREF_PT_theme_interface_gizmos(ThemePanel, CenterAlignMixIn, Panel):
    bl_label = "Axis & Gizmo Colors"
    bl_options = {'DEFAULT_CLOSED'}
    bl_parent_id = "USERPREF_PT_theme_user_interface"

    def draw_centered(self, context, layout):
        theme = context.preferences.themes[0]
        ui = theme.user_interface

        flow = layout.grid_flow(row_major=False, columns=0, even_columns=True, even_rows=True, align=False)

        col = flow.column(align=True)
        col.prop(ui, "axis_x", text="Axis X")
        col.prop(ui, "axis_y", text="Y")
        col.prop(ui, "axis_z", text="Z")

        col = flow.column()
        col.prop(ui, "gizmo_primary")
        col.prop(ui, "gizmo_secondary")
        col.prop(ui, "gizmo_view_align")

        col = flow.column()
        col.prop(ui, "gizmo_a")
        col.prop(ui, "gizmo_b")


class USERPREF_PT_theme_interface_icons(ThemePanel, CenterAlignMixIn, Panel):
    bl_label = "Icon Colors"
    bl_options = {'DEFAULT_CLOSED'}
    bl_parent_id = "USERPREF_PT_theme_user_interface"

    def draw_centered(self, context, layout):
        theme = context.preferences.themes[0]
        ui = theme.user_interface

        flow = layout.grid_flow(row_major=False, columns=0, even_columns=True, even_rows=False, align=False)

        flow.prop(ui, "icon_scene")
        flow.prop(ui, "icon_collection")
        flow.prop(ui, "icon_object")
        flow.prop(ui, "icon_object_data")
        flow.prop(ui, "icon_modifier")
        flow.prop(ui, "icon_shading")
        flow.prop(ui, "icon_folder")
        flow.prop(ui, "icon_border_intensity")


class USERPREF_PT_theme_text_style(ThemePanel, CenterAlignMixIn, Panel):
    bl_label = "Text Style"
    bl_options = {'DEFAULT_CLOSED'}

    @staticmethod
    def _ui_font_style(layout, font_style):
        layout.use_property_split = True
        flow = layout.grid_flow(row_major=False, columns=0, even_columns=True, even_rows=False, align=True)

        col = flow.column()
        col.prop(font_style, "points")

        col = flow.column(align=True)
        col.prop(font_style, "shadow_offset_x", text="Shadow Offset X")
        col.prop(font_style, "shadow_offset_y", text="Y")

        col = flow.column()
        col.prop(font_style, "shadow")
        col.prop(font_style, "shadow_alpha")
        col.prop(font_style, "shadow_value")

    def draw_header(self, _context):
        layout = self.layout

        layout.label(icon='FONTPREVIEW')

    def draw_centered(self, context, layout):
        style = context.preferences.ui_styles[0]

        layout.label(text="Panel Title")
        self._ui_font_style(layout, style.panel_title)

        layout.separator()

        layout.label(text="Widget")
        self._ui_font_style(layout, style.widget)

        layout.separator()

        layout.label(text="Widget Label")
        self._ui_font_style(layout, style.widget_label)


class USERPREF_PT_theme_bone_color_sets(ThemePanel, CenterAlignMixIn, Panel):
    bl_label = "Bone Color Sets"
    bl_options = {'DEFAULT_CLOSED'}

    def draw_header(self, _context):
        layout = self.layout

        layout.label(icon='COLOR')

    def draw_centered(self, context, layout):
        theme = context.preferences.themes[0]

        layout.use_property_split = True

        for i, ui in enumerate(theme.bone_color_sets, 1):
            layout.label(text=iface_("Color Set %d") % i, translate=False)

            flow = layout.grid_flow(row_major=False, columns=0, even_columns=True, even_rows=False, align=False)

            flow.prop(ui, "normal")
            flow.prop(ui, "select")
            flow.prop(ui, "active")
            flow.prop(ui, "show_colored_constraints")


class USERPREF_PT_theme_collection_colors(ThemePanel, CenterAlignMixIn, Panel):
    bl_label = "Collection Colors"
    bl_options = {'DEFAULT_CLOSED'}

    def draw_header(self, _context):
        layout = self.layout

        layout.label(icon='GROUP')

    def draw_centered(self, context, layout):
        theme = context.preferences.themes[0]

        layout.use_property_split = True

        flow = layout.grid_flow(row_major=False, columns=0, even_columns=True, even_rows=False, align=False)
        for i, ui in enumerate(theme.collection_color, 1):
            flow.prop(ui, "color", text=iface_("Color %d") % i, translate=False)


class USERPREF_PT_theme_strip_colors(ThemePanel, CenterAlignMixIn, Panel):
    bl_label = "Strip Colors"
    bl_options = {'DEFAULT_CLOSED'}

    def draw_header(self, _context):
        layout = self.layout

        layout.label(icon='SEQ_STRIP_DUPLICATE')

    def draw_centered(self, context, layout):
        theme = context.preferences.themes[0]

        layout.use_property_split = True

        flow = layout.grid_flow(row_major=False, columns=0, even_columns=True, even_rows=False, align=False)
        for i, ui in enumerate(theme.strip_color, 1):
            flow.prop(ui, "color", text=iface_("Color %d") % i, translate=False)


# Base class for dynamically defined theme-space panels.
# This is not registered.
class PreferenceThemeSpacePanel:

    # not essential, hard-coded UI delimiters for the theme layout
    ui_delimiters = {
        'VIEW_3D': {
            "text_grease_pencil",
            "text_keyframe",
            "speaker",
            "freestyle_face_mark",
            "split_normal",
            "bone_solid",
            "bone_locked_weight",
            "paint_curve_pivot",
        },
        'GRAPH_EDITOR': {
            "handle_vertex_select",
        },
        'IMAGE_EDITOR': {
            "paint_curve_pivot",
        },
        'NODE_EDITOR': {
            "layout_node",
        },
        'CLIP_EDITOR': {
            "handle_vertex_select",
        }
    }

    # TODO theme_area should be deprecated
    @staticmethod
    def _theme_generic(layout, themedata, theme_area):

        layout.use_property_split = True

        flow = layout.grid_flow(row_major=False, columns=0, even_columns=True, even_rows=False, align=False)

        props_type = {}

        for prop in themedata.rna_type.properties:
            if prop.identifier == "rna_type":
                continue

            props_type.setdefault((prop.type, prop.subtype), []).append(prop)

        th_delimiters = PreferenceThemeSpacePanel.ui_delimiters.get(theme_area)
        for props_type, props_ls in sorted(props_type.items()):
            if props_type[0] == 'POINTER':
                continue

            if th_delimiters is None:
                # simple, no delimiters
                for prop in props_ls:
                    flow.prop(themedata, prop.identifier)
            else:

                for prop in props_ls:
                    flow.prop(themedata, prop.identifier)

    def draw_header(self, _context):
        if hasattr(self, "icon") and self.icon != 'NONE':
            layout = self.layout
            layout.label(icon=self.icon)

    def draw(self, context):
        layout = self.layout
        theme = context.preferences.themes[0]

        datapath_list = self.datapath.split(".")
        data = theme
        for datapath_item in datapath_list:
            data = getattr(data, datapath_item)
        PreferenceThemeSpacePanel._theme_generic(layout, data, self.theme_area)


class ThemeGenericClassGenerator:

    @staticmethod
    def generate_panel_classes_for_wcols():
        wcols = [
            ("Regular", "wcol_regular"),
            ("Tool", "wcol_tool"),
            ("Toolbar Item", "wcol_toolbar_item"),
            ("Radio Buttons", "wcol_radio"),
            ("Text", "wcol_text"),
            ("Option", "wcol_option"),
            ("Toggle", "wcol_toggle"),
            ("Number Field", "wcol_num"),
            ("Value Slider", "wcol_numslider"),
            ("Box", "wcol_box"),
            ("Menu", "wcol_menu"),
            ("Pie Menu", "wcol_pie_menu"),
            ("Pulldown", "wcol_pulldown"),
            ("Menu Back", "wcol_menu_back"),
            ("Tooltip", "wcol_tooltip"),
            ("Menu Item", "wcol_menu_item"),
            ("Scroll Bar", "wcol_scroll"),
            ("Progress Bar", "wcol_progress"),
            ("List Item", "wcol_list_item"),
            # Not used yet, so hide this from the UI.
            # ("Data-View Item", "wcol_view_item"),
            ("Tab", "wcol_tab"),
        ]

        for (name, wcol) in wcols:
            panel_id = "USERPREF_PT_theme_interface_" + wcol
            yield type(panel_id, (PreferenceThemeWidgetColorPanel, ThemePanel, Panel), {
                "bl_label": name,
                "bl_options": {'DEFAULT_CLOSED'},
                "draw": PreferenceThemeWidgetColorPanel.draw,
                "wcol": wcol,
            })

            panel_shade_id = "USERPREF_PT_theme_interface_shade_" + wcol
            yield type(panel_shade_id, (PreferenceThemeWidgetShadePanel, ThemePanel, Panel), {
                "bl_label": "Shaded",
                "bl_options": {'DEFAULT_CLOSED'},
                "bl_parent_id": panel_id,
                "draw": PreferenceThemeWidgetShadePanel.draw,
                "wcol": wcol,
            })


    @staticmethod
    def generate_theme_area_child_panel_classes(parent_id, rna_type, theme_area, datapath):
        def generate_child_panel_classes_recurse(parent_id, rna_type, theme_area, datapath):
            props_type = {}

            for prop in rna_type.properties:
                if prop.identifier == "rna_type":
                    continue

                props_type.setdefault((prop.type, prop.subtype), []).append(prop)

            for props_type, props_ls in sorted(props_type.items()):
                if props_type[0] == 'POINTER':
                    for prop in props_ls:
                        new_datapath = datapath + "." + prop.identifier if datapath else prop.identifier
                        panel_id = parent_id + "_" + prop.identifier
                        yield type(panel_id, (PreferenceThemeSpacePanel, ThemePanel, Panel), {
                            "bl_label": rna_type.properties[prop.identifier].name,
                            "bl_parent_id": parent_id,
                            "bl_options": {'DEFAULT_CLOSED'},
                            "draw": PreferenceThemeSpacePanel.draw,
                            "theme_area": theme_area.identifier,
                            "datapath": new_datapath,
                        })

                        yield from generate_child_panel_classes_recurse(panel_id, prop.fixed_type, theme_area, new_datapath,)

        yield from generate_child_panel_classes_recurse(parent_id, rna_type, theme_area, datapath)

    @staticmethod
    def generate_panel_classes_from_theme_areas():
        from bpy.types import Theme

        for theme_area in Theme.bl_rna.properties['theme_area'].enum_items_static:
            if theme_area.identifier in {'USER_INTERFACE', 'STYLE', 'BONE_COLOR_SETS'}:
                continue

            panel_id = "USERPREF_PT_theme_" + theme_area.identifier.lower()
            # Generate panel-class from theme_area
            yield type(panel_id, (PreferenceThemeSpacePanel, ThemePanel, Panel), {
                "bl_label": theme_area.name,
                "bl_options": {'DEFAULT_CLOSED'},
                "draw_header": PreferenceThemeSpacePanel.draw_header,
                "draw": PreferenceThemeSpacePanel.draw,
                "theme_area": theme_area.identifier,
                "icon": theme_area.icon,
                "datapath": theme_area.identifier.lower(),
            })

            yield from ThemeGenericClassGenerator.generate_theme_area_child_panel_classes(
                panel_id, Theme.bl_rna.properties[theme_area.identifier.lower()].fixed_type,
                theme_area, theme_area.identifier.lower())


# -----------------------------------------------------------------------------
# File Paths Panels

# Panel mix-in.
class FilePathsPanel:
    bl_space_type = 'PREFERENCES'
    bl_region_type = 'WINDOW'
    bl_context = "file_paths"


class USERPREF_PT_file_paths_data(FilePathsPanel, Panel):
    bl_label = "Data"

    def draw(self, context):
        layout = self.layout
        layout.use_property_split = True
        layout.use_property_decorate = False

        paths = context.preferences.filepaths

        col = self.layout.column()
        col.prop(paths, "font_directory", text="Fonts")
        col.prop(paths, "texture_directory", text="Textures")
        col.prop(paths, "script_directory", text="Scripts")
        col.prop(paths, "sound_directory", text="Sounds")
        col.prop(paths, "temporary_directory", text="Temporary Files")


class USERPREF_PT_file_paths_render(FilePathsPanel, Panel):
    bl_label = "Render"

    def draw(self, context):
        layout = self.layout
        layout.use_property_split = True
        layout.use_property_decorate = False

        paths = context.preferences.filepaths

        col = self.layout.column()
        col.prop(paths, "render_output_directory", text="Render Output")
        col.prop(paths, "render_cache_directory", text="Render Cache")


class USERPREF_PT_file_paths_applications(FilePathsPanel, Panel):
    bl_label = "Applications"

    def draw(self, context):
        layout = self.layout
        layout.use_property_split = True
        layout.use_property_decorate = False

        paths = context.preferences.filepaths

        col = layout.column()
        col.prop(paths, "image_editor", text="Image Editor")
        col.prop(paths, "animation_player_preset", text="Animation Player")
        if paths.animation_player_preset == 'CUSTOM':
            col.prop(paths, "animation_player", text="Player")


class USERPREF_PT_file_paths_development(FilePathsPanel, Panel):
    bl_label = "Development"

    @classmethod
    def poll(cls, context):
        prefs = context.preferences
        return prefs.view.show_developer_ui

    def draw(self, context):
        layout = self.layout
        layout.use_property_split = True
        layout.use_property_decorate = False

        paths = context.preferences.filepaths
        layout.prop(paths, "i18n_branches_directory", text="I18n Branches")


class USERPREF_PT_saveload_autorun(FilePathsPanel, Panel):
    bl_label = "Auto Run Python Scripts"
    bl_parent_id = "USERPREF_PT_saveload_blend"

    def draw_header(self, context):
        prefs = context.preferences
        paths = prefs.filepaths

        self.layout.prop(paths, "use_scripts_auto_execute", text="")

    def draw(self, context):
        layout = self.layout
        prefs = context.preferences
        paths = prefs.filepaths

        layout.use_property_split = True
        layout.use_property_decorate = False  # No animation.

        layout.active = paths.use_scripts_auto_execute

        box = layout.box()
        row = box.row()
        row.label(text="Excluded Paths")
        row.operator("preferences.autoexec_path_add", text="", icon='ADD', emboss=False)
        for i, path_cmp in enumerate(prefs.autoexec_paths):
            row = box.row()
            row.prop(path_cmp, "path", text="")
            row.prop(path_cmp, "use_glob", text="", icon='FILTER')
            row.operator("preferences.autoexec_path_remove", text="", icon='X', emboss=False).index = i


class USERPREF_PT_file_paths_asset_libraries(FilePathsPanel, Panel):
    bl_label = "Asset Libraries"

    def draw(self, context):
        layout = self.layout
        layout.use_property_split = False
        layout.use_property_decorate = False

        paths = context.preferences.filepaths

        box = layout.box()
        split = box.split(factor=0.35)
        name_col = split.column()
        path_col = split.column()

        row = name_col.row(align=True)  # Padding
        row.separator()
        row.label(text="Name")

        row = path_col.row(align=True)  # Padding
        row.separator()
        row.label(text="Path")

        for i, library in enumerate(paths.asset_libraries):
            row = name_col.row()
            row.alert = not library.name
            row.prop(library, "name", text="")

            row = path_col.row()
            subrow = row.row()
            subrow.alert = not library.path
            subrow.prop(library, "path", text="")
            row.operator("preferences.asset_library_remove", text="", icon='X', emboss=False).index = i

        row = box.row()
        row.alignment = 'RIGHT'
        row.operator("preferences.asset_library_add", text="", icon='ADD', emboss=False)


# -----------------------------------------------------------------------------
# Save/Load Panels

class SaveLoadPanel:
    bl_space_type = 'PREFERENCES'
    bl_region_type = 'WINDOW'
    bl_context = "save_load"


class USERPREF_PT_saveload_blend(SaveLoadPanel, CenterAlignMixIn, Panel):
    bl_label = "Blend Files"

    def draw_centered(self, context, layout):
        prefs = context.preferences
        paths = prefs.filepaths
        view = prefs.view

        flow = layout.grid_flow(row_major=False, columns=0, even_columns=True, even_rows=False, align=False)

        flow.use_property_split = False
        flow.prop(paths, "use_relative_paths")
        flow.prop(paths, "use_file_compression")
        flow.prop(paths, "use_load_ui")

        split = flow.split(factor = 0.5)
        row = split.row()
        row.label(text = "File Preview")
        row = split.row()
        row.use_property_split = False
        row.prop(paths, "file_preview_type", text = "")

        flow.prop(paths, "use_tabs_as_spaces")
        flow.prop(view, "use_save_prompt")

        layout.separator()

        flow = layout.grid_flow(row_major=False, columns=0, even_columns=True, even_rows=False, align=False)

        flow.use_property_split = True
        flow.prop(paths, "save_version")
        flow.prop(paths, "recent_files")


class USERPREF_PT_saveload_blend_autosave(SaveLoadPanel, CenterAlignMixIn, Panel):
    bl_label = "Auto Save"
    bl_parent_id = "USERPREF_PT_saveload_blend"

    def draw_centered(self, context, layout):
        prefs = context.preferences
        paths = prefs.filepaths

        flow = layout.grid_flow(row_major=False, columns=0, even_columns=True, even_rows=False, align=False)

        flow.use_property_split = False
        flow.prop(paths, "use_auto_save_temporary_files")
        sub = flow.column()
        sub.active = paths.use_auto_save_temporary_files
        sub.prop(paths, "auto_save_time", text="Timer (Minutes)")


class USERPREF_PT_saveload_file_browser(SaveLoadPanel, CenterAlignMixIn, Panel):
    bl_label = "File Browser"

    def draw_centered(self, context, layout):
        prefs = context.preferences
        paths = prefs.filepaths

        flow = layout.grid_flow(row_major=False, columns=0, even_columns=True, even_rows=False, align=False)

        flow.use_property_split = False
        flow.prop(paths, "use_filter_files")
        flow.prop(paths, "show_hidden_files_datablocks")
        flow.prop(paths, "show_recent_locations")
        flow.prop(paths, "show_system_bookmarks")


# -----------------------------------------------------------------------------
# Input Panels

class InputPanel:
    bl_space_type = 'PREFERENCES'
    bl_region_type = 'WINDOW'
    bl_context = "input"


class USERPREF_PT_input_keyboard(InputPanel, CenterAlignMixIn, Panel):
    bl_label = "Keyboard"

    def draw_centered(self, context, layout):
        prefs = context.preferences
        inputs = prefs.inputs

        layout.use_property_split = False
        layout.prop(inputs, "use_emulate_numpad")
        layout.prop(inputs, "use_numeric_input_advanced")


class USERPREF_PT_input_mouse(InputPanel, CenterAlignMixIn, Panel):
    bl_label = "Mouse"

    def draw_centered(self, context, layout):
        import sys
        prefs = context.preferences
        inputs = prefs.inputs

        flow = layout.grid_flow(row_major=False, columns=0, even_columns=True, even_rows=False, align=False)

        flow.use_property_split = False
        flow.prop(inputs, "use_mouse_emulate_3_button")
        if sys.platform[:3] != "win":
            rowsub = flow.row()
            rowsub.active = inputs.use_mouse_emulate_3_button
            rowsub.prop(inputs, "mouse_emulate_3_button_modifier")
        flow.prop(inputs, "use_mouse_continuous")
        flow.prop(inputs, "use_drag_immediately")

        flow.use_property_split = True
        flow.prop(inputs, "mouse_double_click_time", text="Double Click Speed")
        flow.prop(inputs, "drag_threshold_mouse")
        flow.prop(inputs, "drag_threshold_tablet")
        flow.prop(inputs, "drag_threshold")
        flow.prop(inputs, "move_threshold")


class USERPREF_PT_input_tablet(InputPanel, CenterAlignMixIn, Panel):
    bl_label = "Tablet"

    def draw_centered(self, context, layout):
        prefs = context.preferences
        inputs = prefs.inputs

        import sys
        if sys.platform[:3] == "win":
            layout.prop(inputs, "tablet_api")
            layout.separator()

        flow = layout.grid_flow(row_major=False, columns=0, even_columns=True, even_rows=False, align=False)

        flow.prop(inputs, "pressure_threshold_max")
        flow.prop(inputs, "pressure_softness")


class USERPREF_PT_input_ndof(InputPanel, CenterAlignMixIn, Panel):
    bl_label = "NDOF"
    bl_options = {'DEFAULT_CLOSED'}

    @classmethod
    def poll(cls, context):
        prefs = context.preferences
        inputs = prefs.inputs
        return inputs.use_ndof

    def draw_centered(self, context, layout):
        prefs = context.preferences
        inputs = prefs.inputs

        USERPREF_PT_ndof_settings.draw_settings(layout, inputs)


# -----------------------------------------------------------------------------
# Navigation Panels

class NavigationPanel:
    bl_space_type = 'PREFERENCES'
    bl_region_type = 'WINDOW'
    bl_context = "navigation"


class USERPREF_PT_navigation_orbit(NavigationPanel, CenterAlignMixIn, Panel):
    bl_label = "Orbit & Pan"

    def draw_centered(self, context, layout):
        prefs = context.preferences
        inputs = prefs.inputs
        view = prefs.view

        flow = layout.grid_flow(row_major=False, columns=0, even_columns=True, even_rows=False, align=False)

        flow.row().prop(inputs, "view_rotate_method", expand=True)
        if inputs.view_rotate_method == 'TURNTABLE':
            flow.prop(inputs, "view_rotate_sensitivity_turntable")
        else:
            flow.prop(inputs, "view_rotate_sensitivity_trackball")

        flow.use_property_split = False
        flow.prop(inputs, "use_rotate_around_active")
        flow.prop(inputs, "use_auto_perspective")
        flow.prop(inputs, "use_mouse_depth_navigate")

        flow.separator()

        flow.use_property_split = True
        flow.prop(view, "smooth_view")
        flow.prop(view, "rotation_angle")


class USERPREF_PT_navigation_zoom(NavigationPanel, CenterAlignMixIn, Panel):
    bl_label = "Zoom"

    def draw_centered(self, context, layout):
        prefs = context.preferences
        inputs = prefs.inputs

        flow = layout.grid_flow(row_major=False, columns=0, even_columns=True, even_rows=False, align=False)

        flow.row().prop(inputs, "view_zoom_method", text="Zoom Method")
        if inputs.view_zoom_method in {'DOLLY', 'CONTINUE'}:
            flow.row().prop(inputs, "view_zoom_axis")
            flow.use_property_split = False
            flow.prop(inputs, "invert_mouse_zoom", text="Invert Mouse Zoom Direction")

        flow.use_property_split = False
        flow.prop(inputs, "invert_zoom_wheel", text="Invert Wheel Zoom Direction")
        flow.prop(inputs, "use_zoom_to_mouse")


class USERPREF_PT_navigation_fly_walk(NavigationPanel, CenterAlignMixIn, Panel):
    bl_label = "Fly & Walk"

    def draw_centered(self, context, layout):
        prefs = context.preferences
        inputs = prefs.inputs

        layout.row().prop(inputs, "navigation_mode", expand=True)


class USERPREF_PT_navigation_fly_walk_navigation(NavigationPanel, CenterAlignMixIn, Panel):
    bl_label = "Walk"
    bl_parent_id = "USERPREF_PT_navigation_fly_walk"
    bl_options = {'DEFAULT_CLOSED'}

    @classmethod
    def poll(cls, context):
        prefs = context.preferences
        return prefs.inputs.navigation_mode == 'WALK'

    def draw_centered(self, context, layout):
        prefs = context.preferences
        inputs = prefs.inputs
        walk = inputs.walk_navigation

        flow = layout.grid_flow(row_major=False, columns=0, even_columns=True, even_rows=False, align=False)

        flow.use_property_split = False
        flow.prop(walk, "use_mouse_reverse")
        flow.use_property_split = True
        flow.prop(walk, "mouse_speed")
        flow.prop(walk, "teleport_time")

        sub = flow.column(align=True)
        sub.prop(walk, "walk_speed")
        sub.prop(walk, "walk_speed_factor")


class USERPREF_PT_navigation_fly_walk_gravity(NavigationPanel, CenterAlignMixIn, Panel):
    bl_label = "Gravity"
    bl_parent_id = "USERPREF_PT_navigation_fly_walk"
    bl_options = {'DEFAULT_CLOSED'}

    @classmethod
    def poll(cls, context):
        prefs = context.preferences
        return prefs.inputs.navigation_mode == 'WALK'

    def draw_header(self, context):
        prefs = context.preferences
        inputs = prefs.inputs
        walk = inputs.walk_navigation

        self.layout.prop(walk, "use_gravity", text="")

    def draw_centered(self, context, layout):
        prefs = context.preferences
        inputs = prefs.inputs
        walk = inputs.walk_navigation

        layout.active = walk.use_gravity

        flow = layout.grid_flow(row_major=False, columns=0, even_columns=True, even_rows=False, align=False)

        flow.prop(walk, "view_height")
        flow.prop(walk, "jump_height")


# Special case, this is only exposed as a popover.
class USERPREF_PT_ndof_settings(Panel):
    bl_label = "3D Mouse Settings"
    bl_space_type = 'TOPBAR'  # dummy.
    bl_region_type = 'HEADER'
    bl_ui_units_x = 12

    @staticmethod
    def draw_settings(layout, props, show_3dview_settings=True):
        col = layout.column()
        col.prop(props, "ndof_sensitivity", text="Pan Sensitivity")
        col.prop(props, "ndof_orbit_sensitivity")
        col.prop(props, "ndof_deadzone")

        layout.separator()

        if show_3dview_settings:
            col = layout.column()
            col.row().prop(props, "ndof_view_navigate_method", expand=True, text="Navigation")
            col.row().prop(props, "ndof_view_rotate_method", expand=True, text="Rotation")

            layout.separator()

        col = layout.column()
        if show_3dview_settings:
            col.prop(props, "ndof_show_guide")
        col.prop(props, "ndof_zoom_invert")
        col.prop(props, "ndof_lock_camera_pan_zoom")
        row = col.row(heading="Pan")
        row.prop(props, "ndof_pan_yz_swap_axis", text="Swap Y and Z Axes")

        layout.separator()

        row = layout.row(heading=("Invert Axis Pan" if show_3dview_settings else "Invert Pan Axis"))
        for text, attr in (
                ("X", "ndof_panx_invert_axis"),
                ("Y", "ndof_pany_invert_axis"),
                ("Z", "ndof_panz_invert_axis"),
        ):
            row.prop(props, attr, text=text, toggle=True)

        if show_3dview_settings:
            row = layout.row(heading="Orbit")
            for text, attr in (
                    ("X", "ndof_rotx_invert_axis"),
                    ("Y", "ndof_roty_invert_axis"),
                    ("Z", "ndof_rotz_invert_axis"),
            ):
                row.prop(props, attr, text=text, toggle=True)

            layout.separator()

            col = layout.column(heading="Fly/Walk")
            col.prop(props, "ndof_lock_horizon")
            col.prop(props, "ndof_fly_helicopter")

    def draw(self, context):
        layout = self.layout
        layout.use_property_split = True
        layout.use_property_decorate = False  # No animation.

        input_prefs = context.preferences.inputs
        is_view3d = context.space_data.type == 'VIEW_3D'
        self.draw_settings(layout, input_prefs, is_view3d)

# -----------------------------------------------------------------------------
# Key-Map Editor Panels


class KeymapPanel:
    bl_space_type = 'PREFERENCES'
    bl_region_type = 'WINDOW'
    bl_context = "keymap"


class USERPREF_MT_keyconfigs(Menu):
    bl_label = "KeyPresets"
    preset_subdir = "keyconfig"
    preset_operator = "preferences.keyconfig_activate"

    def draw(self, context):
        Menu.draw_preset(self, context)


class USERPREF_PT_keymap(KeymapPanel, Panel):
    bl_label = "Keymap"
    bl_options = {'HIDE_HEADER'}

    def draw(self, context):
        from rna_keymap_ui import draw_keymaps

        layout = self.layout

        # import time

        # start = time.time()

        # Keymap Settings
        draw_keymaps(context, layout)

        # print("runtime", time.time() - start)


# -----------------------------------------------------------------------------
# Add-On Panels

class AddOnPanel:
    bl_space_type = 'PREFERENCES'
    bl_region_type = 'WINDOW'
    bl_context = "addons"


class USERPREF_PT_addons(AddOnPanel, Panel):
    bl_label = "Add-ons"
    bl_options = {'HIDE_HEADER'}

    _support_icon_mapping = {
        'OFFICIAL': 'BLENDER',
        'COMMUNITY': 'COMMUNITY',
        'TESTING': 'EXPERIMENTAL',
    }

    @staticmethod
    def is_user_addon(mod, user_addon_paths):
        import os

        if not user_addon_paths:
            for path in (
                    bpy.utils.script_path_user(),
                    bpy.utils.script_path_pref(),
            ):
                if path is not None:
                    user_addon_paths.append(os.path.join(path, "addons"))

        for path in user_addon_paths:
            if bpy.path.is_subdir(mod.__file__, path):
                return True
        return False

    @staticmethod
    def draw_error(layout, message):
        lines = message.split("\n")
        box = layout.box()
        sub = box.row()
        sub.label(text=lines[0])
        sub.label(icon='ERROR')
        for l in lines[1:]:
            box.label(text=l)

    def draw(self, context):
        import os
        import addon_utils

        layout = self.layout

        wm = context.window_manager
        prefs = context.preferences
        used_ext = {ext.module for ext in prefs.addons}

        addon_user_dirs = tuple(
            p for p in (
                os.path.join(prefs.filepaths.script_directory, "addons"),
                bpy.utils.user_resource('SCRIPTS', path="addons"),
            )
            if p
        )

        # collect the categories that can be filtered on
        addons = [
            (mod, addon_utils.module_bl_info(mod))
            for mod in addon_utils.modules(refresh=False)
        ]

        split = layout.split(factor=0.6)

        row = split.row()
        row.prop(wm, "addon_support", expand=True)

        row = split.row(align=True)
        row.operator("preferences.addon_install", icon='IMPORT', text="Install...")
        row.operator("preferences.addon_refresh", icon='FILE_REFRESH', text="Refresh")

        row = layout.row()
        row.prop(prefs.view, "show_addons_enabled_only")
        row.prop(wm, "addon_filter", text="")
        row.prop(wm, "addon_search", text="", icon='VIEWZOOM')

        col = layout.column()

        # set in addon_utils.modules_refresh()
        if addon_utils.error_duplicates:
            box = col.box()
            row = box.row()
            row.label(text="Multiple add-ons with the same name found!")
            row.label(icon='ERROR')
            box.label(text="Delete one of each pair to resolve:")
            for (addon_name, addon_file, addon_path) in addon_utils.error_duplicates:
                box.separator()
                sub_col = box.column(align=True)
                sub_col.label(text=addon_name + ":")
                sub_col.label(text="    " + addon_file)
                sub_col.label(text="    " + addon_path)

        if addon_utils.error_encoding:
            self.draw_error(
                col,
                "One or more addons do not have UTF-8 encoding\n"
                "(see console for details)",
            )

        show_enabled_only = prefs.view.show_addons_enabled_only
        filter = wm.addon_filter
        search = wm.addon_search.lower()
        support = wm.addon_support

        # initialized on demand
        user_addon_paths = []

        for mod, info in addons:
            module_name = mod.__name__

            is_enabled = module_name in used_ext

            if info["support"] not in support:
                continue

            # check if addon should be visible with current filters
            is_visible = (
                (filter == "All") or
                (filter == info["category"]) or
                (filter == "User" and (mod.__file__.startswith(addon_user_dirs)))
            )
            if show_enabled_only:
                is_visible = is_visible and is_enabled

            if is_visible:
                if search and not (
                        (search in info["name"].lower()) or
                        (info["author"] and (search in info["author"].lower())) or
                        ((filter == "All") and (search in info["category"].lower()))
                ):
                    continue

                # Addon UI Code
                col_box = col.column()
                box = col_box.box()
                colsub = box.column()
                row = colsub.row(align=True)

                row.operator(
                    "preferences.addon_expand",
                    icon='DISCLOSURE_TRI_DOWN' if info["show_expanded"] else 'DISCLOSURE_TRI_RIGHT',
                    emboss=False,
                ).module = module_name

                row.operator(
                    "preferences.addon_disable" if is_enabled else "preferences.addon_enable",
                    icon='CHECKBOX_HLT' if is_enabled else 'CHECKBOX_DEHLT', text="",
                    emboss=False,
                ).module = module_name

                sub = row.row()
                sub.active = is_enabled
                sub.label(text="%s: %s" % (info["category"], info["name"]))

                if info["warning"]:
                    sub.label(icon='ERROR')

                # icon showing support level.
                sub.label(icon=self._support_icon_mapping.get(info["support"], 'QUESTION'))

                # Expanded UI (only if additional info is available)
                if info["show_expanded"]:
                    if info["description"]:
                        split = colsub.row().split(factor=0.15)
                        split.label(text="Description:")
                        split.label(text=info["description"])
                    if info["location"]:
                        split = colsub.row().split(factor=0.15)
                        split.label(text="Location:")
                        split.label(text=info["location"])
                    if mod:
                        split = colsub.row().split(factor=0.15)
                        split.label(text="File:")
                        split.label(text=mod.__file__, translate=False)
                    if info["author"]:
                        split = colsub.row().split(factor=0.15)
                        split.label(text="Author:")
                        split.label(text=info["author"], translate=False)
                    if info["version"]:
                        split = colsub.row().split(factor=0.15)
                        split.label(text="Version:")
                        split.label(text=".".join(str(x) for x in info["version"]), translate=False)
                    if info["warning"]:
                        split = colsub.row().split(factor=0.15)
                        split.label(text="Warning:")
                        split.label(text="  " + info["warning"], icon='ERROR')

                    user_addon = USERPREF_PT_addons.is_user_addon(mod, user_addon_paths)
                    tot_row = bool(info["doc_url"]) + bool(user_addon)

                    if tot_row:
                        split = colsub.row().split(factor=0.15)
                        split.label(text="Internet:")
                        sub = split.row()
                        if info["doc_url"]:
                            sub.operator(
                                "wm.url_open", text="Documentation", icon='HELP',
                            ).url = info["doc_url"]
                        # Only add "Report a Bug" button if tracker_url is set
                        # or the add-on is bundled (use official tracker then).
                        if info.get("tracker_url"):
                            sub.operator(
                                "wm.url_open", text="Report a Bug", icon='URL',
                            ).url = info["tracker_url"]
                        elif not user_addon:
                            addon_info = (
                                "Name: %s %s\n"
                                "Author: %s\n"
                            ) % (info["name"], str(info["version"]), info["author"])
                            props = sub.operator(
                                "wm.url_open_preset", text="Report a Bug", icon='URL',
                            )
                            props.type = 'BUG_ADDON'
                            props.id = addon_info
                        if user_addon:
                            sub.operator(
                                "preferences.addon_remove", text="Remove", icon='CANCEL',
                            ).module = mod.__name__

                    # Show addon user preferences
                    if is_enabled:
                        addon_preferences = prefs.addons[module_name].preferences
                        if addon_preferences is not None:
                            draw = getattr(addon_preferences, "draw", None)
                            if draw is not None:
                                addon_preferences_class = type(addon_preferences)
                                box_prefs = col_box.box()
                                box_prefs.label(text="Preferences:")
                                addon_preferences_class.layout = box_prefs
                                try:
                                    draw(context)
                                except:
                                    import traceback
                                    traceback.print_exc()
                                    box_prefs.label(text="Error (see console)", icon='ERROR')
                                del addon_preferences_class.layout

        # Append missing scripts
        # First collect scripts that are used but have no script file.
        module_names = {mod.__name__ for mod, info in addons}
        missing_modules = {ext for ext in used_ext if ext not in module_names}

        if missing_modules and filter in {"All", "Enabled"}:
            col.column().separator()
            col.column().label(text="Missing script files")

            module_names = {mod.__name__ for mod, info in addons}
            for module_name in sorted(missing_modules):
                is_enabled = module_name in used_ext
                # Addon UI Code
                box = col.column().box()
                colsub = box.column()
                row = colsub.row(align=True)

                row.label(text="", icon='ERROR')

                if is_enabled:
                    row.operator(
                        "preferences.addon_disable", icon='CHECKBOX_HLT', text="", emboss=False,
                    ).module = module_name

                row.label(text=module_name, translate=False)


# -----------------------------------------------------------------------------
# Studio Light Panels

class StudioLightPanel:
    bl_space_type = 'PREFERENCES'
    bl_region_type = 'WINDOW'
    bl_context = "lights"


class StudioLightPanelMixin:

    def _get_lights(self, prefs):
        return [light for light in prefs.studio_lights if light.is_user_defined and light.type == self.sl_type]

    def draw(self, context):
        layout = self.layout
        prefs = context.preferences
        lights = self._get_lights(prefs)

        self.draw_light_list(layout, lights)

    def draw_light_list(self, layout, lights):
        if lights:
            flow = layout.grid_flow(row_major=False, columns=4, even_columns=True, even_rows=True, align=False)
            for studio_light in lights:
                self.draw_studio_light(flow, studio_light)
        else:
            layout.label(text=self.get_error_message())

    def get_error_message(self):
        return tip_("No custom %s configured") % self.bl_label

    def draw_studio_light(self, layout, studio_light):
        box = layout.box()
        row = box.row()

        row.template_icon(layout.icon(studio_light), scale=3.0)
        col = row.column()
        op = col.operator("preferences.studiolight_uninstall", text="", icon='REMOVE')
        op.index = studio_light.index

        if studio_light.type == 'STUDIO':
            op = col.operator("preferences.studiolight_copy_settings", text="", icon='IMPORT')
            op.index = studio_light.index

        box.label(text=studio_light.name)


class USERPREF_PT_studiolight_matcaps(StudioLightPanel, StudioLightPanelMixin, Panel):
    bl_label = "MatCaps"
    sl_type = 'MATCAP'

    def draw_header_preset(self, _context):
        layout = self.layout
        layout.operator("preferences.studiolight_install", icon='IMPORT', text="Install...").type = 'MATCAP'
        layout.separator()

    def get_error_message(self):
        return tip_("No custom MatCaps configured")


class USERPREF_PT_studiolight_world(StudioLightPanel, StudioLightPanelMixin, Panel):
    bl_label = "HDRIs"
    sl_type = 'WORLD'

    def draw_header_preset(self, _context):
        layout = self.layout
        layout.operator("preferences.studiolight_install", icon='IMPORT', text="Install...").type = 'WORLD'
        layout.separator()

    def get_error_message(self):
        return tip_("No custom HDRIs configured")


class USERPREF_PT_studiolight_lights(StudioLightPanel, StudioLightPanelMixin, Panel):
    bl_label = "Studio Lights"
    sl_type = 'STUDIO'

    def draw_header_preset(self, _context):
        layout = self.layout
        op = layout.operator("preferences.studiolight_install", icon='IMPORT', text="Install...")
        op.type = 'STUDIO'
        op.filter_glob = ".sl"
        layout.separator()

    def get_error_message(self):
        return tip_("No custom Studio Lights configured")


class USERPREF_PT_studiolight_light_editor(StudioLightPanel, Panel):
    bl_label = "Editor"
    bl_parent_id = "USERPREF_PT_studiolight_lights"
    bl_options = {'DEFAULT_CLOSED'}

    @staticmethod
    def opengl_light_buttons(layout, light):

        col = layout.column()
        col.active = light.use

        col.use_property_split = False
        col.prop(light, "use", text="Use Light")
        col.use_property_split = True
        col.prop(light, "diffuse_color", text="Diffuse")
        col.prop(light, "specular_color", text="Specular")
        col.prop(light, "smooth")
        col.prop(light, "direction")

    def draw(self, context):
        layout = self.layout

        prefs = context.preferences
        system = prefs.system

        row = layout.row()
        row.prop(system, "use_studio_light_edit", toggle=True)
        row.operator("preferences.studiolight_new", text="Save as Studio light", icon='FILE_TICK')

        layout.separator()

        layout.use_property_split = True
        column = layout.split()
        column.active = system.use_studio_light_edit

        light = system.solid_lights[0]
        colsplit = column.split(factor=0.85)
        self.opengl_light_buttons(colsplit, light)

        light = system.solid_lights[1]
        colsplit = column.split(factor=0.85)
        self.opengl_light_buttons(colsplit, light)

        light = system.solid_lights[2]
        colsplit = column.split(factor=0.85)
        self.opengl_light_buttons(colsplit, light)

        light = system.solid_lights[3]
        self.opengl_light_buttons(column, light)

        layout.separator()

        layout.prop(system, "light_ambient")


# -----------------------------------------------------------------------------
# Experimental Panels

class ExperimentalPanel:
    bl_space_type = 'PREFERENCES'
    bl_region_type = 'WINDOW'
    bl_context = "experimental"

    url_prefix = "https://developer.blender.org/"

    @classmethod
    def poll(cls, _context):
        return bpy.app.version_cycle == 'alpha'

    def _draw_items(self, context, items):
        prefs = context.preferences
        experimental = prefs.experimental

        layout = self.layout
        layout.use_property_split = False
        layout.use_property_decorate = False

        for prop_keywords, reference in items:
            split = layout.split(factor=0.66)
            col = split.split()
            col.prop(experimental, **prop_keywords)

            if reference:
                if type(reference) is tuple:
                    url_ext = reference[0]
                    text = reference[1]
                else:
                    url_ext = reference
                    text = reference

                col = split.split()
                col.operator("wm.url_open", text=text, icon='URL').url = self.url_prefix + url_ext


"""
# Example panel, leave it here so we always have a template to follow even
# after the features are gone from the experimental panel.

class USERPREF_PT_experimental_virtual_reality(ExperimentalPanel, Panel):
    bl_label = "Virtual Reality"

    def draw(self, context):
        self._draw_items(
            context, (
                ({"property": "use_virtual_reality_scene_inspection"}, "T71347"),
                ({"property": "use_virtual_reality_immersive_drawing"}, "T71348"),
            )
        )
"""

class USERPREF_PT_experimental_ui(ExperimentalPanel, Panel):
    bl_label = "UI"

    def draw(self, context):
        self._draw_items(
            context, (
                ({"property": "use_menu_search"}, "T74157"),
            ),
        )


class USERPREF_PT_experimental_new_features(ExperimentalPanel, Panel):
    bl_label = "New Features"

    def draw(self, context):
        self._draw_items(
            context, (
                ({"property": "use_sculpt_tools_tilt"}, "T82877"),
                ({"property": "use_extended_asset_browser"}, ("project/view/130/", "Project Page")),
                ({"property": "use_override_templates"}, ("T73318", "Milestone 4")),
                ({"property": "use_realtime_compositor"}, "T99210"),
            ),
        )


class USERPREF_PT_experimental_prototypes(ExperimentalPanel, Panel):
    bl_label = "Prototypes"

    def draw(self, context):
        self._draw_items(
            context, (
                ({"property": "use_new_curves_tools"}, "T68981"),
                ({"property": "use_new_point_cloud_type"}, "T75717"),
                ({"property": "use_sculpt_texture_paint"}, "T96225"),
                ({"property": "use_full_frame_compositor"}, "T88150"),
                ({"property": "enable_eevee_next"}, "T93220"),
                ({"property": "use_draw_manager_acquire_lock"}, "T98016"),
            ),
        )


# Keep this as tweaks can be useful to restore.
"""
class USERPREF_PT_experimental_tweaks(ExperimentalPanel, Panel):
    bl_label = "Tweaks"

    def draw(self, context):
        self._draw_items(
            context, (
                ({"property": "use_select_nearest_on_first_click"}, "T96752"),
            ),
        )

"""


class USERPREF_PT_experimental_debugging(ExperimentalPanel, Panel):
    bl_label = "Debugging"

    @classmethod
    def poll(cls, _context):
        # Unlike the other experimental panels, the debugging one is always visible
        # even in beta or release.
        return True

    def draw(self, context):
        self._draw_items(
            context, (
                ({"property": "use_undo_legacy"}, "T60695"),
                ({"property": "override_auto_resync"}, "T83811"),
                ({"property": "use_cycles_debug"}, None),
                ({"property": "show_asset_debug_info"}, None),
                ({"property": "use_asset_indexing"}, None),
            ),
        )


# -----------------------------------------------------------------------------
# Class Registration

# Order of registration defines order in UI,
# so dynamically generated classes are 'injected' in the intended order.
classes = (
    USERPREF_PT_theme_user_interface,
    *ThemeGenericClassGenerator.generate_panel_classes_for_wcols(),
    USERPREF_HT_header,
    USERPREF_PT_navigation_bar,
    USERPREF_PT_save_preferences,
    USERPREF_MT_editor_menus,
    USERPREF_MT_view,
    USERPREF_MT_save_load,

    USERPREF_PT_interface_display,
    USERPREF_PT_interface_editors,
    USERPREF_PT_interface_temporary_windows,
    USERPREF_PT_interface_statusbar,
    USERPREF_PT_interface_translation,
    USERPREF_PT_interface_text,
    USERPREF_PT_interface_menus,
    USERPREF_PT_interface_menus_mouse_over,
    USERPREF_PT_interface_menus_pie,

    USERPREF_PT_viewport_display,
    USERPREF_PT_viewport_quality,
    USERPREF_PT_viewport_textures,
    USERPREF_PT_viewport_selection,
    USERPREF_PT_viewport_subdivision,

    USERPREF_PT_edit_objects,
    USERPREF_PT_edit_objects_new,
    USERPREF_PT_edit_objects_duplicate_data,
    USERPREF_PT_edit_cursor,
    USERPREF_PT_edit_annotations,
    USERPREF_PT_edit_weight_paint,
    USERPREF_PT_edit_gpencil,
    USERPREF_PT_edit_text_editor,
    USERPREF_PT_edit_misc,

    USERPREF_PT_animation_timeline,
    USERPREF_PT_animation_keyframes,
    USERPREF_PT_animation_autokey,
    USERPREF_PT_animation_fcurves,

    USERPREF_PT_system_cycles_devices,
    USERPREF_PT_system_os_settings,
    USERPREF_PT_system_memory,
    USERPREF_PT_system_video_sequencer,
    USERPREF_PT_system_sound,

    USERPREF_MT_interface_theme_presets,
    USERPREF_PT_theme,
    USERPREF_PT_theme_interface_state,
    USERPREF_PT_theme_interface_styles,
    USERPREF_PT_theme_interface_gizmos,
    USERPREF_PT_theme_interface_transparent_checker,
    USERPREF_PT_theme_interface_icons,
    USERPREF_PT_theme_text_style,
    USERPREF_PT_theme_bone_color_sets,
    USERPREF_PT_theme_collection_colors,
    USERPREF_PT_theme_strip_colors,

    USERPREF_PT_file_paths_data,
    USERPREF_PT_file_paths_render,
    USERPREF_PT_file_paths_applications,
    USERPREF_PT_file_paths_development,
    USERPREF_PT_file_paths_asset_libraries,

    USERPREF_PT_saveload_blend,
    USERPREF_PT_saveload_blend_autosave,
    USERPREF_PT_saveload_autorun,
    USERPREF_PT_saveload_file_browser,

    USERPREF_MT_keyconfigs,

    USERPREF_PT_input_keyboard,
    USERPREF_PT_input_mouse,
    USERPREF_PT_input_tablet,
    USERPREF_PT_input_ndof,
    USERPREF_PT_navigation_orbit,
    USERPREF_PT_navigation_zoom,
    USERPREF_PT_navigation_fly_walk,
    USERPREF_PT_navigation_fly_walk_navigation,
    USERPREF_PT_navigation_fly_walk_gravity,

    USERPREF_PT_keymap,
    USERPREF_PT_addons,

    USERPREF_PT_studiolight_lights,
    USERPREF_PT_studiolight_light_editor,
    USERPREF_PT_studiolight_matcaps,
    USERPREF_PT_studiolight_world,

    # Popovers.
    USERPREF_PT_ndof_settings,

    USERPREF_PT_experimental_new_features,
    USERPREF_PT_experimental_prototypes,
    # USERPREF_PT_experimental_tweaks,
    USERPREF_PT_experimental_debugging,

    # Add dynamically generated editor theme panels last,
    # so they show up last in the theme section.
    *ThemeGenericClassGenerator.generate_panel_classes_from_theme_areas(),
)

if __name__ == "__main__":  # only for live edit.
    from bpy.utils import register_class
    for cls in classes:
        register_class(cls)<|MERGE_RESOLUTION|>--- conflicted
+++ resolved
@@ -682,16 +682,10 @@
 
         layout.separator()
 
-<<<<<<< HEAD
         flow = layout.grid_flow(row_major=False, columns=0, even_columns=True, even_rows=False, align=False)
 
         flow.prop(system, "vbo_time_out", text="VBO Time Out")
         flow.prop(system, "vbo_collection_rate", text="Garbage Collection Rate")
-=======
-        col = layout.column()
-        col.prop(system, "vbo_time_out", text="VBO Time Out")
-        col.prop(system, "vbo_collection_rate", text="Garbage Collection Rate")
->>>>>>> 28a508a9
 
 
 class USERPREF_PT_system_video_sequencer(SystemPanel, CenterAlignMixIn, Panel):
@@ -706,7 +700,6 @@
 
         flow = layout.grid_flow(row_major=False, columns=0, even_columns=True, even_rows=False, align=False)
 
-<<<<<<< HEAD
         split = flow.split()
         col = split.column()
         col.use_property_split = False
@@ -725,14 +718,6 @@
             row.prop(system, "sequencer_disk_cache_compression")
         else:
             col.label(icon='DISCLOSURE_TRI_RIGHT')
-=======
-        layout.prop(system, "use_sequencer_disk_cache", text="Disk Cache")
-        col = layout.column()
-        col.active = system.use_sequencer_disk_cache
-        col.prop(system, "sequencer_disk_cache_dir", text="Directory")
-        col.prop(system, "sequencer_disk_cache_size_limit", text="Cache Limit")
-        col.prop(system, "sequencer_disk_cache_compression", text="Compression")
->>>>>>> 28a508a9
 
         layout.separator()
 
