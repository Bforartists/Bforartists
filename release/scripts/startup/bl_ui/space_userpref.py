--- conflicted
+++ resolved
@@ -524,27 +524,14 @@
         col.prop(system, "use_region_overlap")
 
         col.separator()
-<<<<<<< HEAD
         col.prop(system, "gpu_viewport_quality")
-=======
+
+        col.separator()
 
         col.label(text="Text Draw Options:")
         col.prop(system, "use_text_antialiasing")
         if system.use_text_antialiasing:
             col.prop(system, "use_text_hinting")
-
-        col.separator()
-
-        col.label(text="Textures:")
-        col.prop(system, "gl_texture_limit", text="Limit Size")
-        col.prop(system, "texture_time_out", text="Time Out")
-        col.prop(system, "texture_collection_rate", text="Collection Rate")
->>>>>>> 2c28a658
-
-        col.separator()
-
-        col.label(text="Text Draw Options:")
-        col.prop(system, "use_text_antialiasing")
 
         # 3. Column
         column = split.column()
