--- conflicted
+++ resolved
@@ -849,21 +849,9 @@
         col.prop(widget_style, "inner_sel", text="Selected", slider=True)
         col.prop(widget_style, "outline")
 
-<<<<<<< HEAD
-        col = layout.column()
-        col.use_property_split = False # checkbox at the left
-        col.prop(widget_style, "show_shaded")
-
-        colsub = col.column()
-        if widget_style.show_shaded is True:
-        #colsub.active = widget_style.show_shaded
-            colsub.prop(widget_style, "shadetop")
-            colsub.prop(widget_style, "shadedown")
-=======
         col.separator()
 
         col.prop(widget_style, "roundness")
->>>>>>> 2edee512
 
     @classmethod
     def poll(cls, context):
@@ -1200,6 +1188,7 @@
                 "draw": PreferenceThemeWidgetShadePanel.draw,
                 "wcol": wcol,
             })
+
 
     @staticmethod
     def generate_theme_area_child_panel_classes(parent_id, rna_type, theme_area, datapath):
