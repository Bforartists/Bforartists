# ##### BEGIN GPL LICENSE BLOCK #####
#
#  This program is free software; you can redistribute it and/or
#  modify it under the terms of the GNU General Public License
#  as published by the Free Software Foundation; either version 2
#  of the License, or (at your option) any later version.
#
#  This program is distributed in the hope that it will be useful,
#  but WITHOUT ANY WARRANTY; without even the implied warranty of
#  MERCHANTABILITY or FITNESS FOR A PARTICULAR PURPOSE.  See the
#  GNU General Public License for more details.
#
#  You should have received a copy of the GNU General Public License
#  along with this program; if not, write to the Free Software Foundation,
#  Inc., 51 Franklin Street, Fifth Floor, Boston, MA 02110-1301, USA.
#
# ##### END GPL LICENSE BLOCK #####

# <pep8 compliant>
import bpy
from bpy.types import (
    Header,
    Menu,
    Panel,
)
from bpy.app.translations import pgettext_iface as iface_
from bpy.app.translations import contexts as i18n_contexts


class USERPREF_HT_header(Header):
    bl_space_type = 'PREFERENCES'

    @staticmethod
    def draw_buttons(layout, context):
        prefs = context.preferences

        layout.scale_x = 1.0
        layout.scale_y = 1.0
        layout.operator_context = 'EXEC_AREA'

        row = layout.row()
        row.menu("USERPREF_MT_save_load", text="", icon='COLLAPSEMENU')
        if not prefs.use_preferences_save:
            sub_revert = row.row(align=True)
            sub_revert.active = prefs.is_dirty
            sub_revert.operator("wm.save_userpref")

    def draw(self, context):
        layout = self.layout
        layout.operator_context = 'EXEC_AREA'

        layout.template_header()

        layout.separator_spacer()
        self.draw_buttons(layout, context)


class USERPREF_PT_navigation_bar(Panel):
    bl_label = "Preferences Navigation"
    bl_space_type = 'PREFERENCES'
    bl_region_type = 'NAVIGATION_BAR'
    bl_options = {'HIDE_HEADER'}

    def draw(self, context):
        layout = self.layout

        prefs = context.preferences

        col = layout.column()

        col.scale_x = 1.3
        col.scale_y = 1.3
        col.prop(prefs, "active_section", expand=True)


class USERPREF_MT_save_load(Menu):
    bl_label = "Save & Load"

    def draw(self, context):
        layout = self.layout

        prefs = context.preferences

        layout.prop(prefs, "use_preferences_save", text="Auto-Save Preferences")

        layout.separator()

        layout.operator_context = 'EXEC_AREA'
        if prefs.use_preferences_save:
            layout.operator("wm.save_userpref", text="Save Current State")
        sub_revert = layout.column(align=True)
        sub_revert.active = prefs.is_dirty
        sub_revert.operator("wm.read_userpref", text="Revert to Saved")

        layout.operator_context = 'INVOKE_AREA'
        layout.operator("wm.read_factory_userpref", text="Load Factory Settings")


class USERPREF_PT_save_preferences(Panel):
    bl_label = "Save Preferences"
    bl_space_type = 'PREFERENCES'
    bl_region_type = 'EXECUTE'
    bl_options = {'HIDE_HEADER'}

    @classmethod
    def poll(cls, context):
        # Hide when header is visible
        for region in context.area.regions:
            if region.type == 'HEADER' and region.height <= 1:
                return True

        return False

    def draw(self, context):
        layout = self.layout
        layout.operator_context = 'EXEC_AREA'

        layout.scale_x = 1.3
        layout.scale_y = 1.3

        USERPREF_HT_header.draw_buttons(layout, context)


# Panel mix-in.
class PreferencePanel:
    """
    Base class for panels to center align contents with some horizontal margin.
    Deriving classes need to implement a ``draw_props(context, layout)`` function.
    """

    bl_space_type = 'PREFERENCES'
    bl_region_type = 'WINDOW'

    def draw(self, context):
        layout = self.layout
        width = context.region.width
        ui_scale = context.preferences.system.ui_scale

        layout.use_property_split = True
        layout.use_property_decorate = False  # No animation.

        row = layout.row()
        if width > (350 * ui_scale):  # No horizontal margin if region is rather small.
            row.label()  # Needed so col below is centered.

        col = row.column()
        col.ui_units_x = 50

        # draw_props implemented by deriving classes.
        self.draw_props(context, col)

        if width > (350 * ui_scale):  # No horizontal margin if region is rather small.
            row.label()  # Needed so col above is centered.


class USERPREF_PT_interface_display(PreferencePanel, Panel):
    bl_label = "Display"

    @classmethod
    def poll(cls, context):
        prefs = context.preferences
        return (prefs.active_section == 'INTERFACE')

    def draw_props(self, context, layout):
        prefs = context.preferences
        view = prefs.view

        flow = layout.grid_flow(row_major=False, columns=0, even_columns=True, even_rows=False, align=False)

        flow.prop(view, "ui_scale", text="Resolution Scale")
        flow.prop(view, "ui_line_width", text="Line Width")

        layout.separator()

        flow = layout.grid_flow(row_major=False, columns=0, even_columns=True, even_rows=False, align=False)

        flow.use_property_split = False
        flow.prop(view, "show_splash", text="Splash Screen")
        flow.prop(view, "show_tooltips")
        flow.prop(view, "show_tooltips_python")
        flow.prop(view, "show_developer_ui")
        flow.prop(view, "show_large_cursors")


class USERPREF_PT_interface_text(PreferencePanel, Panel):
    bl_label = "Text Rendering"
    bl_options = {'DEFAULT_CLOSED'}

    @classmethod
    def poll(cls, context):
        prefs = context.preferences
        return (prefs.active_section == 'INTERFACE')

    def draw_props(self, context, layout):
        prefs = context.preferences
        view = prefs.view

        flow = layout.grid_flow(row_major=False, columns=0, even_columns=True, even_rows=False, align=False)

        flow.use_property_split = False
        flow.prop(view, "use_text_antialiasing", text="Anti-aliasing")
        sub = flow.column()
        sub.use_property_split = True
        sub.active = view.use_text_antialiasing
        sub.prop(view, "text_hinting", text="Hinting")

        flow.use_property_split = True
        flow.prop(view, "font_path_ui")
        flow.prop(view, "font_path_ui_mono")


class USERPREF_PT_interface_translation(PreferencePanel, Panel):
    bl_label = "Translation"
    bl_translation_context = i18n_contexts.id_windowmanager

    @classmethod
    def poll(cls, context):
        prefs = context.preferences
        return (prefs.active_section == 'INTERFACE') and bpy.app.build_options.international

    def draw_header(self, context):
        prefs = context.preferences
        view = prefs.view

        self.layout.prop(view, "use_international_fonts", text="")

    def draw_props(self, context, layout):
        prefs = context.preferences
        view = prefs.view

        layout.active = view.use_international_fonts

        layout.prop(view, "language")

        flow = layout.grid_flow(row_major=False, columns=0, even_columns=True, even_rows=False, align=False)

        flow.use_property_split = False
        flow.prop(view, "use_translate_tooltips", text="Tooltips")
        flow.prop(view, "use_translate_interface", text="Interface")
        flow.prop(view, "use_translate_new_dataname", text="New Data")


class USERPREF_PT_interface_editors(PreferencePanel, Panel):
    bl_label = "Editors"

    @classmethod
    def poll(cls, context):
        prefs = context.preferences
        return (prefs.active_section == 'INTERFACE')

    def draw_props(self, context, layout):
        prefs = context.preferences
        view = prefs.view
        system = prefs.system

        flow = layout.grid_flow(row_major=False, columns=0, even_columns=True, even_rows=False, align=False)

        flow.use_property_split = False
        flow.prop(system, "use_region_overlap")
        flow.prop(view, "show_layout_ui", text="Corner Splitting")
        flow.use_property_split = True
        flow.prop(view, "color_picker_type")
        flow.row().prop(view, "header_align")
        flow.prop(view, "factor_display_type")


class USERPREF_PT_interface_menus(Panel):
    bl_space_type = 'PREFERENCES'
    bl_region_type = 'WINDOW'
    bl_label = "Menus"
    bl_options = {'DEFAULT_CLOSED'}

    @classmethod
    def poll(cls, context):
        prefs = context.preferences
        return (prefs.active_section == 'INTERFACE')

    def draw(self, context):
        pass


class USERPREF_PT_interface_menus_mouse_over(PreferencePanel, Panel):
    bl_label = "Open on Mouse Over"
    bl_parent_id = "USERPREF_PT_interface_menus"

    def draw_header(self, context):
        prefs = context.preferences
        view = prefs.view

        self.layout.prop(view, "use_mouse_over_open", text="")

    def draw_props(self, context, layout):
        prefs = context.preferences
        view = prefs.view

        layout.active = view.use_mouse_over_open

        flow = layout.grid_flow(row_major=False, columns=0, even_columns=True, even_rows=False, align=False)

        flow.prop(view, "open_toplevel_delay", text="Top Level")
        flow.prop(view, "open_sublevel_delay", text="Sub Level")


class USERPREF_PT_interface_menus_pie(PreferencePanel, Panel):
    bl_label = "Pie Menus"
    bl_parent_id = "USERPREF_PT_interface_menus"

    def draw_props(self, context, layout):
        prefs = context.preferences
        view = prefs.view

        flow = layout.grid_flow(row_major=False, columns=0, even_columns=True, even_rows=False, align=False)

        flow.prop(view, "pie_animation_timeout")
        flow.prop(view, "pie_tap_timeout")
        flow.prop(view, "pie_initial_timeout")
        flow.prop(view, "pie_menu_radius")
        flow.prop(view, "pie_menu_threshold")
        flow.prop(view, "pie_menu_confirm")


class USERPREF_PT_edit_objects(Panel):
    bl_label = "Objects"
    bl_space_type = 'PREFERENCES'
    bl_region_type = 'WINDOW'

    @classmethod
    def poll(cls, context):
        prefs = context.preferences
        return (prefs.active_section == 'EDITING')

    def draw(self, context):
        pass


class USERPREF_PT_edit_objects_new(PreferencePanel, Panel):
    bl_label = "New Objects"
    bl_parent_id = "USERPREF_PT_edit_objects"

    def draw_props(self, context, layout):
        prefs = context.preferences
        edit = prefs.edit

        flow = layout.grid_flow(row_major=False, columns=0, even_columns=True, even_rows=False, align=False)

        flow.prop(edit, "material_link", text="Link Materials to")
        flow.prop(edit, "object_align", text="Align to")
        flow.prop(edit, "use_enter_edit_mode", text="Enter Edit Mode")


class USERPREF_PT_edit_objects_duplicate_data(PreferencePanel, Panel):
    bl_label = "Duplicate Data"
    bl_parent_id = "USERPREF_PT_edit_objects"

    def draw_props(self, context, layout):
        prefs = context.preferences
        edit = prefs.edit
        layout.use_property_split = False

        flow = layout.grid_flow(row_major=False, columns=0, even_columns=True, even_rows=False, align=True)

        col = flow.column()
        col.prop(edit, "use_duplicate_action", text="Action")
        col.prop(edit, "use_duplicate_armature", text="Armature")
        col.prop(edit, "use_duplicate_curve", text="Curve")
        # col.prop(edit, "use_duplicate_fcurve", text="F-Curve")
        col.prop(edit, "use_duplicate_light", text="Light")
        col.prop(edit, "use_duplicate_lightprobe", text="Light Probe")
        col = flow.column()
        col.prop(edit, "use_duplicate_material", text="Material")
        col.prop(edit, "use_duplicate_mesh", text="Mesh")
        col.prop(edit, "use_duplicate_metaball", text="Metaball")
        col.prop(edit, "use_duplicate_particle", text="Particle")
        col = flow.column()
        col.prop(edit, "use_duplicate_surface", text="Surface")
        col.prop(edit, "use_duplicate_text", text="Text")
        col.prop(edit, "use_duplicate_texture", text="Texture")
        col.prop(edit, "use_duplicate_grease_pencil", text="Grease Pencil")


class USERPREF_PT_edit_cursor(PreferencePanel, Panel):
    bl_label = "3D Cursor"

    @classmethod
    def poll(cls, context):
        prefs = context.preferences
        return (prefs.active_section == 'EDITING')

    def draw_props(self, context, layout):
        prefs = context.preferences
        edit = prefs.edit

        flow = layout.grid_flow(row_major=False, columns=0, even_columns=True, even_rows=False, align=False)

        flow.use_property_split = False
        flow.prop(edit, "use_mouse_depth_cursor")
        flow.prop(edit, "use_cursor_lock_adjust")


class USERPREF_PT_edit_gpencil(PreferencePanel, Panel):
    bl_label = "Grease Pencil"
    bl_options = {'DEFAULT_CLOSED'}

    @classmethod
    def poll(cls, context):
        prefs = context.preferences
        return (prefs.active_section == 'EDITING')

    def draw_props(self, context, layout):
        prefs = context.preferences
        edit = prefs.edit

        flow = layout.grid_flow(row_major=False, columns=0, even_columns=True, even_rows=False, align=False)

        flow.prop(edit, "grease_pencil_manhattan_distance", text="Manhattan Distance")
        flow.prop(edit, "grease_pencil_euclidean_distance", text="Euclidean Distance")


class USERPREF_PT_edit_annotations(PreferencePanel, Panel):
    bl_label = "Annotations"

    @classmethod
    def poll(cls, context):
        prefs = context.preferences
        return (prefs.active_section == 'EDITING')

    def draw_props(self, context, layout):
        prefs = context.preferences
        edit = prefs.edit

        flow = layout.grid_flow(row_major=False, columns=0, even_columns=True, even_rows=False, align=False)

        flow.prop(edit, "grease_pencil_default_color", text="Default Color")
        flow.prop(edit, "grease_pencil_eraser_radius", text="Eraser Radius")
        flow.use_property_split = False
        flow.prop(edit, "use_grease_pencil_simplify_stroke", text="Simplify Stroke")


class USERPREF_PT_edit_weight_paint(PreferencePanel, Panel):
    bl_label = "Weight Paint"
    bl_options = {'DEFAULT_CLOSED'}

    @classmethod
    def poll(cls, context):
        prefs = context.preferences
        return (prefs.active_section == 'EDITING')

    def draw_props(self, context, layout):
        prefs = context.preferences
        view = prefs.view

        layout.use_property_split = False
        layout.prop(view, "use_weight_color_range", text="Use Custom Colors")
        layout.use_property_split = True

        col = layout.column()
        col.active = view.use_weight_color_range
        col.template_color_ramp(view, "weight_color_range", expand=True)


class USERPREF_PT_edit_misc(PreferencePanel, Panel):
    bl_label = "Miscellaneous"
    bl_options = {'DEFAULT_CLOSED'}

    @classmethod
    def poll(cls, context):
        prefs = context.preferences
        return (prefs.active_section == 'EDITING')

    def draw_props(self, context, layout):
        prefs = context.preferences
        edit = prefs.edit

        flow = layout.grid_flow(row_major=False, columns=0, even_columns=True, even_rows=False, align=False)

        flow.prop(edit, "sculpt_paint_overlay_color", text="Sculpt Overlay Color")
        flow.prop(edit, "node_margin", text="Node Auto-offset Margin")


class USERPREF_PT_animation_timeline(PreferencePanel, Panel):
    bl_label = "Timeline"

    @classmethod
    def poll(cls, context):
        prefs = context.preferences
        return (prefs.active_section == 'ANIMATION')

    def draw_props(self, context, layout):
        prefs = context.preferences
        view = prefs.view
        edit = prefs.edit

        flow = layout.grid_flow(row_major=False, columns=0, even_columns=True, even_rows=False, align=False)
        flow.use_property_split = False
        flow.prop(edit, "use_negative_frames")
        flow.use_property_split = True

        layout.separator()

        flow = layout.grid_flow(row_major=False, columns=0, even_columns=True, even_rows=False, align=False)

        flow.prop(view, "view2d_grid_spacing_min", text="Minimum Grid Spacing")
        flow.prop(view, "timecode_style")
        flow.prop(view, "view_frame_type")
        if view.view_frame_type == 'SECONDS':
            flow.prop(view, "view_frame_seconds")
        elif view.view_frame_type == 'KEYFRAMES':
            flow.prop(view, "view_frame_keyframes")


class USERPREF_PT_animation_keyframes(PreferencePanel, Panel):
    bl_label = "Keyframes"

    @classmethod
    def poll(cls, context):
        prefs = context.preferences
        return (prefs.active_section == 'ANIMATION')

    def draw_props(self, context, layout):
        prefs = context.preferences
        edit = prefs.edit

        flow = layout.grid_flow(row_major=False, columns=0, even_columns=True, even_rows=False, align=False)

        flow.use_property_split = False
        flow.prop(edit, "use_visual_keying")
        flow.prop(edit, "use_keyframe_insert_needed", text="Only Insert Needed")


class USERPREF_PT_animation_autokey(PreferencePanel, Panel):
    bl_label = "Auto-Keyframing"
    bl_parent_id = "USERPREF_PT_animation_keyframes"

    def draw_props(self, context, layout):
        prefs = context.preferences
        edit = prefs.edit

        flow = layout.grid_flow(row_major=False, columns=0, even_columns=True, even_rows=False, align=False)

        flow.use_property_split = False
        flow.prop(edit, "use_auto_keying_warning", text="Show Warning")
        flow.prop(edit, "use_keyframe_insert_available", text="Only Insert Available")
        flow.prop(edit, "use_auto_keying", text="Enable in New Scenes")


class USERPREF_PT_animation_fcurves(PreferencePanel, Panel):
    bl_label = "F-Curves"

    @classmethod
    def poll(cls, context):
        prefs = context.preferences
        return (prefs.active_section == 'ANIMATION')

    def draw_props(self, context, layout):
        prefs = context.preferences
        edit = prefs.edit

        flow = layout.grid_flow(row_major=False, columns=0, even_columns=True, even_rows=False, align=False)

        flow.prop(edit, "fcurve_unselected_alpha", text="F-Curve Visibility")
        flow.prop(edit, "keyframe_new_interpolation_type", text="Default Interpolation")
        flow.prop(edit, "keyframe_new_handle_type", text="Default Handles")
        flow.use_property_split = False
        flow.prop(edit, "use_insertkey_xyz_to_rgb", text="XYZ to RGB")


class USERPREF_PT_system_sound(PreferencePanel, Panel):
    bl_label = "Sound"

    @classmethod
    def poll(cls, context):
        prefs = context.preferences
        return (prefs.active_section == 'SYSTEM')

    def draw_props(self, context, layout):
        prefs = context.preferences
        system = prefs.system

        layout.prop(system, "audio_device", expand=False)

        sub = layout.grid_flow(row_major=False, columns=0, even_columns=False, even_rows=False, align=False)
        sub.active = system.audio_device not in {'NONE', 'Null'}
        sub.prop(system, "audio_channels", text="Channels")
        sub.prop(system, "audio_mixing_buffer", text="Mixing Buffer")
        sub.prop(system, "audio_sample_rate", text="Sample Rate")
        sub.prop(system, "audio_sample_format", text="Sample Format")


class USERPREF_PT_system_cycles_devices(PreferencePanel, Panel):
    bl_label = "Cycles Render Devices"

    @classmethod
    def poll(cls, context):
        prefs = context.preferences
        return (prefs.active_section == 'SYSTEM')

    def draw_props(self, context, layout):
        prefs = context.preferences

        col = layout.column()
        col.use_property_split = False

        if bpy.app.build_options.cycles:
            addon = prefs.addons.get("cycles")
            if addon is not None:
                addon.preferences.draw_impl(col, context)
            del addon

        # NOTE: Disabled for until GPU side of OpenSubdiv is brought back.
        # system = prefs.system
        # if hasattr(system, "opensubdiv_compute_type"):
        #     col.label(text="OpenSubdiv compute:")
        #     col.row().prop(system, "opensubdiv_compute_type", text="")


class USERPREF_PT_viewport_display(PreferencePanel, Panel):
    bl_label = "Display"

    @classmethod
    def poll(cls, context):
        prefs = context.preferences
        return (prefs.active_section == 'VIEWPORT')

    def draw_props(self, context, layout):
        prefs = context.preferences
        view = prefs.view

        flow = layout.grid_flow(row_major=False, columns=0, even_columns=True, even_rows=False, align=False)

        flow.use_property_split = False
        flow.prop(view, "show_object_info", text="Object Info")
        flow.prop(view, "show_view_name", text="View Name")
        flow.prop(view, "show_playback_fps", text="Playback FPS")

        layout.separator()

        flow = layout.grid_flow(row_major=False, columns=0, even_columns=True, even_rows=False, align=False)

        col = flow.column()
        col.prop(view, "gizmo_size")
        col.prop(view, "lookdev_sphere_size")

        flow.separator()

        col = flow.column()
        col.prop(view, "mini_axis_type", text="3D Viewport Axis")

        if view.mini_axis_type == 'MINIMAL':
            sub = col.column()
            sub.active = view.mini_axis_type == 'MINIMAL'
            sub.prop(view, "mini_axis_size", text="Size")
            sub.prop(view, "mini_axis_brightness", text="Brightness")


class USERPREF_PT_viewport_quality(PreferencePanel, Panel):
    bl_label = "Quality"

    @classmethod
    def poll(cls, context):
        prefs = context.preferences
        return (prefs.active_section == 'VIEWPORT')

    def draw_props(self, context, layout):
        prefs = context.preferences
        system = prefs.system

        flow = layout.grid_flow(row_major=False, columns=0, even_columns=True, even_rows=False, align=False)

        flow.prop(system, "viewport_aa")
        flow.prop(system, "multi_sample", text="Multisampling")
        flow.prop(system, "gpencil_multi_sample", text="Grease Pencil Multisampling")
        flow.use_property_split = False
        flow.prop(system, "use_edit_mode_smooth_wire")


class USERPREF_PT_viewport_textures(PreferencePanel, Panel):
    bl_label = "Textures"

    @classmethod
    def poll(cls, context):
        prefs = context.preferences
        return (prefs.active_section == 'VIEWPORT')

    def draw_props(self, context, layout):
        prefs = context.preferences
        system = prefs.system

        flow = layout.grid_flow(row_major=False, columns=0, even_columns=True, even_rows=False, align=False)

        flow.prop(system, "gl_texture_limit", text="Limit Size")
        flow.prop(system, "anisotropic_filter")
        flow.prop(system, "gl_clip_alpha", slider=True)
        flow.prop(system, "image_draw_method", text="Image Display Method")


class USERPREF_PT_viewport_selection(PreferencePanel, Panel):
    bl_label = "Selection"
    bl_options = {'DEFAULT_CLOSED'}

    @classmethod
    def poll(cls, context):
        prefs = context.preferences
        return (prefs.active_section == 'VIEWPORT')

    def draw_props(self, context, layout):
        prefs = context.preferences
        system = prefs.system

        flow = layout.grid_flow(row_major=False, columns=0, even_columns=True, even_rows=False, align=False)

        flow.use_property_split = False
        flow.prop(system, "use_select_pick_depth")


class USERPREF_PT_system_memory(PreferencePanel, Panel):
    bl_label = "Memory & Limits"

    @classmethod
    def poll(cls, context):
        prefs = context.preferences
        return (prefs.active_section == 'SYSTEM')

    def draw_props(self, context, layout):
        prefs = context.preferences
        system = prefs.system
        edit = prefs.edit

        flow = layout.grid_flow(row_major=False, columns=0, even_columns=True, even_rows=False, align=False)

        flow.prop(edit, "undo_steps", text="Undo Steps")
        flow.prop(edit, "undo_memory_limit", text="Undo Memory Limit")
        
        flow.use_property_split = False
        flow.prop(edit, "use_global_undo")
        flow.use_property_split = True

        layout.separator()

        flow = layout.grid_flow(row_major=False, columns=0, even_columns=True, even_rows=False, align=False)

        flow.prop(system, "memory_cache_limit", text="Sequencer Cache Limit")
        flow.prop(system, "scrollback", text="Console Scrollback Lines")

        layout.separator()

        flow = layout.grid_flow(row_major=False, columns=0, even_columns=True, even_rows=False, align=False)

        flow.prop(system, "texture_time_out", text="Texture Time Out")
        flow.prop(system, "texture_collection_rate", text="Garbage Collection Rate")

        layout.separator()

        flow = layout.grid_flow(row_major=False, columns=0, even_columns=True, even_rows=False, align=False)

        flow.prop(system, "vbo_time_out", text="Vbo Time Out")
        flow.prop(system, "vbo_collection_rate", text="Garbage Collection Rate")


class USERPREF_MT_interface_theme_presets(Menu):
    bl_label = "Presets"
    preset_subdir = "interface_theme"
    preset_operator = "script.execute_preset"
    preset_type = 'XML'
    preset_xml_map = (
        ("preferences.themes[0]", "Theme"),
        ("preferences.ui_styles[0]", "ThemeStyle"),
    )
    draw = Menu.draw_preset

    @staticmethod
    def reset_cb(context):
        bpy.ops.preferences.reset_default_theme()


class USERPREF_PT_theme(Panel):
    bl_space_type = 'PREFERENCES'
    bl_label = "Themes"
    bl_region_type = 'WINDOW'
    bl_options = {'HIDE_HEADER'}

    @classmethod
    def poll(cls, context):
        prefs = context.preferences
        return (prefs.active_section == 'THEMES')

    def draw(self, _context):
        layout = self.layout

        split = layout.split(factor=0.6)

        row = split.row(align=True)
        row.menu("USERPREF_MT_interface_theme_presets", text=USERPREF_MT_interface_theme_presets.bl_label)
        row.operator("wm.interface_theme_preset_add", text="", icon='ADD')
        row.operator("wm.interface_theme_preset_add", text="", icon='REMOVE').remove_active = True

        row = split.row(align=True)
        row.operator("preferences.theme_install", text="Install...", icon='IMPORT')
        row.operator("preferences.reset_default_theme", text="Reset", icon='LOOP_BACK')


class USERPREF_PT_theme_user_interface(PreferencePanel, Panel):
    bl_space_type = 'PREFERENCES'
    bl_region_type = 'WINDOW'
    bl_label = "User Interface"
    bl_options = {'DEFAULT_CLOSED'}

    @classmethod
    def poll(cls, context):
        prefs = context.preferences
        return (prefs.active_section == 'THEMES')

    def draw_header(self, _context):
        layout = self.layout

        layout.label(icon='WORKSPACE')

    def draw(self, context):
        pass


# Base class for dynamically defined widget color panels.
class PreferenceThemeWidgetColorPanel:
    bl_space_type = 'PREFERENCES'
    bl_region_type = 'WINDOW'
    bl_parent_id = "USERPREF_PT_theme_user_interface"

    def draw(self, context):
        theme = context.preferences.themes[0]
        ui = theme.user_interface
        widget_style = getattr(ui, self.wcol)
        layout = self.layout

        layout.use_property_split = True

        flow = layout.grid_flow(row_major=False, columns=0, even_columns=True, even_rows=False, align=False)

        col = flow.column()
        col.prop(widget_style, "outline")
        col.prop(widget_style, "item", slider=True)
        col.prop(widget_style, "inner", slider=True)
        col.prop(widget_style, "inner_sel", slider=True)

        col = flow.column()
        col.prop(widget_style, "text")
        col.prop(widget_style, "text_sel")
        col.prop(widget_style, "roundness")

        col = flow.column()
        col.prop(widget_style, "show_shaded")

        colsub = col.column()
        colsub.active = widget_style.show_shaded
        colsub.prop(widget_style, "shadetop")
        colsub.prop(widget_style, "shadedown")

    @classmethod
    def poll(cls, context):
        prefs = context.preferences
        return (prefs.active_section == 'THEMES')


class USERPREF_PT_theme_interface_state(PreferencePanel, Panel):
    bl_label = "State"
    bl_options = {'DEFAULT_CLOSED'}
    bl_parent_id = "USERPREF_PT_theme_user_interface"

    def draw_props(self, context, layout):
        theme = context.preferences.themes[0]
        ui_state = theme.user_interface.wcol_state

        flow = layout.grid_flow(row_major=False, columns=0, even_columns=True, even_rows=False, align=False)

        col = flow.column(align=True)
        col.prop(ui_state, "inner_anim")
        col.prop(ui_state, "inner_anim_sel")

        col = flow.column(align=True)
        col.prop(ui_state, "inner_driven")
        col.prop(ui_state, "inner_driven_sel")

        col = flow.column(align=True)
        col.prop(ui_state, "inner_key")
        col.prop(ui_state, "inner_key_sel")

        col = flow.column(align=True)
        col.prop(ui_state, "inner_overridden")
        col.prop(ui_state, "inner_overridden_sel")

        col = flow.column(align=True)
        col.prop(ui_state, "inner_changed")
        col.prop(ui_state, "inner_changed_sel")

        col = flow.column(align=True)
        col.prop(ui_state, "blend")


class USERPREF_PT_theme_interface_styles(PreferencePanel, Panel):
    bl_label = "Styles"
    bl_options = {'DEFAULT_CLOSED'}
    bl_parent_id = "USERPREF_PT_theme_user_interface"

    def draw_props(self, context, layout):
        theme = context.preferences.themes[0]
        ui = theme.user_interface

        flow = layout.grid_flow(row_major=False, columns=0, even_columns=True, even_rows=False, align=False)

        flow.prop(ui, "menu_shadow_fac")
        flow.prop(ui, "icon_alpha")
        flow.prop(ui, "icon_saturation")
        flow.prop(ui, "editor_outline")
        flow.prop(ui, "menu_shadow_width")
        flow.prop(ui, "widget_emboss")


class USERPREF_PT_theme_interface_gizmos(PreferencePanel, Panel):
    bl_label = "Axis & Gizmo Colors"
    bl_options = {'DEFAULT_CLOSED'}
    bl_parent_id = "USERPREF_PT_theme_user_interface"

    def draw_props(self, context, layout):
        theme = context.preferences.themes[0]
        ui = theme.user_interface

        flow = layout.grid_flow(row_major=False, columns=0, even_columns=True, even_rows=True, align=False)

        col = flow.column(align=True)
        col.prop(ui, "axis_x", text="Axis X")
        col.prop(ui, "axis_y", text="Y")
        col.prop(ui, "axis_z", text="Z")

        col = flow.column()
        col.prop(ui, "gizmo_primary")
        col.prop(ui, "gizmo_secondary")

        col = flow.column()
        col.prop(ui, "gizmo_a")
        col.prop(ui, "gizmo_b")


class USERPREF_PT_theme_interface_icons(PreferencePanel, Panel):
    bl_label = "Icon Colors"
    bl_options = {'DEFAULT_CLOSED'}
    bl_parent_id = "USERPREF_PT_theme_user_interface"

    def draw_props(self, context, layout):
        theme = context.preferences.themes[0]
        ui = theme.user_interface

        flow = layout.grid_flow(row_major=False, columns=0, even_columns=True, even_rows=False, align=False)

        flow.prop(ui, "icon_scene")
        flow.prop(ui, "icon_collection")
        flow.prop(ui, "icon_object")
        flow.prop(ui, "icon_object_data")
        flow.prop(ui, "icon_modifier")
        flow.prop(ui, "icon_shading")
        flow.prop(ui, "icon_border_intensity")


class USERPREF_PT_theme_text_style(PreferencePanel, Panel):
    bl_label = "Text Style"
    bl_options = {'DEFAULT_CLOSED'}

    @classmethod
    def poll(cls, context):
        prefs = context.preferences
        return (prefs.active_section == 'THEMES')

    @staticmethod
    def _ui_font_style(layout, font_style):
        layout.use_property_split = True
        flow = layout.grid_flow(row_major=False, columns=0, even_columns=True, even_rows=False, align=True)

        col = flow.column()
        col.row().prop(font_style, "font_kerning_style", expand=True)
        col.prop(font_style, "points")

        col = flow.column(align=True)
        col.prop(font_style, "shadow_offset_x", text="Shadow Offset X")
        col.prop(font_style, "shadow_offset_y", text="Y")

        col = flow.column()
        col.prop(font_style, "shadow")
        col.prop(font_style, "shadow_alpha")
        col.prop(font_style, "shadow_value")

    def draw_header(self, _context):
        layout = self.layout

        layout.label(icon='FONTPREVIEW')

    def draw_props(self, context, layout):
        style = context.preferences.ui_styles[0]

        layout.label(text="Panel Title")
        self._ui_font_style(layout, style.panel_title)

        layout.separator()

        layout.label(text="Widget")
        self._ui_font_style(layout, style.widget)

        layout.separator()

        layout.label(text="Widget Label")
        self._ui_font_style(layout, style.widget_label)


class USERPREF_PT_theme_bone_color_sets(PreferencePanel, Panel):
    bl_label = "Bone Color Sets"
    bl_options = {'DEFAULT_CLOSED'}

    @classmethod
    def poll(cls, context):
        prefs = context.preferences
        return (prefs.active_section == 'THEMES')

    def draw_header(self, _context):
        layout = self.layout

        layout.label(icon='COLOR')

    def draw_props(self, context, layout):
        theme = context.preferences.themes[0]

        layout.use_property_split = True

        for i, ui in enumerate(theme.bone_color_sets, 1):
            layout.label(text=iface_(f"Color Set {i:d}"), translate=False)

            flow = layout.grid_flow(row_major=False, columns=0, even_columns=True, even_rows=False, align=False)

            flow.prop(ui, "normal")
            flow.prop(ui, "select")
            flow.prop(ui, "active")
            flow.prop(ui, "show_colored_constraints")


# Base class for dynamically defined theme-space panels.
class PreferenceThemeSpacePanel:
    bl_space_type = 'PREFERENCES'
    bl_region_type = 'WINDOW'

    # not essential, hard-coded UI delimiters for the theme layout
    ui_delimiters = {
        'VIEW_3D': {
            "text_grease_pencil",
            "text_keyframe",
            "speaker",
            "freestyle_face_mark",
            "split_normal",
            "bone_solid",
            "paint_curve_pivot",
        },
        'GRAPH_EDITOR': {
            "handle_vertex_select",
        },
        'IMAGE_EDITOR': {
            "paint_curve_pivot",
        },
        'NODE_EDITOR': {
            "layout_node",
        },
        'CLIP_EDITOR': {
            "handle_vertex_select",
        }
    }

    # TODO theme_area should be deprecated
    @staticmethod
    def _theme_generic(layout, themedata, theme_area):

        layout.use_property_split = True

        flow = layout.grid_flow(row_major=False, columns=0, even_columns=True, even_rows=False, align=False)

        props_type = {}

        for prop in themedata.rna_type.properties:
            if prop.identifier == "rna_type":
                continue

            props_type.setdefault((prop.type, prop.subtype), []).append(prop)

        th_delimiters = PreferenceThemeSpacePanel.ui_delimiters.get(theme_area)
        for props_type, props_ls in sorted(props_type.items()):
            if props_type[0] == 'POINTER':
                continue

            if th_delimiters is None:
                # simple, no delimiters
                for prop in props_ls:
                    flow.prop(themedata, prop.identifier)
            else:

                for prop in props_ls:
                    flow.prop(themedata, prop.identifier)

    def draw_header(self, _context):
        if hasattr(self, "icon") and self.icon != 'NONE':
            layout = self.layout
            layout.label(icon=self.icon)

    def draw(self, context):
        layout = self.layout
        theme = context.preferences.themes[0]

        datapath_list = self.datapath.split(".")
        data = theme
        for datapath_item in datapath_list:
            data = getattr(data, datapath_item)
        PreferenceThemeSpacePanel._theme_generic(layout, data, self.theme_area)

    @classmethod
    def poll(cls, context):
        prefs = context.preferences
        return (prefs.active_section == 'THEMES')


class ThemeGenericClassGenerator():

    @staticmethod
    def generate_panel_classes_for_wcols():
        wcols = [
            ("Regular", "wcol_regular"),
            ("Tool", "wcol_tool"),
            ("Toolbar Item", "wcol_toolbar_item"),
            ("Radio Buttons", "wcol_radio"),
            ("Text", "wcol_text"),
            ("Option", "wcol_option"),
            ("Toggle", "wcol_toggle"),
            ("Number Field", "wcol_num"),
            ("Value Slider", "wcol_numslider"),
            ("Box", "wcol_box"),
            ("Menu", "wcol_menu"),
            ("Pie Menu", "wcol_pie_menu"),
            ("Pulldown", "wcol_pulldown"),
            ("Menu Back", "wcol_menu_back"),
            ("Tooltip", "wcol_tooltip"),
            ("Menu Item", "wcol_menu_item"),
            ("Scroll Bar", "wcol_scroll"),
            ("Progress Bar", "wcol_progress"),
            ("List Item", "wcol_list_item"),
            ("Tab", "wcol_tab"),
        ]

        for (name, wcol) in wcols:
            panel_id = "USERPREF_PT_theme_interface_" + wcol
            yield type(panel_id, (PreferenceThemeWidgetColorPanel, Panel), {
                "bl_label": name,
                "bl_options": {'DEFAULT_CLOSED'},
                "draw": PreferenceThemeWidgetColorPanel.draw,
                "wcol": wcol,
            })

    @staticmethod
    def generate_theme_area_child_panel_classes(parent_id, rna_type, theme_area, datapath):
        def generate_child_panel_classes_recurse(parent_id, rna_type, theme_area, datapath):
            props_type = {}

            for prop in rna_type.properties:
                if prop.identifier == "rna_type":
                    continue

                props_type.setdefault((prop.type, prop.subtype), []).append(prop)

            for props_type, props_ls in sorted(props_type.items()):
                if props_type[0] == 'POINTER':
                    for prop in props_ls:
                        new_datapath = datapath + "." + prop.identifier if datapath else prop.identifier
                        panel_id = parent_id + "_" + prop.identifier
                        yield type(panel_id, (PreferenceThemeSpacePanel, Panel), {
                            "bl_label": rna_type.properties[prop.identifier].name,
                            "bl_parent_id": parent_id,
                            "bl_options": {'DEFAULT_CLOSED'},
                            "draw": PreferenceThemeSpacePanel.draw,
                            "theme_area": theme_area.identifier,
                            "datapath": new_datapath,
                        })

                        yield from generate_child_panel_classes_recurse(panel_id, prop.fixed_type, theme_area, new_datapath)

        yield from generate_child_panel_classes_recurse(parent_id, rna_type, theme_area, datapath)

    @staticmethod
    def generate_panel_classes_from_theme_areas():
        from bpy.types import Theme

        for theme_area in Theme.bl_rna.properties['theme_area'].enum_items_static:
            if theme_area.identifier in {'USER_INTERFACE', 'STYLE', 'BONE_COLOR_SETS'}:
                continue

            panel_id = "USERPREF_PT_theme_" + theme_area.identifier.lower()
            # Generate panel-class from theme_area
            yield type(panel_id, (PreferenceThemeSpacePanel, Panel), {
                "bl_label": theme_area.name,
                "bl_options": {'DEFAULT_CLOSED'},
                "draw_header": PreferenceThemeSpacePanel.draw_header,
                "draw": PreferenceThemeSpacePanel.draw,
                "theme_area": theme_area.identifier,
                "icon": theme_area.icon,
                "datapath": theme_area.identifier.lower(),
            })

            yield from ThemeGenericClassGenerator.generate_theme_area_child_panel_classes(
                panel_id, Theme.bl_rna.properties[theme_area.identifier.lower()].fixed_type,
                theme_area, theme_area.identifier.lower())


# Panel mix-in.
class FilePathsPanel:
    bl_space_type = 'PREFERENCES'
    bl_region_type = 'WINDOW'

    @classmethod
    def poll(cls, context):
        prefs = context.preferences
        return (prefs.active_section == 'FILE_PATHS')

    def draw(self, context):
        layout = self.layout

        layout.use_property_split = True
        layout.use_property_decorate = False

        self.draw_props(context, layout)


class USERPREF_PT_file_paths_data(FilePathsPanel, Panel):
    bl_label = "Data"

    def draw_props(self, context, _layout):
        paths = context.preferences.filepaths

        col = self.layout.column()
        col.prop(paths, "font_directory", text="Fonts")
        col.prop(paths, "texture_directory", text="Textures")
        col.prop(paths, "script_directory", text="Scripts")
        col.prop(paths, "sound_directory", text="Sounds")
        col.prop(paths, "temporary_directory", text="Temporary Files")


class USERPREF_PT_file_paths_render(FilePathsPanel, Panel):
    bl_label = "Render"

    def draw_props(self, context, _layout):
        paths = context.preferences.filepaths

        col = self.layout.column()
        col.prop(paths, "render_output_directory", text="Render Output")
        col.prop(paths, "render_cache_directory", text="Render Cache")


class USERPREF_PT_file_paths_applications(FilePathsPanel, Panel):
    bl_label = "Applications"

    def draw_props(self, context, layout):
        paths = context.preferences.filepaths

        col = layout.column()
        col.prop(paths, "image_editor", text="Image Editor")
        col.prop(paths, "animation_player_preset", text="Animation Player")
        if paths.animation_player_preset == 'CUSTOM':
            col.prop(paths, "animation_player", text="Player")


class USERPREF_PT_file_paths_development(FilePathsPanel, Panel):
    bl_label = "Development"

    @classmethod
    def poll(cls, context):
        prefs = context.preferences
        return (prefs.active_section == 'FILE_PATHS') and prefs.view.show_developer_ui

    def draw_props(self, context, layout):
        paths = context.preferences.filepaths
        layout.prop(paths, "i18n_branches_directory", text="I18n Branches")


class USERPREF_PT_saveload_autorun(PreferencePanel, Panel):
    bl_label = "Auto Run Python Scripts"
    bl_parent_id = "USERPREF_PT_saveload_blend"

    def draw_header(self, context):
        prefs = context.preferences
        paths = prefs.filepaths

        self.layout.prop(paths, "use_scripts_auto_execute", text="")

    def draw(self, context):
        layout = self.layout
        prefs = context.preferences
        paths = prefs.filepaths

        layout.use_property_split = True
        layout.use_property_decorate = False  # No animation.

        layout.active = paths.use_scripts_auto_execute

        box = layout.box()
        row = box.row()
        row.label(text="Excluded Paths:")
        row.operator("wm.userpref_autoexec_path_add", text="", icon='ADD', emboss=False)
        for i, path_cmp in enumerate(prefs.autoexec_paths):
            row = box.row()
            row.prop(path_cmp, "path", text="")
            row.prop(path_cmp, "use_glob", text="", icon='FILTER')
            row.operator("wm.userpref_autoexec_path_remove", text="", icon='X', emboss=False).index = i


class USERPREF_PT_saveload_blend(PreferencePanel, Panel):
    bl_label = "Blend Files"

    @classmethod
    def poll(cls, context):
        prefs = context.preferences
        return (prefs.active_section == 'SAVE_LOAD')

    def draw_props(self, context, layout):
        prefs = context.preferences
        paths = prefs.filepaths
        view = prefs.view

        flow = layout.grid_flow(row_major=False, columns=0, even_columns=True, even_rows=False, align=False)

        flow.use_property_split = False
        flow.prop(paths, "use_relative_paths")
        flow.prop(paths, "use_file_compression")
        flow.prop(paths, "use_load_ui")
        flow.prop(paths, "use_save_preview_images")
        flow.prop(paths, "use_tabs_as_spaces")
        flow.prop(view, "use_save_prompt")

        layout.separator()

        flow = layout.grid_flow(row_major=False, columns=0, even_columns=True, even_rows=False, align=False)

        flow.use_property_split = True
        flow.prop(paths, "save_version")
        flow.prop(paths, "recent_files")


class USERPREF_PT_saveload_blend_autosave(PreferencePanel, Panel):
    bl_label = "Auto Save"
    bl_parent_id = "USERPREF_PT_saveload_blend"

    def draw_props(self, context, layout):
        prefs = context.preferences
        paths = prefs.filepaths

        flow = layout.grid_flow(row_major=False, columns=0, even_columns=True, even_rows=False, align=False)

        flow.prop(paths, "use_auto_save_temporary_files")
        sub = flow.column()
        sub.active = paths.use_auto_save_temporary_files
        sub.prop(paths, "auto_save_time", text="Timer (mins)")


class USERPREF_PT_saveload_file_browser(PreferencePanel, Panel):
    bl_label = "File Browser"

    @classmethod
    def poll(cls, context):
        prefs = context.preferences
        return (prefs.active_section == 'SAVE_LOAD')

    def draw_props(self, context, layout):
        prefs = context.preferences
        paths = prefs.filepaths

        flow = layout.grid_flow(row_major=False, columns=0, even_columns=True, even_rows=False, align=False)

        flow.use_property_split = False
        flow.prop(paths, "use_filter_files")
        flow.prop(paths, "show_hidden_files_datablocks")
        flow.prop(paths, "hide_recent_locations")
        flow.prop(paths, "hide_system_bookmarks")
        flow.prop(paths, "show_thumbnails")


class USERPREF_MT_ndof_settings(Menu):
    # accessed from the window key-bindings in C (only)
    bl_label = "3D Mouse Settings"

    def draw(self, context):
        layout = self.layout

        input_prefs = context.preferences.inputs

        is_view3d = context.space_data.type == 'VIEW_3D'

        layout.prop(input_prefs, "ndof_sensitivity")
        layout.prop(input_prefs, "ndof_orbit_sensitivity")
        layout.prop(input_prefs, "ndof_deadzone")

        if is_view3d:
            layout.separator()
            layout.prop(input_prefs, "ndof_show_guide")

            layout.separator()
            layout.label(text="Orbit Style")
            layout.row().prop(input_prefs, "ndof_view_navigate_method", text="")
            layout.row().prop(input_prefs, "ndof_view_rotate_method", text="")
            layout.separator()
            layout.label(text="Orbit Options")
            layout.prop(input_prefs, "ndof_rotx_invert_axis")
            layout.prop(input_prefs, "ndof_roty_invert_axis")
            layout.prop(input_prefs, "ndof_rotz_invert_axis")

        # view2d use pan/zoom
        layout.separator()
        layout.label(text="Pan Options")
        layout.prop(input_prefs, "ndof_panx_invert_axis")
        layout.prop(input_prefs, "ndof_pany_invert_axis")
        layout.prop(input_prefs, "ndof_panz_invert_axis")
        layout.prop(input_prefs, "ndof_pan_yz_swap_axis")

        layout.label(text="Zoom Options")
        layout.prop(input_prefs, "ndof_zoom_invert")

        if is_view3d:
            layout.separator()
            layout.label(text="Fly/Walk Options")
            layout.prop(input_prefs, "ndof_fly_helicopter", icon='NDOF_FLY')
            layout.prop(input_prefs, "ndof_lock_horizon", icon='NDOF_DOM')


class USERPREF_PT_input_keyboard(PreferencePanel, Panel):
    bl_label = "Keyboard"

    @classmethod
    def poll(cls, context):
        prefs = context.preferences
        return (prefs.active_section == 'INPUT')

    def draw_props(self, context, layout):
        prefs = context.preferences
        inputs = prefs.inputs
        
        layout.use_property_split = False

        layout.prop(inputs, "use_emulate_numpad")
        layout.prop(inputs, "use_numeric_input_advanced")


class USERPREF_PT_input_mouse(PreferencePanel, Panel):
    bl_label = "Mouse"

    @classmethod
    def poll(cls, context):
        prefs = context.preferences
        return (prefs.active_section == 'INPUT')

    def draw_props(self, context, layout):
        prefs = context.preferences
        inputs = prefs.inputs

        flow = layout.grid_flow(row_major=False, columns=0, even_columns=True, even_rows=False, align=False)

        flow.use_property_split = False
        flow.prop(inputs, "use_mouse_emulate_3_button")
        flow.prop(inputs, "use_mouse_continuous")
        flow.prop(inputs, "use_drag_immediately")
<<<<<<< HEAD
        flow.use_property_split = True
=======
        flow.prop(inputs, "mouse_double_click_time", text="Double Click Speed")
        flow.prop(inputs, "drag_threshold_mouse")
        flow.prop(inputs, "drag_threshold_tablet")
>>>>>>> 4ad95e69
        flow.prop(inputs, "drag_threshold")
        flow.prop(inputs, "move_threshold")


class USERPREF_PT_navigation_orbit(PreferencePanel, Panel):
    bl_label = "Orbit & Pan"

    @classmethod
    def poll(cls, context):
        prefs = context.preferences
        return (prefs.active_section == 'NAVIGATION')

    def draw_props(self, context, layout):
        import sys
        prefs = context.preferences
        inputs = prefs.inputs
        view = prefs.view

        flow = layout.grid_flow(row_major=False, columns=0, even_columns=True, even_rows=False, align=False)

        flow.row().prop(inputs, "view_rotate_method", expand=True)
        flow.use_property_split = False
        flow.prop(inputs, "use_rotate_around_active")
        flow.prop(inputs, "use_auto_perspective")
        flow.prop(inputs, "use_mouse_depth_navigate")
        if sys.platform == "darwin":
            flow.prop(inputs, "use_trackpad_natural", text="Natural Trackpad Direction")

        flow.separator()

        flow.use_property_split = True
        flow.prop(view, "smooth_view")
        flow.prop(view, "rotation_angle")


class USERPREF_PT_navigation_zoom(PreferencePanel, Panel):
    bl_label = "Zoom"

    @classmethod
    def poll(cls, context):
        prefs = context.preferences
        return (prefs.active_section == 'NAVIGATION')

    def draw_props(self, context, layout):
        prefs = context.preferences
        inputs = prefs.inputs
        
        layout.row().prop(inputs, "view_zoom_method", text="Zoom Method", expand=True)
        
        if inputs.view_zoom_method in {'DOLLY', 'CONTINUE'}:
            
            layout.row().prop(inputs, "view_zoom_axis", expand=True)
            layout.use_property_split = False
            layout.prop(inputs, "invert_mouse_zoom", text="Invert Mouse Zoom Direction")
            
        layout.use_property_split = False
        layout.prop(inputs, "invert_zoom_wheel", text="Invert Wheel Zoom Direction")
        layout.prop(inputs, "use_zoom_to_mouse")


class USERPREF_PT_navigation_fly_walk(PreferencePanel, Panel):
    bl_label = "Fly & Walk"

    @classmethod
    def poll(cls, context):
        prefs = context.preferences
        return (prefs.active_section == 'NAVIGATION')

    def draw_props(self, context, layout):
        prefs = context.preferences
        inputs = prefs.inputs

        layout.row().prop(inputs, "navigation_mode", expand=True)

        flow = layout.grid_flow(row_major=False, columns=0, even_columns=True, even_rows=False, align=False)
        flow.use_property_split = False
        flow.prop(inputs, "use_camera_lock_parent")


class USERPREF_PT_navigation_fly_walk_navigation(PreferencePanel, Panel):
    bl_label = "Walk"
    bl_parent_id = "USERPREF_PT_navigation_fly_walk"
    bl_options = {'DEFAULT_CLOSED'}

    @classmethod
    def poll(cls, context):
        prefs = context.preferences
        return prefs.inputs.navigation_mode == 'WALK'

    def draw_props(self, context, layout):
        prefs = context.preferences
        inputs = prefs.inputs
        walk = inputs.walk_navigation

        flow = layout.grid_flow(row_major=False, columns=0, even_columns=True, even_rows=False, align=False)

        flow.use_property_split = False
        flow.prop(walk, "use_mouse_reverse")
        flow.use_property_split = True
        flow.prop(walk, "mouse_speed")
        flow.prop(walk, "teleport_time")

        sub = flow.column(align=True)
        sub.prop(walk, "walk_speed")
        sub.prop(walk, "walk_speed_factor")


class USERPREF_PT_navigation_fly_walk_gravity(PreferencePanel, Panel):
    bl_label = "Gravity"
    bl_parent_id = "USERPREF_PT_navigation_fly_walk"
    bl_options = {'DEFAULT_CLOSED'}

    @classmethod
    def poll(cls, context):
        prefs = context.preferences
        return prefs.inputs.navigation_mode == 'WALK'

    def draw_header(self, context):
        prefs = context.preferences
        inputs = prefs.inputs
        walk = inputs.walk_navigation

        self.layout.prop(walk, "use_gravity", text="")

    def draw_props(self, context, layout):
        prefs = context.preferences
        inputs = prefs.inputs
        walk = inputs.walk_navigation

        layout.active = walk.use_gravity

        flow = layout.grid_flow(row_major=False, columns=0, even_columns=True, even_rows=False, align=False)

        flow.prop(walk, "view_height")
        flow.prop(walk, "jump_height")


class USERPREF_PT_input_tablet(PreferencePanel, Panel):
    bl_label = "Tablet"

    @classmethod
    def poll(cls, context):
        prefs = context.preferences
        return prefs.active_section == 'INPUT'

    def draw_props(self, context, layout):
        prefs = context.preferences
        inputs = prefs.inputs

        import sys
        if sys.platform[:3] == "win":
            layout.prop(inputs, "tablet_api")
            layout.separator()

        flow = layout.grid_flow(row_major=False, columns=0, even_columns=True, even_rows=False, align=False)

        flow.prop(inputs, "pressure_threshold_max")
        flow.prop(inputs, "pressure_softness")


class USERPREF_PT_input_ndof(PreferencePanel, Panel):
    bl_label = "NDOF"
    bl_options = {'DEFAULT_CLOSED'}

    @classmethod
    def poll(cls, context):
        prefs = context.preferences
        inputs = prefs.inputs
        return prefs.active_section == 'INPUT' and inputs.use_ndof

    def draw_props(self, context, layout):
        prefs = context.preferences
        inputs = prefs.inputs

        flow = layout.grid_flow(row_major=False, columns=0, even_columns=True, even_rows=False, align=False)

        flow.prop(inputs, "ndof_sensitivity", text="Pan Sensitivity")
        flow.prop(inputs, "ndof_orbit_sensitivity", text="Orbit Sensitivity")
        flow.prop(inputs, "ndof_deadzone", text="Deadzone")

        layout.separator()

        flow.row().prop(inputs, "ndof_view_navigate_method", expand=True)
        flow.row().prop(inputs, "ndof_view_rotate_method", expand=True)


class USERPREF_MT_keyconfigs(Menu):
    bl_label = "KeyPresets"
    preset_subdir = "keyconfig"
    preset_operator = "preferences.keyconfig_activate"

    def draw(self, context):
        Menu.draw_preset(self, context)


class USERPREF_PT_keymap(Panel):
    bl_space_type = 'PREFERENCES'
    bl_label = "Keymap"
    bl_region_type = 'WINDOW'
    bl_options = {'HIDE_HEADER'}

    @classmethod
    def poll(cls, context):
        prefs = context.preferences
        return (prefs.active_section == 'KEYMAP')

    def draw(self, context):
        from rna_keymap_ui import draw_keymaps

        layout = self.layout

        # import time

        # start = time.time()

        # Keymap Settings
        draw_keymaps(context, layout)

        # print("runtime", time.time() - start)


class USERPREF_PT_addons(Panel):
    bl_space_type = 'PREFERENCES'
    bl_label = "Add-ons"
    bl_region_type = 'WINDOW'
    bl_options = {'HIDE_HEADER'}

    _support_icon_mapping = {
        'OFFICIAL': 'FILE_BLEND',
        'COMMUNITY': 'COMMUNITY',
        'TESTING': 'EXPERIMENTAL',
    }

    @classmethod
    def poll(cls, context):
        prefs = context.preferences
        return (prefs.active_section == 'ADDONS')

    @staticmethod
    def is_user_addon(mod, user_addon_paths):
        import os

        if not user_addon_paths:
            for path in (
                    bpy.utils.script_path_user(),
                    bpy.utils.script_path_pref(),
            ):
                if path is not None:
                    user_addon_paths.append(os.path.join(path, "addons"))

        for path in user_addon_paths:
            if bpy.path.is_subdir(mod.__file__, path):
                return True
        return False

    @staticmethod
    def draw_error(layout, message):
        lines = message.split("\n")
        box = layout.box()
        sub = box.row()
        sub.label(text=lines[0])
        sub.label(icon='ERROR')
        for l in lines[1:]:
            box.label(text=l)

    def draw(self, context):
        import os
        import addon_utils

        layout = self.layout

        prefs = context.preferences
        used_ext = {ext.module for ext in prefs.addons}

        addon_user_dirs = tuple(
            p for p in (
                os.path.join(prefs.filepaths.script_directory, "addons"),
                bpy.utils.user_resource('SCRIPTS', "addons"),
            )
            if p
        )

        # Development option for 2.8x, don't show users bundled addons
        # unless they have been updated for 2.8x.
        # Developers can turn them on with '--debug'
        show_official_27x_addons = bpy.app.debug

        # collect the categories that can be filtered on
        addons = [
            (mod, addon_utils.module_bl_info(mod))
            for mod in addon_utils.modules(refresh=False)
        ]

        split = layout.split(factor=0.6)

        row = split.row()
        row.prop(context.window_manager, "addon_support", expand=True)

        row = split.row(align=True)
        row.operator("preferences.addon_install", icon='IMPORT', text="Install...")
        row.operator("preferences.addon_refresh", icon='FILE_REFRESH', text="Refresh")

        row = layout.row()
        row.prop(context.window_manager, "addon_filter", text="")
        row.prop(context.window_manager, "addon_search", text="", icon='VIEWZOOM')

        col = layout.column()

        # set in addon_utils.modules_refresh()
        if addon_utils.error_duplicates:
            box = col.box()
            row = box.row()
            row.label(text="Multiple add-ons with the same name found!")
            row.label(icon='ERROR')
            box.label(text="Delete one of each pair to resolve:")
            for (addon_name, addon_file, addon_path) in addon_utils.error_duplicates:
                box.separator()
                sub_col = box.column(align=True)
                sub_col.label(text=addon_name + ":")
                sub_col.label(text="    " + addon_file)
                sub_col.label(text="    " + addon_path)

        if addon_utils.error_encoding:
            self.draw_error(
                col,
                "One or more addons do not have UTF-8 encoding\n"
                "(see console for details)",
            )

        filter = context.window_manager.addon_filter
        search = context.window_manager.addon_search.lower()
        support = context.window_manager.addon_support

        # initialized on demand
        user_addon_paths = []

        for mod, info in addons:
            module_name = mod.__name__

            is_enabled = module_name in used_ext

            if info["support"] not in support:
                continue

            # check if addon should be visible with current filters
            if (
                    (filter == "All") or
                    (filter == info["category"]) or
                    (filter == "Enabled" and is_enabled) or
                    (filter == "Disabled" and not is_enabled) or
                    (filter == "User" and (mod.__file__.startswith(addon_user_dirs)))
            ):
                if search and search not in info["name"].lower():
                    if info["author"]:
                        if search not in info["author"].lower():
                            continue
                    else:
                        continue

                # Skip 2.7x add-ons included with Blender, unless in debug mode.
                is_addon_27x = info.get("blender", (0,)) < (2, 80)
                if (
                        is_addon_27x and
                        (not show_official_27x_addons) and
                        (not mod.__file__.startswith(addon_user_dirs))
                ):
                    continue

                # Addon UI Code
                col_box = col.column()
                box = col_box.box()
                colsub = box.column()
                row = colsub.row(align=True)

                row.operator(
                    "preferences.addon_expand",
                    icon='DISCLOSURE_TRI_DOWN' if info["show_expanded"] else 'DISCLOSURE_TRI_RIGHT',
                    emboss=False,
                ).module = module_name

                row.operator(
                    "preferences.addon_disable" if is_enabled else "preferences.addon_enable",
                    icon='CHECKBOX_HLT' if is_enabled else 'CHECKBOX_DEHLT', text="",
                    emboss=False,
                ).module = module_name

                sub = row.row()
                sub.active = is_enabled
                sub.label(text="%s: %s" % (info["category"], info["name"]))

                # WARNING: 2.8x exception, may be removed
                # use disabled state for old add-ons, chances are they are broken.
                if is_addon_27x:
                    sub.label(text="upgrade to 2.8x required")
                    sub.label(icon='ERROR')
                # Remove code above after 2.8x migration is complete.
                elif info["warning"]:
                    sub.label(icon='ERROR')

                # icon showing support level.
                sub.label(icon=self._support_icon_mapping.get(info["support"], 'QUESTION'))

                # Expanded UI (only if additional info is available)
                if info["show_expanded"]:
                    if info["description"]:
                        split = colsub.row().split(factor=0.15)
                        split.label(text="Description:")
                        split.label(text=info["description"])
                    if info["location"]:
                        split = colsub.row().split(factor=0.15)
                        split.label(text="Location:")
                        split.label(text=info["location"])
                    if mod:
                        split = colsub.row().split(factor=0.15)
                        split.label(text="File:")
                        split.label(text=mod.__file__, translate=False)
                    if info["author"]:
                        split = colsub.row().split(factor=0.15)
                        split.label(text="Author:")
                        split.label(text=info["author"], translate=False)
                    if info["version"]:
                        split = colsub.row().split(factor=0.15)
                        split.label(text="Version:")
                        split.label(text=".".join(str(x) for x in info["version"]), translate=False)
                    if info["warning"]:
                        split = colsub.row().split(factor=0.15)
                        split.label(text="Warning:")
                        split.label(text="  " + info["warning"], icon='ERROR')

                    user_addon = USERPREF_PT_addons.is_user_addon(mod, user_addon_paths)
                    tot_row = bool(info["wiki_url"]) + bool(user_addon)

                    if tot_row:
                        split = colsub.row().split(factor=0.15)
                        split.label(text="Internet:")
                        sub = split.row()
                        if info["wiki_url"]:
                            sub.operator(
                                "wm.url_open", text="Documentation", icon='HELP',
                            ).url = info["wiki_url"]
                        # Only add "Report a Bug" button if tracker_url is set
                        # or the add-on is bundled (use official tracker then).
                        if info.get("tracker_url") or not user_addon:
                            sub.operator(
                                "wm.url_open", text="Report a Bug", icon='URL',
                            ).url = info.get(
                                "tracker_url",
                                "https://developer.blender.org/maniphest/task/edit/form/2",
                            )
                        if user_addon:
                            sub.operator(
                                "preferences.addon_remove", text="Remove", icon='CANCEL',
                            ).module = mod.__name__

                    # Show addon user preferences
                    if is_enabled:
                        addon_preferences = prefs.addons[module_name].preferences
                        if addon_preferences is not None:
                            draw = getattr(addon_preferences, "draw", None)
                            if draw is not None:
                                addon_preferences_class = type(addon_preferences)
                                box_prefs = col_box.box()
                                box_prefs.label(text="Preferences:")
                                addon_preferences_class.layout = box_prefs
                                try:
                                    draw(context)
                                except:
                                    import traceback
                                    traceback.print_exc()
                                    box_prefs.label(text="Error (see console)", icon='ERROR')
                                del addon_preferences_class.layout

        # Append missing scripts
        # First collect scripts that are used but have no script file.
        module_names = {mod.__name__ for mod, info in addons}
        missing_modules = {ext for ext in used_ext if ext not in module_names}

        if missing_modules and filter in {"All", "Enabled"}:
            col.column().separator()
            col.column().label(text="Missing script files")

            module_names = {mod.__name__ for mod, info in addons}
            for module_name in sorted(missing_modules):
                is_enabled = module_name in used_ext
                # Addon UI Code
                box = col.column().box()
                colsub = box.column()
                row = colsub.row(align=True)

                row.label(text="", icon='ERROR')

                if is_enabled:
                    row.operator(
                        "preferences.addon_disable", icon='CHECKBOX_HLT', text="", emboss=False,
                    ).module = module_name

                row.label(text=module_name, translate=False)


class StudioLightPanelMixin():
    bl_space_type = 'PREFERENCES'
    bl_region_type = 'WINDOW'

    @classmethod
    def poll(cls, context):
        prefs = context.preferences
        return (prefs.active_section == 'LIGHTS')

    def _get_lights(self, prefs):
        return [light for light in prefs.studio_lights if light.is_user_defined and light.type == self.sl_type]

    def draw(self, context):
        layout = self.layout
        prefs = context.preferences
        lights = self._get_lights(prefs)

        self.draw_light_list(layout, lights)

    def draw_light_list(self, layout, lights):
        if lights:
            flow = layout.grid_flow(row_major=False, columns=4, even_columns=True, even_rows=True, align=False)
            for studio_light in lights:
                self.draw_studio_light(flow, studio_light)
        else:
            layout.label(text="No custom {} configured".format(self.bl_label))

    def draw_studio_light(self, layout, studio_light):
        box = layout.box()
        row = box.row()

        row.template_icon(layout.icon(studio_light), scale=3.0)
        col = row.column()
        op = col.operator("preferences.studiolight_uninstall", text="", icon='REMOVE')
        op.index = studio_light.index

        if studio_light.type == 'STUDIO':
            op = col.operator("preferences.studiolight_copy_settings", text="", icon='IMPORT')
            op.index = studio_light.index

        box.label(text=studio_light.name)


class USERPREF_PT_studiolight_matcaps(Panel, StudioLightPanelMixin):
    bl_label = "MatCaps"
    sl_type = 'MATCAP'

    def draw_header_preset(self, _context):
        layout = self.layout
        layout.operator("preferences.studiolight_install", icon='IMPORT', text="Install...").type = 'MATCAP'
        layout.separator()


class USERPREF_PT_studiolight_world(Panel, StudioLightPanelMixin):
    bl_label = "LookDev HDRIs"
    sl_type = 'WORLD'

    def draw_header_preset(self, _context):
        layout = self.layout
        layout.operator("preferences.studiolight_install", icon='IMPORT', text="Install...").type = 'WORLD'
        layout.separator()


class USERPREF_PT_studiolight_lights(Panel, StudioLightPanelMixin):
    bl_label = "Studio Lights"
    sl_type = 'STUDIO'

    def draw_header_preset(self, _context):
        layout = self.layout
        op = layout.operator("preferences.studiolight_install", icon='IMPORT', text="Install...")
        op.type = 'STUDIO'
        op.filter_glob = ".sl"
        layout.separator()


class USERPREF_PT_studiolight_light_editor(Panel):
    bl_label = "Editor"
    bl_parent_id = "USERPREF_PT_studiolight_lights"
    bl_space_type = 'PREFERENCES'
    bl_region_type = 'WINDOW'
    bl_options = {'DEFAULT_CLOSED'}

    def opengl_light_buttons(self, layout, light):

        col = layout.column()
        col.active = light.use

        col.use_property_split = False
        col.prop(light, "use", text="Use Light")
        col.use_property_split = True
        col.prop(light, "diffuse_color", text="Diffuse")
        col.prop(light, "specular_color", text="Specular")
        col.prop(light, "smooth")
        col.prop(light, "direction")

    def draw(self, context):
        layout = self.layout

        prefs = context.preferences
        system = prefs.system

        row = layout.row()
        row.prop(system, "use_studio_light_edit", toggle=True)
        row.operator("preferences.studiolight_new", text="Save as Studio light", icon='FILE_TICK')

        layout.separator()

        layout.use_property_split = True
        column = layout.split()
        column.active = system.use_studio_light_edit

        light = system.solid_lights[0]
        colsplit = column.split(factor=0.85)
        self.opengl_light_buttons(colsplit, light)

        light = system.solid_lights[1]
        colsplit = column.split(factor=0.85)
        self.opengl_light_buttons(colsplit, light)

        light = system.solid_lights[2]
        colsplit = column.split(factor=0.85)
        self.opengl_light_buttons(colsplit, light)

        light = system.solid_lights[3]
        self.opengl_light_buttons(column, light)

        layout.separator()

        layout.prop(system, "light_ambient")


# Order of registration defines order in UI,
# so dynamically generated classes are 'injected' in the intended order.
classes = (
    USERPREF_PT_theme_user_interface,
    *ThemeGenericClassGenerator.generate_panel_classes_for_wcols(),
    USERPREF_HT_header,
    USERPREF_PT_navigation_bar,
    USERPREF_PT_save_preferences,
    USERPREF_MT_save_load,

    USERPREF_PT_interface_display,
    USERPREF_PT_interface_editors,
    USERPREF_PT_interface_translation,
    USERPREF_PT_interface_text,
    USERPREF_PT_interface_menus,
    USERPREF_PT_interface_menus_mouse_over,
    USERPREF_PT_interface_menus_pie,

    USERPREF_PT_viewport_display,
    USERPREF_PT_viewport_quality,
    USERPREF_PT_viewport_textures,
    USERPREF_PT_viewport_selection,

    USERPREF_PT_edit_objects,
    USERPREF_PT_edit_objects_new,
    USERPREF_PT_edit_objects_duplicate_data,
    USERPREF_PT_edit_cursor,
    USERPREF_PT_edit_annotations,
    USERPREF_PT_edit_weight_paint,
    USERPREF_PT_edit_gpencil,
    USERPREF_PT_edit_misc,

    USERPREF_PT_animation_timeline,
    USERPREF_PT_animation_keyframes,
    USERPREF_PT_animation_autokey,
    USERPREF_PT_animation_fcurves,

    USERPREF_PT_system_cycles_devices,
    USERPREF_PT_system_memory,
    USERPREF_PT_system_sound,

    USERPREF_MT_interface_theme_presets,
    USERPREF_PT_theme,
    USERPREF_PT_theme_interface_state,
    USERPREF_PT_theme_interface_styles,
    USERPREF_PT_theme_interface_gizmos,
    USERPREF_PT_theme_interface_icons,
    USERPREF_PT_theme_text_style,
    USERPREF_PT_theme_bone_color_sets,

    USERPREF_PT_file_paths_data,
    USERPREF_PT_file_paths_render,
    USERPREF_PT_file_paths_applications,
    USERPREF_PT_file_paths_development,

    USERPREF_PT_saveload_blend,
    USERPREF_PT_saveload_blend_autosave,
    USERPREF_PT_saveload_autorun,
    USERPREF_PT_saveload_file_browser,

    USERPREF_MT_ndof_settings,
    USERPREF_MT_keyconfigs,

    USERPREF_PT_input_keyboard,
    USERPREF_PT_input_mouse,
    USERPREF_PT_input_tablet,
    USERPREF_PT_input_ndof,
    USERPREF_PT_navigation_orbit,
    USERPREF_PT_navigation_zoom,
    USERPREF_PT_navigation_fly_walk,
    USERPREF_PT_navigation_fly_walk_navigation,
    USERPREF_PT_navigation_fly_walk_gravity,

    USERPREF_PT_keymap,
    USERPREF_PT_addons,

    USERPREF_PT_studiolight_lights,
    USERPREF_PT_studiolight_light_editor,
    USERPREF_PT_studiolight_matcaps,
    USERPREF_PT_studiolight_world,

    # Add dynamically generated editor theme panels last,
    # so they show up last in the theme section.
    *ThemeGenericClassGenerator.generate_panel_classes_from_theme_areas(),
)

if __name__ == "__main__":  # only for live edit.
    from bpy.utils import register_class
    for cls in classes:
        register_class(cls)<|MERGE_RESOLUTION|>--- conflicted
+++ resolved
@@ -1458,17 +1458,12 @@
 
         flow = layout.grid_flow(row_major=False, columns=0, even_columns=True, even_rows=False, align=False)
 
-        flow.use_property_split = False
         flow.prop(inputs, "use_mouse_emulate_3_button")
         flow.prop(inputs, "use_mouse_continuous")
         flow.prop(inputs, "use_drag_immediately")
-<<<<<<< HEAD
-        flow.use_property_split = True
-=======
         flow.prop(inputs, "mouse_double_click_time", text="Double Click Speed")
         flow.prop(inputs, "drag_threshold_mouse")
         flow.prop(inputs, "drag_threshold_tablet")
->>>>>>> 4ad95e69
         flow.prop(inputs, "drag_threshold")
         flow.prop(inputs, "move_threshold")
 
