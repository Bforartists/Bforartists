# ##### BEGIN GPL LICENSE BLOCK #####
#
#  This program is free software; you can redistribute it and/or
#  modify it under the terms of the GNU General Public License
#  as published by the Free Software Foundation; either version 2
#  of the License, or (at your option) any later version.
#
#  This program is distributed in the hope that it will be useful,
#  but WITHOUT ANY WARRANTY; without even the implied warranty of
#  MERCHANTABILITY or FITNESS FOR A PARTICULAR PURPOSE.  See the
#  GNU General Public License for more details.
#
#  You should have received a copy of the GNU General Public License
#  along with this program; if not, write to the Free Software Foundation,
#  Inc., 51 Franklin Street, Fifth Floor, Boston, MA 02110-1301, USA.
#
# ##### END GPL LICENSE BLOCK #####

# <pep8 compliant>
import bpy
from bpy.types import (
    Header,
    Menu,
    Panel,
)
from bpy.app.translations import pgettext_iface as iface_
from bpy.app.translations import contexts as i18n_contexts


# -----------------------------------------------------------------------------
# Main Header

class USERPREF_HT_header(Header):
    bl_space_type = 'PREFERENCES'

    @staticmethod
    def draw_buttons(layout, context):
        prefs = context.preferences

        layout.operator_context = 'EXEC_AREA'

        if prefs.use_preferences_save and (not bpy.app.use_userpref_skip_save_on_exit):
            pass
        else:
            # Show '*' to let users know the preferences have been modified.
            layout.operator(
                "wm.save_userpref",
                text=iface_("Save Preferences") + (" *" if prefs.is_dirty else ""),
                translate=False,
            )

    def draw(self, context):
        layout = self.layout
        layout.operator_context = 'EXEC_AREA'

        layout.template_header()

        USERPREF_MT_editor_menus.draw_collapsible(context, layout)

        layout.separator_spacer()

        self.draw_buttons(layout, context)


# -----------------------------------------------------------------------------
# Main Navigation Bar

class USERPREF_PT_navigation_bar(Panel):
    bl_label = "Preferences Navigation"
    bl_space_type = 'PREFERENCES'
    bl_region_type = 'NAVIGATION_BAR'
    bl_options = {'HIDE_HEADER'}

    def draw(self, context):
        layout = self.layout

        prefs = context.preferences

        col = layout.column()

        col.scale_x = 1.3
        col.scale_y = 1.3
        col.prop(prefs, "active_section", expand=True)


class USERPREF_MT_editor_menus(Menu):
    bl_idname = "USERPREF_MT_editor_menus"
    bl_label = ""

    def draw(self, _context):
        layout = self.layout
        layout.menu("USERPREF_MT_view")
        layout.menu("USERPREF_MT_save_load", text="Preferences")


class USERPREF_MT_view(Menu):
    bl_label = "View"

    def draw(self, context):
        layout = self.layout

        layout.menu("INFO_MT_area")


class USERPREF_MT_save_load(Menu):
    bl_label = "Save & Load"

    def draw(self, context):
        layout = self.layout

        prefs = context.preferences

        row = layout.row()
        row.active = not bpy.app.use_userpref_skip_save_on_exit
        row.prop(prefs, "use_preferences_save", text="Auto-Save Preferences")

        layout.separator()

        layout.operator_context = 'EXEC_AREA'
        if prefs.use_preferences_save:
            layout.operator("wm.save_userpref", text="Save Preferences", icon='SAVE_PREFS')
        sub_revert = layout.column(align=True)
        sub_revert.active = prefs.is_dirty
        sub_revert.operator("wm.read_userpref", text="Revert to Saved Preferences", icon = "UNDO")

        layout.operator_context = 'INVOKE_AREA'
        layout.operator("wm.read_factory_userpref", text="Load Factory Preferences", icon='LOAD_FACTORY')


class USERPREF_PT_save_preferences(Panel):
    bl_label = "Save Preferences"
    bl_space_type = 'PREFERENCES'
    bl_region_type = 'EXECUTE'
    bl_options = {'HIDE_HEADER'}

    @classmethod
    def poll(cls, context):
        # Hide when header is visible
        for region in context.area.regions:
            if region.type == 'HEADER' and region.height <= 1:
                return True

        return False

    def draw(self, context):
        layout = self.layout.row()
        layout.operator_context = 'EXEC_AREA'

        layout.menu("USERPREF_MT_save_load", text="", icon='COLLAPSEMENU')

        USERPREF_HT_header.draw_buttons(layout, context)


# -----------------------------------------------------------------------------
# Min-In Helpers

# Panel mix-in.
class CenterAlignMixIn:
    """
    Base class for panels to center align contents with some horizontal margin.
    Deriving classes need to implement a ``draw_centered(context, layout)`` function.
    """

    def draw(self, context):
        layout = self.layout
        width = context.region.width
        ui_scale = context.preferences.system.ui_scale
        # No horizontal margin if region is rather small.
        is_wide = width > (350 * ui_scale)

        layout.use_property_split = True
        layout.use_property_decorate = False  # No animation.

        row = layout.row()
        if is_wide:
            row.label()  # Needed so col below is centered.

        col = row.column()
        col.ui_units_x = 50

        # Implemented by sub-classes.
        self.draw_centered(context, col)

        if is_wide:
            row.label()  # Needed so col above is centered.


# -----------------------------------------------------------------------------
# Interface Panels

class InterfacePanel:
    bl_space_type = 'PREFERENCES'
    bl_region_type = 'WINDOW'
    bl_context = "interface"


class USERPREF_PT_interface_display(InterfacePanel, CenterAlignMixIn, Panel):
    bl_label = "Display"

    def draw_centered(self, context, layout):
        prefs = context.preferences
        view = prefs.view

        flow = layout.grid_flow(row_major=False, columns=0, even_columns=True, even_rows=False, align=False)

        flow.prop(view, "ui_scale", text="Resolution Scale")
        flow.prop(view, "ui_line_width", text="Line Width")

<<<<<<< HEAD
        layout.separator()

        flow = layout.grid_flow(row_major=False, columns=0, even_columns=True, even_rows=False, align=False)

        flow.use_property_split = False
        flow.prop(view, "show_splash", text="Splash Screen")
        flow.prop(view, "show_tooltips")
        flow.prop(view, "show_tooltips_python")
        flow.prop(view, "show_developer_ui")
=======
        col.separator()

        col = layout.column(heading="Tooltips", align=True)
        col.prop(view, "show_tooltips", text = "User Tooltips")
        sub = col.column()
        sub.active = view.show_tooltips
        sub.prop(view, "show_tooltips_python")
>>>>>>> 4797c13e


class USERPREF_PT_interface_text(InterfacePanel, CenterAlignMixIn, Panel):
    bl_label = "Text Rendering"
    bl_options = {'DEFAULT_CLOSED'}

    def draw_centered(self, context, layout):
        prefs = context.preferences
        view = prefs.view

        flow = layout.grid_flow(row_major=False, columns=0, even_columns=True, even_rows=False, align=False)

        flow.use_property_split = False
        flow.prop(view, "use_text_antialiasing", text="Anti-Aliasing")
        flow.use_property_split = True
        sub = flow.column()
        sub.active = view.use_text_antialiasing
        sub.prop(view, "text_hinting", text="Hinting")

        flow.prop(view, "font_path_ui")
        flow.prop(view, "font_path_ui_mono")


class USERPREF_PT_interface_translation(InterfacePanel, CenterAlignMixIn, Panel):
    bl_label = "Translation"
    bl_translation_context = i18n_contexts.id_windowmanager

    @classmethod
    def poll(cls, context):
        return bpy.app.build_options.international

    def draw_centered(self, context, layout):
        prefs = context.preferences
        view = prefs.view

        layout.prop(view, "language")

        flow = layout.grid_flow(row_major=False, columns=0, even_columns=True, even_rows=False, align=False)
        flow.active = (bpy.app.translations.locale != 'en_US')

        flow.use_property_split = False
        flow.prop(view, "use_translate_tooltips", text="Tooltips")
        flow.prop(view, "use_translate_interface", text="Interface")
        flow.prop(view, "use_translate_new_dataname", text="New Data")


class USERPREF_PT_interface_editors(InterfacePanel, CenterAlignMixIn, Panel):
    bl_label = "Editors"

    def draw_centered(self, context, layout):
        prefs = context.preferences
        view = prefs.view
        system = prefs.system

        flow = layout.grid_flow(row_major=False, columns=0, even_columns=True, even_rows=False, align=False)

        flow.use_property_split = False
        flow.prop(system, "use_region_overlap")
        flow.prop(view, "show_layout_ui", text="Corner Splitting")
        #flow.prop(view, "show_navigate_ui")

        flow.use_property_split = True
        flow.prop(view, "color_picker_type")
        flow.row().prop(view, "header_align")
        flow.prop(view, "factor_display_type")


class USERPREF_PT_interface_temporary_windows(InterfacePanel, CenterAlignMixIn, Panel):
    bl_label = "Temporary Editors"
    bl_parent_id = "USERPREF_PT_interface_editors"
    bl_options = {'DEFAULT_CLOSED'}

    def draw_centered(self, context, layout):
        prefs = context.preferences
        view = prefs.view

        flow = layout.grid_flow(row_major=False, columns=0, even_columns=True, even_rows=False, align=False)

        flow.prop(view, "render_display_type", text="Render In")
        flow.prop(view, "filebrowser_display_type", text="File Browser")


class USERPREF_PT_interface_statusbar(InterfacePanel, CenterAlignMixIn, Panel):
    bl_label = "Status Bar"
    bl_parent_id = "USERPREF_PT_interface_editors"
    bl_options = {'DEFAULT_CLOSED'}

    def draw_centered(self, context, layout):
        prefs = context.preferences
        view = prefs.view

        col = layout.column(heading="Show")
        col.prop(view, "show_statusbar_stats", text="Scene Statistics")
        col.prop(view, "show_statusbar_memory", text="System Memory")
        col.prop(view, "show_statusbar_vram", text="Video Memory")
        col.prop(view, "show_statusbar_version", text="Blender Version")


class USERPREF_PT_interface_menus(InterfacePanel, Panel):
    bl_label = "Menus"
    bl_options = {'DEFAULT_CLOSED'}

    def draw(self, context):
        pass


class USERPREF_PT_interface_menus_mouse_over(InterfacePanel, CenterAlignMixIn, Panel):
    bl_label = "Open on Mouse Over"
    bl_parent_id = "USERPREF_PT_interface_menus"

    def draw_header(self, context):
        prefs = context.preferences
        view = prefs.view

        self.layout.prop(view, "use_mouse_over_open", text="")

    def draw_centered(self, context, layout):
        prefs = context.preferences
        view = prefs.view

        layout.active = view.use_mouse_over_open

        flow = layout.grid_flow(row_major=False, columns=0, even_columns=True, even_rows=False, align=False)

        flow.prop(view, "open_toplevel_delay", text="Top Level")
        flow.prop(view, "open_sublevel_delay", text="Sub Level")


class USERPREF_PT_interface_menus_pie(InterfacePanel, CenterAlignMixIn, Panel):
    bl_label = "Pie Menus"
    bl_parent_id = "USERPREF_PT_interface_menus"

    def draw_centered(self, context, layout):
        prefs = context.preferences
        view = prefs.view

        flow = layout.grid_flow(row_major=False, columns=0, even_columns=True, even_rows=False, align=False)

        flow.prop(view, "pie_animation_timeout")
        flow.prop(view, "pie_tap_timeout")
        flow.prop(view, "pie_initial_timeout")
        flow.prop(view, "pie_menu_radius")
        flow.prop(view, "pie_menu_threshold")
        flow.prop(view, "pie_menu_confirm")


# -----------------------------------------------------------------------------
# Editing Panels

class EditingPanel:
    bl_space_type = 'PREFERENCES'
    bl_region_type = 'WINDOW'
    bl_context = "editing"


class USERPREF_PT_edit_objects(EditingPanel, Panel):
    bl_label = "Objects"

    def draw(self, context):
        pass


class USERPREF_PT_edit_objects_new(EditingPanel, CenterAlignMixIn, Panel):
    bl_label = "New Objects"
    bl_parent_id = "USERPREF_PT_edit_objects"

    def draw_centered(self, context, layout):
        prefs = context.preferences
        edit = prefs.edit

        flow = layout.grid_flow(row_major=False, columns=0, even_columns=True, even_rows=False, align=False)

        flow.prop(edit, "material_link", text="Link Materials To")
        flow.prop(edit, "object_align", text="Align To")

        flow.use_property_split = False
        flow.prop(edit, "use_enter_edit_mode", text="Enter Edit Mode")
        flow.use_property_split = True
        flow.prop(edit, "collection_instance_empty_size", text="Instance Empty Size")


class USERPREF_PT_edit_objects_duplicate_data(EditingPanel, CenterAlignMixIn, Panel):
    bl_label = "Duplicate Data"
    bl_parent_id = "USERPREF_PT_edit_objects"

    def draw_centered(self, context, layout):
        prefs = context.preferences
        edit = prefs.edit
        layout.use_property_split = False

        flow = layout.grid_flow(row_major=False, columns=0, even_columns=True, even_rows=False, align=True)

        col = flow.column()
        col.prop(edit, "use_duplicate_action", text="Action")
        col.prop(edit, "use_duplicate_armature", text="Armature")
        col.prop(edit, "use_duplicate_curve", text="Curve")
        # col.prop(edit, "use_duplicate_fcurve", text="F-Curve")  # Not implemented.
        col.prop(edit, "use_duplicate_grease_pencil", text="Grease Pencil")
        if hasattr(edit, "use_duplicate_hair"):
            col.prop(edit, "use_duplicate_hair", text="Hair")
        col.prop(edit, "use_duplicate_light", text="Light")
        col = flow.column()
        col.prop(edit, "use_duplicate_lightprobe", text="Light Probe")
        col.prop(edit, "use_duplicate_material", text="Material")
        col.prop(edit, "use_duplicate_mesh", text="Mesh")
        col.prop(edit, "use_duplicate_metaball", text="Metaball")
        col.prop(edit, "use_duplicate_particle", text="Particle")
        col = flow.column()
        if hasattr(edit, "use_duplicate_pointcloud"):
            col.prop(edit, "use_duplicate_pointcloud", text="Point Cloud")
        col.prop(edit, "use_duplicate_surface", text="Surface")
        col.prop(edit, "use_duplicate_text", text="Text")
        # col.prop(edit, "use_duplicate_texture", text="Texture")  # Not implemented.
        col.prop(edit, "use_duplicate_volume", text="Volume")


class USERPREF_PT_edit_cursor(EditingPanel, CenterAlignMixIn, Panel):
    bl_label = "3D Cursor"

    def draw_centered(self, context, layout):
        prefs = context.preferences
        edit = prefs.edit

        flow = layout.grid_flow(row_major=False, columns=0, even_columns=True, even_rows=False, align=False)

        flow.use_property_split = False
        flow.prop(edit, "use_mouse_depth_cursor")
        flow.prop(edit, "use_cursor_lock_adjust")


class USERPREF_PT_edit_gpencil(EditingPanel, CenterAlignMixIn, Panel):
    bl_label = "Grease Pencil"
    bl_options = {'DEFAULT_CLOSED'}

    def draw_centered(self, context, layout):
        prefs = context.preferences
        edit = prefs.edit

        flow = layout.grid_flow(row_major=False, columns=0, even_columns=True, even_rows=False, align=False)

        flow.prop(edit, "grease_pencil_manhattan_distance", text="Manhattan Distance")
        flow.prop(edit, "grease_pencil_euclidean_distance", text="Euclidean Distance")


class USERPREF_PT_edit_annotations(EditingPanel, CenterAlignMixIn, Panel):
    bl_label = "Annotations"

    def draw_centered(self, context, layout):
        prefs = context.preferences
        edit = prefs.edit

        flow = layout.grid_flow(row_major=False, columns=0, even_columns=True, even_rows=False, align=False)

        flow.prop(edit, "grease_pencil_default_color", text="Default Color")
        flow.prop(edit, "grease_pencil_eraser_radius", text="Eraser Radius")


class USERPREF_PT_edit_weight_paint(EditingPanel, CenterAlignMixIn, Panel):
    bl_label = "Weight Paint"
    bl_options = {'DEFAULT_CLOSED'}

    def draw_centered(self, context, layout):
        prefs = context.preferences
        view = prefs.view

        layout.use_property_split = False
        layout.prop(view, "use_weight_color_range", text="Use Custom Colors")
        layout.use_property_split = True

        col = layout.column()
        col.active = view.use_weight_color_range
        col.template_color_ramp(view, "weight_color_range", expand=True)


class USERPREF_PT_edit_misc(EditingPanel, CenterAlignMixIn, Panel):
    bl_label = "Miscellaneous"
    bl_options = {'DEFAULT_CLOSED'}

    def draw_centered(self, context, layout):
        prefs = context.preferences
        edit = prefs.edit

        flow = layout.grid_flow(row_major=False, columns=0, even_columns=True, even_rows=False, align=False)

        flow.prop(edit, "sculpt_paint_overlay_color", text="Sculpt Overlay Color")
        flow.prop(edit, "node_margin", text="Node Auto-Offset Margin")


# -----------------------------------------------------------------------------
# Animation Panels

class AnimationPanel:
    bl_space_type = 'PREFERENCES'
    bl_region_type = 'WINDOW'
    bl_context = "animation"


class USERPREF_PT_animation_timeline(AnimationPanel, CenterAlignMixIn, Panel):
    bl_label = "Timeline"

    def draw_centered(self, context, layout):
        prefs = context.preferences
        view = prefs.view
        edit = prefs.edit

        flow = layout.grid_flow(row_major=False, columns=0, even_columns=True, even_rows=False, align=False)
        flow.use_property_split = False
        flow.prop(edit, "use_negative_frames")
        flow.use_property_split = True

        layout.separator()

        flow = layout.grid_flow(row_major=False, columns=0, even_columns=True, even_rows=False, align=False)

        flow.prop(view, "view2d_grid_spacing_min", text="Minimum Grid Spacing")
        flow.prop(view, "timecode_style")
        flow.prop(view, "view_frame_type")
        if view.view_frame_type == 'SECONDS':
            flow.prop(view, "view_frame_seconds")
        elif view.view_frame_type == 'KEYFRAMES':
            flow.prop(view, "view_frame_keyframes")


class USERPREF_PT_animation_keyframes(AnimationPanel, CenterAlignMixIn, Panel):
    bl_label = "Keyframes"

    def draw_centered(self, context, layout):
        prefs = context.preferences
        edit = prefs.edit

        flow = layout.grid_flow(row_major=False, columns=0, even_columns=True, even_rows=False, align=False)

        flow.use_property_split = False
        flow.prop(edit, "use_visual_keying")
        flow.prop(edit, "use_keyframe_insert_needed", text="Only Insert Needed")


class USERPREF_PT_animation_autokey(AnimationPanel, CenterAlignMixIn, Panel):
    bl_label = "Auto-Keyframing"
    bl_parent_id = "USERPREF_PT_animation_keyframes"

    def draw_centered(self, context, layout):
        prefs = context.preferences
        edit = prefs.edit

        flow = layout.grid_flow(row_major=False, columns=0, even_columns=True, even_rows=False, align=False)

        flow.use_property_split = False
        flow.prop(edit, "use_auto_keying_warning", text="Show Warning")
        flow.prop(edit, "use_keyframe_insert_available", text="Only Insert Available")
        flow.prop(edit, "use_auto_keying", text="Enable in New Scenes")


class USERPREF_PT_animation_fcurves(AnimationPanel, CenterAlignMixIn, Panel):
    bl_label = "F-Curves"

    def draw_centered(self, context, layout):
        prefs = context.preferences
        edit = prefs.edit

        flow = layout.grid_flow(row_major=False, columns=0, even_columns=True, even_rows=False, align=False)

        flow.prop(edit, "fcurve_unselected_alpha", text="F-Curve Visibility")
        flow.prop(edit, "fcurve_new_auto_smoothing", text="Default Smoothing Mode")
        flow.prop(edit, "keyframe_new_interpolation_type", text="Default Interpolation")
        flow.prop(edit, "keyframe_new_handle_type", text="Default Handles")
        flow.use_property_split = False
        flow.prop(edit, "use_insertkey_xyz_to_rgb", text="XYZ to RGB")
        flow.prop(edit, "use_anim_channel_group_colors")


# -----------------------------------------------------------------------------
# System Panels

class SystemPanel:
    bl_space_type = 'PREFERENCES'
    bl_region_type = 'WINDOW'
    bl_context = "system"


class USERPREF_PT_system_sound(SystemPanel, CenterAlignMixIn, Panel):
    bl_label = "Sound"

    def draw_centered(self, context, layout):
        prefs = context.preferences
        system = prefs.system

        layout.prop(system, "audio_device", expand=False)

        sub = layout.grid_flow(row_major=False, columns=0, even_columns=False, even_rows=False, align=False)
        sub.active = system.audio_device not in {'NONE', 'Null'}
        sub.prop(system, "audio_channels", text="Channels")
        sub.prop(system, "audio_mixing_buffer", text="Mixing Buffer")
        sub.prop(system, "audio_sample_rate", text="Sample Rate")
        sub.prop(system, "audio_sample_format", text="Sample Format")


class USERPREF_PT_system_cycles_devices(SystemPanel, CenterAlignMixIn, Panel):
    bl_label = "Cycles Render Devices"

    @classmethod
    def poll(cls, context):
        # No GPU rendering on macOS currently.
        import sys
        return bpy.app.build_options.cycles and sys.platform != "darwin"

    def draw_centered(self, context, layout):
        prefs = context.preferences

        col = layout.column()
        col.use_property_split = False

        if bpy.app.build_options.cycles:
            addon = prefs.addons.get("cycles")
            if addon is not None:
                addon.preferences.draw_impl(col, context)
            del addon

        # NOTE: Disabled for until GPU side of OpenSubdiv is brought back.
        # system = prefs.system
        # if hasattr(system, "opensubdiv_compute_type"):
        #     col.label(text="OpenSubdiv compute:")
        #     col.row().prop(system, "opensubdiv_compute_type", text="")


class USERPREF_PT_system_memory(SystemPanel, CenterAlignMixIn, Panel):
    bl_label = "Memory & Limits"

    def draw_centered(self, context, layout):
        prefs = context.preferences
        system = prefs.system
        edit = prefs.edit

        flow = layout.grid_flow(row_major=False, columns=0, even_columns=True, even_rows=False, align=False)

        flow.prop(edit, "undo_steps", text="Undo Steps")
        flow.prop(edit, "undo_memory_limit", text="Undo Memory Limit")

        flow.use_property_split = False
        flow.prop(edit, "use_global_undo")

        layout.separator()

        flow = layout.grid_flow(row_major=False, columns=0, even_columns=True, even_rows=False, align=False)

        flow.prop(system, "memory_cache_limit", text="Sequencer Cache Limit")
        flow.prop(system, "scrollback", text="Console Scrollback Lines")

        layout.separator()

        flow = layout.grid_flow(row_major=False, columns=0, even_columns=True, even_rows=False, align=False)

        split = flow.split()
        col = split.column()
        col.use_property_split = False
        col.prop(system, "use_sequencer_disk_cache")
        col = split.column()
        if system.use_sequencer_disk_cache:
            col.label(icon='DISCLOSURE_TRI_DOWN')
            row = flow.row()
            row.separator()
            row.prop(system, "sequencer_disk_cache_dir")
            row = flow.row()
            row.separator()
            row.prop(system, "sequencer_disk_cache_size_limit")
            row = flow.row()
            row.separator()
            row.prop(system, "sequencer_disk_cache_compression")
        else:
            col.label(icon='DISCLOSURE_TRI_RIGHT')

        layout.separator()

        flow = layout.grid_flow(row_major=False, columns=0, even_columns=True, even_rows=False, align=False)

        flow.prop(system, "texture_time_out", text="Texture Time Out")
        flow.prop(system, "texture_collection_rate", text="Garbage Collection Rate")

        layout.separator()

        flow = layout.grid_flow(row_major=False, columns=0, even_columns=True, even_rows=False, align=False)

        flow.prop(system, "vbo_time_out", text="Vbo Time Out")
        flow.prop(system, "vbo_collection_rate", text="Garbage Collection Rate")


# -----------------------------------------------------------------------------
# Viewport Panels

class ViewportPanel:
    bl_space_type = 'PREFERENCES'
    bl_region_type = 'WINDOW'
    bl_context = "viewport"


class USERPREF_PT_viewport_display(ViewportPanel, CenterAlignMixIn, Panel):
    bl_label = "Display"

    def draw_centered(self, context, layout):
        prefs = context.preferences
        view = prefs.view

        flow = layout.grid_flow(row_major=False, columns=0, even_columns=True, even_rows=False, align=False)

        flow.use_property_split = False
        flow.prop(view, "show_object_info", text="Object Info")
        flow.prop(view, "show_view_name", text="View Name")
        flow.prop(view, "show_playback_fps", text="Playback FPS")

        layout.separator()

        flow = layout.grid_flow(row_major=False, columns=0, even_columns=True, even_rows=False, align=False)

        col = flow.column()
        col.prop(view, "gizmo_size")
        col.prop(view, "lookdev_sphere_size")

        flow.separator()

        col = flow.column()
        col.prop(view, "mini_axis_type", text="3D Viewport Axis")

        if view.mini_axis_type == 'MINIMAL':
            col.prop(view, "mini_axis_size", text="Size")
            col.prop(view, "mini_axis_brightness", text="Brightness")


class USERPREF_PT_viewport_quality(ViewportPanel, CenterAlignMixIn, Panel):
    bl_label = "Quality"

    def draw_centered(self, context, layout):
        prefs = context.preferences
        system = prefs.system

        flow = layout.grid_flow(row_major=False, columns=0, even_columns=True, even_rows=False, align=False)

        flow.prop(system, "viewport_aa")

        flow.use_property_split = False
        flow.prop(system, "use_overlay_smooth_wire")
        flow.prop(system, "use_edit_mode_smooth_wire")


class USERPREF_PT_viewport_textures(ViewportPanel, CenterAlignMixIn, Panel):
    bl_label = "Textures"

    def draw_centered(self, context, layout):
        prefs = context.preferences
        system = prefs.system

        flow = layout.grid_flow(row_major=False, columns=0, even_columns=True, even_rows=False, align=False)

        flow.prop(system, "gl_texture_limit", text="Limit Size")
        flow.prop(system, "anisotropic_filter")
        flow.prop(system, "gl_clip_alpha", slider=True)
        flow.prop(system, "image_draw_method", text="Image Display Method")


class USERPREF_PT_viewport_selection(ViewportPanel, CenterAlignMixIn, Panel):
    bl_label = "Selection"
    bl_options = {'DEFAULT_CLOSED'}

    def draw_centered(self, context, layout):
        prefs = context.preferences
        system = prefs.system

        flow = layout.grid_flow(row_major=False, columns=0, even_columns=True, even_rows=False, align=False)

        flow.use_property_split = False
        flow.prop(system, "use_select_pick_depth")


# -----------------------------------------------------------------------------
# Theme Panels

class ThemePanel:
    bl_space_type = 'PREFERENCES'
    bl_region_type = 'WINDOW'
    bl_context = "themes"


class USERPREF_MT_interface_theme_presets(Menu):
    bl_label = "Presets"
    preset_subdir = "interface_theme"
    preset_operator = "script.execute_preset"
    preset_type = 'XML'
    preset_xml_map = (
        ("preferences.themes[0]", "Theme"),
        ("preferences.ui_styles[0]", "ThemeStyle"),
    )
    draw = Menu.draw_preset

    @staticmethod
    def reset_cb(context):
        bpy.ops.preferences.reset_default_theme()


class USERPREF_PT_theme(ThemePanel, Panel):
    bl_label = "Themes"
    bl_options = {'HIDE_HEADER'}

    def draw(self, _context):
        layout = self.layout

        split = layout.split(factor=0.6)

        row = split.row(align=True)
        row.menu("USERPREF_MT_interface_theme_presets", text=USERPREF_MT_interface_theme_presets.bl_label)
        row.operator("wm.interface_theme_preset_add", text="", icon='ADD')
        row.operator("wm.interface_theme_preset_add", text="", icon='REMOVE').remove_active = True

        row = split.row(align=True)
        row.operator("preferences.theme_install", text="Install...", icon='IMPORT')
        row.operator("preferences.reset_default_theme", text="Reset", icon='LOOP_BACK')


class USERPREF_PT_theme_user_interface(ThemePanel, CenterAlignMixIn, Panel):
    bl_label = "User Interface"
    bl_options = {'DEFAULT_CLOSED'}

    def draw_header(self, _context):
        layout = self.layout

        layout.label(icon='WORKSPACE')

    def draw(self, context):
        pass


# Base class for dynamically defined widget color panels.
# This is not registered.
class PreferenceThemeWidgetColorPanel:
    bl_parent_id = "USERPREF_PT_theme_user_interface"

    def draw(self, context):
        theme = context.preferences.themes[0]
        ui = theme.user_interface
        widget_style = getattr(ui, self.wcol)
        layout = self.layout

        layout.use_property_split = True

        flow = layout.grid_flow(row_major=False, columns=2, even_columns=True, even_rows=False, align=False)

        col = flow.column(align=True)
        col.prop(widget_style, "text")
        col.prop(widget_style, "text_sel", text="Selected")
        col.prop(widget_style, "item", slider=True)

        col = flow.column(align=True)
        col.prop(widget_style, "inner", slider=True)
        col.prop(widget_style, "inner_sel", text="Selected", slider=True)
        col.prop(widget_style, "outline")

        col.separator()

        col.prop(widget_style, "roundness")


# Base class for dynamically defined widget color panels.
# This is not registered.
class PreferenceThemeWidgetShadePanel:

    def draw(self, context):
        theme = context.preferences.themes[0]
        ui = theme.user_interface
        widget_style = getattr(ui, self.wcol)
        layout = self.layout

        layout.use_property_split = True

        col = layout.column(align=True)
        col.active = widget_style.show_shaded
        col.prop(widget_style, "shadetop", text="Shade Top")
        col.prop(widget_style, "shadedown", text="Down")

    def draw_header(self, context):
        theme = context.preferences.themes[0]
        ui = theme.user_interface
        widget_style = getattr(ui, self.wcol)

        self.layout.prop(widget_style, "show_shaded", text="")


class USERPREF_PT_theme_interface_state(ThemePanel, CenterAlignMixIn, Panel):
    bl_label = "State"
    bl_options = {'DEFAULT_CLOSED'}
    bl_parent_id = "USERPREF_PT_theme_user_interface"

    def draw_centered(self, context, layout):
        theme = context.preferences.themes[0]
        ui_state = theme.user_interface.wcol_state

        flow = layout.grid_flow(row_major=False, columns=0, even_columns=True, even_rows=False, align=False)

        col = flow.column(align=True)
        col.prop(ui_state, "inner_anim")
        col.prop(ui_state, "inner_anim_sel")

        col = flow.column(align=True)
        col.prop(ui_state, "inner_driven")
        col.prop(ui_state, "inner_driven_sel")

        col = flow.column(align=True)
        col.prop(ui_state, "inner_key")
        col.prop(ui_state, "inner_key_sel")

        col = flow.column(align=True)
        col.prop(ui_state, "inner_overridden")
        col.prop(ui_state, "inner_overridden_sel")

        col = flow.column(align=True)
        col.prop(ui_state, "inner_changed")
        col.prop(ui_state, "inner_changed_sel")

        col = flow.column(align=True)
        col.prop(ui_state, "blend")


class USERPREF_PT_theme_interface_styles(ThemePanel, CenterAlignMixIn, Panel):
    bl_label = "Styles"
    bl_options = {'DEFAULT_CLOSED'}
    bl_parent_id = "USERPREF_PT_theme_user_interface"

    def draw_centered(self, context, layout):
        theme = context.preferences.themes[0]
        ui = theme.user_interface

        flow = layout.grid_flow(row_major=False, columns=0, even_columns=True, even_rows=False, align=False)

        flow.prop(ui, "menu_shadow_fac")
        flow.prop(ui, "menu_shadow_width")
        flow.prop(ui, "icon_alpha")
        flow.prop(ui, "icon_saturation")
        flow.prop(ui, "editor_outline")
        flow.prop(ui, "widget_text_cursor")
        flow.prop(ui, "widget_emboss")


class USERPREF_PT_theme_interface_transparent_checker(ThemePanel, CenterAlignMixIn, Panel):
    bl_label = "Transparent Checkerboard"
    bl_options = {'DEFAULT_CLOSED'}
    bl_parent_id = "USERPREF_PT_theme_user_interface"

    def draw_centered(self, context, layout):
        theme = context.preferences.themes[0]
        ui = theme.user_interface

        flow = layout.grid_flow(
            row_major=False, columns=0, even_columns=True, even_rows=False, align=False)

        flow.prop(ui, "transparent_checker_primary")
        flow.prop(ui, "transparent_checker_secondary")
        flow.prop(ui, "transparent_checker_size")


class USERPREF_PT_theme_interface_gizmos(ThemePanel, CenterAlignMixIn, Panel):
    bl_label = "Axis & Gizmo Colors"
    bl_options = {'DEFAULT_CLOSED'}
    bl_parent_id = "USERPREF_PT_theme_user_interface"

    def draw_centered(self, context, layout):
        theme = context.preferences.themes[0]
        ui = theme.user_interface

        flow = layout.grid_flow(row_major=False, columns=0, even_columns=True, even_rows=True, align=False)

        col = flow.column(align=True)
        col.prop(ui, "axis_x", text="Axis X")
        col.prop(ui, "axis_y", text="Y")
        col.prop(ui, "axis_z", text="Z")

        col = flow.column()
        col.prop(ui, "gizmo_primary")
        col.prop(ui, "gizmo_secondary")
        col.prop(ui, "gizmo_view_align")

        col = flow.column()
        col.prop(ui, "gizmo_a")
        col.prop(ui, "gizmo_b")


class USERPREF_PT_theme_interface_icons(ThemePanel, CenterAlignMixIn, Panel):
    bl_label = "Icon Colors"
    bl_options = {'DEFAULT_CLOSED'}
    bl_parent_id = "USERPREF_PT_theme_user_interface"

    def draw_centered(self, context, layout):
        theme = context.preferences.themes[0]
        ui = theme.user_interface

        flow = layout.grid_flow(row_major=False, columns=0, even_columns=True, even_rows=False, align=False)

        flow.prop(ui, "icon_scene")
        flow.prop(ui, "icon_collection")
        flow.prop(ui, "icon_object")
        flow.prop(ui, "icon_object_data")
        flow.prop(ui, "icon_modifier")
        flow.prop(ui, "icon_shading")
        flow.prop(ui, "icon_folder")
        flow.prop(ui, "icon_border_intensity")


class USERPREF_PT_theme_text_style(ThemePanel, CenterAlignMixIn, Panel):
    bl_label = "Text Style"
    bl_options = {'DEFAULT_CLOSED'}

    @staticmethod
    def _ui_font_style(layout, font_style):
        layout.use_property_split = True
        flow = layout.grid_flow(row_major=False, columns=0, even_columns=True, even_rows=False, align=True)

        col = flow.column()
        col.row().prop(font_style, "font_kerning_style", expand=True)
        col.prop(font_style, "points")

        col = flow.column(align=True)
        col.prop(font_style, "shadow_offset_x", text="Shadow Offset X")
        col.prop(font_style, "shadow_offset_y", text="Y")

        col = flow.column()
        col.prop(font_style, "shadow")
        col.prop(font_style, "shadow_alpha")
        col.prop(font_style, "shadow_value")

    def draw_header(self, _context):
        layout = self.layout

        layout.label(icon='FONTPREVIEW')

    def draw_centered(self, context, layout):
        style = context.preferences.ui_styles[0]

        layout.label(text="Panel Title")
        self._ui_font_style(layout, style.panel_title)

        layout.separator()

        layout.label(text="Widget")
        self._ui_font_style(layout, style.widget)

        layout.separator()

        layout.label(text="Widget Label")
        self._ui_font_style(layout, style.widget_label)


class USERPREF_PT_theme_bone_color_sets(ThemePanel, CenterAlignMixIn, Panel):
    bl_label = "Bone Color Sets"
    bl_options = {'DEFAULT_CLOSED'}

    def draw_header(self, _context):
        layout = self.layout

        layout.label(icon='COLOR')

    def draw_centered(self, context, layout):
        theme = context.preferences.themes[0]

        layout.use_property_split = True

        for i, ui in enumerate(theme.bone_color_sets, 1):
            layout.label(text=iface_("Color Set %d") % i, translate=False)

            flow = layout.grid_flow(row_major=False, columns=0, even_columns=True, even_rows=False, align=False)

            flow.prop(ui, "normal")
            flow.prop(ui, "select")
            flow.prop(ui, "active")
            flow.prop(ui, "show_colored_constraints")


class USERPREF_PT_theme_collection_colors(ThemePanel, CenterAlignMixIn, Panel):
    bl_label = "Collection Colors"
    bl_options = {'DEFAULT_CLOSED'}

    def draw_header(self, _context):
        layout = self.layout

        layout.label(icon='GROUP')

    def draw_centered(self, context, layout):
        theme = context.preferences.themes[0]

        layout.use_property_split = True

        flow = layout.grid_flow(row_major=False, columns=0, even_columns=True, even_rows=False, align=False)
        for i, ui in enumerate(theme.collection_color, 1):
            flow.prop(ui, "color", text=iface_("Color %d") % i, translate=False)


# Base class for dynamically defined theme-space panels.
# This is not registered.
class PreferenceThemeSpacePanel:

    # not essential, hard-coded UI delimiters for the theme layout
    ui_delimiters = {
        'VIEW_3D': {
            "text_grease_pencil",
            "text_keyframe",
            "speaker",
            "freestyle_face_mark",
            "split_normal",
            "bone_solid",
            "bone_locked_weight",
            "paint_curve_pivot",
        },
        'GRAPH_EDITOR': {
            "handle_vertex_select",
        },
        'IMAGE_EDITOR': {
            "paint_curve_pivot",
        },
        'NODE_EDITOR': {
            "layout_node",
        },
        'CLIP_EDITOR': {
            "handle_vertex_select",
        }
    }

    # TODO theme_area should be deprecated
    @staticmethod
    def _theme_generic(layout, themedata, theme_area):

        layout.use_property_split = True

        flow = layout.grid_flow(row_major=False, columns=0, even_columns=True, even_rows=False, align=False)

        props_type = {}

        for prop in themedata.rna_type.properties:
            if prop.identifier == "rna_type":
                continue

            props_type.setdefault((prop.type, prop.subtype), []).append(prop)

        th_delimiters = PreferenceThemeSpacePanel.ui_delimiters.get(theme_area)
        for props_type, props_ls in sorted(props_type.items()):
            if props_type[0] == 'POINTER':
                continue

            if th_delimiters is None:
                # simple, no delimiters
                for prop in props_ls:
                    flow.prop(themedata, prop.identifier)
            else:

                for prop in props_ls:
                    flow.prop(themedata, prop.identifier)

    def draw_header(self, _context):
        if hasattr(self, "icon") and self.icon != 'NONE':
            layout = self.layout
            layout.label(icon=self.icon)

    def draw(self, context):
        layout = self.layout
        theme = context.preferences.themes[0]

        datapath_list = self.datapath.split(".")
        data = theme
        for datapath_item in datapath_list:
            data = getattr(data, datapath_item)
        PreferenceThemeSpacePanel._theme_generic(layout, data, self.theme_area)


class ThemeGenericClassGenerator:

    @staticmethod
    def generate_panel_classes_for_wcols():
        wcols = [
            ("Regular", "wcol_regular"),
            ("Tool", "wcol_tool"),
            ("Toolbar Item", "wcol_toolbar_item"),
            ("Radio Buttons", "wcol_radio"),
            ("Text", "wcol_text"),
            ("Option", "wcol_option"),
            ("Toggle", "wcol_toggle"),
            ("Number Field", "wcol_num"),
            ("Value Slider", "wcol_numslider"),
            ("Box", "wcol_box"),
            ("Menu", "wcol_menu"),
            ("Pie Menu", "wcol_pie_menu"),
            ("Pulldown", "wcol_pulldown"),
            ("Menu Back", "wcol_menu_back"),
            ("Tooltip", "wcol_tooltip"),
            ("Menu Item", "wcol_menu_item"),
            ("Scroll Bar", "wcol_scroll"),
            ("Progress Bar", "wcol_progress"),
            ("List Item", "wcol_list_item"),
            ("Tab", "wcol_tab"),
        ]

        for (name, wcol) in wcols:
            panel_id = "USERPREF_PT_theme_interface_" + wcol
            yield type(panel_id, (PreferenceThemeWidgetColorPanel, ThemePanel, Panel), {
                "bl_label": name,
                "bl_options": {'DEFAULT_CLOSED'},
                "draw": PreferenceThemeWidgetColorPanel.draw,
                "wcol": wcol,
            })

            panel_shade_id = "USERPREF_PT_theme_interface_shade_" + wcol
            yield type(panel_shade_id, (PreferenceThemeWidgetShadePanel, ThemePanel, Panel), {
                "bl_label": "Shaded",
                "bl_options": {'DEFAULT_CLOSED'},
                "bl_parent_id": panel_id,
                "draw": PreferenceThemeWidgetShadePanel.draw,
                "wcol": wcol,
            })


    @staticmethod
    def generate_theme_area_child_panel_classes(parent_id, rna_type, theme_area, datapath):
        def generate_child_panel_classes_recurse(parent_id, rna_type, theme_area, datapath):
            props_type = {}

            for prop in rna_type.properties:
                if prop.identifier == "rna_type":
                    continue

                props_type.setdefault((prop.type, prop.subtype), []).append(prop)

            for props_type, props_ls in sorted(props_type.items()):
                if props_type[0] == 'POINTER':
                    for prop in props_ls:
                        new_datapath = datapath + "." + prop.identifier if datapath else prop.identifier
                        panel_id = parent_id + "_" + prop.identifier
                        yield type(panel_id, (PreferenceThemeSpacePanel, ThemePanel, Panel), {
                            "bl_label": rna_type.properties[prop.identifier].name,
                            "bl_parent_id": parent_id,
                            "bl_options": {'DEFAULT_CLOSED'},
                            "draw": PreferenceThemeSpacePanel.draw,
                            "theme_area": theme_area.identifier,
                            "datapath": new_datapath,
                        })

                        yield from generate_child_panel_classes_recurse(panel_id, prop.fixed_type, theme_area, new_datapath,)

        yield from generate_child_panel_classes_recurse(parent_id, rna_type, theme_area, datapath)

    @staticmethod
    def generate_panel_classes_from_theme_areas():
        from bpy.types import Theme

        for theme_area in Theme.bl_rna.properties['theme_area'].enum_items_static:
            if theme_area.identifier in {'USER_INTERFACE', 'STYLE', 'BONE_COLOR_SETS'}:
                continue

            panel_id = "USERPREF_PT_theme_" + theme_area.identifier.lower()
            # Generate panel-class from theme_area
            yield type(panel_id, (PreferenceThemeSpacePanel, ThemePanel, Panel), {
                "bl_label": theme_area.name,
                "bl_options": {'DEFAULT_CLOSED'},
                "draw_header": PreferenceThemeSpacePanel.draw_header,
                "draw": PreferenceThemeSpacePanel.draw,
                "theme_area": theme_area.identifier,
                "icon": theme_area.icon,
                "datapath": theme_area.identifier.lower(),
            })

            yield from ThemeGenericClassGenerator.generate_theme_area_child_panel_classes(
                panel_id, Theme.bl_rna.properties[theme_area.identifier.lower()].fixed_type,
                theme_area, theme_area.identifier.lower())


# -----------------------------------------------------------------------------
# File Paths Panels

# Panel mix-in.
class FilePathsPanel:
    bl_space_type = 'PREFERENCES'
    bl_region_type = 'WINDOW'
    bl_context = "file_paths"


class USERPREF_PT_file_paths_data(FilePathsPanel, Panel):
    bl_label = "Data"

    def draw(self, context):
        layout = self.layout
        layout.use_property_split = True
        layout.use_property_decorate = False

        paths = context.preferences.filepaths

        col = self.layout.column()
        col.prop(paths, "font_directory", text="Fonts")
        col.prop(paths, "texture_directory", text="Textures")
        col.prop(paths, "script_directory", text="Scripts")
        col.prop(paths, "sound_directory", text="Sounds")
        col.prop(paths, "temporary_directory", text="Temporary Files")


class USERPREF_PT_file_paths_render(FilePathsPanel, Panel):
    bl_label = "Render"

    def draw(self, context):
        layout = self.layout
        layout.use_property_split = True
        layout.use_property_decorate = False

        paths = context.preferences.filepaths

        col = self.layout.column()
        col.prop(paths, "render_output_directory", text="Render Output")
        col.prop(paths, "render_cache_directory", text="Render Cache")


class USERPREF_PT_file_paths_applications(FilePathsPanel, Panel):
    bl_label = "Applications"

    def draw(self, context):
        layout = self.layout
        layout.use_property_split = True
        layout.use_property_decorate = False

        paths = context.preferences.filepaths

        col = layout.column()
        col.prop(paths, "image_editor", text="Image Editor")
        col.prop(paths, "animation_player_preset", text="Animation Player")
        if paths.animation_player_preset == 'CUSTOM':
            col.prop(paths, "animation_player", text="Player")


class USERPREF_PT_file_paths_development(FilePathsPanel, Panel):
    bl_label = "Development"

    @classmethod
    def poll(cls, context):
        prefs = context.preferences
        return prefs.view.show_developer_ui

    def draw(self, context):
        layout = self.layout
        layout.use_property_split = True
        layout.use_property_decorate = False

        paths = context.preferences.filepaths
        layout.prop(paths, "i18n_branches_directory", text="I18n Branches")


class USERPREF_PT_saveload_autorun(FilePathsPanel, Panel):
    bl_label = "Auto Run Python Scripts"
    bl_parent_id = "USERPREF_PT_saveload_blend"

    def draw_header(self, context):
        prefs = context.preferences
        paths = prefs.filepaths

        self.layout.prop(paths, "use_scripts_auto_execute", text="")

    def draw(self, context):
        layout = self.layout
        prefs = context.preferences
        paths = prefs.filepaths

        layout.use_property_split = True
        layout.use_property_decorate = False  # No animation.

        layout.active = paths.use_scripts_auto_execute

        box = layout.box()
        row = box.row()
        row.label(text="Excluded Paths:")
        row.operator("preferences.autoexec_path_add", text="", icon='ADD', emboss=False)
        for i, path_cmp in enumerate(prefs.autoexec_paths):
            row = box.row()
            row.prop(path_cmp, "path", text="")
            row.prop(path_cmp, "use_glob", text="", icon='FILTER')
            row.operator("preferences.autoexec_path_remove", text="", icon='X', emboss=False).index = i


# -----------------------------------------------------------------------------
# Save/Load Panels

class SaveLoadPanel:
    bl_space_type = 'PREFERENCES'
    bl_region_type = 'WINDOW'
    bl_context = "save_load"


class USERPREF_PT_saveload_blend(SaveLoadPanel, CenterAlignMixIn, Panel):
    bl_label = "Blend Files"

    def draw_centered(self, context, layout):
        prefs = context.preferences
        paths = prefs.filepaths
        view = prefs.view

        flow = layout.grid_flow(row_major=False, columns=0, even_columns=True, even_rows=False, align=False)

        flow.use_property_split = False
        flow.prop(paths, "use_relative_paths")
        flow.prop(paths, "use_file_compression")
        flow.prop(paths, "use_load_ui")
        flow.prop(paths, "use_save_preview_images")
        flow.prop(paths, "use_tabs_as_spaces")
        flow.prop(view, "use_save_prompt")

        layout.separator()

        flow = layout.grid_flow(row_major=False, columns=0, even_columns=True, even_rows=False, align=False)

        flow.use_property_split = True
        flow.prop(paths, "save_version")
        flow.prop(paths, "recent_files")


class USERPREF_PT_saveload_blend_autosave(SaveLoadPanel, CenterAlignMixIn, Panel):
    bl_label = "Auto Save"
    bl_parent_id = "USERPREF_PT_saveload_blend"

    def draw_centered(self, context, layout):
        prefs = context.preferences
        paths = prefs.filepaths

        flow = layout.grid_flow(row_major=False, columns=0, even_columns=True, even_rows=False, align=False)

        flow.use_property_split = False
        flow.prop(paths, "use_auto_save_temporary_files")
        sub = flow.column()
        sub.active = paths.use_auto_save_temporary_files
        sub.prop(paths, "auto_save_time", text="Timer (Minutes)")


class USERPREF_PT_saveload_file_browser(SaveLoadPanel, CenterAlignMixIn, Panel):
    bl_label = "File Browser"

    def draw_centered(self, context, layout):
        prefs = context.preferences
        paths = prefs.filepaths

        flow = layout.grid_flow(row_major=False, columns=0, even_columns=True, even_rows=False, align=False)

        flow.use_property_split = False
        flow.prop(paths, "use_filter_files")
        flow.prop(paths, "show_hidden_files_datablocks")
        flow.prop(paths, "hide_recent_locations")
        flow.prop(paths, "hide_system_bookmarks")


# -----------------------------------------------------------------------------
# Input Panels

class InputPanel:
    bl_space_type = 'PREFERENCES'
    bl_region_type = 'WINDOW'
    bl_context = "input"


class USERPREF_PT_input_keyboard(InputPanel, CenterAlignMixIn, Panel):
    bl_label = "Keyboard"

    def draw_centered(self, context, layout):
        prefs = context.preferences
        inputs = prefs.inputs

        layout.use_property_split = False
        layout.prop(inputs, "use_emulate_numpad")
        layout.prop(inputs, "use_numeric_input_advanced")


class USERPREF_PT_input_mouse(InputPanel, CenterAlignMixIn, Panel):
    bl_label = "Mouse"

    def draw_centered(self, context, layout):
        import sys
        prefs = context.preferences
        inputs = prefs.inputs

        flow = layout.grid_flow(row_major=False, columns=0, even_columns=True, even_rows=False, align=False)

        flow.use_property_split = False
        flow.prop(inputs, "use_mouse_emulate_3_button")
        if sys.platform[:3] != "win":
            rowsub = flow.row()
            rowsub.active = inputs.use_mouse_emulate_3_button
            rowsub.prop(inputs, "mouse_emulate_3_button_modifier")
        flow.prop(inputs, "use_mouse_continuous")
        flow.prop(inputs, "use_drag_immediately")

        flow.use_property_split = True
        flow.prop(inputs, "mouse_double_click_time", text="Double Click Speed")
        flow.prop(inputs, "drag_threshold_mouse")
        flow.prop(inputs, "drag_threshold_tablet")
        flow.prop(inputs, "drag_threshold")
        flow.prop(inputs, "move_threshold")


class USERPREF_PT_input_tablet(InputPanel, CenterAlignMixIn, Panel):
    bl_label = "Tablet"

    def draw_centered(self, context, layout):
        prefs = context.preferences
        inputs = prefs.inputs

        import sys
        if sys.platform[:3] == "win":
            layout.prop(inputs, "tablet_api")
            layout.separator()

        flow = layout.grid_flow(row_major=False, columns=0, even_columns=True, even_rows=False, align=False)

        flow.prop(inputs, "pressure_threshold_max")
        flow.prop(inputs, "pressure_softness")


class USERPREF_PT_input_ndof(InputPanel, CenterAlignMixIn, Panel):
    bl_label = "NDOF"
    bl_options = {'DEFAULT_CLOSED'}

    @classmethod
    def poll(cls, context):
        prefs = context.preferences
        inputs = prefs.inputs
        return inputs.use_ndof

    def draw_centered(self, context, layout):
        prefs = context.preferences
        inputs = prefs.inputs

        USERPREF_PT_ndof_settings.draw_settings(layout, inputs)


# -----------------------------------------------------------------------------
# Navigation Panels

class NavigationPanel:
    bl_space_type = 'PREFERENCES'
    bl_region_type = 'WINDOW'
    bl_context = "navigation"


class USERPREF_PT_navigation_orbit(NavigationPanel, CenterAlignMixIn, Panel):
    bl_label = "Orbit & Pan"

    def draw_centered(self, context, layout):
        prefs = context.preferences
        inputs = prefs.inputs
        view = prefs.view

        flow = layout.grid_flow(row_major=False, columns=0, even_columns=True, even_rows=False, align=False)

        flow.row().prop(inputs, "view_rotate_method", expand=True)
        if inputs.view_rotate_method == 'TURNTABLE':
            flow.prop(inputs, "view_rotate_sensitivity_turntable")
        else:
            flow.prop(inputs, "view_rotate_sensitivity_trackball")

        flow.use_property_split = False
        flow.prop(inputs, "use_rotate_around_active")
        flow.prop(inputs, "use_auto_perspective")
        flow.prop(inputs, "use_mouse_depth_navigate")

        flow.separator()

        flow.use_property_split = True
        flow.prop(view, "smooth_view")
        flow.prop(view, "rotation_angle")


class USERPREF_PT_navigation_zoom(NavigationPanel, CenterAlignMixIn, Panel):
    bl_label = "Zoom"

    def draw_centered(self, context, layout):
        prefs = context.preferences
        inputs = prefs.inputs

        flow = layout.grid_flow(row_major=False, columns=0, even_columns=True, even_rows=False, align=False)

        flow.row().prop(inputs, "view_zoom_method", text="Zoom Method")
        if inputs.view_zoom_method in {'DOLLY', 'CONTINUE'}:
            flow.row().prop(inputs, "view_zoom_axis")
            flow.use_property_split = False
            flow.prop(inputs, "invert_mouse_zoom", text="Invert Mouse Zoom Direction")

        flow.use_property_split = False
        flow.prop(inputs, "invert_zoom_wheel", text="Invert Wheel Zoom Direction")
        # sub.prop(view, "wheel_scroll_lines", text="Scroll Lines")
        flow.prop(inputs, "use_zoom_to_mouse")


class USERPREF_PT_navigation_fly_walk(NavigationPanel, CenterAlignMixIn, Panel):
    bl_label = "Fly & Walk"

    def draw_centered(self, context, layout):
        prefs = context.preferences
        inputs = prefs.inputs

        layout.row().prop(inputs, "navigation_mode", expand=True)


class USERPREF_PT_navigation_fly_walk_navigation(NavigationPanel, CenterAlignMixIn, Panel):
    bl_label = "Walk"
    bl_parent_id = "USERPREF_PT_navigation_fly_walk"
    bl_options = {'DEFAULT_CLOSED'}

    @classmethod
    def poll(cls, context):
        prefs = context.preferences
        return prefs.inputs.navigation_mode == 'WALK'

    def draw_centered(self, context, layout):
        prefs = context.preferences
        inputs = prefs.inputs
        walk = inputs.walk_navigation

        flow = layout.grid_flow(row_major=False, columns=0, even_columns=True, even_rows=False, align=False)

        flow.use_property_split = False
        flow.prop(walk, "use_mouse_reverse")
        flow.use_property_split = True
        flow.prop(walk, "mouse_speed")
        flow.prop(walk, "teleport_time")

        sub = flow.column(align=True)
        sub.prop(walk, "walk_speed")
        sub.prop(walk, "walk_speed_factor")


class USERPREF_PT_navigation_fly_walk_gravity(NavigationPanel, CenterAlignMixIn, Panel):
    bl_label = "Gravity"
    bl_parent_id = "USERPREF_PT_navigation_fly_walk"
    bl_options = {'DEFAULT_CLOSED'}

    @classmethod
    def poll(cls, context):
        prefs = context.preferences
        return prefs.inputs.navigation_mode == 'WALK'

    def draw_header(self, context):
        prefs = context.preferences
        inputs = prefs.inputs
        walk = inputs.walk_navigation

        self.layout.prop(walk, "use_gravity", text="")

    def draw_centered(self, context, layout):
        prefs = context.preferences
        inputs = prefs.inputs
        walk = inputs.walk_navigation

        layout.active = walk.use_gravity

        flow = layout.grid_flow(row_major=False, columns=0, even_columns=True, even_rows=False, align=False)

        flow.prop(walk, "view_height")
        flow.prop(walk, "jump_height")


# Special case, this is only exposed as a popover.
class USERPREF_PT_ndof_settings(Panel):
    bl_label = "3D Mouse Settings"
    bl_space_type = 'TOPBAR'  # dummy.
    bl_region_type = 'HEADER'
    bl_ui_units_x = 12

    @staticmethod
    def draw_settings(layout, props, show_3dview_settings=True):
        col = layout.column()
        col.prop(props, "ndof_sensitivity", text="Pan Sensitivity")
        col.prop(props, "ndof_orbit_sensitivity")
        col.prop(props, "ndof_deadzone")

        layout.separator()

        if show_3dview_settings:
            col = layout.column()
            col.row().prop(props, "ndof_view_navigate_method", expand=True, text="Navigation")
            col.row().prop(props, "ndof_view_rotate_method", expand=True, text="Rotation")

            layout.separator()

        col = layout.column()
        if show_3dview_settings:
            col.prop(props, "ndof_show_guide")
        col.prop(props, "ndof_zoom_invert")
        row = col.row(heading="Pan")
        row.prop(props, "ndof_pan_yz_swap_axis", text="Swap Y and Z Axes")

        layout.separator()

        row = layout.row(heading=("Invert Axis Pan" if show_3dview_settings else "Invert Pan Axis"))
        for text, attr in (
                ("X", "ndof_panx_invert_axis"),
                ("Y", "ndof_pany_invert_axis"),
                ("Z", "ndof_panz_invert_axis"),
        ):
            row.prop(props, attr, text=text, toggle=True)

        if show_3dview_settings:
            row = layout.row(heading="Orbit")
            for text, attr in (
                    ("X", "ndof_rotx_invert_axis"),
                    ("Y", "ndof_roty_invert_axis"),
                    ("Z", "ndof_rotz_invert_axis"),
            ):
                row.prop(props, attr, text=text, toggle=True)

            layout.separator()

            col = layout.column(heading="Fly/Walk")
            col.prop(props, "ndof_lock_horizon")
            col.prop(props, "ndof_fly_helicopter")

    def draw(self, context):
        layout = self.layout
        layout.use_property_split = True
        layout.use_property_decorate = False  # No animation.

        input_prefs = context.preferences.inputs
        is_view3d = context.space_data.type == 'VIEW_3D'
        self.draw_settings(layout, input_prefs, is_view3d)

# -----------------------------------------------------------------------------
# Key-Map Editor Panels


class KeymapPanel:
    bl_space_type = 'PREFERENCES'
    bl_region_type = 'WINDOW'
    bl_context = "keymap"


class USERPREF_MT_keyconfigs(Menu):
    bl_label = "KeyPresets"
    preset_subdir = "keyconfig"
    preset_operator = "preferences.keyconfig_activate"

    def draw(self, context):
        Menu.draw_preset(self, context)


class USERPREF_PT_keymap(KeymapPanel, Panel):
    bl_label = "Keymap"
    bl_options = {'HIDE_HEADER'}

    def draw(self, context):
        from rna_keymap_ui import draw_keymaps

        layout = self.layout

        # import time

        # start = time.time()

        # Keymap Settings
        draw_keymaps(context, layout)

        # print("runtime", time.time() - start)


# -----------------------------------------------------------------------------
# Add-On Panels

class AddOnPanel:
    bl_space_type = 'PREFERENCES'
    bl_region_type = 'WINDOW'
    bl_context = "addons"


class USERPREF_PT_addons(AddOnPanel, Panel):
    bl_label = "Add-ons"
    bl_options = {'HIDE_HEADER'}

    _support_icon_mapping = {
        'OFFICIAL': 'FILE_BLEND',
        'COMMUNITY': 'COMMUNITY',
        'TESTING': 'EXPERIMENTAL',
    }

    @staticmethod
    def is_user_addon(mod, user_addon_paths):
        import os

        if not user_addon_paths:
            for path in (
                    bpy.utils.script_path_user(),
                    bpy.utils.script_path_pref(),
            ):
                if path is not None:
                    user_addon_paths.append(os.path.join(path, "addons"))

        for path in user_addon_paths:
            if bpy.path.is_subdir(mod.__file__, path):
                return True
        return False

    @staticmethod
    def draw_error(layout, message):
        lines = message.split("\n")
        box = layout.box()
        sub = box.row()
        sub.label(text=lines[0])
        sub.label(icon='ERROR')
        for l in lines[1:]:
            box.label(text=l)

    def draw(self, context):
        import os
        import addon_utils

        layout = self.layout

        wm = context.window_manager
        prefs = context.preferences
        used_ext = {ext.module for ext in prefs.addons}

        addon_user_dirs = tuple(
            p for p in (
                os.path.join(prefs.filepaths.script_directory, "addons"),
                bpy.utils.user_resource('SCRIPTS', "addons"),
            )
            if p
        )

        # Development option for 2.8x, don't show users bundled addons
        # unless they have been updated for 2.8x.
        # Developers can turn them on with '--debug'
        show_official_27x_addons = bpy.app.debug

        # collect the categories that can be filtered on
        addons = [
            (mod, addon_utils.module_bl_info(mod))
            for mod in addon_utils.modules(refresh=False)
        ]

        split = layout.split(factor=0.6)

        row = split.row()
        row.prop(wm, "addon_support", expand=True)

        row = split.row(align=True)
        row.operator("preferences.addon_install", icon='IMPORT', text="Install...")
        row.operator("preferences.addon_refresh", icon='FILE_REFRESH', text="Refresh")

        row = layout.row()
        row.prop(prefs.view, "show_addons_enabled_only")
        row.prop(wm, "addon_filter", text="")
        row.prop(wm, "addon_search", text="", icon='VIEWZOOM')

        col = layout.column()

        # set in addon_utils.modules_refresh()
        if addon_utils.error_duplicates:
            box = col.box()
            row = box.row()
            row.label(text="Multiple add-ons with the same name found!")
            row.label(icon='ERROR')
            box.label(text="Delete one of each pair to resolve:")
            for (addon_name, addon_file, addon_path) in addon_utils.error_duplicates:
                box.separator()
                sub_col = box.column(align=True)
                sub_col.label(text=addon_name + ":")
                sub_col.label(text="    " + addon_file)
                sub_col.label(text="    " + addon_path)

        if addon_utils.error_encoding:
            self.draw_error(
                col,
                "One or more addons do not have UTF-8 encoding\n"
                "(see console for details)",
            )

        show_enabled_only = prefs.view.show_addons_enabled_only
        filter = wm.addon_filter
        search = wm.addon_search.lower()
        support = wm.addon_support

        # initialized on demand
        user_addon_paths = []

        for mod, info in addons:
            module_name = mod.__name__

            is_enabled = module_name in used_ext

            if info["support"] not in support:
                continue

            # check if addon should be visible with current filters
            is_visible = (
                (filter == "All") or
                (filter == info["category"]) or
                (filter == "User" and (mod.__file__.startswith(addon_user_dirs)))
            )
            if show_enabled_only:
                is_visible = is_visible and is_enabled

            if is_visible:
                if search and search not in info["name"].lower():
                    if info["author"]:
                        if search not in info["author"].lower():
                            continue
                    else:
                        continue

                # Skip 2.7x add-ons included with Blender, unless in debug mode.
                is_addon_27x = info.get("blender", (0,)) < (2, 80)
                if (
                        is_addon_27x and
                        (not show_official_27x_addons) and
                        (not mod.__file__.startswith(addon_user_dirs))
                ):
                    continue

                # Addon UI Code
                col_box = col.column()
                box = col_box.box()
                colsub = box.column()
                row = colsub.row(align=True)

                row.operator(
                    "preferences.addon_expand",
                    icon='DISCLOSURE_TRI_DOWN' if info["show_expanded"] else 'DISCLOSURE_TRI_RIGHT',
                    emboss=False,
                ).module = module_name

                row.operator(
                    "preferences.addon_disable" if is_enabled else "preferences.addon_enable",
                    icon='CHECKBOX_HLT' if is_enabled else 'CHECKBOX_DEHLT', text="",
                    emboss=False,
                ).module = module_name

                sub = row.row()
                sub.active = is_enabled
                sub.label(text="%s: %s" % (info["category"], info["name"]))

                # WARNING: 2.8x exception, may be removed
                # use disabled state for old add-ons, chances are they are broken.
                if is_addon_27x:
                    sub.label(text="Upgrade to 2.8x required")
                    sub.label(icon='ERROR')
                # Remove code above after 2.8x migration is complete.
                elif info["warning"]:
                    sub.label(icon='ERROR')

                # icon showing support level.
                sub.label(icon=self._support_icon_mapping.get(info["support"], 'QUESTION'))

                # Expanded UI (only if additional info is available)
                if info["show_expanded"]:
                    if info["description"]:
                        split = colsub.row().split(factor=0.15)
                        split.label(text="Description:")
                        split.label(text=info["description"])
                    if info["location"]:
                        split = colsub.row().split(factor=0.15)
                        split.label(text="Location:")
                        split.label(text=info["location"])
                    if mod:
                        split = colsub.row().split(factor=0.15)
                        split.label(text="File:")
                        split.label(text=mod.__file__, translate=False)
                    if info["author"]:
                        split = colsub.row().split(factor=0.15)
                        split.label(text="Author:")
                        split.label(text=info["author"], translate=False)
                    if info["version"]:
                        split = colsub.row().split(factor=0.15)
                        split.label(text="Version:")
                        split.label(text=".".join(str(x) for x in info["version"]), translate=False)
                    if info["warning"]:
                        split = colsub.row().split(factor=0.15)
                        split.label(text="Warning:")
                        split.label(text="  " + info["warning"], icon='ERROR')

                    user_addon = USERPREF_PT_addons.is_user_addon(mod, user_addon_paths)
                    tot_row = bool(info["doc_url"]) + bool(user_addon)

                    if tot_row:
                        split = colsub.row().split(factor=0.15)
                        split.label(text="Internet:")
                        sub = split.row()
                        if info["doc_url"]:
                            sub.operator(
                                "wm.url_open", text="Documentation", icon='HELP',
                            ).url = info["doc_url"]
                        # Only add "Report a Bug" button if tracker_url is set
                        # or the add-on is bundled (use official tracker then).
                        if info.get("tracker_url"):
                            sub.operator(
                                "wm.url_open", text="Report a Bug", icon='URL',
                            ).url = info["tracker_url"]
                        elif not user_addon:
                            addon_info = (
                                "Name: %s %s\n"
                                "Author: %s\n"
                            ) % (info["name"], str(info["version"]), info["author"])
                            props = sub.operator(
                                "wm.url_open_preset", text="Report a Bug", icon='URL',
                            )
                            props.type = 'BUG_ADDON'
                            props.id = addon_info
                        if user_addon:
                            sub.operator(
                                "preferences.addon_remove", text="Remove", icon='CANCEL',
                            ).module = mod.__name__

                    # Show addon user preferences
                    if is_enabled:
                        addon_preferences = prefs.addons[module_name].preferences
                        if addon_preferences is not None:
                            draw = getattr(addon_preferences, "draw", None)
                            if draw is not None:
                                addon_preferences_class = type(addon_preferences)
                                box_prefs = col_box.box()
                                box_prefs.label(text="Preferences:")
                                addon_preferences_class.layout = box_prefs
                                try:
                                    draw(context)
                                except:
                                    import traceback
                                    traceback.print_exc()
                                    box_prefs.label(text="Error (see console)", icon='ERROR')
                                del addon_preferences_class.layout

        # Append missing scripts
        # First collect scripts that are used but have no script file.
        module_names = {mod.__name__ for mod, info in addons}
        missing_modules = {ext for ext in used_ext if ext not in module_names}

        if missing_modules and filter in {"All", "Enabled"}:
            col.column().separator()
            col.column().label(text="Missing script files")

            module_names = {mod.__name__ for mod, info in addons}
            for module_name in sorted(missing_modules):
                is_enabled = module_name in used_ext
                # Addon UI Code
                box = col.column().box()
                colsub = box.column()
                row = colsub.row(align=True)

                row.label(text="", icon='ERROR')

                if is_enabled:
                    row.operator(
                        "preferences.addon_disable", icon='CHECKBOX_HLT', text="", emboss=False,
                    ).module = module_name

                row.label(text=module_name, translate=False)


# -----------------------------------------------------------------------------
# Studio Light Panels

class StudioLightPanel:
    bl_space_type = 'PREFERENCES'
    bl_region_type = 'WINDOW'
    bl_context = "lights"


class StudioLightPanelMixin:

    def _get_lights(self, prefs):
        return [light for light in prefs.studio_lights if light.is_user_defined and light.type == self.sl_type]

    def draw(self, context):
        layout = self.layout
        prefs = context.preferences
        lights = self._get_lights(prefs)

        self.draw_light_list(layout, lights)

    def draw_light_list(self, layout, lights):
        if lights:
            flow = layout.grid_flow(row_major=False, columns=4, even_columns=True, even_rows=True, align=False)
            for studio_light in lights:
                self.draw_studio_light(flow, studio_light)
        else:
            layout.label(text="No custom %s configured" % self.bl_label)

    def draw_studio_light(self, layout, studio_light):
        box = layout.box()
        row = box.row()

        row.template_icon(layout.icon(studio_light), scale=3.0)
        col = row.column()
        op = col.operator("preferences.studiolight_uninstall", text="", icon='REMOVE')
        op.index = studio_light.index

        if studio_light.type == 'STUDIO':
            op = col.operator("preferences.studiolight_copy_settings", text="", icon='IMPORT')
            op.index = studio_light.index

        box.label(text=studio_light.name)


class USERPREF_PT_studiolight_matcaps(StudioLightPanel, StudioLightPanelMixin, Panel):
    bl_label = "MatCaps"
    sl_type = 'MATCAP'

    def draw_header_preset(self, _context):
        layout = self.layout
        layout.operator("preferences.studiolight_install", icon='IMPORT', text="Install...").type = 'MATCAP'
        layout.separator()


class USERPREF_PT_studiolight_world(StudioLightPanel, StudioLightPanelMixin, Panel):
    bl_label = "HDRIs"
    sl_type = 'WORLD'

    def draw_header_preset(self, _context):
        layout = self.layout
        layout.operator("preferences.studiolight_install", icon='IMPORT', text="Install...").type = 'WORLD'
        layout.separator()


class USERPREF_PT_studiolight_lights(StudioLightPanel, StudioLightPanelMixin, Panel):
    bl_label = "Studio Lights"
    sl_type = 'STUDIO'

    def draw_header_preset(self, _context):
        layout = self.layout
        op = layout.operator("preferences.studiolight_install", icon='IMPORT', text="Install...")
        op.type = 'STUDIO'
        op.filter_glob = ".sl"
        layout.separator()


class USERPREF_PT_studiolight_light_editor(StudioLightPanel, Panel):
    bl_label = "Editor"
    bl_parent_id = "USERPREF_PT_studiolight_lights"
    bl_options = {'DEFAULT_CLOSED'}

    @staticmethod
    def opengl_light_buttons(layout, light):

        col = layout.column()
        col.active = light.use

        col.use_property_split = False
        col.prop(light, "use", text="Use Light")
        col.use_property_split = True
        col.prop(light, "diffuse_color", text="Diffuse")
        col.prop(light, "specular_color", text="Specular")
        col.prop(light, "smooth")
        col.prop(light, "direction")

    def draw(self, context):
        layout = self.layout

        prefs = context.preferences
        system = prefs.system

        row = layout.row()
        row.prop(system, "use_studio_light_edit", toggle=True)
        row.operator("preferences.studiolight_new", text="Save as Studio light", icon='FILE_TICK')

        layout.separator()

        layout.use_property_split = True
        column = layout.split()
        column.active = system.use_studio_light_edit

        light = system.solid_lights[0]
        colsplit = column.split(factor=0.85)
        self.opengl_light_buttons(colsplit, light)

        light = system.solid_lights[1]
        colsplit = column.split(factor=0.85)
        self.opengl_light_buttons(colsplit, light)

        light = system.solid_lights[2]
        colsplit = column.split(factor=0.85)
        self.opengl_light_buttons(colsplit, light)

        light = system.solid_lights[3]
        self.opengl_light_buttons(column, light)

        layout.separator()

        layout.prop(system, "light_ambient")


# -----------------------------------------------------------------------------
# Experimental Panels

class ExperimentalPanel:
    bl_space_type = 'PREFERENCES'
    bl_region_type = 'WINDOW'
    bl_context = "experimental"

    url_prefix = "https://developer.blender.org/"

    @classmethod
    def poll(cls, context):
        return bpy.app.version_cycle == 'alpha'

    def _draw_items(self, context, items):
        prefs = context.preferences
        experimental = prefs.experimental

        layout = self.layout
        layout.use_property_split = True
        layout.use_property_decorate = False

        for prop_keywords, task in items:
            split = layout.split(factor=0.66)
            col = split.split()
            col.prop(experimental, **prop_keywords)

            if task:
                col = split.split()
                col.operator("wm.url_open", text=task, icon='URL').url = self.url_prefix + task


"""
# Example panel, leave it here so we always have a template to follow even
# after the features are gone from the experimental panel.

class USERPREF_PT_experimental_virtual_reality(ExperimentalPanel, Panel):
    bl_label = "Virtual Reality"

    def draw(self, context):
        self._draw_items(
            context, (
                ({"property": "use_virtual_reality_scene_inspection"}, "T71347"),
                ({"property": "use_virtual_reality_immersive_drawing"}, "T71348"),
            )
        )
"""

class USERPREF_PT_experimental_ui(ExperimentalPanel, Panel):
    bl_label = "UI"

    def draw(self, context):
        self._draw_items(
            context, (
                ({"property": "use_menu_search"}, "T74157"),
            ),
        )


class USERPREF_PT_experimental_new_features(ExperimentalPanel, Panel):
    bl_label = "New Features"

    def draw(self, context):
        self._draw_items(
            context, (
                ({"property": "use_sculpt_vertex_colors"}, "T71947"),
                ({"property": "use_switch_object_operator"}, "T80402"),
                ({"property": "use_sculpt_tools_tilt"}, "T82877"),
                ({"property": "use_object_add_tool"}, "T57210"),
            ),
        )


class USERPREF_PT_experimental_prototypes(ExperimentalPanel, Panel):
    bl_label = "Prototypes"

    def draw(self, context):
        self._draw_items(
            context, (
                ({"property": "use_new_hair_type"}, "T68981"),
            ),
        )


class USERPREF_PT_experimental_debugging(ExperimentalPanel, Panel):
    bl_label = "Debugging"

    @classmethod
    def poll(cls, context):
        # Unlike the other experimental panels, the debugging one is always visible
        # even in beta or release.
        return True

    def draw(self, context):
        self._draw_items(
            context, (
                ({"property": "use_undo_legacy"}, "T60695"),
                ({"property": "use_cycles_debug"}, None),
            ),
        )


# -----------------------------------------------------------------------------
# Class Registration

# Order of registration defines order in UI,
# so dynamically generated classes are 'injected' in the intended order.
classes = (
    USERPREF_PT_theme_user_interface,
    *ThemeGenericClassGenerator.generate_panel_classes_for_wcols(),
    USERPREF_HT_header,
    USERPREF_PT_navigation_bar,
    USERPREF_PT_save_preferences,
    USERPREF_MT_editor_menus,
    USERPREF_MT_view,
    USERPREF_MT_save_load,

    USERPREF_PT_interface_display,
    USERPREF_PT_interface_editors,
    USERPREF_PT_interface_temporary_windows,
    USERPREF_PT_interface_statusbar,
    USERPREF_PT_interface_translation,
    USERPREF_PT_interface_text,
    USERPREF_PT_interface_menus,
    USERPREF_PT_interface_menus_mouse_over,
    USERPREF_PT_interface_menus_pie,

    USERPREF_PT_viewport_display,
    USERPREF_PT_viewport_quality,
    USERPREF_PT_viewport_textures,
    USERPREF_PT_viewport_selection,

    USERPREF_PT_edit_objects,
    USERPREF_PT_edit_objects_new,
    USERPREF_PT_edit_objects_duplicate_data,
    USERPREF_PT_edit_cursor,
    USERPREF_PT_edit_annotations,
    USERPREF_PT_edit_weight_paint,
    USERPREF_PT_edit_gpencil,
    USERPREF_PT_edit_misc,

    USERPREF_PT_animation_timeline,
    USERPREF_PT_animation_keyframes,
    USERPREF_PT_animation_autokey,
    USERPREF_PT_animation_fcurves,

    USERPREF_PT_system_cycles_devices,
    USERPREF_PT_system_memory,
    USERPREF_PT_system_sound,

    USERPREF_MT_interface_theme_presets,
    USERPREF_PT_theme,
    USERPREF_PT_theme_interface_state,
    USERPREF_PT_theme_interface_styles,
    USERPREF_PT_theme_interface_gizmos,
    USERPREF_PT_theme_interface_transparent_checker,
    USERPREF_PT_theme_interface_icons,
    USERPREF_PT_theme_text_style,
    USERPREF_PT_theme_bone_color_sets,
    USERPREF_PT_theme_collection_colors,

    USERPREF_PT_file_paths_data,
    USERPREF_PT_file_paths_render,
    USERPREF_PT_file_paths_applications,
    USERPREF_PT_file_paths_development,

    USERPREF_PT_saveload_blend,
    USERPREF_PT_saveload_blend_autosave,
    USERPREF_PT_saveload_autorun,
    USERPREF_PT_saveload_file_browser,

    USERPREF_MT_keyconfigs,

    USERPREF_PT_input_keyboard,
    USERPREF_PT_input_mouse,
    USERPREF_PT_input_tablet,
    USERPREF_PT_input_ndof,
    USERPREF_PT_navigation_orbit,
    USERPREF_PT_navigation_zoom,
    USERPREF_PT_navigation_fly_walk,
    USERPREF_PT_navigation_fly_walk_navigation,
    USERPREF_PT_navigation_fly_walk_gravity,

    USERPREF_PT_keymap,
    USERPREF_PT_addons,

    USERPREF_PT_studiolight_lights,
    USERPREF_PT_studiolight_light_editor,
    USERPREF_PT_studiolight_matcaps,
    USERPREF_PT_studiolight_world,

    # Popovers.
    USERPREF_PT_ndof_settings,

    USERPREF_PT_experimental_new_features,
    USERPREF_PT_experimental_prototypes,
    USERPREF_PT_experimental_debugging,

    # Add dynamically generated editor theme panels last,
    # so they show up last in the theme section.
    *ThemeGenericClassGenerator.generate_panel_classes_from_theme_areas(),
)

if __name__ == "__main__":  # only for live edit.
    from bpy.utils import register_class
    for cls in classes:
        register_class(cls)<|MERGE_RESOLUTION|>--- conflicted
+++ resolved
@@ -206,7 +206,6 @@
         flow.prop(view, "ui_scale", text="Resolution Scale")
         flow.prop(view, "ui_line_width", text="Line Width")
 
-<<<<<<< HEAD
         layout.separator()
 
         flow = layout.grid_flow(row_major=False, columns=0, even_columns=True, even_rows=False, align=False)
@@ -214,17 +213,9 @@
         flow.use_property_split = False
         flow.prop(view, "show_splash", text="Splash Screen")
         flow.prop(view, "show_tooltips")
-        flow.prop(view, "show_tooltips_python")
+        if view.show_tooltips:
+            flow.prop(view, "show_tooltips_python")
         flow.prop(view, "show_developer_ui")
-=======
-        col.separator()
-
-        col = layout.column(heading="Tooltips", align=True)
-        col.prop(view, "show_tooltips", text = "User Tooltips")
-        sub = col.column()
-        sub.active = view.show_tooltips
-        sub.prop(view, "show_tooltips_python")
->>>>>>> 4797c13e
 
 
 class USERPREF_PT_interface_text(InterfacePanel, CenterAlignMixIn, Panel):
