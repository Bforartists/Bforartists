--- conflicted
+++ resolved
@@ -109,20 +109,16 @@
         sub_revert.operator("wm.read_userpref", text="Revert to Saved Preferences", icon = "UNDO")
 
         layout.operator_context = 'INVOKE_AREA'
-<<<<<<< HEAD
-        layout.operator("wm.read_factory_userpref", text="Load Factory Preferences", icon='LOAD_FACTORY')
-=======
 
         app_template = prefs.app_template
         if app_template:
             display_name = bpy.path.display_name(iface_(app_template))
-            layout.operator("wm.read_factory_userpref", text="Load Factory Blender Preferences")
-            props = layout.operator("wm.read_factory_userpref", text="Load Factory %s Preferences" % display_name)
+            layout.operator("wm.read_factory_userpref", text="Load Factory Preferences", icon="LOAD_FACTORY")
+            props = layout.operator("wm.read_factory_userpref", text="Load Factory %s Preferences" % display_name, icon="LOAD_FACTORY")
             props.use_factory_startup_app_template_only = True
             del display_name
         else:
             layout.operator("wm.read_factory_userpref", text="Load Factory Preferences")
->>>>>>> 84556390
 
 
 class USERPREF_PT_save_preferences(Panel):
