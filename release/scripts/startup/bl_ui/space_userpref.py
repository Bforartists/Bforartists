# SPDX-License-Identifier: GPL-2.0-or-later
import bpy
from bpy.types import (
    Header,
    Menu,
    Panel,
)
from bpy.app.translations import pgettext_iface as iface_
from bpy.app.translations import contexts as i18n_contexts


# -----------------------------------------------------------------------------
# Main Header

class USERPREF_HT_header(Header):
    bl_space_type = 'PREFERENCES'

    @staticmethod
    def draw_buttons(layout, context):
        prefs = context.preferences

        layout.operator_context = 'EXEC_AREA'

        if prefs.use_preferences_save and (not bpy.app.use_userpref_skip_save_on_exit):
            pass
        else:
            # Show '*' to let users know the preferences have been modified.
            layout.operator(
                "wm.save_userpref",
                text=iface_("Save Preferences") + (" *" if prefs.is_dirty else ""),
                translate=False,
            )

    def draw(self, context):
        layout = self.layout
        layout.operator_context = 'EXEC_AREA'

        layout.template_header()

        USERPREF_MT_editor_menus.draw_collapsible(context, layout)

        layout.separator_spacer()

        self.draw_buttons(layout, context)


# -----------------------------------------------------------------------------
# Main Navigation Bar

class USERPREF_PT_navigation_bar(Panel):
    bl_label = "Preferences Navigation"
    bl_space_type = 'PREFERENCES'
    bl_region_type = 'NAVIGATION_BAR'
    bl_options = {'HIDE_HEADER'}

    def draw(self, context):
        layout = self.layout

        prefs = context.preferences

        col = layout.column()

        col.scale_x = 1.3
        col.scale_y = 1.3
        col.prop(prefs, "active_section", expand=True)


class USERPREF_MT_editor_menus(Menu):
    bl_idname = "USERPREF_MT_editor_menus"
    bl_label = ""

    def draw(self, _context):
        layout = self.layout
        layout.menu("USERPREF_MT_view")
        layout.menu("USERPREF_MT_save_load", text="Preferences")


class USERPREF_MT_view(Menu):
    bl_label = "View"

    def draw(self, _context):
        layout = self.layout

        layout.menu("INFO_MT_area")


class USERPREF_MT_save_load(Menu):
    bl_label = "Save & Load"

    def draw(self, context):
        layout = self.layout

        prefs = context.preferences

        row = layout.row()
        row.active = not bpy.app.use_userpref_skip_save_on_exit
        row.prop(prefs, "use_preferences_save", text="Auto-Save Preferences")

        layout.separator()

        layout.operator_context = 'EXEC_AREA'
        if prefs.use_preferences_save:
            layout.operator("wm.save_userpref", text="Save Preferences", icon='SAVE_PREFS')
        sub_revert = layout.column(align=True)
        sub_revert.active = prefs.is_dirty
        sub_revert.operator("wm.read_userpref", text="Revert to Saved Preferences", icon = "UNDO")

        layout.operator_context = 'INVOKE_AREA'
        layout.operator("wm.read_factory_userpref", text="Load Factory Preferences", icon='LOAD_FACTORY')


class USERPREF_PT_save_preferences(Panel):
    bl_label = "Save Preferences"
    bl_space_type = 'PREFERENCES'
    bl_region_type = 'EXECUTE'
    bl_options = {'HIDE_HEADER'}

    @classmethod
    def poll(cls, context):
        # Hide when header is visible
        for region in context.area.regions:
            if region.type == 'HEADER' and region.height <= 1:
                return True

        return False

    def draw(self, context):
        layout = self.layout.row()
        layout.operator_context = 'EXEC_AREA'

        layout.menu("USERPREF_MT_save_load", text="", icon='COLLAPSEMENU')

        USERPREF_HT_header.draw_buttons(layout, context)


# -----------------------------------------------------------------------------
# Min-In Helpers

# Panel mix-in.
class CenterAlignMixIn:
    """
    Base class for panels to center align contents with some horizontal margin.
    Deriving classes need to implement a ``draw_centered(context, layout)`` function.
    """

    def draw(self, context):
        layout = self.layout
        width = context.region.width
        ui_scale = context.preferences.system.ui_scale
        # No horizontal margin if region is rather small.
        is_wide = width > (350 * ui_scale)

        layout.use_property_split = True
        layout.use_property_decorate = False  # No animation.

        row = layout.row()
        if is_wide:
            row.label()  # Needed so col below is centered.

        col = row.column()
        col.ui_units_x = 50

        # Implemented by sub-classes.
        self.draw_centered(context, col)

        if is_wide:
            row.label()  # Needed so col above is centered.


# -----------------------------------------------------------------------------
# Interface Panels

class InterfacePanel:
    bl_space_type = 'PREFERENCES'
    bl_region_type = 'WINDOW'
    bl_context = "interface"


class USERPREF_PT_interface_display(InterfacePanel, CenterAlignMixIn, Panel):
    bl_label = "Display"

    def draw_centered(self, context, layout):
        prefs = context.preferences
        view = prefs.view

        flow = layout.grid_flow(row_major=False, columns=0, even_columns=True, even_rows=False, align=False)

        flow.prop(view, "ui_scale", text="Resolution Scale")
        flow.prop(view, "ui_line_width", text="Line Width")

        layout.separator()

        flow = layout.grid_flow(row_major=False, columns=0, even_columns=True, even_rows=False, align=False)

        flow.use_property_split = False
        flow.prop(view, "show_splash", text ="Splash Screen")
        flow.prop(view, "show_tooltips")
        if view.show_tooltips:
            flow.prop(view, "show_tooltips_python")
        flow.prop(view, "show_developer_ui")


class USERPREF_PT_interface_text(InterfacePanel, CenterAlignMixIn, Panel):
    bl_label = "Text Rendering"
    bl_options = {'DEFAULT_CLOSED'}

    def draw_centered(self, context, layout):
        prefs = context.preferences
        view = prefs.view

        flow = layout.grid_flow(row_major=False, columns=0, even_columns=True, even_rows=False, align=False)

        flow.use_property_split = False
        flow.prop(view, "use_text_antialiasing", text="Anti-Aliasing")
        flow.use_property_split = True
        sub = flow.column()
        sub.active = view.use_text_antialiasing
        sub.prop(view, "text_hinting", text="Hinting")

        flow.prop(view, "font_path_ui")
        flow.prop(view, "font_path_ui_mono")


class USERPREF_PT_interface_translation(InterfacePanel, CenterAlignMixIn, Panel):
    bl_label = "Translation"
    bl_translation_context = i18n_contexts.id_windowmanager

    @classmethod
    def poll(cls, _context):
        return bpy.app.build_options.international

    def draw_centered(self, context, layout):
        prefs = context.preferences
        view = prefs.view

        layout.prop(view, "language")

        flow = layout.grid_flow(row_major=False, columns=0, even_columns=True, even_rows=False, align=False)
        flow.active = (bpy.app.translations.locale != 'en_US')

        flow.use_property_split = False
        flow.prop(view, "use_translate_tooltips", text="Tooltips")
        flow.prop(view, "use_translate_interface", text="Interface")
        flow.prop(view, "use_translate_new_dataname", text="New Data")


class USERPREF_PT_interface_editors(InterfacePanel, CenterAlignMixIn, Panel):
    bl_label = "Editors"

    def draw_centered(self, context, layout):
        prefs = context.preferences
        view = prefs.view
        system = prefs.system

        flow = layout.grid_flow(row_major=False, columns=0, even_columns=True, even_rows=False, align=False)

        flow.use_property_split = False
        flow.prop(system, "use_region_overlap")
        flow.prop(view, "show_navigate_ui")

        flow.use_property_split = True
        flow.prop(view, "color_picker_type")
        flow.row().prop(view, "header_align")
        flow.prop(view, "factor_display_type")


class USERPREF_PT_interface_temporary_windows(InterfacePanel, CenterAlignMixIn, Panel):
    bl_label = "Temporary Editors"
    bl_parent_id = "USERPREF_PT_interface_editors"
    bl_options = {'DEFAULT_CLOSED'}

    def draw_centered(self, context, layout):
        prefs = context.preferences
        view = prefs.view

        flow = layout.grid_flow(row_major=False, columns=0, even_columns=True, even_rows=False, align=False)

        flow.prop(view, "render_display_type", text="Render In")
        flow.prop(view, "filebrowser_display_type", text="File Browser")


class USERPREF_PT_interface_statusbar(InterfacePanel, CenterAlignMixIn, Panel):
    bl_label = "Status Bar"
    bl_parent_id = "USERPREF_PT_interface_editors"
    bl_options = {'DEFAULT_CLOSED'}

    def draw_centered(self, context, layout):
        prefs = context.preferences
        view = prefs.view

        col = layout.column()
        col.label(text = "Show:")

        flow = layout.grid_flow(row_major=False, columns=0, even_columns=True, even_rows=False, align=False)

        flow.use_property_split = False
        flow.prop(view, "show_statusbar_stats", text="Scene Statistics")
        flow.prop(view, "show_statusbar_memory", text="System Memory")
        flow.prop(view, "show_statusbar_vram", text="Video Memory")
        flow.prop(view, "show_statusbar_version", text="Bforartists Version")


class USERPREF_PT_interface_menus(InterfacePanel, Panel):
    bl_label = "Menus"
    bl_options = {'DEFAULT_CLOSED'}

    def draw(self, context):
        pass


class USERPREF_PT_interface_menus_mouse_over(InterfacePanel, CenterAlignMixIn, Panel):
    bl_label = "Open on Mouse Over"
    bl_parent_id = "USERPREF_PT_interface_menus"

    def draw_header(self, context):
        prefs = context.preferences
        view = prefs.view

        self.layout.prop(view, "use_mouse_over_open", text="")

    def draw_centered(self, context, layout):
        prefs = context.preferences
        view = prefs.view

        layout.active = view.use_mouse_over_open

        flow = layout.grid_flow(row_major=False, columns=0, even_columns=True, even_rows=False, align=False)

        flow.prop(view, "open_toplevel_delay", text="Top Level")
        flow.prop(view, "open_sublevel_delay", text="Sub Level")


class USERPREF_PT_interface_menus_pie(InterfacePanel, CenterAlignMixIn, Panel):
    bl_label = "Pie Menus"
    bl_parent_id = "USERPREF_PT_interface_menus"

    def draw_centered(self, context, layout):
        prefs = context.preferences
        view = prefs.view

        flow = layout.grid_flow(row_major=False, columns=0, even_columns=True, even_rows=False, align=False)

        flow.prop(view, "pie_animation_timeout")
        flow.prop(view, "pie_tap_timeout")
        flow.prop(view, "pie_initial_timeout")
        flow.prop(view, "pie_menu_radius")
        flow.prop(view, "pie_menu_threshold")
        flow.prop(view, "pie_menu_confirm")


# -----------------------------------------------------------------------------
# Editing Panels

class EditingPanel:
    bl_space_type = 'PREFERENCES'
    bl_region_type = 'WINDOW'
    bl_context = "editing"


class USERPREF_PT_edit_objects(EditingPanel, Panel):
    bl_label = "Objects"

    def draw(self, context):
        pass


class USERPREF_PT_edit_objects_new(EditingPanel, CenterAlignMixIn, Panel):
    bl_label = "New Objects"
    bl_parent_id = "USERPREF_PT_edit_objects"

    def draw_centered(self, context, layout):
        prefs = context.preferences
        edit = prefs.edit

        flow = layout.grid_flow(row_major=False, columns=0, even_columns=True, even_rows=False, align=False)

        flow.prop(edit, "material_link", text="Link Materials To")
        flow.prop(edit, "object_align", text="Align To")

        flow.use_property_split = False
        flow.prop(edit, "use_enter_edit_mode", text="Enter Edit Mode")
        flow.use_property_split = True
        flow.prop(edit, "collection_instance_empty_size", text="Instance Empty Size")


class USERPREF_PT_edit_objects_duplicate_data(EditingPanel, CenterAlignMixIn, Panel):
    bl_label = "Duplicate Data"
    bl_parent_id = "USERPREF_PT_edit_objects"

    def draw_centered(self, context, layout):
        prefs = context.preferences
        edit = prefs.edit
        layout.use_property_split = False

        flow = layout.grid_flow(row_major=False, columns=0, even_columns=True, even_rows=False, align=True)

        col = flow.column()
        col.prop(edit, "use_duplicate_action", text="Action")
        col.prop(edit, "use_duplicate_armature", text="Armature")
        col.prop(edit, "use_duplicate_camera", text="Camera")
        col.prop(edit, "use_duplicate_curve", text="Curve")
        # col.prop(edit, "use_duplicate_fcurve", text="F-Curve")  # Not implemented.
        col.prop(edit, "use_duplicate_grease_pencil", text="Grease Pencil")
        if hasattr(edit, "use_duplicate_curves"):
            col.prop(edit, "use_duplicate_curves", text="Curves")

        col = flow.column()
        col.prop(edit, "use_duplicate_lattice", text="Lattice")
        col.prop(edit, "use_duplicate_light", text="Light")
        col.prop(edit, "use_duplicate_lightprobe", text="Light Probe")
        col.prop(edit, "use_duplicate_material", text="Material")
        col.prop(edit, "use_duplicate_mesh", text="Mesh")
        col.prop(edit, "use_duplicate_metaball", text="Metaball")

        col = flow.column()
        col.prop(edit, "use_duplicate_particle", text="Particle")
        if hasattr(edit, "use_duplicate_pointcloud"):
            col.prop(edit, "use_duplicate_pointcloud", text="Point Cloud")
        col.prop(edit, "use_duplicate_speaker", text="Speaker")
        col.prop(edit, "use_duplicate_surface", text="Surface")
        col.prop(edit, "use_duplicate_text", text="Text")
        # col.prop(edit, "use_duplicate_texture", text="Texture")  # Not implemented.
        col.prop(edit, "use_duplicate_volume", text="Volume")


class USERPREF_PT_edit_cursor(EditingPanel, CenterAlignMixIn, Panel):
    bl_label = "3D Cursor"

    def draw_centered(self, context, layout):
        prefs = context.preferences
        edit = prefs.edit

        flow = layout.grid_flow(row_major=False, columns=0, even_columns=True, even_rows=False, align=False)

        flow.use_property_split = False
        flow.prop(edit, "use_mouse_depth_cursor")
        flow.prop(edit, "use_cursor_lock_adjust")


class USERPREF_PT_edit_gpencil(EditingPanel, CenterAlignMixIn, Panel):
    bl_label = "Grease Pencil"
    bl_options = {'DEFAULT_CLOSED'}

    def draw_centered(self, context, layout):
        prefs = context.preferences
        edit = prefs.edit

        flow = layout.grid_flow(row_major=False, columns=0, even_columns=True, even_rows=False, align=False)

        flow.prop(edit, "grease_pencil_manhattan_distance", text="Manhattan Distance")
        flow.prop(edit, "grease_pencil_euclidean_distance", text="Euclidean Distance")


class USERPREF_PT_edit_annotations(EditingPanel, CenterAlignMixIn, Panel):
    bl_label = "Annotations"

    def draw_centered(self, context, layout):
        prefs = context.preferences
        edit = prefs.edit

        flow = layout.grid_flow(row_major=False, columns=0, even_columns=True, even_rows=False, align=False)

        flow.prop(edit, "grease_pencil_default_color", text="Default Color")
        flow.prop(edit, "grease_pencil_eraser_radius", text="Eraser Radius")


class USERPREF_PT_edit_weight_paint(EditingPanel, CenterAlignMixIn, Panel):
    bl_label = "Weight Paint"
    bl_options = {'DEFAULT_CLOSED'}

    def draw_centered(self, context, layout):
        prefs = context.preferences
        view = prefs.view

        layout.use_property_split = False
        layout.prop(view, "use_weight_color_range", text="Use Custom Colors")
        layout.use_property_split = True

        col = layout.column()
        col.active = view.use_weight_color_range
        col.template_color_ramp(view, "weight_color_range", expand=True)


class USERPREF_PT_edit_text_editor(EditingPanel, CenterAlignMixIn, Panel):
    bl_label = "Text Editor"
    bl_options = {'DEFAULT_CLOSED'}

    def draw_centered(self, context, layout):
        prefs = context.preferences
        edit = prefs.edit

        layout.prop(edit, "use_text_edit_auto_close")


class USERPREF_PT_edit_misc(EditingPanel, CenterAlignMixIn, Panel):
    bl_label = "Miscellaneous"
    bl_options = {'DEFAULT_CLOSED'}

    def draw_centered(self, context, layout):
        prefs = context.preferences
        edit = prefs.edit

        flow = layout.grid_flow(row_major=False, columns=0, even_columns=True, even_rows=False, align=False)

        flow.prop(edit, "sculpt_paint_overlay_color", text="Sculpt Overlay Color")
        flow.prop(edit, "node_margin", text="Node Auto-Offset Margin")


# -----------------------------------------------------------------------------
# Animation Panels

class AnimationPanel:
    bl_space_type = 'PREFERENCES'
    bl_region_type = 'WINDOW'
    bl_context = "animation"


class USERPREF_PT_animation_timeline(AnimationPanel, CenterAlignMixIn, Panel):
    bl_label = "Timeline"

    def draw_centered(self, context, layout):
        prefs = context.preferences
        view = prefs.view
        edit = prefs.edit

        flow = layout.grid_flow(row_major=False, columns=0, even_columns=True, even_rows=False, align=False)
        flow.use_property_split = False
        flow.prop(edit, "use_negative_frames")
        flow.use_property_split = True

        layout.separator()

        flow = layout.grid_flow(row_major=False, columns=0, even_columns=True, even_rows=False, align=False)

        flow.prop(view, "view2d_grid_spacing_min", text="Minimum Grid Spacing")
        flow.prop(view, "timecode_style")
        flow.prop(view, "view_frame_type")
        if view.view_frame_type == 'SECONDS':
            flow.prop(view, "view_frame_seconds")
        elif view.view_frame_type == 'KEYFRAMES':
            flow.prop(view, "view_frame_keyframes")


class USERPREF_PT_animation_keyframes(AnimationPanel, CenterAlignMixIn, Panel):
    bl_label = "Keyframes"

    def draw_centered(self, context, layout):
        prefs = context.preferences
        edit = prefs.edit

        flow = layout.grid_flow(row_major=False, columns=0, even_columns=True, even_rows=False, align=False)

        flow.use_property_split = False
        flow.prop(edit, "use_visual_keying")
        flow.prop(edit, "use_keyframe_insert_needed", text="Only Insert Needed")


class USERPREF_PT_animation_autokey(AnimationPanel, CenterAlignMixIn, Panel):
    bl_label = "Auto-Keyframing"
    bl_parent_id = "USERPREF_PT_animation_keyframes"

    def draw_centered(self, context, layout):
        prefs = context.preferences
        edit = prefs.edit

        flow = layout.grid_flow(row_major=False, columns=0, even_columns=True, even_rows=False, align=False)

        flow.use_property_split = False
        flow.prop(edit, "use_auto_keying_warning", text="Show Warning")
        flow.prop(edit, "use_keyframe_insert_available", text="Only Insert Available")
        flow.prop(edit, "use_auto_keying", text="Enable in New Scenes")


class USERPREF_PT_animation_fcurves(AnimationPanel, CenterAlignMixIn, Panel):
    bl_label = "F-Curves"

    def draw_centered(self, context, layout):
        prefs = context.preferences
        edit = prefs.edit

        flow = layout.grid_flow(row_major=False, columns=0, even_columns=True, even_rows=False, align=False)

        flow.prop(edit, "fcurve_unselected_alpha", text="Unselected Opacity")
        flow.prop(edit, "fcurve_new_auto_smoothing", text="Default Smoothing Mode")
        flow.prop(edit, "keyframe_new_interpolation_type", text="Default Interpolation")
        flow.prop(edit, "keyframe_new_handle_type", text="Default Handles")
        flow.use_property_split = False
        flow.prop(edit, "use_insertkey_xyz_to_rgb", text="XYZ to RGB")
        flow.prop(edit, "use_anim_channel_group_colors")


# -----------------------------------------------------------------------------
# System Panels

class SystemPanel:
    bl_space_type = 'PREFERENCES'
    bl_region_type = 'WINDOW'
    bl_context = "system"


class USERPREF_PT_system_sound(SystemPanel, CenterAlignMixIn, Panel):
    bl_label = "Sound"

    def draw_centered(self, context, layout):
        prefs = context.preferences
        system = prefs.system

        layout.prop(system, "audio_device", expand=False)

        sub = layout.grid_flow(row_major=False, columns=0, even_columns=False, even_rows=False, align=False)
        sub.active = system.audio_device not in {'NONE', 'None'}
        sub.prop(system, "audio_channels", text="Channels")
        sub.prop(system, "audio_mixing_buffer", text="Mixing Buffer")
        sub.prop(system, "audio_sample_rate", text="Sample Rate")
        sub.prop(system, "audio_sample_format", text="Sample Format")


class USERPREF_PT_system_cycles_devices(SystemPanel, CenterAlignMixIn, Panel):
    bl_label = "Cycles Render Devices"

    def draw_centered(self, context, layout):
        prefs = context.preferences

        col = layout.column()
        col.use_property_split = False

        if bpy.app.build_options.cycles:
            addon = prefs.addons.get("cycles")
            if addon is not None:
                addon.preferences.draw_impl(col, context)
            del addon


class USERPREF_PT_system_os_settings(SystemPanel, CenterAlignMixIn, Panel):
    bl_label = "Operating System Settings"

    @classmethod
    def poll(cls, _context):
        # Only for Windows so far
        import sys
        return sys.platform[:3] == "win"

    def draw_centered(self, _context, layout):
        layout.label(text="Make this installation your default Bforartists")
        split = layout.split(factor=0.4)
        split.alignment = 'RIGHT'
        split.label(text="")
        split.operator("preferences.associate_blend", text="Make Default")


class USERPREF_PT_system_memory(SystemPanel, CenterAlignMixIn, Panel):
    bl_label = "Memory & Limits"

    def draw_centered(self, context, layout):
        prefs = context.preferences
        system = prefs.system
        edit = prefs.edit

        flow = layout.grid_flow(row_major=False, columns=0, even_columns=True, even_rows=False, align=False)

        flow.prop(edit, "undo_steps", text="Undo Steps")
        flow.prop(edit, "undo_memory_limit", text="Undo Memory Limit")

        flow.use_property_split = False
        flow.prop(edit, "use_global_undo")

        flow = layout.grid_flow(row_major=False, columns=0, even_columns=True, even_rows=False, align=False)

        flow.prop(system, "scrollback", text="Console Scrollback Lines")

        flow = layout.grid_flow(row_major=False, columns=0, even_columns=True, even_rows=False, align=False)

        layout.separator()

        flow = layout.grid_flow(row_major=False, columns=0, even_columns=True, even_rows=False, align=False)

        flow.prop(system, "texture_time_out", text="Texture Time Out")
        flow.prop(system, "texture_collection_rate", text="Garbage Collection Rate")

        layout.separator()

        flow = layout.grid_flow(row_major=False, columns=0, even_columns=True, even_rows=False, align=False)

        flow.prop(system, "vbo_time_out", text="Vbo Time Out")
        flow.prop(system, "vbo_collection_rate", text="Garbage Collection Rate")


class USERPREF_PT_system_video_sequencer(SystemPanel, CenterAlignMixIn, Panel):
    bl_label = "Video Sequencer"

    def draw_centered(self, context, layout):
        prefs = context.preferences
        system = prefs.system
        # edit = prefs.edit

        layout.prop(system, "memory_cache_limit")

        flow = layout.grid_flow(row_major=False, columns=0, even_columns=True, even_rows=False, align=False)

        split = flow.split()
        col = split.column()
        col.use_property_split = False
        col.prop(system, "use_sequencer_disk_cache")
        col = split.column()
        if system.use_sequencer_disk_cache:
            col.label(icon='DISCLOSURE_TRI_DOWN')
            row = flow.row()
            row.separator()
            row.prop(system, "sequencer_disk_cache_dir")
            row = flow.row()
            row.separator()
            row.prop(system, "sequencer_disk_cache_size_limit")
            row = flow.row()
            row.separator()
            row.prop(system, "sequencer_disk_cache_compression")
        else:
            col.label(icon='DISCLOSURE_TRI_RIGHT')

        layout.separator()

        layout.prop(system, "sequencer_proxy_setup")


# -----------------------------------------------------------------------------
# Viewport Panels

class ViewportPanel:
    bl_space_type = 'PREFERENCES'
    bl_region_type = 'WINDOW'
    bl_context = "viewport"


class USERPREF_PT_viewport_display(ViewportPanel, CenterAlignMixIn, Panel):
    bl_label = "Display"

    def draw_centered(self, context, layout):
        prefs = context.preferences
        view = prefs.view

        layout.label(text = "Text Info Overlay")

        col = layout.column()

        col.use_property_split = False
        row = col.row()
        row.separator()
        row.prop(view, "show_object_info", text="Object Info")
        row = col.row()
        row.separator()
        row.prop(view, "show_view_name", text="View Name")
        row = col.row()
        row.separator()
        row.prop(view, "show_playback_fps", text="Playback Frame Rate (FPS)")

        flow = layout.grid_flow(row_major=False, columns=0, even_columns=True, even_rows=False, align=False)


        layout.separator()

        flow = layout.grid_flow(row_major=False, columns=0, even_columns=True, even_rows=False, align=False)

        col = flow.column()
        col.prop(view, "gizmo_size")
        col.prop(view, "lookdev_sphere_size")

        flow.separator()

        col = flow.column()
        col.prop(view, "mini_axis_type", text="3D Viewport Axis")

        if view.mini_axis_type == 'MINIMAL':
            col.prop(view, "mini_axis_size", text="Size")
            col.prop(view, "mini_axis_brightness", text="Brightness")

        if view.mini_axis_type == 'GIZMO':
            col.prop(view, "gizmo_size_navigate_v3d", text="Size")


class USERPREF_PT_viewport_quality(ViewportPanel, CenterAlignMixIn, Panel):
    bl_label = "Quality"

    def draw_centered(self, context, layout):
        prefs = context.preferences
        system = prefs.system

        flow = layout.grid_flow(row_major=False, columns=0, even_columns=True, even_rows=False, align=False)

        flow.prop(system, "viewport_aa")

        flow.use_property_split = False
        flow.prop(system, "use_overlay_smooth_wire")
        flow.prop(system, "use_edit_mode_smooth_wire")


class USERPREF_PT_viewport_textures(ViewportPanel, CenterAlignMixIn, Panel):
    bl_label = "Textures"

    def draw_centered(self, context, layout):
        prefs = context.preferences
        system = prefs.system

        flow = layout.grid_flow(row_major=False, columns=0, even_columns=True, even_rows=False, align=False)

        flow.prop(system, "gl_texture_limit", text="Limit Size")
        flow.prop(system, "anisotropic_filter")
        flow.prop(system, "gl_clip_alpha", slider=True)
        flow.prop(system, "image_draw_method", text="Image Display Method")


class USERPREF_PT_viewport_selection(ViewportPanel, CenterAlignMixIn, Panel):
    bl_label = "Selection"
    bl_options = {'DEFAULT_CLOSED'}

    def draw_centered(self, context, layout):
        prefs = context.preferences
        system = prefs.system

        flow = layout.grid_flow(row_major=False, columns=0, even_columns=True, even_rows=False, align=False)

        flow.use_property_split = False
        flow.prop(system, "use_select_pick_depth")


class USERPREF_PT_viewport_subdivision(ViewportPanel, CenterAlignMixIn, Panel):
    bl_label = "Subdivision"
    bl_options = {'DEFAULT_CLOSED'}

    def draw_centered(self, context, layout):
        prefs = context.preferences
        system = prefs.system

        layout.prop(system, "use_gpu_subdivision")


# -----------------------------------------------------------------------------
# Theme Panels

class ThemePanel:
    bl_space_type = 'PREFERENCES'
    bl_region_type = 'WINDOW'
    bl_context = "themes"


class USERPREF_MT_interface_theme_presets(Menu):
    bl_label = "Presets"
    preset_subdir = "interface_theme"
    preset_operator = "script.execute_preset"
    preset_type = 'XML'
    preset_xml_map = (
        ("preferences.themes[0]", "Theme"),
        ("preferences.ui_styles[0]", "ThemeStyle"),
    )
    draw = Menu.draw_preset

    @staticmethod
    def reset_cb(context):
        bpy.ops.preferences.reset_default_theme()


class USERPREF_PT_theme(ThemePanel, Panel):
    bl_label = "Themes"
    bl_options = {'HIDE_HEADER'}

    def draw(self, _context):
        layout = self.layout

        split = layout.split(factor=0.6)

        row = split.row(align=True)
        row.menu("USERPREF_MT_interface_theme_presets", text=USERPREF_MT_interface_theme_presets.bl_label)
        row.operator("wm.interface_theme_preset_add", text="", icon='ADD')
        row.operator("wm.interface_theme_preset_add", text="", icon='REMOVE').remove_active = True

        row = split.row(align=True)
        row.operator("preferences.theme_install", text="Install...", icon='IMPORT')
        row.operator("preferences.reset_default_theme", text="Reset", icon='LOOP_BACK')


class USERPREF_PT_theme_user_interface(ThemePanel, CenterAlignMixIn, Panel):
    bl_label = "User Interface"
    bl_options = {'DEFAULT_CLOSED'}

    def draw_header(self, _context):
        layout = self.layout

        layout.label(icon='WORKSPACE')

    def draw(self, context):
        pass


# Base class for dynamically defined widget color panels.
# This is not registered.
class PreferenceThemeWidgetColorPanel:
    bl_parent_id = "USERPREF_PT_theme_user_interface"

    def draw(self, context):
        theme = context.preferences.themes[0]
        ui = theme.user_interface
        widget_style = getattr(ui, self.wcol)
        layout = self.layout

        layout.use_property_split = True

        flow = layout.grid_flow(row_major=False, columns=2, even_columns=True, even_rows=False, align=False)

        col = flow.column(align=True)
        col.prop(widget_style, "text")
        col.prop(widget_style, "text_sel", text="Selected")
        col.prop(widget_style, "item", slider=True)

        col = flow.column(align=True)
        col.prop(widget_style, "inner", slider=True)
        col.prop(widget_style, "inner_sel", text="Selected", slider=True)
        col.prop(widget_style, "outline")

        col.separator()

        col.prop(widget_style, "roundness")


# Base class for dynamically defined widget color panels.
# This is not registered.
class PreferenceThemeWidgetShadePanel:

    def draw(self, context):
        theme = context.preferences.themes[0]
        ui = theme.user_interface
        widget_style = getattr(ui, self.wcol)
        layout = self.layout

        layout.use_property_split = True

        col = layout.column(align=True)
        col.active = widget_style.show_shaded
        col.prop(widget_style, "shadetop", text="Shade Top")
        col.prop(widget_style, "shadedown", text="Down")

    def draw_header(self, context):
        theme = context.preferences.themes[0]
        ui = theme.user_interface
        widget_style = getattr(ui, self.wcol)

        self.layout.prop(widget_style, "show_shaded", text="")


class USERPREF_PT_theme_interface_state(ThemePanel, CenterAlignMixIn, Panel):
    bl_label = "State"
    bl_options = {'DEFAULT_CLOSED'}
    bl_parent_id = "USERPREF_PT_theme_user_interface"

    def draw_centered(self, context, layout):
        theme = context.preferences.themes[0]
        ui_state = theme.user_interface.wcol_state

        flow = layout.grid_flow(row_major=False, columns=0, even_columns=True, even_rows=False, align=False)

        col = flow.column(align=True)
        col.prop(ui_state, "inner_anim")
        col.prop(ui_state, "inner_anim_sel")

        col = flow.column(align=True)
        col.prop(ui_state, "inner_driven")
        col.prop(ui_state, "inner_driven_sel")

        col = flow.column(align=True)
        col.prop(ui_state, "inner_key")
        col.prop(ui_state, "inner_key_sel")

        col = flow.column(align=True)
        col.prop(ui_state, "inner_overridden")
        col.prop(ui_state, "inner_overridden_sel")

        col = flow.column(align=True)
        col.prop(ui_state, "inner_changed")
        col.prop(ui_state, "inner_changed_sel")

        col = flow.column(align=True)
        col.prop(ui_state, "blend")


class USERPREF_PT_theme_interface_styles(ThemePanel, CenterAlignMixIn, Panel):
    bl_label = "Styles"
    bl_options = {'DEFAULT_CLOSED'}
    bl_parent_id = "USERPREF_PT_theme_user_interface"

    def draw_centered(self, context, layout):
        theme = context.preferences.themes[0]
        ui = theme.user_interface

        flow = layout.grid_flow(row_major=False, columns=0, even_columns=True, even_rows=False, align=False)

        flow.prop(ui, "menu_shadow_fac")
        flow.prop(ui, "menu_shadow_width")
        flow.prop(ui, "icon_alpha")
        flow.prop(ui, "icon_saturation")
        flow.prop(ui, "editor_outline")
        flow.prop(ui, "widget_text_cursor")
        flow.prop(ui, "widget_emboss")
        flow.prop(ui, "panel_roundness")


class USERPREF_PT_theme_interface_transparent_checker(ThemePanel, CenterAlignMixIn, Panel):
    bl_label = "Transparent Checkerboard"
    bl_options = {'DEFAULT_CLOSED'}
    bl_parent_id = "USERPREF_PT_theme_user_interface"

    def draw_centered(self, context, layout):
        theme = context.preferences.themes[0]
        ui = theme.user_interface

        flow = layout.grid_flow(
            row_major=False, columns=0, even_columns=True, even_rows=False, align=False)

        flow.prop(ui, "transparent_checker_primary")
        flow.prop(ui, "transparent_checker_secondary")
        flow.prop(ui, "transparent_checker_size")


class USERPREF_PT_theme_interface_gizmos(ThemePanel, CenterAlignMixIn, Panel):
    bl_label = "Axis & Gizmo Colors"
    bl_options = {'DEFAULT_CLOSED'}
    bl_parent_id = "USERPREF_PT_theme_user_interface"

    def draw_centered(self, context, layout):
        theme = context.preferences.themes[0]
        ui = theme.user_interface

        flow = layout.grid_flow(row_major=False, columns=0, even_columns=True, even_rows=True, align=False)

        col = flow.column(align=True)
        col.prop(ui, "axis_x", text="Axis X")
        col.prop(ui, "axis_y", text="Y")
        col.prop(ui, "axis_z", text="Z")

        col = flow.column()
        col.prop(ui, "gizmo_primary")
        col.prop(ui, "gizmo_secondary")
        col.prop(ui, "gizmo_view_align")

        col = flow.column()
        col.prop(ui, "gizmo_a")
        col.prop(ui, "gizmo_b")


class USERPREF_PT_theme_interface_icons(ThemePanel, CenterAlignMixIn, Panel):
    bl_label = "Icon Colors"
    bl_options = {'DEFAULT_CLOSED'}
    bl_parent_id = "USERPREF_PT_theme_user_interface"

    def draw_centered(self, context, layout):
        theme = context.preferences.themes[0]
        ui = theme.user_interface

        flow = layout.grid_flow(row_major=False, columns=0, even_columns=True, even_rows=False, align=False)

        flow.prop(ui, "icon_scene")
        flow.prop(ui, "icon_collection")
        flow.prop(ui, "icon_object")
        flow.prop(ui, "icon_object_data")
        flow.prop(ui, "icon_modifier")
        flow.prop(ui, "icon_shading")
        flow.prop(ui, "icon_folder")
        flow.prop(ui, "icon_border_intensity")


class USERPREF_PT_theme_text_style(ThemePanel, CenterAlignMixIn, Panel):
    bl_label = "Text Style"
    bl_options = {'DEFAULT_CLOSED'}

    @staticmethod
    def _ui_font_style(layout, font_style):
        layout.use_property_split = True
        flow = layout.grid_flow(row_major=False, columns=0, even_columns=True, even_rows=False, align=True)

        col = flow.column()
        col.prop(font_style, "points")

        col = flow.column(align=True)
        col.prop(font_style, "shadow_offset_x", text="Shadow Offset X")
        col.prop(font_style, "shadow_offset_y", text="Y")

        col = flow.column()
        col.prop(font_style, "shadow")
        col.prop(font_style, "shadow_alpha")
        col.prop(font_style, "shadow_value")

    def draw_header(self, _context):
        layout = self.layout

        layout.label(icon='FONTPREVIEW')

    def draw_centered(self, context, layout):
        style = context.preferences.ui_styles[0]

        layout.label(text="Panel Title")
        self._ui_font_style(layout, style.panel_title)

        layout.separator()

        layout.label(text="Widget")
        self._ui_font_style(layout, style.widget)

        layout.separator()

        layout.label(text="Widget Label")
        self._ui_font_style(layout, style.widget_label)


class USERPREF_PT_theme_bone_color_sets(ThemePanel, CenterAlignMixIn, Panel):
    bl_label = "Bone Color Sets"
    bl_options = {'DEFAULT_CLOSED'}

    def draw_header(self, _context):
        layout = self.layout

        layout.label(icon='COLOR')

    def draw_centered(self, context, layout):
        theme = context.preferences.themes[0]

        layout.use_property_split = True

        for i, ui in enumerate(theme.bone_color_sets, 1):
            layout.label(text=iface_("Color Set %d") % i, translate=False)

            flow = layout.grid_flow(row_major=False, columns=0, even_columns=True, even_rows=False, align=False)

            flow.prop(ui, "normal")
            flow.prop(ui, "select")
            flow.prop(ui, "active")
            flow.prop(ui, "show_colored_constraints")


class USERPREF_PT_theme_collection_colors(ThemePanel, CenterAlignMixIn, Panel):
    bl_label = "Collection Colors"
    bl_options = {'DEFAULT_CLOSED'}

    def draw_header(self, _context):
        layout = self.layout

        layout.label(icon='GROUP')

    def draw_centered(self, context, layout):
        theme = context.preferences.themes[0]

        layout.use_property_split = True

        flow = layout.grid_flow(row_major=False, columns=0, even_columns=True, even_rows=False, align=False)
        for i, ui in enumerate(theme.collection_color, 1):
            flow.prop(ui, "color", text=iface_("Color %d") % i, translate=False)


class USERPREF_PT_theme_strip_colors(ThemePanel, CenterAlignMixIn, Panel):
    bl_label = "Strip Colors"
    bl_options = {'DEFAULT_CLOSED'}

    def draw_header(self, _context):
        layout = self.layout

        layout.label(icon='SEQ_STRIP_DUPLICATE')

    def draw_centered(self, context, layout):
        theme = context.preferences.themes[0]

        layout.use_property_split = True

        flow = layout.grid_flow(row_major=False, columns=0, even_columns=True, even_rows=False, align=False)
        for i, ui in enumerate(theme.strip_color, 1):
            flow.prop(ui, "color", text=iface_("Color %d") % i, translate=False)


# Base class for dynamically defined theme-space panels.
# This is not registered.
class PreferenceThemeSpacePanel:

    # not essential, hard-coded UI delimiters for the theme layout
    ui_delimiters = {
        'VIEW_3D': {
            "text_grease_pencil",
            "text_keyframe",
            "speaker",
            "freestyle_face_mark",
            "split_normal",
            "bone_solid",
            "bone_locked_weight",
            "paint_curve_pivot",
        },
        'GRAPH_EDITOR': {
            "handle_vertex_select",
        },
        'IMAGE_EDITOR': {
            "paint_curve_pivot",
        },
        'NODE_EDITOR': {
            "layout_node",
        },
        'CLIP_EDITOR': {
            "handle_vertex_select",
        }
    }

    # TODO theme_area should be deprecated
    @staticmethod
    def _theme_generic(layout, themedata, theme_area):

        layout.use_property_split = True

        flow = layout.grid_flow(row_major=False, columns=0, even_columns=True, even_rows=False, align=False)

        props_type = {}

        for prop in themedata.rna_type.properties:
            if prop.identifier == "rna_type":
                continue

            props_type.setdefault((prop.type, prop.subtype), []).append(prop)

        th_delimiters = PreferenceThemeSpacePanel.ui_delimiters.get(theme_area)
        for props_type, props_ls in sorted(props_type.items()):
            if props_type[0] == 'POINTER':
                continue

            if th_delimiters is None:
                # simple, no delimiters
                for prop in props_ls:
                    flow.prop(themedata, prop.identifier)
            else:

                for prop in props_ls:
                    flow.prop(themedata, prop.identifier)

    def draw_header(self, _context):
        if hasattr(self, "icon") and self.icon != 'NONE':
            layout = self.layout
            layout.label(icon=self.icon)

    def draw(self, context):
        layout = self.layout
        theme = context.preferences.themes[0]

        datapath_list = self.datapath.split(".")
        data = theme
        for datapath_item in datapath_list:
            data = getattr(data, datapath_item)
        PreferenceThemeSpacePanel._theme_generic(layout, data, self.theme_area)


class ThemeGenericClassGenerator:

    @staticmethod
    def generate_panel_classes_for_wcols():
        wcols = [
            ("Regular", "wcol_regular"),
            ("Tool", "wcol_tool"),
            ("Toolbar Item", "wcol_toolbar_item"),
            ("Radio Buttons", "wcol_radio"),
            ("Text", "wcol_text"),
            ("Option", "wcol_option"),
            ("Toggle", "wcol_toggle"),
            ("Number Field", "wcol_num"),
            ("Value Slider", "wcol_numslider"),
            ("Box", "wcol_box"),
            ("Menu", "wcol_menu"),
            ("Pie Menu", "wcol_pie_menu"),
            ("Pulldown", "wcol_pulldown"),
            ("Menu Back", "wcol_menu_back"),
            ("Tooltip", "wcol_tooltip"),
            ("Menu Item", "wcol_menu_item"),
            ("Scroll Bar", "wcol_scroll"),
            ("Progress Bar", "wcol_progress"),
            ("List Item", "wcol_list_item"),
            # Not used yet, so hide this from the UI.
            # ("Data-View Item", "wcol_view_item"),
            ("Tab", "wcol_tab"),
        ]

        for (name, wcol) in wcols:
            panel_id = "USERPREF_PT_theme_interface_" + wcol
            yield type(panel_id, (PreferenceThemeWidgetColorPanel, ThemePanel, Panel), {
                "bl_label": name,
                "bl_options": {'DEFAULT_CLOSED'},
                "draw": PreferenceThemeWidgetColorPanel.draw,
                "wcol": wcol,
            })

            panel_shade_id = "USERPREF_PT_theme_interface_shade_" + wcol
            yield type(panel_shade_id, (PreferenceThemeWidgetShadePanel, ThemePanel, Panel), {
                "bl_label": "Shaded",
                "bl_options": {'DEFAULT_CLOSED'},
                "bl_parent_id": panel_id,
                "draw": PreferenceThemeWidgetShadePanel.draw,
                "wcol": wcol,
            })


    @staticmethod
    def generate_theme_area_child_panel_classes(parent_id, rna_type, theme_area, datapath):
        def generate_child_panel_classes_recurse(parent_id, rna_type, theme_area, datapath):
            props_type = {}

            for prop in rna_type.properties:
                if prop.identifier == "rna_type":
                    continue

                props_type.setdefault((prop.type, prop.subtype), []).append(prop)

            for props_type, props_ls in sorted(props_type.items()):
                if props_type[0] == 'POINTER':
                    for prop in props_ls:
                        new_datapath = datapath + "." + prop.identifier if datapath else prop.identifier
                        panel_id = parent_id + "_" + prop.identifier
                        yield type(panel_id, (PreferenceThemeSpacePanel, ThemePanel, Panel), {
                            "bl_label": rna_type.properties[prop.identifier].name,
                            "bl_parent_id": parent_id,
                            "bl_options": {'DEFAULT_CLOSED'},
                            "draw": PreferenceThemeSpacePanel.draw,
                            "theme_area": theme_area.identifier,
                            "datapath": new_datapath,
                        })

                        yield from generate_child_panel_classes_recurse(panel_id, prop.fixed_type, theme_area, new_datapath,)

        yield from generate_child_panel_classes_recurse(parent_id, rna_type, theme_area, datapath)

    @staticmethod
    def generate_panel_classes_from_theme_areas():
        from bpy.types import Theme

        for theme_area in Theme.bl_rna.properties['theme_area'].enum_items_static:
            if theme_area.identifier in {'USER_INTERFACE', 'STYLE', 'BONE_COLOR_SETS'}:
                continue

            panel_id = "USERPREF_PT_theme_" + theme_area.identifier.lower()
            # Generate panel-class from theme_area
            yield type(panel_id, (PreferenceThemeSpacePanel, ThemePanel, Panel), {
                "bl_label": theme_area.name,
                "bl_options": {'DEFAULT_CLOSED'},
                "draw_header": PreferenceThemeSpacePanel.draw_header,
                "draw": PreferenceThemeSpacePanel.draw,
                "theme_area": theme_area.identifier,
                "icon": theme_area.icon,
                "datapath": theme_area.identifier.lower(),
            })

            yield from ThemeGenericClassGenerator.generate_theme_area_child_panel_classes(
                panel_id, Theme.bl_rna.properties[theme_area.identifier.lower()].fixed_type,
                theme_area, theme_area.identifier.lower())


# -----------------------------------------------------------------------------
# File Paths Panels

# Panel mix-in.
class FilePathsPanel:
    bl_space_type = 'PREFERENCES'
    bl_region_type = 'WINDOW'
    bl_context = "file_paths"


class USERPREF_PT_file_paths_data(FilePathsPanel, Panel):
    bl_label = "Data"

    def draw(self, context):
        layout = self.layout
        layout.use_property_split = True
        layout.use_property_decorate = False

        paths = context.preferences.filepaths

        col = self.layout.column()
        col.prop(paths, "font_directory", text="Fonts")
        col.prop(paths, "texture_directory", text="Textures")
        col.prop(paths, "script_directory", text="Scripts")
        col.prop(paths, "sound_directory", text="Sounds")
        col.prop(paths, "temporary_directory", text="Temporary Files")


class USERPREF_PT_file_paths_render(FilePathsPanel, Panel):
    bl_label = "Render"

    def draw(self, context):
        layout = self.layout
        layout.use_property_split = True
        layout.use_property_decorate = False

        paths = context.preferences.filepaths

        col = self.layout.column()
        col.prop(paths, "render_output_directory", text="Render Output")
        col.prop(paths, "render_cache_directory", text="Render Cache")


class USERPREF_PT_file_paths_applications(FilePathsPanel, Panel):
    bl_label = "Applications"

    def draw(self, context):
        layout = self.layout
        layout.use_property_split = True
        layout.use_property_decorate = False

        paths = context.preferences.filepaths

        col = layout.column()
        col.prop(paths, "image_editor", text="Image Editor")
        col.prop(paths, "animation_player_preset", text="Animation Player")
        if paths.animation_player_preset == 'CUSTOM':
            col.prop(paths, "animation_player", text="Player")


class USERPREF_PT_file_paths_development(FilePathsPanel, Panel):
    bl_label = "Development"

    @classmethod
    def poll(cls, context):
        prefs = context.preferences
        return prefs.view.show_developer_ui

    def draw(self, context):
        layout = self.layout
        layout.use_property_split = True
        layout.use_property_decorate = False

        paths = context.preferences.filepaths
        layout.prop(paths, "i18n_branches_directory", text="I18n Branches")


class USERPREF_PT_saveload_autorun(FilePathsPanel, Panel):
    bl_label = "Auto Run Python Scripts"
    bl_parent_id = "USERPREF_PT_saveload_blend"

    def draw_header(self, context):
        prefs = context.preferences
        paths = prefs.filepaths

        self.layout.prop(paths, "use_scripts_auto_execute", text="")

    def draw(self, context):
        layout = self.layout
        prefs = context.preferences
        paths = prefs.filepaths

        layout.use_property_split = True
        layout.use_property_decorate = False  # No animation.

        layout.active = paths.use_scripts_auto_execute

        box = layout.box()
        row = box.row()
        row.label(text="Excluded Paths")
        row.operator("preferences.autoexec_path_add", text="", icon='ADD', emboss=False)
        for i, path_cmp in enumerate(prefs.autoexec_paths):
            row = box.row()
            row.prop(path_cmp, "path", text="")
            row.prop(path_cmp, "use_glob", text="", icon='FILTER')
            row.operator("preferences.autoexec_path_remove", text="", icon='X', emboss=False).index = i


class USERPREF_PT_file_paths_asset_libraries(FilePathsPanel, Panel):
    bl_label = "Asset Libraries"

    def draw(self, context):
        layout = self.layout
        layout.use_property_split = False
        layout.use_property_decorate = False

        paths = context.preferences.filepaths

        box = layout.box()
        split = box.split(factor=0.35)
        name_col = split.column()
        path_col = split.column()

        row = name_col.row(align=True)  # Padding
        row.separator()
        row.label(text="Name")

        row = path_col.row(align=True)  # Padding
        row.separator()
        row.label(text="Path")

        for i, library in enumerate(paths.asset_libraries):
            row = name_col.row()
            row.alert = not library.name
            row.prop(library, "name", text="")

            row = path_col.row()
            subrow = row.row()
            subrow.alert = not library.path
            subrow.prop(library, "path", text="")
            row.operator("preferences.asset_library_remove", text="", icon='X', emboss=False).index = i

        row = box.row()
        row.alignment = 'RIGHT'
        row.operator("preferences.asset_library_add", text="", icon='ADD', emboss=False)


# -----------------------------------------------------------------------------
# Save/Load Panels

class SaveLoadPanel:
    bl_space_type = 'PREFERENCES'
    bl_region_type = 'WINDOW'
    bl_context = "save_load"


class USERPREF_PT_saveload_blend(SaveLoadPanel, CenterAlignMixIn, Panel):
    bl_label = "Blend Files"

    def draw_centered(self, context, layout):
        prefs = context.preferences
        paths = prefs.filepaths
        view = prefs.view

        flow = layout.grid_flow(row_major=False, columns=0, even_columns=True, even_rows=False, align=False)

        flow.use_property_split = False
        flow.prop(paths, "use_relative_paths")
        flow.prop(paths, "use_file_compression")
        flow.prop(paths, "use_load_ui")
        flow.prop(paths, "file_preview_type")
        flow.prop(paths, "use_tabs_as_spaces")
        flow.prop(view, "use_save_prompt")

        layout.separator()

        flow = layout.grid_flow(row_major=False, columns=0, even_columns=True, even_rows=False, align=False)

        flow.use_property_split = True
        flow.prop(paths, "save_version")
        flow.prop(paths, "recent_files")


class USERPREF_PT_saveload_blend_autosave(SaveLoadPanel, CenterAlignMixIn, Panel):
    bl_label = "Auto Save"
    bl_parent_id = "USERPREF_PT_saveload_blend"

    def draw_centered(self, context, layout):
        prefs = context.preferences
        paths = prefs.filepaths

        flow = layout.grid_flow(row_major=False, columns=0, even_columns=True, even_rows=False, align=False)

        flow.use_property_split = False
        flow.prop(paths, "use_auto_save_temporary_files")
        sub = flow.column()
        sub.active = paths.use_auto_save_temporary_files
        sub.prop(paths, "auto_save_time", text="Timer (Minutes)")


class USERPREF_PT_saveload_file_browser(SaveLoadPanel, CenterAlignMixIn, Panel):
    bl_label = "File Browser"

    def draw_centered(self, context, layout):
        prefs = context.preferences
        paths = prefs.filepaths

<<<<<<< HEAD
        flow = layout.grid_flow(row_major=False, columns=0, even_columns=True, even_rows=False, align=False)

        flow.use_property_split = False
        flow.prop(paths, "use_filter_files")
        flow.prop(paths, "show_hidden_files_datablocks")
        flow.prop(paths, "show_recent_locations")
        flow.prop(paths, "show_system_bookmarks")
=======
        col = layout.column(heading="Show Locations")
        col.prop(paths, "show_recent_locations", text="Recent")
        col.prop(paths, "show_system_bookmarks", text="System")

        col = layout.column(heading="Defaults")
        col.prop(paths, "use_filter_files")
        col.prop(paths, "show_hidden_files_datablocks")
>>>>>>> 8358cc79


# -----------------------------------------------------------------------------
# Input Panels

class InputPanel:
    bl_space_type = 'PREFERENCES'
    bl_region_type = 'WINDOW'
    bl_context = "input"


class USERPREF_PT_input_keyboard(InputPanel, CenterAlignMixIn, Panel):
    bl_label = "Keyboard"

    def draw_centered(self, context, layout):
        prefs = context.preferences
        inputs = prefs.inputs

        layout.use_property_split = False
        layout.prop(inputs, "use_emulate_numpad")
        layout.prop(inputs, "use_numeric_input_advanced")


class USERPREF_PT_input_mouse(InputPanel, CenterAlignMixIn, Panel):
    bl_label = "Mouse"

    def draw_centered(self, context, layout):
        import sys
        prefs = context.preferences
        inputs = prefs.inputs

        flow = layout.grid_flow(row_major=False, columns=0, even_columns=True, even_rows=False, align=False)

        flow.use_property_split = False
        flow.prop(inputs, "use_mouse_emulate_3_button")
        if sys.platform[:3] != "win":
            rowsub = flow.row()
            rowsub.active = inputs.use_mouse_emulate_3_button
            rowsub.prop(inputs, "mouse_emulate_3_button_modifier")
        flow.prop(inputs, "use_mouse_continuous")
        flow.prop(inputs, "use_drag_immediately")

        flow.use_property_split = True
        flow.prop(inputs, "mouse_double_click_time", text="Double Click Speed")
        flow.prop(inputs, "drag_threshold_mouse")
        flow.prop(inputs, "drag_threshold_tablet")
        flow.prop(inputs, "drag_threshold")
        flow.prop(inputs, "move_threshold")


class USERPREF_PT_input_tablet(InputPanel, CenterAlignMixIn, Panel):
    bl_label = "Tablet"

    def draw_centered(self, context, layout):
        prefs = context.preferences
        inputs = prefs.inputs

        import sys
        if sys.platform[:3] == "win":
            layout.prop(inputs, "tablet_api")
            layout.separator()

        flow = layout.grid_flow(row_major=False, columns=0, even_columns=True, even_rows=False, align=False)

        flow.prop(inputs, "pressure_threshold_max")
        flow.prop(inputs, "pressure_softness")


class USERPREF_PT_input_ndof(InputPanel, CenterAlignMixIn, Panel):
    bl_label = "NDOF"
    bl_options = {'DEFAULT_CLOSED'}

    @classmethod
    def poll(cls, context):
        prefs = context.preferences
        inputs = prefs.inputs
        return inputs.use_ndof

    def draw_centered(self, context, layout):
        prefs = context.preferences
        inputs = prefs.inputs

        USERPREF_PT_ndof_settings.draw_settings(layout, inputs)


# -----------------------------------------------------------------------------
# Navigation Panels

class NavigationPanel:
    bl_space_type = 'PREFERENCES'
    bl_region_type = 'WINDOW'
    bl_context = "navigation"


class USERPREF_PT_navigation_orbit(NavigationPanel, CenterAlignMixIn, Panel):
    bl_label = "Orbit & Pan"

    def draw_centered(self, context, layout):
        prefs = context.preferences
        inputs = prefs.inputs
        view = prefs.view

        flow = layout.grid_flow(row_major=False, columns=0, even_columns=True, even_rows=False, align=False)

        flow.row().prop(inputs, "view_rotate_method", expand=True)
        if inputs.view_rotate_method == 'TURNTABLE':
            flow.prop(inputs, "view_rotate_sensitivity_turntable")
        else:
            flow.prop(inputs, "view_rotate_sensitivity_trackball")

        flow.use_property_split = False
        flow.prop(inputs, "use_rotate_around_active")
        flow.prop(inputs, "use_auto_perspective")
        flow.prop(inputs, "use_mouse_depth_navigate")

        flow.separator()

        flow.use_property_split = True
        flow.prop(view, "smooth_view")
        flow.prop(view, "rotation_angle")


class USERPREF_PT_navigation_zoom(NavigationPanel, CenterAlignMixIn, Panel):
    bl_label = "Zoom"

    def draw_centered(self, context, layout):
        prefs = context.preferences
        inputs = prefs.inputs

        flow = layout.grid_flow(row_major=False, columns=0, even_columns=True, even_rows=False, align=False)

        flow.row().prop(inputs, "view_zoom_method", text="Zoom Method")
        if inputs.view_zoom_method in {'DOLLY', 'CONTINUE'}:
            flow.row().prop(inputs, "view_zoom_axis")
            flow.use_property_split = False
            flow.prop(inputs, "invert_mouse_zoom", text="Invert Mouse Zoom Direction")

        flow.use_property_split = False
        flow.prop(inputs, "invert_zoom_wheel", text="Invert Wheel Zoom Direction")
        flow.prop(inputs, "use_zoom_to_mouse")


class USERPREF_PT_navigation_fly_walk(NavigationPanel, CenterAlignMixIn, Panel):
    bl_label = "Fly & Walk"

    def draw_centered(self, context, layout):
        prefs = context.preferences
        inputs = prefs.inputs

        layout.row().prop(inputs, "navigation_mode", expand=True)


class USERPREF_PT_navigation_fly_walk_navigation(NavigationPanel, CenterAlignMixIn, Panel):
    bl_label = "Walk"
    bl_parent_id = "USERPREF_PT_navigation_fly_walk"
    bl_options = {'DEFAULT_CLOSED'}

    @classmethod
    def poll(cls, context):
        prefs = context.preferences
        return prefs.inputs.navigation_mode == 'WALK'

    def draw_centered(self, context, layout):
        prefs = context.preferences
        inputs = prefs.inputs
        walk = inputs.walk_navigation

        flow = layout.grid_flow(row_major=False, columns=0, even_columns=True, even_rows=False, align=False)

        flow.use_property_split = False
        flow.prop(walk, "use_mouse_reverse")
        flow.use_property_split = True
        flow.prop(walk, "mouse_speed")
        flow.prop(walk, "teleport_time")

        sub = flow.column(align=True)
        sub.prop(walk, "walk_speed")
        sub.prop(walk, "walk_speed_factor")


class USERPREF_PT_navigation_fly_walk_gravity(NavigationPanel, CenterAlignMixIn, Panel):
    bl_label = "Gravity"
    bl_parent_id = "USERPREF_PT_navigation_fly_walk"
    bl_options = {'DEFAULT_CLOSED'}

    @classmethod
    def poll(cls, context):
        prefs = context.preferences
        return prefs.inputs.navigation_mode == 'WALK'

    def draw_header(self, context):
        prefs = context.preferences
        inputs = prefs.inputs
        walk = inputs.walk_navigation

        self.layout.prop(walk, "use_gravity", text="")

    def draw_centered(self, context, layout):
        prefs = context.preferences
        inputs = prefs.inputs
        walk = inputs.walk_navigation

        layout.active = walk.use_gravity

        flow = layout.grid_flow(row_major=False, columns=0, even_columns=True, even_rows=False, align=False)

        flow.prop(walk, "view_height")
        flow.prop(walk, "jump_height")


# Special case, this is only exposed as a popover.
class USERPREF_PT_ndof_settings(Panel):
    bl_label = "3D Mouse Settings"
    bl_space_type = 'TOPBAR'  # dummy.
    bl_region_type = 'HEADER'
    bl_ui_units_x = 12

    @staticmethod
    def draw_settings(layout, props, show_3dview_settings=True):
        col = layout.column()
        col.prop(props, "ndof_sensitivity", text="Pan Sensitivity")
        col.prop(props, "ndof_orbit_sensitivity")
        col.prop(props, "ndof_deadzone")

        layout.separator()

        if show_3dview_settings:
            col = layout.column()
            col.row().prop(props, "ndof_view_navigate_method", expand=True, text="Navigation")
            col.row().prop(props, "ndof_view_rotate_method", expand=True, text="Rotation")

            layout.separator()

        col = layout.column()
        if show_3dview_settings:
            col.prop(props, "ndof_show_guide")
        col.prop(props, "ndof_zoom_invert")
        col.prop(props, "ndof_lock_camera_pan_zoom")
        row = col.row(heading="Pan")
        row.prop(props, "ndof_pan_yz_swap_axis", text="Swap Y and Z Axes")

        layout.separator()

        row = layout.row(heading=("Invert Axis Pan" if show_3dview_settings else "Invert Pan Axis"))
        for text, attr in (
                ("X", "ndof_panx_invert_axis"),
                ("Y", "ndof_pany_invert_axis"),
                ("Z", "ndof_panz_invert_axis"),
        ):
            row.prop(props, attr, text=text, toggle=True)

        if show_3dview_settings:
            row = layout.row(heading="Orbit")
            for text, attr in (
                    ("X", "ndof_rotx_invert_axis"),
                    ("Y", "ndof_roty_invert_axis"),
                    ("Z", "ndof_rotz_invert_axis"),
            ):
                row.prop(props, attr, text=text, toggle=True)

            layout.separator()

            col = layout.column(heading="Fly/Walk")
            col.prop(props, "ndof_lock_horizon")
            col.prop(props, "ndof_fly_helicopter")

    def draw(self, context):
        layout = self.layout
        layout.use_property_split = True
        layout.use_property_decorate = False  # No animation.

        input_prefs = context.preferences.inputs
        is_view3d = context.space_data.type == 'VIEW_3D'
        self.draw_settings(layout, input_prefs, is_view3d)

# -----------------------------------------------------------------------------
# Key-Map Editor Panels


class KeymapPanel:
    bl_space_type = 'PREFERENCES'
    bl_region_type = 'WINDOW'
    bl_context = "keymap"


class USERPREF_MT_keyconfigs(Menu):
    bl_label = "KeyPresets"
    preset_subdir = "keyconfig"
    preset_operator = "preferences.keyconfig_activate"

    def draw(self, context):
        Menu.draw_preset(self, context)


class USERPREF_PT_keymap(KeymapPanel, Panel):
    bl_label = "Keymap"
    bl_options = {'HIDE_HEADER'}

    def draw(self, context):
        from rna_keymap_ui import draw_keymaps

        layout = self.layout

        # import time

        # start = time.time()

        # Keymap Settings
        draw_keymaps(context, layout)

        # print("runtime", time.time() - start)


# -----------------------------------------------------------------------------
# Add-On Panels

class AddOnPanel:
    bl_space_type = 'PREFERENCES'
    bl_region_type = 'WINDOW'
    bl_context = "addons"


class USERPREF_PT_addons(AddOnPanel, Panel):
    bl_label = "Add-ons"
    bl_options = {'HIDE_HEADER'}

    _support_icon_mapping = {
        'OFFICIAL': 'BLENDER',
        'COMMUNITY': 'COMMUNITY',
        'TESTING': 'EXPERIMENTAL',
    }

    @staticmethod
    def is_user_addon(mod, user_addon_paths):
        import os

        if not user_addon_paths:
            for path in (
                    bpy.utils.script_path_user(),
                    bpy.utils.script_path_pref(),
            ):
                if path is not None:
                    user_addon_paths.append(os.path.join(path, "addons"))

        for path in user_addon_paths:
            if bpy.path.is_subdir(mod.__file__, path):
                return True
        return False

    @staticmethod
    def draw_error(layout, message):
        lines = message.split("\n")
        box = layout.box()
        sub = box.row()
        sub.label(text=lines[0])
        sub.label(icon='ERROR')
        for l in lines[1:]:
            box.label(text=l)

    def draw(self, context):
        import os
        import addon_utils

        layout = self.layout

        wm = context.window_manager
        prefs = context.preferences
        used_ext = {ext.module for ext in prefs.addons}

        addon_user_dirs = tuple(
            p for p in (
                os.path.join(prefs.filepaths.script_directory, "addons"),
                bpy.utils.user_resource('SCRIPTS', path="addons"),
            )
            if p
        )

        # collect the categories that can be filtered on
        addons = [
            (mod, addon_utils.module_bl_info(mod))
            for mod in addon_utils.modules(refresh=False)
        ]

        split = layout.split(factor=0.6)

        row = split.row()
        row.prop(wm, "addon_support", expand=True)

        row = split.row(align=True)
        row.operator("preferences.addon_install", icon='IMPORT', text="Install...")
        row.operator("preferences.addon_refresh", icon='FILE_REFRESH', text="Refresh")

        row = layout.row()
        row.prop(prefs.view, "show_addons_enabled_only")
        row.prop(wm, "addon_filter", text="")
        row.prop(wm, "addon_search", text="", icon='VIEWZOOM')

        col = layout.column()

        # set in addon_utils.modules_refresh()
        if addon_utils.error_duplicates:
            box = col.box()
            row = box.row()
            row.label(text="Multiple add-ons with the same name found!")
            row.label(icon='ERROR')
            box.label(text="Delete one of each pair to resolve:")
            for (addon_name, addon_file, addon_path) in addon_utils.error_duplicates:
                box.separator()
                sub_col = box.column(align=True)
                sub_col.label(text=addon_name + ":")
                sub_col.label(text="    " + addon_file)
                sub_col.label(text="    " + addon_path)

        if addon_utils.error_encoding:
            self.draw_error(
                col,
                "One or more addons do not have UTF-8 encoding\n"
                "(see console for details)",
            )

        show_enabled_only = prefs.view.show_addons_enabled_only
        filter = wm.addon_filter
        search = wm.addon_search.lower()
        support = wm.addon_support

        # initialized on demand
        user_addon_paths = []

        for mod, info in addons:
            module_name = mod.__name__

            is_enabled = module_name in used_ext

            if info["support"] not in support:
                continue

            # check if addon should be visible with current filters
            is_visible = (
                (filter == "All") or
                (filter == info["category"]) or
                (filter == "User" and (mod.__file__.startswith(addon_user_dirs)))
            )
            if show_enabled_only:
                is_visible = is_visible and is_enabled

            if is_visible:
                if search and not (
                        (search in info["name"].lower()) or
                        (info["author"] and (search in info["author"].lower())) or
                        ((filter == "All") and (search in info["category"].lower()))
                ):
                    continue

                # Addon UI Code
                col_box = col.column()
                box = col_box.box()
                colsub = box.column()
                row = colsub.row(align=True)

                row.operator(
                    "preferences.addon_expand",
                    icon='DISCLOSURE_TRI_DOWN' if info["show_expanded"] else 'DISCLOSURE_TRI_RIGHT',
                    emboss=False,
                ).module = module_name

                row.operator(
                    "preferences.addon_disable" if is_enabled else "preferences.addon_enable",
                    icon='CHECKBOX_HLT' if is_enabled else 'CHECKBOX_DEHLT', text="",
                    emboss=False,
                ).module = module_name

                sub = row.row()
                sub.active = is_enabled
                sub.label(text="%s: %s" % (info["category"], info["name"]))

                if info["warning"]:
                    sub.label(icon='ERROR')

                # icon showing support level.
                sub.label(icon=self._support_icon_mapping.get(info["support"], 'QUESTION'))

                # Expanded UI (only if additional info is available)
                if info["show_expanded"]:
                    if info["description"]:
                        split = colsub.row().split(factor=0.15)
                        split.label(text="Description:")
                        split.label(text=info["description"])
                    if info["location"]:
                        split = colsub.row().split(factor=0.15)
                        split.label(text="Location:")
                        split.label(text=info["location"])
                    if mod:
                        split = colsub.row().split(factor=0.15)
                        split.label(text="File:")
                        split.label(text=mod.__file__, translate=False)
                    if info["author"]:
                        split = colsub.row().split(factor=0.15)
                        split.label(text="Author:")
                        split.label(text=info["author"], translate=False)
                    if info["version"]:
                        split = colsub.row().split(factor=0.15)
                        split.label(text="Version:")
                        split.label(text=".".join(str(x) for x in info["version"]), translate=False)
                    if info["warning"]:
                        split = colsub.row().split(factor=0.15)
                        split.label(text="Warning:")
                        split.label(text="  " + info["warning"], icon='ERROR')

                    user_addon = USERPREF_PT_addons.is_user_addon(mod, user_addon_paths)
                    tot_row = bool(info["doc_url"]) + bool(user_addon)

                    if tot_row:
                        split = colsub.row().split(factor=0.15)
                        split.label(text="Internet:")
                        sub = split.row()
                        if info["doc_url"]:
                            sub.operator(
                                "wm.url_open", text="Documentation", icon='HELP',
                            ).url = info["doc_url"]
                        # Only add "Report a Bug" button if tracker_url is set
                        # or the add-on is bundled (use official tracker then).
                        if info.get("tracker_url"):
                            sub.operator(
                                "wm.url_open", text="Report a Bug", icon='URL',
                            ).url = info["tracker_url"]
                        elif not user_addon:
                            addon_info = (
                                "Name: %s %s\n"
                                "Author: %s\n"
                            ) % (info["name"], str(info["version"]), info["author"])
                            props = sub.operator(
                                "wm.url_open_preset", text="Report a Bug", icon='URL',
                            )
                            props.type = 'BUG_ADDON'
                            props.id = addon_info
                        if user_addon:
                            sub.operator(
                                "preferences.addon_remove", text="Remove", icon='CANCEL',
                            ).module = mod.__name__

                    # Show addon user preferences
                    if is_enabled:
                        addon_preferences = prefs.addons[module_name].preferences
                        if addon_preferences is not None:
                            draw = getattr(addon_preferences, "draw", None)
                            if draw is not None:
                                addon_preferences_class = type(addon_preferences)
                                box_prefs = col_box.box()
                                box_prefs.label(text="Preferences:")
                                addon_preferences_class.layout = box_prefs
                                try:
                                    draw(context)
                                except:
                                    import traceback
                                    traceback.print_exc()
                                    box_prefs.label(text="Error (see console)", icon='ERROR')
                                del addon_preferences_class.layout

        # Append missing scripts
        # First collect scripts that are used but have no script file.
        module_names = {mod.__name__ for mod, info in addons}
        missing_modules = {ext for ext in used_ext if ext not in module_names}

        if missing_modules and filter in {"All", "Enabled"}:
            col.column().separator()
            col.column().label(text="Missing script files")

            module_names = {mod.__name__ for mod, info in addons}
            for module_name in sorted(missing_modules):
                is_enabled = module_name in used_ext
                # Addon UI Code
                box = col.column().box()
                colsub = box.column()
                row = colsub.row(align=True)

                row.label(text="", icon='ERROR')

                if is_enabled:
                    row.operator(
                        "preferences.addon_disable", icon='CHECKBOX_HLT', text="", emboss=False,
                    ).module = module_name

                row.label(text=module_name, translate=False)


# -----------------------------------------------------------------------------
# Studio Light Panels

class StudioLightPanel:
    bl_space_type = 'PREFERENCES'
    bl_region_type = 'WINDOW'
    bl_context = "lights"


class StudioLightPanelMixin:

    def _get_lights(self, prefs):
        return [light for light in prefs.studio_lights if light.is_user_defined and light.type == self.sl_type]

    def draw(self, context):
        layout = self.layout
        prefs = context.preferences
        lights = self._get_lights(prefs)

        self.draw_light_list(layout, lights)

    def draw_light_list(self, layout, lights):
        if lights:
            flow = layout.grid_flow(row_major=False, columns=4, even_columns=True, even_rows=True, align=False)
            for studio_light in lights:
                self.draw_studio_light(flow, studio_light)
        else:
            layout.label(text=iface_("No custom %s configured") % self.bl_label)

    def draw_studio_light(self, layout, studio_light):
        box = layout.box()
        row = box.row()

        row.template_icon(layout.icon(studio_light), scale=3.0)
        col = row.column()
        op = col.operator("preferences.studiolight_uninstall", text="", icon='REMOVE')
        op.index = studio_light.index

        if studio_light.type == 'STUDIO':
            op = col.operator("preferences.studiolight_copy_settings", text="", icon='IMPORT')
            op.index = studio_light.index

        box.label(text=studio_light.name)


class USERPREF_PT_studiolight_matcaps(StudioLightPanel, StudioLightPanelMixin, Panel):
    bl_label = "MatCaps"
    sl_type = 'MATCAP'

    def draw_header_preset(self, _context):
        layout = self.layout
        layout.operator("preferences.studiolight_install", icon='IMPORT', text="Install...").type = 'MATCAP'
        layout.separator()


class USERPREF_PT_studiolight_world(StudioLightPanel, StudioLightPanelMixin, Panel):
    bl_label = "HDRIs"
    sl_type = 'WORLD'

    def draw_header_preset(self, _context):
        layout = self.layout
        layout.operator("preferences.studiolight_install", icon='IMPORT', text="Install...").type = 'WORLD'
        layout.separator()


class USERPREF_PT_studiolight_lights(StudioLightPanel, StudioLightPanelMixin, Panel):
    bl_label = "Studio Lights"
    sl_type = 'STUDIO'

    def draw_header_preset(self, _context):
        layout = self.layout
        op = layout.operator("preferences.studiolight_install", icon='IMPORT', text="Install...")
        op.type = 'STUDIO'
        op.filter_glob = ".sl"
        layout.separator()


class USERPREF_PT_studiolight_light_editor(StudioLightPanel, Panel):
    bl_label = "Editor"
    bl_parent_id = "USERPREF_PT_studiolight_lights"
    bl_options = {'DEFAULT_CLOSED'}

    @staticmethod
    def opengl_light_buttons(layout, light):

        col = layout.column()
        col.active = light.use

        col.use_property_split = False
        col.prop(light, "use", text="Use Light")
        col.use_property_split = True
        col.prop(light, "diffuse_color", text="Diffuse")
        col.prop(light, "specular_color", text="Specular")
        col.prop(light, "smooth")
        col.prop(light, "direction")

    def draw(self, context):
        layout = self.layout

        prefs = context.preferences
        system = prefs.system

        row = layout.row()
        row.prop(system, "use_studio_light_edit", toggle=True)
        row.operator("preferences.studiolight_new", text="Save as Studio light", icon='FILE_TICK')

        layout.separator()

        layout.use_property_split = True
        column = layout.split()
        column.active = system.use_studio_light_edit

        light = system.solid_lights[0]
        colsplit = column.split(factor=0.85)
        self.opengl_light_buttons(colsplit, light)

        light = system.solid_lights[1]
        colsplit = column.split(factor=0.85)
        self.opengl_light_buttons(colsplit, light)

        light = system.solid_lights[2]
        colsplit = column.split(factor=0.85)
        self.opengl_light_buttons(colsplit, light)

        light = system.solid_lights[3]
        self.opengl_light_buttons(column, light)

        layout.separator()

        layout.prop(system, "light_ambient")


# -----------------------------------------------------------------------------
# Experimental Panels

class ExperimentalPanel:
    bl_space_type = 'PREFERENCES'
    bl_region_type = 'WINDOW'
    bl_context = "experimental"

    url_prefix = "https://developer.blender.org/"

    @classmethod
    def poll(cls, _context):
        return bpy.app.version_cycle == 'alpha'

    def _draw_items(self, context, items):
        prefs = context.preferences
        experimental = prefs.experimental

        layout = self.layout
        layout.use_property_split = False
        layout.use_property_decorate = False

        for prop_keywords, reference in items:
            split = layout.split(factor=0.66)
            col = split.split()
            col.prop(experimental, **prop_keywords)

            if reference:
                if type(reference) is tuple:
                    url_ext = reference[0]
                    text = reference[1]
                else:
                    url_ext = reference
                    text = reference

                col = split.split()
                col.operator("wm.url_open", text=text, icon='URL').url = self.url_prefix + url_ext


"""
# Example panel, leave it here so we always have a template to follow even
# after the features are gone from the experimental panel.

class USERPREF_PT_experimental_virtual_reality(ExperimentalPanel, Panel):
    bl_label = "Virtual Reality"

    def draw(self, context):
        self._draw_items(
            context, (
                ({"property": "use_virtual_reality_scene_inspection"}, "T71347"),
                ({"property": "use_virtual_reality_immersive_drawing"}, "T71348"),
            )
        )
"""

class USERPREF_PT_experimental_ui(ExperimentalPanel, Panel):
    bl_label = "UI"

    def draw(self, context):
        self._draw_items(
            context, (
                ({"property": "use_menu_search"}, "T74157"),
            ),
        )


class USERPREF_PT_experimental_new_features(ExperimentalPanel, Panel):
    bl_label = "New Features"

    def draw(self, context):
        self._draw_items(
            context, (
                ({"property": "use_sculpt_tools_tilt"}, "T82877"),
                ({"property": "use_extended_asset_browser"}, ("project/view/130/", "Project Page")),
                ({"property": "use_override_templates"}, ("T73318", "Milestone 4")),
            ),
        )


class USERPREF_PT_experimental_prototypes(ExperimentalPanel, Panel):
    bl_label = "Prototypes"

    def draw(self, context):
        self._draw_items(
            context, (
                ({"property": "use_new_curves_tools"}, "T68981"),
                ({"property": "use_new_point_cloud_type"}, "T75717"),
                ({"property": "use_sculpt_texture_paint"}, "T96225"),
                ({"property": "use_full_frame_compositor"}, "T88150"),
                ({"property": "enable_eevee_next"}, "T93220"),
                ({"property": "use_draw_manager_acquire_lock"}, "T98016"),
                ({"property": "use_override_new_fully_editable"}, None),
            ),
        )


# Keep this as tweaks can be useful to restore.
"""
class USERPREF_PT_experimental_tweaks(ExperimentalPanel, Panel):
    bl_label = "Tweaks"

    def draw(self, context):
        self._draw_items(
            context, (
                ({"property": "use_select_nearest_on_first_click"}, "T96752"),
            ),
        )

"""


class USERPREF_PT_experimental_debugging(ExperimentalPanel, Panel):
    bl_label = "Debugging"

    @classmethod
    def poll(cls, _context):
        # Unlike the other experimental panels, the debugging one is always visible
        # even in beta or release.
        return True

    def draw(self, context):
        self._draw_items(
            context, (
                ({"property": "use_undo_legacy"}, "T60695"),
                ({"property": "override_auto_resync"}, "T83811"),
                ({"property": "use_cycles_debug"}, None),
                ({"property": "show_asset_debug_info"}, None),
                ({"property": "use_asset_indexing"}, None),
            ),
        )


# -----------------------------------------------------------------------------
# Class Registration

# Order of registration defines order in UI,
# so dynamically generated classes are 'injected' in the intended order.
classes = (
    USERPREF_PT_theme_user_interface,
    *ThemeGenericClassGenerator.generate_panel_classes_for_wcols(),
    USERPREF_HT_header,
    USERPREF_PT_navigation_bar,
    USERPREF_PT_save_preferences,
    USERPREF_MT_editor_menus,
    USERPREF_MT_view,
    USERPREF_MT_save_load,

    USERPREF_PT_interface_display,
    USERPREF_PT_interface_editors,
    USERPREF_PT_interface_temporary_windows,
    USERPREF_PT_interface_statusbar,
    USERPREF_PT_interface_translation,
    USERPREF_PT_interface_text,
    USERPREF_PT_interface_menus,
    USERPREF_PT_interface_menus_mouse_over,
    USERPREF_PT_interface_menus_pie,

    USERPREF_PT_viewport_display,
    USERPREF_PT_viewport_quality,
    USERPREF_PT_viewport_textures,
    USERPREF_PT_viewport_selection,
    USERPREF_PT_viewport_subdivision,

    USERPREF_PT_edit_objects,
    USERPREF_PT_edit_objects_new,
    USERPREF_PT_edit_objects_duplicate_data,
    USERPREF_PT_edit_cursor,
    USERPREF_PT_edit_annotations,
    USERPREF_PT_edit_weight_paint,
    USERPREF_PT_edit_gpencil,
    USERPREF_PT_edit_text_editor,
    USERPREF_PT_edit_misc,

    USERPREF_PT_animation_timeline,
    USERPREF_PT_animation_keyframes,
    USERPREF_PT_animation_autokey,
    USERPREF_PT_animation_fcurves,

    USERPREF_PT_system_cycles_devices,
    USERPREF_PT_system_os_settings,
    USERPREF_PT_system_memory,
    USERPREF_PT_system_video_sequencer,
    USERPREF_PT_system_sound,

    USERPREF_MT_interface_theme_presets,
    USERPREF_PT_theme,
    USERPREF_PT_theme_interface_state,
    USERPREF_PT_theme_interface_styles,
    USERPREF_PT_theme_interface_gizmos,
    USERPREF_PT_theme_interface_transparent_checker,
    USERPREF_PT_theme_interface_icons,
    USERPREF_PT_theme_text_style,
    USERPREF_PT_theme_bone_color_sets,
    USERPREF_PT_theme_collection_colors,
    USERPREF_PT_theme_strip_colors,

    USERPREF_PT_file_paths_data,
    USERPREF_PT_file_paths_render,
    USERPREF_PT_file_paths_applications,
    USERPREF_PT_file_paths_development,
    USERPREF_PT_file_paths_asset_libraries,

    USERPREF_PT_saveload_blend,
    USERPREF_PT_saveload_blend_autosave,
    USERPREF_PT_saveload_autorun,
    USERPREF_PT_saveload_file_browser,

    USERPREF_MT_keyconfigs,

    USERPREF_PT_input_keyboard,
    USERPREF_PT_input_mouse,
    USERPREF_PT_input_tablet,
    USERPREF_PT_input_ndof,
    USERPREF_PT_navigation_orbit,
    USERPREF_PT_navigation_zoom,
    USERPREF_PT_navigation_fly_walk,
    USERPREF_PT_navigation_fly_walk_navigation,
    USERPREF_PT_navigation_fly_walk_gravity,

    USERPREF_PT_keymap,
    USERPREF_PT_addons,

    USERPREF_PT_studiolight_lights,
    USERPREF_PT_studiolight_light_editor,
    USERPREF_PT_studiolight_matcaps,
    USERPREF_PT_studiolight_world,

    # Popovers.
    USERPREF_PT_ndof_settings,

    USERPREF_PT_experimental_new_features,
    USERPREF_PT_experimental_prototypes,
    # USERPREF_PT_experimental_tweaks,
    USERPREF_PT_experimental_debugging,

    # Add dynamically generated editor theme panels last,
    # so they show up last in the theme section.
    *ThemeGenericClassGenerator.generate_panel_classes_from_theme_areas(),
)

if __name__ == "__main__":  # only for live edit.
    from bpy.utils import register_class
    for cls in classes:
        register_class(cls)<|MERGE_RESOLUTION|>--- conflicted
+++ resolved
@@ -1555,7 +1555,6 @@
         prefs = context.preferences
         paths = prefs.filepaths
 
-<<<<<<< HEAD
         flow = layout.grid_flow(row_major=False, columns=0, even_columns=True, even_rows=False, align=False)
 
         flow.use_property_split = False
@@ -1563,15 +1562,6 @@
         flow.prop(paths, "show_hidden_files_datablocks")
         flow.prop(paths, "show_recent_locations")
         flow.prop(paths, "show_system_bookmarks")
-=======
-        col = layout.column(heading="Show Locations")
-        col.prop(paths, "show_recent_locations", text="Recent")
-        col.prop(paths, "show_system_bookmarks", text="System")
-
-        col = layout.column(heading="Defaults")
-        col.prop(paths, "use_filter_files")
-        col.prop(paths, "show_hidden_files_datablocks")
->>>>>>> 8358cc79
 
 
 # -----------------------------------------------------------------------------
