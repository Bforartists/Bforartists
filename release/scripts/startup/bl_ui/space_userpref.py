--- conflicted
+++ resolved
@@ -113,15 +113,10 @@
         app_template = prefs.app_template
         if app_template:
             display_name = bpy.path.display_name(iface_(app_template))
-<<<<<<< HEAD
             layout.operator("wm.read_factory_userpref", text="Load Factory Preferences", icon="LOAD_FACTORY")
-            props = layout.operator("wm.read_factory_userpref", text="Load Factory %s Preferences" % display_name, icon="LOAD_FACTORY")
-=======
-            layout.operator("wm.read_factory_userpref", text="Load Factory Blender Preferences")
             props = layout.operator("wm.read_factory_userpref",
-                                    text=iface_("Load Factory %s Preferences") % display_name,
+                                    text=iface_("Load Factory %s Preferences") % display_name, icon="LOAD_FACTORY",
                                     translate=False)
->>>>>>> 8adca331
             props.use_factory_startup_app_template_only = True
             del display_name
         else:
