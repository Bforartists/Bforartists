--- conflicted
+++ resolved
@@ -745,19 +745,14 @@
         prefs = context.preferences
         view = prefs.view
 
-<<<<<<< HEAD
-        flow = layout.grid_flow(row_major=False, columns=0, even_columns=True, even_rows=False, align=False)
+        flow = layout.grid_flow(row_major=False, columns=0, even_columns=True, even_rows=False, align=False)
+
+        flow.label(text = "Text Info Overlay")
 
         flow.use_property_split = False
         flow.prop(view, "show_object_info", text="Object Info")
         flow.prop(view, "show_view_name", text="View Name")
-        flow.prop(view, "show_playback_fps", text="Playback FPS")
-=======
-        col = layout.column(heading="Text Info Overlay")
-        col.prop(view, "show_object_info", text="Object Info")
-        col.prop(view, "show_view_name", text="View Name")
-        col.prop(view, "show_playback_fps", text="Playback Frame Rate (FPS)")
->>>>>>> 1bd68a54
+        flow.prop(view, "show_playback_fps", text="Playback Frame Rate (FPS)")
 
         layout.separator()
 
