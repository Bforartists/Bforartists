--- conflicted
+++ resolved
@@ -226,13 +226,9 @@
 
         flow = layout.grid_flow(row_major=False, columns=0, even_columns=True, even_rows=False, align=False)
 
-<<<<<<< HEAD
         flow.use_property_split = False
-        flow.prop(view, "use_text_antialiasing", text="Anti-aliasing")
+        flow.prop(view, "use_text_antialiasing", text="Anti-Aliasing")
         flow.use_property_split = True
-=======
-        flow.prop(view, "use_text_antialiasing", text="Anti-Aliasing")
->>>>>>> 5d8e71dd
         sub = flow.column()
         sub.active = view.use_text_antialiasing
         sub.prop(view, "text_hinting", text="Hinting")
