# ##### BEGIN GPL LICENSE BLOCK #####
#
#  This program is free software; you can redistribute it and/or
#  modify it under the terms of the GNU General Public License
#  as published by the Free Software Foundation; either version 2
#  of the License, or (at your option) any later version.
#
#  This program is distributed in the hope that it will be useful,
#  but WITHOUT ANY WARRANTY; without even the implied warranty of
#  MERCHANTABILITY or FITNESS FOR A PARTICULAR PURPOSE.  See the
#  GNU General Public License for more details.
#
#  You should have received a copy of the GNU General Public License
#  along with this program; if not, write to the Free Software Foundation,
#  Inc., 51 Franklin Street, Fifth Floor, Boston, MA 02110-1301, USA.
#
# ##### END GPL LICENSE BLOCK #####

# <pep8 compliant>
import bpy
from bpy.types import (
    Header,
    Menu,
    Panel,
)
from bpy.app.translations import pgettext_iface as iface_
from bpy.app.translations import contexts as i18n_contexts


# -----------------------------------------------------------------------------
# Main Header

class USERPREF_HT_header(Header):
    bl_space_type = 'PREFERENCES'

    @staticmethod
    def draw_buttons(layout, context):
        prefs = context.preferences

        layout.scale_x = 1.0
        layout.scale_y = 1.0
        layout.operator_context = 'EXEC_AREA'

        row = layout.row()
        row.menu("USERPREF_MT_save_load", text="", icon='COLLAPSEMENU')

        if prefs.use_preferences_save and (not bpy.app.use_userpref_skip_save_on_exit):
            pass
        else:
            # Show '*' to let users know the preferences have been modified.
            row.operator(
                "wm.save_userpref",
                text="Save Preferences{:s}".format(" *" if prefs.is_dirty else ""),
            )

    def draw(self, context):
        layout = self.layout
        layout.operator_context = 'EXEC_AREA'

        layout.template_header()

        layout.separator_spacer()
        self.draw_buttons(layout, context)


# -----------------------------------------------------------------------------
# Main Navigation Bar

class USERPREF_PT_navigation_bar(Panel):
    bl_label = "Preferences Navigation"
    bl_space_type = 'PREFERENCES'
    bl_region_type = 'NAVIGATION_BAR'
    bl_options = {'HIDE_HEADER'}

    def draw(self, context):
        layout = self.layout

        prefs = context.preferences

        col = layout.column()

        col.scale_x = 1.3
        col.scale_y = 1.3
        col.prop(prefs, "active_section", expand=True)


class USERPREF_MT_save_load(Menu):
    bl_label = "Save & Load"

    def draw(self, context):
        layout = self.layout

        prefs = context.preferences

        row = layout.row()
        row.active = not bpy.app.use_userpref_skip_save_on_exit
        row.prop(prefs, "use_preferences_save", text="Auto-Save Preferences")

        layout.separator()

        layout.operator_context = 'EXEC_AREA'
        if prefs.use_preferences_save:
            layout.operator("wm.save_userpref", text="Save Preferences")
        sub_revert = layout.column(align=True)
        sub_revert.active = prefs.is_dirty
        sub_revert.operator("wm.read_userpref", text="Revert to Saved Preferences")

        layout.operator_context = 'INVOKE_AREA'
        layout.operator("wm.read_factory_userpref", text="Load Factory Preferences")


class USERPREF_PT_save_preferences(Panel):
    bl_label = "Save Preferences"
    bl_space_type = 'PREFERENCES'
    bl_region_type = 'EXECUTE'
    bl_options = {'HIDE_HEADER'}

    @classmethod
    def poll(cls, context):
        # Hide when header is visible
        for region in context.area.regions:
            if region.type == 'HEADER' and region.height <= 1:
                return True

        return False

    def draw(self, context):
        layout = self.layout
        layout.operator_context = 'EXEC_AREA'

        layout.scale_x = 1.3
        layout.scale_y = 1.3

        USERPREF_HT_header.draw_buttons(layout, context)


# -----------------------------------------------------------------------------
# Min-In Helpers

# Panel mix-in.
class CenterAlignMixIn:
    """
    Base class for panels to center align contents with some horizontal margin.
    Deriving classes need to implement a ``draw_centered(context, layout)`` function.
    """

    def draw(self, context):
        layout = self.layout
        width = context.region.width
        ui_scale = context.preferences.system.ui_scale
        # No horizontal margin if region is rather small.
        is_wide = width > (350 * ui_scale)

        layout.use_property_split = True
        layout.use_property_decorate = False  # No animation.

        row = layout.row()
        if is_wide:
            row.label()  # Needed so col below is centered.

        col = row.column()
        col.ui_units_x = 50

        # Implemented by sub-classes.
        self.draw_centered(context, col)

        if is_wide:
            row.label()  # Needed so col above is centered.


# -----------------------------------------------------------------------------
# Interface Panels

class InterfacePanel:
    bl_space_type = 'PREFERENCES'
    bl_region_type = 'WINDOW'
    bl_context = "interface"


class USERPREF_PT_interface_display(InterfacePanel, CenterAlignMixIn, Panel):
    bl_label = "Display"

    def draw_centered(self, context, layout):
        prefs = context.preferences
        view = prefs.view

        flow = layout.grid_flow(row_major=False, columns=0, even_columns=True, even_rows=False, align=False)

        flow.prop(view, "ui_scale", text="Resolution Scale")
        flow.prop(view, "ui_line_width", text="Line Width")

        layout.separator()

        flow = layout.grid_flow(row_major=False, columns=0, even_columns=True, even_rows=False, align=False)

        flow.use_property_split = False
        flow.prop(view, "show_splash", text="Splash Screen")
        flow.prop(view, "show_tooltips")
        flow.prop(view, "show_tooltips_python")
        flow.prop(view, "show_developer_ui")
        flow.prop(view, "show_large_cursors")


class USERPREF_PT_interface_text(InterfacePanel, CenterAlignMixIn, Panel):
    bl_label = "Text Rendering"
    bl_options = {'DEFAULT_CLOSED'}

    def draw_centered(self, context, layout):
        prefs = context.preferences
        view = prefs.view

        flow = layout.grid_flow(row_major=False, columns=0, even_columns=True, even_rows=False, align=False)

        flow.use_property_split = False
        flow.prop(view, "use_text_antialiasing", text="Anti-aliasing")
        flow.use_property_split = True
        sub = flow.column()
        sub.active = view.use_text_antialiasing
        sub.prop(view, "text_hinting", text="Hinting")

        flow.prop(view, "font_path_ui")
        flow.prop(view, "font_path_ui_mono")


class USERPREF_PT_interface_translation(InterfacePanel, CenterAlignMixIn, Panel):
    bl_label = "Translation"
    bl_translation_context = i18n_contexts.id_windowmanager

    @classmethod
    def poll(cls, context):
        return bpy.app.build_options.international

    def draw_header(self, context):
        prefs = context.preferences
        view = prefs.view

        self.layout.prop(view, "use_international_fonts", text="")

    def draw_centered(self, context, layout):
        prefs = context.preferences
        view = prefs.view

        layout.active = view.use_international_fonts

        layout.prop(view, "language")

        flow = layout.grid_flow(row_major=False, columns=0, even_columns=True, even_rows=False, align=False)

        flow.use_property_split = False
        flow.prop(view, "use_translate_tooltips", text="Tooltips")
        flow.prop(view, "use_translate_interface", text="Interface")
        flow.prop(view, "use_translate_new_dataname", text="New Data")


class USERPREF_PT_interface_editors(InterfacePanel, CenterAlignMixIn, Panel):
    bl_label = "Editors"

    def draw_centered(self, context, layout):
        prefs = context.preferences
        view = prefs.view
        system = prefs.system

        flow = layout.grid_flow(row_major=False, columns=0, even_columns=True, even_rows=False, align=False)

        flow.use_property_split = False
        flow.prop(system, "use_region_overlap")
        flow.prop(view, "show_layout_ui", text="Corner Splitting")
        flow.prop(view, "show_navigate_ui")
        
        flow.use_property_split = True      
        flow.prop(view, "color_picker_type")
        flow.row().prop(view, "header_align")
        flow.prop(view, "factor_display_type")


class USERPREF_PT_interface_temporary_windows(InterfacePanel, CenterAlignMixIn, Panel):
    bl_label = "Temporary Windows"
    bl_parent_id = "USERPREF_PT_interface_editors"
    bl_options = {'DEFAULT_CLOSED'}

    def draw_centered(self, context, layout):
        prefs = context.preferences
        view = prefs.view

        flow = layout.grid_flow(row_major=False, columns=0, even_columns=True, even_rows=False, align=False)

        flow.prop(view, "render_display_type", text="Render in")
        flow.prop(view, "filebrowser_display_type", text="File Browser")


class USERPREF_PT_interface_menus(InterfacePanel, Panel):
    bl_label = "Menus"
    bl_options = {'DEFAULT_CLOSED'}

    def draw(self, context):
        pass


class USERPREF_PT_interface_menus_mouse_over(InterfacePanel, CenterAlignMixIn, Panel):
    bl_label = "Open on Mouse Over"
    bl_parent_id = "USERPREF_PT_interface_menus"

    def draw_header(self, context):
        prefs = context.preferences
        view = prefs.view

        self.layout.prop(view, "use_mouse_over_open", text="")

    def draw_centered(self, context, layout):
        prefs = context.preferences
        view = prefs.view

        layout.active = view.use_mouse_over_open

        flow = layout.grid_flow(row_major=False, columns=0, even_columns=True, even_rows=False, align=False)

        flow.prop(view, "open_toplevel_delay", text="Top Level")
        flow.prop(view, "open_sublevel_delay", text="Sub Level")


class USERPREF_PT_interface_menus_pie(InterfacePanel, CenterAlignMixIn, Panel):
    bl_label = "Pie Menus"
    bl_parent_id = "USERPREF_PT_interface_menus"

    def draw_centered(self, context, layout):
        prefs = context.preferences
        view = prefs.view

        flow = layout.grid_flow(row_major=False, columns=0, even_columns=True, even_rows=False, align=False)

        flow.prop(view, "pie_animation_timeout")
        flow.prop(view, "pie_tap_timeout")
        flow.prop(view, "pie_initial_timeout")
        flow.prop(view, "pie_menu_radius")
        flow.prop(view, "pie_menu_threshold")
        flow.prop(view, "pie_menu_confirm")


# -----------------------------------------------------------------------------
# Editing Panels

class EditingPanel:
    bl_space_type = 'PREFERENCES'
    bl_region_type = 'WINDOW'
    bl_context = "editing"


class USERPREF_PT_edit_objects(EditingPanel, Panel):
    bl_label = "Objects"

    def draw(self, context):
        pass


class USERPREF_PT_edit_objects_new(EditingPanel, CenterAlignMixIn, Panel):
    bl_label = "New Objects"
    bl_parent_id = "USERPREF_PT_edit_objects"

    def draw_centered(self, context, layout):
        prefs = context.preferences
        edit = prefs.edit

        flow = layout.grid_flow(row_major=False, columns=0, even_columns=True, even_rows=False, align=False)

        flow.prop(edit, "material_link", text="Link Materials to")
        flow.prop(edit, "object_align", text="Align to")

        flow.use_property_split = False
        flow.prop(edit, "use_enter_edit_mode", text="Enter Edit Mode")


class USERPREF_PT_edit_objects_duplicate_data(EditingPanel, CenterAlignMixIn, Panel):
    bl_label = "Duplicate Data"
    bl_parent_id = "USERPREF_PT_edit_objects"

    def draw_centered(self, context, layout):
        prefs = context.preferences
        edit = prefs.edit
        layout.use_property_split = False

        flow = layout.grid_flow(row_major=False, columns=0, even_columns=True, even_rows=False, align=True)

        col = flow.column()
        col.prop(edit, "use_duplicate_action", text="Action")
        col.prop(edit, "use_duplicate_armature", text="Armature")
        col.prop(edit, "use_duplicate_curve", text="Curve")
        # col.prop(edit, "use_duplicate_fcurve", text="F-Curve")  # Not implemented.
        col.prop(edit, "use_duplicate_light", text="Light")
        col.prop(edit, "use_duplicate_lightprobe", text="Light Probe")
        col = flow.column()
        col.prop(edit, "use_duplicate_material", text="Material")
        col.prop(edit, "use_duplicate_mesh", text="Mesh")
        col.prop(edit, "use_duplicate_metaball", text="Metaball")
        col.prop(edit, "use_duplicate_particle", text="Particle")
        col = flow.column()
        col.prop(edit, "use_duplicate_surface", text="Surface")
        col.prop(edit, "use_duplicate_text", text="Text")
        # col.prop(edit, "use_duplicate_texture", text="Texture")  # Not implemented.
        col.prop(edit, "use_duplicate_grease_pencil", text="Grease Pencil")


class USERPREF_PT_edit_cursor(EditingPanel, CenterAlignMixIn, Panel):
    bl_label = "3D Cursor"

    def draw_centered(self, context, layout):
        prefs = context.preferences
        edit = prefs.edit

        flow = layout.grid_flow(row_major=False, columns=0, even_columns=True, even_rows=False, align=False)

        flow.use_property_split = False
        flow.prop(edit, "use_mouse_depth_cursor")
        flow.prop(edit, "use_cursor_lock_adjust")


class USERPREF_PT_edit_gpencil(EditingPanel, CenterAlignMixIn, Panel):
    bl_label = "Grease Pencil"
    bl_options = {'DEFAULT_CLOSED'}

    def draw_centered(self, context, layout):
        prefs = context.preferences
        edit = prefs.edit

        flow = layout.grid_flow(row_major=False, columns=0, even_columns=True, even_rows=False, align=False)

        flow.prop(edit, "grease_pencil_manhattan_distance", text="Manhattan Distance")
        flow.prop(edit, "grease_pencil_euclidean_distance", text="Euclidean Distance")


class USERPREF_PT_edit_annotations(EditingPanel, CenterAlignMixIn, Panel):
    bl_label = "Annotations"

    def draw_centered(self, context, layout):
        prefs = context.preferences
        edit = prefs.edit

        flow = layout.grid_flow(row_major=False, columns=0, even_columns=True, even_rows=False, align=False)

        flow.prop(edit, "grease_pencil_default_color", text="Default Color")
        flow.prop(edit, "grease_pencil_eraser_radius", text="Eraser Radius")


class USERPREF_PT_edit_weight_paint(EditingPanel, CenterAlignMixIn, Panel):
    bl_label = "Weight Paint"
    bl_options = {'DEFAULT_CLOSED'}

    def draw_centered(self, context, layout):
        prefs = context.preferences
        view = prefs.view

        layout.use_property_split = False
        layout.prop(view, "use_weight_color_range", text="Use Custom Colors")
        layout.use_property_split = True

        col = layout.column()
        col.active = view.use_weight_color_range
        col.template_color_ramp(view, "weight_color_range", expand=True)


class USERPREF_PT_edit_misc(EditingPanel, CenterAlignMixIn, Panel):
    bl_label = "Miscellaneous"
    bl_options = {'DEFAULT_CLOSED'}

    def draw_centered(self, context, layout):
        prefs = context.preferences
        edit = prefs.edit

        flow = layout.grid_flow(row_major=False, columns=0, even_columns=True, even_rows=False, align=False)

        flow.prop(edit, "sculpt_paint_overlay_color", text="Sculpt Overlay Color")
        flow.prop(edit, "node_margin", text="Node Auto-offset Margin")


# -----------------------------------------------------------------------------
# Animation Panels

class AnimationPanel:
    bl_space_type = 'PREFERENCES'
    bl_region_type = 'WINDOW'
    bl_context = "animation"


class USERPREF_PT_animation_timeline(AnimationPanel, CenterAlignMixIn, Panel):
    bl_label = "Timeline"

    def draw_centered(self, context, layout):
        prefs = context.preferences
        view = prefs.view
        edit = prefs.edit

        flow = layout.grid_flow(row_major=False, columns=0, even_columns=True, even_rows=False, align=False)
        flow.use_property_split = False
        flow.prop(edit, "use_negative_frames")
        flow.use_property_split = True

        layout.separator()

        flow = layout.grid_flow(row_major=False, columns=0, even_columns=True, even_rows=False, align=False)

        flow.prop(view, "view2d_grid_spacing_min", text="Minimum Grid Spacing")
        flow.prop(view, "timecode_style")
        flow.prop(view, "view_frame_type")
        if view.view_frame_type == 'SECONDS':
            flow.prop(view, "view_frame_seconds")
        elif view.view_frame_type == 'KEYFRAMES':
            flow.prop(view, "view_frame_keyframes")


class USERPREF_PT_animation_keyframes(AnimationPanel, CenterAlignMixIn, Panel):
    bl_label = "Keyframes"

    def draw_centered(self, context, layout):
        prefs = context.preferences
        edit = prefs.edit

        flow = layout.grid_flow(row_major=False, columns=0, even_columns=True, even_rows=False, align=False)

        flow.use_property_split = False
        flow.prop(edit, "use_visual_keying")
        flow.prop(edit, "use_keyframe_insert_needed", text="Only Insert Needed")


class USERPREF_PT_animation_autokey(AnimationPanel, CenterAlignMixIn, Panel):
    bl_label = "Auto-Keyframing"
    bl_parent_id = "USERPREF_PT_animation_keyframes"

    def draw_centered(self, context, layout):
        prefs = context.preferences
        edit = prefs.edit

        flow = layout.grid_flow(row_major=False, columns=0, even_columns=True, even_rows=False, align=False)

        flow.use_property_split = False
        flow.prop(edit, "use_auto_keying_warning", text="Show Warning")
        flow.prop(edit, "use_keyframe_insert_available", text="Only Insert Available")
        flow.prop(edit, "use_auto_keying", text="Enable in New Scenes")


class USERPREF_PT_animation_fcurves(AnimationPanel, CenterAlignMixIn, Panel):
    bl_label = "F-Curves"

    def draw_centered(self, context, layout):
        prefs = context.preferences
        edit = prefs.edit

        flow = layout.grid_flow(row_major=False, columns=0, even_columns=True, even_rows=False, align=False)

        flow.prop(edit, "fcurve_unselected_alpha", text="F-Curve Visibility")
        flow.prop(edit, "fcurve_new_auto_smoothing", text="Default Smoothing Mode")
        flow.prop(edit, "keyframe_new_interpolation_type", text="Default Interpolation")
        flow.prop(edit, "keyframe_new_handle_type", text="Default Handles")
        flow.use_property_split = False
        flow.prop(edit, "use_insertkey_xyz_to_rgb", text="XYZ to RGB")


# -----------------------------------------------------------------------------
# System Panels

class SystemPanel:
    bl_space_type = 'PREFERENCES'
    bl_region_type = 'WINDOW'
    bl_context = "system"


class USERPREF_PT_system_sound(SystemPanel, CenterAlignMixIn, Panel):
    bl_label = "Sound"

    def draw_centered(self, context, layout):
        prefs = context.preferences
        system = prefs.system

        layout.prop(system, "audio_device", expand=False)

        sub = layout.grid_flow(row_major=False, columns=0, even_columns=False, even_rows=False, align=False)
        sub.active = system.audio_device not in {'NONE', 'Null'}
        sub.prop(system, "audio_channels", text="Channels")
        sub.prop(system, "audio_mixing_buffer", text="Mixing Buffer")
        sub.prop(system, "audio_sample_rate", text="Sample Rate")
        sub.prop(system, "audio_sample_format", text="Sample Format")


class USERPREF_PT_system_cycles_devices(SystemPanel, CenterAlignMixIn, Panel):
    bl_label = "Cycles Render Devices"

    def draw_centered(self, context, layout):
        prefs = context.preferences

        col = layout.column()
        col.use_property_split = False

        if bpy.app.build_options.cycles:
            addon = prefs.addons.get("cycles")
            if addon is not None:
                addon.preferences.draw_impl(col, context)
            del addon

        # NOTE: Disabled for until GPU side of OpenSubdiv is brought back.
        # system = prefs.system
        # if hasattr(system, "opensubdiv_compute_type"):
        #     col.label(text="OpenSubdiv compute:")
        #     col.row().prop(system, "opensubdiv_compute_type", text="")


class USERPREF_PT_system_memory(SystemPanel, CenterAlignMixIn, Panel):
    bl_label = "Memory & Limits"

    def draw_centered(self, context, layout):
        prefs = context.preferences
        system = prefs.system
        edit = prefs.edit

        flow = layout.grid_flow(row_major=False, columns=0, even_columns=True, even_rows=False, align=False)

        flow.prop(edit, "undo_steps", text="Undo Steps")
        flow.prop(edit, "undo_memory_limit", text="Undo Memory Limit")

        flow.use_property_split = False
        flow.prop(edit, "use_global_undo")

        layout.separator()

        flow = layout.grid_flow(row_major=False, columns=0, even_columns=True, even_rows=False, align=False)

        flow.prop(system, "memory_cache_limit", text="Sequencer Cache Limit")
        flow.prop(system, "scrollback", text="Console Scrollback Lines")

        layout.separator()

        flow = layout.grid_flow(row_major=False, columns=0, even_columns=True, even_rows=False, align=False)

        flow.prop(system, "texture_time_out", text="Texture Time Out")
        flow.prop(system, "texture_collection_rate", text="Garbage Collection Rate")

        layout.separator()

        flow = layout.grid_flow(row_major=False, columns=0, even_columns=True, even_rows=False, align=False)

        flow.prop(system, "vbo_time_out", text="Vbo Time Out")
        flow.prop(system, "vbo_collection_rate", text="Garbage Collection Rate")


# -----------------------------------------------------------------------------
# Viewport Panels

class ViewportPanel:
    bl_space_type = 'PREFERENCES'
    bl_region_type = 'WINDOW'
    bl_context = "viewport"


class USERPREF_PT_viewport_display(ViewportPanel, CenterAlignMixIn, Panel):
    bl_label = "Display"

    def draw_centered(self, context, layout):
        prefs = context.preferences
        view = prefs.view

        flow = layout.grid_flow(row_major=False, columns=0, even_columns=True, even_rows=False, align=False)

        flow.use_property_split = False
        flow.prop(view, "show_object_info", text="Object Info")
        flow.prop(view, "show_view_name", text="View Name")
        flow.prop(view, "show_playback_fps", text="Playback FPS")

        layout.separator()

        flow = layout.grid_flow(row_major=False, columns=0, even_columns=True, even_rows=False, align=False)

        col = flow.column()
        col.prop(view, "gizmo_size")
        col.prop(view, "lookdev_sphere_size")

        flow.separator()

        col = flow.column()
        col.prop(view, "mini_axis_type", text="3D Viewport Axis")

        if view.mini_axis_type == 'MINIMAL':
            col.prop(view, "mini_axis_size", text="Size")
            col.prop(view, "mini_axis_brightness", text="Brightness")


class USERPREF_PT_viewport_quality(ViewportPanel, CenterAlignMixIn, Panel):
    bl_label = "Quality"

    def draw_centered(self, context, layout):
        prefs = context.preferences
        system = prefs.system

        flow = layout.grid_flow(row_major=False, columns=0, even_columns=True, even_rows=False, align=False)

        flow.prop(system, "viewport_aa")
        flow.prop(system, "gpencil_multi_sample", text="Grease Pencil Multisampling")

        flow.use_property_split = False
        flow.prop(system, "use_overlay_smooth_wire")
        flow.prop(system, "use_edit_mode_smooth_wire")


class USERPREF_PT_viewport_textures(ViewportPanel, CenterAlignMixIn, Panel):
    bl_label = "Textures"

    def draw_centered(self, context, layout):
        prefs = context.preferences
        system = prefs.system

        flow = layout.grid_flow(row_major=False, columns=0, even_columns=True, even_rows=False, align=False)

        flow.prop(system, "gl_texture_limit", text="Limit Size")
        flow.prop(system, "anisotropic_filter")
        flow.prop(system, "gl_clip_alpha", slider=True)
        flow.prop(system, "image_draw_method", text="Image Display Method")


class USERPREF_PT_viewport_selection(ViewportPanel, CenterAlignMixIn, Panel):
    bl_label = "Selection"
    bl_options = {'DEFAULT_CLOSED'}

    def draw_centered(self, context, layout):
        prefs = context.preferences
        system = prefs.system

        flow = layout.grid_flow(row_major=False, columns=0, even_columns=True, even_rows=False, align=False)

        flow.use_property_split = False
        flow.prop(system, "use_select_pick_depth")


# -----------------------------------------------------------------------------
# Theme Panels

class ThemePanel:
    bl_space_type = 'PREFERENCES'
    bl_region_type = 'WINDOW'
    bl_context = "themes"


class USERPREF_MT_interface_theme_presets(Menu):
    bl_label = "Presets"
    preset_subdir = "interface_theme"
    preset_operator = "script.execute_preset"
    preset_type = 'XML'
    preset_xml_map = (
        ("preferences.themes[0]", "Theme"),
        ("preferences.ui_styles[0]", "ThemeStyle"),
    )
    draw = Menu.draw_preset

    @staticmethod
    def reset_cb(context):
        bpy.ops.preferences.reset_default_theme()


class USERPREF_PT_theme(ThemePanel, Panel):
    bl_label = "Themes"
    bl_options = {'HIDE_HEADER'}

    def draw(self, _context):
        layout = self.layout

        split = layout.split(factor=0.6)

        row = split.row(align=True)
        row.menu("USERPREF_MT_interface_theme_presets", text=USERPREF_MT_interface_theme_presets.bl_label)
        row.operator("wm.interface_theme_preset_add", text="", icon='ADD')
        row.operator("wm.interface_theme_preset_add", text="", icon='REMOVE').remove_active = True

        row = split.row(align=True)
        row.operator("preferences.theme_install", text="Install...", icon='IMPORT')
        row.operator("preferences.reset_default_theme", text="Reset", icon='LOOP_BACK')


class USERPREF_PT_theme_user_interface(ThemePanel, CenterAlignMixIn, Panel):
    bl_label = "User Interface"
    bl_options = {'DEFAULT_CLOSED'}

    def draw_header(self, _context):
        layout = self.layout

        layout.label(icon='WORKSPACE')

    def draw(self, context):
        pass


# Base class for dynamically defined widget color panels.
# This is not registered.
class PreferenceThemeWidgetColorPanel:
    bl_parent_id = "USERPREF_PT_theme_user_interface"

    def draw(self, context):
        theme = context.preferences.themes[0]
        ui = theme.user_interface
        widget_style = getattr(ui, self.wcol)
        layout = self.layout

        layout.use_property_split = True

        flow = layout.grid_flow(row_major=False, columns=2, even_columns=True, even_rows=False, align=False)

        col = flow.column(align=True)
        col.prop(widget_style, "text")
        col.prop(widget_style, "text_sel", text="Selected")
        col.prop(widget_style, "item", slider=True)

        col = flow.column(align=True)
        col.prop(widget_style, "inner", slider=True)
        col.prop(widget_style, "inner_sel", text="Selected", slider=True)
        col.prop(widget_style, "outline")

        col.separator()

        col.prop(widget_style, "roundness")


# Base class for dynamically defined widget color panels.
# This is not registered.
class PreferenceThemeWidgetShadePanel:

    def draw(self, context):
        theme = context.preferences.themes[0]
        ui = theme.user_interface
        widget_style = getattr(ui, self.wcol)
        layout = self.layout

        layout.use_property_split = True

        col = layout.column(align=True)
        col.active = widget_style.show_shaded
        col.prop(widget_style, "shadetop", text="Shade Top")
        col.prop(widget_style, "shadedown", text="Down")

    def draw_header(self, context):
        theme = context.preferences.themes[0]
        ui = theme.user_interface
        widget_style = getattr(ui, self.wcol)

        self.layout.prop(widget_style, "show_shaded", text="")


class USERPREF_PT_theme_interface_state(ThemePanel, CenterAlignMixIn, Panel):
    bl_label = "State"
    bl_options = {'DEFAULT_CLOSED'}
    bl_parent_id = "USERPREF_PT_theme_user_interface"

    def draw_centered(self, context, layout):
        theme = context.preferences.themes[0]
        ui_state = theme.user_interface.wcol_state

        flow = layout.grid_flow(row_major=False, columns=0, even_columns=True, even_rows=False, align=False)

        col = flow.column(align=True)
        col.prop(ui_state, "inner_anim")
        col.prop(ui_state, "inner_anim_sel")

        col = flow.column(align=True)
        col.prop(ui_state, "inner_driven")
        col.prop(ui_state, "inner_driven_sel")

        col = flow.column(align=True)
        col.prop(ui_state, "inner_key")
        col.prop(ui_state, "inner_key_sel")

        col = flow.column(align=True)
        col.prop(ui_state, "inner_overridden")
        col.prop(ui_state, "inner_overridden_sel")

        col = flow.column(align=True)
        col.prop(ui_state, "inner_changed")
        col.prop(ui_state, "inner_changed_sel")

        col = flow.column(align=True)
        col.prop(ui_state, "blend")


class USERPREF_PT_theme_interface_styles(ThemePanel, CenterAlignMixIn, Panel):
    bl_label = "Styles"
    bl_options = {'DEFAULT_CLOSED'}
    bl_parent_id = "USERPREF_PT_theme_user_interface"

    def draw_centered(self, context, layout):
        theme = context.preferences.themes[0]
        ui = theme.user_interface

        flow = layout.grid_flow(row_major=False, columns=0, even_columns=True, even_rows=False, align=False)

        flow.prop(ui, "menu_shadow_fac")
        flow.prop(ui, "icon_alpha")
        flow.prop(ui, "icon_saturation")
        flow.prop(ui, "editor_outline")
        flow.prop(ui, "widget_text_cursor")
        flow.prop(ui, "menu_shadow_width")
        flow.prop(ui, "widget_emboss")


class USERPREF_PT_theme_interface_gizmos(ThemePanel, CenterAlignMixIn, Panel):
    bl_label = "Axis & Gizmo Colors"
    bl_options = {'DEFAULT_CLOSED'}
    bl_parent_id = "USERPREF_PT_theme_user_interface"

    def draw_centered(self, context, layout):
        theme = context.preferences.themes[0]
        ui = theme.user_interface

        flow = layout.grid_flow(row_major=False, columns=0, even_columns=True, even_rows=True, align=False)

        col = flow.column(align=True)
        col.prop(ui, "axis_x", text="Axis X")
        col.prop(ui, "axis_y", text="Y")
        col.prop(ui, "axis_z", text="Z")

        col = flow.column()
        col.prop(ui, "gizmo_primary")
        col.prop(ui, "gizmo_secondary")

        col = flow.column()
        col.prop(ui, "gizmo_a")
        col.prop(ui, "gizmo_b")


class USERPREF_PT_theme_interface_icons(ThemePanel, CenterAlignMixIn, Panel):
    bl_label = "Icon Colors"
    bl_options = {'DEFAULT_CLOSED'}
    bl_parent_id = "USERPREF_PT_theme_user_interface"

    def draw_centered(self, context, layout):
        theme = context.preferences.themes[0]
        ui = theme.user_interface

        flow = layout.grid_flow(row_major=False, columns=0, even_columns=True, even_rows=False, align=False)

        flow.prop(ui, "icon_scene")
        flow.prop(ui, "icon_collection")
        flow.prop(ui, "icon_object")
        flow.prop(ui, "icon_object_data")
        flow.prop(ui, "icon_modifier")
        flow.prop(ui, "icon_shading")
        flow.prop(ui, "icon_folder")
        flow.prop(ui, "icon_border_intensity")


class USERPREF_PT_theme_text_style(ThemePanel, CenterAlignMixIn, Panel):
    bl_label = "Text Style"
    bl_options = {'DEFAULT_CLOSED'}

    @staticmethod
    def _ui_font_style(layout, font_style):
        layout.use_property_split = True
        flow = layout.grid_flow(row_major=False, columns=0, even_columns=True, even_rows=False, align=True)

        col = flow.column()
        col.row().prop(font_style, "font_kerning_style", expand=True)
        col.prop(font_style, "points")

        col = flow.column(align=True)
        col.prop(font_style, "shadow_offset_x", text="Shadow Offset X")
        col.prop(font_style, "shadow_offset_y", text="Y")

        col = flow.column()
        col.prop(font_style, "shadow")
        col.prop(font_style, "shadow_alpha")
        col.prop(font_style, "shadow_value")

    def draw_header(self, _context):
        layout = self.layout

        layout.label(icon='FONTPREVIEW')

    def draw_centered(self, context, layout):
        style = context.preferences.ui_styles[0]

        layout.label(text="Panel Title")
        self._ui_font_style(layout, style.panel_title)

        layout.separator()

        layout.label(text="Widget")
        self._ui_font_style(layout, style.widget)

        layout.separator()

        layout.label(text="Widget Label")
        self._ui_font_style(layout, style.widget_label)


class USERPREF_PT_theme_bone_color_sets(ThemePanel, CenterAlignMixIn, Panel):
    bl_label = "Bone Color Sets"
    bl_options = {'DEFAULT_CLOSED'}

    def draw_header(self, _context):
        layout = self.layout

        layout.label(icon='COLOR')

    def draw_centered(self, context, layout):
        theme = context.preferences.themes[0]

        layout.use_property_split = True

        for i, ui in enumerate(theme.bone_color_sets, 1):
            layout.label(text=iface_(f"Color Set {i:d}"), translate=False)

            flow = layout.grid_flow(row_major=False, columns=0, even_columns=True, even_rows=False, align=False)

            flow.prop(ui, "normal")
            flow.prop(ui, "select")
            flow.prop(ui, "active")
            flow.prop(ui, "show_colored_constraints")


# Base class for dynamically defined theme-space panels.
# This is not registered.
class PreferenceThemeSpacePanel:

    # not essential, hard-coded UI delimiters for the theme layout
    ui_delimiters = {
        'VIEW_3D': {
            "text_grease_pencil",
            "text_keyframe",
            "speaker",
            "freestyle_face_mark",
            "split_normal",
            "bone_solid",
            "paint_curve_pivot",
        },
        'GRAPH_EDITOR': {
            "handle_vertex_select",
        },
        'IMAGE_EDITOR': {
            "paint_curve_pivot",
        },
        'NODE_EDITOR': {
            "layout_node",
        },
        'CLIP_EDITOR': {
            "handle_vertex_select",
        }
    }

    # TODO theme_area should be deprecated
    @staticmethod
    def _theme_generic(layout, themedata, theme_area):

        layout.use_property_split = True

        flow = layout.grid_flow(row_major=False, columns=0, even_columns=True, even_rows=False, align=False)

        props_type = {}

        for prop in themedata.rna_type.properties:
            if prop.identifier == "rna_type":
                continue

            props_type.setdefault((prop.type, prop.subtype), []).append(prop)

        th_delimiters = PreferenceThemeSpacePanel.ui_delimiters.get(theme_area)
        for props_type, props_ls in sorted(props_type.items()):
            if props_type[0] == 'POINTER':
                continue

            if th_delimiters is None:
                # simple, no delimiters
                for prop in props_ls:
                    flow.prop(themedata, prop.identifier)
            else:

                for prop in props_ls:
                    flow.prop(themedata, prop.identifier)

    def draw_header(self, _context):
        if hasattr(self, "icon") and self.icon != 'NONE':
            layout = self.layout
            layout.label(icon=self.icon)

    def draw(self, context):
        layout = self.layout
        theme = context.preferences.themes[0]

        datapath_list = self.datapath.split(".")
        data = theme
        for datapath_item in datapath_list:
            data = getattr(data, datapath_item)
        PreferenceThemeSpacePanel._theme_generic(layout, data, self.theme_area)


class ThemeGenericClassGenerator():

    @staticmethod
    def generate_panel_classes_for_wcols():
        wcols = [
            ("Regular", "wcol_regular"),
            ("Tool", "wcol_tool"),
            ("Toolbar Item", "wcol_toolbar_item"),
            ("Radio Buttons", "wcol_radio"),
            ("Text", "wcol_text"),
            ("Option", "wcol_option"),
            ("Toggle", "wcol_toggle"),
            ("Number Field", "wcol_num"),
            ("Value Slider", "wcol_numslider"),
            ("Box", "wcol_box"),
            ("Menu", "wcol_menu"),
            ("Pie Menu", "wcol_pie_menu"),
            ("Pulldown", "wcol_pulldown"),
            ("Menu Back", "wcol_menu_back"),
            ("Tooltip", "wcol_tooltip"),
            ("Menu Item", "wcol_menu_item"),
            ("Scroll Bar", "wcol_scroll"),
            ("Progress Bar", "wcol_progress"),
            ("List Item", "wcol_list_item"),
            ("Tab", "wcol_tab"),
        ]

        for (name, wcol) in wcols:
            panel_id = "USERPREF_PT_theme_interface_" + wcol
            yield type(panel_id, (PreferenceThemeWidgetColorPanel, ThemePanel, Panel), {
                "bl_label": name,
                "bl_options": {'DEFAULT_CLOSED'},
                "draw": PreferenceThemeWidgetColorPanel.draw,
                "wcol": wcol,
            })

            panel_shade_id = "USERPREF_PT_theme_interface_shade_" + wcol
            yield type(panel_shade_id, (PreferenceThemeWidgetShadePanel, ThemePanel, Panel), {
                "bl_label": "Shaded",
                "bl_options": {'DEFAULT_CLOSED'},
                "bl_parent_id": panel_id,
                "draw": PreferenceThemeWidgetShadePanel.draw,
                "wcol": wcol,
            })


    @staticmethod
    def generate_theme_area_child_panel_classes(parent_id, rna_type, theme_area, datapath):
        def generate_child_panel_classes_recurse(parent_id, rna_type, theme_area, datapath):
            props_type = {}

            for prop in rna_type.properties:
                if prop.identifier == "rna_type":
                    continue

                props_type.setdefault((prop.type, prop.subtype), []).append(prop)

            for props_type, props_ls in sorted(props_type.items()):
                if props_type[0] == 'POINTER':
                    for prop in props_ls:
                        new_datapath = datapath + "." + prop.identifier if datapath else prop.identifier
                        panel_id = parent_id + "_" + prop.identifier
                        yield type(panel_id, (PreferenceThemeSpacePanel, ThemePanel, Panel), {
                            "bl_label": rna_type.properties[prop.identifier].name,
                            "bl_parent_id": parent_id,
                            "bl_options": {'DEFAULT_CLOSED'},
                            "draw": PreferenceThemeSpacePanel.draw,
                            "theme_area": theme_area.identifier,
                            "datapath": new_datapath,
                        })

                        yield from generate_child_panel_classes_recurse(panel_id, prop.fixed_type, theme_area, new_datapath,)

        yield from generate_child_panel_classes_recurse(parent_id, rna_type, theme_area, datapath)

    @staticmethod
    def generate_panel_classes_from_theme_areas():
        from bpy.types import Theme

        for theme_area in Theme.bl_rna.properties['theme_area'].enum_items_static:
            if theme_area.identifier in {'USER_INTERFACE', 'STYLE', 'BONE_COLOR_SETS'}:
                continue

            panel_id = "USERPREF_PT_theme_" + theme_area.identifier.lower()
            # Generate panel-class from theme_area
            yield type(panel_id, (PreferenceThemeSpacePanel, ThemePanel, Panel), {
                "bl_label": theme_area.name,
                "bl_options": {'DEFAULT_CLOSED'},
                "draw_header": PreferenceThemeSpacePanel.draw_header,
                "draw": PreferenceThemeSpacePanel.draw,
                "theme_area": theme_area.identifier,
                "icon": theme_area.icon,
                "datapath": theme_area.identifier.lower(),
            })

            yield from ThemeGenericClassGenerator.generate_theme_area_child_panel_classes(
                panel_id, Theme.bl_rna.properties[theme_area.identifier.lower()].fixed_type,
                theme_area, theme_area.identifier.lower())


# -----------------------------------------------------------------------------
# File Paths Panels

# Panel mix-in.
class FilePathsPanel:
    bl_space_type = 'PREFERENCES'
    bl_region_type = 'WINDOW'
    bl_context = "file_paths"


class USERPREF_PT_file_paths_data(FilePathsPanel, Panel):
    bl_label = "Data"

    def draw(self, context):
        layout = self.layout
        layout.use_property_split = True
        layout.use_property_decorate = False

        paths = context.preferences.filepaths

        col = self.layout.column()
        col.prop(paths, "font_directory", text="Fonts")
        col.prop(paths, "texture_directory", text="Textures")
        col.prop(paths, "script_directory", text="Scripts")
        col.prop(paths, "sound_directory", text="Sounds")
        col.prop(paths, "temporary_directory", text="Temporary Files")


class USERPREF_PT_file_paths_render(FilePathsPanel, Panel):
    bl_label = "Render"

    def draw(self, context):
        layout = self.layout
        layout.use_property_split = True
        layout.use_property_decorate = False

        paths = context.preferences.filepaths

        col = self.layout.column()
        col.prop(paths, "render_output_directory", text="Render Output")
        col.prop(paths, "render_cache_directory", text="Render Cache")


class USERPREF_PT_file_paths_applications(FilePathsPanel, Panel):
    bl_label = "Applications"

    def draw(self, context):
        layout = self.layout
        layout.use_property_split = True
        layout.use_property_decorate = False

        paths = context.preferences.filepaths

        col = layout.column()
        col.prop(paths, "image_editor", text="Image Editor")
        col.prop(paths, "animation_player_preset", text="Animation Player")
        if paths.animation_player_preset == 'CUSTOM':
            col.prop(paths, "animation_player", text="Player")


class USERPREF_PT_file_paths_development(FilePathsPanel, Panel):
    bl_label = "Development"

    @classmethod
    def poll(cls, context):
        prefs = context.preferences
        return prefs.view.show_developer_ui

    def draw(self, context):
        layout = self.layout
        layout.use_property_split = True
        layout.use_property_decorate = False

        paths = context.preferences.filepaths
        layout.prop(paths, "i18n_branches_directory", text="I18n Branches")


class USERPREF_PT_saveload_autorun(FilePathsPanel, Panel):
    bl_label = "Auto Run Python Scripts"
    bl_parent_id = "USERPREF_PT_saveload_blend"

    def draw_header(self, context):
        prefs = context.preferences
        paths = prefs.filepaths

        self.layout.prop(paths, "use_scripts_auto_execute", text="")

    def draw(self, context):
        layout = self.layout
        prefs = context.preferences
        paths = prefs.filepaths

        layout.use_property_split = True
        layout.use_property_decorate = False  # No animation.

        layout.active = paths.use_scripts_auto_execute

        box = layout.box()
        row = box.row()
        row.label(text="Excluded Paths:")
        row.operator("wm.userpref_autoexec_path_add", text="", icon='ADD', emboss=False)
        for i, path_cmp in enumerate(prefs.autoexec_paths):
            row = box.row()
            row.prop(path_cmp, "path", text="")
            row.prop(path_cmp, "use_glob", text="", icon='FILTER')
            row.operator("wm.userpref_autoexec_path_remove", text="", icon='X', emboss=False).index = i


# -----------------------------------------------------------------------------
# Save/Load Panels

class SaveLoadPanel:
    bl_space_type = 'PREFERENCES'
    bl_region_type = 'WINDOW'
    bl_context = "save_load"


class USERPREF_PT_saveload_blend(SaveLoadPanel, CenterAlignMixIn, Panel):
    bl_label = "Blend Files"

    def draw_centered(self, context, layout):
        prefs = context.preferences
        paths = prefs.filepaths
        view = prefs.view

        flow = layout.grid_flow(row_major=False, columns=0, even_columns=True, even_rows=False, align=False)

        flow.use_property_split = False
        flow.prop(paths, "use_relative_paths")
        flow.prop(paths, "use_file_compression")
        flow.prop(paths, "use_load_ui")
        flow.prop(paths, "use_save_preview_images")
        flow.prop(paths, "use_tabs_as_spaces")
        flow.prop(view, "use_save_prompt")

        layout.separator()

        flow = layout.grid_flow(row_major=False, columns=0, even_columns=True, even_rows=False, align=False)

        flow.use_property_split = True
        flow.prop(paths, "save_version")
        flow.prop(paths, "recent_files")


class USERPREF_PT_saveload_blend_autosave(SaveLoadPanel, CenterAlignMixIn, Panel):
    bl_label = "Auto Save"
    bl_parent_id = "USERPREF_PT_saveload_blend"

    def draw_centered(self, context, layout):
        prefs = context.preferences
        paths = prefs.filepaths

        flow = layout.grid_flow(row_major=False, columns=0, even_columns=True, even_rows=False, align=False)

        flow.use_property_split = False
        flow.prop(paths, "use_auto_save_temporary_files")
        sub = flow.column()
        sub.active = paths.use_auto_save_temporary_files
        sub.prop(paths, "auto_save_time", text="Timer (mins)")


class USERPREF_PT_saveload_file_browser(SaveLoadPanel, CenterAlignMixIn, Panel):
    bl_label = "File Browser"

    def draw_centered(self, context, layout):
        prefs = context.preferences
        paths = prefs.filepaths

        flow = layout.grid_flow(row_major=False, columns=0, even_columns=True, even_rows=False, align=False)

        flow.use_property_split = False
        flow.prop(paths, "use_filter_files")
        flow.prop(paths, "show_hidden_files_datablocks")
        flow.prop(paths, "hide_recent_locations")
        flow.prop(paths, "hide_system_bookmarks")


# -----------------------------------------------------------------------------
# Input Panels

class InputPanel:
    bl_space_type = 'PREFERENCES'
    bl_region_type = 'WINDOW'
    bl_context = "input"


class USERPREF_PT_input_keyboard(InputPanel, CenterAlignMixIn, Panel):
    bl_label = "Keyboard"

    def draw_centered(self, context, layout):
        prefs = context.preferences
        inputs = prefs.inputs
        
        layout.use_property_split = False
        layout.prop(inputs, "use_emulate_numpad")
        layout.prop(inputs, "use_numeric_input_advanced")


class USERPREF_PT_input_mouse(InputPanel, CenterAlignMixIn, Panel):
    bl_label = "Mouse"

    def draw_centered(self, context, layout):
        import sys
        prefs = context.preferences
        inputs = prefs.inputs

        flow = layout.grid_flow(row_major=False, columns=0, even_columns=True, even_rows=False, align=False)
        
        flow.use_property_split = False
        flow.prop(inputs, "use_mouse_emulate_3_button")
        if sys.platform[:3] != "win":
            rowsub = flow.row()
            rowsub.active = inputs.use_mouse_emulate_3_button
            rowsub.prop(inputs, "mouse_emulate_3_button_modifier")
        flow.prop(inputs, "use_mouse_continuous")
        flow.prop(inputs, "use_drag_immediately")
        
        flow.use_property_split = True
        flow.prop(inputs, "mouse_double_click_time", text="Double Click Speed")
        flow.prop(inputs, "drag_threshold_mouse")
        flow.prop(inputs, "drag_threshold_tablet")
        flow.prop(inputs, "drag_threshold")
        flow.prop(inputs, "move_threshold")


class USERPREF_PT_input_tablet(InputPanel, CenterAlignMixIn, Panel):
    bl_label = "Tablet"

    def draw_centered(self, context, layout):
        prefs = context.preferences
        inputs = prefs.inputs

        import sys
        if sys.platform[:3] == "win":
            layout.prop(inputs, "tablet_api")
            layout.separator()

        flow = layout.grid_flow(row_major=False, columns=0, even_columns=True, even_rows=False, align=False)

        flow.prop(inputs, "pressure_threshold_max")
        flow.prop(inputs, "pressure_softness")


class USERPREF_PT_input_ndof(InputPanel, CenterAlignMixIn, Panel):
    bl_label = "NDOF"
    bl_options = {'DEFAULT_CLOSED'}

    @classmethod
    def poll(cls, context):
        prefs = context.preferences
        inputs = prefs.inputs
        return inputs.use_ndof

    def draw_centered(self, context, layout):
        prefs = context.preferences
        inputs = prefs.inputs

        flow = layout.grid_flow(row_major=False, columns=0, even_columns=True, even_rows=False, align=False)

        flow.prop(inputs, "ndof_sensitivity", text="Pan Sensitivity")
        flow.prop(inputs, "ndof_orbit_sensitivity", text="Orbit Sensitivity")
        flow.prop(inputs, "ndof_deadzone", text="Deadzone")

        layout.separator()

        flow.row().prop(inputs, "ndof_view_navigate_method", expand=True)
        flow.row().prop(inputs, "ndof_view_rotate_method", expand=True)


# -----------------------------------------------------------------------------
# Navigation Panels

class NavigationPanel:
    bl_space_type = 'PREFERENCES'
    bl_region_type = 'WINDOW'
    bl_context = "navigation"


class USERPREF_PT_navigation_orbit(NavigationPanel, CenterAlignMixIn, Panel):
    bl_label = "Orbit & Pan"

    def draw_centered(self, context, layout):
        import sys
        prefs = context.preferences
        inputs = prefs.inputs
        view = prefs.view

        flow = layout.grid_flow(row_major=False, columns=0, even_columns=True, even_rows=False, align=False)

        flow.row().prop(inputs, "view_rotate_method", expand=True)
        if inputs.view_rotate_method == 'TURNTABLE':
            flow.prop(inputs, "view_rotate_sensitivity_turntable")
        else:
            flow.prop(inputs, "view_rotate_sensitivity_trackball")

        flow.use_property_split = False
        flow.prop(inputs, "use_rotate_around_active")
        flow.prop(inputs, "use_auto_perspective")
        flow.prop(inputs, "use_mouse_depth_navigate")
        if sys.platform == "darwin":
            flow.prop(inputs, "use_trackpad_natural", text="Natural Trackpad Direction")

        flow.separator()

        flow.use_property_split = True
        flow.prop(view, "smooth_view")
        flow.prop(view, "rotation_angle")


class USERPREF_PT_navigation_zoom(NavigationPanel, CenterAlignMixIn, Panel):
    bl_label = "Zoom"

    def draw_centered(self, context, layout):
        prefs = context.preferences
        inputs = prefs.inputs

        flow = layout.grid_flow(row_major=False, columns=0, even_columns=True, even_rows=False, align=False)

        flow.row().prop(inputs, "view_zoom_method", text="Zoom Method", expand=True)
        if inputs.view_zoom_method in {'DOLLY', 'CONTINUE'}:
            flow.row().prop(inputs, "view_zoom_axis", expand=True)
            flow.use_property_split = False
            flow.prop(inputs, "invert_mouse_zoom", text="Invert Mouse Zoom Direction")

        flow.use_property_split = False
        flow.prop(inputs, "invert_zoom_wheel", text="Invert Wheel Zoom Direction")
        # sub.prop(view, "wheel_scroll_lines", text="Scroll Lines")
        flow.prop(inputs, "use_zoom_to_mouse")


class USERPREF_PT_navigation_fly_walk(NavigationPanel, CenterAlignMixIn, Panel):
    bl_label = "Fly & Walk"

    def draw_centered(self, context, layout):
        prefs = context.preferences
        inputs = prefs.inputs

        layout.row().prop(inputs, "navigation_mode", expand=True)

        flow = layout.grid_flow(row_major=False, columns=0, even_columns=True, even_rows=False, align=False)
        flow.use_property_split = False
        flow.prop(inputs, "use_camera_lock_parent")


class USERPREF_PT_navigation_fly_walk_navigation(NavigationPanel, CenterAlignMixIn, Panel):
    bl_label = "Walk"
    bl_parent_id = "USERPREF_PT_navigation_fly_walk"
    bl_options = {'DEFAULT_CLOSED'}

    @classmethod
    def poll(cls, context):
        prefs = context.preferences
        return prefs.inputs.navigation_mode == 'WALK'

    def draw_centered(self, context, layout):
        prefs = context.preferences
        inputs = prefs.inputs
        walk = inputs.walk_navigation

        flow = layout.grid_flow(row_major=False, columns=0, even_columns=True, even_rows=False, align=False)

        flow.use_property_split = False
        flow.prop(walk, "use_mouse_reverse")
        flow.use_property_split = True
        flow.prop(walk, "mouse_speed")
        flow.prop(walk, "teleport_time")

        sub = flow.column(align=True)
        sub.prop(walk, "walk_speed")
        sub.prop(walk, "walk_speed_factor")


class USERPREF_PT_navigation_fly_walk_gravity(NavigationPanel, CenterAlignMixIn, Panel):
    bl_label = "Gravity"
    bl_parent_id = "USERPREF_PT_navigation_fly_walk"
    bl_options = {'DEFAULT_CLOSED'}

    @classmethod
    def poll(cls, context):
        prefs = context.preferences
        return prefs.inputs.navigation_mode == 'WALK'

    def draw_header(self, context):
        prefs = context.preferences
        inputs = prefs.inputs
        walk = inputs.walk_navigation

        self.layout.prop(walk, "use_gravity", text="")

    def draw_centered(self, context, layout):
        prefs = context.preferences
        inputs = prefs.inputs
        walk = inputs.walk_navigation

        layout.active = walk.use_gravity

        flow = layout.grid_flow(row_major=False, columns=0, even_columns=True, even_rows=False, align=False)

        flow.prop(walk, "view_height")
        flow.prop(walk, "jump_height")


# Special case, this is only exposed as a popover.
class USERPREF_PT_ndof_settings(Panel):
    bl_label = "3D Mouse Settings"
    bl_space_type = 'TOPBAR'  # dummy.
    bl_region_type = 'HEADER'

    def draw(self, context):
        layout = self.layout
        layout.use_property_split = True
        layout.use_property_decorate = False  # No animation.

        input_prefs = context.preferences.inputs

        is_view3d = context.space_data.type == 'VIEW_3D'

        col = layout.column(align=True)
        col.prop(input_prefs, "ndof_sensitivity")
        col.prop(input_prefs, "ndof_orbit_sensitivity")
        col.prop(input_prefs, "ndof_deadzone")

        if is_view3d:
            layout.separator()
            layout.prop(input_prefs, "ndof_show_guide")

            layout.separator()
            layout.label(text="Orbit Style")
            layout.row().prop(input_prefs, "ndof_view_navigate_method", text="Navigate")
            layout.row().prop(input_prefs, "ndof_view_rotate_method", text="Orbit")
            layout.separator()

            layout.label(text="Orbit Options")
            split = layout.split(factor=0.6)
            row = split.row()
            row.alignment = 'RIGHT'
            row.label(text="Invert Axis")
            row = split.row(align=True)
            for text, attr in (
                    ("X", "ndof_rotx_invert_axis"),
                    ("Y", "ndof_roty_invert_axis"),
                    ("Z", "ndof_rotz_invert_axis"),
            ):
                row.prop(input_prefs, attr, text=text, toggle=True)

        # view2d use pan/zoom
        layout.separator()
        layout.label(text="Pan Options")

        split = layout.split(factor=0.6)
        row = split.row()
        row.alignment = 'RIGHT'
        row.label(text="Invert Axis")
        row = split.row(align=True)
        for text, attr in (
                ("X", "ndof_panx_invert_axis"),
                ("Y", "ndof_pany_invert_axis"),
                ("Z", "ndof_panz_invert_axis"),
        ):
            row.prop(input_prefs, attr, text=text, toggle=True)

        layout.prop(input_prefs, "ndof_pan_yz_swap_axis")

        layout.label(text="Zoom Options")
        layout.prop(input_prefs, "ndof_zoom_invert")

        if is_view3d:
            layout.separator()
            layout.label(text="Fly/Walk Options")
            layout.prop(input_prefs, "ndof_fly_helicopter")
            layout.prop(input_prefs, "ndof_lock_horizon")


# -----------------------------------------------------------------------------
# Key-Map Editor Panels

class KeymapPanel:
    bl_space_type = 'PREFERENCES'
    bl_region_type = 'WINDOW'
    bl_context = "keymap"


class USERPREF_MT_keyconfigs(Menu):
    bl_label = "KeyPresets"
    preset_subdir = "keyconfig"
    preset_operator = "preferences.keyconfig_activate"

    def draw(self, context):
        Menu.draw_preset(self, context)


class USERPREF_PT_keymap(KeymapPanel, Panel):
    bl_label = "Keymap"
    bl_options = {'HIDE_HEADER'}

    def draw(self, context):
        from rna_keymap_ui import draw_keymaps

        layout = self.layout

        # import time

        # start = time.time()

        # Keymap Settings
        draw_keymaps(context, layout)

        # print("runtime", time.time() - start)


# -----------------------------------------------------------------------------
# Add-On Panels

class AddOnPanel:
    bl_space_type = 'PREFERENCES'
    bl_region_type = 'WINDOW'
    bl_context = "addons"


class USERPREF_PT_addons(AddOnPanel, Panel):
    bl_label = "Add-ons"
    bl_options = {'HIDE_HEADER'}

    _support_icon_mapping = {
        'OFFICIAL': 'FILE_BLEND',
        'COMMUNITY': 'COMMUNITY',
        'TESTING': 'EXPERIMENTAL',
    }

    @staticmethod
    def is_user_addon(mod, user_addon_paths):
        import os

        if not user_addon_paths:
            for path in (
                    bpy.utils.script_path_user(),
                    bpy.utils.script_path_pref(),
            ):
                if path is not None:
                    user_addon_paths.append(os.path.join(path, "addons"))

        for path in user_addon_paths:
            if bpy.path.is_subdir(mod.__file__, path):
                return True
        return False

    @staticmethod
    def draw_error(layout, message):
        lines = message.split("\n")
        box = layout.box()
        sub = box.row()
        sub.label(text=lines[0])
        sub.label(icon='ERROR')
        for l in lines[1:]:
            box.label(text=l)

    def draw(self, context):
        import os
        import addon_utils

        layout = self.layout

        prefs = context.preferences
        used_ext = {ext.module for ext in prefs.addons}

        addon_user_dirs = tuple(
            p for p in (
                os.path.join(prefs.filepaths.script_directory, "addons"),
                bpy.utils.user_resource('SCRIPTS', "addons"),
            )
            if p
        )

        # Development option for 2.8x, don't show users bundled addons
        # unless they have been updated for 2.8x.
        # Developers can turn them on with '--debug'
        show_official_27x_addons = bpy.app.debug

        # collect the categories that can be filtered on
        addons = [
            (mod, addon_utils.module_bl_info(mod))
            for mod in addon_utils.modules(refresh=False)
        ]

        split = layout.split(factor=0.6)

        row = split.row()
        row.prop(context.window_manager, "addon_support", expand=True)

        row = split.row(align=True)
        row.operator("preferences.addon_install", icon='IMPORT', text="Install...")
        row.operator("preferences.addon_refresh", icon='FILE_REFRESH', text="Refresh")

        row = layout.row()
        row.prop(context.preferences.view, "show_addons_enabled_only")
        row.prop(context.window_manager, "addon_filter", text="")
        row.prop(context.window_manager, "addon_search", text="", icon='VIEWZOOM')

        col = layout.column()

        # set in addon_utils.modules_refresh()
        if addon_utils.error_duplicates:
            box = col.box()
            row = box.row()
            row.label(text="Multiple add-ons with the same name found!")
            row.label(icon='ERROR')
            box.label(text="Delete one of each pair to resolve:")
            for (addon_name, addon_file, addon_path) in addon_utils.error_duplicates:
                box.separator()
                sub_col = box.column(align=True)
                sub_col.label(text=addon_name + ":")
                sub_col.label(text="    " + addon_file)
                sub_col.label(text="    " + addon_path)

        if addon_utils.error_encoding:
            self.draw_error(
                col,
                "One or more addons do not have UTF-8 encoding\n"
                "(see console for details)",
            )

        show_enabled_only = context.preferences.view.show_addons_enabled_only
        filter = context.window_manager.addon_filter
        search = context.window_manager.addon_search.lower()
        support = context.window_manager.addon_support

        # initialized on demand
        user_addon_paths = []

        for mod, info in addons:
            module_name = mod.__name__

            is_enabled = module_name in used_ext

            if info["support"] not in support:
                continue

            # check if addon should be visible with current filters
            is_visible = (
                (filter == "All") or
                (filter == info["category"]) or
                (filter == "User" and (mod.__file__.startswith(addon_user_dirs)))
            )
            if show_enabled_only:
                is_visible = is_visible and is_enabled

            if is_visible:
                if search and search not in info["name"].lower():
                    if info["author"]:
                        if search not in info["author"].lower():
                            continue
                    else:
                        continue

                # Skip 2.7x add-ons included with Blender, unless in debug mode.
                is_addon_27x = info.get("blender", (0,)) < (2, 80)
                if (
                        is_addon_27x and
                        (not show_official_27x_addons) and
                        (not mod.__file__.startswith(addon_user_dirs))
                ):
                    continue

                # Addon UI Code
                col_box = col.column()
                box = col_box.box()
                colsub = box.column()
                row = colsub.row(align=True)

                row.operator(
                    "preferences.addon_expand",
                    icon='DISCLOSURE_TRI_DOWN' if info["show_expanded"] else 'DISCLOSURE_TRI_RIGHT',
                    emboss=False,
                ).module = module_name

                row.operator(
                    "preferences.addon_disable" if is_enabled else "preferences.addon_enable",
                    icon='CHECKBOX_HLT' if is_enabled else 'CHECKBOX_DEHLT', text="",
                    emboss=False,
                ).module = module_name

                sub = row.row()
                sub.active = is_enabled
                sub.label(text="%s: %s" % (info["category"], info["name"]))

                # WARNING: 2.8x exception, may be removed
                # use disabled state for old add-ons, chances are they are broken.
                if is_addon_27x:
                    sub.label(text="upgrade to 2.8x required")
                    sub.label(icon='ERROR')
                # Remove code above after 2.8x migration is complete.
                elif info["warning"]:
                    sub.label(icon='ERROR')

                # icon showing support level.
                sub.label(icon=self._support_icon_mapping.get(info["support"], 'QUESTION'))

                # Expanded UI (only if additional info is available)
                if info["show_expanded"]:
                    if info["description"]:
                        split = colsub.row().split(factor=0.15)
                        split.label(text="Description:")
                        split.label(text=info["description"])
                    if info["location"]:
                        split = colsub.row().split(factor=0.15)
                        split.label(text="Location:")
                        split.label(text=info["location"])
                    if mod:
                        split = colsub.row().split(factor=0.15)
                        split.label(text="File:")
                        split.label(text=mod.__file__, translate=False)
                    if info["author"]:
                        split = colsub.row().split(factor=0.15)
                        split.label(text="Author:")
                        split.label(text=info["author"], translate=False)
                    if info["version"]:
                        split = colsub.row().split(factor=0.15)
                        split.label(text="Version:")
                        split.label(text=".".join(str(x) for x in info["version"]), translate=False)
                    if info["warning"]:
                        split = colsub.row().split(factor=0.15)
                        split.label(text="Warning:")
                        split.label(text="  " + info["warning"], icon='ERROR')

                    user_addon = USERPREF_PT_addons.is_user_addon(mod, user_addon_paths)
                    tot_row = bool(info["wiki_url"]) + bool(user_addon)

                    if tot_row:
                        split = colsub.row().split(factor=0.15)
                        split.label(text="Internet:")
                        sub = split.row()
                        if info["wiki_url"]:
                            sub.operator(
                                "wm.url_open", text="Documentation", icon='HELP',
                            ).url = info["wiki_url"]
                        # Only add "Report a Bug" button if tracker_url is set
                        # or the add-on is bundled (use official tracker then).
                        if info.get("tracker_url"):
                            sub.operator(
                                "wm.url_open", text="Report a Bug", icon='URL',
                            ).url = info["tracker_url"]
                        elif not user_addon:
                            addon_info = ("Name: {} {}\nAuthor: {}\n").format(
                                info["name"], info["version"], info["author"])
                            props = sub.operator(
                                "wm.url_open_preset", text="Report a Bug", icon='URL',
                            )
                            props.type = 'BUG_ADDON'
                            props.id = addon_info
                        if user_addon:
                            sub.operator(
                                "preferences.addon_remove", text="Remove", icon='CANCEL',
                            ).module = mod.__name__

                    # Show addon user preferences
                    if is_enabled:
                        addon_preferences = prefs.addons[module_name].preferences
                        if addon_preferences is not None:
                            draw = getattr(addon_preferences, "draw", None)
                            if draw is not None:
                                addon_preferences_class = type(addon_preferences)
                                box_prefs = col_box.box()
                                box_prefs.label(text="Preferences:")
                                addon_preferences_class.layout = box_prefs
                                try:
                                    draw(context)
                                except:
                                    import traceback
                                    traceback.print_exc()
                                    box_prefs.label(text="Error (see console)", icon='ERROR')
                                del addon_preferences_class.layout

        # Append missing scripts
        # First collect scripts that are used but have no script file.
        module_names = {mod.__name__ for mod, info in addons}
        missing_modules = {ext for ext in used_ext if ext not in module_names}

        if missing_modules and filter in {"All", "Enabled"}:
            col.column().separator()
            col.column().label(text="Missing script files")

            module_names = {mod.__name__ for mod, info in addons}
            for module_name in sorted(missing_modules):
                is_enabled = module_name in used_ext
                # Addon UI Code
                box = col.column().box()
                colsub = box.column()
                row = colsub.row(align=True)

                row.label(text="", icon='ERROR')

                if is_enabled:
                    row.operator(
                        "preferences.addon_disable", icon='CHECKBOX_HLT', text="", emboss=False,
                    ).module = module_name

                row.label(text=module_name, translate=False)


# -----------------------------------------------------------------------------
# Studio Light Panels

class StudioLightPanel:
    bl_space_type = 'PREFERENCES'
    bl_region_type = 'WINDOW'
    bl_context = "lights"


class StudioLightPanelMixin:

    def _get_lights(self, prefs):
        return [light for light in prefs.studio_lights if light.is_user_defined and light.type == self.sl_type]

    def draw(self, context):
        layout = self.layout
        prefs = context.preferences
        lights = self._get_lights(prefs)

        self.draw_light_list(layout, lights)

    def draw_light_list(self, layout, lights):
        if lights:
            flow = layout.grid_flow(row_major=False, columns=4, even_columns=True, even_rows=True, align=False)
            for studio_light in lights:
                self.draw_studio_light(flow, studio_light)
        else:
            layout.label(text="No custom {} configured".format(self.bl_label))

    def draw_studio_light(self, layout, studio_light):
        box = layout.box()
        row = box.row()

        row.template_icon(layout.icon(studio_light), scale=3.0)
        col = row.column()
        op = col.operator("preferences.studiolight_uninstall", text="", icon='REMOVE')
        op.index = studio_light.index

        if studio_light.type == 'STUDIO':
            op = col.operator("preferences.studiolight_copy_settings", text="", icon='IMPORT')
            op.index = studio_light.index

        box.label(text=studio_light.name)


class USERPREF_PT_studiolight_matcaps(StudioLightPanel, StudioLightPanelMixin, Panel):
    bl_label = "MatCaps"
    sl_type = 'MATCAP'

    def draw_header_preset(self, _context):
        layout = self.layout
        layout.operator("preferences.studiolight_install", icon='IMPORT', text="Install...").type = 'MATCAP'
        layout.separator()


class USERPREF_PT_studiolight_world(StudioLightPanel, StudioLightPanelMixin, Panel):
    bl_label = "HDRIs"
    sl_type = 'WORLD'

    def draw_header_preset(self, _context):
        layout = self.layout
        layout.operator("preferences.studiolight_install", icon='IMPORT', text="Install...").type = 'WORLD'
        layout.separator()


class USERPREF_PT_studiolight_lights(StudioLightPanel, StudioLightPanelMixin, Panel):
    bl_label = "Studio Lights"
    sl_type = 'STUDIO'

    def draw_header_preset(self, _context):
        layout = self.layout
        op = layout.operator("preferences.studiolight_install", icon='IMPORT', text="Install...")
        op.type = 'STUDIO'
        op.filter_glob = ".sl"
        layout.separator()


class USERPREF_PT_studiolight_light_editor(StudioLightPanel, Panel):
    bl_label = "Editor"
    bl_parent_id = "USERPREF_PT_studiolight_lights"
    bl_options = {'DEFAULT_CLOSED'}

    @staticmethod
    def opengl_light_buttons(layout, light):

        col = layout.column()
        col.active = light.use

        col.use_property_split = False
        col.prop(light, "use", text="Use Light")
        col.use_property_split = True
        col.prop(light, "diffuse_color", text="Diffuse")
        col.prop(light, "specular_color", text="Specular")
        col.prop(light, "smooth")
        col.prop(light, "direction")

    def draw(self, context):
        layout = self.layout

        prefs = context.preferences
        system = prefs.system

        row = layout.row()
        row.prop(system, "use_studio_light_edit", toggle=True)
        row.operator("preferences.studiolight_new", text="Save as Studio light", icon='FILE_TICK')

        layout.separator()

        layout.use_property_split = True
        column = layout.split()
        column.active = system.use_studio_light_edit

        light = system.solid_lights[0]
        colsplit = column.split(factor=0.85)
        self.opengl_light_buttons(colsplit, light)

        light = system.solid_lights[1]
        colsplit = column.split(factor=0.85)
        self.opengl_light_buttons(colsplit, light)

        light = system.solid_lights[2]
        colsplit = column.split(factor=0.85)
        self.opengl_light_buttons(colsplit, light)

        light = system.solid_lights[3]
        self.opengl_light_buttons(column, light)

        layout.separator()

        layout.prop(system, "light_ambient")


# -----------------------------------------------------------------------------
# Experimental Panels

class ExperimentalPanel:
    bl_space_type = 'PREFERENCES'
    bl_region_type = 'WINDOW'
    bl_context = "experimental"

    url_prefix = "https://developer.blender.org/"

<<<<<<< HEAD

class USERPREF_PT_experimental_ui(ExperimentalPanel, Panel):
    bl_label = "User Interface"

    def draw(self, context):
        prefs = context.preferences
        experimental = prefs.experimental

        layout = self.layout
        layout.use_property_split = False
        layout.use_property_decorate = False

        task = "T66304"
        split = layout.split(factor=0.66)
        col = split.column()
        col.prop(experimental, "use_tool_fallback", text="Use Tool Fallback")
        col = split.column()
        col.operator("wm.url_open", text=task, icon='URL').url = self.url_prefix + task


=======
>>>>>>> bbe7c278
"""
# Example panel, leave it here so we always have a template to follow even
# after the features are gone from the experimental panel.

class USERPREF_PT_experimental_virtual_reality(ExperimentalPanel, Panel):
    bl_label = "Virtual Reality"

    def draw(self, context):
        prefs = context.preferences
        experimental = prefs.experimental

        layout = self.layout
        layout.use_property_split = True
        layout.use_property_decorate = False

        task = "T71347"
        split = layout.split(factor=0.66)
        col = split.split()
        col.prop(experimental, "use_virtual_reality_scene_inspection", text="Scene Inspection")
        col = split.split()
        col.operator("wm.url_open", text=task, icon='URL').url = self.url_prefix + task

        task = "T71348"
        split = layout.split(factor=0.66)
        col = split.column()
        col.prop(experimental, "use_virtual_reality_immersive_drawing", text="Continuous Immersive Drawing")
        col = split.column()
        col.operator("wm.url_open", text=task, icon='URL').url = self.url_prefix + task
"""


class USERPREF_PT_experimental_usd(ExperimentalPanel, Panel):
    bl_label = "Universal Scene Description"

    @classmethod
    def poll(cls, context):
        # Only show the panel if Blender was actually built with USD support.
        return getattr(bpy.app.build_options, "usd", False)

    def draw(self, context):
        prefs = context.preferences
        experimental = prefs.experimental

        layout = self.layout
        layout.use_property_split = True
        layout.use_property_decorate = False

        split = layout.split(factor=0.66)
        col = split.split()
        col.prop(experimental, "use_usd_exporter", text="USD Exporter")
        col = split.split()
        url = "https://devtalk.blender.org/t/universal-scene-description-usd-exporter-feedback/10920"
        col.operator("wm.url_open", text='Give Feedback', icon='URL').url = url


# -----------------------------------------------------------------------------
# Class Registration

# Order of registration defines order in UI,
# so dynamically generated classes are 'injected' in the intended order.
classes = (
    USERPREF_PT_theme_user_interface,
    *ThemeGenericClassGenerator.generate_panel_classes_for_wcols(),
    USERPREF_HT_header,
    USERPREF_PT_navigation_bar,
    USERPREF_PT_save_preferences,
    USERPREF_MT_save_load,

    USERPREF_PT_interface_display,
    USERPREF_PT_interface_editors,
    USERPREF_PT_interface_temporary_windows,
    USERPREF_PT_interface_translation,
    USERPREF_PT_interface_text,
    USERPREF_PT_interface_menus,
    USERPREF_PT_interface_menus_mouse_over,
    USERPREF_PT_interface_menus_pie,

    USERPREF_PT_viewport_display,
    USERPREF_PT_viewport_quality,
    USERPREF_PT_viewport_textures,
    USERPREF_PT_viewport_selection,

    USERPREF_PT_edit_objects,
    USERPREF_PT_edit_objects_new,
    USERPREF_PT_edit_objects_duplicate_data,
    USERPREF_PT_edit_cursor,
    USERPREF_PT_edit_annotations,
    USERPREF_PT_edit_weight_paint,
    USERPREF_PT_edit_gpencil,
    USERPREF_PT_edit_misc,

    USERPREF_PT_animation_timeline,
    USERPREF_PT_animation_keyframes,
    USERPREF_PT_animation_autokey,
    USERPREF_PT_animation_fcurves,

    USERPREF_PT_system_cycles_devices,
    USERPREF_PT_system_memory,
    USERPREF_PT_system_sound,

    USERPREF_MT_interface_theme_presets,
    USERPREF_PT_theme,
    USERPREF_PT_theme_interface_state,
    USERPREF_PT_theme_interface_styles,
    USERPREF_PT_theme_interface_gizmos,
    USERPREF_PT_theme_interface_icons,
    USERPREF_PT_theme_text_style,
    USERPREF_PT_theme_bone_color_sets,

    USERPREF_PT_file_paths_data,
    USERPREF_PT_file_paths_render,
    USERPREF_PT_file_paths_applications,
    USERPREF_PT_file_paths_development,

    USERPREF_PT_saveload_blend,
    USERPREF_PT_saveload_blend_autosave,
    USERPREF_PT_saveload_autorun,
    USERPREF_PT_saveload_file_browser,

    USERPREF_MT_keyconfigs,

    USERPREF_PT_input_keyboard,
    USERPREF_PT_input_mouse,
    USERPREF_PT_input_tablet,
    USERPREF_PT_input_ndof,
    USERPREF_PT_navigation_orbit,
    USERPREF_PT_navigation_zoom,
    USERPREF_PT_navigation_fly_walk,
    USERPREF_PT_navigation_fly_walk_navigation,
    USERPREF_PT_navigation_fly_walk_gravity,

    USERPREF_PT_keymap,
    USERPREF_PT_addons,

    USERPREF_PT_studiolight_lights,
    USERPREF_PT_studiolight_light_editor,
    USERPREF_PT_studiolight_matcaps,
    USERPREF_PT_studiolight_world,

    USERPREF_PT_experimental_usd,

    # Popovers.
    USERPREF_PT_ndof_settings,

    # Add dynamically generated editor theme panels last,
    # so they show up last in the theme section.
    *ThemeGenericClassGenerator.generate_panel_classes_from_theme_areas(),
)

if __name__ == "__main__":  # only for live edit.
    from bpy.utils import register_class
    for cls in classes:
        register_class(cls)<|MERGE_RESOLUTION|>--- conflicted
+++ resolved
@@ -2124,7 +2124,6 @@
 
     url_prefix = "https://developer.blender.org/"
 
-<<<<<<< HEAD
 
 class USERPREF_PT_experimental_ui(ExperimentalPanel, Panel):
     bl_label = "User Interface"
@@ -2145,8 +2144,42 @@
         col.operator("wm.url_open", text=task, icon='URL').url = self.url_prefix + task
 
 
-=======
->>>>>>> bbe7c278
+"""
+# Example panel, leave it here so we always have a template to follow even
+# after the features are gone from the experimental panel.
+
+class USERPREF_PT_experimental_virtual_reality(ExperimentalPanel, Panel):
+    bl_label = "Virtual Reality"
+
+    def draw_centered(self, context, layout):
+        prefs = context.preferences
+        experimental = prefs.experimental
+
+        task = "T71347"
+        split = layout.split(factor=0.66)
+        col = split.split()
+        col.prop(experimental, "use_virtual_reality_scene_inspection", text="Scene Inspection")
+        col = split.split()
+        col.operator("wm.url_open", text=task, icon='URL').url = self.url_prefix + task
+
+        task = "T71348"
+        split = layout.split(factor=0.66)
+        col = split.column()
+        col.prop(experimental, "use_virtual_reality_immersive_drawing", text="Continuous Immersive Drawing")
+        col = split.column()
+        col.operator("wm.url_open", text=task, icon='URL').url = self.url_prefix + task
+"""
+
+# -----------------------------------------------------------------------------
+# Experimental Panels
+
+class ExperimentalPanel:
+    bl_space_type = 'PREFERENCES'
+    bl_region_type = 'WINDOW'
+    bl_context = "experimental"
+
+    url_prefix = "https://developer.blender.org/"
+
 """
 # Example panel, leave it here so we always have a template to follow even
 # after the features are gone from the experimental panel.
