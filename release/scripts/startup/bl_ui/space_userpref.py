﻿# ##### BEGIN GPL LICENSE BLOCK #####
#
#  This program is free software; you can redistribute it and/or
#  modify it under the terms of the GNU General Public License
#  as published by the Free Software Foundation; either version 2
#  of the License, or (at your option) any later version.
#
#  This program is distributed in the hope that it will be useful,
#  but WITHOUT ANY WARRANTY; without even the implied warranty of
#  MERCHANTABILITY or FITNESS FOR A PARTICULAR PURPOSE.  See the
#  GNU General Public License for more details.
#
#  You should have received a copy of the GNU General Public License
#  along with this program; if not, write to the Free Software Foundation,
#  Inc., 51 Franklin Street, Fifth Floor, Boston, MA 02110-1301, USA.
#
# ##### END GPL LICENSE BLOCK #####

# <pep8 compliant>
import bpy
from bpy.types import (
    Header,
    Menu,
    Panel,
)
from bpy.app.translations import pgettext_iface as iface_
from bpy.app.translations import contexts as i18n_contexts


def opengl_lamp_buttons(column, lamp):
    split = column.row()

    split.prop(lamp, "use", text="", icon='OUTLINER_OB_LAMP' if lamp.use else 'LAMP_DATA')

    col = split.column()
    col.active = lamp.use
    row = col.row()
    row.label(text="Diffuse:")
    row.prop(lamp, "diffuse_color", text="")
    row = col.row()
    row.label(text="Specular:")
    row.prop(lamp, "specular_color", text="")

    col = split.column()
    col.active = lamp.use
    col.prop(lamp, "direction", text="")


class USERPREF_HT_header(Header):
    bl_space_type = 'USER_PREFERENCES'

    def draw(self, context):
        layout = self.layout

        ALL_MT_editormenu.draw_hidden(context, layout) # bfa - show hide the editormenu

        userpref = context.user_preferences

        layout.operator_context = 'EXEC_AREA'
        layout.operator("wm.save_userpref")

        layout.operator_context = 'INVOKE_DEFAULT'

        if userpref.active_section == 'INPUT':
            layout.operator("wm.keyconfig_import")
            layout.operator("wm.keyconfig_export")
        elif userpref.active_section == 'ADDONS':
            layout.operator("wm.addon_install", icon='FILESEL')
            layout.operator("wm.addon_refresh", icon='FILE_REFRESH')
        elif userpref.active_section == 'THEMES':
            #layout.operator("ui.reset_default_theme") # bfa - obsolete, themes are now in the themes dropdown box.
            layout.operator("wm.theme_install")

# bfa - show hide the editormenu
class ALL_MT_editormenu(Menu):
    bl_label = ""

    def draw(self, context):
        self.draw_menus(self.layout, context)

    @staticmethod
    def draw_menus(layout, context):

        row = layout.row(align=True)
        row.template_header() # editor type menus

class USERPREF_PT_tabs(Panel):
    bl_label = ""
    bl_space_type = 'USER_PREFERENCES'
    bl_region_type = 'WINDOW'
    bl_options = {'HIDE_HEADER'}

    def draw(self, context):
        layout = self.layout

        userpref = context.user_preferences

        layout.row().prop(userpref, "active_section", expand=True)


class USERPREF_MT_interaction_presets(Menu):
    bl_label = "Presets"
    preset_subdir = "interaction"
    preset_operator = "script.execute_preset"
    draw = Menu.draw_preset


class USERPREF_MT_app_templates(Menu):
    bl_label = "Application Templates"
    preset_subdir = "app_templates"

    def draw_ex(self, context, *, use_splash=False, use_default=False, use_install=False):
        import os

        layout = self.layout

        # now draw the presets
        layout.operator_context = 'EXEC_DEFAULT'

        if use_default:
            props = layout.operator("wm.read_homefile", text="Default")
            props.use_splash = True
            props.app_template = ""
            layout.separator()

        template_paths = bpy.utils.app_template_paths()

        # expand template paths
        app_templates = []
        for path in template_paths:
            for d in os.listdir(path):
                if d.startswith(("__", ".")):
                    continue
                template = os.path.join(path, d)
                if os.path.isdir(template):
                    # template_paths_expand.append(template)
                    app_templates.append(d)

        for d in sorted(app_templates):
            props = layout.operator(
                "wm.read_homefile",
                text=bpy.path.display_name(d),
            )
            props.use_splash = True
            props.app_template = d

        if use_install:
            layout.separator()
            layout.operator_context = 'INVOKE_DEFAULT'
            props = layout.operator("wm.app_template_install")


    def draw(self, context):
        self.draw_ex(context, use_splash=False, use_default=True, use_install=True)


class USERPREF_MT_templates_splash(Menu):
    bl_label = "Startup Templates"
    preset_subdir = "templates"

    def draw(self, context):
        USERPREF_MT_app_templates.draw_ex(self, context, use_splash=True, use_default=True)


class USERPREF_MT_appconfigs(Menu):
    bl_label = "AppPresets"
    preset_subdir = "keyconfig"
    preset_operator = "wm.appconfig_activate"

    def draw(self, context):
        self.layout.operator("wm.appconfig_default", text="Blender (default)")

        # now draw the presets
        Menu.draw_preset(self, context)


class USERPREF_MT_splash(Menu):
    bl_label = "Splash"

    def draw(self, context):
        layout = self.layout

        split = layout.split()
        row = split.row()

        if any(bpy.utils.app_template_paths()):
            row.label("Template:")
            template = context.user_preferences.app_template
            row.menu(
                "USERPREF_MT_templates_splash",
                text=bpy.path.display_name(template) if template else "Default",
            )
        else:
            row.label("")

        row = split.row()
        row.label("Interaction:")

        text = bpy.path.display_name(context.window_manager.keyconfigs.active.name)
        if not text:
            text = "Blender (default)"
        row.menu("USERPREF_MT_appconfigs", text=text)


# only for addons
class USERPREF_MT_splash_footer(Menu):
    bl_label = ""

    def draw(self, context):
        pass


class USERPREF_PT_interface(Panel):
    bl_space_type = 'USER_PREFERENCES'
    bl_label = "Interface"
    bl_region_type = 'WINDOW'
    bl_options = {'HIDE_HEADER'}

    @classmethod
    def poll(cls, context):
        userpref = context.user_preferences
        return (userpref.active_section == 'INTERFACE')

    def draw(self, context):
        import sys
        layout = self.layout

        userpref = context.user_preferences
        view = userpref.view

        row = layout.row()

        col = row.column()
        col.label(text="Display:")
        col.prop(view, "ui_scale", text="Scale")
        col.prop(view, "ui_line_width", text="Line Width")
        col.prop(view, "show_tooltips")
        col.prop(view, "show_tooltips_python")
        col.prop(view, "show_object_info", text="Object Info")
        col.prop(view, "show_large_cursors")
        col.prop(view, "show_view_name", text="View Name")
        col.prop(view, "show_playback_fps", text="Playback FPS")
        col.prop(view, "use_global_scene")
        col.prop(view, "object_origin_size")

        col.separator()
        col.separator()
        col.separator()

        col.prop(view, "show_mini_axis", text="Display Mini Axis")
        sub = col.column()
        sub.active = view.show_mini_axis
        sub.prop(view, "mini_axis_size", text="Size")
        sub.prop(view, "mini_axis_brightness", text="Brightness")

        col.separator()

        if sys.platform[:3] == "win":
            col.label("Warnings")
            col.prop(view, "use_quit_dialog")

        row.separator()
        row.separator()

        col = row.column()
        col.label(text="View Manipulation:")
        col.prop(view, "use_mouse_depth_cursor")
        col.prop(view, "use_cursor_lock_adjust")
        col.prop(view, "use_mouse_depth_navigate")
        col.prop(view, "use_zoom_to_mouse")
        col.prop(view, "use_rotate_around_active")
        col.prop(view, "use_global_pivot")
        col.prop(view, "use_camera_lock_parent")

        col.separator()

        col.prop(view, "use_auto_perspective")
        col.prop(view, "smooth_view")
        col.prop(view, "rotation_angle")

        col.separator()
        col.separator()

        col.label(text="2D Viewports:")
        col.prop(view, "view2d_grid_spacing_min", text="Minimum Grid Spacing")
        col.prop(view, "timecode_style")
        col.prop(view, "view_frame_type")
        if view.view_frame_type == 'SECONDS':
            col.prop(view, "view_frame_seconds")
        elif view.view_frame_type == 'KEYFRAMES':
            col.prop(view, "view_frame_keyframes")

        row.separator()
        row.separator()

        col = row.column()
        #Toolbox doesn't exist yet
        #col.label(text="Toolbox:")
        #col.prop(view, "show_column_layout")
        #col.label(text="Open Toolbox Delay:")
        #col.prop(view, "open_left_mouse_delay", text="Hold LMB")
        #col.prop(view, "open_right_mouse_delay", text="Hold RMB")
        col.prop(view, "show_manipulator")
        sub = col.column()
        sub.active = view.show_manipulator
        sub.prop(view, "manipulator_size", text="Size")
        sub.prop(view, "manipulator_handle_size", text="Handle Size")
        sub.prop(view, "manipulator_hotspot", text="Hotspot")

        col.separator()
        col.separator()
        col.separator()

        col.label(text="Menus:")
        col.prop(view, "use_mouse_over_open")
        sub = col.column()
        sub.active = view.use_mouse_over_open

        sub.prop(view, "open_toplevel_delay", text="Top Level")
        sub.prop(view, "open_sublevel_delay", text="Sub Level")

        col.separator()
        col.label(text="Pie Menus:")
        sub = col.column(align=True)
        sub.prop(view, "pie_animation_timeout")
        sub.prop(view, "pie_initial_timeout")
        sub.prop(view, "pie_menu_radius")
        sub.prop(view, "pie_menu_threshold")
        sub.prop(view, "pie_menu_confirm")
        col.separator()

        col.prop(view, "show_splash")
        col.separator()

        col.label(text="App Template:")
        col.label(text="Options intended for use with app-templates only.")
        col.prop(view, "show_layout_ui")
        col.prop(view, "show_view3d_cursor")



class USERPREF_PT_edit(Panel):
    bl_space_type = 'USER_PREFERENCES'
    bl_label = "Edit"
    bl_region_type = 'WINDOW'
    bl_options = {'HIDE_HEADER'}

    @classmethod
    def poll(cls, context):
        userpref = context.user_preferences
        return (userpref.active_section == 'EDITING')

    def draw(self, context):
        layout = self.layout

        userpref = context.user_preferences
        edit = userpref.edit

        row = layout.row()

        col = row.column()
        col.label(text="Link Materials To:")
        col.prop(edit, "material_link", text="")

        col.separator()
        col.separator()
        col.separator()

        col.label(text="New Objects:")
        col.prop(edit, "use_enter_edit_mode")
        col.label(text="Align To:")
        col.prop(edit, "object_align", text="")

        col.separator()
        col.separator()
        col.separator()

        col.label(text="Undo:")
        col.prop(edit, "use_global_undo")
        col.prop(edit, "undo_steps", text="Steps")
        col.prop(edit, "undo_memory_limit", text="Memory Limit")

        row.separator()
        row.separator()

        col = row.column()
        col.label(text="Grease Pencil:")
        col.prop(edit, "grease_pencil_eraser_radius", text="Eraser Radius")
        col.separator()
        col.prop(edit, "grease_pencil_manhattan_distance", text="Manhattan Distance")
        col.prop(edit, "grease_pencil_euclidean_distance", text="Euclidean Distance")
        col.separator()
        col.prop(edit, "grease_pencil_default_color", text="Default Color")
        col.separator()
        col.prop(edit, "use_grease_pencil_simplify_stroke", text="Simplify Stroke")
        col.separator()
        col.separator()
        col.separator()
        col.separator()
        col.label(text="Playback:")
        col.prop(edit, "use_negative_frames")
        col.separator()
        col.separator()
        col.separator()
        col.label(text="Node Editor:")
        col.prop(edit, "node_margin")
        col.label(text="Animation Editors:")
        col.prop(edit, "fcurve_unselected_alpha", text="F-Curve Visibility")

        row.separator()
        row.separator()

        col = row.column()
        col.label(text="Keyframing:")
        col.prop(edit, "use_visual_keying")
        col.prop(edit, "use_keyframe_insert_needed", text="Only Insert Needed")

        col.separator()

        col.prop(edit, "use_auto_keying", text="Auto Keyframing:")
        col.prop(edit, "use_auto_keying_warning")

        sub = col.column()

        #~ sub.active = edit.use_keyframe_insert_auto # incorrect, time-line can enable
        sub.prop(edit, "use_keyframe_insert_available", text="Only Insert Available")

        col.separator()

        col.label(text="New F-Curve Defaults:")
        col.prop(edit, "keyframe_new_interpolation_type", text="Interpolation")
        col.prop(edit, "keyframe_new_handle_type", text="Handles")
        col.prop(edit, "use_insertkey_xyz_to_rgb", text="XYZ to RGB")

        col.separator()
        col.separator()
        col.separator()

        col.label(text="Transform:")
        col.prop(edit, "use_drag_immediately")

        row.separator()
        row.separator()

        col = row.column()
        col.prop(edit, "sculpt_paint_overlay_color", text="Sculpt Overlay Color")

        col.separator()
        col.separator()
        col.separator()

        col.label(text="Duplicate Data:")
        col.prop(edit, "use_duplicate_mesh", text="Mesh")
        col.prop(edit, "use_duplicate_surface", text="Surface")
        col.prop(edit, "use_duplicate_curve", text="Curve")
        col.prop(edit, "use_duplicate_text", text="Text")
        col.prop(edit, "use_duplicate_metaball", text="Metaball")
        col.prop(edit, "use_duplicate_armature", text="Armature")
        col.prop(edit, "use_duplicate_lamp", text="Lamp")
        col.prop(edit, "use_duplicate_material", text="Material")
        col.prop(edit, "use_duplicate_texture", text="Texture")
        #col.prop(edit, "use_duplicate_fcurve", text="F-Curve")
        col.prop(edit, "use_duplicate_action", text="Action")
        col.prop(edit, "use_duplicate_particle", text="Particle")


class USERPREF_PT_system(Panel):
    bl_space_type = 'USER_PREFERENCES'
    bl_label = "System"
    bl_region_type = 'WINDOW'
    bl_options = {'HIDE_HEADER'}

    @classmethod
    def poll(cls, context):
        userpref = context.user_preferences
        return (userpref.active_section == 'SYSTEM')

    def draw(self, context):
        import sys
        layout = self.layout

        userpref = context.user_preferences
        system = userpref.system

        split = layout.split()

        # 1. Column
        column = split.column()
        colsplit = column.split(percentage=0.85)

        col = colsplit.column()
        col.label(text="General:")

        col.prop(system, "frame_server_port")
        col.prop(system, "scrollback", text="Console Scrollback")

        col.separator()

        col.label(text="Sound:")
        col.row().prop(system, "audio_device", expand=False)
        sub = col.column()
        sub.active = system.audio_device not in {'NONE', 'Null'}
        #sub.prop(system, "use_preview_images")
        sub.prop(system, "audio_channels", text="Channels")
        sub.prop(system, "audio_mixing_buffer", text="Mixing Buffer")
        sub.prop(system, "audio_sample_rate", text="Sample Rate")
        sub.prop(system, "audio_sample_format", text="Sample Format")

        col.separator()

        col.label(text="Screencast:")
        col.prop(system, "screencast_fps")
        col.prop(system, "screencast_wait_time")

        col.separator()

        if bpy.app.build_options.cycles:
            addon = userpref.addons.get("cycles")
            if addon is not None:
                addon.preferences.draw_impl(col, context)
            del addon

        if hasattr(system, "opensubdiv_compute_type"):
            col.label(text="OpenSubdiv compute:")
            col.row().prop(system, "opensubdiv_compute_type", text="")

        # 2. Column
        column = split.column()
        colsplit = column.split(percentage=0.85)

        col = colsplit.column()
        col.label(text="OpenGL:")
        col.prop(system, "gl_clip_alpha", slider=True)
        col.prop(system, "use_mipmaps")
        col.prop(system, "use_gpu_mipmap")
        col.prop(system, "use_16bit_textures")

        col.separator()
        col.label(text="Selection")
        col.prop(system, "select_method", text="")
        col.prop(system, "use_select_pick_depth")

        col.separator()

        col.label(text="Anisotropic Filtering")
        col.prop(system, "anisotropic_filter", text="")

        col.separator()

        col.label(text="Window Draw Method:")
        col.prop(system, "window_draw_method", text="")
        col.prop(system, "multi_sample", text="")
        if sys.platform == "linux" and system.multi_sample != 'NONE':
            col.label(text="Might fail for Mesh editing selection!")
            col.separator()
        col.prop(system, "use_region_overlap")

        col.separator()

        col.label(text="Text Draw Options:")
        col.prop(system, "use_text_antialiasing")

        col.separator()

        col.label(text="Textures:")
        col.prop(system, "gl_texture_limit", text="Limit Size")
        col.prop(system, "texture_time_out", text="Time Out")
        col.prop(system, "texture_collection_rate", text="Collection Rate")

        col.separator()

        col.label(text="Images Draw Method:")
        col.prop(system, "image_draw_method", text="")

        col.separator()

        col.label(text="Sequencer/Clip Editor:")
        # currently disabled in the code
        # col.prop(system, "prefetch_frames")
        col.prop(system, "memory_cache_limit")

        # 3. Column
        column = split.column()

        column.label(text="Solid OpenGL Lights:")

        split = column.split(percentage=0.1)
        split.label()
        split.label(text="Colors:")
        split.label(text="Direction:")

        lamp = system.solid_lights[0]
        opengl_lamp_buttons(column, lamp)

        lamp = system.solid_lights[1]
        opengl_lamp_buttons(column, lamp)

        lamp = system.solid_lights[2]
        opengl_lamp_buttons(column, lamp)

        column.separator()

        column.label(text="Color Picker Type:")
        column.row().prop(system, "color_picker_type", text="")

        column.separator()

        column.prop(system, "use_weight_color_range", text="Custom Weight Paint Range")
        sub = column.column()
        sub.active = system.use_weight_color_range
        sub.template_color_ramp(system, "weight_color_range", expand=True)

        column.separator()
        column.prop(system, "font_path_ui")
        column.prop(system, "font_path_ui_mono")

        if bpy.app.build_options.international:
            column.prop(system, "use_international_fonts")
            if system.use_international_fonts:
                column.prop(system, "language")
                row = column.row()
                row.label(text="Translate:", text_ctxt=i18n_contexts.id_windowmanager)
                row = column.row(align=True)
                row.prop(system, "use_translate_interface", text="Interface", toggle=True)
                row.prop(system, "use_translate_tooltips", text="Tooltips", toggle=True)
                row.prop(system, "use_translate_new_dataname", text="New Data", toggle=True)


class USERPREF_MT_interface_theme_presets(Menu):
    bl_label = "Presets"
    preset_subdir = "interface_theme"
    preset_operator = "script.execute_preset"
    preset_type = 'XML'
    preset_xml_map = (
        ("user_preferences.themes[0]", "Theme"),
        ("user_preferences.ui_styles[0]", "ThemeStyle"),
    )
    draw = Menu.draw_preset


class USERPREF_PT_theme(Panel):
    bl_space_type = 'USER_PREFERENCES'
    bl_label = "Themes"
    bl_region_type = 'WINDOW'
    bl_options = {'HIDE_HEADER'}

    # not essential, hard-coded UI delimiters for the theme layout
    ui_delimiters = {
        'VIEW_3D': {
            "text_grease_pencil",
            "text_keyframe",
            "speaker",
            "freestyle_face_mark",
            "split_normal",
            "bone_solid",
            "paint_curve_pivot",
        },
        'GRAPH_EDITOR': {
            "handle_vertex_select",
        },
        'IMAGE_EDITOR': {
            "paint_curve_pivot",
        },
        'NODE_EDITOR': {
            "layout_node",
        },
        'CLIP_EDITOR': {
            "handle_vertex_select",
        }
    }

    @staticmethod
    def _theme_generic(split, themedata, theme_area):

        col = split.column()

        def theme_generic_recurse(data):
            col.label(data.rna_type.name)
            row = col.row()
            subsplit = row.split(percentage=0.95)

            padding1 = subsplit.split(percentage=0.15)
            padding1.column()

            subsplit = row.split(percentage=0.85)

            padding2 = subsplit.split(percentage=0.15)
            padding2.column()

            colsub_pair = padding1.column(), padding2.column()

            props_type = {}

            for i, prop in enumerate(data.rna_type.properties):
                if prop.identifier == "rna_type":
                    continue

                props_type.setdefault((prop.type, prop.subtype), []).append(prop)

            th_delimiters = USERPREF_PT_theme.ui_delimiters.get(theme_area)
            for props_type, props_ls in sorted(props_type.items()):
                if props_type[0] == 'POINTER':
                    for i, prop in enumerate(props_ls):
                        theme_generic_recurse(getattr(data, prop.identifier))
                else:
                    if th_delimiters is None:
                        # simple, no delimiters
                        for i, prop in enumerate(props_ls):
                            colsub_pair[i % 2].row().prop(data, prop.identifier)
                    else:
                        # add hard coded delimiters
                        i = 0
                        for prop in props_ls:
                            colsub = colsub_pair[i]
                            colsub.row().prop(data, prop.identifier)
                            i = (i + 1) % 2
                            if prop.identifier in th_delimiters:
                                if i:
                                    colsub = colsub_pair[1]
                                    colsub.row().label("")
                                colsub_pair[0].row().label("")
                                colsub_pair[1].row().label("")
                                i = 0

        theme_generic_recurse(themedata)

    @staticmethod
    def _theme_widget_style(layout, widget_style):

        row = layout.row()

        subsplit = row.split(percentage=0.95)

        padding = subsplit.split(percentage=0.15)
        colsub = padding.column()
        colsub = padding.column()
        colsub.row().prop(widget_style, "outline")
        colsub.row().prop(widget_style, "item", slider=True)
        colsub.row().prop(widget_style, "inner", slider=True)
        colsub.row().prop(widget_style, "inner_sel", slider=True)

        subsplit = row.split(percentage=0.85)

        padding = subsplit.split(percentage=0.15)
        colsub = padding.column()
        colsub = padding.column()
        colsub.row().prop(widget_style, "text")
        colsub.row().prop(widget_style, "text_sel")
        colsub.prop(widget_style, "show_shaded")
        subsub = colsub.column(align=True)
        subsub.active = widget_style.show_shaded
        subsub.prop(widget_style, "shadetop")
        subsub.prop(widget_style, "shadedown")

        layout.separator()

    @staticmethod
    def _ui_font_style(layout, font_style):

        split = layout.split()

        col = split.column()
        col.label(text="Kerning Style:")
        col.row().prop(font_style, "font_kerning_style", expand=True)
        col.prop(font_style, "points")

        col = split.column()
        col.label(text="Shadow Offset:")
        col.prop(font_style, "shadow_offset_x", text="X")
        col.prop(font_style, "shadow_offset_y", text="Y")

        col = split.column()
        col.prop(font_style, "shadow")
        col.prop(font_style, "shadow_alpha")
        col.prop(font_style, "shadow_value")

        layout.separator()

    @classmethod
    def poll(cls, context):
        userpref = context.user_preferences
        return (userpref.active_section == 'THEMES')

    def draw(self, context):
        layout = self.layout

        theme = context.user_preferences.themes[0]

        split_themes = layout.split(percentage=0.2)

        sub = split_themes.column()

        sub.label(text="Presets:")
        subrow = sub.row(align=True)

        subrow.menu("USERPREF_MT_interface_theme_presets", text=USERPREF_MT_interface_theme_presets.bl_label)
        subrow.operator("wm.interface_theme_preset_add", text="", icon='ZOOMIN')
        subrow.operator("wm.interface_theme_preset_add", text="", icon='ZOOMOUT').remove_active = True
        sub.separator()

        sub.prop(theme, "theme_area", expand=True)

        split = layout.split(percentage=0.4)

        layout.separator()
        layout.separator()

        split = split_themes.split()

        if theme.theme_area == 'USER_INTERFACE':
            col = split.column()
            ui = theme.user_interface

            col.label(text="Regular:")
            self._theme_widget_style(col, ui.wcol_regular)

            col.label(text="Tool:")
            self._theme_widget_style(col, ui.wcol_tool)

            col.label(text="Radio Buttons:")
            self._theme_widget_style(col, ui.wcol_radio)

            col.label(text="Text:")
            self._theme_widget_style(col, ui.wcol_text)

            col.label(text="Option:")
            self._theme_widget_style(col, ui.wcol_option)

            col.label(text="Toggle:")
            self._theme_widget_style(col, ui.wcol_toggle)

            col.label(text="Number Field:")
            self._theme_widget_style(col, ui.wcol_num)

            col.label(text="Value Slider:")
            self._theme_widget_style(col, ui.wcol_numslider)

            col.label(text="Box:")
            self._theme_widget_style(col, ui.wcol_box)

            col.label(text="Menu:")
            self._theme_widget_style(col, ui.wcol_menu)

            col.label(text="Pie Menu:")
            self._theme_widget_style(col, ui.wcol_pie_menu)

            col.label(text="Pulldown:")
            self._theme_widget_style(col, ui.wcol_pulldown)

            col.label(text="Menu Back:")
            self._theme_widget_style(col, ui.wcol_menu_back)

            col.label(text="Tooltip:")
            self._theme_widget_style(col, ui.wcol_tooltip)

            col.label(text="Menu Item:")
            self._theme_widget_style(col, ui.wcol_menu_item)

            col.label(text="Scroll Bar:")
            self._theme_widget_style(col, ui.wcol_scroll)

            col.label(text="Progress Bar:")
            self._theme_widget_style(col, ui.wcol_progress)

            col.label(text="List Item:")
            self._theme_widget_style(col, ui.wcol_list_item)

            ui_state = theme.user_interface.wcol_state
            col.label(text="State:")

            row = col.row()

            subsplit = row.split(percentage=0.95)

            padding = subsplit.split(percentage=0.15)
            colsub = padding.column()
            colsub = padding.column()
            colsub.row().prop(ui_state, "inner_anim")
            colsub.row().prop(ui_state, "inner_anim_sel")
            colsub.row().prop(ui_state, "inner_driven")
            colsub.row().prop(ui_state, "inner_driven_sel")

            subsplit = row.split(percentage=0.85)

            padding = subsplit.split(percentage=0.15)
            colsub = padding.column()
            colsub = padding.column()
            colsub.row().prop(ui_state, "inner_key")
            colsub.row().prop(ui_state, "inner_key_sel")
            colsub.row().prop(ui_state, "blend")

            col.separator()
            col.separator()

            col.label("Styles:")

            row = col.row()

            subsplit = row.split(percentage=0.95)

            padding = subsplit.split(percentage=0.15)
            colsub = padding.column()
            colsub = padding.column()
            colsub.row().prop(ui, "menu_shadow_fac")

            subsplit = row.split(percentage=0.85)

            padding = subsplit.split(percentage=0.15)
            colsub = padding.column()
            colsub = padding.column()
            colsub.row().prop(ui, "menu_shadow_width")

            row = col.row()

            subsplit = row.split(percentage=0.95)

            padding = subsplit.split(percentage=0.15)
            colsub = padding.column()
            colsub = padding.column()
            colsub.row().prop(ui, "icon_alpha")

            subsplit = row.split(percentage=0.85)

            padding = subsplit.split(percentage=0.15)
            colsub = padding.column()
            colsub = padding.column()
            colsub.row().prop(ui, "widget_emboss")

            col.separator()
            col.separator()

            col.label("Axis Colors:")

            row = col.row()

            subsplit = row.split(percentage=0.95)

            padding = subsplit.split(percentage=0.15)
            colsub = padding.column()
            colsub = padding.column()
            colsub.row().prop(ui, "axis_x")
            colsub.row().prop(ui, "axis_y")
            colsub.row().prop(ui, "axis_z")

            subsplit = row.split(percentage=0.85)

            padding = subsplit.split(percentage=0.15)
            colsub = padding.column()
            colsub = padding.column()

            layout.separator()
            layout.separator()
        elif theme.theme_area == 'BONE_COLOR_SETS':
            col = split.column()

            for i, ui in enumerate(theme.bone_color_sets, 1):
                col.label(text=iface_("Color Set %d:") % i, translate=False)

                row = col.row()

                subsplit = row.split(percentage=0.95)

                padding = subsplit.split(percentage=0.15)
                colsub = padding.column()
                colsub = padding.column()
                colsub.row().prop(ui, "normal")
                colsub.row().prop(ui, "select")
                colsub.row().prop(ui, "active")

                subsplit = row.split(percentage=0.85)

                padding = subsplit.split(percentage=0.15)
                colsub = padding.column()
                colsub = padding.column()
                colsub.row().prop(ui, "show_colored_constraints")
        elif theme.theme_area == 'STYLE':
            col = split.column()

            style = context.user_preferences.ui_styles[0]

            col.label(text="Panel Title:")
            self._ui_font_style(col, style.panel_title)

            col.separator()

            col.label(text="Widget:")
            self._ui_font_style(col, style.widget)

            col.separator()

            col.label(text="Widget Label:")
            self._ui_font_style(col, style.widget_label)
        else:
            self._theme_generic(split, getattr(theme, theme.theme_area.lower()), theme.theme_area)


class USERPREF_PT_file(Panel):
    bl_space_type = 'USER_PREFERENCES'
    bl_label = "Files"
    bl_region_type = 'WINDOW'
    bl_options = {'HIDE_HEADER'}

    @classmethod
    def poll(cls, context):
        userpref = context.user_preferences
        return (userpref.active_section == 'FILES')

    def draw(self, context):
        layout = self.layout

        userpref = context.user_preferences
        paths = userpref.filepaths
        system = userpref.system

        split = layout.split(percentage=0.7)

        col = split.column()
        col.label(text="File Paths:")

        colsplit = col.split(percentage=0.95)
        col1 = colsplit.split(percentage=0.3)

        sub = col1.column()
        sub.label(text="Fonts:")
        sub.label(text="Textures:")
        sub.label(text="Render Output:")
        sub.label(text="Scripts:")
        sub.label(text="Sounds:")
        sub.label(text="Temp:")
        sub.label(text="Render Cache:")
        sub.label(text="I18n Branches:")
        sub.label(text="Image Editor:")
        sub.label(text="Animation Player:")

        sub = col1.column()
        sub.prop(paths, "font_directory", text="")
        sub.prop(paths, "texture_directory", text="")
        sub.prop(paths, "render_output_directory", text="")
        sub.prop(paths, "script_directory", text="")
        sub.prop(paths, "sound_directory", text="")
        sub.prop(paths, "temporary_directory", text="")
        sub.prop(paths, "render_cache_directory", text="")
        sub.prop(paths, "i18n_branches_directory", text="")
        sub.prop(paths, "image_editor", text="")
        subsplit = sub.split(percentage=0.3)
        subsplit.prop(paths, "animation_player_preset", text="")
        subsplit.prop(paths, "animation_player", text="")

        col.separator()
        col.separator()

        colsplit = col.split(percentage=0.95)
        sub = colsplit.column()

        row = sub.split(percentage=0.3)
        row.label(text="Auto Execution:")
        row.prop(system, "use_scripts_auto_execute")

        if system.use_scripts_auto_execute:
            box = sub.box()
            row = box.row()
            row.label(text="Excluded Paths:")
            row.operator("wm.userpref_autoexec_path_add", text="", icon='ZOOMIN', emboss=False)
            for i, path_cmp in enumerate(userpref.autoexec_paths):
                row = box.row()
                row.prop(path_cmp, "path", text="")
                row.prop(path_cmp, "use_glob", text="", icon='FILTER')
                row.operator("wm.userpref_autoexec_path_remove", text="", icon='X', emboss=False).index = i

        col = split.column()
        col.label(text="Save & Load:")
        col.prop(paths, "use_relative_paths")
        col.prop(paths, "use_file_compression")
        col.prop(paths, "use_load_ui")
        col.prop(paths, "use_filter_files")
        col.prop(paths, "show_hidden_files_datablocks")
        col.prop(paths, "hide_recent_locations")
        col.prop(paths, "hide_system_bookmarks")
        col.prop(paths, "show_thumbnails")

        col.separator()

        col.prop(paths, "save_version")
        col.prop(paths, "recent_files")
        col.prop(paths, "use_save_preview_images")

        col.separator()

        col.label(text="Auto Save:")
        col.prop(paths, "use_keep_session")
        col.prop(paths, "use_auto_save_temporary_files")
        sub = col.column()
        sub.active = paths.use_auto_save_temporary_files
        sub.prop(paths, "auto_save_time", text="Timer (mins)")

        col.separator()

        col.label(text="Text Editor:")
        col.prop(system, "use_tabs_as_spaces")

        colsplit = col.split(percentage=0.95)
        col1 = colsplit.split(percentage=0.3)

        sub = col1.column()
        sub.label(text="Author:")
        sub = col1.column()
        sub.prop(system, "author", text="")


class USERPREF_MT_ndof_settings(Menu):
    # accessed from the window key-bindings in C (only)
    bl_label = "3D Mouse Settings"

    def draw(self, context):
        layout = self.layout

        input_prefs = context.user_preferences.inputs

        is_view3d = context.space_data.type == 'VIEW_3D'

        layout.prop(input_prefs, "ndof_sensitivity")
        layout.prop(input_prefs, "ndof_orbit_sensitivity")
        layout.prop(input_prefs, "ndof_deadzone")

        if is_view3d:
            layout.separator()
            layout.prop(input_prefs, "ndof_show_guide")

            layout.separator()
            layout.label(text="Orbit Style")
            layout.row().prop(input_prefs, "ndof_view_navigate_method", text="")
            layout.row().prop(input_prefs, "ndof_view_rotate_method", text="")
            layout.separator()
            layout.label(text="Orbit Options")
            layout.prop(input_prefs, "ndof_rotx_invert_axis")
            layout.prop(input_prefs, "ndof_roty_invert_axis")
            layout.prop(input_prefs, "ndof_rotz_invert_axis")

        # view2d use pan/zoom
        layout.separator()
        layout.label(text="Pan Options")
        layout.prop(input_prefs, "ndof_panx_invert_axis")
        layout.prop(input_prefs, "ndof_pany_invert_axis")
        layout.prop(input_prefs, "ndof_panz_invert_axis")
        layout.prop(input_prefs, "ndof_pan_yz_swap_axis")

        layout.label(text="Zoom Options")
        layout.prop(input_prefs, "ndof_zoom_invert")

        if is_view3d:
            layout.separator()
            layout.label(text="Fly/Walk Options")
            layout.prop(input_prefs, "ndof_fly_helicopter", icon='NDOF_FLY')
            layout.prop(input_prefs, "ndof_lock_horizon", icon='NDOF_DOM')


class USERPREF_MT_keyconfigs(Menu):
    bl_label = "KeyPresets"
    preset_subdir = "keyconfig"
    preset_operator = "wm.keyconfig_activate"

    def draw(self, context):
        props = self.layout.operator("wm.context_set_value", text="Blender (default)")
        props.data_path = "window_manager.keyconfigs.active"
        props.value = "context.window_manager.keyconfigs.default"

        # now draw the presets
        Menu.draw_preset(self, context)


class USERPREF_PT_input(Panel):
    bl_space_type = 'USER_PREFERENCES'
    bl_label = "Input"
    bl_region_type = 'WINDOW'
    bl_options = {'HIDE_HEADER'}

    @classmethod
    def poll(cls, context):
        userpref = context.user_preferences
        return (userpref.active_section == 'INPUT')

    @staticmethod
    def draw_input_prefs(inputs, layout):
        import sys

        # General settings
        row = layout.row()
        col = row.column()

        sub = col.column()
        sub.label(text="Presets:")
        subrow = sub.row(align=True)

        subrow.menu("USERPREF_MT_interaction_presets", text=bpy.types.USERPREF_MT_interaction_presets.bl_label)
        subrow.operator("wm.interaction_preset_add", text="", icon='ZOOMIN')
        subrow.operator("wm.interaction_preset_add", text="", icon='ZOOMOUT').remove_active = True
        sub.separator()

        sub.label(text="Mouse:")
        sub1 = sub.column()
        sub1.active = (inputs.select_mouse == 'RIGHT')
        sub1.prop(inputs, "use_mouse_emulate_3_button")
        sub.prop(inputs, "use_mouse_continuous")
        sub.prop(inputs, "drag_threshold")
        sub.prop(inputs, "tweak_threshold")

        sub.label(text="Select With:")
        sub.row().prop(inputs, "select_mouse", expand=True)

        sub = col.column()
        sub.label(text="Double Click:")
        sub.prop(inputs, "mouse_double_click_time", text="Speed")

        sub.separator()

        sub.prop(inputs, "use_emulate_numpad")

        sub.separator()

        sub.label(text="Orbit Style:")
        sub.row().prop(inputs, "view_rotate_method", expand=True)

        sub.separator()

        sub.label(text="Zoom Style:")
        sub.row().prop(inputs, "view_zoom_method", text="")
        if inputs.view_zoom_method in {'DOLLY', 'CONTINUE'}:
            sub.row().prop(inputs, "view_zoom_axis", expand=True)
            sub.prop(inputs, "invert_mouse_zoom", text="Invert Mouse Zoom Direction")

        #sub.prop(inputs, "use_mouse_mmb_paste")

        #col.separator()

        sub = col.column()
        sub.prop(inputs, "invert_zoom_wheel", text="Invert Wheel Zoom Direction")
        #sub.prop(view, "wheel_scroll_lines", text="Scroll Lines")

        if sys.platform == "darwin":
            sub = col.column()
            sub.prop(inputs, "use_trackpad_natural", text="Natural Trackpad Direction")

        col.separator()
        sub = col.column()
        sub.label(text="View Navigation:")
        sub.row().prop(inputs, "navigation_mode", expand=True)

        sub.label(text="Walk Navigation:")

        walk = inputs.walk_navigation

        sub.prop(walk, "use_mouse_reverse")
        sub.prop(walk, "mouse_speed")
        sub.prop(walk, "teleport_time")

        sub = col.column(align=True)
        sub.prop(walk, "walk_speed")
        sub.prop(walk, "walk_speed_factor")

        sub.separator()
        sub.prop(walk, "use_gravity")
        sub = col.column(align=True)
        sub.active = walk.use_gravity
        sub.prop(walk, "view_height")
        sub.prop(walk, "jump_height")

        if inputs.use_ndof:
            col.separator()
            col.label(text="NDOF Device:")
            sub = col.column(align=True)
            sub.prop(inputs, "ndof_sensitivity", text="Pan Sensitivity")
            sub.prop(inputs, "ndof_orbit_sensitivity", text="Orbit Sensitivity")
            sub.prop(inputs, "ndof_deadzone", text="Deadzone")

            sub.separator()
            col.label(text="Navigation Style:")
            sub = col.column(align=True)
            sub.row().prop(inputs, "ndof_view_navigate_method", expand=True)

            sub.separator()
            col.label(text="Rotation Style:")
            sub = col.column(align=True)
            sub.row().prop(inputs, "ndof_view_rotate_method", expand=True)

        row.separator()

    def draw(self, context):
        from rna_keymap_ui import draw_keymaps

        layout = self.layout

        #import time

        #start = time.time()

        userpref = context.user_preferences

        inputs = userpref.inputs

        split = layout.split(percentage=0.25)

        # Input settings
        self.draw_input_prefs(inputs, split)

        # Keymap Settings
        draw_keymaps(context, split)

        #print("runtime", time.time() - start)


<<<<<<< HEAD
=======
class USERPREF_MT_addons_online_resources(Menu):
    bl_label = "Online Resources"

    # menu to open web-pages with addons development guides
    def draw(self, context):
        layout = self.layout

        layout.operator(
            "wm.url_open", text="Add-ons Catalog", icon='URL',
        ).url = "http://wiki.blender.org/index.php/Extensions:2.6/Py/Scripts"

        layout.separator()

        layout.operator(
            "wm.url_open", text="How to share your add-on", icon='URL',
        ).url = "http://wiki.blender.org/index.php/Dev:Py/Sharing"
        layout.operator(
            "wm.url_open", text="Add-on Guidelines", icon='URL',
        ).url = "http://wiki.blender.org/index.php/Dev:2.5/Py/Scripts/Guidelines/Addons"
        layout.operator(
            "wm.url_open", text="API Concepts", icon='URL',
        ).url = bpy.types.WM_OT_doc_view._prefix + "/info_quickstart.html"
        layout.operator(
            "wm.url_open", text="Add-on Tutorial", icon='URL',
        ).url = bpy.types.WM_OT_doc_view._prefix + "/info_tutorial_addon.html"


>>>>>>> 36c1122b
class USERPREF_PT_addons(Panel):
    bl_space_type = 'USER_PREFERENCES'
    bl_label = "Add-ons"
    bl_region_type = 'WINDOW'
    bl_options = {'HIDE_HEADER'}

    _support_icon_mapping = {
        'OFFICIAL': 'FILE_BLEND',
        'COMMUNITY': 'POSE_DATA',
        'TESTING': 'MOD_EXPLODE',
        }

    @classmethod
    def poll(cls, context):
        userpref = context.user_preferences
        return (userpref.active_section == 'ADDONS')

    @staticmethod
    def is_user_addon(mod, user_addon_paths):
        import os

        if not user_addon_paths:
            for path in (
                    bpy.utils.script_path_user(),
                    bpy.utils.script_path_pref(),
            ):
                if path is not None:
                    user_addon_paths.append(os.path.join(path, "addons"))

        for path in user_addon_paths:
            if bpy.path.is_subdir(mod.__file__, path):
                return True
        return False

    @staticmethod
    def draw_error(layout, message):
        lines = message.split("\n")
        box = layout.box()
        sub = box.row()
        sub.label(lines[0])
        sub.label(icon='ERROR')
        for l in lines[1:]:
            box.label(l)

    def draw(self, context):
        import os
        import addon_utils

        layout = self.layout

        userpref = context.user_preferences
        used_ext = {ext.module for ext in userpref.addons}

        userpref_addons_folder = os.path.join(userpref.filepaths.script_directory, "addons")
        scripts_addons_folder = bpy.utils.user_resource('SCRIPTS', "addons")

        # collect the categories that can be filtered on
        addons = [
            (mod, addon_utils.module_bl_info(mod))
            for mod in addon_utils.modules(refresh=False)
        ]

        split = layout.split(percentage=0.2)
        col = split.column()
        col.prop(context.window_manager, "addon_search", text="", icon='VIEWZOOM')

        col.label(text="Supported Level")
        col.prop(context.window_manager, "addon_support", expand=True)

        col.label(text="Categories")
        col.prop(context.window_manager, "addon_filter", expand=True)

        col = split.column()

        # set in addon_utils.modules_refresh()
        if addon_utils.error_duplicates:
            box = col.box()
            row = box.row()
            row.label("Multiple add-ons with the same name found!")
            row.label(icon='ERROR')
            box.label("Please delete one of each pair:")
            for (addon_name, addon_file, addon_path) in addon_utils.error_duplicates:
                box.separator()
                sub_col = box.column(align=True)
                sub_col.label(addon_name + ":")
                sub_col.label("    " + addon_file)
                sub_col.label("    " + addon_path)

        if addon_utils.error_encoding:
            self.draw_error(
                col,
                "One or more addons do not have UTF-8 encoding\n"
                "(see console for details)",
            )

        filter = context.window_manager.addon_filter
        search = context.window_manager.addon_search.lower()
        support = context.window_manager.addon_support

        # initialized on demand
        user_addon_paths = []

        for mod, info in addons:
            module_name = mod.__name__

            is_enabled = module_name in used_ext

            if info["support"] not in support:
                continue

            # check if addon should be visible with current filters
            if ((filter == "All") or
                (filter == info["category"]) or
                (filter == "Enabled" and is_enabled) or
                (filter == "Disabled" and not is_enabled) or
                (filter == "User" and (mod.__file__.startswith((scripts_addons_folder, userpref_addons_folder))))
            ):
                if search and search not in info["name"].lower():
                    if info["author"]:
                        if search not in info["author"].lower():
                            continue
                    else:
                        continue

                # Addon UI Code
                col_box = col.column()
                box = col_box.box()
                colsub = box.column()
                row = colsub.row(align=True)

                row.operator(
                    "wm.addon_expand",
                    icon='TRIA_DOWN' if info["show_expanded"] else 'TRIA_RIGHT',
                    emboss=False,
                ).module = module_name

                row.operator(
                    "wm.addon_disable" if is_enabled else "wm.addon_enable",
                    icon='CHECKBOX_HLT' if is_enabled else 'CHECKBOX_DEHLT', text="",
                    emboss=False,
                ).module = module_name

                sub = row.row()
                sub.active = is_enabled
                sub.label(text="%s: %s" % (info["category"], info["name"]))
                if info["warning"]:
                    sub.label(icon='ERROR')

                # icon showing support level.
                sub.label(icon=self._support_icon_mapping.get(info["support"], 'QUESTION'))

                # Expanded UI (only if additional info is available)
                if info["show_expanded"]:
                    if info["description"]:
                        split = colsub.row().split(percentage=0.15)
                        split.label(text="Description:")
                        split.label(text=info["description"])
                    if info["location"]:
                        split = colsub.row().split(percentage=0.15)
                        split.label(text="Location:")
                        split.label(text=info["location"])
                    if mod:
                        split = colsub.row().split(percentage=0.15)
                        split.label(text="File:")
                        split.label(text=mod.__file__, translate=False)
                    if info["author"]:
                        split = colsub.row().split(percentage=0.15)
                        split.label(text="Author:")
                        split.label(text=info["author"], translate=False)
                    if info["version"]:
                        split = colsub.row().split(percentage=0.15)
                        split.label(text="Version:")
                        split.label(text=".".join(str(x) for x in info["version"]), translate=False)
                    if info["warning"]:
                        split = colsub.row().split(percentage=0.15)
                        split.label(text="Warning:")
                        split.label(text="  " + info["warning"], icon='ERROR')

                    user_addon = USERPREF_PT_addons.is_user_addon(mod, user_addon_paths)
                    tot_row = bool(info["wiki_url"]) + bool(user_addon)

                    if tot_row:
                        split = colsub.row().split(percentage=0.15)
                        split.label(text="Internet:")
                        if info["wiki_url"]:
                            split.operator(
                                "wm.url_open", text="Documentation", icon='HELP',
                            ).url = info["wiki_url"]
                        split.operator(
                            "wm.url_open", text="Report a Bug", icon='URL',
                        ).url = info.get(
                            "tracker_url",
                            "https://developer.blender.org/maniphest/task/edit/form/2",
                        )
                        if user_addon:
                            split.operator(
                                "wm.addon_remove", text="Remove", icon='CANCEL',
                            ).module = mod.__name__

                        for i in range(4 - tot_row):
                            split.separator()

                    # Show addon user preferences
                    if is_enabled:
                        addon_preferences = userpref.addons[module_name].preferences
                        if addon_preferences is not None:
                            draw = getattr(addon_preferences, "draw", None)
                            if draw is not None:
                                addon_preferences_class = type(addon_preferences)
                                box_prefs = col_box.box()
                                box_prefs.label("Preferences:")
                                addon_preferences_class.layout = box_prefs
                                try:
                                    draw(context)
                                except:
                                    import traceback
                                    traceback.print_exc()
                                    box_prefs.label(text="Error (see console)", icon='ERROR')
                                del addon_preferences_class.layout

        # Append missing scripts
        # First collect scripts that are used but have no script file.
        module_names = {mod.__name__ for mod, info in addons}
        missing_modules = {ext for ext in used_ext if ext not in module_names}

        if missing_modules and filter in {"All", "Enabled"}:
            col.column().separator()
            col.column().label(text="Missing script files")

            module_names = {mod.__name__ for mod, info in addons}
            for module_name in sorted(missing_modules):
                is_enabled = module_name in used_ext
                # Addon UI Code
                box = col.column().box()
                colsub = box.column()
                row = colsub.row(align=True)

                row.label(text="", icon='ERROR')

                if is_enabled:
                    row.operator(
                        "wm.addon_disable", icon='CHECKBOX_HLT', text="", emboss=False,
                    ).module = module_name

                row.label(text=module_name, translate=False)


classes = (
    USERPREF_HT_header,
    ALL_MT_editormenu,
    USERPREF_PT_tabs,
    USERPREF_MT_interaction_presets,
    USERPREF_MT_templates_splash,
    USERPREF_MT_app_templates,
    USERPREF_MT_appconfigs,
    USERPREF_MT_splash,
    USERPREF_MT_splash_footer,
    USERPREF_PT_interface,
    USERPREF_PT_edit,
    USERPREF_PT_system,
    USERPREF_MT_interface_theme_presets,
    USERPREF_PT_theme,
    USERPREF_PT_file,
    USERPREF_MT_ndof_settings,
    USERPREF_MT_keyconfigs,
    USERPREF_PT_input,
    USERPREF_PT_addons,
)

if __name__ == "__main__":  # only for live edit.
    from bpy.utils import register_class
    for cls in classes:
        register_class(cls)<|MERGE_RESOLUTION|>--- conflicted
+++ resolved
@@ -1,4 +1,4 @@
-﻿# ##### BEGIN GPL LICENSE BLOCK #####
+# ##### BEGIN GPL LICENSE BLOCK #####
 #
 #  This program is free software; you can redistribute it and/or
 #  modify it under the terms of the GNU General Public License
@@ -18,11 +18,7 @@
 
 # <pep8 compliant>
 import bpy
-from bpy.types import (
-    Header,
-    Menu,
-    Panel,
-)
+from bpy.types import Header, Menu, Panel
 from bpy.app.translations import pgettext_iface as iface_
 from bpy.app.translations import contexts as i18n_contexts
 
@@ -1308,36 +1304,6 @@
         #print("runtime", time.time() - start)
 
 
-<<<<<<< HEAD
-=======
-class USERPREF_MT_addons_online_resources(Menu):
-    bl_label = "Online Resources"
-
-    # menu to open web-pages with addons development guides
-    def draw(self, context):
-        layout = self.layout
-
-        layout.operator(
-            "wm.url_open", text="Add-ons Catalog", icon='URL',
-        ).url = "http://wiki.blender.org/index.php/Extensions:2.6/Py/Scripts"
-
-        layout.separator()
-
-        layout.operator(
-            "wm.url_open", text="How to share your add-on", icon='URL',
-        ).url = "http://wiki.blender.org/index.php/Dev:Py/Sharing"
-        layout.operator(
-            "wm.url_open", text="Add-on Guidelines", icon='URL',
-        ).url = "http://wiki.blender.org/index.php/Dev:2.5/Py/Scripts/Guidelines/Addons"
-        layout.operator(
-            "wm.url_open", text="API Concepts", icon='URL',
-        ).url = bpy.types.WM_OT_doc_view._prefix + "/info_quickstart.html"
-        layout.operator(
-            "wm.url_open", text="Add-on Tutorial", icon='URL',
-        ).url = bpy.types.WM_OT_doc_view._prefix + "/info_tutorial_addon.html"
-
-
->>>>>>> 36c1122b
 class USERPREF_PT_addons(Panel):
     bl_space_type = 'USER_PREFERENCES'
     bl_label = "Add-ons"
@@ -1578,9 +1544,7 @@
                 row.label(text="", icon='ERROR')
 
                 if is_enabled:
-                    row.operator(
-                        "wm.addon_disable", icon='CHECKBOX_HLT', text="", emboss=False,
-                    ).module = module_name
+                    row.operator("wm.addon_disable", icon='CHECKBOX_HLT', text="", emboss=False).module = module_name
 
                 row.label(text=module_name, translate=False)
 
