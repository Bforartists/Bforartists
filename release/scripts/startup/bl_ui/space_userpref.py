--- conflicted
+++ resolved
@@ -18,7 +18,11 @@
 
 # <pep8 compliant>
 import bpy
-from bpy.types import Header, Menu, Panel
+from bpy.types import (
+    Header,
+    Menu,
+    Panel,
+)
 from bpy.app.translations import pgettext_iface as iface_
 from bpy.app.translations import contexts as i18n_contexts
 
@@ -29,7 +33,7 @@
     def draw(self, context):
         layout = self.layout
 
-        ALL_MT_editormenu.draw_hidden(context, layout) # bfa - show hide the editormenu
+        layout.template_header()
 
         userpref = context.user_preferences
 
@@ -39,24 +43,6 @@
         elif userpref.active_section == 'ADDONS':
             layout.operator("wm.addon_install", icon='FILEBROWSER')
             layout.operator("wm.addon_refresh", icon='FILE_REFRESH')
-<<<<<<< HEAD
-        elif userpref.active_section == 'THEMES':
-            #layout.operator("ui.reset_default_theme") # bfa - obsolete, themes are now in the themes dropdown box.
-            layout.operator("wm.theme_install")
-
-# bfa - show hide the editormenu
-class ALL_MT_editormenu(Menu):
-    bl_label = ""
-
-    def draw(self, context):
-        self.draw_menus(self.layout, context)
-
-    @staticmethod
-    def draw_menus(layout, context):
-
-        row = layout.row(align=True)
-        row.template_header() # editor type menus
-=======
             layout.menu("USERPREF_MT_addons_online_resources")
         elif userpref.active_section == 'LIGHTS':
             layout.operator('wm.studiolight_install', text="Add MatCap").type = 'MATCAP'
@@ -69,7 +55,6 @@
             layout.operator("ui.reset_default_theme", icon='LOOP_BACK')
 
         layout.separator_spacer()
->>>>>>> bf0059d2
 
         layout.operator_context = 'EXEC_AREA'
         layout.operator("wm.save_userpref")
@@ -1193,6 +1178,33 @@
         draw_keymaps(context, col)
 
         #print("runtime", time.time() - start)
+
+
+class USERPREF_MT_addons_online_resources(Menu):
+    bl_label = "Online Resources"
+
+    # menu to open web-pages with addons development guides
+    def draw(self, context):
+        layout = self.layout
+
+        layout.operator(
+            "wm.url_open", text="Add-ons Catalog", icon='URL',
+        ).url = "http://wiki.blender.org/index.php/Extensions:2.6/Py/Scripts"
+
+        layout.separator()
+
+        layout.operator(
+            "wm.url_open", text="How to share your add-on", icon='URL',
+        ).url = "http://wiki.blender.org/index.php/Dev:Py/Sharing"
+        layout.operator(
+            "wm.url_open", text="Add-on Guidelines", icon='URL',
+        ).url = "http://wiki.blender.org/index.php/Dev:2.5/Py/Scripts/Guidelines/Addons"
+        layout.operator(
+            "wm.url_open", text="API Concepts", icon='URL',
+        ).url = bpy.types.WM_OT_doc_view._prefix + "/info_quickstart.html"
+        layout.operator(
+            "wm.url_open", text="Add-on Tutorial", icon='URL',
+        ).url = bpy.types.WM_OT_doc_view._prefix + "/info_tutorial_addon.html"
 
 
 class USERPREF_PT_addons(Panel):
@@ -1465,7 +1477,9 @@
                 row.label(text="", icon='ERROR')
 
                 if is_enabled:
-                    row.operator("wm.addon_disable", icon='CHECKBOX_HLT', text="", emboss=False).module = module_name
+                    row.operator(
+                        "wm.addon_disable", icon='CHECKBOX_HLT', text="", emboss=False,
+                    ).module = module_name
 
                 row.label(text=module_name, translate=False)
 
@@ -1583,18 +1597,7 @@
 
 classes = (
     USERPREF_HT_header,
-<<<<<<< HEAD
-    ALL_MT_editormenu,
-    USERPREF_PT_tabs,
-    USERPREF_MT_interaction_presets,
-    USERPREF_MT_templates_splash,
-    USERPREF_MT_app_templates,
-    USERPREF_MT_appconfigs,
-    USERPREF_MT_splash,
-    USERPREF_MT_splash_footer,
-=======
     USERPREF_PT_navigation,
->>>>>>> bf0059d2
     USERPREF_PT_interface,
     USERPREF_PT_edit,
     USERPREF_PT_system_general,
@@ -1604,6 +1607,7 @@
     USERPREF_MT_ndof_settings,
     USERPREF_MT_keyconfigs,
     USERPREF_PT_input,
+    USERPREF_MT_addons_online_resources,
     USERPREF_PT_addons,
     USERPREF_PT_studiolight_lights,
     USERPREF_PT_studiolight_light_editor,
